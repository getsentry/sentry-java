--- conflicted
+++ resolved
@@ -1,54 +1,16 @@
 package io.sentry.android.ndk;
 
 import io.sentry.android.core.SentryAndroidOptions;
-<<<<<<< HEAD
-import java.util.concurrent.CountDownLatch;
-import java.util.concurrent.TimeUnit;
-=======
 import io.sentry.ndk.NativeModuleListLoader;
 import io.sentry.ndk.NdkOptions;
->>>>>>> 5c3a5c6d
 import org.jetbrains.annotations.ApiStatus;
 import org.jetbrains.annotations.NotNull;
 
 @ApiStatus.Internal
 public final class SentryNdk {
 
-  private static final @NotNull CountDownLatch loadLibraryLatch = new CountDownLatch(1);
-
   private SentryNdk() {}
 
-<<<<<<< HEAD
-  static {
-    new Thread(
-            () -> {
-              // On older Android versions, it was necessary to manually call "`System.loadLibrary`
-              // on all
-              // transitive dependencies before loading [the] main library."
-              // The dependencies of `libsentry.so` are currently `lib{c,m,dl,log}.so`.
-              // See
-              // https://android.googlesource.com/platform/bionic/+/master/android-changes-for-ndk-developers.md#changes-to-library-dependency-resolution
-              try {
-                System.loadLibrary("log");
-                System.loadLibrary("sentry");
-                System.loadLibrary("sentry-android");
-              } catch (Throwable t) {
-                // ignored
-                // if loadLibrary() fails, the later init() will throw an exception anyway
-              } finally {
-                loadLibraryLatch.countDown();
-              }
-            },
-            "SentryNdkLoadLibs")
-        .start();
-  }
-
-  private static native void initSentryNative(@NotNull final SentryAndroidOptions options);
-
-  private static native void shutdown();
-
-=======
->>>>>>> 5c3a5c6d
   /**
    * Init the NDK integration
    *
@@ -56,11 +18,6 @@
    */
   public static void init(@NotNull final SentryAndroidOptions options) {
     SentryNdkUtil.addPackage(options.getSdkVersion());
-<<<<<<< HEAD
-    try {
-      if (loadLibraryLatch.await(2000, TimeUnit.MILLISECONDS)) {
-        initSentryNative(options);
-=======
 
     final @NotNull NdkOptions ndkOptions =
         new NdkOptions(
@@ -73,38 +30,17 @@
             options.getMaxBreadcrumbs(),
             options.getNativeSdkName());
     io.sentry.ndk.SentryNdk.init(ndkOptions);
->>>>>>> 5c3a5c6d
 
-        // only add scope sync observer if the scope sync is enabled.
-        if (options.isEnableScopeSync()) {
-          options.addScopeObserver(new NdkScopeObserver(options));
-        }
+    // only add scope sync observer if the scope sync is enabled.
+    if (options.isEnableScopeSync()) {
+      options.addScopeObserver(new NdkScopeObserver(options));
+    }
 
-        options.setDebugImagesLoader(new DebugImagesLoader(options, new NativeModuleListLoader()));
-      } else {
-        throw new IllegalStateException("Timeout waiting for Sentry NDK library to load");
-      }
-    } catch (InterruptedException e) {
-      throw new IllegalStateException(
-          "Thread interrupted while waiting for NDK libs to be loaded", e);
-    }
+    options.setDebugImagesLoader(new DebugImagesLoader(options, new NativeModuleListLoader()));
   }
 
   /** Closes the NDK integration */
   public static void close() {
-<<<<<<< HEAD
-    try {
-      if (loadLibraryLatch.await(2000, TimeUnit.MILLISECONDS)) {
-        shutdown();
-      } else {
-        throw new IllegalStateException("Timeout waiting for Sentry NDK library to load");
-      }
-    } catch (InterruptedException e) {
-      throw new IllegalStateException(
-          "Thread interrupted while waiting for NDK libs to be loaded", e);
-    }
-=======
     io.sentry.ndk.SentryNdk.close();
->>>>>>> 5c3a5c6d
   }
 }