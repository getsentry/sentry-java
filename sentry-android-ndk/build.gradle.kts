--- conflicted
+++ resolved
@@ -97,16 +97,14 @@
         it.enable = !Config.Android.shouldSkipDebugVariant(it.buildType)
     }
 
-<<<<<<< HEAD
     ndkVersion = "23.1.7779620"
-=======
+    
     @Suppress("UnstableApiUsage")
     packagingOptions {
         jniLibs {
             useLegacyPackaging = true
         }
     }
->>>>>>> 091f84ef
 }
 
 dependencies {
