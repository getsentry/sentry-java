# Changelog

## Unreleased

### Fixes

- Do not log if `sentry.properties` in rundir has not been found ([#4929](https://github.com/getsentry/sentry-java/pull/4929))

## 8.27.0

### Features

- Implement OpenFeature Integration that tracks Feature Flag evaluations ([#4910](https://github.com/getsentry/sentry-java/pull/4910))
  - To make use of it, add the `sentry-openfeature` dependency and register the the hook using: `openFeatureApiInstance.addHooks(new SentryOpenFeatureHook());`
- Implement LaunchDarkly Integrations that track Feature Flag evaluations ([#4917](https://github.com/getsentry/sentry-java/pull/4917))
  - For Android, please add `sentry-launchdarkly-android` as a dependency and register the `SentryLaunchDarklyAndroidHook`
  - For Server / JVM, please add `sentry-launchdarkly-server` as a dependency and register the `SentryLaunchDarklyServerHook`
- Detect oversized events and reduce their size ([#4903](https://github.com/getsentry/sentry-java/pull/4903))
  - You can opt into this new behaviour by setting `enableEventSizeLimiting` to `true` (`sentry.enable-event-size-limiting=true` for Spring Boot `application.properties`)
  - You may optionally register an `onOversizedEvent` callback to implement custom logic that is executed in case an oversized event is detected
    - This is executed first and if event size was reduced sufficiently, no further truncation is performed
  - In case we detect an oversized event, we first drop breadcrumbs and if that isn't sufficient we also drop stack frames in order to get an events size down

### Improvements

- Do not send manual log origin ([#4897](https://github.com/getsentry/sentry-java/pull/4897))

<<<<<<< HEAD
### Fixes

- Fix missing thread stacks for ANRv1 events ([#4918](https://github.com/getsentry/sentry-java/pull/4918))
=======
### Dependencies

- Bump Spring Boot 4 to GA ([#4923](https://github.com/getsentry/sentry-java/pull/4923))
>>>>>>> d6a58971

## 8.26.0

### Features

- Add feature flags API ([#4812](https://github.com/getsentry/sentry-java/pull/4812)) and ([#4831](https://github.com/getsentry/sentry-java/pull/4831))
  - You may now keep track of your feature flag evaluations and have them show up in Sentry.
  - Top level API (`Sentry.addFeatureFlag("my-feature-flag", true);`) writes to scopes and the current span (if there is one)
  - It is also possible to use API on `IScope`, `IScopes`, `ISpan` and `ITransaction` directly
  - Feature flag evaluations tracked on scope(s) will be added to any errors reported to Sentry.
    - The SDK keeps the latest 100 evaluations from scope(s), replacing old entries as new evaluations are added.
  - For feature flag evaluations tracked on spans:
    - Only 10 evaluations are tracked per span, existing flags are updated but new ones exceeding the limit are ignored
    - Spans do not inherit evaluations from their parent
- Drop log events once buffer hits hard limit ([#4889](https://github.com/getsentry/sentry-java/pull/4889))
  - If we have 1000 log events queued up, we drop any new logs coming in to prevent OOM
- Remove vendored code and upgrade to async profiler 4.2 ([#4856](https://github.com/getsentry/sentry-java/pull/4856))
  - This adds support for JDK 23+

### Fixes

- Removed SentryExecutorService limit for delayed scheduled tasks ([#4846](https://github.com/getsentry/sentry-java/pull/4846))
- Fix visual artifacts for the Canvas strategy on some devices ([#4861](https://github.com/getsentry/sentry-java/pull/4861))
- [Config] Trim whitespace on properties path ([#4880](https://github.com/getsentry/sentry-java/pull/4880))
- Only set `DefaultReplayBreadcrumbConverter` if replay is available ([#4888](https://github.com/getsentry/sentry-java/pull/4888))
- Session Replay: Cache connection status instead of using blocking calls ([#4891](https://github.com/getsentry/sentry-java/pull/4891))
- Fix log count in client reports ([#4869](https://github.com/getsentry/sentry-java/pull/4869))
- Fix profilerId propagation ([#4833](https://github.com/getsentry/sentry-java/pull/4833))
- Fix profiling init for Spring and Spring Boot w Agent auto-init ([#4815](https://github.com/getsentry/sentry-java/pull/4815))
- Copy active span on scope clone ([#4878](https://github.com/getsentry/sentry-java/pull/4878))

### Improvements

- Fallback to distinct-id as user.id logging attribute when user is not set ([#4847](https://github.com/getsentry/sentry-java/pull/4847))
- Report Timber.tag() as `timber.tag` log attribute ([#4845](https://github.com/getsentry/sentry-java/pull/4845))
- Session Replay: Add screenshot strategy serialization to RRWeb events ([#4851](https://github.com/getsentry/sentry-java/pull/4851))
- Report discarded log bytes ([#4871](https://github.com/getsentry/sentry-java/pull/4871))
- Log why a properties file was not loaded ([#4879](https://github.com/getsentry/sentry-java/pull/4879))

### Dependencies

- Bump Native SDK from v0.11.3 to v0.12.1 ([#4859](https://github.com/getsentry/sentry-java/pull/4859))
  - [changelog](https://github.com/getsentry/sentry-native/blob/master/CHANGELOG.md#0121)
  - [diff](https://github.com/getsentry/sentry-native/compare/0.11.3...0.12.1)
- Bump Spring Boot 4 to RC2 ([#4886](https://github.com/getsentry/sentry-java/pull/4886))

## 8.25.0

### Fixes

- [ANR] Removed AndroidTransactionProfiler lock ([#4817](https://github.com/getsentry/sentry-java/pull/4817))
- Avoid ExecutorService for DefaultCompositePerformanceCollector timeout ([#4841](https://github.com/getsentry/sentry-java/pull/4841))
  - This avoids infinite data collection for never stopped transactions, leading to OOMs
- Fix wrong .super() call in SentryTimberTree ([#4844](https://github.com/getsentry/sentry-java/pull/4844))

### Improvements

- [ANR] Defer some class availability checks ([#4825](https://github.com/getsentry/sentry-java/pull/4825))
- Collect PerformanceCollectionData only for sampled transactions ([#4834](https://github.com/getsentry/sentry-java/pull/4834))
  - **Breaking change**: Transactions with a deferred sampling decision (`sampled == null`) won't be collecting any performance data anymore (CPU, RAM, slow/frozen frames).

### Dependencies

- Bump Native SDK from v0.11.2 to v0.11.3 ([#4810](https://github.com/getsentry/sentry-java/pull/4810))
  - [changelog](https://github.com/getsentry/sentry-native/blob/master/CHANGELOG.md#0113)
  - [diff](https://github.com/getsentry/sentry-native/compare/0.11.2...0.11.3)

## 8.24.0

### Features

- Attach MDC properties to logs as attributes ([#4786](https://github.com/getsentry/sentry-java/pull/4786))
  - MDC properties set using supported logging frameworks (Logback, Log4j2, java.util.Logging) are now attached to structured logs as attributes.
  - The attribute reflected on the log is `mdc.<key>`, where `<key>` is the original key in the MDC.
  - This means that you will be able to filter/aggregate logs in the product based on these properties.
  - Only properties with keys matching the configured `contextTags` are sent as log attributes.
    - You can configure which properties are sent using `options.setContextTags` if initalizing manually, or by specifying a comma-separated list of keys with a `context-tags` entry in `sentry.properties` or `sentry.context-tags` in `application.properties`.
    - Note that keys containing spaces are not supported.
- Add experimental Sentry Android Distribution module for integrating with Sentry Build Distribution to check for and install updates ([#4804](https://github.com/getsentry/sentry-java/pull/4804))
- Allow passing a different `Handler` to `SystemEventsBreadcrumbsIntegration` and `AndroidConnectionStatusProvider` so their callbacks are deliver to that handler ([#4808](https://github.com/getsentry/sentry-java/pull/4808))
- Session Replay: Add new _experimental_ Canvas Capture Strategy ([#4777](https://github.com/getsentry/sentry-java/pull/4777))
  - A new screenshot capture strategy that uses Android's Canvas API for more accurate and reliable text and image masking
  - Any `.drawText()` or `.drawBitmap()` calls are replaced by rectangles, ensuring no text or images are present in the resulting output
  - Note: If this strategy is used, all text and images will be masked, regardless of any masking configuration
  - To enable this feature, set the `screenshotStrategy`, either via code:
    ```kotlin
    SentryAndroid.init(context) { options ->
      options.sessionReplay.screenshotStrategy = ScreenshotStrategyType.CANVAS
    }
    ```
    or AndroidManifest.xml:
    ```xml
    <application>
      <meta-data android:name="io.sentry.session-replay.screenshot-strategy" android:value="canvas" />
    </application>
    ```

### Fixes

- Avoid StrictMode warnings ([#4724](https://github.com/getsentry/sentry-java/pull/4724))
- Use logger from options for JVM profiler ([#4771](https://github.com/getsentry/sentry-java/pull/4771))
- Session Replay: Avoid deadlock when pausing replay if no connection ([#4788](https://github.com/getsentry/sentry-java/pull/4788))
- Session Replay: Fix capturing roots with no windows ([#4805](https://github.com/getsentry/sentry-java/pull/4805))
- Session Replay: Fix `java.lang.IllegalArgumentException: width and height must be > 0` ([#4805](https://github.com/getsentry/sentry-java/pull/4805))
- Handle `NoOpScopes` in `Context` when starting a span through OpenTelemetry ([#4823](https://github.com/getsentry/sentry-java/pull/4823))
  - This fixes "java.lang.IllegalArgumentException: The DSN is required" when combining WebFlux and OpenTelemetry
- Session Replay: Do not use recycled screenshots for masking ([#4790](https://github.com/getsentry/sentry-java/pull/4790))
  - This fixes native crashes seen in `Canvas.<init>`/`ScreenshotRecorder.capture`
- Session Replay: Ensure bitmaps are recycled properly ([#4820](https://github.com/getsentry/sentry-java/pull/4820))

### Miscellaneous

- Mark SentryClient(SentryOptions) constructor as not internal ([#4787](https://github.com/getsentry/sentry-java/pull/4787))

### Dependencies

- Bump Native SDK from v0.10.1 to v0.11.2 ([#4775](https://github.com/getsentry/sentry-java/pull/4775))
  - [changelog](https://github.com/getsentry/sentry-native/blob/master/CHANGELOG.md#0112)
  - [diff](https://github.com/getsentry/sentry-native/compare/0.10.1...0.11.2)

## 8.23.0

### Features

- Add session replay id to Sentry Logs ([#4740](https://github.com/getsentry/sentry-java/pull/4740))
- Add support for continuous profiling of JVM applications on macOS and Linux ([#4556](https://github.com/getsentry/sentry-java/pull/4556))
  - [Sentry continuous profiling](https://docs.sentry.io/product/explore/profiling/) on the JVM is using async-profiler under the hood.
  - By default this feature is disabled. Set a profile sample rate and chose a lifecycle (see below) to enable it.
  - Add the `sentry-async-profiler` dependency to your project
  - Set a sample rate for profiles, e.g. `1.0` to send all of them. You may use `options.setProfileSessionSampleRate(1.0)` in code or `profile-session-sample-rate=1.0` in `sentry.properties`
  - Set a profile lifecycle via `options.setProfileLifecycle(ProfileLifecycle.TRACE)` in code or `profile-lifecycle=TRACE` in `sentry.properties`
    - By default the lifecycle is set to `MANUAL`, meaning you have to explicitly call `Sentry.startProfiler()` and `Sentry.stopProfiler()`
    - You may change it to `TRACE` which will create a profile for each transaction
  - To automatically upload Profiles for each transaction in a Spring Boot application
    - set `sentry.profile-session-sample-rate=1.0` and `sentry.profile-lifecycle=TRACE` in `application.properties`
    - or set `sentry.profile-session-sample-rate: 1.0` and `sentry.profile-lifecycle: TRACE` in `application.yml`
  - Profiling can also be combined with our OpenTelemetry integration

### Fixes

- Start performance collection on AppStart continuous profiling ([#4752](https://github.com/getsentry/sentry-java/pull/4752))
- Preserve modifiers in `SentryTraced` ([#4757](https://github.com/getsentry/sentry-java/pull/4757))

### Improvements

- Handle `RejectedExecutionException` everywhere ([#4747](https://github.com/getsentry/sentry-java/pull/4747))
- Mark `SentryEnvelope` as not internal ([#4748](https://github.com/getsentry/sentry-java/pull/4748))

## 8.22.0

### Features

- Move SentryLogs out of experimental ([#4710](https://github.com/getsentry/sentry-java/pull/4710))
- Add support for w3c traceparent header ([#4671](https://github.com/getsentry/sentry-java/pull/4671))
  - This feature is disabled by default. If enabled, outgoing requests will include the w3c `traceparent` header.
  - See https://develop.sentry.dev/sdk/telemetry/traces/distributed-tracing/#w3c-trace-context-header for more details.
  ```kotlin
  Sentry(Android).init(context) { options ->
    // ...
    options.isPropagateTraceparent = true
  }
  ```
- Sentry now supports Spring Boot 4 M3 pre-release ([#4739](https://github.com/getsentry/sentry-java/pull/4739))

### Improvements

- Remove internal API status from get/setDistinctId ([#4708](https://github.com/getsentry/sentry-java/pull/4708))
- Remove ApiStatus.Experimental annotation from check-in API ([#4721](https://github.com/getsentry/sentry-java/pull/4721))

### Fixes

- Session Replay: Fix `NoSuchElementException` in `BufferCaptureStrategy` ([#4717](https://github.com/getsentry/sentry-java/pull/4717))
- Session Replay: Fix continue recording in Session mode after Buffer is triggered ([#4719](https://github.com/getsentry/sentry-java/pull/4719))

### Dependencies

- Bump Native SDK from v0.10.0 to v0.10.1 ([#4695](https://github.com/getsentry/sentry-java/pull/4695))
  - [changelog](https://github.com/getsentry/sentry-native/blob/master/CHANGELOG.md#0101)
  - [diff](https://github.com/getsentry/sentry-native/compare/0.10.0...0.10.1)

## 8.21.1

### Fixes

- Use Kotlin stdlib 1.9.24 dependency instead of 2.2.0 for all Android modules ([#4707](https://github.com/getsentry/sentry-java/pull/4707))
  - This fixes compile time issues if your app is using Kotlin < 2.x

## 8.21.0

### Fixes

- Only set log template for logging integrations if formatted message differs from template ([#4682](https://github.com/getsentry/sentry-java/pull/4682))

### Features

- Add support for Spring Boot 4 and Spring 7 ([#4601](https://github.com/getsentry/sentry-java/pull/4601))
  - NOTE: Our `sentry-opentelemetry-agentless-spring` is not working yet for Spring Boot 4. Please use `sentry-opentelemetry-agent` until OpenTelemetry has support for Spring Boot 4.
- Replace `UUIDGenerator` implementation with Apache licensed code ([#4662](https://github.com/getsentry/sentry-java/pull/4662))
- Replace `Random` implementation with MIT licensed code ([#4664](https://github.com/getsentry/sentry-java/pull/4664))
- Add support for `vars` attribute in `SentryStackFrame` ([#4686](https://github.com/getsentry/sentry-java/pull/4686))
  - **Breaking change**: The type of the `vars` attribute has been changed from `Map<String, String>` to `Map<String, Object>`.

## 8.20.0

### Fixes

- Do not use named capturing groups for regular expressions ([#4652](https://github.com/getsentry/sentry-java/pull/4652))
  - This fixes a crash on Android versions below 8.0 (API level 26)

### Features

- Add onDiscard to enable users to track the type and amount of data discarded before reaching Sentry ([#4612](https://github.com/getsentry/sentry-java/pull/4612))
  - Stub for setting the callback on `Sentry.init`:
     ```java
     Sentry.init(options -> {
       ...
       options.setOnDiscard(
        (reason, category, number) -> {
          // Your logic to process discarded data
        });
     });
     ```

## 8.19.1

> [!Warning]
> Android: This release is incompatible with API levels below 26. We recommend using SDK version 8.20.0 or higher instead.

### Fixes

- Do not store No-Op scopes onto OpenTelemetry Context when wrapping ([#4631](https://github.com/getsentry/sentry-java/pull/4631))
  - In 8.18.0 and 8.19.0 the SDK could break when initialized too late.

## 8.19.0

> [!Warning]
> Android: This release is incompatible with API levels below 26. We recommend using SDK version 8.20.0 or higher instead.

### Features

- Add a `isEnableSystemEventBreadcrumbsExtras` option to disable reporting system events extras for breadcrumbs ([#4625](https://github.com/getsentry/sentry-java/pull/4625))

### Improvements

- Session Replay: Use main thread looper to schedule replay capture ([#4542](https://github.com/getsentry/sentry-java/pull/4542))
- Use single `LifecycleObserver` and multi-cast it to the integrations interested in lifecycle states ([#4567](https://github.com/getsentry/sentry-java/pull/4567))
- Add `sentry.origin` attribute to logs ([#4618](https://github.com/getsentry/sentry-java/pull/4618))
  - This helps identify which integration captured a log event
- Prewarm `SentryExecutorService` for better performance at runtime ([#4606](https://github.com/getsentry/sentry-java/pull/4606))

### Fixes

- Cache network capabilities and status to reduce IPC calls ([#4560](https://github.com/getsentry/sentry-java/pull/4560))
- Deduplicate battery breadcrumbs ([#4561](https://github.com/getsentry/sentry-java/pull/4561))
- Remove unused method in ManifestMetadataReader ([#4585](https://github.com/getsentry/sentry-java/pull/4585))
- Have single `NetworkCallback` registered at a time to reduce IPC calls ([#4562](https://github.com/getsentry/sentry-java/pull/4562))
- Do not register for SystemEvents and NetworkCallbacks immediately when launched with non-foreground importance ([#4579](https://github.com/getsentry/sentry-java/pull/4579))
- Limit ProGuard keep rules for native methods within `sentry-android-ndk` to the `io.sentry.**` namespace. ([#4427](https://github.com/getsentry/sentry-java/pull/4427))
  - If you relied on the Sentry SDK to keep native method names for JNI compatibility within your namespace, please review your ProGuard rules and ensure the configuration still works. Especially when you're not consuming any of the default Android proguard rules (`proguard-android.txt` or `proguard-android-optimize.txt`) the following config should be present:
  ```
  -keepclasseswithmembernames class * {
    native <methods>;
  }
  ```
- Fix abstract method error in `SentrySupportSQLiteDatabase` ([#4597](https://github.com/getsentry/sentry-java/pull/4597))
- Ensure frame metrics listeners are registered/unregistered on the main thread ([#4582](https://github.com/getsentry/sentry-java/pull/4582))
- Do not report cached events as lost ([#4575](https://github.com/getsentry/sentry-java/pull/4575))
  - Previously events were recorded as lost early despite being retried later through the cache
- Move and flush unfinished previous session on init ([#4624](https://github.com/getsentry/sentry-java/pull/4624))
  - This removes the need for unnecessary blocking our background queue for 15 seconds in the case of a background app start
- Switch to compileOnly dependency for compose-ui-material ([#4630](https://github.com/getsentry/sentry-java/pull/4630))
  - This fixes `StackOverflowError` when using OSS Licenses plugin 

### Dependencies

- Bump Native SDK from v0.8.4 to v0.10.0 ([#4623](https://github.com/getsentry/sentry-java/pull/4623))
  - [changelog](https://github.com/getsentry/sentry-native/blob/master/CHANGELOG.md#0100)
  - [diff](https://github.com/getsentry/sentry-native/compare/0.8.4...0.10.0)

## 8.18.0

### Features

- Add `SentryUserFeedbackButton` Composable ([#4559](https://github.com/getsentry/sentry-java/pull/4559))
  - Also added `Sentry.showUserFeedbackDialog` static method
- Add deadlineTimeout option ([#4555](https://github.com/getsentry/sentry-java/pull/4555))
- Add Ktor client integration ([#4527](https://github.com/getsentry/sentry-java/pull/4527))
  - To use the integration, add a dependency on `io.sentry:sentry-ktor-client`, then install the `SentryKtorClientPlugin` on your `HttpClient`,
    e.g.:
    ```kotlin
    val client =
      HttpClient(Java) {
        install(io.sentry.ktorClient.SentryKtorClientPlugin) {
          captureFailedRequests = true
          failedRequestTargets = listOf(".*")
          failedRequestStatusCodes = listOf(HttpStatusCodeRange(500, 599))
        }
      }
    ```

### Fixes

- Allow multiple UncaughtExceptionHandlerIntegrations to be active at the same time ([#4462](https://github.com/getsentry/sentry-java/pull/4462))
- Prevent repeated scroll target determination during a single scroll gesture ([#4557](https://github.com/getsentry/sentry-java/pull/4557))
  - This should reduce the number of ANRs seen in `SentryGestureListener`
- Do not use Sentry logging API in JUL if logs are disabled ([#4574](https://github.com/getsentry/sentry-java/pull/4574))
  - This was causing Sentry SDK to log warnings: "Sentry Log is disabled and this 'logger' call is a no-op."
- Do not use Sentry logging API in Log4j2 if logs are disabled ([#4573](https://github.com/getsentry/sentry-java/pull/4573))
  - This was causing Sentry SDK to log warnings: "Sentry Log is disabled and this 'logger' call is a no-op."
- SDKs send queue is no longer shutdown immediately on re-init ([#4564](https://github.com/getsentry/sentry-java/pull/4564))
  - This means we're no longer losing events that have been enqueued right before SDK re-init.
- Reduce scope forking when using OpenTelemetry ([#4565](https://github.com/getsentry/sentry-java/pull/4565))
  - `Sentry.withScope` now has the correct current scope passed to the callback. Previously our OpenTelemetry integration forked scopes an additional.
  - Overall the SDK is now forking scopes a bit less often.

## 8.17.0

### Features

- Send Timber logs through Sentry Logs ([#4490](https://github.com/getsentry/sentry-java/pull/4490))
  - Enable the Logs feature in your `SentryOptions` or with the `io.sentry.logs.enabled` manifest option and the SDK will automatically send Timber logs to Sentry, if the TimberIntegration is enabled.
  - The SDK will automatically detect Timber and use it to send logs to Sentry.
- Send logcat through Sentry Logs ([#4487](https://github.com/getsentry/sentry-java/pull/4487))
  - Enable the Logs feature in your `SentryOptions` or with the `io.sentry.logs.enabled` manifest option and the SDK will automatically send logcat logs to Sentry, if the Sentry Android Gradle plugin is applied.
  - To set the logcat level check the [Logcat integration documentation](https://docs.sentry.io/platforms/android/integrations/logcat/#configure).
- Read build tool info from `sentry-debug-meta.properties` and attach it to events ([#4314](https://github.com/getsentry/sentry-java/pull/4314))

### Dependencies

- Bump OpenTelemetry ([#4532](https://github.com/getsentry/sentry-java/pull/4532))
  - `opentelemetry-sdk` to `1.51.0`
  - `opentelemetry-instrumentation` to `2.17.0`
  - `opentelemetry-javaagent` to `2.17.0`
  - `opentelemetry-semconv` to `1.34.0`
  - We are now configuring OpenTelemetry to still behave the same way it did before for span names it generates in GraphQL auto instrumentation ([#4537](https://github.com/getsentry/sentry-java/pull/4537))
- Bump Gradle from v8.14.2 to v8.14.3 ([#4540](https://github.com/getsentry/sentry-java/pull/4540))
  - [changelog](https://github.com/gradle/gradle/blob/master/CHANGELOG.md#v8143)
  - [diff](https://github.com/gradle/gradle/compare/v8.14.2...v8.14.3)

### Fixes

- Use Spring Boot Starter 3 in `sentry-spring-boot-starter-jakarta` ([#4545](https://github.com/getsentry/sentry-java/pull/4545))
  - While refactoring our dependency management, we accidentally added Spring Boot 2 and Spring Boot Starter 2 as dependencies of `sentry-spring-boot-starter-jakarta`, which is intended for Spring Boot 3.
  - Now, the correct dependencies (Spring Boot 3 and Spring Boot Starter 3) are being added.

## 8.16.1-alpha.2

### Fixes

- Optimize scope when maxBreadcrumb is 0 ([#4504](https://github.com/getsentry/sentry-java/pull/4504))
- Fix javadoc on TransportResult ([#4528](https://github.com/getsentry/sentry-java/pull/4528))
- Session Replay: Fix `IllegalArgumentException` when `Bitmap` is initialized with non-positive values ([#4536](https://github.com/getsentry/sentry-java/pull/4536))
- Set thread information on transaction from OpenTelemetry attributes ([#4478](https://github.com/getsentry/sentry-java/pull/4478))

### Internal

- Flattened PerformanceCollectionData ([#4505](https://github.com/getsentry/sentry-java/pull/4505))

## 8.16.0

### Features

- Send JUL logs to Sentry as logs ([#4518](https://github.com/getsentry/sentry-java/pull/4518))
  - You need to enable the logs feature, either in `sentry.properties`:
    ```properties
    logs.enabled=true
    ```
  - Or, if you manually initialize Sentry, you may also enable logs on `Sentry.init`:
    ```java
    Sentry.init(options -> {
      ...
      options.getLogs().setEnabled(true);
    });
    ```
  - It is also possible to set the `minimumLevel` in `logging.properties`, meaning any log message >= the configured level will be sent to Sentry and show up under Logs:
    ```properties
    io.sentry.jul.SentryHandler.minimumLevel=CONFIG
    ```
- Send Log4j2 logs to Sentry as logs ([#4517](https://github.com/getsentry/sentry-java/pull/4517))
  - You need to enable the logs feature either in `sentry.properties`:
    ```properties
    logs.enabled=true
    ```
  - If you manually initialize Sentry, you may also enable logs on `Sentry.init`:
    ```java
    Sentry.init(options -> {
      ...
      options.getLogs().setEnabled(true);
    });
    ```
  - It is also possible to set the `minimumLevel` in `log4j2.xml`, meaning any log message >= the configured level will be sent to Sentry and show up under Logs:
    ```xml
    <Sentry name="Sentry"
        dsn="your DSN"
        minimumBreadcrumbLevel="DEBUG"
        minimumEventLevel="WARN"
        minimumLevel="DEBUG"
    />
    ```

## 8.15.1

### Fixes

- Enabling Sentry Logs through Logback in Spring Boot config did not work in 3.15.0 ([#4523](https://github.com/getsentry/sentry-java/pull/4523))

## 8.15.0

### Features

- Add chipset to device context ([#4512](https://github.com/getsentry/sentry-java/pull/4512))

### Fixes

- No longer send out empty log envelopes ([#4497](https://github.com/getsentry/sentry-java/pull/4497))
- Session Replay: Expand fix for crash on devices to all Unisoc/Spreadtrum chipsets ([#4510](https://github.com/getsentry/sentry-java/pull/4510))
- Log parameter objects are now turned into `String` via `toString` ([#4515](https://github.com/getsentry/sentry-java/pull/4515))
  - One of the two `SentryLogEventAttributeValue` constructors did not convert the value previously.
- Logs are now flushed on shutdown ([#4503](https://github.com/getsentry/sentry-java/pull/4503))
- User Feedback: Do not redefine system attributes for `SentryUserFeedbackButton`, but reference them instead ([#4519](https://github.com/getsentry/sentry-java/pull/4519))

### Features

- Send Logback logs to Sentry as logs ([#4502](https://github.com/getsentry/sentry-java/pull/4502))
  - You need to enable the logs feature and can also set the `minimumLevel` for log events:
    ```xml
    <appender name="sentry" class="io.sentry.logback.SentryAppender">
      <options>
        <!-- NOTE: Replace the test DSN below with YOUR OWN DSN to see the events from this app in your Sentry project/dashboard -->
        <dsn>https://502f25099c204a2fbf4cb16edc5975d1@o447951.ingest.sentry.io/5428563</dsn>
        <logs>
          <enabled>true</enabled>
        </logs>
      </options>
      <!-- Demonstrates how to modify the minimum values -->
      <!-- Default for Events is ERROR -->
      <minimumEventLevel>WARN</minimumEventLevel>
      <!-- Default for Breadcrumbs is INFO -->
      <minimumBreadcrumbLevel>DEBUG</minimumBreadcrumbLevel>
      <!-- Default for Log Events is INFO -->
      <minimumLevel>INFO</minimumLevel>
    </appender>
    ```
  - For Spring Boot you may also enable it in `application.properties` / `application.yml`:
    ```properties
    sentry.logs.enabled=true
    sentry.logging.minimum-level=error
    ```
  - If you manually initialize Sentry, you may also enable logs on `Sentry.init`:
    ```java
    Sentry.init(options -> {
      ...
      options.getLogs().setEnabled(true);
    });
    ```
  - Enabling via `sentry.properties` is also possible:
    ```properties
    logs.enabled=true
    ```
- Automatically use `SentryOptions.Logs.BeforeSendLogCallback` Spring beans ([#4509](https://github.com/getsentry/sentry-java/pull/4509))

### Dependencies

- Bump Gradle from v8.14.1 to v8.14.2 ([#4473](https://github.com/getsentry/sentry-java/pull/4473))
  - [changelog](https://github.com/gradle/gradle/blob/master/CHANGELOG.md#v8142)
  - [diff](https://github.com/gradle/gradle/compare/v8.14.1...v8.14.2)

## 8.14.0

### Fixes

- Fix Session Replay masking for newer versions of Jetpack Compose (1.8+) ([#4485](https://github.com/getsentry/sentry-java/pull/4485))

### Features

- Add New User Feedback Widget ([#4450](https://github.com/getsentry/sentry-java/pull/4450))
    - This widget is a custom button that can be used to show the user feedback form
- Add New User Feedback form ([#4384](https://github.com/getsentry/sentry-java/pull/4384))
    - We now introduce SentryUserFeedbackDialog, which extends AlertDialog, inheriting the show() and cancel() methods, among others.
      To use it, just instantiate it and call show() on the instance (Sentry must be previously initialized).
      For customization options, please check the [User Feedback documentation](https://docs.sentry.io/platforms/android/user-feedback/configuration/).
      ```java
      import io.sentry.android.core.SentryUserFeedbackDialog;
      
      new SentryUserFeedbackDialog.Builder(context).create().show();
      ```
      ```kotlin
      import io.sentry.android.core.SentryUserFeedbackDialog
    
      SentryUserFeedbackDialog.Builder(context).create().show()
      ```
- Add `user.id`, `user.name` and `user.email` to log attributes ([#4486](https://github.com/getsentry/sentry-java/pull/4486))
- User `name` attribute has been deprecated, please use `username` instead ([#4486](https://github.com/getsentry/sentry-java/pull/4486))
- Add device (`device.brand`, `device.model` and `device.family`) and OS (`os.name` and `os.version`) attributes to logs ([#4493](https://github.com/getsentry/sentry-java/pull/4493))
- Serialize `preContext` and `postContext` in `SentryStackFrame` ([#4482](https://github.com/getsentry/sentry-java/pull/4482))

### Internal

- User Feedback now uses SentryUser.username instead of SentryUser.name ([#4494](https://github.com/getsentry/sentry-java/pull/4494))

## 8.13.3

### Fixes

- Send UI Profiling app start chunk when it finishes ([#4423](https://github.com/getsentry/sentry-java/pull/4423))
- Republish Javadoc [#4457](https://github.com/getsentry/sentry-java/pull/4457)
- Finalize `OkHttpEvent` even if no active span in `SentryOkHttpInterceptor` [#4469](https://github.com/getsentry/sentry-java/pull/4469)
- Session Replay: Do not capture current replay for cached events from the past ([#4474](https://github.com/getsentry/sentry-java/pull/4474))
- Session Replay: Correctly capture Dialogs and non full-sized windows ([#4354](https://github.com/getsentry/sentry-java/pull/4354))
- Session Replay: Fix inconsistent `segment_id` ([#4471](https://github.com/getsentry/sentry-java/pull/4471))
- Session Replay: Fix crash on devices with the Unisoc/Spreadtrum T606 chipset ([#4477](https://github.com/getsentry/sentry-java/pull/4477))

## 8.13.2

### Fixes

- Don't apply Spring Boot plugin in `sentry-spring-boot-jakarta` ([#4456](https://github.com/getsentry/sentry-java/pull/4456))
  - The jar for `io.sentry:sentry-spring-boot-jakarta` is now correctly being built and published to Maven Central.

## 8.13.1

### Fixes

- Fix `SentryAndroid.init` crash if SDK is initialized from a background thread while an `Activity` is in resumed state ([#4449](https://github.com/getsentry/sentry-java/pull/4449))

### Dependencies

- Bump Gradle from v8.14 to v8.14.1 ([#4437](https://github.com/getsentry/sentry-java/pull/4437))
  - [changelog](https://github.com/gradle/gradle/blob/master/CHANGELOG.md#v8141)
  - [diff](https://github.com/gradle/gradle/compare/v8.14...v8.14.1)

## 8.13.0

### Features

- Add debug mode for Session Replay masking ([#4357](https://github.com/getsentry/sentry-java/pull/4357))
    - Use `Sentry.replay().enableDebugMaskingOverlay()` to overlay the screen with the Session Replay masks.
    - The masks will be invalidated at most once per `frameRate` (default 1 fps).
- Extend Logs API to allow passing in `attributes` ([#4402](https://github.com/getsentry/sentry-java/pull/4402))
  - `Sentry.logger.log` now takes a `SentryLogParameters`
  - Use `SentryLogParameters.create(SentryAttributes.of(...))` to pass attributes
    - Attribute values may be of type `string`, `boolean`, `integer` or `double`.
    - Other types will be converted to `string`. Currently we simply call `toString()` but we might offer more in the future.
    - You may manually flatten complex types into multiple separate attributes of simple types.
      - e.g. intead of `SentryAttribute.named("point", Point(10, 20))` you may store it as `SentryAttribute.integerAttribute("point.x", point.x)` and `SentryAttribute.integerAttribute("point.y", point.y)`
    - `SentryAttribute.named()` will automatically infer the type or fall back to `string`.
    - `SentryAttribute.booleanAttribute()` takes a `Boolean` value
    - `SentryAttribute.integerAttribute()` takes a `Integer` value
    - `SentryAttribute.doubleAttribute()` takes a `Double` value
    - `SentryAttribute.stringAttribute()` takes a `String` value
  - We opted for handling parameters via `SentryLogParameters` to avoid creating tons of overloads that are ambiguous.

### Fixes

- Isolation scope is now forked in `OtelSentrySpanProcessor` instead of `OtelSentryPropagator` ([#4434](https://github.com/getsentry/sentry-java/pull/4434))
  - Since propagator may never be invoked we moved the location where isolation scope is forked.
  - Not invoking `OtelSentryPropagator.extract` or having a `sentry-trace` header that failed to parse would cause isolation scope not to be forked.
  - This in turn caused data to bleed between scopes, e.g. from one request into another

### Dependencies

- Bump Spring Boot to `3.5.0` ([#4111](https://github.com/getsentry/sentry-java/pull/4111))

## 8.12.0

### Features

- Add new User Feedback API ([#4286](https://github.com/getsentry/sentry-java/pull/4286))
    - We now introduced Sentry.captureFeedback, which supersedes Sentry.captureUserFeedback
- Add Sentry Log Feature ([#4372](https://github.com/getsentry/sentry-java/pull/4372))
    - The feature is disabled by default and needs to be enabled by:
        - `options.getLogs().setEnabled(true)` in `Sentry.init` / `SentryAndroid.init`
        - `<meta-data android:name="io.sentry.logs.enabled" android:value="true" />` in `AndroidManifest.xml`
        - `logs.enabled=true` in `sentry.properties`
        - `sentry.logs.enabled=true` in `application.properties`
        - `sentry.logs.enabled: true` in `application.yml`
    - Logs can be captured using `Sentry.logger().info()` and similar methods.
    - Logs also take a format string and arguments which we then send through `String.format`.
    - Please use `options.getLogs().setBeforeSend()` to filter outgoing logs

### Fixes

- Hook User Interaction integration into running Activity in case of deferred SDK init ([#4337](https://github.com/getsentry/sentry-java/pull/4337))

### Dependencies

- Bump Gradle from v8.13 to v8.14.0 ([#4360](https://github.com/getsentry/sentry-java/pull/4360))
  - [changelog](https://github.com/gradle/gradle/blob/master/CHANGELOG.md#v8140)
  - [diff](https://github.com/gradle/gradle/compare/v8.13...v8.14.0)

## 8.11.1

### Fixes

- Fix Android profile chunk envelope type for UI Profiling ([#4366](https://github.com/getsentry/sentry-java/pull/4366))

## 8.11.0

### Features

- Make `RequestDetailsResolver` public ([#4326](https://github.com/getsentry/sentry-java/pull/4326))
  - `RequestDetailsResolver` is now public and has an additional constructor, making it easier to use a custom `TransportFactory`

### Fixes

- Session Replay: Fix masking of non-styled `Text` Composables ([#4361](https://github.com/getsentry/sentry-java/pull/4361))
- Session Replay: Fix masking read-only `TextField` Composables ([#4362](https://github.com/getsentry/sentry-java/pull/4362))

## 8.10.0

### Features

- Wrap configured OpenTelemetry `ContextStorageProvider` if available ([#4359](https://github.com/getsentry/sentry-java/pull/4359))
  - This is only relevant if you see `java.lang.IllegalStateException: Found multiple ContextStorageProvider. Set the io.opentelemetry.context.ContextStorageProvider property to the fully qualified class name of the provider to use. Falling back to default ContextStorage. Found providers: ...` 
  - Set `-Dio.opentelemetry.context.contextStorageProvider=io.sentry.opentelemetry.SentryContextStorageProvider` on your `java` command
  - Sentry will then wrap the other `ContextStorageProvider` that has been configured by loading it through SPI
  - If no other `ContextStorageProvider` is available or there are problems loading it, we fall back to using `SentryOtelThreadLocalStorage`
    
### Fixes

- Update profile chunk rate limit and client report ([#4353](https://github.com/getsentry/sentry-java/pull/4353))

### Dependencies

- Bump Native SDK from v0.8.3 to v0.8.4 ([#4343](https://github.com/getsentry/sentry-java/pull/4343))
  - [changelog](https://github.com/getsentry/sentry-native/blob/master/CHANGELOG.md#084)
  - [diff](https://github.com/getsentry/sentry-native/compare/0.8.3...0.8.4)

## 8.9.0

### Features

- Add `SentryWrapper.wrapRunnable` to wrap `Runnable` for use with Sentry ([#4332](https://github.com/getsentry/sentry-java/pull/4332))

### Fixes

- Fix TTFD measurement when API called too early ([#4297](https://github.com/getsentry/sentry-java/pull/4297))
- Tag sockets traffic originating from Sentry's HttpConnection ([#4340](https://github.com/getsentry/sentry-java/pull/4340))
  - This should suppress the StrictMode's `UntaggedSocketViolation`
- Reduce debug logs verbosity ([#4341](https://github.com/getsentry/sentry-java/pull/4341))
- Fix unregister `SystemEventsBroadcastReceiver` when entering background ([#4338](https://github.com/getsentry/sentry-java/pull/4338))
  - This should reduce ANRs seen with this class in the stack trace for Android 14 and above

### Improvements

- Make user interaction tracing faster and do fewer allocations ([#4347](https://github.com/getsentry/sentry-java/pull/4347))
- Pre-load modules on a background thread upon SDK init ([#4348](https://github.com/getsentry/sentry-java/pull/4348))

## 8.8.0

### Features

- Add `CoroutineExceptionHandler` for reporting uncaught exceptions in coroutines to Sentry ([#4259](https://github.com/getsentry/sentry-java/pull/4259))
  - This is now part of `sentry-kotlin-extensions` and can be used together with `SentryContext` when launching a coroutine
  - Any exceptions thrown in a coroutine when using the handler will be captured (not rethrown!) and reported to Sentry
  - It's also possible to extend `CoroutineExceptionHandler` to implement custom behavior in addition to the one we provide by default

### Fixes

- Use thread context classloader when available ([#4320](https://github.com/getsentry/sentry-java/pull/4320))
  - This ensures correct resource loading in environments like Spring Boot where the thread context classloader is used for resource loading.
- Improve low memory breadcrumb capturing ([#4325](https://github.com/getsentry/sentry-java/pull/4325))
- Fix do not initialize SDK for Jetpack Compose Preview builds ([#4324](https://github.com/getsentry/sentry-java/pull/4324))
- Fix Synchronize Baggage values ([#4327](https://github.com/getsentry/sentry-java/pull/4327))

### Improvements

- Make `SystemEventsBreadcrumbsIntegration` faster ([#4330](https://github.com/getsentry/sentry-java/pull/4330))

## 8.7.0

### Features

- UI Profiling GA

  Continuous Profiling is now GA, named UI Profiling. To enable it you can use one of the following options. More info can be found at https://docs.sentry.io/platforms/android/profiling/.
    Note: Both `options.profilesSampler` and `options.profilesSampleRate` must **not** be set to enable UI Profiling.
    To keep the same transaction-based behaviour, without the 30 seconds limitation, you can use the `trace` lifecycle mode.
  
  ```xml
  <application>
    <!-- Enable UI profiling, adjust in production env. This is evaluated only once per session -->
    <meta-data android:name="io.sentry.traces.profiling.session-sample-rate" android:value="1.0" />
    <!-- Set profiling lifecycle, can be `manual` (controlled through `Sentry.startProfiler()` and `Sentry.stopProfiler()`) or `trace` (automatically starts and stop a profile whenever a sampled trace starts and finishes) -->
    <meta-data android:name="io.sentry.traces.profiling.lifecycle" android:value="trace" />
    <!-- Enable profiling on app start. The app start profile will be stopped automatically when the app start root span finishes -->
    <meta-data android:name="io.sentry.traces.profiling.start-on-app-start" android:value="true" />
  </application>
  ```
  ```java
  import io.sentry.ProfileLifecycle;
  import io.sentry.android.core.SentryAndroid;
  
  SentryAndroid.init(context, options -> {
      // Enable UI profiling, adjust in production env. This is evaluated only once per session
      options.setProfileSessionSampleRate(1.0);
      // Set profiling lifecycle, can be `manual` (controlled through `Sentry.startProfiler()` and `Sentry.stopProfiler()`) or `trace` (automatically starts and stop a profile whenever a sampled trace starts and finishes)
      options.setProfileLifecycle(ProfileLifecycle.TRACE);
      // Enable profiling on app start. The app start profile will be stopped automatically when the app start root span finishes
      options.setStartProfilerOnAppStart(true);
    });
  ```
  ```kotlin
  import io.sentry.ProfileLifecycle
  import io.sentry.android.core.SentryAndroid

  SentryAndroid.init(context, { options ->
    // Enable UI profiling, adjust in production env. This is evaluated only once per session
    options.profileSessionSampleRate = 1.0
    // Set profiling lifecycle, can be `manual` (controlled through `Sentry.startProfiler()` and `Sentry.stopProfiler()`) or `trace` (automatically starts and stop a profile whenever a sampled trace starts and finishes)
    options.profileLifecycle = ProfileLifecycle.TRACE
    // Enable profiling on app start. The app start profile will be stopped automatically when the app start root span finishes
    options.isStartProfilerOnAppStart = true
    })
  ```

  - Continuous Profiling - Stop when app goes in background ([#4311](https://github.com/getsentry/sentry-java/pull/4311))
  - Continuous Profiling - Add delayed stop ([#4293](https://github.com/getsentry/sentry-java/pull/4293))
  - Continuous Profiling - Out of Experimental ([#4310](https://github.com/getsentry/sentry-java/pull/4310))

### Fixes

- Compress Screenshots on a background thread ([#4295](https://github.com/getsentry/sentry-java/pull/4295))

## 8.6.0

### Behavioral Changes

- The Sentry SDK will now crash on startup if mixed versions have been detected ([#4277](https://github.com/getsentry/sentry-java/pull/4277))
  - On `Sentry.init` / `SentryAndroid.init` the SDK now checks if all Sentry Java / Android SDK dependencies have the same version.
  - While this may seem like a bad idea at first glance, mixing versions of dependencies has a very high chance of causing a crash later. We opted for a controlled crash that's hard to miss.
  - Note: This detection only works for new versions of the SDK, so please take this as a reminder to check your SDK version alignment manually when upgrading the SDK to this version and then you should be good.
  - The SDK will also print log messages if mixed versions have been detected at a later point. ([#4270](https://github.com/getsentry/sentry-java/pull/4270))
    - This takes care of cases missed by the startup check above due to older versions.

### Features

- Increase http timeouts from 5s to 30s to have a better chance of events being delivered without retry ([#4276](https://github.com/getsentry/sentry-java/pull/4276))
- Add `MANIFEST.MF` to Sentry JARs ([#4272](https://github.com/getsentry/sentry-java/pull/4272))
- Retain baggage sample rate/rand values as doubles ([#4279](https://github.com/getsentry/sentry-java/pull/4279))
- Introduce fatal SDK logger ([#4288](https://github.com/getsentry/sentry-java/pull/4288))
  - We use this to print out messages when there is a problem that prevents the SDK from working correctly.
  - One example for this is when the SDK has been configured with mixed dependency versions where we print out details, which module and version are affected.

### Fixes

- Do not override user-defined `SentryOptions` ([#4262](https://github.com/getsentry/sentry-java/pull/4262))
- Session Replay: Change bitmap config to `ARGB_8888` for screenshots ([#4282](https://github.com/getsentry/sentry-java/pull/4282))
- The `MANIFEST.MF` of `sentry-opentelemetry-agent` now has `Implementation-Version` set to the raw version ([#4291](https://github.com/getsentry/sentry-java/pull/4291))
  - An example value would be `8.6.0`
  - The value of the `Sentry-Version-Name` attribute looks like `sentry-8.5.0-otel-2.10.0`
- Fix tags missing for compose view hierarchies ([#4275](https://github.com/getsentry/sentry-java/pull/4275))
- Do not leak SentryFileInputStream/SentryFileOutputStream descriptors and channels ([#4296](https://github.com/getsentry/sentry-java/pull/4296))
- Remove "not yet implemented" from `Sentry.flush` comment ([#4305](https://github.com/getsentry/sentry-java/pull/4305))

### Internal

- Added `platform` to SentryEnvelopeItemHeader ([#4287](https://github.com/getsentry/sentry-java/pull/4287))
  - Set `android` platform to ProfileChunk envelope item header

### Dependencies

- Bump Native SDK from v0.8.1 to v0.8.3 ([#4267](https://github.com/getsentry/sentry-java/pull/4267), [#4298](https://github.com/getsentry/sentry-java/pull/4298))
  - [changelog](https://github.com/getsentry/sentry-native/blob/master/CHANGELOG.md#083)
  - [diff](https://github.com/getsentry/sentry-native/compare/0.8.1...0.8.3)
- Bump Spring Boot from 2.7.5 to 2.7.18 ([#3496](https://github.com/getsentry/sentry-java/pull/3496))

## 8.5.0

### Features

- Add native stack frame address information and debug image metadata to ANR events ([#4061](https://github.com/getsentry/sentry-java/pull/4061))
    - This enables symbolication for stripped native code in ANRs
- Add Continuous Profiling Support ([#3710](https://github.com/getsentry/sentry-java/pull/3710))

  To enable Continuous Profiling use the `Sentry.startProfiler` and `Sentry.stopProfiler` experimental APIs. Sampling rate can be set through `options.profileSessionSampleRate`, which defaults to null (disabled).   
  Note: Both `options.profilesSampler` and `options.profilesSampleRate` must **not** be set to enable Continuous Profiling.

  ```java
  import io.sentry.ProfileLifecycle;
  import io.sentry.android.core.SentryAndroid;

  SentryAndroid.init(context) { options ->
   
    // Currently under experimental options:
    options.getExperimental().setProfileSessionSampleRate(1.0);
    // In manual mode, you need to start and stop the profiler manually using Sentry.startProfiler and Sentry.stopProfiler
    // In trace mode, the profiler will start and stop automatically whenever a sampled trace starts and finishes
    options.getExperimental().setProfileLifecycle(ProfileLifecycle.MANUAL);
  }
  // Start profiling
  Sentry.startProfiler();
  
  // After all profiling is done, stop the profiler. Profiles can last indefinitely if not stopped.
  Sentry.stopProfiler();
  ```
  ```kotlin
  import io.sentry.ProfileLifecycle
  import io.sentry.android.core.SentryAndroid

  SentryAndroid.init(context) { options ->
   
    // Currently under experimental options:
    options.experimental.profileSessionSampleRate = 1.0
    // In manual mode, you need to start and stop the profiler manually using Sentry.startProfiler and Sentry.stopProfiler
    // In trace mode, the profiler will start and stop automatically whenever a sampled trace starts and finishes
    options.experimental.profileLifecycle = ProfileLifecycle.MANUAL
  }
  // Start profiling
  Sentry.startProfiler()
  
  // After all profiling is done, stop the profiler. Profiles can last indefinitely if not stopped.
  Sentry.stopProfiler()
  ```

  To learn more visit [Sentry's Continuous Profiling](https://docs.sentry.io/product/explore/profiling/transaction-vs-continuous-profiling/#continuous-profiling-mode) documentation page.

### Fixes

- Reduce excessive CPU usage when serializing breadcrumbs to disk for ANRs ([#4181](https://github.com/getsentry/sentry-java/pull/4181))
- Ensure app start type is set, even when ActivityLifecycleIntegration is not running ([#4250](https://github.com/getsentry/sentry-java/pull/4250))
- Use `SpringServletTransactionNameProvider` as fallback for Spring WebMVC ([#4263](https://github.com/getsentry/sentry-java/pull/4263))
  - In certain cases the SDK was not able to provide a transaction name automatically and thus did not finish the transaction for the request.
  - We now first try `SpringMvcTransactionNameProvider` which would provide the route as transaction name.
  - If that does not return anything, we try `SpringServletTransactionNameProvider` next, which returns the URL of the request.

### Behavioral Changes

- The user's `device.name` is not reported anymore via the device context, even if `options.isSendDefaultPii` is enabled ([#4179](https://github.com/getsentry/sentry-java/pull/4179))

### Dependencies

- Bump Gradle from v8.12.1 to v8.13.0 ([#4209](https://github.com/getsentry/sentry-java/pull/4209))
  - [changelog](https://github.com/gradle/gradle/blob/master/CHANGELOG.md#v8130)
  - [diff](https://github.com/gradle/gradle/compare/v8.12.1...v8.13.0)

## 8.4.0

### Fixes

- The SDK now handles `null` on many APIs instead of expecting a non `null` value ([#4245](https://github.com/getsentry/sentry-java/pull/4245))
  - Certain APIs like `setTag`, `setData`, `setExtra`, `setContext` previously caused a `NullPointerException` when invoked with either `null` key or value.
  - The SDK now tries to have a sane fallback when `null` is passed and no longer throws `NullPointerException`
  - If `null` is passed, the SDK will
    - do nothing if a `null` key is passed, returning `null` for non void methods
    - remove any previous value if the new value is set to `null`
- Add support for setting in-app-includes/in-app-excludes via AndroidManifest.xml ([#4240](https://github.com/getsentry/sentry-java/pull/4240))
- Modifications to OkHttp requests are now properly propagated to the affected span / breadcrumbs ([#4238](https://github.com/getsentry/sentry-java/pull/4238))
  - Please ensure the SentryOkHttpInterceptor is added last to your OkHttpClient, as otherwise changes to the `Request`  by subsequent interceptors won't be considered
- Fix "class ch.qos.logback.classic.spi.ThrowableProxyVO cannot be cast to class ch.qos.logback.classic.spi.ThrowableProxy" ([#4206](https://github.com/getsentry/sentry-java/pull/4206))
  - In this case we cannot report the `Throwable` to Sentry as it's not available
  - If you are using OpenTelemetry v1 `OpenTelemetryAppender`, please consider upgrading to v2
- Pass OpenTelemetry span attributes into TracesSampler callback ([#4253](https://github.com/getsentry/sentry-java/pull/4253))
  - `SamplingContext` now has a `getAttribute` method that grants access to OpenTelemetry span attributes via their String key (e.g. `http.request.method`)
- Fix AbstractMethodError when using SentryTraced for Jetpack Compose ([#4255](https://github.com/getsentry/sentry-java/pull/4255))
- Assume `http.client` for span `op` if not a root span ([#4257](https://github.com/getsentry/sentry-java/pull/4257))
- Avoid unnecessary copies when using `CopyOnWriteArrayList` ([#4247](https://github.com/getsentry/sentry-java/pull/4247))
  - This affects in particular `SentryTracer.getLatestActiveSpan` which would have previously copied all child span references. This may have caused `OutOfMemoryError` on certain devices due to high frequency of calling the method.

### Features

- The SDK now automatically propagates the trace-context to the native layer. This allows to connect errors on different layers of the application. ([#4137](https://github.com/getsentry/sentry-java/pull/4137))
- Capture OpenTelemetry span events ([#3564](https://github.com/getsentry/sentry-java/pull/3564))
  - OpenTelemetry spans may have exceptions attached to them (`openTelemetrySpan.recordException`). We can now send those to Sentry as errors.
  - Set `capture-open-telemetry-events=true` in `sentry.properties` to enable it
  - Set `sentry.capture-open-telemetry-events=true` in Springs `application.properties` to enable it
  - Set `sentry.captureOpenTelemetryEvents: true` in Springs `application.yml` to enable it

### Behavioural Changes

- Use `java.net.URI` for parsing URLs in `UrlUtils` ([#4210](https://github.com/getsentry/sentry-java/pull/4210))
  - This could affect grouping for issues with messages containing URLs that fall in known corner cases that were handled incorrectly previously (e.g. email in URL path)

### Internal

- Also use port when checking if a request is made to Sentry DSN ([#4231](https://github.com/getsentry/sentry-java/pull/4231))
  - For our OpenTelemetry integration we check if a span is for a request to Sentry
  - We now also consider the port when performing this check

### Dependencies

- Bump Native SDK from v0.7.20 to v0.8.1 ([#4137](https://github.com/getsentry/sentry-java/pull/4137))
  - [changelog](https://github.com/getsentry/sentry-native/blob/master/CHANGELOG.md#0810)
  - [diff](https://github.com/getsentry/sentry-native/compare/v0.7.20...0.8.1)

## 8.3.0

### Features

- Add HTTP server request headers from OpenTelemetry span attributes to sentry `request` in payload ([#4102](https://github.com/getsentry/sentry-java/pull/4102))
  - You have to explicitly enable each header by adding it to the [OpenTelemetry config](https://opentelemetry.io/docs/zero-code/java/agent/instrumentation/http/#capturing-http-request-and-response-headers)
  - Please only enable headers you actually want to send to Sentry. Some may contain sensitive data like PII, cookies, tokens etc.
  - We are no longer adding request/response headers to `contexts/otel/attributes` of the event.
- The `ignoredErrors` option is now configurable via the manifest property `io.sentry.traces.ignored-errors` ([#4178](https://github.com/getsentry/sentry-java/pull/4178))
- A list of active Spring profiles is attached to payloads sent to Sentry (errors, traces, etc.) and displayed in the UI when using our Spring or Spring Boot integrations ([#4147](https://github.com/getsentry/sentry-java/pull/4147))
  - This consists of an empty list when only the default profile is active
- Added `enableTraceIdGeneration` to the AndroidOptions. This allows Hybrid SDKs to "freeze" and control the trace and connect errors on different layers of the application ([4188](https://github.com/getsentry/sentry-java/pull/4188))
- Move to a single NetworkCallback listener to reduce number of IPC calls on Android ([#4164](https://github.com/getsentry/sentry-java/pull/4164))
- Add GraphQL Apollo Kotlin 4 integration ([#4166](https://github.com/getsentry/sentry-java/pull/4166))
- Add support for async dispatch requests to Spring Boot 2 and 3 ([#3983](https://github.com/getsentry/sentry-java/pull/3983))
  - To enable it, please set `sentry.keep-transactions-open-for-async-responses=true` in `application.properties` or `sentry.keepTransactionsOpenForAsyncResponses: true` in `application.yml`
- Add constructor to JUL `SentryHandler` for disabling external config ([#4208](https://github.com/getsentry/sentry-java/pull/4208))

### Fixes

- Filter strings that cannot be parsed as Regex no longer cause an SDK crash ([#4213](https://github.com/getsentry/sentry-java/pull/4213))
  - This was the case e.g. for `ignoredErrors`, `ignoredTransactions` and `ignoredCheckIns`
  - We now simply don't use such strings for Regex matching and only use them for String comparison
- `SentryOptions.setTracePropagationTargets` is no longer marked internal ([#4170](https://github.com/getsentry/sentry-java/pull/4170))
- Session Replay: Fix crash when a navigation breadcrumb does not have "to" destination ([#4185](https://github.com/getsentry/sentry-java/pull/4185))
- Session Replay: Cap video segment duration to maximum 5 minutes to prevent endless video encoding in background ([#4185](https://github.com/getsentry/sentry-java/pull/4185))
- Check `tracePropagationTargets` in OpenTelemetry propagator ([#4191](https://github.com/getsentry/sentry-java/pull/4191))
  - If a URL can be retrieved from OpenTelemetry span attributes, we check it against `tracePropagationTargets` before attaching `sentry-trace` and `baggage` headers to outgoing requests
  - If no URL can be retrieved we always attach the headers
- Fix `ignoredErrors`, `ignoredTransactions` and `ignoredCheckIns` being unset by external options like `sentry.properties` or ENV vars ([#4207](https://github.com/getsentry/sentry-java/pull/4207))
  - Whenever parsing of external options was enabled (`enableExternalConfiguration`), which is the default for many integrations, the values set on `SentryOptions` passed to `Sentry.init` would be lost
  - Even if the value was not set in any external configuration it would still be set to an empty list

### Behavioural Changes

- The class `io.sentry.spring.jakarta.webflux.ReactorUtils` is now deprecated, please use `io.sentry.reactor.SentryReactorUtils` in the new `sentry-reactor` module instead ([#4155](https://github.com/getsentry/sentry-java/pull/4155))
  - The new module will be exposed as an `api` dependency when using `sentry-spring-boot-jakarta` (Spring Boot 3) or `sentry-spring-jakarta` (Spring 6). 
    Therefore, if you're using one of those modules, changing your imports will suffice.

## 8.2.0

### Breaking Changes

- The Kotlin Language version is now set to 1.6 ([#3936](https://github.com/getsentry/sentry-java/pull/3936))

### Features

- Create onCreate and onStart spans for all Activities ([#4025](https://github.com/getsentry/sentry-java/pull/4025))
- Add split apks info to the `App` context ([#3193](https://github.com/getsentry/sentry-java/pull/3193))
- Expose new `withSentryObservableEffect` method overload that accepts `SentryNavigationListener` as a parameter ([#4143](https://github.com/getsentry/sentry-java/pull/4143))
  - This allows sharing the same `SentryNavigationListener` instance across fragments and composables to preserve the trace 
- (Internal) Add API to filter native debug images based on stacktrace addresses ([#4089](https://github.com/getsentry/sentry-java/pull/4089))
- Propagate sampling random value ([#4153](https://github.com/getsentry/sentry-java/pull/4153))
  - The random value used for sampling traces is now sent to Sentry and attached to the `baggage` header on outgoing requests
- Update `sampleRate` that is sent to Sentry and attached to the `baggage` header on outgoing requests ([#4158](https://github.com/getsentry/sentry-java/pull/4158))
  - If the SDK uses its `sampleRate` or `tracesSampler` callback, it now updates the `sampleRate` in Dynamic Sampling Context.

### Fixes

- Log a warning when envelope or items are dropped due to rate limiting ([#4148](https://github.com/getsentry/sentry-java/pull/4148))
- Do not log if `OtelContextScopesStorage` cannot be found ([#4127](https://github.com/getsentry/sentry-java/pull/4127))
  - Previously `java.lang.ClassNotFoundException: io.sentry.opentelemetry.OtelContextScopesStorage` was shown in the log if the class could not be found.
  - This is just a lookup the SDK performs to configure itself. The SDK also works without OpenTelemetry.
- Session Replay: Fix various crashes and issues ([#4135](https://github.com/getsentry/sentry-java/pull/4135))
  - Fix `FileNotFoundException` when trying to read/write `.ongoing_segment` file
  - Fix `IllegalStateException` when registering `onDrawListener`
  - Fix SIGABRT native crashes on Motorola devices when encoding a video
- Mention javadoc and sources for published artifacts in Gradle `.module` metadata ([#3936](https://github.com/getsentry/sentry-java/pull/3936))
- (Jetpack Compose) Modifier.sentryTag now uses Modifier.Node ([#4029](https://github.com/getsentry/sentry-java/pull/4029))
  - This allows Composables that use this modifier to be skippable

### Dependencies

- Bump Native SDK from v0.7.19 to v0.7.20 ([#4128](https://github.com/getsentry/sentry-java/pull/4128))
  - [changelog](https://github.com/getsentry/sentry-native/blob/master/CHANGELOG.md#0720)
  - [diff](https://github.com/getsentry/sentry-native/compare/v0.7.19...0.7.20)
- Bump Gradle from v8.9.0 to v8.12.1 ([#4106](https://github.com/getsentry/sentry-java/pull/4106))
  - [changelog](https://github.com/gradle/gradle/blob/master/CHANGELOG.md#v8121)
  - [diff](https://github.com/gradle/gradle/compare/v8.9.0...v8.12.1)

## 8.1.0

### Features

- Add `options.ignoredErrors` to filter out errors that match a certain String or Regex ([#4083](https://github.com/getsentry/sentry-java/pull/4083))
  - The matching is attempted on `event.message`, `event.formatted`, and `{event.throwable.class.name}: {event.throwable.message}`
  - Can be set in `sentry.properties`, e.g. `ignored-errors=Some error,Another .*`
  - Can be set in environment variables, e.g. `SENTRY_IGNORED_ERRORS=Some error,Another .*`
  - For Spring Boot, it can be set in `application.properties`, e.g. `sentry.ignored-errors=Some error,Another .*`
- Log OpenTelemetry related Sentry config ([#4122](https://github.com/getsentry/sentry-java/pull/4122))

### Fixes

- Avoid logging an error when a float is passed in the manifest ([#4031](https://github.com/getsentry/sentry-java/pull/4031))
- Add `request` details to transactions created through OpenTelemetry ([#4098](https://github.com/getsentry/sentry-java/pull/4098))
  - We now add HTTP request method and URL where Sentry expects it to display it in Sentry UI
- Remove `java.lang.ClassNotFoundException` debug logs when searching for OpenTelemetry marker classes ([#4091](https://github.com/getsentry/sentry-java/pull/4091))
  - There was up to three of these, one for `io.sentry.opentelemetry.agent.AgentMarker`, `io.sentry.opentelemetry.agent.AgentlessMarker` and `io.sentry.opentelemetry.agent.AgentlessSpringMarker`.
  - These were not indicators of something being wrong but rather the SDK looking at what is available at runtime to configure itself accordingly.
- Do not instrument File I/O operations if tracing is disabled ([#4051](https://github.com/getsentry/sentry-java/pull/4051))
- Do not instrument User Interaction multiple times ([#4051](https://github.com/getsentry/sentry-java/pull/4051))
- Speed up view traversal to find touched target in `UserInteractionIntegration` ([#4051](https://github.com/getsentry/sentry-java/pull/4051))
- Reduce IPC/Binder calls performed by the SDK ([#4058](https://github.com/getsentry/sentry-java/pull/4058))

### Behavioural Changes

- Reduce the number of broadcasts the SDK is subscribed for ([#4052](https://github.com/getsentry/sentry-java/pull/4052))
  - Drop `TempSensorBreadcrumbsIntegration`
  - Drop `PhoneStateBreadcrumbsIntegration`
  - Reduce number of broadcasts in `SystemEventsBreadcrumbsIntegration`

Current list of the broadcast events can be found [here](https://github.com/getsentry/sentry-java/blob/9b8dc0a844d10b55ddeddf55d278c0ab0f86421c/sentry-android-core/src/main/java/io/sentry/android/core/SystemEventsBreadcrumbsIntegration.java#L131-L153). If you'd like to subscribe for more events, consider overriding the `SystemEventsBreadcrumbsIntegration` as follows:

```kotlin
SentryAndroid.init(context) { options ->
    options.integrations.removeAll { it is SystemEventsBreadcrumbsIntegration }
    options.integrations.add(SystemEventsBreadcrumbsIntegration(context, SystemEventsBreadcrumbsIntegration.getDefaultActions() + listOf(/* your custom actions */)))
}
```

If you would like to keep some of the default broadcast events as breadcrumbs, consider opening a [GitHub issue](https://github.com/getsentry/sentry-java/issues/new).
- Set mechanism `type` to `suppressed` for suppressed exceptions ([#4125](https://github.com/getsentry/sentry-java/pull/4125))
  - This helps to distinguish an exceptions cause from any suppressed exceptions in the Sentry UI

### Dependencies

- Bump Spring Boot to `3.4.2` ([#4081](https://github.com/getsentry/sentry-java/pull/4081))
- Bump Native SDK from v0.7.14 to v0.7.19 ([#4076](https://github.com/getsentry/sentry-java/pull/4076))
  - [changelog](https://github.com/getsentry/sentry-native/blob/master/CHANGELOG.md#0719)
  - [diff](https://github.com/getsentry/sentry-native/compare/v0.7.14...0.7.19)

## 8.0.0

### Summary

Version 8 of the Sentry Android/Java SDK brings a variety of features and fixes. The most notable changes are:

- `Hub` has been replaced by `Scopes`
- New `Scope` types have been introduced, see "Behavioural Changes" for more details.
- Lifecycle tokens have been introduced to manage `Scope` lifecycle, see "Behavioural Changes" for more details.
- Bumping `minSdk` level to 21 (Android 5.0)
- Our `sentry-opentelemetry-agent` has been improved and now works in combination with the rest of Sentry. You may now combine OpenTelemetry and Sentry for instrumenting your application.
    - You may now use both OpenTelemetry SDK and Sentry SDK to capture transactions and spans. They can also be mixed and end up on the same transaction.
    - OpenTelemetry extends the Sentry SDK by adding spans for numerous integrations, like Ktor, Vert.x and MongoDB. Please check [the OpenTelemetry GitHub repository](https://github.com/open-telemetry/opentelemetry-java-instrumentation/tree/main/instrumentation) for a full list.
    - OpenTelemetry allows propagating trace information from and to additional libraries, that Sentry did not support before, for example gRPC.
    - OpenTelemetry also has broader support for propagating the Sentry `Scopes` through reactive libraries like RxJava.
- The SDK is now compatible with Spring Boot 3.4
- We now support GraphQL v22 (`sentry-graphql-22`)
- Metrics have been removed

Please take a look at [our migration guide in docs](https://docs.sentry.io/platforms/java/migration/7.x-to-8.0).

### Sentry Self-hosted Compatibility

This SDK version is compatible with a self-hosted version of Sentry `22.12.0` or higher. If you are using an older version of [self-hosted Sentry](https://develop.sentry.dev/self-hosted/) (aka onpremise), you will need to [upgrade](https://develop.sentry.dev/self-hosted/releases/). If you're using `sentry.io` no action is required.

### Breaking Changes

- The Android minSdk level for all Android modules is now 21 ([#3852](https://github.com/getsentry/sentry-java/pull/3852))
- The minSdk level for sentry-android-ndk changed from 19 to 21 ([#3851](https://github.com/getsentry/sentry-java/pull/3851))
- Throw IllegalArgumentException when calling Sentry.init on Android ([#3596](https://github.com/getsentry/sentry-java/pull/3596))
- Metrics have been removed from the SDK ([#3774](https://github.com/getsentry/sentry-java/pull/3774))
    - Metrics will return but we don't know in what exact form yet
- `enableTracing` option (a.k.a `enable-tracing`) has been removed from the SDK ([#3776](https://github.com/getsentry/sentry-java/pull/3776))
    - Please set `tracesSampleRate` to a value >= 0.0 for enabling performance instead. The default value is `null` which means performance is disabled.
- Replace `synchronized` methods and blocks with `ReentrantLock` (`AutoClosableReentrantLock`) ([#3715](https://github.com/getsentry/sentry-java/pull/3715))
    - If you are subclassing any Sentry classes, please check if the parent class used `synchronized` before. Please make sure to use the same lock object as the parent class in that case.
- `traceOrigins` option (`io.sentry.traces.tracing-origins` in manifest) has been removed, please use `tracePropagationTargets` (`io.sentry.traces.trace-propagation-targets` in manifest`) instead ([#3780](https://github.com/getsentry/sentry-java/pull/3780))
- `profilingEnabled` option (`io.sentry.traces.profiling.enable` in manifest) has been removed, please use `profilesSampleRate` (`io.sentry.traces.profiling.sample-rate` instead) instead ([#3780](https://github.com/getsentry/sentry-java/pull/3780))
- `shutdownTimeout` option has been removed, please use `shutdownTimeoutMillis` instead ([#3780](https://github.com/getsentry/sentry-java/pull/3780))
- `profilingTracesIntervalMillis` option for Android has been removed ([#3780](https://github.com/getsentry/sentry-java/pull/3780))
- `io.sentry.session-tracking.enable` manifest option has been removed ([#3780](https://github.com/getsentry/sentry-java/pull/3780))
- `Sentry.traceHeaders()` method has been removed, please use `Sentry.getTraceparent()` instead ([#3718](https://github.com/getsentry/sentry-java/pull/3718))
- `Sentry.reportFullDisplayed()` method has been removed, please use `Sentry.reportFullyDisplayed()` instead ([#3717](https://github.com/getsentry/sentry-java/pull/3717))
- `User.other` has been removed, please use `data` instead ([#3780](https://github.com/getsentry/sentry-java/pull/3780))
- `SdkVersion.getIntegrations()` has been removed, please use `getIntegrationSet` instead ([#3780](https://github.com/getsentry/sentry-java/pull/3780))
- `SdkVersion.getPackages()` has been removed, please use `getPackageSet()` instead ([#3780](https://github.com/getsentry/sentry-java/pull/3780))
- `Device.language` has been removed, please use `locale` instead ([#3780](https://github.com/getsentry/sentry-java/pull/3780))
- `TraceContext.user` and `TraceContextUser` class have been removed, please use `userId` on `TraceContext` instead ([#3780](https://github.com/getsentry/sentry-java/pull/3780))
- `TransactionContext.fromSentryTrace()` has been removed, please use `Sentry.continueTrace()` instead ([#3780](https://github.com/getsentry/sentry-java/pull/3780))
- `SentryDataFetcherExceptionHandler` has been removed, please use `SentryGenericDataFetcherExceptionHandler` in combination with `SentryInstrumentation` instead ([#3780](https://github.com/getsentry/sentry-java/pull/3780))
- `sentry-android-okhttp` has been removed in favor of `sentry-okhttp`, removing android dependency from the module ([#3510](https://github.com/getsentry/sentry-java/pull/3510))
- `Contexts` no longer extends `ConcurrentHashMap`, instead we offer a selected set of methods.
- User segment has been removed ([#3512](https://github.com/getsentry/sentry-java/pull/3512))
- One of the `AndroidTransactionProfiler` constructors has been removed, please use a different one ([#3780](https://github.com/getsentry/sentry-java/pull/3780))
- Use String instead of UUID for SessionId ([#3834](https://github.com/getsentry/sentry-java/pull/3834))
    - The `Session` constructor now takes a `String` instead of a `UUID` for the `sessionId` parameter.
    - `Session.getSessionId()` now returns a `String` instead of a `UUID`.
- All status codes below 400 are now mapped to `SpanStatus.OK` ([#3869](https://github.com/getsentry/sentry-java/pull/3869))
- Change OkHttp sub-spans to span attributes ([#3556](https://github.com/getsentry/sentry-java/pull/3556))
    - This will reduce the number of spans created by the SDK
- `instrumenter` option should no longer be needed as our new OpenTelemetry integration now works in combination with the rest of Sentry

### Behavioural Changes

- We're introducing some new `Scope` types in the SDK, allowing for better control over what data is attached where. Previously there was a stack of scopes that was pushed and popped. Instead we now fork scopes for a given lifecycle and then restore the previous scopes. Since `Hub` is gone, it is also never cloned anymore. Separation of data now happens through the different scope types while making it easier to manipulate exactly what you need without having to attach data at the right time to have it apply where wanted.
    - Global scope is attached to all events created by the SDK. It can also be modified before `Sentry.init` has been called. It can be manipulated using `Sentry.configureScope(ScopeType.GLOBAL, (scope) -> { ... })`.
    - Isolation scope can be used e.g. to attach data to all events that come up while handling an incoming request. It can also be used for other isolation purposes. It can be manipulated using `Sentry.configureScope(ScopeType.ISOLATION, (scope) -> { ... })`. The SDK automatically forks isolation scope in certain cases like incoming requests, CRON jobs, Spring `@Async` and more.
    - Current scope is forked often and data added to it is only added to events that are created while this scope is active. Data is also passed on to newly forked child scopes but not to parents. It can be manipulated using `Sentry.configureScope(ScopeType.CURRENT, (scope) -> { ... })`.
- `Sentry.popScope` has been deprecated, please call `.close()` on the token returned by `Sentry.pushScope` instead or use it in a way described in more detail in [our migration guide](https://docs.sentry.io/platforms/java/migration/7.x-to-8.0).
- We have chosen a default scope that is used for `Sentry.configureScope()` as well as API like `Sentry.setTag()`
    - For Android the type defaults to `CURRENT` scope
    - For Backend and other JVM applicatons it defaults to `ISOLATION` scope
- Event processors on `Scope` can now be ordered by overriding the `getOrder` method on implementations of `EventProcessor`. NOTE: This order only applies to event processors on `Scope` but not `SentryOptions` at the moment. Feel free to request this if you need it.
- `Hub` is deprecated in favor of `Scopes`, alongside some `Hub` relevant APIs. More details can be found in [our migration guide](https://docs.sentry.io/platforms/java/migration/7.x-to-8.0).
- Send file name and path only if `isSendDefaultPii` is `true` ([#3919](https://github.com/getsentry/sentry-java/pull/3919))
- (Android) Enable Performance V2 by default ([#3824](https://github.com/getsentry/sentry-java/pull/3824))
    - With this change cold app start spans will include spans for ContentProviders, Application and Activity load.
- (Android) Replace thread id with kernel thread id in span data ([#3706](https://github.com/getsentry/sentry-java/pull/3706))
- (Android) The JNI layer for sentry-native has now been moved from sentry-java to sentry-native ([#3189](https://github.com/getsentry/sentry-java/pull/3189))
    - This now includes prefab support for sentry-native, allowing you to link and access the sentry-native API within your native app code
    - Checkout the `sentry-samples/sentry-samples-android` example on how to configure CMake and consume `sentry.h`
- The user ip-address is now only set to `"{{auto}}"` if `sendDefaultPii` is enabled ([#4072](https://github.com/getsentry/sentry-java/pull/4072))
  - This change gives you control over IP address collection directly on the client

### Features

- The SDK is now compatible with Spring Boot 3.4 ([#3939](https://github.com/getsentry/sentry-java/pull/3939))
- Our `sentry-opentelemetry-agent` has been completely reworked and now plays nicely with the rest of the Java SDK
    - You may also want to give this new agent a try even if you haven't used OpenTelemetry (with Sentry) before. It offers support for [many more libraries and frameworks](https://github.com/open-telemetry/opentelemetry-java-instrumentation/blob/main/docs/supported-libraries.md), improving on our trace propagation, `Scopes` (used to be `Hub`) propagation as well as performance instrumentation (i.e. more spans).
    - If you are using a framework we did not support before and currently resort to manual instrumentation, please give the agent a try. See [here for a list of supported libraries, frameworks and application servers](https://github.com/open-telemetry/opentelemetry-java-instrumentation/blob/main/docs/supported-libraries.md).
    - Please see [Java SDK docs](https://docs.sentry.io/platforms/java/tracing/instrumentation/opentelemetry/) for more details on how to set up the agent. Please make sure to select the correct SDK from the dropdown on the left side of the docs.
    - What's new about the Agent
        - When the OpenTelemetry Agent is used, Sentry API creates OpenTelemetry spans under the hood, handing back a wrapper object which bridges the gap between traditional Sentry API and OpenTelemetry. We might be replacing some of the Sentry performance API in the future.
            - This is achieved by configuring the SDK to use `OtelSpanFactory` instead of `DefaultSpanFactory` which is done automatically by the auto init of the Java Agent.
        - OpenTelemetry spans are now only turned into Sentry spans when they are finished so they can be sent to the Sentry server.
        - Now registers an OpenTelemetry `Sampler` which uses Sentry sampling configuration
        - Other Performance integrations automatically stop creating spans to avoid duplicate spans
        - The Sentry SDK now makes use of OpenTelemetry `Context` for storing Sentry `Scopes` (which is similar to what used to be called `Hub`) and thus relies on OpenTelemetry for `Context` propagation.
        - Classes used for the previous version of our OpenTelemetry support have been deprecated but can still be used manually. We're not planning to keep the old agent around in favor of less complexity in the SDK.
- Add `sentry-opentelemetry-agentless-spring` module ([#4000](https://github.com/getsentry/sentry-java/pull/4000))
    - This module can be added as a dependency when using Sentry with OpenTelemetry and Spring Boot but don't want to use our Agent. It takes care of configuring OpenTelemetry for use with Sentry.
    - You may want to set `OTEL_LOGS_EXPORTER=none;OTEL_METRICS_EXPORTER=none;OTEL_TRACES_EXPORTER=none` env vars to not have the log flooded with error messages regarding OpenTelemetry features we don't use.
- Add `sentry-opentelemetry-agentless` module ([#3961](https://github.com/getsentry/sentry-java/pull/3961))
    - This module can be added as a dependency when using Sentry with OpenTelemetry but don't want to use our Agent. It takes care of configuring OpenTelemetry for use with Sentry.
    - To enable the auto configuration of it, please set `-Dotel.java.global-autoconfigure.enabled=true` on the `java` command, when starting your application.
    - You may also want to set `OTEL_LOGS_EXPORTER=none;OTEL_METRICS_EXPORTER=none;OTEL_TRACES_EXPORTER=none` env vars to not have the log flooded with error messages regarding OpenTelemetry features we don't use.
- `OpenTelemetryUtil.applyOpenTelemetryOptions` now takes an enum instead of a boolean for its mode
- Add `openTelemetryMode` option ([#3994](https://github.com/getsentry/sentry-java/pull/3994))
    - It defaults to `AUTO` meaning the SDK will figure out how to best configure itself for use with OpenTelemetry
    - Use of OpenTelemetry can also be disabled completely by setting it to `OFF` ([#3995](https://github.com/getsentry/sentry-java/pull/3995))
        - In this case even if OpenTelemetry is present, the Sentry SDK will not use it
    - Use `AGENT` when using `sentry-opentelemetry-agent`
    - Use `AGENTLESS` when using `sentry-opentelemetry-agentless`
    - Use `AGENTLESS_SPRING` when using `sentry-opentelemetry-agentless-spring`
- Add `ignoredTransactions` option to filter out transactions by name ([#3871](https://github.com/getsentry/sentry-java/pull/3871))
    - can be used via ENV vars, e.g. `SENTRY_IGNORED_TRANSACTIONS=POST /person/,GET /pers.*`
    - can also be set in options directly, e.g. `options.setIgnoredTransactions(...)`
    - can also be set in `sentry.properties`, e.g. `ignored-transactions=POST /person/,GET /pers.*`
    - can also be set in Spring config `application.properties`, e.g. `sentry.ignored-transactions=POST /person/,GET /pers.*`
- Add `scopeBindingMode` to `SpanOptions` ([#4004](https://github.com/getsentry/sentry-java/pull/4004))
    - This setting only affects the SDK when used with OpenTelemetry.
    - Defaults to `AUTO` meaning the SDK will decide whether the span should be bound to the current scope. It will not bind transactions to scope using `AUTO`, it will only bind spans where the parent span is on the current scope.
    - `ON` sets the new span on the current scope.
    - `OFF` does not set the new span on the scope.
- Add `ignoredSpanOrigins` option for ignoring spans coming from certain integrations
    - We pre-configure this to ignore Performance instrumentation for Spring and other integrations when using our OpenTelemetry Agent to avoid duplicate spans
- Support `graphql-java` v22 via a new module `sentry-graphql-22` ([#3740](https://github.com/getsentry/sentry-java/pull/3740))
    - If you are using `graphql-java` v21 or earlier, you can use the `sentry-graphql` module
    - For `graphql-java` v22 and newer please use the `sentry-graphql-22` module
- We now provide a `SentryInstrumenter` bean directly for Spring (Boot) if there is none yet instead of using `GraphQlSourceBuilderCustomizer` to add the instrumentation ([#3744](https://github.com/getsentry/sentry-java/pull/3744))
    - It is now also possible to provide a bean of type `SentryGraphqlInstrumentation.BeforeSpanCallback` which is then used by `SentryInstrumenter`
- Add data fetching environment hint to breadcrumb for GraphQL (#3413) ([#3431](https://github.com/getsentry/sentry-java/pull/3431))
- Report exceptions returned by Throwable.getSuppressed() to Sentry as exception groups ([#3396] https://github.com/getsentry/sentry-java/pull/3396)
  - Any suppressed exceptions are added to the issue details page in Sentry, the same way any cause is.
  - We are planning to improve how we visualize suppressed exceptions. See https://github.com/getsentry/sentry-java/issues/4059
- Enable `ThreadLocalAccessor` for Spring Boot 3 WebFlux by default ([#4023](https://github.com/getsentry/sentry-java/pull/4023))
- Allow passing `environment` to `CheckinUtils.withCheckIn` ([3889](https://github.com/getsentry/sentry-java/pull/3889))
- Add `globalHubMode` to options ([#3805](https://github.com/getsentry/sentry-java/pull/3805))
    - `globalHubMode` used to only be a param on `Sentry.init`. To make it easier to be used in e.g. Desktop environments, we now additionally added it as an option on SentryOptions that can also be set via `sentry.properties`.
    - If both the param on `Sentry.init` and the option are set, the option will win. By default the option is set to `null` meaning whatever is passed to `Sentry.init` takes effect.
- Lazy uuid generation for SentryId and SpanId ([#3770](https://github.com/getsentry/sentry-java/pull/3770))
- Faster generation of Sentry and Span IDs ([#3818](https://github.com/getsentry/sentry-java/pull/3818))
    - Uses faster implementation to convert UUID to SentryID String
    - Uses faster Random implementation to generate UUIDs
- Android 15: Add support for 16KB page sizes ([#3851](https://github.com/getsentry/sentry-java/pull/3851))
    - See https://developer.android.com/guide/practices/page-sizes for more details
- Add init priority settings ([#3674](https://github.com/getsentry/sentry-java/pull/3674))
    - You may now set `forceInit=true` (`force-init` for `.properties` files) to ensure a call to Sentry.init / SentryAndroid.init takes effect
- Add force init option to Android Manifest ([#3675](https://github.com/getsentry/sentry-java/pull/3675))
    - Use `<meta-data android:name="io.sentry.force-init" android:value="true" />` to ensure Sentry Android auto init is not easily overwritten
- Attach request body for `application/x-www-form-urlencoded` requests in Spring ([#3731](https://github.com/getsentry/sentry-java/pull/3731))
    - Previously request body was only attached for `application/json` requests
- Set breadcrumb level based on http status ([#3771](https://github.com/getsentry/sentry-java/pull/3771))
- Emit transaction.data inside contexts.trace.data ([#3735](https://github.com/getsentry/sentry-java/pull/3735))
    - Also does not emit `transaction.data` in `extras` anymore
- Add a sample for showcasing Sentry with OpenTelemetry for Spring Boot 3 with our Java agent (`sentry-samples-spring-boot-jakarta-opentelemetry`) ([#3856](https://github.com/getsentry/sentry-java/pull/3828))
- Add a sample for showcasing Sentry with OpenTelemetry for Spring Boot 3 without our Java agent (`sentry-samples-spring-boot-jakarta-opentelemetry-noagent`) ([#3856](https://github.com/getsentry/sentry-java/pull/3856))
- Add a sample for showcasing Sentry with OpenTelemetry (`sentry-samples-console-opentelemetry-noagent`) ([#3856](https://github.com/getsentry/sentry-java/pull/3862))

### Fixes

- Fix incoming defer sampling decision `sentry-trace` header ([#3942](https://github.com/getsentry/sentry-java/pull/3942))
    - A `sentry-trace` header that only contains trace ID and span ID but no sampled flag (`-1`, `-0` suffix) means the receiving system can make its own sampling decision
    - When generating `sentry-trace` header from `PropagationContext` we now copy the `sampled` flag.
    - In `TransactionContext.fromPropagationContext` when there is no parent sampling decision, keep the decision `null` so a new sampling decision is made instead of defaulting to `false`
- Fix order of calling `close` on previous Sentry instance when re-initializing ([#3750](https://github.com/getsentry/sentry-java/pull/3750))
    - Previously some parts of Sentry were immediately closed after re-init that should have stayed open and some parts of the previous init were never closed
- All status codes below 400 are now mapped to `SpanStatus.OK` ([#3869](https://github.com/getsentry/sentry-java/pull/3869))
- Improve ignored check performance ([#3992](https://github.com/getsentry/sentry-java/pull/3992))
    - Checking if a span origin, a transaction or a checkIn should be ignored is now faster
- Cache requests for Spring using Springs `ContentCachingRequestWrapper` instead of our own Wrapper to also cache parameters ([#3641](https://github.com/getsentry/sentry-java/pull/3641))
    - Previously only the body was cached which could lead to problems in the FilterChain as Request parameters were not available
- Close backpressure monitor on SDK shutdown ([#3998](https://github.com/getsentry/sentry-java/pull/3998))
    - Due to the backpressure monitor rescheduling a task to run every 10s, it very likely caused shutdown to wait the full `shutdownTimeoutMillis` (defaulting to 2s) instead of being able to terminate immediately
- Let OpenTelemetry auto instrumentation handle extracting and injecting tracing information if present ([#3953](https://github.com/getsentry/sentry-java/pull/3953))
    - Our integrations no longer call `.continueTrace` and also do not inject tracing headers if the integration has been added to `ignoredSpanOrigins`
- Fix testTag not working for Jetpack Compose user interaction tracking ([#3878](https://github.com/getsentry/sentry-java/pull/3878))
- Mark `DiskFlushNotification` hint flushed when rate limited ([#3892](https://github.com/getsentry/sentry-java/pull/3892))
    - Our `UncaughtExceptionHandlerIntegration` waited for the full flush timeout duration (default 15s) when rate limited.
- Do not replace `op` with auto generated content for OpenTelemetry spans with span kind `INTERNAL` ([#3906](https://github.com/getsentry/sentry-java/pull/3906))
- Add `enable-spotlight` and `spotlight-connection-url` to external options and check if spotlight is enabled when deciding whether to inspect an OpenTelemetry span for connecting to splotlight ([#3709](https://github.com/getsentry/sentry-java/pull/3709))
- Trace context on `Contexts.setTrace` has been marked `@NotNull` ([#3721](https://github.com/getsentry/sentry-java/pull/3721))
    - Setting it to `null` would cause an exception.
    - Transactions are dropped if trace context is missing
- Remove internal annotation on `SpanOptions` ([#3722](https://github.com/getsentry/sentry-java/pull/3722))
- `SentryLogbackInitializer` is now public ([#3723](https://github.com/getsentry/sentry-java/pull/3723))
- Parse and use `send-default-pii` and `max-request-body-size` from `sentry.properties` ([#3534](https://github.com/getsentry/sentry-java/pull/3534))
- `TracesSampler` is now only created once in `SentryOptions` instead of creating a new one for every `Hub` (which is now `Scopes`). This means we're now creating fewer `SecureRandom` instances.

### Internal

- Make `SentryClient` constructor public ([#4045](https://github.com/getsentry/sentry-java/pull/4045))
- Warm starts cleanup ([#3954](https://github.com/getsentry/sentry-java/pull/3954))

### Changes in pre-releases

These changes have been made during development of `8.0.0`. You may skip this section. We just put it here for sake of completeness.

- Extract OpenTelemetry `URL_PATH` span attribute into description ([#3933](https://github.com/getsentry/sentry-java/pull/3933))
- Replace OpenTelemetry `ContextStorage` wrapper with `ContextStorageProvider` ([#3938](https://github.com/getsentry/sentry-java/pull/3938))
    - The wrapper had to be put in place before any call to `Context` whereas `ContextStorageProvider` is automatically invoked at the correct time.
- Send `otel.kind` to Sentry ([#3907](https://github.com/getsentry/sentry-java/pull/3907))
- Spring Boot now automatically detects if OpenTelemetry is available and makes use of it ([#3846](https://github.com/getsentry/sentry-java/pull/3846))
    - This is only enabled if there is no OpenTelemetry agent available
    - We prefer to use the OpenTelemetry agent as it offers more auto instrumentation
    - In some cases the OpenTelemetry agent cannot be used, please see https://opentelemetry.io/docs/zero-code/java/spring-boot-starter/ for more details on when to prefer the Agent and when the Spring Boot starter makes more sense.
    - In this mode the SDK makes use of the `OpenTelemetry` bean that is created by `opentelemetry-spring-boot-starter` instead of `GlobalOpenTelemetry`
- Spring Boot now automatically detects our OpenTelemetry agent if its auto init is disabled ([#3848](https://github.com/getsentry/sentry-java/pull/3848))
    - This means Spring Boot config mechanisms can now be combined with our OpenTelemetry agent
    - The `sentry-opentelemetry-extra` module has been removed again, most classes have been moved to `sentry-opentelemetry-bootstrap` which is loaded into the bootstrap classloader (i.e. `null`) when our Java agent is used. The rest has been moved into `sentry-opentelemetry-agentcustomization` and is loaded into the agent classloader when our Java agent is used.
    - The `sentry-opentelemetry-bootstrap` and `sentry-opentelemetry-agentcustomization` modules can be used without the agent as well, in which case all classes are loaded into the application classloader. Check out our `sentry-samples-spring-boot-jakarta-opentelemetry-noagent` sample.
    - In this mode the SDK makes use of `GlobalOpenTelemetry`
- Automatically set span factory based on presence of OpenTelemetry ([#3858](https://github.com/getsentry/sentry-java/pull/3858))
    - `SentrySpanFactoryHolder` has been removed as it is no longer required.

- Replace deprecated `SimpleInstrumentation` with `SimplePerformantInstrumentation` for graphql 22 ([#3974](https://github.com/getsentry/sentry-java/pull/3974))
- We now hold a strong reference to the underlying OpenTelemetry span when it is created through Sentry API ([#3997](https://github.com/getsentry/sentry-java/pull/3997))
    - This keeps it from being garbage collected too early
- Defer sampling decision by setting `sampled` to `null` in `PropagationContext` when using OpenTelemetry in case of an incoming defer sampling `sentry-trace` header. ([#3945](https://github.com/getsentry/sentry-java/pull/3945))
- Build `PropagationContext` from `SamplingDecision` made by `SentrySampler` instead of parsing headers and potentially ignoring a sampling decision in case a `sentry-trace` header comes in with deferred sampling decision. ([#3947](https://github.com/getsentry/sentry-java/pull/3947))
- The Sentry OpenTelemetry Java agent now makes sure Sentry `Scopes` storage is initialized even if the agents auto init is disabled ([#3848](https://github.com/getsentry/sentry-java/pull/3848))
    - This is required for all integrations to work together with our OpenTelemetry Java agent if its auto init has been disabled and the SDKs init should be used instead.
- Fix `startChild` for span that is not in current OpenTelemetry `Context` ([#3862](https://github.com/getsentry/sentry-java/pull/3862))
    - Starting a child span from a transaction that wasn't in the current `Context` lead to multiple transactions being created (one for the transaction and another per span created).
- Add `auto.graphql.graphql22` to ignored span origins when using OpenTelemetry ([#3828](https://github.com/getsentry/sentry-java/pull/3828))
- Use OpenTelemetry span name as fallback for transaction name ([#3557](https://github.com/getsentry/sentry-java/pull/3557))
    - In certain cases we were sending transactions as "<unlabeled transaction>" when using OpenTelemetry
- Add OpenTelemetry span data to Sentry span ([#3593](https://github.com/getsentry/sentry-java/pull/3593))
- No longer selectively copy OpenTelemetry attributes to Sentry spans / transactions `data` ([#3663](https://github.com/getsentry/sentry-java/pull/3663))
- Remove `PROCESS_COMMAND_ARGS` (`process.command_args`) OpenTelemetry span attribute as it can be very large ([#3664](https://github.com/getsentry/sentry-java/pull/3664))
- Use RECORD_ONLY sampling decision if performance is disabled ([#3659](https://github.com/getsentry/sentry-java/pull/3659))
    - Also fix check whether Performance is enabled when making a sampling decision in the OpenTelemetry sampler
- Sentry OpenTelemetry Java Agent now sets Instrumenter to SENTRY (used to be OTEL) ([#3697](https://github.com/getsentry/sentry-java/pull/3697))
- Set span origin in `ActivityLifecycleIntegration` on span options instead of after creating the span / transaction ([#3702](https://github.com/getsentry/sentry-java/pull/3702))
    - This allows spans to be filtered by span origin on creation
- Honor ignored span origins in `SentryTracer.startChild` ([#3704](https://github.com/getsentry/sentry-java/pull/3704))
- Use span id of remote parent ([#3548](https://github.com/getsentry/sentry-java/pull/3548))
    - Traces were broken because on an incoming request, OtelSentrySpanProcessor did not set the parentSpanId on the span correctly. Traces were not referencing the actual parent span but some other (random) span ID which the server doesn't know.
- Attach active span to scope when using OpenTelemetry ([#3549](https://github.com/getsentry/sentry-java/pull/3549))
    - Errors weren't linked to traces correctly due to parts of the SDK not knowing the current span
- Record dropped spans in client report when sampling out OpenTelemetry spans ([#3552](https://github.com/getsentry/sentry-java/pull/3552))
- Retrieve the correct current span from `Scope`/`Scopes` when using OpenTelemetry ([#3554](https://github.com/getsentry/sentry-java/pull/3554))
- Support spans that are split into multiple batches ([#3539](https://github.com/getsentry/sentry-java/pull/3539))
    - When spans belonging to a single transaction were split into multiple batches for SpanExporter, we did not add all spans because the isSpanTooOld check wasn't inverted.
- Partially fix bootstrap class loading ([#3543](https://github.com/getsentry/sentry-java/pull/3543))
    - There was a problem with two separate Sentry `Scopes` being active inside each OpenTelemetry `Context` due to using context keys from more than one class loader.
- The Spring Boot 3 WebFlux sample now uses our GraphQL v22 integration ([#3828](https://github.com/getsentry/sentry-java/pull/3828))
- Do not ignore certain span origins for OpenTelemetry without agent ([#3856](https://github.com/getsentry/sentry-java/pull/3856))
- `span.startChild` now uses `.makeCurrent()` by default ([#3544](https://github.com/getsentry/sentry-java/pull/3544))
    - This caused an issue where the span tree wasn't correct because some spans were not added to their direct parent
- Do not set the exception group marker when there is a suppressed exception ([#4056](https://github.com/getsentry/sentry-java/pull/4056))
    - Due to how grouping works in Sentry currently sometimes the suppressed exception is treated as the main exception. This change ensures we keep using the main exception and not change how grouping works.
    - As a consequence the list of exceptions in the group on top of an issue is no longer shown in Sentry UI.
    - We are planning to improve this in the future but opted for this fix first.

### Dependencies

- Bump Native SDK from v0.7.0 to v0.7.17 ([#3441](https://github.com/getsentry/sentry-java/pull/3189)) ([#3851](https://github.com/getsentry/sentry-java/pull/3851)) ([#3914](https://github.com/getsentry/sentry-java/pull/3914)) ([#4003](https://github.com/getsentry/sentry-java/pull/4003))
    - [changelog](https://github.com/getsentry/sentry-native/blob/master/CHANGELOG.md#0717)
    - [diff](https://github.com/getsentry/sentry-native/compare/0.7.0...0.7.17)
- Bump OpenTelemetry to 1.44.1, OpenTelemetry Java Agent to 2.10.0 and Semantic Conventions to 1.28.0 ([#3668](https://github.com/getsentry/sentry-java/pull/3668)) ([#3935](https://github.com/getsentry/sentry-java/pull/3935))

### Migration Guide / Deprecations

Please take a look at [our migration guide in docs](https://docs.sentry.io/platforms/java/migration/7.x-to-8.0).

- `Hub` has been deprecated, we're replacing the following:
    - `IHub` has been replaced by `IScopes`, however you should be able to simply pass `IHub` instances to code expecting `IScopes`, allowing for an easier migration.
    - `HubAdapter.getInstance()` has been replaced by `ScopesAdapter.getInstance()`
    - The `.clone()` method on `IHub`/`IScopes` has been deprecated, please use `.pushScope()` or `.pushIsolationScope()` instead
    - Some internal methods like `.getCurrentHub()` and `.setCurrentHub()` have also been replaced.
- `Sentry.popScope` has been replaced by calling `.close()` on the token returned by `Sentry.pushScope()` and `Sentry.pushIsolationScope()`. The token can also be used in a `try` block like this:

```
try (final @NotNull ISentryLifecycleToken ignored = Sentry.pushScope()) {
  // this block has its separate current scope
}
```

as well as:


```
try (final @NotNull ISentryLifecycleToken ignored = Sentry.pushIsolationScope()) {
  // this block has its separate isolation scope
}
```
- Classes used by our previous OpenTelemetry integration have been deprecated (`SentrySpanProcessor`, `SentryPropagator`, `OpenTelemetryLinkErrorEventProcessor`). Please take a look at [docs](https://docs.sentry.io/platforms/java/tracing/instrumentation/opentelemetry/) on how to setup OpenTelemetry in v8.

You may also use `LifecycleHelper.close(token)`, e.g. in case you need to pass the token around for closing later.


### Changes from `rc.4`

If you have been using `8.0.0-rc.4` of the Java SDK, here's the new changes that have been included in the `8.0.0` release:

- Make `SentryClient` constructor public ([#4045](https://github.com/getsentry/sentry-java/pull/4045))
- The user ip-address is now only set to `"{{auto}}"` if sendDefaultPii is enabled ([#4072](https://github.com/getsentry/sentry-java/pull/4072))
    - This change gives you control over IP address collection directly on the client
- Do not set the exception group marker when there is a suppressed exception ([#4056](https://github.com/getsentry/sentry-java/pull/4056))
    - Due to how grouping works in Sentry currently sometimes the suppressed exception is treated as the main exception. This change ensures we keep using the main exception and not change how grouping works.
    - As a consequence the list of exceptions in the group on top of an issue is no longer shown in Sentry UI.
    - We are planning to improve this in the future but opted for this fix first.
- Fix swallow NDK loadLibrary errors ([#4082](https://github.com/getsentry/sentry-java/pull/4082))

## 7.22.6

### Fixes

- Compress Screenshots on a background thread ([#4295](https://github.com/getsentry/sentry-java/pull/4295))
- Improve low memory breadcrumb capturing ([#4325](https://github.com/getsentry/sentry-java/pull/4325))
- Make `SystemEventsBreadcrumbsIntegration` faster ([#4330](https://github.com/getsentry/sentry-java/pull/4330))
- Fix unregister `SystemEventsBroadcastReceiver` when entering background ([#4338](https://github.com/getsentry/sentry-java/pull/4338))
    - This should reduce ANRs seen with this class in the stack trace for Android 14 and above
- Pre-load modules on a background thread upon SDK init ([#4348](https://github.com/getsentry/sentry-java/pull/4348))
- Session Replay: Fix inconsistent `segment_id` ([#4471](https://github.com/getsentry/sentry-java/pull/4471))
- Session Replay: Do not capture current replay for cached events from the past ([#4474](https://github.com/getsentry/sentry-java/pull/4474))
- Session Replay: Fix crash on devices with the Unisoc/Spreadtrum T606 chipset ([#4477](https://github.com/getsentry/sentry-java/pull/4477))
- Session Replay: Fix masking of non-styled `Text` Composables ([#4361](https://github.com/getsentry/sentry-java/pull/4361))
- Session Replay: Fix masking read-only `TextField` Composables ([#4362](https://github.com/getsentry/sentry-java/pull/4362))
- Fix Session Replay masking for newer versions of Jetpack Compose (1.8+) ([#4485](https://github.com/getsentry/sentry-java/pull/4485))
- Session Replay: Expand fix for crash on devices to all Unisoc/Spreadtrum chipsets ([#4510](https://github.com/getsentry/sentry-java/pull/4510))

## 7.22.5

### Fixes

- Session Replay: Change bitmap config to `ARGB_8888` for screenshots ([#4282](https://github.com/getsentry/sentry-java/pull/4282))

## 7.22.4

### Fixes

- Session Replay: Fix crash when a navigation breadcrumb does not have "to" destination ([#4185](https://github.com/getsentry/sentry-java/pull/4185))
- Session Replay: Cap video segment duration to maximum 5 minutes to prevent endless video encoding in background ([#4185](https://github.com/getsentry/sentry-java/pull/4185))
- Avoid logging an error when a float is passed in the manifest ([#4266](https://github.com/getsentry/sentry-java/pull/4266))

## 7.22.3

### Fixes

- Reduce excessive CPU usage when serializing breadcrumbs to disk for ANRs ([#4181](https://github.com/getsentry/sentry-java/pull/4181))

## 7.22.2

### Fixes

- Fix AbstractMethodError when using SentryTraced for Jetpack Compose ([#4256](https://github.com/getsentry/sentry-java/pull/4256))

## 7.22.1

### Fixes

- Fix Ensure app start type is set, even when ActivityLifecycleIntegration is not running ([#4216](https://github.com/getsentry/sentry-java/pull/4216))
- Fix properly reset application/content-provider timespans for warm app starts ([#4244](https://github.com/getsentry/sentry-java/pull/4244))

## 7.22.0

### Fixes

- Session Replay: Fix various crashes and issues ([#4135](https://github.com/getsentry/sentry-java/pull/4135))
    - Fix `FileNotFoundException` when trying to read/write `.ongoing_segment` file
    - Fix `IllegalStateException` when registering `onDrawListener`
    - Fix SIGABRT native crashes on Motorola devices when encoding a video
- (Jetpack Compose) Modifier.sentryTag now uses Modifier.Node ([#4029](https://github.com/getsentry/sentry-java/pull/4029))
    - This allows Composables that use this modifier to be skippable

## 7.21.0

### Fixes

- Do not instrument File I/O operations if tracing is disabled ([#4051](https://github.com/getsentry/sentry-java/pull/4051))
- Do not instrument User Interaction multiple times ([#4051](https://github.com/getsentry/sentry-java/pull/4051))
- Speed up view traversal to find touched target in `UserInteractionIntegration` ([#4051](https://github.com/getsentry/sentry-java/pull/4051))
- Reduce IPC/Binder calls performed by the SDK ([#4058](https://github.com/getsentry/sentry-java/pull/4058))

### Behavioural Changes

- (changed in [7.20.1](https://github.com/getsentry/sentry-java/releases/tag/7.20.1)) The user ip-address is now only set to `"{{auto}}"` if sendDefaultPii is enabled ([#4071](https://github.com/getsentry/sentry-java/pull/4071))
    - This change gives you control over IP address collection directly on the client
- Reduce the number of broadcasts the SDK is subscribed for ([#4052](https://github.com/getsentry/sentry-java/pull/4052))
  - Drop `TempSensorBreadcrumbsIntegration`
  - Drop `PhoneStateBreadcrumbsIntegration`
  - Reduce number of broadcasts in `SystemEventsBreadcrumbsIntegration`

Current list of the broadcast events can be found [here](https://github.com/getsentry/sentry-java/blob/9b8dc0a844d10b55ddeddf55d278c0ab0f86421c/sentry-android-core/src/main/java/io/sentry/android/core/SystemEventsBreadcrumbsIntegration.java#L131-L153). If you'd like to subscribe for more events, consider overriding the `SystemEventsBreadcrumbsIntegration` as follows:

```kotlin
SentryAndroid.init(context) { options ->
    options.integrations.removeAll { it is SystemEventsBreadcrumbsIntegration }
    options.integrations.add(SystemEventsBreadcrumbsIntegration(context, SystemEventsBreadcrumbsIntegration.getDefaultActions() + listOf(/* your custom actions */)))
}
```

If you would like to keep some of the default broadcast events as breadcrumbs, consider opening a [GitHub issue](https://github.com/getsentry/sentry-java/issues/new).

## 7.21.0-beta.1

### Fixes

- Do not instrument File I/O operations if tracing is disabled ([#4051](https://github.com/getsentry/sentry-java/pull/4051))
- Do not instrument User Interaction multiple times ([#4051](https://github.com/getsentry/sentry-java/pull/4051))
- Speed up view traversal to find touched target in `UserInteractionIntegration` ([#4051](https://github.com/getsentry/sentry-java/pull/4051))
- Reduce IPC/Binder calls performed by the SDK ([#4058](https://github.com/getsentry/sentry-java/pull/4058))

### Behavioural Changes

- Reduce the number of broadcasts the SDK is subscribed for ([#4052](https://github.com/getsentry/sentry-java/pull/4052))
  - Drop `TempSensorBreadcrumbsIntegration`
  - Drop `PhoneStateBreadcrumbsIntegration`
  - Reduce number of broadcasts in `SystemEventsBreadcrumbsIntegration`

Current list of the broadcast events can be found [here](https://github.com/getsentry/sentry-java/blob/9b8dc0a844d10b55ddeddf55d278c0ab0f86421c/sentry-android-core/src/main/java/io/sentry/android/core/SystemEventsBreadcrumbsIntegration.java#L131-L153). If you'd like to subscribe for more events, consider overriding the `SystemEventsBreadcrumbsIntegration` as follows:

```kotlin
SentryAndroid.init(context) { options ->
    options.integrations.removeAll { it is SystemEventsBreadcrumbsIntegration }
    options.integrations.add(SystemEventsBreadcrumbsIntegration(context, SystemEventsBreadcrumbsIntegration.getDefaultActions() + listOf(/* your custom actions */)))
}
```

If you would like to keep some of the default broadcast events as breadcrumbs, consider opening a [GitHub issue](https://github.com/getsentry/sentry-java/issues/new).

## 7.20.1

### Behavioural Changes

- The user ip-address is now only set to `"{{auto}}"` if sendDefaultPii is enabled ([#4071](https://github.com/getsentry/sentry-java/pull/4071))
    - This change gives you control over IP address collection directly on the client

## 7.20.0

### Features

- Session Replay GA ([#4017](https://github.com/getsentry/sentry-java/pull/4017))

To enable Replay use the `sessionReplay.sessionSampleRate` or `sessionReplay.onErrorSampleRate` options.

  ```kotlin
  import io.sentry.SentryReplayOptions
  import io.sentry.android.core.SentryAndroid

  SentryAndroid.init(context) { options ->
   
    options.sessionReplay.sessionSampleRate = 1.0
    options.sessionReplay.onErrorSampleRate = 1.0
  
    // To change default redaction behavior (defaults to true)
    options.sessionReplay.redactAllImages = true
    options.sessionReplay.redactAllText = true
  
    // To change quality of the recording (defaults to MEDIUM)
    options.sessionReplay.quality = SentryReplayOptions.SentryReplayQuality.MEDIUM // (LOW|MEDIUM|HIGH)
  }
  ```

### Fixes

- Fix warm start detection ([#3937](https://github.com/getsentry/sentry-java/pull/3937))
- Session Replay: Reduce memory allocations, disk space consumption, and payload size ([#4016](https://github.com/getsentry/sentry-java/pull/4016))
- Session Replay: Do not try to encode corrupted frames multiple times ([#4016](https://github.com/getsentry/sentry-java/pull/4016))

### Internal

- Session Replay: Allow overriding `SdkVersion` for replay events ([#4014](https://github.com/getsentry/sentry-java/pull/4014))
- Session Replay: Send replay options as tags ([#4015](https://github.com/getsentry/sentry-java/pull/4015))

### Breaking changes

- Session Replay options were moved from under `experimental` to the main `options` object ([#4017](https://github.com/getsentry/sentry-java/pull/4017))

## 7.19.1

### Fixes

- Change TTFD timeout to 25 seconds ([#3984](https://github.com/getsentry/sentry-java/pull/3984))
- Session Replay: Fix memory leak when masking Compose screens ([#3985](https://github.com/getsentry/sentry-java/pull/3985))
- Session Replay: Fix potential ANRs in `GestureRecorder` ([#4001](https://github.com/getsentry/sentry-java/pull/4001))

### Internal

- Session Replay: Flutter improvements ([#4007](https://github.com/getsentry/sentry-java/pull/4007))

## 7.19.0

### Fixes

- Session Replay: fix various crashes and issues ([#3970](https://github.com/getsentry/sentry-java/pull/3970))
    - Fix `IndexOutOfBoundsException` when tracking window changes
    - Fix `IllegalStateException` when adding/removing draw listener for a dead view
    - Fix `ConcurrentModificationException` when registering window listeners and stopping `WindowRecorder`/`GestureRecorder`
- Add support for setting sentry-native handler_strategy ([#3671](https://github.com/getsentry/sentry-java/pull/3671))

### Dependencies

- Bump Native SDK from v0.7.8 to v0.7.16 ([#3671](https://github.com/getsentry/sentry-java/pull/3671))
    - [changelog](https://github.com/getsentry/sentry-native/blob/master/CHANGELOG.md#0716)
    - [diff](https://github.com/getsentry/sentry-native/compare/0.7.8...0.7.16)

## 7.18.1

### Fixes

- Fix testTag not working for Jetpack Compose user interaction tracking ([#3878](https://github.com/getsentry/sentry-java/pull/3878))

## 7.18.0

### Features

- Android 15: Add support for 16KB page sizes ([#3620](https://github.com/getsentry/sentry-java/pull/3620))
    - See https://developer.android.com/guide/practices/page-sizes for more details
- Session Replay: Add `beforeSendReplay` callback ([#3855](https://github.com/getsentry/sentry-java/pull/3855))
- Session Replay: Add support for masking/unmasking view containers ([#3881](https://github.com/getsentry/sentry-java/pull/3881))

### Fixes

- Avoid collecting normal frames ([#3782](https://github.com/getsentry/sentry-java/pull/3782))
- Ensure android initialization process continues even if options configuration block throws an exception ([#3887](https://github.com/getsentry/sentry-java/pull/3887))
- Do not report parsing ANR error when there are no threads ([#3888](https://github.com/getsentry/sentry-java/pull/3888))
    - This should significantly reduce the number of events with message "Sentry Android SDK failed to parse system thread dump..." reported
- Session Replay: Disable replay in session mode when rate limit is active ([#3854](https://github.com/getsentry/sentry-java/pull/3854))

### Dependencies

- Bump Native SDK from v0.7.2 to v0.7.8 ([#3620](https://github.com/getsentry/sentry-java/pull/3620))
    - [changelog](https://github.com/getsentry/sentry-native/blob/master/CHANGELOG.md#078)
    - [diff](https://github.com/getsentry/sentry-native/compare/0.7.2...0.7.8)

## 7.17.0

### Features

- Add meta option to set the maximum amount of breadcrumbs to be logged. ([#3836](https://github.com/getsentry/sentry-java/pull/3836))
- Use a separate `Random` instance per thread to improve SDK performance ([#3835](https://github.com/getsentry/sentry-java/pull/3835))

### Fixes

- Using MaxBreadcrumb with value 0 no longer crashes. ([#3836](https://github.com/getsentry/sentry-java/pull/3836))
- Accept manifest integer values when requiring floating values ([#3823](https://github.com/getsentry/sentry-java/pull/3823))
- Fix standalone tomcat jndi issue ([#3873](https://github.com/getsentry/sentry-java/pull/3873))
    - Using Sentry Spring Boot on a standalone tomcat caused the following error:
        - Failed to bind properties under 'sentry.parsed-dsn' to io.sentry.Dsn

## 7.16.0

### Features

- Add meta option to attach ANR thread dumps ([#3791](https://github.com/getsentry/sentry-java/pull/3791))

### Fixes

- Cache parsed Dsn ([#3796](https://github.com/getsentry/sentry-java/pull/3796))
- fix invalid profiles when the transaction name is empty ([#3747](https://github.com/getsentry/sentry-java/pull/3747))
- Deprecate `enableTracing` option ([#3777](https://github.com/getsentry/sentry-java/pull/3777))
- Vendor `java.util.Random` and replace `java.security.SecureRandom` usages ([#3783](https://github.com/getsentry/sentry-java/pull/3783))
- Fix potential ANRs due to NDK scope sync ([#3754](https://github.com/getsentry/sentry-java/pull/3754))
- Fix potential ANRs due to NDK System.loadLibrary calls ([#3670](https://github.com/getsentry/sentry-java/pull/3670))
- Fix slow `Log` calls on app startup ([#3793](https://github.com/getsentry/sentry-java/pull/3793))
- Fix slow Integration name parsing ([#3794](https://github.com/getsentry/sentry-java/pull/3794))
- Session Replay: Reduce startup and capture overhead ([#3799](https://github.com/getsentry/sentry-java/pull/3799))
- Load lazy fields on init in the background ([#3803](https://github.com/getsentry/sentry-java/pull/3803))
- Replace setOf with HashSet.add ([#3801](https://github.com/getsentry/sentry-java/pull/3801))

### Breaking changes

- The method `addIntegrationToSdkVersion(Ljava/lang/Class;)V` has been removed from the core (`io.sentry:sentry`) package. Please make sure all of the packages (e.g. `io.sentry:sentry-android-core`, `io.sentry:sentry-android-fragment`, `io.sentry:sentry-okhttp`  and others) are all aligned and using the same version to prevent the `NoSuchMethodError` exception.

## 7.16.0-alpha.1

### Features

- Add meta option to attach ANR thread dumps ([#3791](https://github.com/getsentry/sentry-java/pull/3791))

### Fixes

- Cache parsed Dsn ([#3796](https://github.com/getsentry/sentry-java/pull/3796))
- fix invalid profiles when the transaction name is empty ([#3747](https://github.com/getsentry/sentry-java/pull/3747))
- Deprecate `enableTracing` option ([#3777](https://github.com/getsentry/sentry-java/pull/3777))
- Vendor `java.util.Random` and replace `java.security.SecureRandom` usages ([#3783](https://github.com/getsentry/sentry-java/pull/3783))
- Fix potential ANRs due to NDK scope sync ([#3754](https://github.com/getsentry/sentry-java/pull/3754))
- Fix potential ANRs due to NDK System.loadLibrary calls ([#3670](https://github.com/getsentry/sentry-java/pull/3670))
- Fix slow `Log` calls on app startup ([#3793](https://github.com/getsentry/sentry-java/pull/3793))
- Fix slow Integration name parsing ([#3794](https://github.com/getsentry/sentry-java/pull/3794))
- Session Replay: Reduce startup and capture overhead ([#3799](https://github.com/getsentry/sentry-java/pull/3799))

## 7.15.0

### Features

- Add support for `feedback` envelope header item type ([#3687](https://github.com/getsentry/sentry-java/pull/3687))
- Add breadcrumb.origin field ([#3727](https://github.com/getsentry/sentry-java/pull/3727))
- Session Replay: Add options to selectively mask/unmask views captured in replay. The following options are available: ([#3689](https://github.com/getsentry/sentry-java/pull/3689))
    - `android:tag="sentry-mask|sentry-unmask"` in XML or `view.setTag("sentry-mask|sentry-unmask")` in code tags
        - if you already have a tag set for a view, you can set a tag by id: `<tag android:id="@id/sentry_privacy" android:value="mask|unmask"/>` in XML or `view.setTag(io.sentry.android.replay.R.id.sentry_privacy, "mask|unmask")` in code
    - `view.sentryReplayMask()` or `view.sentryReplayUnmask()` extension functions
    - mask/unmask `View`s of a certain type by adding fully-qualified classname to one of the lists `options.experimental.sessionReplay.addMaskViewClass()` or `options.experimental.sessionReplay.addUnmaskViewClass()`. Note, that all of the view subclasses/subtypes will be masked/unmasked as well
        - For example, (this is already a default behavior) to mask all `TextView`s and their subclasses (`RadioButton`, `EditText`, etc.): `options.experimental.sessionReplay.addMaskViewClass("android.widget.TextView")`
        - If you're using code obfuscation, adjust your proguard-rules accordingly, so your custom view class name is not minified
- Session Replay: Support Jetpack Compose masking ([#3739](https://github.com/getsentry/sentry-java/pull/3739))
  - To selectively mask/unmask @Composables, use `Modifier.sentryReplayMask()` and `Modifier.sentryReplayUnmask()` modifiers
- Session Replay: Mask `WebView`, `VideoView` and `androidx.media3.ui.PlayerView` by default ([#3775](https://github.com/getsentry/sentry-java/pull/3775))

### Fixes

- Avoid stopping appStartProfiler after application creation ([#3630](https://github.com/getsentry/sentry-java/pull/3630))
- Session Replay: Correctly detect dominant color for `TextView`s with Spans ([#3682](https://github.com/getsentry/sentry-java/pull/3682))
- Fix ensure Application Context is used even when SDK is initialized via Activity Context ([#3669](https://github.com/getsentry/sentry-java/pull/3669))
- Fix potential ANRs due to `Calendar.getInstance` usage in Breadcrumbs constructor ([#3736](https://github.com/getsentry/sentry-java/pull/3736))
- Fix potential ANRs due to default integrations ([#3778](https://github.com/getsentry/sentry-java/pull/3778))
- Lazily initialize heavy `SentryOptions` members to avoid ANRs on app start ([#3749](https://github.com/getsentry/sentry-java/pull/3749))

*Breaking changes*:

- `options.experimental.sessionReplay.errorSampleRate` was renamed to `options.experimental.sessionReplay.onErrorSampleRate` ([#3637](https://github.com/getsentry/sentry-java/pull/3637))
- Manifest option `io.sentry.session-replay.error-sample-rate` was renamed to `io.sentry.session-replay.on-error-sample-rate` ([#3637](https://github.com/getsentry/sentry-java/pull/3637))
- Change `redactAllText` and `redactAllImages` to `maskAllText` and `maskAllImages` ([#3741](https://github.com/getsentry/sentry-java/pull/3741))

## 7.14.0

### Features

- Session Replay: Gesture/touch support for Flutter ([#3623](https://github.com/getsentry/sentry-java/pull/3623))

### Fixes

- Fix app start spans missing from Pixel devices ([#3634](https://github.com/getsentry/sentry-java/pull/3634))
- Avoid ArrayIndexOutOfBoundsException on Android cpu data collection ([#3598](https://github.com/getsentry/sentry-java/pull/3598))
- Fix lazy select queries instrumentation ([#3604](https://github.com/getsentry/sentry-java/pull/3604))
- Session Replay: buffer mode improvements ([#3622](https://github.com/getsentry/sentry-java/pull/3622))
  - Align next segment timestamp with the end of the buffered segment when converting from buffer mode to session mode
  - Persist `buffer` replay type for the entire replay when converting from buffer mode to session mode
  - Properly store screen names for `buffer` mode
- Session Replay: fix various crashes and issues ([#3628](https://github.com/getsentry/sentry-java/pull/3628))
  - Fix video not being encoded on Pixel devices
  - Fix SIGABRT native crashes on Xiaomi devices when encoding a video
  - Fix `RejectedExecutionException` when redacting a screenshot
  - Fix `FileNotFoundException` when persisting segment values

### Chores

- Introduce `ReplayShadowMediaCodec` and refactor tests using custom encoder ([#3612](https://github.com/getsentry/sentry-java/pull/3612))

## 7.13.0

### Features

- Session Replay: ([#3565](https://github.com/getsentry/sentry-java/pull/3565)) ([#3609](https://github.com/getsentry/sentry-java/pull/3609))
  - Capture remaining replay segment for ANRs on next app launch
  - Capture remaining replay segment for unhandled crashes on next app launch

### Fixes

- Session Replay: ([#3565](https://github.com/getsentry/sentry-java/pull/3565)) ([#3609](https://github.com/getsentry/sentry-java/pull/3609))
  - Fix stopping replay in `session` mode at 1 hour deadline
  - Never encode full frames for a video segment, only do partial updates. This further reduces size of the replay segment
  - Use propagation context when no active transaction for ANRs

### Dependencies

- Bump Spring Boot to 3.3.2 ([#3541](https://github.com/getsentry/sentry-java/pull/3541))

## 7.12.1

### Fixes

- Check app start spans time and ignore background app starts ([#3550](https://github.com/getsentry/sentry-java/pull/3550))
  - This should eliminate long-lasting App Start transactions

## 7.12.0

### Features

- Session Replay Public Beta ([#3339](https://github.com/getsentry/sentry-java/pull/3339))

  To enable Replay use the `sessionReplay.sessionSampleRate` or `sessionReplay.errorSampleRate` experimental options.

  ```kotlin
  import io.sentry.SentryReplayOptions
  import io.sentry.android.core.SentryAndroid

  SentryAndroid.init(context) { options ->
   
    // Currently under experimental options:
    options.experimental.sessionReplay.sessionSampleRate = 1.0
    options.experimental.sessionReplay.errorSampleRate = 1.0
  
    // To change default redaction behavior (defaults to true)
    options.experimental.sessionReplay.redactAllImages = true
    options.experimental.sessionReplay.redactAllText = true
  
    // To change quality of the recording (defaults to MEDIUM)
    options.experimental.sessionReplay.quality = SentryReplayOptions.SentryReplayQuality.MEDIUM // (LOW|MEDIUM|HIGH)
  }
  ```

  To learn more visit [Sentry's Mobile Session Replay](https://docs.sentry.io/product/explore/session-replay/mobile/) documentation page.

## 7.11.0

### Features

- Report dropped spans ([#3528](https://github.com/getsentry/sentry-java/pull/3528))

### Fixes

- Fix duplicate session start for React Native ([#3504](https://github.com/getsentry/sentry-java/pull/3504))
- Move onFinishCallback before span or transaction is finished ([#3459](https://github.com/getsentry/sentry-java/pull/3459))
- Add timestamp when a profile starts ([#3442](https://github.com/getsentry/sentry-java/pull/3442))
- Move fragment auto span finish to onFragmentStarted ([#3424](https://github.com/getsentry/sentry-java/pull/3424))
- Remove profiling timeout logic and disable profiling on API 21 ([#3478](https://github.com/getsentry/sentry-java/pull/3478))
- Properly reset metric flush flag on metric emission ([#3493](https://github.com/getsentry/sentry-java/pull/3493))
- Use SecureRandom in favor of Random for Metrics ([#3495](https://github.com/getsentry/sentry-java/pull/3495))
- Fix UncaughtExceptionHandlerIntegration Memory Leak ([#3398](https://github.com/getsentry/sentry-java/pull/3398))
- Deprecated `User.segment`. Use a custom tag or context instead. ([#3511](https://github.com/getsentry/sentry-java/pull/3511))
- Fix duplicated http spans ([#3526](https://github.com/getsentry/sentry-java/pull/3526))
- When capturing unhandled hybrid exception session should be ended and new start if need ([#3480](https://github.com/getsentry/sentry-java/pull/3480))

### Dependencies

- Bump Native SDK from v0.7.0 to v0.7.2 ([#3314](https://github.com/getsentry/sentry-java/pull/3314))
  - [changelog](https://github.com/getsentry/sentry-native/blob/master/CHANGELOG.md#072)
  - [diff](https://github.com/getsentry/sentry-native/compare/0.7.0...0.7.2)

## 7.10.0

### Features

- Publish Gradle module metadata ([#3422](https://github.com/getsentry/sentry-java/pull/3422))

### Fixes

- Fix faulty `span.frame_delay` calculation for early app start spans ([#3427](https://github.com/getsentry/sentry-java/pull/3427))
- Fix crash when installing `ShutdownHookIntegration` and the VM is shutting down ([#3456](https://github.com/getsentry/sentry-java/pull/3456))

## 7.9.0

### Features

- Add start_type to app context ([#3379](https://github.com/getsentry/sentry-java/pull/3379))
- Add ttid/ttfd contribution flags ([#3386](https://github.com/getsentry/sentry-java/pull/3386))

### Fixes

- (Internal) Metrics code cleanup ([#3403](https://github.com/getsentry/sentry-java/pull/3403))
- Fix Frame measurements in app start transactions ([#3382](https://github.com/getsentry/sentry-java/pull/3382))
- Fix timing metric value different from span duration ([#3368](https://github.com/getsentry/sentry-java/pull/3368))
- Do not always write startup crash marker ([#3409](https://github.com/getsentry/sentry-java/pull/3409))
  - This may have been causing the SDK init logic to block the main thread

## 7.8.0

### Features

- Add description to OkHttp spans ([#3320](https://github.com/getsentry/sentry-java/pull/3320))
- Enable backpressure management by default ([#3284](https://github.com/getsentry/sentry-java/pull/3284))

### Fixes

- Add rate limit to Metrics ([#3334](https://github.com/getsentry/sentry-java/pull/3334))
- Fix java.lang.ClassNotFoundException: org.springframework.web.servlet.HandlerMapping in Spring Boot Servlet mode without WebMVC ([#3336](https://github.com/getsentry/sentry-java/pull/3336))
- Fix normalization of metrics keys, tags and values ([#3332](https://github.com/getsentry/sentry-java/pull/3332))

## 7.7.0

### Features

- Add support for Spring Rest Client ([#3199](https://github.com/getsentry/sentry-java/pull/3199))
- Extend Proxy options with proxy type ([#3326](https://github.com/getsentry/sentry-java/pull/3326))

### Fixes

- Fixed default deadline timeout to 30s instead of 300s ([#3322](https://github.com/getsentry/sentry-java/pull/3322))
- Fixed `Fix java.lang.ClassNotFoundException: org.springframework.web.servlet.HandlerExceptionResolver` in Spring Boot Servlet mode without WebMVC ([#3333](https://github.com/getsentry/sentry-java/pull/3333))

## 7.6.0

### Features

- Experimental: Add support for Sentry Developer Metrics ([#3205](https://github.com/getsentry/sentry-java/pull/3205), [#3238](https://github.com/getsentry/sentry-java/pull/3238), [#3248](https://github.com/getsentry/sentry-java/pull/3248), [#3250](https://github.com/getsentry/sentry-java/pull/3250))  
  Use the Metrics API to track processing time, download sizes, user signups, and conversion rates and correlate them back to tracing data in order to get deeper insights and solve issues faster. Our API supports counters, distributions, sets, gauges and timers, and it's easy to get started:
  ```kotlin
  Sentry.metrics()
    .increment(
        "button_login_click", // key
        1.0,                  // value
        null,                 // unit
        mapOf(                // tags
            "provider" to "e-mail"
        )
    )
  ```
  To learn more about Sentry Developer Metrics, head over to our [Java](https://docs.sentry.io/platforms/java/metrics/) and [Android](https://docs.sentry.io//platforms/android/metrics/) docs page.

## 7.5.0

### Features

- Add support for measurements at span level ([#3219](https://github.com/getsentry/sentry-java/pull/3219))
- Add `enableScopePersistence` option to disable `PersistingScopeObserver` used for ANR reporting which may increase performance overhead. Defaults to `true` ([#3218](https://github.com/getsentry/sentry-java/pull/3218))
  - When disabled, the SDK will not enrich ANRv2 events with scope data (e.g. breadcrumbs, user, tags, etc.)
- Configurable defaults for Cron - MonitorConfig ([#3195](https://github.com/getsentry/sentry-java/pull/3195))
- We now display a warning on startup if an incompatible version of Spring Boot is detected ([#3233](https://github.com/getsentry/sentry-java/pull/3233))
  - This should help notice a mismatching Sentry dependency, especially when upgrading a Spring Boot application
- Experimental: Add Metrics API ([#3205](https://github.com/getsentry/sentry-java/pull/3205))

### Fixes

- Ensure performance measurement collection is not taken too frequently ([#3221](https://github.com/getsentry/sentry-java/pull/3221))
- Fix old profiles deletion on SDK init ([#3216](https://github.com/getsentry/sentry-java/pull/3216))
- Fix hub restore point in wrappers: SentryWrapper, SentryTaskDecorator and SentryScheduleHook ([#3225](https://github.com/getsentry/sentry-java/pull/3225))
  - We now reset the hub to its previous value on the thread where the `Runnable`/`Callable`/`Supplier` is executed instead of setting it to the hub that was used on the thread where the `Runnable`/`Callable`/`Supplier` was created.
- Fix add missing thread name/id to app start spans ([#3226](https://github.com/getsentry/sentry-java/pull/3226))

## 7.4.0

### Features

- Add new threshold parameters to monitor config ([#3181](https://github.com/getsentry/sentry-java/pull/3181))
- Report process init time as a span for app start performance ([#3159](https://github.com/getsentry/sentry-java/pull/3159))
- (perf-v2): Calculate frame delay on a span level ([#3197](https://github.com/getsentry/sentry-java/pull/3197))
- Resolve spring properties in @SentryCheckIn annotation ([#3194](https://github.com/getsentry/sentry-java/pull/3194))
- Experimental: Add Spotlight integration ([#3166](https://github.com/getsentry/sentry-java/pull/3166))
    - For more details about Spotlight head over to https://spotlightjs.com/
    - Set `options.isEnableSpotlight = true` to enable Spotlight

### Fixes

- Don't wait on main thread when SDK restarts ([#3200](https://github.com/getsentry/sentry-java/pull/3200))
- Fix Jetpack Compose widgets are not being correctly identified for user interaction tracing ([#3209](https://github.com/getsentry/sentry-java/pull/3209))
- Fix issue title on Android when a wrapping `RuntimeException` is thrown by the system ([#3212](https://github.com/getsentry/sentry-java/pull/3212))
  - This will change grouping of the issues that were previously titled `RuntimeInit$MethodAndArgsCaller` to have them split up properly by the original root cause exception

## 7.3.0

### Features

- Added App Start profiling
    - This depends on the new option `io.sentry.profiling.enable-app-start`, other than the already existing `io.sentry.traces.profiling.sample-rate`.
    - Sampler functions can check the new `isForNextAppStart` flag, to adjust startup profiling sampling programmatically.
      Relevant PRs:
    - Decouple Profiler from Transaction ([#3101](https://github.com/getsentry/sentry-java/pull/3101))
    - Add options and sampling logic ([#3121](https://github.com/getsentry/sentry-java/pull/3121))
    - Add ContentProvider and start profile ([#3128](https://github.com/getsentry/sentry-java/pull/3128))
- Extend internal performance collector APIs ([#3102](https://github.com/getsentry/sentry-java/pull/3102))
- Collect slow and frozen frames for spans using `OnFrameMetricsAvailableListener` ([#3111](https://github.com/getsentry/sentry-java/pull/3111))
- Interpolate total frame count to match span duration ([#3158](https://github.com/getsentry/sentry-java/pull/3158))

### Fixes

- Avoid multiple breadcrumbs from OkHttpEventListener ([#3175](https://github.com/getsentry/sentry-java/pull/3175))
- Apply OkHttp listener auto finish timestamp to all running spans ([#3167](https://github.com/getsentry/sentry-java/pull/3167))
- Fix not eligible for auto proxying warnings ([#3154](https://github.com/getsentry/sentry-java/pull/3154))
- Set default fingerprint for ANRv2 events to correctly group background and foreground ANRs ([#3164](https://github.com/getsentry/sentry-java/pull/3164))
  - This will improve grouping of ANRs that have similar stacktraces but differ in background vs foreground state. Only affects newly-ingested ANR events with `mechanism:AppExitInfo`
- Fix UserFeedback disk cache name conflicts with linked events ([#3116](https://github.com/getsentry/sentry-java/pull/3116))

### Breaking changes

- Remove `HostnameVerifier` option as it's flagged by security tools of some app stores ([#3150](https://github.com/getsentry/sentry-java/pull/3150))
  - If you were using this option, you have 3 possible paths going forward:
    - Provide a custom `ITransportFactory` through `SentryOptions.setTransportFactory()`, where you can copy over most of the parts like `HttpConnection` and `AsyncHttpTransport` from the SDK with necessary modifications
    - Get a certificate for your server through e.g. [Let's Encrypt](https://letsencrypt.org/)
    - Fork the SDK and add the hostname verifier back

### Dependencies

- Bump Native SDK from v0.6.7 to v0.7.0 ([#3133](https://github.com/getsentry/sentry-java/pull/3133))
  - [changelog](https://github.com/getsentry/sentry-native/blob/master/CHANGELOG.md#070)
  - [diff](https://github.com/getsentry/sentry-native/compare/0.6.7...0.7.0)

## 7.2.0

### Features

- Handle `monitor`/`check_in` in client reports and rate limiter ([#3096](https://github.com/getsentry/sentry-java/pull/3096))
- Add support for `graphql-java` version 21 ([#3090](https://github.com/getsentry/sentry-java/pull/3090))

### Fixes

- Avoid concurrency in AndroidProfiler performance data collection ([#3130](https://github.com/getsentry/sentry-java/pull/3130))
- Improve thresholds for network changes breadcrumbs ([#3083](https://github.com/getsentry/sentry-java/pull/3083))
- SchedulerFactoryBeanCustomizer now runs first so user customization is not overridden ([#3095](https://github.com/getsentry/sentry-java/pull/3095))
  - If you are setting global job listeners please also add `SentryJobListener`
- Ensure serialVersionUID of Exception classes are unique ([#3115](https://github.com/getsentry/sentry-java/pull/3115))
- Get rid of "is not eligible for getting processed by all BeanPostProcessors" warnings in Spring Boot ([#3108](https://github.com/getsentry/sentry-java/pull/3108))
- Fix missing `release` and other fields for ANRs reported with `mechanism:AppExitInfo` ([#3074](https://github.com/getsentry/sentry-java/pull/3074))

### Dependencies

- Bump `opentelemetry-sdk` to `1.33.0` and `opentelemetry-javaagent` to `1.32.0` ([#3112](https://github.com/getsentry/sentry-java/pull/3112))

## 7.1.0

### Features

- Support multiple debug-metadata.properties ([#3024](https://github.com/getsentry/sentry-java/pull/3024))
- Automatically downsample transactions when the system is under load ([#3072](https://github.com/getsentry/sentry-java/pull/3072))
  - You can opt into this behaviour by setting `enable-backpressure-handling=true`.
  - We're happy to receive feedback, e.g. [in this GitHub issue](https://github.com/getsentry/sentry-java/issues/2829)
  - When the system is under load we start reducing the `tracesSampleRate` automatically.
  - Once the system goes back to healthy, we reset the `tracesSampleRate` to its original value.
- (Android) Experimental: Provide more detailed cold app start information ([#3057](https://github.com/getsentry/sentry-java/pull/3057))
  - Attaches spans for Application, ContentProvider, and Activities to app-start timings
  - Application and ContentProvider timings are added using bytecode instrumentation, which requires sentry-android-gradle-plugin version `4.1.0` or newer
  - Uses Process.startUptimeMillis to calculate app-start timings
  - To enable this feature set `options.isEnablePerformanceV2 = true`
- Move slow+frozen frame calculation, as well as frame delay inside SentryFrameMetricsCollector ([#3100](https://github.com/getsentry/sentry-java/pull/3100))
- Extract Activity Breadcrumbs generation into own Integration ([#3064](https://github.com/getsentry/sentry-java/pull/3064))

### Fixes

- Send breadcrumbs and client error in `SentryOkHttpEventListener` even without transactions ([#3087](https://github.com/getsentry/sentry-java/pull/3087))
- Keep `io.sentry.exception.SentryHttpClientException` from obfuscation to display proper issue title on Sentry ([#3093](https://github.com/getsentry/sentry-java/pull/3093))
- (Android) Fix wrong activity transaction duration in case SDK init is deferred ([#3092](https://github.com/getsentry/sentry-java/pull/3092))

### Dependencies

- Bump Gradle from v8.4.0 to v8.5.0 ([#3070](https://github.com/getsentry/sentry-java/pull/3070))
  - [changelog](https://github.com/gradle/gradle/blob/master/CHANGELOG.md#v850)
  - [diff](https://github.com/gradle/gradle/compare/v8.4.0...v8.5.0)

## 7.0.0

Version 7 of the Sentry Android/Java SDK brings a variety of features and fixes. The most notable changes are:
- Bumping `minSdk` level to 19 (Android 4.4)
- The SDK will now listen to connectivity changes and try to re-upload cached events when internet connection is re-established additionally to uploading events on app restart 
- `Sentry.getSpan` now returns the root transaction, which should improve the span hierarchy and make it leaner
- Multiple improvements to reduce probability of the SDK causing ANRs
- New `sentry-okhttp` artifact is unbundled from Android and can be used in pure JVM-only apps

## Sentry Self-hosted Compatibility

This SDK version is compatible with a self-hosted version of Sentry `22.12.0` or higher. If you are using an older version of [self-hosted Sentry](https://develop.sentry.dev/self-hosted/) (aka onpremise), you will need to [upgrade](https://develop.sentry.dev/self-hosted/releases/). If you're using `sentry.io` no action is required.

## Sentry Integrations Version Compatibility (Android)

Make sure to align _all_ Sentry dependencies to the same version when bumping the SDK to 7.+, otherwise it will crash at runtime due to binary incompatibility. (E.g. if you're using `-timber`, `-okhttp` or other packages)

For example, if you're using the [Sentry Android Gradle plugin](https://github.com/getsentry/sentry-android-gradle-plugin) with the `autoInstallation` [feature](https://docs.sentry.io/platforms/android/configuration/gradle/#auto-installation) (enabled by default), make sure to use version 4.+ of the gradle plugin together with version 7.+ of the SDK. If you can't do that for some reason, you can specify sentry version via the plugin config block:

```kotlin
sentry {
  autoInstallation {
    sentryVersion.set("7.0.0")
  }
}
```

Similarly, if you have a Sentry SDK (e.g. `sentry-android-core`) dependency on one of your Gradle modules and you're updating it to 7.+, make sure the Gradle plugin is at 4.+ or specify the SDK version as shown in the snippet above.

## Breaking Changes

- Bump min API to 19 ([#2883](https://github.com/getsentry/sentry-java/pull/2883))
- If you're using `sentry-kotlin-extensions`, it requires `kotlinx-coroutines-core` version `1.6.1` or higher now ([#2838](https://github.com/getsentry/sentry-java/pull/2838))
- Move enableNdk from SentryOptions to SentryAndroidOptions ([#2793](https://github.com/getsentry/sentry-java/pull/2793))
- Apollo v2 BeforeSpanCallback now allows returning null ([#2890](https://github.com/getsentry/sentry-java/pull/2890))
- `SentryOkHttpUtils` was removed from public API as it's been exposed by mistake ([#3005](https://github.com/getsentry/sentry-java/pull/3005))
- `Scope` now implements the `IScope` interface, therefore some methods like `ScopeCallback.run` accept `IScope` now ([#3066](https://github.com/getsentry/sentry-java/pull/3066))
- Cleanup `startTransaction` overloads ([#2964](https://github.com/getsentry/sentry-java/pull/2964))
    - We have reduced the number of overloads by allowing to pass in a `TransactionOptions` object instead of having separate parameters for certain options
    - `TransactionOptions` has defaults set and can be customized, for example:

```kotlin
// old
val transaction = Sentry.startTransaction("name", "op", bindToScope = true)
// new
val transaction = Sentry.startTransaction("name", "op", TransactionOptions().apply { isBindToScope = true })
```

## Behavioural Changes

- Android only: `Sentry.getSpan()` returns the root span/transaction instead of the latest span ([#2855](https://github.com/getsentry/sentry-java/pull/2855))
- Capture failed HTTP and GraphQL (Apollo) requests by default ([#2794](https://github.com/getsentry/sentry-java/pull/2794))
    - This can increase your event consumption and may affect your quota, because we will report failed network requests as Sentry events by default, if you're using the `sentry-android-okhttp` or `sentry-apollo-3` integrations. You can customize what errors you want/don't want to have reported for [OkHttp](https://docs.sentry.io/platforms/android/integrations/okhttp#http-client-errors) and [Apollo3](https://docs.sentry.io/platforms/android/integrations/apollo3#graphql-client-errors) respectively.
- Measure AppStart time till First Draw instead of `onResume` ([#2851](https://github.com/getsentry/sentry-java/pull/2851))
- Automatic user interaction tracking: every click now starts a new automatic transaction ([#2891](https://github.com/getsentry/sentry-java/pull/2891))
    - Previously performing a click on the same UI widget twice would keep the existing transaction running, the new behavior now better aligns with other SDKs
- Add deadline timeout for automatic transactions ([#2865](https://github.com/getsentry/sentry-java/pull/2865))
    - This affects all automatically generated transactions on Android (UI, clicks), the default timeout is 30s, meaning the automatic transaction will be force-finished with status `deadline_exceeded` when reaching the deadline 
- Set ip_address to {{auto}} by default, even if sendDefaultPII is disabled ([#2860](https://github.com/getsentry/sentry-java/pull/2860))
    - Instead use the "Prevent Storing of IP Addresses" option in the "Security & Privacy" project settings on sentry.io
- Raw logback message and parameters are now guarded by `sendDefaultPii` if an `encoder` has been configured ([#2976](https://github.com/getsentry/sentry-java/pull/2976))
- The `maxSpans` setting (defaults to 1000) is enforced for nested child spans which means a single transaction can have `maxSpans` number of children (nested or not) at most ([#3065](https://github.com/getsentry/sentry-java/pull/3065))
- The `ScopeCallback` in `withScope` is now always executed ([#3066](https://github.com/getsentry/sentry-java/pull/3066))

## Deprecations

- `sentry-android-okhttp` was deprecated in favour of the new `sentry-okhttp` module. Make sure to replace `io.sentry.android.okhttp` package name with `io.sentry.okhttp` before the next major, where the classes will be removed ([#3005](https://github.com/getsentry/sentry-java/pull/3005))

## Other Changes

### Features

- Observe network state to upload any unsent envelopes ([#2910](https://github.com/getsentry/sentry-java/pull/2910))
    - Android: it works out-of-the-box as part of the default `SendCachedEnvelopeIntegration`
    - JVM: you'd have to install `SendCachedEnvelopeFireAndForgetIntegration` as mentioned in https://docs.sentry.io/platforms/java/configuration/#configuring-offline-caching and provide your own implementation of `IConnectionStatusProvider` via `SentryOptions`
- Add `sentry-okhttp` module to support instrumenting OkHttp in non-Android projects ([#3005](https://github.com/getsentry/sentry-java/pull/3005))
- Do not filter out Sentry SDK frames in case of uncaught exceptions ([#3021](https://github.com/getsentry/sentry-java/pull/3021))
- Do not try to send and drop cached envelopes when rate-limiting is active ([#2937](https://github.com/getsentry/sentry-java/pull/2937))

### Fixes

- Use `getMyMemoryState()` instead of `getRunningAppProcesses()` to retrieve process importance ([#3004](https://github.com/getsentry/sentry-java/pull/3004))
    - This should prevent some app stores from flagging apps as violating their privacy
- Reduce flush timeout to 4s on Android to avoid ANRs ([#2858](https://github.com/getsentry/sentry-java/pull/2858))
- Reduce timeout of AsyncHttpTransport to avoid ANR ([#2879](https://github.com/getsentry/sentry-java/pull/2879))
- Do not overwrite UI transaction status if set by the user ([#2852](https://github.com/getsentry/sentry-java/pull/2852))
- Capture unfinished transaction on Scope with status `aborted` in case a crash happens ([#2938](https://github.com/getsentry/sentry-java/pull/2938))
    - This will fix the link between transactions and corresponding crashes, you'll be able to see them in a single trace
- Fix Coroutine Context Propagation using CopyableThreadContextElement ([#2838](https://github.com/getsentry/sentry-java/pull/2838))
- Fix don't overwrite the span status of unfinished spans ([#2859](https://github.com/getsentry/sentry-java/pull/2859))
- Migrate from `default` interface methods to proper implementations in each interface implementor ([#2847](https://github.com/getsentry/sentry-java/pull/2847))
    - This prevents issues when using the SDK on older AGP versions (< 4.x.x)
- Reduce main thread work on init ([#3036](https://github.com/getsentry/sentry-java/pull/3036))
- Move Integrations registration to background on init ([#3043](https://github.com/getsentry/sentry-java/pull/3043))
- Fix `SentryOkHttpInterceptor.BeforeSpanCallback` was not finishing span when it was dropped ([#2958](https://github.com/getsentry/sentry-java/pull/2958))

## 6.34.0

### Features

- Add current activity name to app context ([#2999](https://github.com/getsentry/sentry-java/pull/2999))
- Add `MonitorConfig` param to `CheckInUtils.withCheckIn` ([#3038](https://github.com/getsentry/sentry-java/pull/3038))
  - This makes it easier to automatically create or update (upsert) monitors.
- (Internal) Extract Android Profiler and Measurements for Hybrid SDKs ([#3016](https://github.com/getsentry/sentry-java/pull/3016))
- (Internal) Remove SentryOptions dependency from AndroidProfiler ([#3051](https://github.com/getsentry/sentry-java/pull/3051))
- (Internal) Add `readBytesFromFile` for use in Hybrid SDKs ([#3052](https://github.com/getsentry/sentry-java/pull/3052))
- (Internal) Add `getProguardUuid` for use in Hybrid SDKs ([#3054](https://github.com/getsentry/sentry-java/pull/3054))

### Fixes

-  Fix SIGSEV, SIGABRT and SIGBUS crashes happening after/around the August Google Play System update, see [#2955](https://github.com/getsentry/sentry-java/issues/2955) for more details (fix provided by Native SDK bump)
- Ensure DSN uses http/https protocol ([#3044](https://github.com/getsentry/sentry-java/pull/3044))

### Dependencies

- Bump Native SDK from v0.6.6 to v0.6.7 ([#3048](https://github.com/getsentry/sentry-java/pull/3048))
  - [changelog](https://github.com/getsentry/sentry-native/blob/master/CHANGELOG.md#067)
  - [diff](https://github.com/getsentry/sentry-native/compare/0.6.6...0.6.7)

## 6.33.2-beta.1

### Fixes

-  Fix SIGSEV, SIGABRT and SIGBUS crashes happening after/around the August Google Play System update, see [#2955](https://github.com/getsentry/sentry-java/issues/2955) for more details (fix provided by Native SDK bump)

### Dependencies

- Bump Native SDK from v0.6.6 to v0.6.7 ([#3048](https://github.com/getsentry/sentry-java/pull/3048))
  - [changelog](https://github.com/getsentry/sentry-native/blob/master/CHANGELOG.md#067)
  - [diff](https://github.com/getsentry/sentry-native/compare/0.6.6...0.6.7)

## 6.33.1

### Fixes

- Do not register `sentrySpringFilter` in ServletContext for Spring Boot ([#3027](https://github.com/getsentry/sentry-java/pull/3027))

## 6.33.0

### Features

- Add thread information to spans ([#2998](https://github.com/getsentry/sentry-java/pull/2998))
- Use PixelCopy API for capturing screenshots on API level 24+ ([#3008](https://github.com/getsentry/sentry-java/pull/3008))

### Fixes

- Fix crash when HTTP connection error message contains formatting symbols ([#3002](https://github.com/getsentry/sentry-java/pull/3002))
- Cap max number of stack frames to 100 to not exceed payload size limit ([#3009](https://github.com/getsentry/sentry-java/pull/3009))
  - This will ensure we report errors with a big number of frames such as `StackOverflowError`
- Fix user interaction tracking not working for Jetpack Compose 1.5+ ([#3010](https://github.com/getsentry/sentry-java/pull/3010))
- Make sure to close all Closeable resources ([#3000](https://github.com/getsentry/sentry-java/pull/3000))

## 6.32.0

### Features

- Make `DebugImagesLoader` public ([#2993](https://github.com/getsentry/sentry-java/pull/2993))

### Fixes

- Make `SystemEventsBroadcastReceiver` exported on API 33+ ([#2990](https://github.com/getsentry/sentry-java/pull/2990))
  - This will fix the `SystemEventsBreadcrumbsIntegration` crashes that you might have encountered on Play Console

## 6.31.0

### Features

- Improve default debouncing mechanism ([#2945](https://github.com/getsentry/sentry-java/pull/2945))
- Add `CheckInUtils.withCheckIn` which abstracts away some of the manual check-ins complexity ([#2959](https://github.com/getsentry/sentry-java/pull/2959))
- Add `@SentryCaptureExceptionParameter` annotation which captures exceptions passed into an annotated method ([#2764](https://github.com/getsentry/sentry-java/pull/2764))
  - This can be used to replace `Sentry.captureException` calls in `@ExceptionHandler` of a `@ControllerAdvice`
- Add `ServerWebExchange` to `Hint` for WebFlux as `WEBFLUX_EXCEPTION_HANDLER_EXCHANGE` ([#2977](https://github.com/getsentry/sentry-java/pull/2977))
- Allow filtering GraphQL errors ([#2967](https://github.com/getsentry/sentry-java/pull/2967))
  - This list can be set directly when calling the constructor of `SentryInstrumentation`
  - For Spring Boot it can also be set in `application.properties` as `sentry.graphql.ignored-error-types=SOME_ERROR,ANOTHER_ERROR`

### Fixes

- Add OkHttp span auto-close when response body is not read ([#2923](https://github.com/getsentry/sentry-java/pull/2923))
- Fix json parsing of nullable/empty fields for Hybrid SDKs ([#2968](https://github.com/getsentry/sentry-java/pull/2968))
  - (Internal) Rename `nextList` to `nextListOrNull` to actually match what the method does
  - (Hybrid) Check if there's any object in a collection before trying to parse it (which prevents the "Failed to deserilize object in list" log message)
  - (Hybrid) If a date can't be parsed as an ISO timestamp, attempts to parse it as millis silently, without printing a log message
  - (Hybrid) If `op` is not defined as part of `SpanContext`, fallback to an empty string, because the filed is optional in the spec
- Always attach OkHttp errors and Http Client Errors only to call root span ([#2961](https://github.com/getsentry/sentry-java/pull/2961))
- Fixed crash accessing Choreographer instance ([#2970](https://github.com/getsentry/sentry-java/pull/2970))

### Dependencies

- Bump Native SDK from v0.6.5 to v0.6.6 ([#2975](https://github.com/getsentry/sentry-java/pull/2975))
  - [changelog](https://github.com/getsentry/sentry-native/blob/master/CHANGELOG.md#066)
  - [diff](https://github.com/getsentry/sentry-native/compare/0.6.5...0.6.6)
- Bump Gradle from v8.3.0 to v8.4.0 ([#2966](https://github.com/getsentry/sentry-java/pull/2966))
  - [changelog](https://github.com/gradle/gradle/blob/master/CHANGELOG.md#v840)
  - [diff](https://github.com/gradle/gradle/compare/v8.3.0...v8.4.0)

## 6.30.0

### Features

- Add `sendModules` option for disable sending modules ([#2926](https://github.com/getsentry/sentry-java/pull/2926))
- Send `db.system` and `db.name` in span data for androidx.sqlite spans ([#2928](https://github.com/getsentry/sentry-java/pull/2928))
- Check-ins (CRONS) support ([#2952](https://github.com/getsentry/sentry-java/pull/2952))
  - Add API for sending check-ins (CRONS) manually ([#2935](https://github.com/getsentry/sentry-java/pull/2935))
  - Support check-ins (CRONS) for Quartz ([#2940](https://github.com/getsentry/sentry-java/pull/2940))
  - `@SentryCheckIn` annotation and advice config for Spring ([#2946](https://github.com/getsentry/sentry-java/pull/2946))
  - Add option for ignoring certain monitor slugs ([#2943](https://github.com/getsentry/sentry-java/pull/2943))

### Fixes

- Always send memory stats for transactions ([#2936](https://github.com/getsentry/sentry-java/pull/2936))
  - This makes it possible to query transactions by the `device.class` tag on Sentry
- Add `sentry.enable-aot-compatibility` property to SpringBoot Jakarta `SentryAutoConfiguration` to enable building for GraalVM ([#2915](https://github.com/getsentry/sentry-java/pull/2915))

### Dependencies

- Bump Gradle from v8.2.1 to v8.3.0 ([#2900](https://github.com/getsentry/sentry-java/pull/2900))
  - [changelog](https://github.com/gradle/gradle/blob/master release-test/CHANGELOG.md#v830)
  - [diff](https://github.com/gradle/gradle/compare/v8.2.1...v8.3.0)

## 6.29.0

### Features

- Send `db.system` and `db.name` in span data ([#2894](https://github.com/getsentry/sentry-java/pull/2894))
- Send `http.request.method` in span data ([#2896](https://github.com/getsentry/sentry-java/pull/2896))
- Add `enablePrettySerializationOutput` option for opting out of pretty print ([#2871](https://github.com/getsentry/sentry-java/pull/2871))

## 6.28.0

### Features

- Add HTTP response code to Spring WebFlux transactions ([#2870](https://github.com/getsentry/sentry-java/pull/2870))
- Add `sampled` to Dynamic Sampling Context ([#2869](https://github.com/getsentry/sentry-java/pull/2869))
- Improve server side GraphQL support for spring-graphql and Nextflix DGS ([#2856](https://github.com/getsentry/sentry-java/pull/2856))
    - If you have already been using `SentryDataFetcherExceptionHandler` that still works but has been deprecated. Please use `SentryGenericDataFetcherExceptionHandler` combined with `SentryInstrumentation` instead for better error reporting.
    - More exceptions and errors caught and reported to Sentry by also looking at the `ExecutionResult` (more specifically its `errors`)
        - You may want to filter out certain errors, please see [docs on filtering](https://docs.sentry.io/platforms/java/configuration/filtering/)
    - More details for Sentry events: query, variables and response (where possible)
    - Breadcrumbs for operation (query, mutation, subscription), data fetchers and data loaders (Spring only)
    - Better hub propagation by using `GraphQLContext`
- Add autoconfigure modules for Spring Boot called `sentry-spring-boot` and `sentry-spring-boot-jakarta` ([#2880](https://github.com/getsentry/sentry-java/pull/2880))
  - The autoconfigure modules `sentry-spring-boot` and `sentry-spring-boot-jakarta` have a `compileOnly` dependency on `spring-boot-starter` which is needed for our auto installation in [sentry-android-gradle-plugin](https://github.com/getsentry/sentry-android-gradle-plugin)
  - The starter modules  `sentry-spring-boot-starter` and `sentry-spring-boot-starter-jakarta` now bring `spring-boot-starter` as a dependency
- You can now disable Sentry by setting the `enabled` option to `false` ([#2840](https://github.com/getsentry/sentry-java/pull/2840))

### Fixes

- Propagate OkHttp status to parent spans ([#2872](https://github.com/getsentry/sentry-java/pull/2872))

## 6.27.0

### Features

- Add TraceOrigin to Transactions and Spans ([#2803](https://github.com/getsentry/sentry-java/pull/2803))

### Fixes

- Deduplicate events happening in multiple threads simultaneously (e.g. `OutOfMemoryError`) ([#2845](https://github.com/getsentry/sentry-java/pull/2845))
  - This will improve Crash-Free Session Rate as we no longer will send multiple Session updates with `Crashed` status, but only the one that is relevant
- Ensure no Java 8 method reference sugar is used for Android ([#2857](https://github.com/getsentry/sentry-java/pull/2857))
- Do not send session updates for terminated sessions ([#2849](https://github.com/getsentry/sentry-java/pull/2849))

## 6.26.0

### Features
- (Internal) Extend APIs for hybrid SDKs ([#2814](https://github.com/getsentry/sentry-java/pull/2814), [#2846](https://github.com/getsentry/sentry-java/pull/2846))

### Fixes

- Fix ANRv2 thread dump parsing for native-only threads ([#2839](https://github.com/getsentry/sentry-java/pull/2839))
- Derive `TracingContext` values from event for ANRv2 events ([#2839](https://github.com/getsentry/sentry-java/pull/2839))

## 6.25.2

### Fixes

- Change Spring Boot, Apollo, Apollo 3, JUL, Logback, Log4j2, OpenFeign, GraphQL and Kotlin coroutines core dependencies to compileOnly ([#2837](https://github.com/getsentry/sentry-java/pull/2837))

## 6.25.1

### Fixes

- Allow removing integrations in SentryAndroid.init ([#2826](https://github.com/getsentry/sentry-java/pull/2826))
- Fix concurrent access to frameMetrics listener ([#2823](https://github.com/getsentry/sentry-java/pull/2823))

### Dependencies

- Bump Native SDK from v0.6.4 to v0.6.5 ([#2822](https://github.com/getsentry/sentry-java/pull/2822))
  - [changelog](https://github.com/getsentry/sentry-native/blob/master/CHANGELOG.md#065)
  - [diff](https://github.com/getsentry/sentry-native/compare/0.6.4...0.6.5)
- Bump Gradle from v8.2.0 to v8.2.1 ([#2830](https://github.com/getsentry/sentry-java/pull/2830))
  - [changelog](https://github.com/gradle/gradle/blob/master/CHANGELOG.md#v821)
  - [diff](https://github.com/gradle/gradle/compare/v8.2.0...v8.2.1)

## 6.25.0

### Features

- Add manifest `AutoInit` to integrations list ([#2795](https://github.com/getsentry/sentry-java/pull/2795))
- Tracing headers (`sentry-trace` and `baggage`) are now attached and passed through even if performance is disabled ([#2788](https://github.com/getsentry/sentry-java/pull/2788))

### Fixes

- Set `environment` from `SentryOptions` if none persisted in ANRv2 ([#2809](https://github.com/getsentry/sentry-java/pull/2809))
- Remove code that set `tracesSampleRate` to `0.0` for Spring Boot if not set ([#2800](https://github.com/getsentry/sentry-java/pull/2800))
  - This used to enable performance but not send any transactions by default.
  - Performance is now disabled by default.
- Fix slow/frozen frames were not reported with transactions ([#2811](https://github.com/getsentry/sentry-java/pull/2811))

### Dependencies

- Bump Native SDK from v0.6.3 to v0.6.4 ([#2796](https://github.com/getsentry/sentry-java/pull/2796))
  - [changelog](https://github.com/getsentry/sentry-native/blob/master/CHANGELOG.md#064)
  - [diff](https://github.com/getsentry/sentry-native/compare/0.6.3...0.6.4)
- Bump Gradle from v8.1.1 to v8.2.0 ([#2810](https://github.com/getsentry/sentry-java/pull/2810))
  - [changelog](https://github.com/gradle/gradle/blob/master/CHANGELOG.md#v820)
  - [diff](https://github.com/gradle/gradle/compare/v8.1.1...v8.2.0)

## 6.24.0

### Features

- Add debouncing mechanism and before-capture callbacks for screenshots and view hierarchies ([#2773](https://github.com/getsentry/sentry-java/pull/2773))
- Improve ANRv2 implementation ([#2792](https://github.com/getsentry/sentry-java/pull/2792))
  - Add a proguard rule to keep `ApplicationNotResponding` class from obfuscation
  - Add a new option `setReportHistoricalAnrs`; when enabled, it will report all of the ANRs from the [getHistoricalExitReasons](https://developer.android.com/reference/android/app/ActivityManager?hl=en#getHistoricalProcessExitReasons(java.lang.String,%20int,%20int)) list. 
  By default, the SDK only reports and enriches the latest ANR and only this one counts towards ANR rate. 
  Worth noting that this option is mainly useful when updating the SDK to the version where ANRv2 has been introduced, to report all ANRs happened prior to the SDK update. After that, the SDK will always pick up the latest ANR from the historical exit reasons list on next app restart, so there should be no historical ANRs to report.
  These ANRs are reported with the `HistoricalAppExitInfo` mechanism.
  - Add a new option `setAttachAnrThreadDump` to send ANR thread dump from the system as an attachment. 
  This is only useful as additional information, because the SDK attempts to parse the thread dump into proper threads with stacktraces by default.
  - If [ApplicationExitInfo#getTraceInputStream](https://developer.android.com/reference/android/app/ApplicationExitInfo#getTraceInputStream()) returns null, the SDK no longer reports an ANR event, as these events are not very useful without it.
  - Enhance regex patterns for native stackframes

## 6.23.0

### Features

- Add profile rate limiting ([#2782](https://github.com/getsentry/sentry-java/pull/2782))
- Support for automatically capturing Failed GraphQL (Apollo 3) Client errors ([#2781](https://github.com/getsentry/sentry-java/pull/2781))

```kotlin
import com.apollographql.apollo3.ApolloClient
import io.sentry.apollo3.sentryTracing

val apolloClient = ApolloClient.Builder()
    .serverUrl("https://example.com/graphql")
    .sentryTracing(captureFailedRequests = true)    
    .build()
```

### Dependencies

- Bump Native SDK from v0.6.2 to v0.6.3 ([#2746](https://github.com/getsentry/sentry-java/pull/2746))
  - [changelog](https://github.com/getsentry/sentry-native/blob/master/CHANGELOG.md#063)
  - [diff](https://github.com/getsentry/sentry-native/compare/0.6.2...0.6.3)

### Fixes

- Align http.status with [span data conventions](https://develop.sentry.dev/sdk/performance/span-data-conventions/) ([#2786](https://github.com/getsentry/sentry-java/pull/2786))

## 6.22.0

### Features

- Add `lock` attribute to the `SentryStackFrame` protocol to better highlight offending frames in the UI ([#2761](https://github.com/getsentry/sentry-java/pull/2761))
- Enrich database spans with blocked main thread info ([#2760](https://github.com/getsentry/sentry-java/pull/2760))
- Add `api_target` to `Request` and `data` to `Response` Protocols ([#2775](https://github.com/getsentry/sentry-java/pull/2775))

### Fixes

- No longer use `String.join` in `Baggage` as it requires API level 26 ([#2778](https://github.com/getsentry/sentry-java/pull/2778))

## 6.21.0

### Features

- Introduce new `sentry-android-sqlite` integration ([#2722](https://github.com/getsentry/sentry-java/pull/2722))
    - This integration replaces the old `androidx.sqlite` database instrumentation in the Sentry Android Gradle plugin
    - A new capability to manually instrument your `androidx.sqlite` databases. 
      - You can wrap your custom `SupportSQLiteOpenHelper` instance into `SentrySupportSQLiteOpenHelper(myHelper)` if you're not using the Sentry Android Gradle plugin and still benefit from performance auto-instrumentation.
- Add SentryWrapper for Callable and Supplier Interface ([#2720](https://github.com/getsentry/sentry-java/pull/2720))
- Load sentry-debug-meta.properties ([#2734](https://github.com/getsentry/sentry-java/pull/2734))
  - This enables source context for Java
  - For more information on how to enable source context, please refer to [#633](https://github.com/getsentry/sentry-java/issues/633#issuecomment-1465599120)

### Fixes

- Finish WebFlux transaction before popping scope ([#2724](https://github.com/getsentry/sentry-java/pull/2724))
- Use daemon threads for SentryExecutorService ([#2747](https://github.com/getsentry/sentry-java/pull/2747))
  - We started using `SentryExecutorService` in `6.19.0` which caused the application to hang on shutdown unless `Sentry.close()` was called. By using daemon threads we no longer block shutdown.
- Use Base64.NO_WRAP to avoid unexpected char errors in Apollo ([#2745](https://github.com/getsentry/sentry-java/pull/2745))
- Don't warn R8 on missing `ComposeViewHierarchyExporter` class ([#2743](https://github.com/getsentry/sentry-java/pull/2743))

## 6.20.0

### Features

- Add support for Sentry Kotlin Compiler Plugin ([#2695](https://github.com/getsentry/sentry-java/pull/2695))
  - In conjunction with our sentry-kotlin-compiler-plugin we improved Jetpack Compose support for
    - [View Hierarchy](https://docs.sentry.io/platforms/android/enriching-events/viewhierarchy/) support for Jetpack Compose screens
    - Automatic breadcrumbs for [user interactions](https://docs.sentry.io/platforms/android/performance/instrumentation/automatic-instrumentation/#user-interaction-instrumentation)
- More granular http requests instrumentation with a new SentryOkHttpEventListener ([#2659](https://github.com/getsentry/sentry-java/pull/2659))
    - Create spans for time spent on:
        - Proxy selection
        - DNS resolution
        - HTTPS setup
        - Connection
        - Requesting headers
        - Receiving response
    - You can attach the event listener to your OkHttpClient through `client.eventListener(new SentryOkHttpEventListener()).addInterceptor(new SentryOkHttpInterceptor()).build();`
    - In case you already have an event listener you can use the SentryOkHttpEventListener as well through `client.eventListener(new SentryOkHttpEventListener(myListener)).addInterceptor(new SentryOkHttpInterceptor()).build();`
- Add a new option to disable `RootChecker` ([#2735](https://github.com/getsentry/sentry-java/pull/2735))

### Fixes

- Base64 encode internal Apollo3 Headers ([#2707](https://github.com/getsentry/sentry-java/pull/2707))
- Fix `SentryTracer` crash when scheduling auto-finish of a transaction, but the timer has already been cancelled ([#2731](https://github.com/getsentry/sentry-java/pull/2731))
- Fix `AndroidTransactionProfiler` crash when finishing a profile that happened due to race condition ([#2731](https://github.com/getsentry/sentry-java/pull/2731))

## 6.19.1

### Fixes

- Ensure screenshots and view hierarchies are captured on the main thread ([#2712](https://github.com/getsentry/sentry-java/pull/2712))

## 6.19.0

### Features

- Add Screenshot and ViewHierarchy to integrations list ([#2698](https://github.com/getsentry/sentry-java/pull/2698))
- New ANR detection based on [ApplicationExitInfo API](https://developer.android.com/reference/android/app/ApplicationExitInfo) ([#2697](https://github.com/getsentry/sentry-java/pull/2697))
    - This implementation completely replaces the old one (based on a watchdog) on devices running Android 11 and above:
      - New implementation provides more precise ANR events/ANR rate detection as well as system thread dump information. The new implementation reports ANRs exactly as Google Play Console, without producing false positives or missing important background ANR events.
      - New implementation reports ANR events with a new mechanism `mechanism:AppExitInfo`.
      - However, despite producing many false positives, the old implementation is capable of better enriching ANR errors (which is not available with the new implementation), for example:
        - Capturing screenshots at the time of ANR event;
        - Capturing transactions and profiling data corresponding to the ANR event;
        - Auxiliary information (such as current memory load) at the time of ANR event.
      - If you would like us to provide support for the old approach working alongside the new one on Android 11 and above (e.g. for raising events for slow code on main thread), consider upvoting [this issue](https://github.com/getsentry/sentry-java/issues/2693).
    - The old watchdog implementation will continue working for older API versions (Android < 11):
        - The old implementation reports ANR events with the existing mechanism `mechanism:ANR`.
- Open up `TransactionOptions`, `ITransaction` and `IHub` methods allowing consumers modify start/end timestamp of transactions and spans ([#2701](https://github.com/getsentry/sentry-java/pull/2701))
- Send source bundle IDs to Sentry to enable source context ([#2663](https://github.com/getsentry/sentry-java/pull/2663))
  - For more information on how to enable source context, please refer to [#633](https://github.com/getsentry/sentry-java/issues/633#issuecomment-1465599120)

### Fixes

- Android Profiler on calling thread ([#2691](https://github.com/getsentry/sentry-java/pull/2691))
- Use `configureScope` instead of `withScope` in `Hub.close()`. This ensures that the main scope releases the in-memory data when closing a hub instance. ([#2688](https://github.com/getsentry/sentry-java/pull/2688))
- Remove null keys/values before creating concurrent hashmap in order to avoid NPE ([#2708](https://github.com/getsentry/sentry-java/pull/2708))
- Exclude SentryOptions from R8/ProGuard obfuscation ([#2699](https://github.com/getsentry/sentry-java/pull/2699))
  - This fixes AGP 8.+ incompatibility, where full R8 mode is enforced

### Dependencies

- Bump Gradle from v8.1.0 to v8.1.1 ([#2666](https://github.com/getsentry/sentry-java/pull/2666))
  - [changelog](https://github.com/gradle/gradle/blob/master release-test/CHANGELOG.md#v811)
  - [diff](https://github.com/gradle/gradle/compare/v8.1.0...v8.1.1)
- Bump Native SDK from v0.6.1 to v0.6.2 ([#2689](https://github.com/getsentry/sentry-java/pull/2689))
  - [changelog](https://github.com/getsentry/sentry-native/blob/master/CHANGELOG.md#062)
  - [diff](https://github.com/getsentry/sentry-native/compare/0.6.1...0.6.2)

## 6.18.1

### Fixes

- Fix crash when Sentry SDK is initialized more than once ([#2679](https://github.com/getsentry/sentry-java/pull/2679))
- Track a ttfd span per Activity ([#2673](https://github.com/getsentry/sentry-java/pull/2673))

## 6.18.0

### Features

- Attach Trace Context when an ANR is detected (ANRv1) ([#2583](https://github.com/getsentry/sentry-java/pull/2583))
- Make log4j2 integration compatible with log4j 3.0 ([#2634](https://github.com/getsentry/sentry-java/pull/2634))
    - Instead of relying on package scanning, we now use an annotation processor to generate `Log4j2Plugins.dat`
- Create `User` and `Breadcrumb` from map ([#2614](https://github.com/getsentry/sentry-java/pull/2614))
- Add `sent_at` to envelope header item ([#2638](https://github.com/getsentry/sentry-java/pull/2638))

### Fixes

- Fix timestamp intervals of PerformanceCollectionData in profiles ([#2648](https://github.com/getsentry/sentry-java/pull/2648))
- Fix timestamps of PerformanceCollectionData in profiles ([#2632](https://github.com/getsentry/sentry-java/pull/2632))
- Fix missing propagateMinConstraints flag for SentryTraced ([#2637](https://github.com/getsentry/sentry-java/pull/2637))
- Fix potential SecurityException thrown by ConnectivityManager on Android 11 ([#2653](https://github.com/getsentry/sentry-java/pull/2653))
- Fix aar artifacts publishing for Maven ([#2641](https://github.com/getsentry/sentry-java/pull/2641))

### Dependencies
- Bump Kotlin compile version from v1.6.10 to 1.8.0 ([#2563](https://github.com/getsentry/sentry-java/pull/2563))
- Bump Compose compile version from v1.1.1 to v1.3.0 ([#2563](https://github.com/getsentry/sentry-java/pull/2563))
- Bump AGP version from v7.3.0 to v7.4.2 ([#2574](https://github.com/getsentry/sentry-java/pull/2574))
- Bump Gradle from v7.6.0 to v8.0.2 ([#2563](https://github.com/getsentry/sentry-java/pull/2563))
    - [changelog](https://github.com/gradle/gradle/blob/master/CHANGELOG.md#v802)
    - [diff](https://github.com/gradle/gradle/compare/v7.6.0...v8.0.2)
- Bump Gradle from v8.0.2 to v8.1.0 ([#2650](https://github.com/getsentry/sentry-java/pull/2650))
  - [changelog](https://github.com/gradle/gradle/blob/master/CHANGELOG.md#v810)
  - [diff](https://github.com/gradle/gradle/compare/v8.0.2...v8.1.0)

## 6.17.0

### Features

- Add `name` and `geo` to `User` ([#2556](https://github.com/getsentry/sentry-java/pull/2556)) 
- Add breadcrumbs on network changes ([#2608](https://github.com/getsentry/sentry-java/pull/2608))
- Add time-to-initial-display and time-to-full-display measurements to Activity transactions ([#2611](https://github.com/getsentry/sentry-java/pull/2611))
- Read integration list written by sentry gradle plugin from manifest ([#2598](https://github.com/getsentry/sentry-java/pull/2598))
- Add Logcat adapter ([#2620](https://github.com/getsentry/sentry-java/pull/2620))
- Provide CPU count/frequency data as device context ([#2622](https://github.com/getsentry/sentry-java/pull/2622))

### Fixes

- Trim time-to-full-display span if reportFullyDisplayed API is never called ([#2631](https://github.com/getsentry/sentry-java/pull/2631))
- Fix Automatic UI transactions having wrong durations ([#2623](https://github.com/getsentry/sentry-java/pull/2623))
- Fix wrong default environment in Session ([#2610](https://github.com/getsentry/sentry-java/pull/2610))
- Pass through unknown sentry baggage keys into SentryEnvelopeHeader ([#2618](https://github.com/getsentry/sentry-java/pull/2618))
- Fix missing null check when removing lifecycle observer ([#2625](https://github.com/getsentry/sentry-java/pull/2625))

### Dependencies

- Bump Native SDK from v0.6.0 to v0.6.1 ([#2629](https://github.com/getsentry/sentry-java/pull/2629))
  - [changelog](https://github.com/getsentry/sentry-native/blob/master/CHANGELOG.md#061)
  - [diff](https://github.com/getsentry/sentry-native/compare/0.6.0...0.6.1)

## 6.16.0

### Features

- Improve versatility of exception resolver component for Spring with more flexible API for consumers. ([#2577](https://github.com/getsentry/sentry-java/pull/2577))
- Automatic performance instrumentation for WebFlux ([#2597](https://github.com/getsentry/sentry-java/pull/2597))
  - You can enable it by adding `sentry.enable-tracing=true` to your `application.properties`
- The Spring Boot integration can now be configured to add the `SentryAppender` to specific loggers instead of the `ROOT` logger ([#2173](https://github.com/getsentry/sentry-java/pull/2173))
  - You can specify the loggers using `"sentry.logging.loggers[0]=foo.bar` and `"sentry.logging.loggers[1]=baz` in your `application.properties`
- Add capabilities to track Jetpack Compose composition/rendering time ([#2507](https://github.com/getsentry/sentry-java/pull/2507))
- Adapt span op and description for graphql to fit spec ([#2607](https://github.com/getsentry/sentry-java/pull/2607))

### Fixes

- Fix timestamps of slow and frozen frames for profiles ([#2584](https://github.com/getsentry/sentry-java/pull/2584))
- Deprecate reportFullDisplayed in favor of reportFullyDisplayed ([#2585](https://github.com/getsentry/sentry-java/pull/2585))
- Add mechanism for logging integrations and update spring mechanism types ([#2595](https://github.com/getsentry/sentry-java/pull/2595))
	- NOTE: If you're using these mechanism types (`HandlerExceptionResolver`, `SentryWebExceptionHandler`) in your dashboards please update them to use the new types.
- Filter out session cookies sent by Spring and Spring Boot integrations ([#2593](https://github.com/getsentry/sentry-java/pull/2593))
  - We filter out some common cookies like JSESSIONID
  - We also read the value from `server.servlet.session.cookie.name` and filter it out
- No longer send event / transaction to Sentry if `beforeSend` / `beforeSendTransaction` throws ([#2591](https://github.com/getsentry/sentry-java/pull/2591))
- Add version to sentryClientName used in auth header ([#2596](https://github.com/getsentry/sentry-java/pull/2596))
- Keep integration names from being obfuscated ([#2599](https://github.com/getsentry/sentry-java/pull/2599))
- Change log level from INFO to WARN for error message indicating a failed Log4j2 Sentry.init ([#2606](https://github.com/getsentry/sentry-java/pull/2606))
  - The log message was often not visible as our docs suggest a minimum log level of WARN
- Fix session tracking on Android ([#2609](https://github.com/getsentry/sentry-java/pull/2609))
  - Incorrect number of session has been sent. In addition, some of the sessions were not properly ended, messing up Session Health Metrics.

### Dependencies

- Bump `opentelemetry-sdk` to `1.23.1` and `opentelemetry-javaagent` to `1.23.0` ([#2590](https://github.com/getsentry/sentry-java/pull/2590))
- Bump Native SDK from v0.5.4 to v0.6.0 ([#2545](https://github.com/getsentry/sentry-java/pull/2545))
  - [changelog](https://github.com/getsentry/sentry-native/blob/master/CHANGELOG.md#060)
  - [diff](https://github.com/getsentry/sentry-native/compare/0.5.4...0.6.0)

## 6.15.0

### Features

- Adjust time-to-full-display span if reportFullDisplayed is called too early ([#2550](https://github.com/getsentry/sentry-java/pull/2550))
- Add `enableTracing` option ([#2530](https://github.com/getsentry/sentry-java/pull/2530))
    - This change is backwards compatible. The default is `null` meaning existing behaviour remains unchanged (setting either `tracesSampleRate` or `tracesSampler` enables performance).
    - If set to `true`, performance is enabled, even if no `tracesSampleRate` or `tracesSampler` have been configured.
    - If set to `false` performance is disabled, regardless of `tracesSampleRate` and `tracesSampler` options.
- Detect dependencies by listing MANIFEST.MF files at runtime ([#2538](https://github.com/getsentry/sentry-java/pull/2538))
- Report integrations in use, report packages in use more consistently ([#2179](https://github.com/getsentry/sentry-java/pull/2179))
- Implement `ThreadLocalAccessor` for propagating Sentry hub with reactor / WebFlux ([#2570](https://github.com/getsentry/sentry-java/pull/2570))
  - Requires `io.micrometer:context-propagation:1.0.2+` as well as Spring Boot 3.0.3+
  - Enable the feature by setting `sentry.reactive.thread-local-accessor-enabled=true`
  - This is still considered experimental. Once we have enough feedback we may turn this on by default.
  - Checkout the sample here: https://github.com/getsentry/sentry-java/tree/main/sentry-samples/sentry-samples-spring-boot-webflux-jakarta
  - A new hub is now cloned from the main hub for every request

### Fixes

- Leave `inApp` flag for stack frames undecided in SDK if unsure and let ingestion decide instead ([#2547](https://github.com/getsentry/sentry-java/pull/2547))
- Allow `0.0` error sample rate ([#2573](https://github.com/getsentry/sentry-java/pull/2573))
- Fix memory leak in WebFlux related to an ever growing stack ([#2580](https://github.com/getsentry/sentry-java/pull/2580))
- Use the same hub in WebFlux exception handler as we do in WebFilter ([#2566](https://github.com/getsentry/sentry-java/pull/2566))
- Switch upstream Jetpack Compose dependencies to `compileOnly` in `sentry-compose-android` ([#2578](https://github.com/getsentry/sentry-java/pull/2578))
  - NOTE: If you're using Compose Navigation/User Interaction integrations, make sure to have the following dependencies on the classpath as we do not bring them in transitively anymore:
    - `androidx.navigation:navigation-compose:`
    - `androidx.compose.runtime:runtime:`
    - `androidx.compose.ui:ui:`

## 6.14.0

### Features

- Add time-to-full-display span to Activity auto-instrumentation ([#2432](https://github.com/getsentry/sentry-java/pull/2432))
- Add `main` flag to threads and `in_foreground` flag for app contexts  ([#2516](https://github.com/getsentry/sentry-java/pull/2516))

### Fixes

- Ignore Shutdown in progress when closing ShutdownHookIntegration ([#2521](https://github.com/getsentry/sentry-java/pull/2521))
- Fix app start span end-time is wrong if SDK init is deferred ([#2519](https://github.com/getsentry/sentry-java/pull/2519))
- Fix invalid session creation when app is launched in background ([#2543](https://github.com/getsentry/sentry-java/pull/2543))

## 6.13.1

### Fixes

- Fix transaction performance collector oom ([#2505](https://github.com/getsentry/sentry-java/pull/2505))
- Remove authority from URLs sent to Sentry ([#2366](https://github.com/getsentry/sentry-java/pull/2366))
- Fix `sentry-bom` containing incorrect artifacts ([#2504](https://github.com/getsentry/sentry-java/pull/2504))

### Dependencies

- Bump Native SDK from v0.5.3 to v0.5.4 ([#2500](https://github.com/getsentry/sentry-java/pull/2500))
  - [changelog](https://github.com/getsentry/sentry-native/blob/master/CHANGELOG.md#054)
  - [diff](https://github.com/getsentry/sentry-native/compare/0.5.3...0.5.4)

## 6.13.0

### Features

- Send cpu usage percentage in profile payload ([#2469](https://github.com/getsentry/sentry-java/pull/2469))
- Send transaction memory stats in profile payload ([#2447](https://github.com/getsentry/sentry-java/pull/2447))
- Add cpu usage collection ([#2462](https://github.com/getsentry/sentry-java/pull/2462))
- Improve ANR implementation: ([#2475](https://github.com/getsentry/sentry-java/pull/2475))
  - Add `abnormal_mechanism` to sessions for ANR rate calculation
  - Always attach thread dump to ANR events
  - Distinguish between foreground and background ANRs
- Improve possible date precision to 10 μs ([#2451](https://github.com/getsentry/sentry-java/pull/2451))

### Fixes

- Fix performance collector setup called in main thread ([#2499](https://github.com/getsentry/sentry-java/pull/2499))
- Expand guard against CVE-2018-9492 "Privilege Escalation via Content Provider" ([#2482](https://github.com/getsentry/sentry-java/pull/2482))
- Prevent OOM by disabling TransactionPerformanceCollector for now ([#2498](https://github.com/getsentry/sentry-java/pull/2498))

## 6.12.1

### Fixes

- Create timer in `TransactionPerformanceCollector` lazily ([#2478](https://github.com/getsentry/sentry-java/pull/2478))

## 6.12.0

### Features

- Attach View Hierarchy to the errored/crashed events ([#2440](https://github.com/getsentry/sentry-java/pull/2440))
- Collect memory usage in transactions ([#2445](https://github.com/getsentry/sentry-java/pull/2445))
- Add `traceOptionsRequests` option to disable tracing of OPTIONS requests ([#2453](https://github.com/getsentry/sentry-java/pull/2453))
- Extend list of HTTP headers considered sensitive ([#2455](https://github.com/getsentry/sentry-java/pull/2455))

### Fixes

- Use a single TransactionPerfomanceCollector ([#2464](https://github.com/getsentry/sentry-java/pull/2464))
- Don't override sdk name with Timber ([#2450](https://github.com/getsentry/sentry-java/pull/2450))
- Set transactionNameSource to CUSTOM when setting transaction name ([#2405](https://github.com/getsentry/sentry-java/pull/2405))
- Guard against CVE-2018-9492 "Privilege Escalation via Content Provider" ([#2466](https://github.com/getsentry/sentry-java/pull/2466))

## 6.11.0

### Features

- Disable Android concurrent profiling ([#2434](https://github.com/getsentry/sentry-java/pull/2434))
- Add logging for OpenTelemetry integration ([#2425](https://github.com/getsentry/sentry-java/pull/2425))
- Auto add `OpenTelemetryLinkErrorEventProcessor` for Spring Boot ([#2429](https://github.com/getsentry/sentry-java/pull/2429))

### Fixes

- Use minSdk compatible `Objects` class ([#2436](https://github.com/getsentry/sentry-java/pull/2436))
- Prevent R8 from warning on missing classes, as we check for their presence at runtime ([#2439](https://github.com/getsentry/sentry-java/pull/2439))

### Dependencies

- Bump Gradle from v7.5.1 to v7.6.0 ([#2438](https://github.com/getsentry/sentry-java/pull/2438))
  - [changelog](https://github.com/gradle/gradle/blob/master/CHANGELOG.md#v760)
  - [diff](https://github.com/gradle/gradle/compare/v7.5.1...v7.6.0)

## 6.10.0

### Features

- Add time-to-initial-display span to Activity transactions ([#2369](https://github.com/getsentry/sentry-java/pull/2369))
- Start a session after init if AutoSessionTracking is enabled ([#2356](https://github.com/getsentry/sentry-java/pull/2356))
- Provide automatic breadcrumbs and transactions for click/scroll events for Compose ([#2390](https://github.com/getsentry/sentry-java/pull/2390))
- Add `blocked_main_thread` and `call_stack` to File I/O spans to detect performance issues ([#2382](https://github.com/getsentry/sentry-java/pull/2382))

### Dependencies

- Bump Native SDK from v0.5.2 to v0.5.3 ([#2423](https://github.com/getsentry/sentry-java/pull/2423))
  - [changelog](https://github.com/getsentry/sentry-native/blob/master/CHANGELOG.md#053)
  - [diff](https://github.com/getsentry/sentry-native/compare/0.5.2...0.5.3)

## 6.9.2

### Fixes

- Updated ProfileMeasurementValue types ([#2412](https://github.com/getsentry/sentry-java/pull/2412))
- Clear window reference only on activity stop in profileMeasurements collector ([#2407](https://github.com/getsentry/sentry-java/pull/2407))
- No longer disable OpenTelemetry exporters in default Java Agent config ([#2408](https://github.com/getsentry/sentry-java/pull/2408))
- Fix `ClassNotFoundException` for `io.sentry.spring.SentrySpringServletContainerInitializer` in `sentry-spring-jakarta` ([#2411](https://github.com/getsentry/sentry-java/issues/2411))
- Fix `sentry-samples-spring-jakarta` ([#2411](https://github.com/getsentry/sentry-java/issues/2411))

### Features

- Add SENTRY_AUTO_INIT environment variable to control OpenTelemetry Agent init ([#2410](https://github.com/getsentry/sentry-java/pull/2410))
- Add OpenTelemetryLinkErrorEventProcessor for linking errors to traces created via OpenTelemetry ([#2418](https://github.com/getsentry/sentry-java/pull/2418))

### Dependencies

- Bump OpenTelemetry to 1.20.1 and OpenTelemetry Java Agent to 1.20.2 ([#2420](https://github.com/getsentry/sentry-java/pull/2420))

## 6.9.1

### Fixes

- OpenTelemetry modules were missing in `6.9.0` so we released the same code again as `6.9.1` including OpenTelemetry modules

## 6.9.0

### Fixes

- Use `canonicalName` in Fragment Integration for better de-obfuscation ([#2379](https://github.com/getsentry/sentry-java/pull/2379))
- Fix Timber and Fragment integrations auto-installation for obfuscated builds ([#2379](https://github.com/getsentry/sentry-java/pull/2379))
- Don't attach screenshots to events from Hybrid SDKs ([#2360](https://github.com/getsentry/sentry-java/pull/2360))
- Ensure Hints do not cause memory leaks ([#2387](https://github.com/getsentry/sentry-java/pull/2387))
- Do not attach empty `sentry-trace` and `baggage` headers ([#2385](https://github.com/getsentry/sentry-java/pull/2385))

### Features

- Add beforeSendTransaction which allows users to filter and change transactions ([#2388](https://github.com/getsentry/sentry-java/pull/2388))
- Add experimental support for OpenTelemetry ([README](sentry-opentelemetry/README.md))([#2344](https://github.com/getsentry/sentry-java/pull/2344))

### Dependencies

- Update Spring Boot Jakarta to Spring Boot 3.0.0 ([#2389](https://github.com/getsentry/sentry-java/pull/2389))
- Bump Spring Boot to 2.7.5 ([#2383](https://github.com/getsentry/sentry-java/pull/2383))

## 6.8.0

### Features

- Add FrameMetrics to Android profiling data ([#2342](https://github.com/getsentry/sentry-java/pull/2342))

### Fixes

- Remove profiler main thread io ([#2348](https://github.com/getsentry/sentry-java/pull/2348))
- Fix ensure all options are processed before integrations are loaded ([#2377](https://github.com/getsentry/sentry-java/pull/2377))

## 6.7.1

### Fixes

- Fix `Gpu.vendorId` should be a String ([#2343](https://github.com/getsentry/sentry-java/pull/2343))
- Don't set device name on Android if `sendDefaultPii` is disabled ([#2354](https://github.com/getsentry/sentry-java/pull/2354))
- Fix corrupted UUID on Motorola devices ([#2363](https://github.com/getsentry/sentry-java/pull/2363))
- Fix ANR on dropped uncaught exception events ([#2368](https://github.com/getsentry/sentry-java/pull/2368))

### Features

- Update Spring Boot Jakarta to Spring Boot 3.0.0-RC2 ([#2347](https://github.com/getsentry/sentry-java/pull/2347))

## 6.7.0

### Fixes

- Use correct set-cookie for the HTTP Client response object ([#2326](https://github.com/getsentry/sentry-java/pull/2326))
- Fix NoSuchElementException in CircularFifoQueue when cloning a Scope ([#2328](https://github.com/getsentry/sentry-java/pull/2328))

### Features

- Customizable fragment lifecycle breadcrumbs ([#2299](https://github.com/getsentry/sentry-java/pull/2299))
- Provide hook for Jetpack Compose navigation instrumentation ([#2320](https://github.com/getsentry/sentry-java/pull/2320))
- Populate `event.modules` with dependencies metadata ([#2324](https://github.com/getsentry/sentry-java/pull/2324))
- Support Spring 6 and Spring Boot 3 ([#2289](https://github.com/getsentry/sentry-java/pull/2289))

### Dependencies

- Bump Native SDK from v0.5.1 to v0.5.2 ([#2315](https://github.com/getsentry/sentry-java/pull/2315))
  - [changelog](https://github.com/getsentry/sentry-native/blob/master/CHANGELOG.md#052)
  - [diff](https://github.com/getsentry/sentry-native/compare/0.5.1...0.5.2)

## 6.6.0

### Fixes

- Ensure potential callback exceptions are caught #2123 ([#2291](https://github.com/getsentry/sentry-java/pull/2291))
- Remove verbose FrameMetricsAggregator failure logging ([#2293](https://github.com/getsentry/sentry-java/pull/2293))
- Ignore broken regex for tracePropagationTarget ([#2288](https://github.com/getsentry/sentry-java/pull/2288))
- No longer serialize static fields; use toString as fallback ([#2309](https://github.com/getsentry/sentry-java/pull/2309))
- Fix `SentryFileWriter`/`SentryFileOutputStream` append overwrites file contents ([#2304](https://github.com/getsentry/sentry-java/pull/2304))
- Respect incoming parent sampled decision when continuing a trace ([#2311](https://github.com/getsentry/sentry-java/pull/2311))

### Features

- Profile envelopes are sent directly from profiler ([#2298](https://github.com/getsentry/sentry-java/pull/2298))
- Add support for using Encoder with logback.SentryAppender ([#2246](https://github.com/getsentry/sentry-java/pull/2246))
- Report Startup Crashes ([#2277](https://github.com/getsentry/sentry-java/pull/2277))
- HTTP Client errors for OkHttp ([#2287](https://github.com/getsentry/sentry-java/pull/2287))
- Add option to enable or disable Frame Tracking ([#2314](https://github.com/getsentry/sentry-java/pull/2314))

### Dependencies

- Bump Native SDK from v0.5.0 to v0.5.1 ([#2306](https://github.com/getsentry/sentry-java/pull/2306))
  - [changelog](https://github.com/getsentry/sentry-native/blob/master/CHANGELOG.md#051)
  - [diff](https://github.com/getsentry/sentry-native/compare/0.5.0...0.5.1)

## 6.5.0

### Fixes

- Improve public facing API for creating Baggage from header ([#2284](https://github.com/getsentry/sentry-java/pull/2284))

## 6.5.0-beta.3

### Features

- Provide API for attaching custom measurements to transactions ([#2260](https://github.com/getsentry/sentry-java/pull/2260))
- Bump spring to 2.7.4 ([#2279](https://github.com/getsentry/sentry-java/pull/2279))

## 6.5.0-beta.2

### Features

- Make user segment a top level property ([#2257](https://github.com/getsentry/sentry-java/pull/2257))
- Replace user `other` with `data` ([#2258](https://github.com/getsentry/sentry-java/pull/2258))
- `isTraceSampling` is now on by default. `tracingOrigins` has been replaced by `tracePropagationTargets` ([#2255](https://github.com/getsentry/sentry-java/pull/2255))

## 6.5.0-beta.1

### Features

- Server-Side Dynamic Sampling Context support  ([#2226](https://github.com/getsentry/sentry-java/pull/2226))

## 6.4.4

### Fixes

- Fix ConcurrentModificationException due to FrameMetricsAggregator manipulation ([#2282](https://github.com/getsentry/sentry-java/pull/2282))

## 6.4.3

- Fix slow and frozen frames tracking ([#2271](https://github.com/getsentry/sentry-java/pull/2271))

## 6.4.2

### Fixes

- Fixed AbstractMethodError when getting Lifecycle ([#2228](https://github.com/getsentry/sentry-java/pull/2228))
- Missing unit fields for Android measurements ([#2204](https://github.com/getsentry/sentry-java/pull/2204))
- Avoid sending empty profiles ([#2232](https://github.com/getsentry/sentry-java/pull/2232))
- Fix file descriptor leak in FileIO instrumentation ([#2248](https://github.com/getsentry/sentry-java/pull/2248))

## 6.4.1

### Fixes

- Fix memory leak caused by throwableToSpan ([#2227](https://github.com/getsentry/sentry-java/pull/2227))

## 6.4.0

### Fixes

- make profiling rate defaults to 101 hz ([#2211](https://github.com/getsentry/sentry-java/pull/2211))
- SentryOptions.setProfilingTracesIntervalMillis has been deprecated
- Added cpu architecture and default environment in profiles envelope ([#2207](https://github.com/getsentry/sentry-java/pull/2207))
- SentryOptions.setProfilingEnabled has been deprecated in favor of setProfilesSampleRate
- Use toString for enum serialization ([#2220](https://github.com/getsentry/sentry-java/pull/2220))

### Features

- Concurrent profiling 3 - added truncation reason ([#2247](https://github.com/getsentry/sentry-java/pull/2247))
- Concurrent profiling 2 - added list of transactions ([#2218](https://github.com/getsentry/sentry-java/pull/2218))
- Concurrent profiling 1 - added envelope payload data format ([#2216](https://github.com/getsentry/sentry-java/pull/2216))
- Send source for transactions ([#2180](https://github.com/getsentry/sentry-java/pull/2180))
- Add profilesSampleRate and profileSampler options for Android sdk ([#2184](https://github.com/getsentry/sentry-java/pull/2184))
- Add baggage header to RestTemplate ([#2206](https://github.com/getsentry/sentry-java/pull/2206))
- Bump Native SDK from v0.4.18 to v0.5.0 ([#2199](https://github.com/getsentry/sentry-java/pull/2199))
  - [changelog](https://github.com/getsentry/sentry-native/blob/master/CHANGELOG.md#050)
  - [diff](https://github.com/getsentry/sentry-native/compare/0.4.18...0.5.0)
- Bump Gradle from v7.5.0 to v7.5.1 ([#2212](https://github.com/getsentry/sentry-java/pull/2212))
  - [changelog](https://github.com/gradle/gradle/blob/master/CHANGELOG.md#v751)
  - [diff](https://github.com/gradle/gradle/compare/v7.5.0...v7.5.1)

## 6.3.1

### Fixes

- Prevent NPE by checking SentryTracer.timer for null again inside synchronized ([#2200](https://github.com/getsentry/sentry-java/pull/2200))
- Weakly reference Activity for transaction finished callback ([#2203](https://github.com/getsentry/sentry-java/pull/2203))
- `attach-screenshot` set on Manual init. didn't work ([#2186](https://github.com/getsentry/sentry-java/pull/2186))
- Remove extra space from `spring.factories` causing issues in old versions of Spring Boot ([#2181](https://github.com/getsentry/sentry-java/pull/2181))


### Features

- Bump Native SDK to v0.4.18 ([#2154](https://github.com/getsentry/sentry-java/pull/2154))
  - [changelog](https://github.com/getsentry/sentry-native/blob/master/CHANGELOG.md#0418)
  - [diff](https://github.com/getsentry/sentry-native/compare/0.4.17...0.4.18)
- Bump Gradle to v7.5.0 ([#2174](https://github.com/getsentry/sentry-java/pull/2174), [#2191](https://github.com/getsentry/sentry-java/pull/2191))
  - [changelog](https://github.com/gradle/gradle/blob/master/CHANGELOG.md#v750)
  - [diff](https://github.com/gradle/gradle/compare/v7.4.2...v7.5.0)

## 6.3.0

### Features

- Switch upstream dependencies to `compileOnly` in integrations ([#2175](https://github.com/getsentry/sentry-java/pull/2175))

### Fixes

- Lazily retrieve HostnameCache in MainEventProcessor ([#2170](https://github.com/getsentry/sentry-java/pull/2170))

## 6.2.1

### Fixes

- Only send userid in Dynamic Sampling Context if sendDefaultPii is true ([#2147](https://github.com/getsentry/sentry-java/pull/2147))
- Remove userId from baggage due to PII ([#2157](https://github.com/getsentry/sentry-java/pull/2157))

### Features

- Add integration for Apollo-Kotlin 3 ([#2109](https://github.com/getsentry/sentry-java/pull/2109))
- New package `sentry-android-navigation` for AndroidX Navigation support ([#2136](https://github.com/getsentry/sentry-java/pull/2136))
- New package `sentry-compose` for Jetpack Compose support (Navigation) ([#2136](https://github.com/getsentry/sentry-java/pull/2136))
- Add sample rate to baggage as well as trace in envelope header and flatten user ([#2135](https://github.com/getsentry/sentry-java/pull/2135))

Breaking Changes:
- The boolean parameter `samplingDecision` in the `TransactionContext` constructor has been replaced with a `TracesSamplingDecision` object. Feel free to ignore the `@ApiStatus.Internal` in this case.

## 6.1.4

### Fixes

- Filter out app starts with more than 60s ([#2127](https://github.com/getsentry/sentry-java/pull/2127))

## 6.1.3

### Fixes

- Fix thread leak due to Timer being created and never cancelled ([#2131](https://github.com/getsentry/sentry-java/pull/2131))

## 6.1.2

### Fixes

- Swallow error when reading ActivityManager#getProcessesInErrorState instead of crashing ([#2114](https://github.com/getsentry/sentry-java/pull/2114))
- Use charset string directly as StandardCharsets is not available on earlier Android versions ([#2111](https://github.com/getsentry/sentry-java/pull/2111))

## 6.1.1

### Features

- Replace `tracestate` header with `baggage` header ([#2078](https://github.com/getsentry/sentry-java/pull/2078))
- Allow opting out of device info collection that requires Inter-Process Communication (IPC) ([#2100](https://github.com/getsentry/sentry-java/pull/2100))

## 6.1.0

### Features

- Implement local scope by adding overloads to the capture methods that accept a ScopeCallback ([#2084](https://github.com/getsentry/sentry-java/pull/2084))
- SentryOptions#merge is now public and can be used to load ExternalOptions ([#2088](https://github.com/getsentry/sentry-java/pull/2088))

### Fixes

- Fix proguard rules to work R8 [issue](https://issuetracker.google.com/issues/235733922) around on AGP 7.3.0-betaX and 7.4.0-alphaX ([#2094](https://github.com/getsentry/sentry-java/pull/2094))
- Fix GraalVM Native Image compatibility ([#2172](https://github.com/getsentry/sentry-java/pull/2172))

## 6.0.0

### Sentry Self-hosted Compatibility

- Starting with version `6.0.0` of the `sentry` package, [Sentry's self hosted version >= v21.9.0](https://github.com/getsentry/self-hosted/releases) is required or you have to manually disable sending client reports via the `sendClientReports` option. This only applies to self-hosted Sentry. If you are using [sentry.io](https://sentry.io), no action is needed.

### Features

- Allow optimization and obfuscation of the SDK by reducing proguard rules ([#2031](https://github.com/getsentry/sentry-java/pull/2031))
- Relax TransactionNameProvider ([#1861](https://github.com/getsentry/sentry-java/pull/1861))
- Use float instead of Date for protocol types for higher precision ([#1737](https://github.com/getsentry/sentry-java/pull/1737))
- Allow setting SDK info (name & version) in manifest ([#2016](https://github.com/getsentry/sentry-java/pull/2016))
- Allow setting native Android SDK name during build ([#2035](https://github.com/getsentry/sentry-java/pull/2035))
- Include application permissions in Android events ([#2018](https://github.com/getsentry/sentry-java/pull/2018))
- Automatically create transactions for UI events ([#1975](https://github.com/getsentry/sentry-java/pull/1975))
- Hints are now used via a Hint object and passed into beforeSend and EventProcessor as @NotNull Hint object ([#2045](https://github.com/getsentry/sentry-java/pull/2045))
- Attachments can be manipulated via hint ([#2046](https://github.com/getsentry/sentry-java/pull/2046))
- Add sentry-servlet-jakarta module ([#1987](https://github.com/getsentry/sentry-java/pull/1987))
- Add client reports ([#1982](https://github.com/getsentry/sentry-java/pull/1982))
- Screenshot is taken when there is an error ([#1967](https://github.com/getsentry/sentry-java/pull/1967))
- Add Android profiling traces ([#1897](https://github.com/getsentry/sentry-java/pull/1897)) ([#1959](https://github.com/getsentry/sentry-java/pull/1959)) and its tests ([#1949](https://github.com/getsentry/sentry-java/pull/1949))
- Enable enableScopeSync by default for Android ([#1928](https://github.com/getsentry/sentry-java/pull/1928))
- Feat: Vendor JSON ([#1554](https://github.com/getsentry/sentry-java/pull/1554))
    - Introduce `JsonSerializable` and `JsonDeserializer` interfaces for manual json
      serialization/deserialization.
    - Introduce `JsonUnknwon` interface to preserve unknown properties when deserializing/serializing
      SDK classes.
    - When passing custom objects, for example in `Contexts`, these are supported for serialization:
        - `JsonSerializable`
        - `Map`, `Collection`, `Array`, `String` and all primitive types.
        - Objects with the help of refection.
            - `Map`, `Collection`, `Array`, `String` and all primitive types.
            - Call `toString()` on objects that have a cyclic reference to a ancestor object.
            - Call `toString()` where object graphs exceed max depth.
    - Remove `gson` dependency.
    - Remove `IUnknownPropertiesConsumer`
- Pass MDC tags as Sentry tags ([#1954](https://github.com/getsentry/sentry-java/pull/1954))

### Fixes

- Calling Sentry.init and specifying contextTags now has an effect on the Logback SentryAppender ([#2052](https://github.com/getsentry/sentry-java/pull/2052))
- Calling Sentry.init and specifying contextTags now has an effect on the Log4j SentryAppender ([#2054](https://github.com/getsentry/sentry-java/pull/2054))
- Calling Sentry.init and specifying contextTags now has an effect on the jul SentryAppender ([#2057](https://github.com/getsentry/sentry-java/pull/2057))
- Update Spring Boot dependency to 2.6.8 and fix the CVE-2022-22970 ([#2068](https://github.com/getsentry/sentry-java/pull/2068))
- Sentry can now self heal after a Thread had its currentHub set to a NoOpHub ([#2076](https://github.com/getsentry/sentry-java/pull/2076))
- No longer close OutputStream that is passed into JsonSerializer ([#2029](https://github.com/getsentry/sentry-java/pull/2029))
- Fix setting context tags on events captured by Spring ([#2060](https://github.com/getsentry/sentry-java/pull/2060))
- Isolate cached events with hashed DSN subfolder ([#2038](https://github.com/getsentry/sentry-java/pull/2038))
- SentryThread.current flag will not be overridden by DefaultAndroidEventProcessor if already set ([#2050](https://github.com/getsentry/sentry-java/pull/2050))
- Fix serialization of Long inside of Request.data ([#2051](https://github.com/getsentry/sentry-java/pull/2051))
- Update sentry-native to 0.4.17 ([#2033](https://github.com/getsentry/sentry-java/pull/2033))
- Update Gradle to 7.4.2 and AGP to 7.2 ([#2042](https://github.com/getsentry/sentry-java/pull/2042))
- Change order of event filtering mechanisms ([#2001](https://github.com/getsentry/sentry-java/pull/2001))
- Only send session update for dropped events if state changed ([#2002](https://github.com/getsentry/sentry-java/pull/2002))
- Android profiling initializes on first profile start ([#2009](https://github.com/getsentry/sentry-java/pull/2009))
- Profiling rate decreased from 300hz to 100hz ([#1997](https://github.com/getsentry/sentry-java/pull/1997))
- Allow disabling sending of client reports via Android Manifest and external options ([#2007](https://github.com/getsentry/sentry-java/pull/2007))
- Ref: Upgrade Spring Boot dependency to 2.5.13 ([#2011](https://github.com/getsentry/sentry-java/pull/2011))
- Ref: Make options.printUncaughtStackTrace primitive type ([#1995](https://github.com/getsentry/sentry-java/pull/1995))
- Ref: Remove not needed interface abstractions on Android ([#1953](https://github.com/getsentry/sentry-java/pull/1953))
- Ref: Make hints Map<String, Object> instead of only Object ([#1929](https://github.com/getsentry/sentry-java/pull/1929))
- Ref: Simplify DateUtils with ISO8601Utils ([#1837](https://github.com/getsentry/sentry-java/pull/1837))
- Ref: Remove deprecated and scheduled fields ([#1875](https://github.com/getsentry/sentry-java/pull/1875))
- Ref: Add shutdownTimeoutMillis in favor of shutdownTimeout ([#1873](https://github.com/getsentry/sentry-java/pull/1873))
- Ref: Remove Attachment ContentType since the Server infers it ([#1874](https://github.com/getsentry/sentry-java/pull/1874))
- Ref: Bind external properties to a dedicated class. ([#1750](https://github.com/getsentry/sentry-java/pull/1750))
- Ref: Debug log serializable objects ([#1795](https://github.com/getsentry/sentry-java/pull/1795))
- Ref: catch Throwable instead of Exception to suppress internal SDK errors ([#1812](https://github.com/getsentry/sentry-java/pull/1812))
- `SentryOptions` can merge properties from `ExternalOptions` instead of another instance of `SentryOptions`
- Following boolean properties from `SentryOptions` that allowed `null` values are now not nullable - `debug`, `enableUncaughtExceptionHandler`, `enableDeduplication`
- `SentryOptions` cannot be created anymore using `PropertiesProvider` with `SentryOptions#from` method. Use `ExternalOptions#from` instead and merge created object with `SentryOptions#merge`
- Bump: Kotlin to 1.5 and compatibility to 1.4 for sentry-android-timber ([#1815](https://github.com/getsentry/sentry-java/pull/1815))

## 5.7.4

### Fixes

* Change order of event filtering mechanisms and only send session update for dropped events if session state changed (#2028)

## 5.7.3

### Fixes

- Sentry Timber integration throws an exception when using args ([#1986](https://github.com/getsentry/sentry-java/pull/1986))

## 5.7.2

### Fixes

- Bring back support for `Timber.tag` ([#1974](https://github.com/getsentry/sentry-java/pull/1974))

## 5.7.1

### Fixes

- Sentry Timber integration does not submit msg.formatted breadcrumbs ([#1957](https://github.com/getsentry/sentry-java/pull/1957))
- ANR WatchDog won't crash on SecurityException ([#1962](https://github.com/getsentry/sentry-java/pull/1962))

## 5.7.0

### Features

- Automatically enable `Timber` and `Fragment` integrations if they are present on the classpath ([#1936](https://github.com/getsentry/sentry-java/pull/1936))

## 5.6.3

### Fixes

- If transaction or span is finished, do not allow to mutate ([#1940](https://github.com/getsentry/sentry-java/pull/1940))
- Keep used AndroidX classes from obfuscation (Fixes UI breadcrumbs and Slow/Frozen frames) ([#1942](https://github.com/getsentry/sentry-java/pull/1942))

## 5.6.2

### Fixes

- Ref: Make ActivityFramesTracker public to be used by Hybrid SDKs ([#1931](https://github.com/getsentry/sentry-java/pull/1931))
- Bump: AGP to 7.1.2 ([#1930](https://github.com/getsentry/sentry-java/pull/1930))
- NPE while adding "response_body_size" breadcrumb, when response body length is unknown ([#1908](https://github.com/getsentry/sentry-java/pull/1908))
- Do not include stacktrace frames into Timber message ([#1898](https://github.com/getsentry/sentry-java/pull/1898))
- Potential memory leaks ([#1909](https://github.com/getsentry/sentry-java/pull/1909))

Breaking changes:
`Timber.tag` is no longer supported by our [Timber integration](https://docs.sentry.io/platforms/android/configuration/integrations/timber/) and will not appear on Sentry for error events.
Please vote on this [issue](https://github.com/getsentry/sentry-java/issues/1900), if you'd like us to provide support for that.

## 5.6.2-beta.3

### Fixes

- Ref: Make ActivityFramesTracker public to be used by Hybrid SDKs ([#1931](https://github.com/getsentry/sentry-java/pull/1931))
- Bump: AGP to 7.1.2 ([#1930](https://github.com/getsentry/sentry-java/pull/1930))

## 5.6.2-beta.2

### Fixes

- NPE while adding "response_body_size" breadcrumb, when response body length is unknown ([#1908](https://github.com/getsentry/sentry-java/pull/1908))

## 5.6.2-beta.1

### Fixes

- Do not include stacktrace frames into Timber message ([#1898](https://github.com/getsentry/sentry-java/pull/1898))
- Potential memory leaks ([#1909](https://github.com/getsentry/sentry-java/pull/1909))

Breaking changes:
`Timber.tag` is no longer supported by our [Timber integration](https://docs.sentry.io/platforms/android/configuration/integrations/timber/) and will not appear on Sentry for error events.
Please vote on this [issue](https://github.com/getsentry/sentry-java/issues/1900), if you'd like us to provide support for that.

## 5.6.1

### Features

- Add options.printUncaughtStackTrace to print uncaught exceptions ([#1890](https://github.com/getsentry/sentry-java/pull/1890))

### Fixes

- NPE while adding "response_body_size" breadcrumb, when response body is null ([#1884](https://github.com/getsentry/sentry-java/pull/1884))
- Bump: AGP to 7.1.0 ([#1892](https://github.com/getsentry/sentry-java/pull/1892))

## 5.6.0

### Features

- Add breadcrumbs support for UI events (automatically captured) ([#1876](https://github.com/getsentry/sentry-java/pull/1876))

### Fixes

- Change scope of servlet-api to compileOnly ([#1880](https://github.com/getsentry/sentry-java/pull/1880))

## 5.5.3

### Fixes

- Do not create SentryExceptionResolver bean when Spring MVC is not on the classpath ([#1865](https://github.com/getsentry/sentry-java/pull/1865))

## 5.5.2

### Fixes

- Detect App Cold start correctly for Hybrid SDKs ([#1855](https://github.com/getsentry/sentry-java/pull/1855))
- Bump: log4j to 2.17.0 ([#1852](https://github.com/getsentry/sentry-java/pull/1852))
- Bump: logback to 1.2.9 ([#1853](https://github.com/getsentry/sentry-java/pull/1853))

## 5.5.1

### Fixes

- Bump: log4j to 2.16.0 ([#1845](https://github.com/getsentry/sentry-java/pull/1845))
- Make App start cold/warm visible to Hybrid SDKs ([#1848](https://github.com/getsentry/sentry-java/pull/1848))

## 5.5.0

### Features

- Add locale to device context and deprecate language ([#1832](https://github.com/getsentry/sentry-java/pull/1832))
- Add `SentryFileInputStream` and `SentryFileOutputStream` for File I/O performance instrumentation ([#1826](https://github.com/getsentry/sentry-java/pull/1826))
- Add `SentryFileReader` and `SentryFileWriter` for File I/O instrumentation ([#1843](https://github.com/getsentry/sentry-java/pull/1843))

### Fixes

- Bump: log4j to 2.15.0 ([#1839](https://github.com/getsentry/sentry-java/pull/1839))
- Ref: Rename Fragment span operation from `ui.fragment.load` to `ui.load` ([#1824](https://github.com/getsentry/sentry-java/pull/1824))
- Ref: change `java.util.Random` to `java.security.SecureRandom` for possible security reasons ([#1831](https://github.com/getsentry/sentry-java/pull/1831))

## 5.4.3

### Fixes

- Only report App start measurement for full launch on Android ([#1821](https://github.com/getsentry/sentry-java/pull/1821))

## 5.4.2

### Fixes

- Ref: catch Throwable instead of Exception to suppress internal SDK errors ([#1812](https://github.com/getsentry/sentry-java/pull/1812))

## 5.4.1

### Features

- Refactor OkHttp and Apollo to Kotlin functional interfaces ([#1797](https://github.com/getsentry/sentry-java/pull/1797))
- Add secondary constructor to SentryInstrumentation ([#1804](https://github.com/getsentry/sentry-java/pull/1804))

### Fixes

- Do not start fragment span if not added to the Activity ([#1813](https://github.com/getsentry/sentry-java/pull/1813))

## 5.4.0

### Features

- Add `graphql-java` instrumentation ([#1777](https://github.com/getsentry/sentry-java/pull/1777))

### Fixes

- Do not crash when event processors throw a lower level Throwable class ([#1800](https://github.com/getsentry/sentry-java/pull/1800))
- ActivityFramesTracker does not throw if Activity has no observers ([#1799](https://github.com/getsentry/sentry-java/pull/1799))

## 5.3.0

### Features

- Add datasource tracing with P6Spy ([#1784](https://github.com/getsentry/sentry-java/pull/1784))

### Fixes

- ActivityFramesTracker does not throw if Activity has not been added ([#1782](https://github.com/getsentry/sentry-java/pull/1782))
- PerformanceAndroidEventProcessor uses up to date isTracingEnabled set on Configuration callback ([#1786](https://github.com/getsentry/sentry-java/pull/1786))

## 5.2.4

### Fixes

- Window.FEATURE_NO_TITLE does not work when using activity traces ([#1769](https://github.com/getsentry/sentry-java/pull/1769))
- unregister UncaughtExceptionHandler on close ([#1770](https://github.com/getsentry/sentry-java/pull/1770))

## 5.2.3

### Fixes

- Make ActivityFramesTracker operations thread-safe ([#1762](https://github.com/getsentry/sentry-java/pull/1762))
- Clone Scope Contexts ([#1763](https://github.com/getsentry/sentry-java/pull/1763))
- Bump: AGP to 7.0.3 ([#1765](https://github.com/getsentry/sentry-java/pull/1765))

## 5.2.2

### Fixes

- Close HostnameCache#executorService on SentryClient#close ([#1757](https://github.com/getsentry/sentry-java/pull/1757))

## 5.2.1

### Features

- Add isCrashedLastRun support ([#1739](https://github.com/getsentry/sentry-java/pull/1739))
- Attach Java vendor and version to events and transactions ([#1703](https://github.com/getsentry/sentry-java/pull/1703))

### Fixes

- Handle exception if Context.registerReceiver throws ([#1747](https://github.com/getsentry/sentry-java/pull/1747))

## 5.2.0

### Features

- Allow setting proguard via Options and/or external resources ([#1728](https://github.com/getsentry/sentry-java/pull/1728))
- Add breadcrumbs for the Apollo integration ([#1726](https://github.com/getsentry/sentry-java/pull/1726))

### Fixes

- Don't set lastEventId for transactions ([#1727](https://github.com/getsentry/sentry-java/pull/1727))
- ActivityLifecycleIntegration#appStartSpan memory leak ([#1732](https://github.com/getsentry/sentry-java/pull/1732))

## 5.2.0-beta.3

### Features

- Add "data" to spans ([#1717](https://github.com/getsentry/sentry-java/pull/1717))

### Fixes

- Check at runtime if AndroidX.Core is available ([#1718](https://github.com/getsentry/sentry-java/pull/1718))
- Should not capture unfinished transaction ([#1719](https://github.com/getsentry/sentry-java/pull/1719))

## 5.2.0-beta.2

### Fixes

- Bump AGP to 7.0.2 ([#1650](https://github.com/getsentry/sentry-java/pull/1650))
- Drop spans in BeforeSpanCallback. ([#1713](https://github.com/getsentry/sentry-java/pull/1713))

## 5.2.0-beta.1

### Features

- Add tracestate HTTP header support ([#1683](https://github.com/getsentry/sentry-java/pull/1683))
- Add option to filter which origins receive tracing headers ([#1698](https://github.com/getsentry/sentry-java/pull/1698))
- Include unfinished spans in transaction ([#1699](https://github.com/getsentry/sentry-java/pull/1699))
- Add static helpers for creating breadcrumbs ([#1702](https://github.com/getsentry/sentry-java/pull/1702))
- Performance support for Android Apollo ([#1705](https://github.com/getsentry/sentry-java/pull/1705))

### Fixes

- Move tags from transaction.contexts.trace.tags to transaction.tags ([#1700](https://github.com/getsentry/sentry-java/pull/1700))

Breaking changes:

- Updated proguard keep rule for enums, which affects consumer application code ([#1694](https://github.com/getsentry/sentry-java/pull/1694))

## 5.1.2

### Fixes

- Servlet 3.1 compatibility issue ([#1681](https://github.com/getsentry/sentry-java/pull/1681))
- Do not drop Contexts key if Collection, Array or Char ([#1680](https://github.com/getsentry/sentry-java/pull/1680))

## 5.1.1

### Features

- Add support for async methods in Spring MVC ([#1652](https://github.com/getsentry/sentry-java/pull/1652))
- Add secondary constructor taking IHub to SentryOkHttpInterceptor ([#1657](https://github.com/getsentry/sentry-java/pull/1657))
- Merge external map properties ([#1656](https://github.com/getsentry/sentry-java/pull/1656))

### Fixes

- Remove onActivityPreCreated call in favor of onActivityCreated ([#1661](https://github.com/getsentry/sentry-java/pull/1661))
- Do not crash if SENSOR_SERVICE throws ([#1655](https://github.com/getsentry/sentry-java/pull/1655))
- Make sure scope is popped when processing request results in exception ([#1665](https://github.com/getsentry/sentry-java/pull/1665))

## 5.1.0

### Features

- Spring WebClient integration ([#1621](https://github.com/getsentry/sentry-java/pull/1621))
- OpenFeign integration ([#1632](https://github.com/getsentry/sentry-java/pull/1632))
- Add more convenient way to pass BeforeSpanCallback in OpenFeign integration ([#1637](https://github.com/getsentry/sentry-java/pull/1637))

### Fixes

- Bump: sentry-native to 0.4.12 ([#1651](https://github.com/getsentry/sentry-java/pull/1651))

## 5.1.0-beta.9

- No documented changes.

## 5.1.0-beta.8

### Features

- Generate Sentry BOM ([#1486](https://github.com/getsentry/sentry-java/pull/1486))

## 5.1.0-beta.7

### Features

- Slow/Frozen frames metrics ([#1609](https://github.com/getsentry/sentry-java/pull/1609))

## 5.1.0-beta.6

### Features

- Add request body extraction for Spring MVC integration ([#1595](https://github.com/getsentry/sentry-java/pull/1595))

### Fixes

- set min sdk version of sentry-android-fragment to API 14 ([#1608](https://github.com/getsentry/sentry-java/pull/1608))
- Ser/Deser of the UserFeedback from cached envelope ([#1611](https://github.com/getsentry/sentry-java/pull/1611))

## 5.1.0-beta.5

### Fixes

- Make SentryAppender non-final for Log4j2 and Logback ([#1603](https://github.com/getsentry/sentry-java/pull/1603))
- Do not throw IAE when tracing header contain invalid trace id ([#1605](https://github.com/getsentry/sentry-java/pull/1605))

## 5.1.0-beta.4

### Fixes

- Update sentry-native to 0.4.11 ([#1591](https://github.com/getsentry/sentry-java/pull/1591))

## 5.1.0-beta.3

### Features

- Spring Webflux integration ([#1529](https://github.com/getsentry/sentry-java/pull/1529))

## 5.1.0-beta.2

### Features

- Support transaction waiting for children to finish. ([#1535](https://github.com/getsentry/sentry-java/pull/1535))
- Capture logged marker in log4j2 and logback appenders ([#1551](https://github.com/getsentry/sentry-java/pull/1551))
- Allow clearing of attachments in the scope ([#1562](https://github.com/getsentry/sentry-java/pull/1562))
- Set mechanism type in SentryExceptionResolver ([#1556](https://github.com/getsentry/sentry-java/pull/1556))
- Perf. for fragments ([#1528](https://github.com/getsentry/sentry-java/pull/1528))

### Fixes

- Handling missing Spring Security on classpath on Java 8 ([#1552](https://github.com/getsentry/sentry-java/pull/1552))
- Use a different method to get strings from JNI, and avoid excessive Stack Space usage. ([#1214](https://github.com/getsentry/sentry-java/pull/1214))
- Add data field to SentrySpan ([#1555](https://github.com/getsentry/sentry-java/pull/1555))
- Clock drift issue when calling DateUtils#getDateTimeWithMillisPrecision ([#1557](https://github.com/getsentry/sentry-java/pull/1557))
- Prefer snake case for HTTP integration data keys ([#1559](https://github.com/getsentry/sentry-java/pull/1559))
- Assign lastEventId only if event was queued for submission ([#1565](https://github.com/getsentry/sentry-java/pull/1565))

## 5.1.0-beta.1

### Features

- Measure app start time ([#1487](https://github.com/getsentry/sentry-java/pull/1487))
- Automatic breadcrumbs logging for fragment lifecycle ([#1522](https://github.com/getsentry/sentry-java/pull/1522))

## 5.0.1

### Fixes

- Sources and Javadoc artifacts were mixed up ([#1515](https://github.com/getsentry/sentry-java/pull/1515))

## 5.0.0

This release brings many improvements but also new features:

- OkHttp Interceptor for Android ([#1330](https://github.com/getsentry/sentry-java/pull/1330))
- GraalVM Native Image Compatibility ([#1329](https://github.com/getsentry/sentry-java/pull/1329))
- Add option to ignore exceptions by type ([#1352](https://github.com/getsentry/sentry-java/pull/1352))
- Enrich transactions with device contexts ([#1430](https://github.com/getsentry/sentry-java/pull/1430)) ([#1469](https://github.com/getsentry/sentry-java/pull/1469))
- Better interoperability with Kotlin null-safety ([#1439](https://github.com/getsentry/sentry-java/pull/1439)) and ([#1462](https://github.com/getsentry/sentry-java/pull/1462))
- Add coroutines support ([#1479](https://github.com/getsentry/sentry-java/pull/1479))
- OkHttp callback for Customising the Span ([#1478](https://github.com/getsentry/sentry-java/pull/1478))
- Add breadcrumb in Spring RestTemplate integration ([#1481](https://github.com/getsentry/sentry-java/pull/1481))

Breaking changes:

- Migration Guide for [Java](https://docs.sentry.io/platforms/java/migration/)
- Migration Guide for [Android](https://docs.sentry.io/platforms/android/migration/)

Other fixes:

- Fix: Add attachmentType to envelope ser/deser. ([#1504](https://github.com/getsentry/sentry-java/pull/1504))

Thank you:

- @maciejwalkowiak for coding most of it.

## 5.0.0-beta.7

### Fixes


- Ref: Deprecate SentryBaseEvent#getOriginThrowable and add SentryBaseEvent#getThrowableMechanism ([#1502](https://github.com/getsentry/sentry-java/pull/1502))
- Graceful Shutdown flushes event instead of Closing SDK ([#1500](https://github.com/getsentry/sentry-java/pull/1500))
- Do not append threads that come from the EnvelopeFileObserver ([#1501](https://github.com/getsentry/sentry-java/pull/1501))
- Ref: Deprecate cacheDirSize and add maxCacheItems ([#1499](https://github.com/getsentry/sentry-java/pull/1499))
- Append all threads if Hint is Cached but attachThreads is enabled ([#1503](https://github.com/getsentry/sentry-java/pull/1503))

## 5.0.0-beta.6

### Features

- Add secondary constructor to SentryOkHttpInterceptor ([#1491](https://github.com/getsentry/sentry-java/pull/1491))
- Add option to enable debug mode in Log4j2 integration ([#1492](https://github.com/getsentry/sentry-java/pull/1492))

### Fixes

- Ref: Replace clone() with copy constructor ([#1496](https://github.com/getsentry/sentry-java/pull/1496))

## 5.0.0-beta.5

### Features

- OkHttp callback for Customising the Span ([#1478](https://github.com/getsentry/sentry-java/pull/1478))
- Add breadcrumb in Spring RestTemplate integration ([#1481](https://github.com/getsentry/sentry-java/pull/1481))
- Add coroutines support ([#1479](https://github.com/getsentry/sentry-java/pull/1479))

### Fixes

- Cloning Stack ([#1483](https://github.com/getsentry/sentry-java/pull/1483))

## 5.0.0-beta.4

### Fixes

- Enrich Transactions with Context Data ([#1469](https://github.com/getsentry/sentry-java/pull/1469))
- Bump: Apache HttpClient to 5.0.4 ([#1476](https://github.com/getsentry/sentry-java/pull/1476))

## 5.0.0-beta.3

### Fixes

- Handling immutable collections on SentryEvent and protocol objects ([#1468](https://github.com/getsentry/sentry-java/pull/1468))
- Associate event with transaction when thrown exception is not a direct cause ([#1463](https://github.com/getsentry/sentry-java/pull/1463))
- Ref: nullability annotations to Sentry module ([#1439](https://github.com/getsentry/sentry-java/pull/1439)) and ([#1462](https://github.com/getsentry/sentry-java/pull/1462))
- NPE when adding Context Data with null values for log4j2 ([#1465](https://github.com/getsentry/sentry-java/pull/1465))

## 5.0.0-beta.2

### Fixes

- sentry-android-timber package sets sentry.java.android.timber as SDK name ([#1456](https://github.com/getsentry/sentry-java/pull/1456))
- When AppLifecycleIntegration is closed, it should remove observer using UI thread ([#1459](https://github.com/getsentry/sentry-java/pull/1459))
- Bump: AGP to 4.2.0 ([#1460](https://github.com/getsentry/sentry-java/pull/1460))

Breaking Changes:

- Remove: Settings.Secure.ANDROID_ID in favor of generated installationId ([#1455](https://github.com/getsentry/sentry-java/pull/1455))
- Rename: enableSessionTracking to enableAutoSessionTracking ([#1457](https://github.com/getsentry/sentry-java/pull/1457))

## 5.0.0-beta.1

### Fixes

- Ref: Refactor converting HttpServletRequest to Sentry Request in Spring integration ([#1387](https://github.com/getsentry/sentry-java/pull/1387))
- Bump: sentry-native to 0.4.9 ([#1431](https://github.com/getsentry/sentry-java/pull/1431))
- Activity tracing auto instrumentation for Android API < 29 ([#1402](https://github.com/getsentry/sentry-java/pull/1402))
- use connection and read timeouts in ApacheHttpClient based transport ([#1397](https://github.com/getsentry/sentry-java/pull/1397))
- set correct transaction status for unhandled exceptions in SentryTracingFilter ([#1406](https://github.com/getsentry/sentry-java/pull/1406))
- handle network errors in SentrySpanClientHttpRequestInterceptor ([#1407](https://github.com/getsentry/sentry-java/pull/1407))
- set scope on transaction ([#1409](https://github.com/getsentry/sentry-java/pull/1409))
- set status and associate events with transactions ([#1426](https://github.com/getsentry/sentry-java/pull/1426))
- Do not set free memory and is low memory fields when it's a NDK hard crash ([#1399](https://github.com/getsentry/sentry-java/pull/1399))
- Apply user from the scope to transaction ([#1424](https://github.com/getsentry/sentry-java/pull/1424))
- Pass maxBreadcrumbs config. to sentry-native ([#1425](https://github.com/getsentry/sentry-java/pull/1425))
- Run event processors and enrich transactions with contexts ([#1430](https://github.com/getsentry/sentry-java/pull/1430))
- Set Span status for OkHttp integration ([#1447](https://github.com/getsentry/sentry-java/pull/1447))
- Set user on transaction in Spring & Spring Boot integrations ([#1443](https://github.com/getsentry/sentry-java/pull/1443))

## 4.4.0-alpha.2

### Features

- Add option to ignore exceptions by type ([#1352](https://github.com/getsentry/sentry-java/pull/1352))
- Sentry closes Android NDK and ShutdownHook integrations ([#1358](https://github.com/getsentry/sentry-java/pull/1358))
- Allow inheritance of SentryHandler class in sentry-jul package([#1367](https://github.com/getsentry/sentry-java/pull/1367))
- Make NoOpHub public ([#1379](https://github.com/getsentry/sentry-java/pull/1379))
- Configure max spans per transaction ([#1394](https://github.com/getsentry/sentry-java/pull/1394))

### Fixes

- Bump: Upgrade Apache HttpComponents Core to 5.0.3 ([#1375](https://github.com/getsentry/sentry-java/pull/1375))
- NPE when MDC contains null values (sentry-logback) ([#1364](https://github.com/getsentry/sentry-java/pull/1364))
- Avoid NPE when MDC contains null values (sentry-jul) ([#1385](https://github.com/getsentry/sentry-java/pull/1385))
- Accept only non null value maps ([#1368](https://github.com/getsentry/sentry-java/pull/1368))
- Do not bind transactions to scope by default. ([#1376](https://github.com/getsentry/sentry-java/pull/1376))
- Hub thread safety ([#1388](https://github.com/getsentry/sentry-java/pull/1388))
- SentryTransactionAdvice should operate on the new scope ([#1389](https://github.com/getsentry/sentry-java/pull/1389))

## 4.4.0-alpha.1

### Features

- Add an overload for `startTransaction` that sets the created transaction to the Scope ([#1313](https://github.com/getsentry/sentry-java/pull/1313))
- Set SDK version on Transactions ([#1307](https://github.com/getsentry/sentry-java/pull/1307))
- GraalVM Native Image Compatibility ([#1329](https://github.com/getsentry/sentry-java/pull/1329))
- Add OkHttp client application interceptor ([#1330](https://github.com/getsentry/sentry-java/pull/1330))

### Fixes

- Bump: sentry-native to 0.4.8
- Ref: Separate user facing and protocol classes in the Performance feature ([#1304](https://github.com/getsentry/sentry-java/pull/1304))
- Use logger set on SentryOptions in GsonSerializer ([#1308](https://github.com/getsentry/sentry-java/pull/1308))
- Use the bindToScope correctly
- Allow 0.0 to be set on tracesSampleRate ([#1328](https://github.com/getsentry/sentry-java/pull/1328))
- set "java" platform to transactions ([#1332](https://github.com/getsentry/sentry-java/pull/1332))
- Allow disabling tracing through SentryOptions ([#1337](https://github.com/getsentry/sentry-java/pull/1337))

## 4.3.0

### Features

- Activity tracing auto instrumentation

### Fixes

- Aetting in-app-includes from external properties ([#1291](https://github.com/getsentry/sentry-java/pull/1291))
- Initialize Sentry in Logback appender when DSN is not set in XML config ([#1296](https://github.com/getsentry/sentry-java/pull/1296))
- JUL integration SDK name ([#1293](https://github.com/getsentry/sentry-java/pull/1293))

## 4.2.0

### Features

- Improve EventProcessor nullability annotations ([#1229](https://github.com/getsentry/sentry-java/pull/1229)).
- Add ability to flush events synchronously.
- Support @SentrySpan and @SentryTransaction on classes and interfaces. ([#1243](https://github.com/getsentry/sentry-java/pull/1243))
- Do not serialize empty collections and maps ([#1245](https://github.com/getsentry/sentry-java/pull/1245))
- Integration interface better compatibility with Kotlin null-safety
- Simplify Sentry configuration in Spring integration ([#1259](https://github.com/getsentry/sentry-java/pull/1259))
- Simplify configuring Logback integration when environment variable with the DSN is not set ([#1271](https://github.com/getsentry/sentry-java/pull/1271))
- Add Request to the Scope. [#1270](https://github.com/getsentry/sentry-java/pull/1270))
- Optimize SentryTracingFilter when hub is disabled.

### Fixes

- Bump: sentry-native to 0.4.7
- Optimize DuplicateEventDetectionEventProcessor performance ([#1247](https://github.com/getsentry/sentry-java/pull/1247)).
- Prefix sdk.package names with io.sentry ([#1249](https://github.com/getsentry/sentry-java/pull/1249))
- Remove experimental annotation for Attachment ([#1257](https://github.com/getsentry/sentry-java/pull/1257))
- Mark stacktrace as snapshot if captured at arbitrary moment ([#1231](https://github.com/getsentry/sentry-java/pull/1231))
- Disable Gson HTML escaping
- Make the ANR Atomic flags immutable
- Prevent NoOpHub from creating heavy SentryOptions objects ([#1272](https://github.com/getsentry/sentry-java/pull/1272))
- SentryTransaction#getStatus NPE ([#1273](https://github.com/getsentry/sentry-java/pull/1273))
- Discard unfinished Spans before sending them over to Sentry ([#1279](https://github.com/getsentry/sentry-java/pull/1279))
- Interrupt the thread in QueuedThreadPoolExecutor ([#1276](https://github.com/getsentry/sentry-java/pull/1276))
- SentryTransaction#finish should not clear another transaction from the scope ([#1278](https://github.com/getsentry/sentry-java/pull/1278))

Breaking Changes:
- Enchancement: SentryExceptionResolver should not send handled errors by default ([#1248](https://github.com/getsentry/sentry-java/pull/1248)).
- Ref: Simplify RestTemplate instrumentation ([#1246](https://github.com/getsentry/sentry-java/pull/1246))
- Enchancement: Add overloads for startTransaction taking op and description ([#1244](https://github.com/getsentry/sentry-java/pull/1244))

## 4.1.0

### Features

- Improve Kotlin compatibility for SdkVersion ([#1213](https://github.com/getsentry/sentry-java/pull/1213))
- Support logging via JUL ([#1211](https://github.com/getsentry/sentry-java/pull/1211))

### Fixes

- Returning Sentry trace header from Span ([#1217](https://github.com/getsentry/sentry-java/pull/1217))
- Remove misleading error logs ([#1222](https://github.com/getsentry/sentry-java/pull/1222))

## 4.0.0

This release brings the Sentry Performance feature to Java SDK, Spring, Spring Boot, and Android integrations. Read more in the reference documentation:

- [Performance for Java](https://docs.sentry.io/platforms/java/performance/)
- [Performance for Spring](https://docs.sentry.io/platforms/java/guides/spring/)
- [Performance for Spring Boot](https://docs.sentry.io/platforms/java/guides/spring-boot/)
- [Performance for Android](https://docs.sentry.io/platforms/android/performance/)

### Other improvements:

#### Core:

- Improved loading external configuration:
  - Load `sentry.properties` from the application's current working directory ([#1046](https://github.com/getsentry/sentry-java/pull/1046))
  - Resolve `in-app-includes`, `in-app-excludes`, `tags`, `debug`, `uncaught.handler.enabled` parameters from the external configuration
- Set global tags on SentryOptions and load them from external configuration ([#1066](https://github.com/getsentry/sentry-java/pull/1066))
- Add support for attachments ([#1082](https://github.com/getsentry/sentry-java/pull/1082))
- Resolve `servername` from the localhost address
- Simplified transport configuration through setting `TransportFactory` instead of `ITransport` on SentryOptions ([#1124](https://github.com/getsentry/sentry-java/pull/1124))

#### Spring Boot:

- Add the ability to register multiple `OptionsConfiguration` beans ([#1093](https://github.com/getsentry/sentry-java/pull/1093))
- Initialize Logback after context refreshes ([#1129](https://github.com/getsentry/sentry-java/pull/1129))

#### Android:

- Add `isSideLoaded` and `installerStore` tags automatically (Where your App. was installed from eg Google Play, Amazon Store, downloaded APK, etc...)
- Bump: sentry-native to 0.4.6
- Bump: Gradle to 6.8.1 and AGP to 4.1.2

## 4.0.0-beta.1

### Features

- Add addToTransactions to Attachment ([#1191](https://github.com/getsentry/sentry-java/pull/1191))
- Support SENTRY_TRACES_SAMPLE_RATE conf. via env variables ([#1171](https://github.com/getsentry/sentry-java/pull/1171))
- Pass request to CustomSamplingContext in Spring integration ([#1172](https://github.com/getsentry/sentry-java/pull/1172))
- Move `SentrySpanClientHttpRequestInterceptor` to Spring module ([#1181](https://github.com/getsentry/sentry-java/pull/1181))
- Add overload for `transaction/span.finish(SpanStatus)` ([#1182](https://github.com/getsentry/sentry-java/pull/1182))
- Simplify registering traces sample callback in Spring integration ([#1184](https://github.com/getsentry/sentry-java/pull/1184))
- Polish Performance API ([#1165](https://github.com/getsentry/sentry-java/pull/1165))
- Set "debug" through external properties ([#1186](https://github.com/getsentry/sentry-java/pull/1186))
- Simplify Spring integration ([#1188](https://github.com/getsentry/sentry-java/pull/1188))
- Init overload with dsn ([#1195](https://github.com/getsentry/sentry-java/pull/1195))
- Enable Kotlin map-like access on CustomSamplingContext ([#1192](https://github.com/getsentry/sentry-java/pull/1192))
- Auto register custom ITransportFactory in Spring integration ([#1194](https://github.com/getsentry/sentry-java/pull/1194))
- Improve Kotlin property access in Performance API ([#1193](https://github.com/getsentry/sentry-java/pull/1193))
- Copy options tags to transactions ([#1198](https://github.com/getsentry/sentry-java/pull/1198))
- Add convenient method for accessing event's throwable ([#1202](https://github.com/getsentry/sentry-java/pull/1202))

### Fixes

- Ref: Set SpanContext on SentryTransaction to avoid potential NPE ([#1173](https://github.com/getsentry/sentry-java/pull/1173))
- Free Local Refs manually due to Android local ref. count limits
- Bring back support for setting transaction name without ongoing transaction ([#1183](https://github.com/getsentry/sentry-java/pull/1183))

## 4.0.0-alpha.3

### Features

- Improve ITransaction and ISpan null-safety compatibility ([#1161](https://github.com/getsentry/sentry-java/pull/1161))
- Automatically assign span context to captured events ([#1156](https://github.com/getsentry/sentry-java/pull/1156))
- Autoconfigure Apache HttpClient 5 based Transport in Spring Boot integration ([#1143](https://github.com/getsentry/sentry-java/pull/1143))
- Send user.ip_address = {{auto}} when sendDefaultPii is true ([#1015](https://github.com/getsentry/sentry-java/pull/1015))
- Read tracesSampleRate from AndroidManifest
- OutboxSender supports all envelope item types ([#1158](https://github.com/getsentry/sentry-java/pull/1158))
- Read `uncaught.handler.enabled` property from the external configuration
- Resolve servername from the localhost address
- Add maxAttachmentSize to SentryOptions ([#1138](https://github.com/getsentry/sentry-java/pull/1138))
- Drop invalid attachments ([#1134](https://github.com/getsentry/sentry-java/pull/1134))
- Set isSideLoaded info tags
- Add non blocking Apache HttpClient 5 based Transport ([#1136](https://github.com/getsentry/sentry-java/pull/1136))

### Fixes

- Ref: Make Attachment immutable ([#1120](https://github.com/getsentry/sentry-java/pull/1120))
- Ref: using Calendar to generate Dates
- Ref: Return NoOpTransaction instead of null ([#1126](https://github.com/getsentry/sentry-java/pull/1126))
- Ref: `ITransport` implementations are now responsible for executing request in asynchronous or synchronous way ([#1118](https://github.com/getsentry/sentry-java/pull/1118))
- Ref: Add option to set `TransportFactory` instead of `ITransport` on `SentryOptions` ([#1124](https://github.com/getsentry/sentry-java/pull/1124))
- Ref: Simplify ITransport creation in ITransportFactory ([#1135](https://github.com/getsentry/sentry-java/pull/1135))
- Fixes and Tests: Session serialization and deserialization
- Inheriting sampling decision from parent ([#1100](https://github.com/getsentry/sentry-java/pull/1100))
- Exception only sets a stack trace if there are frames
- Initialize Logback after context refreshes ([#1129](https://github.com/getsentry/sentry-java/pull/1129))
- Do not crash when passing null values to @Nullable methods, eg User and Scope
- Resolving dashed properties from external configuration
- Consider {{ auto }} as a default ip address ([#1015](https://github.com/getsentry/sentry-java/pull/1015))
- Set release and environment on Transactions ([#1152](https://github.com/getsentry/sentry-java/pull/1152))
- Do not set transaction on the scope automatically

## 4.0.0-alpha.2

### Features

- Add basic support for attachments ([#1082](https://github.com/getsentry/sentry-java/pull/1082))
- Set transaction name on events and transactions sent using Spring integration ([#1067](https://github.com/getsentry/sentry-java/pull/1067))
- Set global tags on SentryOptions and load them from external configuration ([#1066](https://github.com/getsentry/sentry-java/pull/1066))
- Add API validator and remove deprecated methods
- Add more convenient method to start a child span ([#1073](https://github.com/getsentry/sentry-java/pull/1073))
- Autoconfigure traces callback in Spring Boot integration ([#1074](https://github.com/getsentry/sentry-java/pull/1074))
- Resolve in-app-includes and in-app-excludes parameters from the external configuration
- Make InAppIncludesResolver public ([#1084](https://github.com/getsentry/sentry-java/pull/1084))
- Add the ability to register multiple OptionsConfiguration beans ([#1093](https://github.com/getsentry/sentry-java/pull/1093))
- Database query tracing with datasource-proxy ([#1095](https://github.com/getsentry/sentry-java/pull/1095))

### Fixes

- Ref: Refactor resolving SpanContext for Throwable ([#1068](https://github.com/getsentry/sentry-java/pull/1068))
- Ref: Change "op" to "operation" in @SentrySpan and @SentryTransaction
- Remove method reference in SentryEnvelopeItem ([#1091](https://github.com/getsentry/sentry-java/pull/1091))
- Set current thread only if there are no exceptions
- SentryOptions creates GsonSerializer by default
- Append DebugImage list if event already has it
- Sort breadcrumbs by Date if there are breadcrumbs already in the event

## 4.0.0-alpha.1

### Features

- Load `sentry.properties` from the application's current working directory ([#1046](https://github.com/getsentry/sentry-java/pull/1046))
- Performance monitoring ([#971](https://github.com/getsentry/sentry-java/pull/971))
- Performance monitoring for Spring Boot applications ([#971](https://github.com/getsentry/sentry-java/pull/971))

### Fixes

- Ref: Refactor JSON deserialization ([#1047](https://github.com/getsentry/sentry-java/pull/1047))

## 3.2.1

### Fixes

- Set current thread only if theres no exceptions ([#1064](https://github.com/getsentry/sentry-java/pull/1064))
- Append DebugImage list if event already has it ([#1092](https://github.com/getsentry/sentry-java/pull/1092))
- Sort breadcrumbs by Date if there are breadcrumbs already in the event ([#1094](https://github.com/getsentry/sentry-java/pull/1094))
- Free Local Refs manually due to Android local ref. count limits  ([#1179](https://github.com/getsentry/sentry-java/pull/1179))

## 3.2.0

### Features

- Expose a Module (Debug images) Loader for Android thru sentry-native ([#1043](https://github.com/getsentry/sentry-java/pull/1043))
- Added java doc to protocol classes based on sentry-data-schemes project ([#1045](https://github.com/getsentry/sentry-java/pull/1045))
- Make SentryExceptionResolver Order configurable to not send handled web exceptions ([#1008](https://github.com/getsentry/sentry-java/pull/1008))
- Resolve HTTP Proxy parameters from the external configuration ([#1028](https://github.com/getsentry/sentry-java/pull/1028))
- Sentry NDK integration is compiled against default NDK version based on AGP's version ([#1048](https://github.com/getsentry/sentry-java/pull/1048))

### Fixes

- Bump: AGP 4.1.1 ([#1040](https://github.com/getsentry/sentry-java/pull/1040))
- Update to sentry-native 0.4.4 and fix shared library builds ([#1039](https://github.com/getsentry/sentry-java/pull/1039))
- use neutral Locale for String operations ([#1033](https://github.com/getsentry/sentry-java/pull/1033))
- Clean up JNI code and properly free strings ([#1050](https://github.com/getsentry/sentry-java/pull/1050))
- set userId for hard-crashes if no user is set ([#1049](https://github.com/getsentry/sentry-java/pull/1049))

## 3.1.3

### Fixes

- Fix broken NDK integration on 3.1.2 (release failed on packaging a .so file)
- Increase max cached events to 30 ([#1029](https://github.com/getsentry/sentry-java/pull/1029))
- Normalize DSN URI ([#1030](https://github.com/getsentry/sentry-java/pull/1030))

## 3.1.2

### Features

- Manually capturing User Feedback
- Set environment to "production" by default.
- Make public the Breadcrumb constructor that accepts a Date ([#1012](https://github.com/getsentry/sentry-java/pull/1012))

### Fixes

- ref: Validate event id on user feedback submission

## 3.1.1

### Features

- Bind logging related SentryProperties to Slf4j Level instead of Logback to improve Log4j2 compatibility

### Fixes

- Prevent Logback and Log4j2 integrations from re-initializing Sentry when Sentry is already initialized
- Make sure HttpServletRequestSentryUserProvider runs by default before custom SentryUserProvider beans
- Fix setting up Sentry in Spring Webflux annotation by changing the scope of Spring WebMvc related dependencies

## 3.1.0

### Features

- Make getThrowable public and improve set contexts ([#967](https://github.com/getsentry/sentry-java/pull/967))
- Accepted quoted values in properties from external configuration ([#972](https://github.com/getsentry/sentry-java/pull/972))

### Fixes

- Auto-Configure `inAppIncludes` in Spring Boot integration ([#966](https://github.com/getsentry/sentry-java/pull/966))
- Bump: Android Gradle Plugin 4.0.2 ([#968](https://github.com/getsentry/sentry-java/pull/968))
- Don't require `sentry.dsn` to be set when using `io.sentry:sentry-spring-boot-starter` and `io.sentry:sentry-logback` together ([#965](https://github.com/getsentry/sentry-java/pull/965))
- Remove chunked streaming mode ([#974](https://github.com/getsentry/sentry-java/pull/974))
- Android 11 + targetSdkVersion 30 crashes Sentry on start ([#977](https://github.com/getsentry/sentry-java/pull/977))

## 3.0.0

## Java + Android

This release marks the re-unification of Java and Android SDK code bases.
It's based on the Android 2.0 SDK, which implements [Sentry's unified API](https://develop.sentry.dev/sdk/unified-api/).

Considerable changes were done, which include a lot of improvements. More are covered below, but the highlights are:

- Improved `log4j2` integration
  - Capture breadcrumbs for level INFO and higher
  - Raises event for ERROR and higher.
  - Minimum levels are configurable.
  - Optionally initializes the SDK via appender.xml
- Dropped support to `log4j`.
- Improved `logback` integration
  - Capture breadcrumbs for level INFO and higher
  - Raises event for ERROR and higher.
  - Minimum levels are configurable.
  - Optionally initializes the SDK via appender.xml
  - Configurable via Spring integration if both are enabled
- Spring
  - No more duplicate events with Spring and logback
  - Auto initalizes if DSN is available
  - Configuration options available with auto complete
- Google App Engine support dropped

## What’s Changed

- Callback to validate SSL certificate ([#944](https://github.com/getsentry/sentry-java/pull/944))
- Attach stack traces enabled by default

### Android specific

- Release health enabled by default for Android
- Sync of Scopes for Java -> Native (NDK)
- Bump Sentry-Native v0.4.2
- Android 11 Support

[Android migration docs](https://docs.sentry.io/platforms/android/migration/#migrating-from-sentry-android-2x-to-sentry-android-3x)

### Java specific

- Unified API for Java SDK and integrations (Spring, Spring boot starter, Servlet, Logback, Log4j2)

New Java [docs](https://docs.sentry.io/platforms/java/) are live and being improved.

## Acquisition

Packages were released on [`bintray sentry-java`](https://dl.bintray.com/getsentry/sentry-java/io/sentry/), [`bintray sentry-android`](https://dl.bintray.com/getsentry/sentry-android/io/sentry/), [`jcenter`](https://jcenter.bintray.com/io/sentry/) and [`mavenCentral`](https://repo.maven.apache.org/maven2/io/sentry/)

## Where is the Java 1.7 code base?

The previous Java releases, are all available in this repository through the tagged releases.
## 3.0.0-beta.1

## What’s Changed

- feat: ssl support ([#944](https://github.com/getsentry/sentry-java/pull/944)) @ninekaw9 @marandaneto
- feat: sync Java to C ([#937](https://github.com/getsentry/sentry-java/pull/937)) @bruno-garcia @marandaneto
- feat: Auto-configure Logback appender in Spring Boot integration. ([#938](https://github.com/getsentry/sentry-java/pull/938)) @maciejwalkowiak
- feat: Add Servlet integration. ([#935](https://github.com/getsentry/sentry-java/pull/935)) @maciejwalkowiak
- fix: Pop scope at the end of the request in Spring integration. ([#936](https://github.com/getsentry/sentry-java/pull/936)) @maciejwalkowiak
- bump: Upgrade Spring Boot to 2.3.4. ([#932](https://github.com/getsentry/sentry-java/pull/932)) @maciejwalkowiak
- fix: Do not set cookies when send pii is set to false. ([#931](https://github.com/getsentry/sentry-java/pull/931)) @maciejwalkowiak

Packages were released on [`bintray sentry-java`](https://dl.bintray.com/getsentry/sentry-java/io/sentry/), [`bintray sentry-android`](https://dl.bintray.com/getsentry/sentry-android/io/sentry/), [`jcenter`](https://jcenter.bintray.com/io/sentry/) and [`mavenCentral`](https://repo.maven.apache.org/maven2/io/sentry/)

We'd love to get feedback.

## 3.0.0-alpha.3

### Features

- Enable attach stack traces and disable attach threads by default ([#921](https://github.com/getsentry/sentry-java/pull/921)) @marandaneto

### Fixes

- Bump sentry-native to 0.4.2 ([#926](https://github.com/getsentry/sentry-java/pull/926)) @marandaneto
- ref: remove log level as RN do not use it anymore ([#924](https://github.com/getsentry/sentry-java/pull/924)) @marandaneto
- Read sample rate correctly from manifest meta data ([#923](https://github.com/getsentry/sentry-java/pull/923)) @marandaneto

Packages were released on [`bintray sentry-android`](https://dl.bintray.com/getsentry/sentry-android/io/sentry/) and [`bintray sentry-java`](https://dl.bintray.com/getsentry/sentry-java/io/sentry/)

We'd love to get feedback.

## 3.0.0-alpha.2

TBD

Packages were released on [bintray](https://dl.bintray.com/getsentry/maven/io/sentry/)

> Note: This release marks the unification of the Java and Android Sentry codebases based on the core of the Android SDK (version 2.x).
Previous releases for the Android SDK (version 2.x) can be found on the now archived: https://github.com/getsentry/sentry-android/

## 3.0.0-alpha.1

### Features

### Fixes


## New releases will happen on a different repository:

https://github.com/getsentry/sentry-java

## What’s Changed

### Features

### Fixes


- feat: enable release health by default

Packages were released on [`bintray`](https://dl.bintray.com/getsentry/sentry-android/io/sentry/sentry-android/), [`jcenter`](https://jcenter.bintray.com/io/sentry/sentry-android/) and [`mavenCentral`](https://repo.maven.apache.org/maven2/io/sentry/sentry-android/)

We'd love to get feedback.

## 2.3.1

### Fixes

- Add main thread checker for the app lifecycle integration ([#525](https://github.com/getsentry/sentry-android/pull/525)) @marandaneto
- Set correct migration link ([#523](https://github.com/getsentry/sentry-android/pull/523)) @fupduck
- Warn about Sentry re-initialization. ([#521](https://github.com/getsentry/sentry-android/pull/521)) @maciejwalkowiak
- Set SDK version in `MainEventProcessor`. ([#513](https://github.com/getsentry/sentry-android/pull/513)) @maciejwalkowiak
- Bump sentry-native to 0.4.0 ([#512](https://github.com/getsentry/sentry-android/pull/512)) @marandaneto
- Bump Gradle to 6.6 and fix linting issues ([#510](https://github.com/getsentry/sentry-android/pull/510)) @marandaneto
- fix(sentry-java): Contexts belong on the Scope ([#504](https://github.com/getsentry/sentry-android/pull/504)) @maciejwalkowiak
- Add tests for verifying scope changes thread isolation ([#508](https://github.com/getsentry/sentry-android/pull/508)) @maciejwalkowiak
- Set `SdkVersion` in default `SentryOptions` created in sentry-core module ([#506](https://github.com/getsentry/sentry-android/pull/506)) @maciejwalkowiak

Packages were released on [`bintray`](https://dl.bintray.com/getsentry/sentry-android/io/sentry/sentry-android/), [`jcenter`](https://jcenter.bintray.com/io/sentry/sentry-android/) and [`mavenCentral`](https://repo.maven.apache.org/maven2/io/sentry/sentry-android/)

We'd love to get feedback.

## 2.3.0

### Features

- Add console application sample. ([#502](https://github.com/getsentry/sentry-android/pull/502)) @maciejwalkowiak
- Log stacktraces in SystemOutLogger ([#498](https://github.com/getsentry/sentry-android/pull/498)) @maciejwalkowiak
- Add method to add breadcrumb with string parameter. ([#501](https://github.com/getsentry/sentry-android/pull/501)) @maciejwalkowiak

### Fixes

- Converting UTC and ISO timestamp when missing Locale/TimeZone do not error ([#505](https://github.com/getsentry/sentry-android/pull/505)) @marandaneto
- Call `Sentry#close` on JVM shutdown. ([#497](https://github.com/getsentry/sentry-android/pull/497)) @maciejwalkowiak
- ref: sentry-core changes for console app ([#473](https://github.com/getsentry/sentry-android/pull/473)) @marandaneto

Obs: If you are using its own instance of `Hub`/`SentryClient` and reflection to set up the SDK to be usable within Libraries, this change may break your code, please fix the renamed classes.

Packages were released on [`bintray`](https://dl.bintray.com/getsentry/sentry-android/io/sentry/sentry-android/), [`jcenter`](https://jcenter.bintray.com/io/sentry/sentry-android/) and [`mavenCentral`](https://repo.maven.apache.org/maven2/io/sentry/sentry-android/)

We'd love to get feedback.

## 2.2.2

### Features

- Add sdk to envelope header ([#488](https://github.com/getsentry/sentry-android/pull/488)) @marandaneto
- Log request if response code is not 200 ([#484](https://github.com/getsentry/sentry-android/pull/484)) @marandaneto

### Fixes

- Bump plugin versions ([#487](https://github.com/getsentry/sentry-android/pull/487)) @marandaneto
- Bump: AGP 4.0.1 ([#486](https://github.com/getsentry/sentry-android/pull/486)) @marandaneto

Packages were released on [`bintray`](https://dl.bintray.com/getsentry/sentry-android/io/sentry/sentry-android/), [`jcenter`](https://jcenter.bintray.com/io/sentry/sentry-android/) and [`mavenCentral`](https://repo.maven.apache.org/maven2/io/sentry/sentry-android/)

We'd love to get feedback.

## 2.2.1

### Fixes

- Timber adds breadcrumb even if event level is < minEventLevel ([#480](https://github.com/getsentry/sentry-android/pull/480)) @marandaneto
- Contexts serializer avoids reflection and fixes desugaring issue ([#478](https://github.com/getsentry/sentry-android/pull/478)) @marandaneto
- clone session before sending to the transport ([#474](https://github.com/getsentry/sentry-android/pull/474)) @marandaneto
- Bump Gradle 6.5.1 ([#479](https://github.com/getsentry/sentry-android/pull/479)) @marandaneto

Packages were released on [`bintray`](https://dl.bintray.com/getsentry/sentry-android/io/sentry/sentry-android/), [`jcenter`](https://jcenter.bintray.com/io/sentry/sentry-android/) and [`mavenCentral`](https://repo.maven.apache.org/maven2/io/sentry/sentry-android/)

We'd love to get feedback.

## 2.2.0

### Fixes

- Negative session sequence if the date is before java date epoch ([#471](https://github.com/getsentry/sentry-android/pull/471)) @marandaneto
- Deserialise unmapped contexts values from envelope ([#470](https://github.com/getsentry/sentry-android/pull/470)) @marandaneto
- Bump: sentry-native 0.3.4 ([#468](https://github.com/getsentry/sentry-android/pull/468)) @marandaneto

- feat: timber integration ([#464](https://github.com/getsentry/sentry-android/pull/464)) @marandaneto

1) To add integrations it requires a [manual initialization](https://docs.sentry.io/platforms/android/#manual-initialization) of the Android SDK.

2) Add the `sentry-android-timber` dependency:

```groovy
implementation 'io.sentry:sentry-android-timber:{version}' // version >= 2.2.0
```

3) Initialize and add the `SentryTimberIntegration`:

```java
SentryAndroid.init(this, options -> {
    // default values:
    // minEventLevel = ERROR
    // minBreadcrumbLevel = INFO
    options.addIntegration(new SentryTimberIntegration());

    // custom values for minEventLevel and minBreadcrumbLevel
    // options.addIntegration(new SentryTimberIntegration(SentryLevel.WARNING, SentryLevel.ERROR));
});
```

4) Use the Timber integration:

```java
try {
    int x = 1 / 0;
} catch (Exception e) {
    Timber.e(e);
}
```

Packages were released on [`bintray`](https://dl.bintray.com/getsentry/sentry-android/io/sentry/sentry-android/), [`jcenter`](https://jcenter.bintray.com/io/sentry/sentry-android/) and [`mavenCentral`](https://repo.maven.apache.org/maven2/io/sentry/sentry-android/)

We'd love to get feedback.

## 2.1.7

### Fixes

- Init native libs if available on SDK init ([#461](https://github.com/getsentry/sentry-android/pull/461)) @marandaneto
- Make JVM target explicit in sentry-core ([#462](https://github.com/getsentry/sentry-android/pull/462)) @dilbernd
- Timestamp with millis from react-native should be in UTC format ([#456](https://github.com/getsentry/sentry-android/pull/456)) @marandaneto
- Bump Gradle to 6.5 ([#454](https://github.com/getsentry/sentry-android/pull/454)) @marandaneto

Packages were released on [`bintray`](https://dl.bintray.com/getsentry/sentry-android/io/sentry/sentry-android/), [`jcenter`](https://jcenter.bintray.com/io/sentry/sentry-android/) and [`mavenCentral`](https://repo.maven.apache.org/maven2/io/sentry/sentry-android/)

We'd love to get feedback.

## 2.1.6

### Fixes

- Do not lookup sentry-debug-meta but instead load it directly ([#445](https://github.com/getsentry/sentry-android/pull/445)) @marandaneto
- Regression on v2.1.5 which can cause a crash on SDK init

Packages were released on [`bintray`](https://dl.bintray.com/getsentry/sentry-android/io/sentry/sentry-android/), [`jcenter`](https://jcenter.bintray.com/io/sentry/sentry-android/) and [`mavenCentral`](https://repo.maven.apache.org/maven2/io/sentry/sentry-android/)

We'd love to get feedback.

## 2.1.5

### Fixes

This version has a severe bug and can cause a crash on SDK init

Please upgrade to https://github.com/getsentry/sentry-android/releases/tag/2.1.6

## 2.1.4

### Features

- Make gzip as default content encoding type ([#433](https://github.com/getsentry/sentry-android/pull/433)) @marandaneto
- Use AGP 4 features ([#366](https://github.com/getsentry/sentry-android/pull/366)) @marandaneto
- Create GH Actions CI for Ubuntu/macOS ([#403](https://github.com/getsentry/sentry-android/pull/403)) @marandaneto
- Make root checker better and minimize false positive ([#417](https://github.com/getsentry/sentry-android/pull/417)) @marandaneto

### Fixes

- bump: sentry-native to 0.3.1 ([#440](https://github.com/getsentry/sentry-android/pull/440)) @marandaneto
- Update last session timestamp ([#437](https://github.com/getsentry/sentry-android/pull/437)) @marandaneto
- Filter trim memory breadcrumbs ([#431](https://github.com/getsentry/sentry-android/pull/431)) @marandaneto

Packages were released on [`bintray`](https://dl.bintray.com/getsentry/sentry-android/io/sentry/sentry-android/), [`jcenter`](https://jcenter.bintray.com/io/sentry/sentry-android/) and [`mavenCentral`](https://repo.maven.apache.org/maven2/io/sentry/sentry-android/)

We'd love to get feedback.

## 2.1.3

### Fixes

This fixes several critical bugs in sentry-android 2.0 and 2.1

- Sentry.init register integrations after creating the main Hub instead of doing it in the main Hub ctor ([#427](https://github.com/getsentry/sentry-android/pull/427)) @marandaneto
- make NoOpLogger public ([#425](https://github.com/getsentry/sentry-android/pull/425)) @marandaneto
- ConnectivityChecker returns connection status and events are not trying to be sent if no connection. ([#420](https://github.com/getsentry/sentry-android/pull/420)) @marandaneto
- thread pool executor is a single thread executor instead of scheduled thread executor ([#422](https://github.com/getsentry/sentry-android/pull/422)) @marandaneto
- Add Abnormal to the Session.State enum as its part of the protocol ([#424](https://github.com/getsentry/sentry-android/pull/424)) @marandaneto
- Bump: Gradle to 6.4.1 ([#419](https://github.com/getsentry/sentry-android/pull/419)) @marandaneto

We recommend that you use sentry-android 2.1.3 over the initial release of sentry-android 2.0 and 2.1.

Packages were released on [`bintray`](https://dl.bintray.com/getsentry/sentry-android/io/sentry/sentry-android/), [`jcenter`](https://jcenter.bintray.com/io/sentry/sentry-android/) and [`mavenCentral`](https://repo.maven.apache.org/maven2/io/sentry/sentry-android/)

We'd love to get feedback.

## 2.1.2

### Features

- Added options to configure http transport ([#411](https://github.com/getsentry/sentry-android/pull/411)) @marandaneto

### Fixes

- Phone state breadcrumbs require read_phone_state on older OS versions ([#415](https://github.com/getsentry/sentry-android/pull/415)) @marandaneto @bsergean
- before raising ANR events, we check ProcessErrorStateInfo if available ([#412](https://github.com/getsentry/sentry-android/pull/412)) @marandaneto
- send cached events to use a single thread executor ([#405](https://github.com/getsentry/sentry-android/pull/405)) @marandaneto
- initing SDK on AttachBaseContext ([#409](https://github.com/getsentry/sentry-android/pull/409)) @marandaneto
- sessions can't be abnormal, but exited if not ended properly ([#410](https://github.com/getsentry/sentry-android/pull/410)) @marandaneto

Packages were released on [`bintray`](https://dl.bintray.com/getsentry/sentry-android/io/sentry/sentry-android/), [`jcenter`](https://jcenter.bintray.com/io/sentry/sentry-android/) and [`mavenCentral`](https://repo.maven.apache.org/maven2/io/sentry/sentry-android/)

We'd love to get feedback.

## 2.1.1

### Features

- Added missing getters on Breadcrumb and SentryEvent ([#397](https://github.com/getsentry/sentry-android/pull/397)) @marandaneto
- Add trim memory breadcrumbs ([#395](https://github.com/getsentry/sentry-android/pull/395)) @marandaneto
- Only set breadcrumb extras if not empty ([#394](https://github.com/getsentry/sentry-android/pull/394)) @marandaneto
- Added samples of how to disable automatic breadcrumbs ([#389](https://github.com/getsentry/sentry-android/pull/389)) @marandaneto

### Fixes

- Set missing release, environment and dist to sentry-native options ([#404](https://github.com/getsentry/sentry-android/pull/404)) @marandaneto
- Do not add automatic and empty sensor breadcrumbs ([#401](https://github.com/getsentry/sentry-android/pull/401)) @marandaneto
- ref: removed Thread.sleep from LifecycleWatcher tests, using awaitility and DateProvider ([#392](https://github.com/getsentry/sentry-android/pull/392)) @marandaneto
- ref: added a DateTimeProvider for making retry after testable ([#391](https://github.com/getsentry/sentry-android/pull/391)) @marandaneto
- Bump Gradle to 6.4 ([#390](https://github.com/getsentry/sentry-android/pull/390)) @marandaneto
- Bump sentry-native to 0.2.6 ([#396](https://github.com/getsentry/sentry-android/pull/396)) @marandaneto

Packages were released on [`bintray`](https://dl.bintray.com/getsentry/sentry-android/io/sentry/sentry-android/), [`jcenter`](https://jcenter.bintray.com/io/sentry/sentry-android/) and [`mavenCentral`](https://repo.maven.apache.org/maven2/io/sentry/sentry-android/)

We'd love to get feedback.

## 2.1.0

### Features

- Includes all the changes of 2.1.0 alpha, beta and RC

### Fixes

- fix when PhoneStateListener is not ready for use ([#387](https://github.com/getsentry/sentry-android/pull/387)) @marandaneto
- make ANR 5s by default ([#388](https://github.com/getsentry/sentry-android/pull/388)) @marandaneto
- rate limiting by categories ([#381](https://github.com/getsentry/sentry-android/pull/381)) @marandaneto
- Bump NDK to latest stable version 21.1.6352462 ([#386](https://github.com/getsentry/sentry-android/pull/386)) @marandaneto

Packages were released on [`bintray`](https://dl.bintray.com/getsentry/sentry-android/io/sentry/sentry-android/), [`jcenter`](https://jcenter.bintray.com/io/sentry/sentry-android/) and [`mavenCentral`](https://repo.maven.apache.org/maven2/io/sentry/sentry-android/)

We'd love to get feedback.

## 2.0.3

### Fixes

- patch from 2.1.0-alpha.2 - avoid crash if NDK throws UnsatisfiedLinkError ([#344](https://github.com/getsentry/sentry-android/pull/344)) @marandaneto

Packages were released on [`bintray`](https://dl.bintray.com/getsentry/sentry-android/io/sentry/sentry-android/), [`jcenter`](https://jcenter.bintray.com/io/sentry/sentry-android/) and [`mavenCentral`](https://repo.maven.apache.org/maven2/io/sentry/sentry-android/)

We'd love to get feedback.

## 2.1.0-RC.1

### Features

- Options for uncaught exception and make SentryOptions list Thread-Safe ([#384](https://github.com/getsentry/sentry-android/pull/384)) @marandaneto
- Automatic breadcrumbs for app, activity and sessions lifecycles and system events ([#348](https://github.com/getsentry/sentry-android/pull/348)) @marandaneto
- Make capture session and envelope internal ([#372](https://github.com/getsentry/sentry-android/pull/372)) @marandaneto

### Fixes

- If retry after header has empty categories, apply retry after to all of them ([#377](https://github.com/getsentry/sentry-android/pull/377)) @marandaneto
- Discard events and envelopes if cached and retry after ([#378](https://github.com/getsentry/sentry-android/pull/378)) @marandaneto
- Merge loadLibrary calls for sentry-native and clean up CMake files ([#373](https://github.com/getsentry/sentry-android/pull/373)) @Swatinem
- Exceptions should be sorted oldest to newest ([#370](https://github.com/getsentry/sentry-android/pull/370)) @marandaneto
- Check external storage size even if its read only ([#368](https://github.com/getsentry/sentry-android/pull/368)) @marandaneto
- Wrong check for cellular network capability ([#369](https://github.com/getsentry/sentry-android/pull/369)) @marandaneto
- add ScheduledForRemoval annotation to deprecated methods ([#375](https://github.com/getsentry/sentry-android/pull/375)) @marandaneto
- Bump NDK to 21.0.6113669 ([#367](https://github.com/getsentry/sentry-android/pull/367)) @marandaneto
- Bump AGP and add new make cmd to check for updates ([#365](https://github.com/getsentry/sentry-android/pull/365)) @marandaneto

Packages were released on [`bintray`](https://dl.bintray.com/getsentry/sentry-android/io/sentry/sentry-android/), [`jcenter`](https://jcenter.bintray.com/io/sentry/sentry-android/) and [`mavenCentral`](https://repo.maven.apache.org/maven2/io/sentry/sentry-android/)

We'd love to get feedback.

## 2.1.0-beta.2

### Fixes

- Bump sentry-native to 0.2.4 ([#364](https://github.com/getsentry/sentry-android/pull/364)) @marandaneto
- Update current session on session start after deleting previous session ([#362](https://github.com/getsentry/sentry-android/pull/362)) @marandaneto

Packages were released on [`bintray`](https://dl.bintray.com/getsentry/sentry-android/io/sentry/sentry-android/), [`jcenter`](https://jcenter.bintray.com/io/sentry/sentry-android/) and [`mavenCentral`](https://repo.maven.apache.org/maven2/io/sentry/sentry-android/)

We'd love to get feedback.

## 2.1.0-beta.1

### Fixes

- Bump sentry-native to 0.2.3 ([#357](https://github.com/getsentry/sentry-android/pull/357)) @marandaneto
- Check for androidx availability on runtime ([#356](https://github.com/getsentry/sentry-android/pull/356)) @marandaneto
- If theres a left over session file and its crashed, we should not overwrite its state ([#354](https://github.com/getsentry/sentry-android/pull/354)) @marandaneto
- Session should be exited state if state was ok ([#352](https://github.com/getsentry/sentry-android/pull/352)) @marandaneto
- Envelope has dedicated endpoint ([#353](https://github.com/getsentry/sentry-android/pull/353)) @marandaneto

Packages were released on [`bintray`](https://dl.bintray.com/getsentry/sentry-android/io/sentry/sentry-android/), [`jcenter`](https://jcenter.bintray.com/io/sentry/sentry-android/) and [`mavenCentral`](https://repo.maven.apache.org/maven2/io/sentry/sentry-android/)

We'd love to get feedback.

## 2.1.0-alpha.2

### Fixes

- Change integration order for cached outbox events ([#347](https://github.com/getsentry/sentry-android/pull/347)) @marandaneto
- Avoid crash if NDK throws UnsatisfiedLinkError ([#344](https://github.com/getsentry/sentry-android/pull/344)) @marandaneto
- Avoid getting a threadlocal twice. ([#339](https://github.com/getsentry/sentry-android/pull/339)) @metlos
- Removing session tracking guard on hub and client ([#338](https://github.com/getsentry/sentry-android/pull/338)) @marandaneto
- Bump agp to 3.6.2 ([#336](https://github.com/getsentry/sentry-android/pull/336)) @marandaneto
- Fix racey ANR integration ([#332](https://github.com/getsentry/sentry-android/pull/332)) @marandaneto
- Logging envelopes path when possible instead of nullable id ([#331](https://github.com/getsentry/sentry-android/pull/331)) @marandaneto
- Renaming transport gate method ([#330](https://github.com/getsentry/sentry-android/pull/330)) @marandaneto

Packages were released on [`bintray`](https://dl.bintray.com/getsentry/sentry-android/io/sentry/sentry-android/), [`jcenter`](https://jcenter.bintray.com/io/sentry/sentry-android/) and [`mavenCentral`](https://repo.maven.apache.org/maven2/io/sentry/sentry-android/)

We'd love to get feedback.

## 2.1.0-alpha.1

Release of Sentry's new SDK for Android.

## What’s Changed

### Features

- Release health @marandaneto @bruno-garcia
- ANR report should have 'was active=yes' on the dashboard ([#299](https://github.com/getsentry/sentry-android/pull/299)) @marandaneto
- NDK events apply scoped data ([#322](https://github.com/getsentry/sentry-android/pull/322)) @marandaneto
- Add a StdoutTransport ([#310](https://github.com/getsentry/sentry-android/pull/310)) @mike-burns
- Implementing new retry after protocol ([#306](https://github.com/getsentry/sentry-android/pull/306)) @marandaneto

### Fixes

- Bump sentry-native to 0.2.2 ([#305](https://github.com/getsentry/sentry-android/pull/305)) @Swatinem
- Missing App's info ([#315](https://github.com/getsentry/sentry-android/pull/315)) @marandaneto
- Buffered writers/readers - otimizations ([#311](https://github.com/getsentry/sentry-android/pull/311)) @marandaneto
- Boot time should be UTC ([#309](https://github.com/getsentry/sentry-android/pull/309)) @marandaneto
- Make transport result public ([#300](https://github.com/getsentry/sentry-android/pull/300)) @marandaneto

Packages were released on [`bintray`](https://dl.bintray.com/getsentry/sentry-android/io/sentry/sentry-android/), [`jcenter`](https://jcenter.bintray.com/io/sentry/sentry-android/) and [`mavenCentral`](https://repo.maven.apache.org/maven2/io/sentry/sentry-android/)

We'd love to get feedback.

## 2.0.2

Release of Sentry's new SDK for Android.

### Features

- MavenCentral support ([#284](https://github.com/getsentry/sentry-android/pull/284)) @marandaneto

### Fixes

- Bump AGP to 3.6.1 ([#285](https://github.com/getsentry/sentry-android/pull/285)) @marandaneto

Packages were released on [`bintray`](https://dl.bintray.com/getsentry/sentry-android/io/sentry/sentry-android/), [`jcenter`](https://jcenter.bintray.com/io/sentry/sentry-android/) and [`mavenCentral`](https://repo.maven.apache.org/maven2/io/sentry/sentry-android/)

We'd love to get feedback.

## 2.0.1

Release of Sentry's new SDK for Android.

## What’s Changed

### Features

- Attach threads/stacktraces ([#267](https://github.com/getsentry/sentry-android/pull/267)) @marandaneto
- Add the default serverName to SentryOptions and use it in MainEventProcessor ([#279](https://github.com/getsentry/sentry-android/pull/279)) @metlos

### Fixes

- set current threadId when there's no mechanism set ([#277](https://github.com/getsentry/sentry-android/pull/277)) @marandaneto
- Preview package manager ([#269](https://github.com/getsentry/sentry-android/pull/269)) @bruno-garcia

Packages were released on [`bintray`](https://dl.bintray.com/getsentry/sentry-android/io/sentry/), [`jcenter`](https://jcenter.bintray.com/io/sentry/sentry-android/)

We'd love to get feedback.

## 2.0.0

Release of Sentry's new SDK for Android.

New features not offered by (1.7.x):

- NDK support
  - Captures crashes caused by native code
  - Access to the [`sentry-native` SDK](https://github.com/getsentry/sentry-native/) API by your native (C/C++/Rust code/..).
- Automatic init (just add your `DSN` to the manifest)
   - Proguard rules are added automatically
   - Permission (Internet) is added automatically
- Uncaught Exceptions might be captured even before the app restarts
- Sentry's Unified API.
- More context/device information
- Packaged as `aar`
- Frames from the app automatically marked as `InApp=true` (stack traces in Sentry highlights them by default).
- Complete Sentry Protocol available.
- All threads and their stack traces are captured.
- Sample project in this repo to test many features (segfault, uncaught exception, ANR...)

Features from the current SDK like `ANR` are also available (by default triggered after 4 seconds).

Packages were released on [`bintray`](https://dl.bintray.com/getsentry/sentry-android/io/sentry/), [`jcenter`](https://jcenter.bintray.com/io/sentry/sentry-android/)

We'd love to get feedback.

## 2.0.0-rc04

Release of Sentry's new SDK for Android.

### Features

- Take sampleRate from metadata ([#262](https://github.com/getsentry/sentry-android/pull/262)) @bruno-garcia
- Support mills timestamp format ([#263](https://github.com/getsentry/sentry-android/pull/263)) @marandaneto
- Adding logs to installed integrations ([#265](https://github.com/getsentry/sentry-android/pull/265)) @marandaneto

### Fixes

- Breacrumb.data to string,object, Add LOG level ([#264](https://github.com/getsentry/sentry-android/pull/264)) @HazAT
- Read release conf. on manifest ([#266](https://github.com/getsentry/sentry-android/pull/266)) @marandaneto

Packages were released on [`bintray`](https://dl.bintray.com/getsentry/sentry-android/io/sentry/), [`jcenter`](https://jcenter.bintray.com/io/sentry/sentry-android/)

We'd love to get feedback and we'll work in getting the GA `2.0.0` out soon.
Until then, the [stable SDK offered by Sentry is at version 1.7.30](https://github.com/getsentry/sentry-java/releases/tag/v1.7.30)

## 2.0.0-rc03

Release of Sentry's new SDK for Android.

### Fixes

- fixes ([#259](https://github.com/getsentry/sentry-android/issues/259)) - NPE check on getExternalFilesDirs items. ([#260](https://github.com/getsentry/sentry-android/pull/260)) @marandaneto
- strictMode typo ([#258](https://github.com/getsentry/sentry-android/pull/258)) @marandaneto

Packages were released on [`bintray`](https://dl.bintray.com/getsentry/sentry-android/io/sentry/), [`jcenter`](https://jcenter.bintray.com/io/sentry/sentry-android/)

We'd love to get feedback and we'll work in getting the GA `2.0.0` out soon.
Until then, the [stable SDK offered by Sentry is at version 1.7.30](https://github.com/getsentry/sentry-java/releases/tag/v1.7.30)

## 2.0.0-rc02

Release of Sentry's new SDK for Android.

### Features

- Hub mode configurable ([#247](https://github.com/getsentry/sentry-android/pull/247)) @bruno-garcia
- Added remove methods (tags/extras) to the sentry static class ([#243](https://github.com/getsentry/sentry-android/pull/243)) @marandaneto

### Fixes


- Update ndk for new sentry-native version ([#235](https://github.com/getsentry/sentry-android/pull/235)) @Swatinem @marandaneto
- Make integrations public ([#256](https://github.com/getsentry/sentry-android/pull/256)) @marandaneto
- Bump build-tools ([#255](https://github.com/getsentry/sentry-android/pull/255)) @marandaneto
- Added javadocs to scope and its dependencies ([#253](https://github.com/getsentry/sentry-android/pull/253)) @marandaneto
- Build all ABIs ([#254](https://github.com/getsentry/sentry-android/pull/254)) @marandaneto
- Moving back ANR timeout from long to int param. ([#252](https://github.com/getsentry/sentry-android/pull/252)) @marandaneto
- Added HubAdapter to call Sentry static methods from Integrations ([#250](https://github.com/getsentry/sentry-android/pull/250)) @marandaneto
- New Release format ([#242](https://github.com/getsentry/sentry-android/pull/242)) @marandaneto
- Javadocs for SentryOptions ([#246](https://github.com/getsentry/sentry-android/pull/246)) @marandaneto
- non-app is already inApp excluded by default. ([#244](https://github.com/getsentry/sentry-android/pull/244)) @marandaneto
- Fix if symlink exists for sentry-native ([#241](https://github.com/getsentry/sentry-android/pull/241)) @marandaneto
- Clone method - race condition free ([#226](https://github.com/getsentry/sentry-android/pull/226)) @marandaneto
- Refactoring breadcrumbs callback ([#239](https://github.com/getsentry/sentry-android/pull/239)) @marandaneto

Packages were released on [`bintray`](https://dl.bintray.com/getsentry/sentry-android/io/sentry/), [`jcenter`](https://jcenter.bintray.com/io/sentry/sentry-android/)

We'd love to get feedback and we'll work in getting the GA `2.0.0` out soon.
Until then, the [stable SDK offered by Sentry is at version 1.7.30](https://github.com/getsentry/sentry-java/releases/tag/v1.7.30)

## 2.0.0-rc01

Release of Sentry's new SDK for Android.

## What’s Changed

### Features

- Added remove methods for Scope data ([#237](https://github.com/getsentry/sentry-android/pull/237)) @marandaneto
- More device context (deviceId, connectionType and language) ([#229](https://github.com/getsentry/sentry-android/pull/229)) @marandaneto
- Added a few java docs (Sentry, Hub and SentryClient) ([#223](https://github.com/getsentry/sentry-android/pull/223)) @marandaneto
- Implemented diagnostic logger ([#218](https://github.com/getsentry/sentry-android/pull/218)) @marandaneto
- Added event processors to scope ([#209](https://github.com/getsentry/sentry-android/pull/209)) @marandaneto
- Added android transport gate ([#206](https://github.com/getsentry/sentry-android/pull/206)) @marandaneto
- Added executor for caching values out of the main thread ([#201](https://github.com/getsentry/sentry-android/pull/201)) @marandaneto

### Fixes


- Honor RetryAfter ([#236](https://github.com/getsentry/sentry-android/pull/236)) @marandaneto
- Add tests for SentryValues ([#238](https://github.com/getsentry/sentry-android/pull/238)) @philipphofmann
- Do not set frames if there's none ([#234](https://github.com/getsentry/sentry-android/pull/234)) @marandaneto
- Always call interrupt after InterruptedException ([#232](https://github.com/getsentry/sentry-android/pull/232)) @marandaneto
- Mark as current thread if its the main thread ([#228](https://github.com/getsentry/sentry-android/pull/228)) @marandaneto
- Fix lgtm alerts ([#219](https://github.com/getsentry/sentry-android/pull/219)) @marandaneto
- Written unit tests to ANR integration ([#215](https://github.com/getsentry/sentry-android/pull/215)) @marandaneto
- Added blog posts to README ([#214](https://github.com/getsentry/sentry-android/pull/214)) @marandaneto
- Raise code coverage for Dsn to 100% ([#212](https://github.com/getsentry/sentry-android/pull/212)) @philipphofmann
- Remove redundant times(1) for Mockito.verify ([#211](https://github.com/getsentry/sentry-android/pull/211)) @philipphofmann
- Transport may be set on options ([#203](https://github.com/getsentry/sentry-android/pull/203)) @marandaneto
- dist may be set on options ([#204](https://github.com/getsentry/sentry-android/pull/204)) @marandaneto
- Throw an exception if DSN is not set ([#200](https://github.com/getsentry/sentry-android/pull/200)) @marandaneto
- Migration guide markdown ([#197](https://github.com/getsentry/sentry-android/pull/197)) @marandaneto

Packages were released on [`bintray`](https://dl.bintray.com/getsentry/sentry-android/io/sentry/), [`jcenter`](https://jcenter.bintray.com/io/sentry/sentry-android/)

We'd love to get feedback and we'll work in getting the GA `2.0.0` out soon.
Until then, the [stable SDK offered by Sentry is at version 1.7.29](https://github.com/getsentry/sentry-java/releases/tag/v1.7.29)

## 2.0.0-beta02

Release of Sentry's new SDK for Android.

### Features

- addBreadcrumb overloads ([#196](https://github.com/getsentry/sentry-android/pull/196)) and ([#198](https://github.com/getsentry/sentry-android/pull/198))

### Fixes

- fix Android bug on API 24 and 25 about getting current threads and stack traces ([#194](https://github.com/getsentry/sentry-android/pull/194))

Packages were released on [`bintray`](https://dl.bintray.com/getsentry/sentry-android/io/sentry/), [`jcenter`](https://jcenter.bintray.com/io/sentry/sentry-android/)

We'd love to get feedback and we'll work in getting the GA `2.0.0` out soon.
Until then, the [stable SDK offered by Sentry is at version 1.7.28](https://github.com/getsentry/sentry-java/releases/tag/v1.7.28)

## 2.0.0-beta01

Release of Sentry's new SDK for Android.

### Fixes

- ref: ANR doesn't set handled flag ([#186](https://github.com/getsentry/sentry-android/pull/186))
- SDK final review ([#183](https://github.com/getsentry/sentry-android/pull/183))
- ref: Drop errored in favor of crashed ([#187](https://github.com/getsentry/sentry-android/pull/187))
- Workaround android_id ([#185](https://github.com/getsentry/sentry-android/pull/185))
- Renamed sampleRate ([#191](https://github.com/getsentry/sentry-android/pull/191))
- Making timestamp package-private or test-only ([#190](https://github.com/getsentry/sentry-android/pull/190))
- Split event processor in Device/App data ([#180](https://github.com/getsentry/sentry-android/pull/180))

Packages were released on [`bintray`](https://dl.bintray.com/getsentry/sentry-android/io/sentry/), [`jcenter`](https://jcenter.bintray.com/io/sentry/sentry-android/)

We'd love to get feedback and we'll work in getting the GA `2.0.0` out soon.
Until then, the [stable SDK offered by Sentry is at version 1.7.28](https://github.com/getsentry/sentry-java/releases/tag/v1.7.28)

## 2.0.0-alpha09

Release of Sentry's new SDK for Android.

### Features

- Adding nativeBundle plugin ([#161](https://github.com/getsentry/sentry-android/pull/161))
- Adding scope methods to sentry static class ([#179](https://github.com/getsentry/sentry-android/pull/179))

### Fixes

- fix: DSN parsing ([#165](https://github.com/getsentry/sentry-android/pull/165))
- Don't avoid exception type minification ([#166](https://github.com/getsentry/sentry-android/pull/166))
- make Gson retro compatible with older versions of AGP ([#177](https://github.com/getsentry/sentry-android/pull/177))
- Bump sentry-native with message object instead of a string ([#172](https://github.com/getsentry/sentry-android/pull/172))

Packages were released on [`bintray`](https://dl.bintray.com/getsentry/sentry-android/io/sentry/), [`jcenter`](https://jcenter.bintray.com/io/sentry/sentry-android/)

We'd love to get feedback and we'll work in getting the GA `2.0.0` out soon.
Until then, the [stable SDK offered by Sentry is at version 1.7.28](https://github.com/getsentry/sentry-java/releases/tag/v1.7.28)

## 2.0.0-alpha08

Release of Sentry's new SDK for Android.

### Fixes

- DebugId endianness ([#162](https://github.com/getsentry/sentry-android/pull/162))
- Executed beforeBreadcrumb also for scope ([#160](https://github.com/getsentry/sentry-android/pull/160))
- Benefit of manifest merging when minSdk ([#159](https://github.com/getsentry/sentry-android/pull/159))
- Add method to captureMessage with level ([#157](https://github.com/getsentry/sentry-android/pull/157))
- Listing assets file on the wrong dir ([#156](https://github.com/getsentry/sentry-android/pull/156))

Packages were released on [`bintray`](https://dl.bintray.com/getsentry/sentry-android/io/sentry/), [`jcenter`](https://jcenter.bintray.com/io/sentry/sentry-android/)

We'd love to get feedback and we'll work in getting the GA `2.0.0` out soon.
Until then, the [stable SDK offered by Sentry is at version 1.7.28](https://github.com/getsentry/sentry-java/releases/tag/v1.7.28)

## 2.0.0-alpha07

Third release of Sentry's new SDK for Android.

### Fixes

-  Fixed release for jcenter and bintray

Packages were released on [`bintray`](https://dl.bintray.com/getsentry/sentry-android/io/sentry/), [`jcenter`](https://jcenter.bintray.com/io/sentry/sentry-android/)

We'd love to get feedback and we'll work in getting the GA `2.0.0` out soon.
Until then, the [stable SDK offered by Sentry is at version 1.7.28](https://github.com/getsentry/sentry-java/releases/tag/v1.7.28)

## 2.0.0-alpha06

Second release of Sentry's new SDK for Android.

### Fixes

- Fixed a typo on pom generation.

Packages were released on [`bintray`](https://dl.bintray.com/getsentry/sentry-android/io/sentry/), [`jcenter`](https://jcenter.bintray.com/io/sentry/sentry-android/)

We'd love to get feedback and we'll work in getting the GA `2.0.0` out soon.
Until then, the [stable SDK offered by Sentry is at version 1.7.28](https://github.com/getsentry/sentry-java/releases/tag/v1.7.28)

## 2.0.0-alpha05

First release of Sentry's new SDK for Android.

New features not offered by our current (1.7.x), stable SDK are:

- NDK support
  - Captures crashes caused by native code
  - Access to the [`sentry-native` SDK](https://github.com/getsentry/sentry-native/) API by your native (C/C++/Rust code/..).
- Automatic init (just add your `DSN` to the manifest)
   - Proguard rules are added automatically
   - Permission (Internet) is added automatically
- Uncaught Exceptions might be captured even before the app restarts
- Unified API which include scopes etc.
- More context/device information
- Packaged as `aar`
- Frames from the app automatically marked as `InApp=true` (stack traces in Sentry highlights them by default).
- Complete Sentry Protocol available.
- All threads and their stack traces are captured.
- Sample project in this repo to test many features (segfault, uncaught exception, scope)

Features from the current SDK like `ANR` are also available (by default triggered after 4 seconds).

Packages were released on [`bintray`](https://dl.bintray.com/getsentry/sentry-android/io/sentry/), [`jcenter`](https://jcenter.bintray.com/io/sentry/sentry-android/)

We'd love to get feedback and we'll work in getting the GA `2.0.0` out soon.
Until then, the [stable SDK offered by Sentry is at version 1.7.28](https://github.com/getsentry/sentry-java/releases/tag/v1.7.28)<|MERGE_RESOLUTION|>--- conflicted
+++ resolved
@@ -5,6 +5,8 @@
 ### Fixes
 
 - Do not log if `sentry.properties` in rundir has not been found ([#4929](https://github.com/getsentry/sentry-java/pull/4929))
+- Fix missing thread stacks for ANRv1 events ([#4918](https://github.com/getsentry/sentry-java/pull/4918))
+
 
 ## 8.27.0
 
@@ -25,15 +27,9 @@
 
 - Do not send manual log origin ([#4897](https://github.com/getsentry/sentry-java/pull/4897))
 
-<<<<<<< HEAD
-### Fixes
-
-- Fix missing thread stacks for ANRv1 events ([#4918](https://github.com/getsentry/sentry-java/pull/4918))
-=======
 ### Dependencies
 
 - Bump Spring Boot 4 to GA ([#4923](https://github.com/getsentry/sentry-java/pull/4923))
->>>>>>> d6a58971
 
 ## 8.26.0
 
