# Changelog

## Unreleased

### Features

<<<<<<< HEAD
- More granular http requests instrumentation with a new SentryOkHttpEventListener ([#2659](https://github.com/getsentry/sentry-java/pull/2659))
    - Create spans for time spent on:
        - Proxy selection
        - DNS resolution
        - HTTPS setup
        - Connection
        - Requesting headers
        - Receiving response
    - You can attach the event listener to your OkHttpClient through `client.eventListener(new SentryOkHttpEventListener()).addInterceptor(new SentryOkHttpInterceptor()).build();`
    - In case you already have an event listener you can use the SentryOkHttpEventListener as well through `client.eventListener(new SentryOkHttpEventListener(myListener)).addInterceptor(new SentryOkHttpInterceptor()).build();`
=======
- Add Screenshot and ViewHierarchy to integrations list ([#2698](https://github.com/getsentry/sentry-java/pull/2698))
- New ANR detection based on [ApplicationExitInfo API](https://developer.android.com/reference/android/app/ApplicationExitInfo) ([#2697](https://github.com/getsentry/sentry-java/pull/2697))
    - This implementation completely replaces the old one (based on a watchdog) on devices running Android 11 and above:
      - New implementation provides more precise ANR events/ANR rate detection as well as system thread dump information. The new implementation reports ANRs exactly as Google Play Console, without producing false positives or missing important background ANR events.
      - However, despite producing many false positives, the old implementation is capable of better enriching ANR errors (which is not available with the new implementation), for example:
        - Capturing screenshots at the time of ANR event;
        - Capturing transactions and profiling data corresponding to the ANR event;
        - Auxiliary information (such as current memory load) at the time of ANR event.
      - If you would like us to provide support for the old approach working alongside the new one on Android 11 and above (e.g. for raising events for slow code on main thread), consider upvoting [this issue](https://github.com/getsentry/sentry-java/issues/2693).
    - The old watchdog implementation will continue working for older API versions (Android < 11)

### Fixes

- Android Profiler on calling thread ([#2691](https://github.com/getsentry/sentry-java/pull/2691))
- Use `configureScope` instead of `withScope` in `Hub.close()`. This ensures that the main scope releases the in-memory data when closing a hub instance. ([#2688](https://github.com/getsentry/sentry-java/pull/2688))

### Dependencies

- Bump Gradle from v8.1.0 to v8.1.1 ([#2666](https://github.com/getsentry/sentry-java/pull/2666))
  - [changelog](https://github.com/gradle/gradle/blob/master release-test/CHANGELOG.md#v811)
  - [diff](https://github.com/gradle/gradle/compare/v8.1.0...v8.1.1)

## 6.18.1

### Fixes

- Fix crash when Sentry SDK is initialized more than once ([#2679](https://github.com/getsentry/sentry-java/pull/2679))
- Track a ttfd span per Activity ([#2673](https://github.com/getsentry/sentry-java/pull/2673))

## 6.18.0

### Features

>>>>>>> ba90bd9e
- Attach Trace Context when an ANR is detected (ANRv1) ([#2583](https://github.com/getsentry/sentry-java/pull/2583))
- Make log4j2 integration compatible with log4j 3.0 ([#2634](https://github.com/getsentry/sentry-java/pull/2634))
    - Instead of relying on package scanning, we now use an annotation processor to generate `Log4j2Plugins.dat`
- Create `User` and `Breadcrumb` from map ([#2614](https://github.com/getsentry/sentry-java/pull/2614))
- Add `sent_at` to envelope header item ([#2638](https://github.com/getsentry/sentry-java/pull/2638))

### Fixes

- Fix timestamp intervals of PerformanceCollectionData in profiles ([#2648](https://github.com/getsentry/sentry-java/pull/2648))
- Fix timestamps of PerformanceCollectionData in profiles ([#2632](https://github.com/getsentry/sentry-java/pull/2632))
- Fix missing propagateMinConstraints flag for SentryTraced ([#2637](https://github.com/getsentry/sentry-java/pull/2637))
- Fix potential SecurityException thrown by ConnectivityManager on Android 11 ([#2653](https://github.com/getsentry/sentry-java/pull/2653))
- Fix aar artifacts publishing for Maven ([#2641](https://github.com/getsentry/sentry-java/pull/2641))

### Dependencies
- Bump Kotlin compile version from v1.6.10 to 1.8.0 ([#2563](https://github.com/getsentry/sentry-java/pull/2563))
- Bump Compose compile version from v1.1.1 to v1.3.0 ([#2563](https://github.com/getsentry/sentry-java/pull/2563))
- Bump AGP version from v7.3.0 to v7.4.2 ([#2574](https://github.com/getsentry/sentry-java/pull/2574))
- Bump Gradle from v7.6.0 to v8.0.2 ([#2563](https://github.com/getsentry/sentry-java/pull/2563))
    - [changelog](https://github.com/gradle/gradle/blob/master/CHANGELOG.md#v802)
    - [diff](https://github.com/gradle/gradle/compare/v7.6.0...v8.0.2)
- Bump Gradle from v8.0.2 to v8.1.0 ([#2650](https://github.com/getsentry/sentry-java/pull/2650))
  - [changelog](https://github.com/gradle/gradle/blob/master/CHANGELOG.md#v810)
  - [diff](https://github.com/gradle/gradle/compare/v8.0.2...v8.1.0)

## 6.17.0

### Features

- Add `name` and `geo` to `User` ([#2556](https://github.com/getsentry/sentry-java/pull/2556)) 
- Add breadcrumbs on network changes ([#2608](https://github.com/getsentry/sentry-java/pull/2608))
- Add time-to-initial-display and time-to-full-display measurements to Activity transactions ([#2611](https://github.com/getsentry/sentry-java/pull/2611))
- Read integration list written by sentry gradle plugin from manifest ([#2598](https://github.com/getsentry/sentry-java/pull/2598))
- Add Logcat adapter ([#2620](https://github.com/getsentry/sentry-java/pull/2620))
- Provide CPU count/frequency data as device context ([#2622](https://github.com/getsentry/sentry-java/pull/2622))

### Fixes

- Trim time-to-full-display span if reportFullyDisplayed API is never called ([#2631](https://github.com/getsentry/sentry-java/pull/2631))
- Fix Automatic UI transactions having wrong durations ([#2623](https://github.com/getsentry/sentry-java/pull/2623))
- Fix wrong default environment in Session ([#2610](https://github.com/getsentry/sentry-java/pull/2610))
- Pass through unknown sentry baggage keys into SentryEnvelopeHeader ([#2618](https://github.com/getsentry/sentry-java/pull/2618))
- Fix missing null check when removing lifecycle observer ([#2625](https://github.com/getsentry/sentry-java/pull/2625))

### Dependencies

- Bump Native SDK from v0.6.0 to v0.6.1 ([#2629](https://github.com/getsentry/sentry-java/pull/2629))
  - [changelog](https://github.com/getsentry/sentry-native/blob/master/CHANGELOG.md#061)
  - [diff](https://github.com/getsentry/sentry-native/compare/0.6.0...0.6.1)

## 6.16.0

### Features

- Improve versatility of exception resolver component for Spring with more flexible API for consumers. ([#2577](https://github.com/getsentry/sentry-java/pull/2577))
- Automatic performance instrumentation for WebFlux ([#2597](https://github.com/getsentry/sentry-java/pull/2597))
  - You can enable it by adding `sentry.enable-tracing=true` to your `application.properties`
- The Spring Boot integration can now be configured to add the `SentryAppender` to specific loggers instead of the `ROOT` logger ([#2173](https://github.com/getsentry/sentry-java/pull/2173))
  - You can specify the loggers using `"sentry.logging.loggers[0]=foo.bar` and `"sentry.logging.loggers[1]=baz` in your `application.properties`
- Add capabilities to track Jetpack Compose composition/rendering time ([#2507](https://github.com/getsentry/sentry-java/pull/2507))
- Adapt span op and description for graphql to fit spec ([#2607](https://github.com/getsentry/sentry-java/pull/2607))

### Fixes

- Fix timestamps of slow and frozen frames for profiles ([#2584](https://github.com/getsentry/sentry-java/pull/2584))
- Deprecate reportFullDisplayed in favor of reportFullyDisplayed ([#2585](https://github.com/getsentry/sentry-java/pull/2585))
- Add mechanism for logging integrations and update spring mechanism types ([#2595](https://github.com/getsentry/sentry-java/pull/2595))
	- NOTE: If you're using these mechanism types (`HandlerExceptionResolver`, `SentryWebExceptionHandler`) in your dashboards please update them to use the new types.
- Filter out session cookies sent by Spring and Spring Boot integrations ([#2593](https://github.com/getsentry/sentry-java/pull/2593))
  - We filter out some common cookies like JSESSIONID
  - We also read the value from `server.servlet.session.cookie.name` and filter it out
- No longer send event / transaction to Sentry if `beforeSend` / `beforeSendTransaction` throws ([#2591](https://github.com/getsentry/sentry-java/pull/2591))
- Add version to sentryClientName used in auth header ([#2596](https://github.com/getsentry/sentry-java/pull/2596))
- Keep integration names from being obfuscated ([#2599](https://github.com/getsentry/sentry-java/pull/2599))
- Change log level from INFO to WARN for error message indicating a failed Log4j2 Sentry.init ([#2606](https://github.com/getsentry/sentry-java/pull/2606))
  - The log message was often not visible as our docs suggest a minimum log level of WARN
- Fix session tracking on Android ([#2609](https://github.com/getsentry/sentry-java/pull/2609))
  - Incorrect number of session has been sent. In addition, some of the sessions were not properly ended, messing up Session Health Metrics.

### Dependencies

- Bump `opentelemetry-sdk` to `1.23.1` and `opentelemetry-javaagent` to `1.23.0` ([#2590](https://github.com/getsentry/sentry-java/pull/2590))
- Bump Native SDK from v0.5.4 to v0.6.0 ([#2545](https://github.com/getsentry/sentry-java/pull/2545))
  - [changelog](https://github.com/getsentry/sentry-native/blob/master/CHANGELOG.md#060)
  - [diff](https://github.com/getsentry/sentry-native/compare/0.5.4...0.6.0)

## 6.15.0

### Features

- Adjust time-to-full-display span if reportFullDisplayed is called too early ([#2550](https://github.com/getsentry/sentry-java/pull/2550))
- Add `enableTracing` option ([#2530](https://github.com/getsentry/sentry-java/pull/2530))
    - This change is backwards compatible. The default is `null` meaning existing behaviour remains unchanged (setting either `tracesSampleRate` or `tracesSampler` enables performance).
    - If set to `true`, performance is enabled, even if no `tracesSampleRate` or `tracesSampler` have been configured.
    - If set to `false` performance is disabled, regardless of `tracesSampleRate` and `tracesSampler` options.
- Detect dependencies by listing MANIFEST.MF files at runtime ([#2538](https://github.com/getsentry/sentry-java/pull/2538))
- Report integrations in use, report packages in use more consistently ([#2179](https://github.com/getsentry/sentry-java/pull/2179))
- Implement `ThreadLocalAccessor` for propagating Sentry hub with reactor / WebFlux ([#2570](https://github.com/getsentry/sentry-java/pull/2570))
  - Requires `io.micrometer:context-propagation:1.0.2+` as well as Spring Boot 3.0.3+
  - Enable the feature by setting `sentry.reactive.thread-local-accessor-enabled=true`
  - This is still considered experimental. Once we have enough feedback we may turn this on by default.
  - Checkout the sample here: https://github.com/getsentry/sentry-java/tree/main/sentry-samples/sentry-samples-spring-boot-webflux-jakarta
  - A new hub is now cloned from the main hub for every request

### Fixes

- Leave `inApp` flag for stack frames undecided in SDK if unsure and let ingestion decide instead ([#2547](https://github.com/getsentry/sentry-java/pull/2547))
- Allow `0.0` error sample rate ([#2573](https://github.com/getsentry/sentry-java/pull/2573))
- Fix memory leak in WebFlux related to an ever growing stack ([#2580](https://github.com/getsentry/sentry-java/pull/2580))
- Use the same hub in WebFlux exception handler as we do in WebFilter ([#2566](https://github.com/getsentry/sentry-java/pull/2566))
- Switch upstream Jetpack Compose dependencies to `compileOnly` in `sentry-compose-android` ([#2578](https://github.com/getsentry/sentry-java/pull/2578))
  - NOTE: If you're using Compose Navigation/User Interaction integrations, make sure to have the following dependencies on the classpath as we do not bring them in transitively anymore:
    - `androidx.navigation:navigation-compose:`
    - `androidx.compose.runtime:runtime:`
    - `androidx.compose.ui:ui:`

## 6.14.0

### Features

- Add time-to-full-display span to Activity auto-instrumentation ([#2432](https://github.com/getsentry/sentry-java/pull/2432))
- Add `main` flag to threads and `in_foreground` flag for app contexts  ([#2516](https://github.com/getsentry/sentry-java/pull/2516))

### Fixes

- Ignore Shutdown in progress when closing ShutdownHookIntegration ([#2521](https://github.com/getsentry/sentry-java/pull/2521))
- Fix app start span end-time is wrong if SDK init is deferred ([#2519](https://github.com/getsentry/sentry-java/pull/2519))
- Fix invalid session creation when app is launched in background ([#2543](https://github.com/getsentry/sentry-java/pull/2543))

## 6.13.1

### Fixes

- Fix transaction performance collector oom ([#2505](https://github.com/getsentry/sentry-java/pull/2505))
- Remove authority from URLs sent to Sentry ([#2366](https://github.com/getsentry/sentry-java/pull/2366))
- Fix `sentry-bom` containing incorrect artifacts ([#2504](https://github.com/getsentry/sentry-java/pull/2504))

### Dependencies

- Bump Native SDK from v0.5.3 to v0.5.4 ([#2500](https://github.com/getsentry/sentry-java/pull/2500))
  - [changelog](https://github.com/getsentry/sentry-native/blob/master/CHANGELOG.md#054)
  - [diff](https://github.com/getsentry/sentry-native/compare/0.5.3...0.5.4)

## 6.13.0

### Features

- Send cpu usage percentage in profile payload ([#2469](https://github.com/getsentry/sentry-java/pull/2469))
- Send transaction memory stats in profile payload ([#2447](https://github.com/getsentry/sentry-java/pull/2447))
- Add cpu usage collection ([#2462](https://github.com/getsentry/sentry-java/pull/2462))
- Improve ANR implementation: ([#2475](https://github.com/getsentry/sentry-java/pull/2475))
  - Add `abnormal_mechanism` to sessions for ANR rate calculation
  - Always attach thread dump to ANR events
  - Distinguish between foreground and background ANRs
- Improve possible date precision to 10 μs ([#2451](https://github.com/getsentry/sentry-java/pull/2451))

### Fixes

- Fix performance collector setup called in main thread ([#2499](https://github.com/getsentry/sentry-java/pull/2499))
- Expand guard against CVE-2018-9492 "Privilege Escalation via Content Provider" ([#2482](https://github.com/getsentry/sentry-java/pull/2482))
- Prevent OOM by disabling TransactionPerformanceCollector for now ([#2498](https://github.com/getsentry/sentry-java/pull/2498))

## 6.12.1

### Fixes

- Create timer in `TransactionPerformanceCollector` lazily ([#2478](https://github.com/getsentry/sentry-java/pull/2478))

## 6.12.0

### Features

- Attach View Hierarchy to the errored/crashed events ([#2440](https://github.com/getsentry/sentry-java/pull/2440))
- Collect memory usage in transactions ([#2445](https://github.com/getsentry/sentry-java/pull/2445))
- Add `traceOptionsRequests` option to disable tracing of OPTIONS requests ([#2453](https://github.com/getsentry/sentry-java/pull/2453))
- Extend list of HTTP headers considered sensitive ([#2455](https://github.com/getsentry/sentry-java/pull/2455))

### Fixes

- Use a single TransactionPerfomanceCollector ([#2464](https://github.com/getsentry/sentry-java/pull/2464))
- Don't override sdk name with Timber ([#2450](https://github.com/getsentry/sentry-java/pull/2450))
- Set transactionNameSource to CUSTOM when setting transaction name ([#2405](https://github.com/getsentry/sentry-java/pull/2405))
- Guard against CVE-2018-9492 "Privilege Escalation via Content Provider" ([#2466](https://github.com/getsentry/sentry-java/pull/2466))

## 6.11.0

### Features

- Disable Android concurrent profiling ([#2434](https://github.com/getsentry/sentry-java/pull/2434))
- Add logging for OpenTelemetry integration ([#2425](https://github.com/getsentry/sentry-java/pull/2425))
- Auto add `OpenTelemetryLinkErrorEventProcessor` for Spring Boot ([#2429](https://github.com/getsentry/sentry-java/pull/2429))

### Fixes

- Use minSdk compatible `Objects` class ([#2436](https://github.com/getsentry/sentry-java/pull/2436))
- Prevent R8 from warning on missing classes, as we check for their presence at runtime ([#2439](https://github.com/getsentry/sentry-java/pull/2439))

### Dependencies

- Bump Gradle from v7.5.1 to v7.6.0 ([#2438](https://github.com/getsentry/sentry-java/pull/2438))
  - [changelog](https://github.com/gradle/gradle/blob/master/CHANGELOG.md#v760)
  - [diff](https://github.com/gradle/gradle/compare/v7.5.1...v7.6.0)

## 6.10.0

### Features

- Add time-to-initial-display span to Activity transactions ([#2369](https://github.com/getsentry/sentry-java/pull/2369))
- Start a session after init if AutoSessionTracking is enabled ([#2356](https://github.com/getsentry/sentry-java/pull/2356))
- Provide automatic breadcrumbs and transactions for click/scroll events for Compose ([#2390](https://github.com/getsentry/sentry-java/pull/2390))
- Add `blocked_main_thread` and `call_stack` to File I/O spans to detect performance issues ([#2382](https://github.com/getsentry/sentry-java/pull/2382))

### Dependencies

- Bump Native SDK from v0.5.2 to v0.5.3 ([#2423](https://github.com/getsentry/sentry-java/pull/2423))
  - [changelog](https://github.com/getsentry/sentry-native/blob/master/CHANGELOG.md#053)
  - [diff](https://github.com/getsentry/sentry-native/compare/0.5.2...0.5.3)

## 6.9.2

### Fixes

- Updated ProfileMeasurementValue types ([#2412](https://github.com/getsentry/sentry-java/pull/2412))
- Clear window reference only on activity stop in profileMeasurements collector ([#2407](https://github.com/getsentry/sentry-java/pull/2407))
- No longer disable OpenTelemetry exporters in default Java Agent config ([#2408](https://github.com/getsentry/sentry-java/pull/2408))
- Fix `ClassNotFoundException` for `io.sentry.spring.SentrySpringServletContainerInitializer` in `sentry-spring-jakarta` ([#2411](https://github.com/getsentry/sentry-java/issues/2411))
- Fix `sentry-samples-spring-jakarta` ([#2411](https://github.com/getsentry/sentry-java/issues/2411))

### Features

- Add SENTRY_AUTO_INIT environment variable to control OpenTelemetry Agent init ([#2410](https://github.com/getsentry/sentry-java/pull/2410))
- Add OpenTelemetryLinkErrorEventProcessor for linking errors to traces created via OpenTelemetry ([#2418](https://github.com/getsentry/sentry-java/pull/2418))

### Dependencies

- Bump OpenTelemetry to 1.20.1 and OpenTelemetry Java Agent to 1.20.2 ([#2420](https://github.com/getsentry/sentry-java/pull/2420))

## 6.9.1

### Fixes

- OpenTelemetry modules were missing in `6.9.0` so we released the same code again as `6.9.1` including OpenTelemetry modules

## 6.9.0

### Fixes

- Use `canonicalName` in Fragment Integration for better de-obfuscation ([#2379](https://github.com/getsentry/sentry-java/pull/2379))
- Fix Timber and Fragment integrations auto-installation for obfuscated builds ([#2379](https://github.com/getsentry/sentry-java/pull/2379))
- Don't attach screenshots to events from Hybrid SDKs ([#2360](https://github.com/getsentry/sentry-java/pull/2360))
- Ensure Hints do not cause memory leaks ([#2387](https://github.com/getsentry/sentry-java/pull/2387))
- Do not attach empty `sentry-trace` and `baggage` headers ([#2385](https://github.com/getsentry/sentry-java/pull/2385))

### Features

- Add beforeSendTransaction which allows users to filter and change transactions ([#2388](https://github.com/getsentry/sentry-java/pull/2388))
- Add experimental support for OpenTelemetry ([README](sentry-opentelemetry/README.md))([#2344](https://github.com/getsentry/sentry-java/pull/2344))

### Dependencies

- Update Spring Boot Jakarta to Spring Boot 3.0.0 ([#2389](https://github.com/getsentry/sentry-java/pull/2389))
- Bump Spring Boot to 2.7.5 ([#2383](https://github.com/getsentry/sentry-java/pull/2383))

## 6.8.0

### Features

- Add FrameMetrics to Android profiling data ([#2342](https://github.com/getsentry/sentry-java/pull/2342))

### Fixes

- Remove profiler main thread io ([#2348](https://github.com/getsentry/sentry-java/pull/2348))
- Fix ensure all options are processed before integrations are loaded ([#2377](https://github.com/getsentry/sentry-java/pull/2377))

## 6.7.1

### Fixes

- Fix `Gpu.vendorId` should be a String ([#2343](https://github.com/getsentry/sentry-java/pull/2343))
- Don't set device name on Android if `sendDefaultPii` is disabled ([#2354](https://github.com/getsentry/sentry-java/pull/2354))
- Fix corrupted UUID on Motorola devices ([#2363](https://github.com/getsentry/sentry-java/pull/2363))
- Fix ANR on dropped uncaught exception events ([#2368](https://github.com/getsentry/sentry-java/pull/2368))

### Features

- Update Spring Boot Jakarta to Spring Boot 3.0.0-RC2 ([#2347](https://github.com/getsentry/sentry-java/pull/2347))

## 6.7.0

### Fixes

- Use correct set-cookie for the HTTP Client response object ([#2326](https://github.com/getsentry/sentry-java/pull/2326))
- Fix NoSuchElementException in CircularFifoQueue when cloning a Scope ([#2328](https://github.com/getsentry/sentry-java/pull/2328))

### Features

- Customizable fragment lifecycle breadcrumbs ([#2299](https://github.com/getsentry/sentry-java/pull/2299))
- Provide hook for Jetpack Compose navigation instrumentation ([#2320](https://github.com/getsentry/sentry-java/pull/2320))
- Populate `event.modules` with dependencies metadata ([#2324](https://github.com/getsentry/sentry-java/pull/2324))
- Support Spring 6 and Spring Boot 3 ([#2289](https://github.com/getsentry/sentry-java/pull/2289))

### Dependencies

- Bump Native SDK from v0.5.1 to v0.5.2 ([#2315](https://github.com/getsentry/sentry-java/pull/2315))
  - [changelog](https://github.com/getsentry/sentry-native/blob/master/CHANGELOG.md#052)
  - [diff](https://github.com/getsentry/sentry-native/compare/0.5.1...0.5.2)

## 6.6.0

### Fixes

- Ensure potential callback exceptions are caught #2123 ([#2291](https://github.com/getsentry/sentry-java/pull/2291))
- Remove verbose FrameMetricsAggregator failure logging ([#2293](https://github.com/getsentry/sentry-java/pull/2293))
- Ignore broken regex for tracePropagationTarget ([#2288](https://github.com/getsentry/sentry-java/pull/2288))
- No longer serialize static fields; use toString as fallback ([#2309](https://github.com/getsentry/sentry-java/pull/2309))
- Fix `SentryFileWriter`/`SentryFileOutputStream` append overwrites file contents ([#2304](https://github.com/getsentry/sentry-java/pull/2304))
- Respect incoming parent sampled decision when continuing a trace ([#2311](https://github.com/getsentry/sentry-java/pull/2311))

### Features

- Profile envelopes are sent directly from profiler ([#2298](https://github.com/getsentry/sentry-java/pull/2298))
- Add support for using Encoder with logback.SentryAppender ([#2246](https://github.com/getsentry/sentry-java/pull/2246))
- Report Startup Crashes ([#2277](https://github.com/getsentry/sentry-java/pull/2277))
- HTTP Client errors for OkHttp ([#2287](https://github.com/getsentry/sentry-java/pull/2287))
- Add option to enable or disable Frame Tracking ([#2314](https://github.com/getsentry/sentry-java/pull/2314))

### Dependencies

- Bump Native SDK from v0.5.0 to v0.5.1 ([#2306](https://github.com/getsentry/sentry-java/pull/2306))
  - [changelog](https://github.com/getsentry/sentry-native/blob/master/CHANGELOG.md#051)
  - [diff](https://github.com/getsentry/sentry-native/compare/0.5.0...0.5.1)

## 6.5.0

### Fixes

- Improve public facing API for creating Baggage from header ([#2284](https://github.com/getsentry/sentry-java/pull/2284))

## 6.5.0-beta.3

### Features

- Provide API for attaching custom measurements to transactions ([#2260](https://github.com/getsentry/sentry-java/pull/2260))
- Bump spring to 2.7.4 ([#2279](https://github.com/getsentry/sentry-java/pull/2279))

## 6.5.0-beta.2

### Features

- Make user segment a top level property ([#2257](https://github.com/getsentry/sentry-java/pull/2257))
- Replace user `other` with `data` ([#2258](https://github.com/getsentry/sentry-java/pull/2258))
- `isTraceSampling` is now on by default. `tracingOrigins` has been replaced by `tracePropagationTargets` ([#2255](https://github.com/getsentry/sentry-java/pull/2255))

## 6.5.0-beta.1

### Features

- Server-Side Dynamic Sampling Context support  ([#2226](https://github.com/getsentry/sentry-java/pull/2226))

## 6.4.4

### Fixes

- Fix ConcurrentModificationException due to FrameMetricsAggregator manipulation ([#2282](https://github.com/getsentry/sentry-java/pull/2282))

## 6.4.3

- Fix slow and frozen frames tracking ([#2271](https://github.com/getsentry/sentry-java/pull/2271))

## 6.4.2

### Fixes

- Fixed AbstractMethodError when getting Lifecycle ([#2228](https://github.com/getsentry/sentry-java/pull/2228))
- Missing unit fields for Android measurements ([#2204](https://github.com/getsentry/sentry-java/pull/2204))
- Avoid sending empty profiles ([#2232](https://github.com/getsentry/sentry-java/pull/2232))
- Fix file descriptor leak in FileIO instrumentation ([#2248](https://github.com/getsentry/sentry-java/pull/2248))

## 6.4.1

### Fixes

- Fix memory leak caused by throwableToSpan ([#2227](https://github.com/getsentry/sentry-java/pull/2227))

## 6.4.0

### Fixes

- make profiling rate defaults to 101 hz ([#2211](https://github.com/getsentry/sentry-java/pull/2211))
- SentryOptions.setProfilingTracesIntervalMillis has been deprecated
- Added cpu architecture and default environment in profiles envelope ([#2207](https://github.com/getsentry/sentry-java/pull/2207))
- SentryOptions.setProfilingEnabled has been deprecated in favor of setProfilesSampleRate
- Use toString for enum serialization ([#2220](https://github.com/getsentry/sentry-java/pull/2220))

### Features

- Concurrent profiling 3 - added truncation reason ([#2247](https://github.com/getsentry/sentry-java/pull/2247))
- Concurrent profiling 2 - added list of transactions ([#2218](https://github.com/getsentry/sentry-java/pull/2218))
- Concurrent profiling 1 - added envelope payload data format ([#2216](https://github.com/getsentry/sentry-java/pull/2216))
- Send source for transactions ([#2180](https://github.com/getsentry/sentry-java/pull/2180))
- Add profilesSampleRate and profileSampler options for Android sdk ([#2184](https://github.com/getsentry/sentry-java/pull/2184))
- Add baggage header to RestTemplate ([#2206](https://github.com/getsentry/sentry-java/pull/2206))
- Bump Native SDK from v0.4.18 to v0.5.0 ([#2199](https://github.com/getsentry/sentry-java/pull/2199))
  - [changelog](https://github.com/getsentry/sentry-native/blob/master/CHANGELOG.md#050)
  - [diff](https://github.com/getsentry/sentry-native/compare/0.4.18...0.5.0)
- Bump Gradle from v7.5.0 to v7.5.1 ([#2212](https://github.com/getsentry/sentry-java/pull/2212))
  - [changelog](https://github.com/gradle/gradle/blob/master/CHANGELOG.md#v751)
  - [diff](https://github.com/gradle/gradle/compare/v7.5.0...v7.5.1)

## 6.3.1

### Fixes

- Prevent NPE by checking SentryTracer.timer for null again inside synchronized ([#2200](https://github.com/getsentry/sentry-java/pull/2200))
- Weakly reference Activity for transaction finished callback ([#2203](https://github.com/getsentry/sentry-java/pull/2203))
- `attach-screenshot` set on Manual init. didn't work ([#2186](https://github.com/getsentry/sentry-java/pull/2186))
- Remove extra space from `spring.factories` causing issues in old versions of Spring Boot ([#2181](https://github.com/getsentry/sentry-java/pull/2181))


### Features

- Bump Native SDK to v0.4.18 ([#2154](https://github.com/getsentry/sentry-java/pull/2154))
  - [changelog](https://github.com/getsentry/sentry-native/blob/master/CHANGELOG.md#0418)
  - [diff](https://github.com/getsentry/sentry-native/compare/0.4.17...0.4.18)
- Bump Gradle to v7.5.0 ([#2174](https://github.com/getsentry/sentry-java/pull/2174), [#2191](https://github.com/getsentry/sentry-java/pull/2191))
  - [changelog](https://github.com/gradle/gradle/blob/master/CHANGELOG.md#v750)
  - [diff](https://github.com/gradle/gradle/compare/v7.4.2...v7.5.0)

## 6.3.0

### Features

- Switch upstream dependencies to `compileOnly` in integrations ([#2175](https://github.com/getsentry/sentry-java/pull/2175))

### Fixes

- Lazily retrieve HostnameCache in MainEventProcessor ([#2170](https://github.com/getsentry/sentry-java/pull/2170))

## 6.2.1

### Fixes

- Only send userid in Dynamic Sampling Context if sendDefaultPii is true ([#2147](https://github.com/getsentry/sentry-java/pull/2147))
- Remove userId from baggage due to PII ([#2157](https://github.com/getsentry/sentry-java/pull/2157))

### Features

- Add integration for Apollo-Kotlin 3 ([#2109](https://github.com/getsentry/sentry-java/pull/2109))
- New package `sentry-android-navigation` for AndroidX Navigation support ([#2136](https://github.com/getsentry/sentry-java/pull/2136))
- New package `sentry-compose` for Jetpack Compose support (Navigation) ([#2136](https://github.com/getsentry/sentry-java/pull/2136))
- Add sample rate to baggage as well as trace in envelope header and flatten user ([#2135](https://github.com/getsentry/sentry-java/pull/2135))

## 6.1.4

### Fixes

- Filter out app starts with more than 60s ([#2127](https://github.com/getsentry/sentry-java/pull/2127))

## 6.1.3

### Fixes

- Fix thread leak due to Timer being created and never cancelled ([#2131](https://github.com/getsentry/sentry-java/pull/2131))

## 6.1.2

### Fixes

- Swallow error when reading ActivityManager#getProcessesInErrorState instead of crashing ([#2114](https://github.com/getsentry/sentry-java/pull/2114))
- Use charset string directly as StandardCharsets is not available on earlier Android versions ([#2111](https://github.com/getsentry/sentry-java/pull/2111))

## 6.1.1

### Features

- Replace `tracestate` header with `baggage` header ([#2078](https://github.com/getsentry/sentry-java/pull/2078))
- Allow opting out of device info collection that requires Inter-Process Communication (IPC) ([#2100](https://github.com/getsentry/sentry-java/pull/2100))

## 6.1.0

### Features

- Implement local scope by adding overloads to the capture methods that accept a ScopeCallback ([#2084](https://github.com/getsentry/sentry-java/pull/2084))
- SentryOptions#merge is now public and can be used to load ExternalOptions ([#2088](https://github.com/getsentry/sentry-java/pull/2088))

### Fixes

- Fix proguard rules to work R8 [issue](https://issuetracker.google.com/issues/235733922) around on AGP 7.3.0-betaX and 7.4.0-alphaX ([#2094](https://github.com/getsentry/sentry-java/pull/2094))
- Fix GraalVM Native Image compatibility ([#2172](https://github.com/getsentry/sentry-java/pull/2172))

## 6.0.0

### Sentry Self-hosted Compatibility

- Starting with version `6.0.0` of the `sentry` package, [Sentry's self hosted version >= v21.9.0](https://github.com/getsentry/self-hosted/releases) is required or you have to manually disable sending client reports via the `sendClientReports` option. This only applies to self-hosted Sentry. If you are using [sentry.io](https://sentry.io), no action is needed.

### Features

- Allow optimization and obfuscation of the SDK by reducing proguard rules ([#2031](https://github.com/getsentry/sentry-java/pull/2031))
- Relax TransactionNameProvider ([#1861](https://github.com/getsentry/sentry-java/pull/1861))
- Use float instead of Date for protocol types for higher precision ([#1737](https://github.com/getsentry/sentry-java/pull/1737))
- Allow setting SDK info (name & version) in manifest ([#2016](https://github.com/getsentry/sentry-java/pull/2016))
- Allow setting native Android SDK name during build ([#2035](https://github.com/getsentry/sentry-java/pull/2035))
- Include application permissions in Android events ([#2018](https://github.com/getsentry/sentry-java/pull/2018))
- Automatically create transactions for UI events ([#1975](https://github.com/getsentry/sentry-java/pull/1975))
- Hints are now used via a Hint object and passed into beforeSend and EventProcessor as @NotNull Hint object ([#2045](https://github.com/getsentry/sentry-java/pull/2045))
- Attachments can be manipulated via hint ([#2046](https://github.com/getsentry/sentry-java/pull/2046))
- Add sentry-servlet-jakarta module ([#1987](https://github.com/getsentry/sentry-java/pull/1987))
- Add client reports ([#1982](https://github.com/getsentry/sentry-java/pull/1982))
- Screenshot is taken when there is an error ([#1967](https://github.com/getsentry/sentry-java/pull/1967))
- Add Android profiling traces ([#1897](https://github.com/getsentry/sentry-java/pull/1897)) ([#1959](https://github.com/getsentry/sentry-java/pull/1959)) and its tests ([#1949](https://github.com/getsentry/sentry-java/pull/1949))
- Enable enableScopeSync by default for Android ([#1928](https://github.com/getsentry/sentry-java/pull/1928))
- Feat: Vendor JSON ([#1554](https://github.com/getsentry/sentry-java/pull/1554))
    - Introduce `JsonSerializable` and `JsonDeserializer` interfaces for manual json
      serialization/deserialization.
    - Introduce `JsonUnknwon` interface to preserve unknown properties when deserializing/serializing
      SDK classes.
    - When passing custom objects, for example in `Contexts`, these are supported for serialization:
        - `JsonSerializable`
        - `Map`, `Collection`, `Array`, `String` and all primitive types.
        - Objects with the help of refection.
            - `Map`, `Collection`, `Array`, `String` and all primitive types.
            - Call `toString()` on objects that have a cyclic reference to a ancestor object.
            - Call `toString()` where object graphs exceed max depth.
    - Remove `gson` dependency.
    - Remove `IUnknownPropertiesConsumer`
- Pass MDC tags as Sentry tags ([#1954](https://github.com/getsentry/sentry-java/pull/1954))

### Fixes

- Calling Sentry.init and specifying contextTags now has an effect on the Logback SentryAppender ([#2052](https://github.com/getsentry/sentry-java/pull/2052))
- Calling Sentry.init and specifying contextTags now has an effect on the Log4j SentryAppender ([#2054](https://github.com/getsentry/sentry-java/pull/2054))
- Calling Sentry.init and specifying contextTags now has an effect on the jul SentryAppender ([#2057](https://github.com/getsentry/sentry-java/pull/2057))
- Update Spring Boot dependency to 2.6.8 and fix the CVE-2022-22970 ([#2068](https://github.com/getsentry/sentry-java/pull/2068))
- Sentry can now self heal after a Thread had its currentHub set to a NoOpHub ([#2076](https://github.com/getsentry/sentry-java/pull/2076))
- No longer close OutputStream that is passed into JsonSerializer ([#2029](https://github.com/getsentry/sentry-java/pull/2029))
- Fix setting context tags on events captured by Spring ([#2060](https://github.com/getsentry/sentry-java/pull/2060))
- Isolate cached events with hashed DSN subfolder ([#2038](https://github.com/getsentry/sentry-java/pull/2038))
- SentryThread.current flag will not be overridden by DefaultAndroidEventProcessor if already set ([#2050](https://github.com/getsentry/sentry-java/pull/2050))
- Fix serialization of Long inside of Request.data ([#2051](https://github.com/getsentry/sentry-java/pull/2051))
- Update sentry-native to 0.4.17 ([#2033](https://github.com/getsentry/sentry-java/pull/2033))
- Update Gradle to 7.4.2 and AGP to 7.2 ([#2042](https://github.com/getsentry/sentry-java/pull/2042))
- Change order of event filtering mechanisms ([#2001](https://github.com/getsentry/sentry-java/pull/2001))
- Only send session update for dropped events if state changed ([#2002](https://github.com/getsentry/sentry-java/pull/2002))
- Android profiling initializes on first profile start ([#2009](https://github.com/getsentry/sentry-java/pull/2009))
- Profiling rate decreased from 300hz to 100hz ([#1997](https://github.com/getsentry/sentry-java/pull/1997))
- Allow disabling sending of client reports via Android Manifest and external options ([#2007](https://github.com/getsentry/sentry-java/pull/2007))
- Ref: Upgrade Spring Boot dependency to 2.5.13 ([#2011](https://github.com/getsentry/sentry-java/pull/2011))
- Ref: Make options.printUncaughtStackTrace primitive type ([#1995](https://github.com/getsentry/sentry-java/pull/1995))
- Ref: Remove not needed interface abstractions on Android ([#1953](https://github.com/getsentry/sentry-java/pull/1953))
- Ref: Make hints Map<String, Object> instead of only Object ([#1929](https://github.com/getsentry/sentry-java/pull/1929))
- Ref: Simplify DateUtils with ISO8601Utils ([#1837](https://github.com/getsentry/sentry-java/pull/1837))
- Ref: Remove deprecated and scheduled fields ([#1875](https://github.com/getsentry/sentry-java/pull/1875))
- Ref: Add shutdownTimeoutMillis in favor of shutdownTimeout ([#1873](https://github.com/getsentry/sentry-java/pull/1873))
- Ref: Remove Attachment ContentType since the Server infers it ([#1874](https://github.com/getsentry/sentry-java/pull/1874))
- Ref: Bind external properties to a dedicated class. ([#1750](https://github.com/getsentry/sentry-java/pull/1750))
- Ref: Debug log serializable objects ([#1795](https://github.com/getsentry/sentry-java/pull/1795))
- Ref: catch Throwable instead of Exception to suppress internal SDK errors ([#1812](https://github.com/getsentry/sentry-java/pull/1812))
- `SentryOptions` can merge properties from `ExternalOptions` instead of another instance of `SentryOptions`
- Following boolean properties from `SentryOptions` that allowed `null` values are now not nullable - `debug`, `enableUncaughtExceptionHandler`, `enableDeduplication`
- `SentryOptions` cannot be created anymore using `PropertiesProvider` with `SentryOptions#from` method. Use `ExternalOptions#from` instead and merge created object with `SentryOptions#merge`
- Bump: Kotlin to 1.5 and compatibility to 1.4 for sentry-android-timber ([#1815](https://github.com/getsentry/sentry-java/pull/1815))

## 5.7.4

### Fixes

* Change order of event filtering mechanisms and only send session update for dropped events if session state changed (#2028)

## 5.7.3

### Fixes

- Sentry Timber integration throws an exception when using args ([#1986](https://github.com/getsentry/sentry-java/pull/1986))

## 5.7.2

### Fixes

- Bring back support for `Timber.tag` ([#1974](https://github.com/getsentry/sentry-java/pull/1974))

## 5.7.1

### Fixes

- Sentry Timber integration does not submit msg.formatted breadcrumbs ([#1957](https://github.com/getsentry/sentry-java/pull/1957))
- ANR WatchDog won't crash on SecurityException ([#1962](https://github.com/getsentry/sentry-java/pull/1962))

## 5.7.0

### Features

- Automatically enable `Timber` and `Fragment` integrations if they are present on the classpath ([#1936](https://github.com/getsentry/sentry-java/pull/1936))

## 5.6.3

### Fixes

- If transaction or span is finished, do not allow to mutate ([#1940](https://github.com/getsentry/sentry-java/pull/1940))
- Keep used AndroidX classes from obfuscation (Fixes UI breadcrumbs and Slow/Frozen frames) ([#1942](https://github.com/getsentry/sentry-java/pull/1942))

## 5.6.2

### Fixes

- Ref: Make ActivityFramesTracker public to be used by Hybrid SDKs ([#1931](https://github.com/getsentry/sentry-java/pull/1931))
- Bump: AGP to 7.1.2 ([#1930](https://github.com/getsentry/sentry-java/pull/1930))
- NPE while adding "response_body_size" breadcrumb, when response body length is unknown ([#1908](https://github.com/getsentry/sentry-java/pull/1908))
- Do not include stacktrace frames into Timber message ([#1898](https://github.com/getsentry/sentry-java/pull/1898))
- Potential memory leaks ([#1909](https://github.com/getsentry/sentry-java/pull/1909))

Breaking changes:
`Timber.tag` is no longer supported by our [Timber integration](https://docs.sentry.io/platforms/android/configuration/integrations/timber/) and will not appear on Sentry for error events.
Please vote on this [issue](https://github.com/getsentry/sentry-java/issues/1900), if you'd like us to provide support for that.

## 5.6.2-beta.3

### Fixes

- Ref: Make ActivityFramesTracker public to be used by Hybrid SDKs ([#1931](https://github.com/getsentry/sentry-java/pull/1931))
- Bump: AGP to 7.1.2 ([#1930](https://github.com/getsentry/sentry-java/pull/1930))

## 5.6.2-beta.2

### Fixes

- NPE while adding "response_body_size" breadcrumb, when response body length is unknown ([#1908](https://github.com/getsentry/sentry-java/pull/1908))

## 5.6.2-beta.1

### Fixes

- Do not include stacktrace frames into Timber message ([#1898](https://github.com/getsentry/sentry-java/pull/1898))
- Potential memory leaks ([#1909](https://github.com/getsentry/sentry-java/pull/1909))

Breaking changes:
`Timber.tag` is no longer supported by our [Timber integration](https://docs.sentry.io/platforms/android/configuration/integrations/timber/) and will not appear on Sentry for error events.
Please vote on this [issue](https://github.com/getsentry/sentry-java/issues/1900), if you'd like us to provide support for that.

## 5.6.1

### Features

- Add options.printUncaughtStackTrace to print uncaught exceptions ([#1890](https://github.com/getsentry/sentry-java/pull/1890))

### Fixes

- NPE while adding "response_body_size" breadcrumb, when response body is null ([#1884](https://github.com/getsentry/sentry-java/pull/1884))
- Bump: AGP to 7.1.0 ([#1892](https://github.com/getsentry/sentry-java/pull/1892))

## 5.6.0

### Features

- Add breadcrumbs support for UI events (automatically captured) ([#1876](https://github.com/getsentry/sentry-java/pull/1876))

### Fixes

- Change scope of servlet-api to compileOnly ([#1880](https://github.com/getsentry/sentry-java/pull/1880))

## 5.5.3

### Fixes

- Do not create SentryExceptionResolver bean when Spring MVC is not on the classpath ([#1865](https://github.com/getsentry/sentry-java/pull/1865))

## 5.5.2

### Fixes

- Detect App Cold start correctly for Hybrid SDKs ([#1855](https://github.com/getsentry/sentry-java/pull/1855))
- Bump: log4j to 2.17.0 ([#1852](https://github.com/getsentry/sentry-java/pull/1852))
- Bump: logback to 1.2.9 ([#1853](https://github.com/getsentry/sentry-java/pull/1853))

## 5.5.1

### Fixes

- Bump: log4j to 2.16.0 ([#1845](https://github.com/getsentry/sentry-java/pull/1845))
- Make App start cold/warm visible to Hybrid SDKs ([#1848](https://github.com/getsentry/sentry-java/pull/1848))

## 5.5.0

### Features

- Add locale to device context and deprecate language ([#1832](https://github.com/getsentry/sentry-java/pull/1832))
- Add `SentryFileInputStream` and `SentryFileOutputStream` for File I/O performance instrumentation ([#1826](https://github.com/getsentry/sentry-java/pull/1826))
- Add `SentryFileReader` and `SentryFileWriter` for File I/O instrumentation ([#1843](https://github.com/getsentry/sentry-java/pull/1843))

### Fixes

- Bump: log4j to 2.15.0 ([#1839](https://github.com/getsentry/sentry-java/pull/1839))
- Ref: Rename Fragment span operation from `ui.fragment.load` to `ui.load` ([#1824](https://github.com/getsentry/sentry-java/pull/1824))
- Ref: change `java.util.Random` to `java.security.SecureRandom` for possible security reasons ([#1831](https://github.com/getsentry/sentry-java/pull/1831))

## 5.4.3

### Fixes

- Only report App start measurement for full launch on Android ([#1821](https://github.com/getsentry/sentry-java/pull/1821))

## 5.4.2

### Fixes

- Ref: catch Throwable instead of Exception to suppress internal SDK errors ([#1812](https://github.com/getsentry/sentry-java/pull/1812))

## 5.4.1

### Features

- Refactor OkHttp and Apollo to Kotlin functional interfaces ([#1797](https://github.com/getsentry/sentry-java/pull/1797))
- Add secondary constructor to SentryInstrumentation ([#1804](https://github.com/getsentry/sentry-java/pull/1804))

### Fixes

- Do not start fragment span if not added to the Activity ([#1813](https://github.com/getsentry/sentry-java/pull/1813))

## 5.4.0

### Features

- Add `graphql-java` instrumentation ([#1777](https://github.com/getsentry/sentry-java/pull/1777))

### Fixes

- Do not crash when event processors throw a lower level Throwable class ([#1800](https://github.com/getsentry/sentry-java/pull/1800))
- ActivityFramesTracker does not throw if Activity has no observers ([#1799](https://github.com/getsentry/sentry-java/pull/1799))

## 5.3.0

### Features

- Add datasource tracing with P6Spy ([#1784](https://github.com/getsentry/sentry-java/pull/1784))

### Fixes

- ActivityFramesTracker does not throw if Activity has not been added ([#1782](https://github.com/getsentry/sentry-java/pull/1782))
- PerformanceAndroidEventProcessor uses up to date isTracingEnabled set on Configuration callback ([#1786](https://github.com/getsentry/sentry-java/pull/1786))

## 5.2.4

### Fixes

- Window.FEATURE_NO_TITLE does not work when using activity traces ([#1769](https://github.com/getsentry/sentry-java/pull/1769))
- unregister UncaughtExceptionHandler on close ([#1770](https://github.com/getsentry/sentry-java/pull/1770))

## 5.2.3

### Fixes

- Make ActivityFramesTracker operations thread-safe ([#1762](https://github.com/getsentry/sentry-java/pull/1762))
- Clone Scope Contexts ([#1763](https://github.com/getsentry/sentry-java/pull/1763))
- Bump: AGP to 7.0.3 ([#1765](https://github.com/getsentry/sentry-java/pull/1765))

## 5.2.2

### Fixes

- Close HostnameCache#executorService on SentryClient#close ([#1757](https://github.com/getsentry/sentry-java/pull/1757))

## 5.2.1

### Features

- Add isCrashedLastRun support ([#1739](https://github.com/getsentry/sentry-java/pull/1739))
- Attach Java vendor and version to events and transactions ([#1703](https://github.com/getsentry/sentry-java/pull/1703))

### Fixes

- Handle exception if Context.registerReceiver throws ([#1747](https://github.com/getsentry/sentry-java/pull/1747))

## 5.2.0

### Features

- Allow setting proguard via Options and/or external resources ([#1728](https://github.com/getsentry/sentry-java/pull/1728))
- Add breadcrumbs for the Apollo integration ([#1726](https://github.com/getsentry/sentry-java/pull/1726))

### Fixes

- Don't set lastEventId for transactions ([#1727](https://github.com/getsentry/sentry-java/pull/1727))
- ActivityLifecycleIntegration#appStartSpan memory leak ([#1732](https://github.com/getsentry/sentry-java/pull/1732))

## 5.2.0-beta.3

### Features

- Add "data" to spans ([#1717](https://github.com/getsentry/sentry-java/pull/1717))

### Fixes

- Check at runtime if AndroidX.Core is available ([#1718](https://github.com/getsentry/sentry-java/pull/1718))
- Should not capture unfinished transaction ([#1719](https://github.com/getsentry/sentry-java/pull/1719))

## 5.2.0-beta.2

### Fixes

- Bump AGP to 7.0.2 ([#1650](https://github.com/getsentry/sentry-java/pull/1650))
- Drop spans in BeforeSpanCallback. ([#1713](https://github.com/getsentry/sentry-java/pull/1713))

## 5.2.0-beta.1

### Features

- Add tracestate HTTP header support ([#1683](https://github.com/getsentry/sentry-java/pull/1683))
- Add option to filter which origins receive tracing headers ([#1698](https://github.com/getsentry/sentry-java/pull/1698))
- Include unfinished spans in transaction ([#1699](https://github.com/getsentry/sentry-java/pull/1699))
- Add static helpers for creating breadcrumbs ([#1702](https://github.com/getsentry/sentry-java/pull/1702))
- Performance support for Android Apollo ([#1705](https://github.com/getsentry/sentry-java/pull/1705))

### Fixes

- Move tags from transaction.contexts.trace.tags to transaction.tags ([#1700](https://github.com/getsentry/sentry-java/pull/1700))

Breaking changes:

- Updated proguard keep rule for enums, which affects consumer application code ([#1694](https://github.com/getsentry/sentry-java/pull/1694))

## 5.1.2

### Fixes

- Servlet 3.1 compatibility issue ([#1681](https://github.com/getsentry/sentry-java/pull/1681))
- Do not drop Contexts key if Collection, Array or Char ([#1680](https://github.com/getsentry/sentry-java/pull/1680))

## 5.1.1

### Features

- Add support for async methods in Spring MVC ([#1652](https://github.com/getsentry/sentry-java/pull/1652))
- Add secondary constructor taking IHub to SentryOkHttpInterceptor ([#1657](https://github.com/getsentry/sentry-java/pull/1657))
- Merge external map properties ([#1656](https://github.com/getsentry/sentry-java/pull/1656))

### Fixes

- Remove onActivityPreCreated call in favor of onActivityCreated ([#1661](https://github.com/getsentry/sentry-java/pull/1661))
- Do not crash if SENSOR_SERVICE throws ([#1655](https://github.com/getsentry/sentry-java/pull/1655))
- Make sure scope is popped when processing request results in exception ([#1665](https://github.com/getsentry/sentry-java/pull/1665))

## 5.1.0

### Features

- Spring WebClient integration ([#1621](https://github.com/getsentry/sentry-java/pull/1621))
- OpenFeign integration ([#1632](https://github.com/getsentry/sentry-java/pull/1632))
- Add more convenient way to pass BeforeSpanCallback in OpenFeign integration ([#1637](https://github.com/getsentry/sentry-java/pull/1637))

### Fixes

- Bump: sentry-native to 0.4.12 ([#1651](https://github.com/getsentry/sentry-java/pull/1651))

## 5.1.0-beta.9

- No documented changes.

## 5.1.0-beta.8

### Features

- Generate Sentry BOM ([#1486](https://github.com/getsentry/sentry-java/pull/1486))

## 5.1.0-beta.7

### Features

- Slow/Frozen frames metrics ([#1609](https://github.com/getsentry/sentry-java/pull/1609))

## 5.1.0-beta.6

### Features

- Add request body extraction for Spring MVC integration ([#1595](https://github.com/getsentry/sentry-java/pull/1595))

### Fixes

- set min sdk version of sentry-android-fragment to API 14 ([#1608](https://github.com/getsentry/sentry-java/pull/1608))
- Ser/Deser of the UserFeedback from cached envelope ([#1611](https://github.com/getsentry/sentry-java/pull/1611))

## 5.1.0-beta.5

### Fixes

- Make SentryAppender non-final for Log4j2 and Logback ([#1603](https://github.com/getsentry/sentry-java/pull/1603))
- Do not throw IAE when tracing header contain invalid trace id ([#1605](https://github.com/getsentry/sentry-java/pull/1605))

## 5.1.0-beta.4

### Fixes

- Update sentry-native to 0.4.11 ([#1591](https://github.com/getsentry/sentry-java/pull/1591))

## 5.1.0-beta.3

### Features

- Spring Webflux integration ([#1529](https://github.com/getsentry/sentry-java/pull/1529))

## 5.1.0-beta.2

### Features

- Support transaction waiting for children to finish. ([#1535](https://github.com/getsentry/sentry-java/pull/1535))
- Capture logged marker in log4j2 and logback appenders ([#1551](https://github.com/getsentry/sentry-java/pull/1551))
- Allow clearing of attachments in the scope ([#1562](https://github.com/getsentry/sentry-java/pull/1562))
- Set mechanism type in SentryExceptionResolver ([#1556](https://github.com/getsentry/sentry-java/pull/1556))
- Perf. for fragments ([#1528](https://github.com/getsentry/sentry-java/pull/1528))

### Fixes

- Handling missing Spring Security on classpath on Java 8 ([#1552](https://github.com/getsentry/sentry-java/pull/1552))
- Use a different method to get strings from JNI, and avoid excessive Stack Space usage. ([#1214](https://github.com/getsentry/sentry-java/pull/1214))
- Add data field to SentrySpan ([#1555](https://github.com/getsentry/sentry-java/pull/1555))
- Clock drift issue when calling DateUtils#getDateTimeWithMillisPrecision ([#1557](https://github.com/getsentry/sentry-java/pull/1557))
- Prefer snake case for HTTP integration data keys ([#1559](https://github.com/getsentry/sentry-java/pull/1559))
- Assign lastEventId only if event was queued for submission ([#1565](https://github.com/getsentry/sentry-java/pull/1565))

## 5.1.0-beta.1

### Features

- Measure app start time ([#1487](https://github.com/getsentry/sentry-java/pull/1487))
- Automatic breadcrumbs logging for fragment lifecycle ([#1522](https://github.com/getsentry/sentry-java/pull/1522))

## 5.0.1

### Fixes

- Sources and Javadoc artifacts were mixed up ([#1515](https://github.com/getsentry/sentry-java/pull/1515))

## 5.0.0

This release brings many improvements but also new features:

- OkHttp Interceptor for Android ([#1330](https://github.com/getsentry/sentry-java/pull/1330))
- GraalVM Native Image Compatibility ([#1329](https://github.com/getsentry/sentry-java/pull/1329))
- Add option to ignore exceptions by type ([#1352](https://github.com/getsentry/sentry-java/pull/1352))
- Enrich transactions with device contexts ([#1430](https://github.com/getsentry/sentry-java/pull/1430)) ([#1469](https://github.com/getsentry/sentry-java/pull/1469))
- Better interoperability with Kotlin null-safety ([#1439](https://github.com/getsentry/sentry-java/pull/1439)) and ([#1462](https://github.com/getsentry/sentry-java/pull/1462))
- Add coroutines support ([#1479](https://github.com/getsentry/sentry-java/pull/1479))
- OkHttp callback for Customising the Span ([#1478](https://github.com/getsentry/sentry-java/pull/1478))
- Add breadcrumb in Spring RestTemplate integration ([#1481](https://github.com/getsentry/sentry-java/pull/1481))

Breaking changes:

- Migration Guide for [Java](https://docs.sentry.io/platforms/java/migration/)
- Migration Guide for [Android](https://docs.sentry.io/platforms/android/migration/)

Other fixes:

- Fix: Add attachmentType to envelope ser/deser. ([#1504](https://github.com/getsentry/sentry-java/pull/1504))

Thank you:

- @maciejwalkowiak for coding most of it.

## 5.0.0-beta.7

### Fixes


- Ref: Deprecate SentryBaseEvent#getOriginThrowable and add SentryBaseEvent#getThrowableMechanism ([#1502](https://github.com/getsentry/sentry-java/pull/1502))
- Graceful Shutdown flushes event instead of Closing SDK ([#1500](https://github.com/getsentry/sentry-java/pull/1500))
- Do not append threads that come from the EnvelopeFileObserver ([#1501](https://github.com/getsentry/sentry-java/pull/1501))
- Ref: Deprecate cacheDirSize and add maxCacheItems ([#1499](https://github.com/getsentry/sentry-java/pull/1499))
- Append all threads if Hint is Cached but attachThreads is enabled ([#1503](https://github.com/getsentry/sentry-java/pull/1503))

## 5.0.0-beta.6

### Features

- Add secondary constructor to SentryOkHttpInterceptor ([#1491](https://github.com/getsentry/sentry-java/pull/1491))
- Add option to enable debug mode in Log4j2 integration ([#1492](https://github.com/getsentry/sentry-java/pull/1492))

### Fixes

- Ref: Replace clone() with copy constructor ([#1496](https://github.com/getsentry/sentry-java/pull/1496))

## 5.0.0-beta.5

### Features

- OkHttp callback for Customising the Span ([#1478](https://github.com/getsentry/sentry-java/pull/1478))
- Add breadcrumb in Spring RestTemplate integration ([#1481](https://github.com/getsentry/sentry-java/pull/1481))
- Add coroutines support ([#1479](https://github.com/getsentry/sentry-java/pull/1479))

### Fixes

- Cloning Stack ([#1483](https://github.com/getsentry/sentry-java/pull/1483))

## 5.0.0-beta.4

### Fixes

- Enrich Transactions with Context Data ([#1469](https://github.com/getsentry/sentry-java/pull/1469))
- Bump: Apache HttpClient to 5.0.4 ([#1476](https://github.com/getsentry/sentry-java/pull/1476))

## 5.0.0-beta.3

### Fixes

- Handling immutable collections on SentryEvent and protocol objects ([#1468](https://github.com/getsentry/sentry-java/pull/1468))
- Associate event with transaction when thrown exception is not a direct cause ([#1463](https://github.com/getsentry/sentry-java/pull/1463))
- Ref: nullability annotations to Sentry module ([#1439](https://github.com/getsentry/sentry-java/pull/1439)) and ([#1462](https://github.com/getsentry/sentry-java/pull/1462))
- NPE when adding Context Data with null values for log4j2 ([#1465](https://github.com/getsentry/sentry-java/pull/1465))

## 5.0.0-beta.2

### Fixes

- sentry-android-timber package sets sentry.java.android.timber as SDK name ([#1456](https://github.com/getsentry/sentry-java/pull/1456))
- When AppLifecycleIntegration is closed, it should remove observer using UI thread ([#1459](https://github.com/getsentry/sentry-java/pull/1459))
- Bump: AGP to 4.2.0 ([#1460](https://github.com/getsentry/sentry-java/pull/1460))

Breaking Changes:

- Remove: Settings.Secure.ANDROID_ID in favor of generated installationId ([#1455](https://github.com/getsentry/sentry-java/pull/1455))
- Rename: enableSessionTracking to enableAutoSessionTracking ([#1457](https://github.com/getsentry/sentry-java/pull/1457))

## 5.0.0-beta.1

### Fixes

- Ref: Refactor converting HttpServletRequest to Sentry Request in Spring integration ([#1387](https://github.com/getsentry/sentry-java/pull/1387))
- Bump: sentry-native to 0.4.9 ([#1431](https://github.com/getsentry/sentry-java/pull/1431))
- Activity tracing auto instrumentation for Android API < 29 ([#1402](https://github.com/getsentry/sentry-java/pull/1402))
- use connection and read timeouts in ApacheHttpClient based transport ([#1397](https://github.com/getsentry/sentry-java/pull/1397))
- set correct transaction status for unhandled exceptions in SentryTracingFilter ([#1406](https://github.com/getsentry/sentry-java/pull/1406))
- handle network errors in SentrySpanClientHttpRequestInterceptor ([#1407](https://github.com/getsentry/sentry-java/pull/1407))
- set scope on transaction ([#1409](https://github.com/getsentry/sentry-java/pull/1409))
- set status and associate events with transactions ([#1426](https://github.com/getsentry/sentry-java/pull/1426))
- Do not set free memory and is low memory fields when it's a NDK hard crash ([#1399](https://github.com/getsentry/sentry-java/pull/1399))
- Apply user from the scope to transaction ([#1424](https://github.com/getsentry/sentry-java/pull/1424))
- Pass maxBreadcrumbs config. to sentry-native ([#1425](https://github.com/getsentry/sentry-java/pull/1425))
- Run event processors and enrich transactions with contexts ([#1430](https://github.com/getsentry/sentry-java/pull/1430))
- Set Span status for OkHttp integration ([#1447](https://github.com/getsentry/sentry-java/pull/1447))
- Set user on transaction in Spring & Spring Boot integrations ([#1443](https://github.com/getsentry/sentry-java/pull/1443))

## 4.4.0-alpha.2

### Features

- Add option to ignore exceptions by type ([#1352](https://github.com/getsentry/sentry-java/pull/1352))
- Sentry closes Android NDK and ShutdownHook integrations ([#1358](https://github.com/getsentry/sentry-java/pull/1358))
- Allow inheritance of SentryHandler class in sentry-jul package([#1367](https://github.com/getsentry/sentry-java/pull/1367))
- Make NoOpHub public ([#1379](https://github.com/getsentry/sentry-java/pull/1379))
- Configure max spans per transaction ([#1394](https://github.com/getsentry/sentry-java/pull/1394))

### Fixes

- Bump: Upgrade Apache HttpComponents Core to 5.0.3 ([#1375](https://github.com/getsentry/sentry-java/pull/1375))
- NPE when MDC contains null values (sentry-logback) ([#1364](https://github.com/getsentry/sentry-java/pull/1364))
- Avoid NPE when MDC contains null values (sentry-jul) ([#1385](https://github.com/getsentry/sentry-java/pull/1385))
- Accept only non null value maps ([#1368](https://github.com/getsentry/sentry-java/pull/1368))
- Do not bind transactions to scope by default. ([#1376](https://github.com/getsentry/sentry-java/pull/1376))
- Hub thread safety ([#1388](https://github.com/getsentry/sentry-java/pull/1388))
- SentryTransactionAdvice should operate on the new scope ([#1389](https://github.com/getsentry/sentry-java/pull/1389))

## 4.4.0-alpha.1

### Features

- Add an overload for `startTransaction` that sets the created transaction to the Scope ([#1313](https://github.com/getsentry/sentry-java/pull/1313))
- Set SDK version on Transactions ([#1307](https://github.com/getsentry/sentry-java/pull/1307))
- GraalVM Native Image Compatibility ([#1329](https://github.com/getsentry/sentry-java/pull/1329))
- Add OkHttp client application interceptor ([#1330](https://github.com/getsentry/sentry-java/pull/1330))

### Fixes

- Bump: sentry-native to 0.4.8
- Ref: Separate user facing and protocol classes in the Performance feature ([#1304](https://github.com/getsentry/sentry-java/pull/1304))
- Use logger set on SentryOptions in GsonSerializer ([#1308](https://github.com/getsentry/sentry-java/pull/1308))
- Use the bindToScope correctly
- Allow 0.0 to be set on tracesSampleRate ([#1328](https://github.com/getsentry/sentry-java/pull/1328))
- set "java" platform to transactions ([#1332](https://github.com/getsentry/sentry-java/pull/1332))
- Allow disabling tracing through SentryOptions ([#1337](https://github.com/getsentry/sentry-java/pull/1337))

## 4.3.0

### Features

- Activity tracing auto instrumentation

### Fixes

- Aetting in-app-includes from external properties ([#1291](https://github.com/getsentry/sentry-java/pull/1291))
- Initialize Sentry in Logback appender when DSN is not set in XML config ([#1296](https://github.com/getsentry/sentry-java/pull/1296))
- JUL integration SDK name ([#1293](https://github.com/getsentry/sentry-java/pull/1293))

## 4.2.0

### Features

- Improve EventProcessor nullability annotations ([#1229](https://github.com/getsentry/sentry-java/pull/1229)).
- Add ability to flush events synchronously.
- Support @SentrySpan and @SentryTransaction on classes and interfaces. ([#1243](https://github.com/getsentry/sentry-java/pull/1243))
- Do not serialize empty collections and maps ([#1245](https://github.com/getsentry/sentry-java/pull/1245))
- Integration interface better compatibility with Kotlin null-safety
- Simplify Sentry configuration in Spring integration ([#1259](https://github.com/getsentry/sentry-java/pull/1259))
- Simplify configuring Logback integration when environment variable with the DSN is not set ([#1271](https://github.com/getsentry/sentry-java/pull/1271))
- Add Request to the Scope. [#1270](https://github.com/getsentry/sentry-java/pull/1270))
- Optimize SentryTracingFilter when hub is disabled.

### Fixes

- Bump: sentry-native to 0.4.7
- Optimize DuplicateEventDetectionEventProcessor performance ([#1247](https://github.com/getsentry/sentry-java/pull/1247)).
- Prefix sdk.package names with io.sentry ([#1249](https://github.com/getsentry/sentry-java/pull/1249))
- Remove experimental annotation for Attachment ([#1257](https://github.com/getsentry/sentry-java/pull/1257))
- Mark stacktrace as snapshot if captured at arbitrary moment ([#1231](https://github.com/getsentry/sentry-java/pull/1231))
- Disable Gson HTML escaping
- Make the ANR Atomic flags immutable
- Prevent NoOpHub from creating heavy SentryOptions objects ([#1272](https://github.com/getsentry/sentry-java/pull/1272))
- SentryTransaction#getStatus NPE ([#1273](https://github.com/getsentry/sentry-java/pull/1273))
- Discard unfinished Spans before sending them over to Sentry ([#1279](https://github.com/getsentry/sentry-java/pull/1279))
- Interrupt the thread in QueuedThreadPoolExecutor ([#1276](https://github.com/getsentry/sentry-java/pull/1276))
- SentryTransaction#finish should not clear another transaction from the scope ([#1278](https://github.com/getsentry/sentry-java/pull/1278))

Breaking Changes:
- Enchancement: SentryExceptionResolver should not send handled errors by default ([#1248](https://github.com/getsentry/sentry-java/pull/1248)).
- Ref: Simplify RestTemplate instrumentation ([#1246](https://github.com/getsentry/sentry-java/pull/1246))
- Enchancement: Add overloads for startTransaction taking op and description ([#1244](https://github.com/getsentry/sentry-java/pull/1244))

## 4.1.0

### Features

- Improve Kotlin compatibility for SdkVersion ([#1213](https://github.com/getsentry/sentry-java/pull/1213))
- Support logging via JUL ([#1211](https://github.com/getsentry/sentry-java/pull/1211))

### Fixes

- Returning Sentry trace header from Span ([#1217](https://github.com/getsentry/sentry-java/pull/1217))
- Remove misleading error logs ([#1222](https://github.com/getsentry/sentry-java/pull/1222))

## 4.0.0

This release brings the Sentry Performance feature to Java SDK, Spring, Spring Boot, and Android integrations. Read more in the reference documentation:

- [Performance for Java](https://docs.sentry.io/platforms/java/performance/)
- [Performance for Spring](https://docs.sentry.io/platforms/java/guides/spring/)
- [Performance for Spring Boot](https://docs.sentry.io/platforms/java/guides/spring-boot/)
- [Performance for Android](https://docs.sentry.io/platforms/android/performance/)

### Other improvements:

#### Core:

- Improved loading external configuration:
  - Load `sentry.properties` from the application's current working directory ([#1046](https://github.com/getsentry/sentry-java/pull/1046))
  - Resolve `in-app-includes`, `in-app-excludes`, `tags`, `debug`, `uncaught.handler.enabled` parameters from the external configuration
- Set global tags on SentryOptions and load them from external configuration ([#1066](https://github.com/getsentry/sentry-java/pull/1066))
- Add support for attachments ([#1082](https://github.com/getsentry/sentry-java/pull/1082))
- Resolve `servername` from the localhost address
- Simplified transport configuration through setting `TransportFactory` instead of `ITransport` on SentryOptions ([#1124](https://github.com/getsentry/sentry-java/pull/1124))

#### Spring Boot:

- Add the ability to register multiple `OptionsConfiguration` beans ([#1093](https://github.com/getsentry/sentry-java/pull/1093))
- Initialize Logback after context refreshes ([#1129](https://github.com/getsentry/sentry-java/pull/1129))

#### Android:

- Add `isSideLoaded` and `installerStore` tags automatically (Where your App. was installed from eg Google Play, Amazon Store, downloaded APK, etc...)
- Bump: sentry-native to 0.4.6
- Bump: Gradle to 6.8.1 and AGP to 4.1.2

## 4.0.0-beta.1

### Features

- Add addToTransactions to Attachment ([#1191](https://github.com/getsentry/sentry-java/pull/1191))
- Support SENTRY_TRACES_SAMPLE_RATE conf. via env variables ([#1171](https://github.com/getsentry/sentry-java/pull/1171))
- Pass request to CustomSamplingContext in Spring integration ([#1172](https://github.com/getsentry/sentry-java/pull/1172))
- Move `SentrySpanClientHttpRequestInterceptor` to Spring module ([#1181](https://github.com/getsentry/sentry-java/pull/1181))
- Add overload for `transaction/span.finish(SpanStatus)` ([#1182](https://github.com/getsentry/sentry-java/pull/1182))
- Simplify registering traces sample callback in Spring integration ([#1184](https://github.com/getsentry/sentry-java/pull/1184))
- Polish Performance API ([#1165](https://github.com/getsentry/sentry-java/pull/1165))
- Set "debug" through external properties ([#1186](https://github.com/getsentry/sentry-java/pull/1186))
- Simplify Spring integration ([#1188](https://github.com/getsentry/sentry-java/pull/1188))
- Init overload with dsn ([#1195](https://github.com/getsentry/sentry-java/pull/1195))
- Enable Kotlin map-like access on CustomSamplingContext ([#1192](https://github.com/getsentry/sentry-java/pull/1192))
- Auto register custom ITransportFactory in Spring integration ([#1194](https://github.com/getsentry/sentry-java/pull/1194))
- Improve Kotlin property access in Performance API ([#1193](https://github.com/getsentry/sentry-java/pull/1193))
- Copy options tags to transactions ([#1198](https://github.com/getsentry/sentry-java/pull/1198))
- Add convenient method for accessing event's throwable ([#1202](https://github.com/getsentry/sentry-java/pull/1202))

### Fixes

- Ref: Set SpanContext on SentryTransaction to avoid potential NPE ([#1173](https://github.com/getsentry/sentry-java/pull/1173))
- Free Local Refs manually due to Android local ref. count limits
- Bring back support for setting transaction name without ongoing transaction ([#1183](https://github.com/getsentry/sentry-java/pull/1183))

## 4.0.0-alpha.3

### Features

- Improve ITransaction and ISpan null-safety compatibility ([#1161](https://github.com/getsentry/sentry-java/pull/1161))
- Automatically assign span context to captured events ([#1156](https://github.com/getsentry/sentry-java/pull/1156))
- Autoconfigure Apache HttpClient 5 based Transport in Spring Boot integration ([#1143](https://github.com/getsentry/sentry-java/pull/1143))
- Send user.ip_address = {{auto}} when sendDefaultPii is true ([#1015](https://github.com/getsentry/sentry-java/pull/1015))
- Read tracesSampleRate from AndroidManifest
- OutboxSender supports all envelope item types ([#1158](https://github.com/getsentry/sentry-java/pull/1158))
- Read `uncaught.handler.enabled` property from the external configuration
- Resolve servername from the localhost address
- Add maxAttachmentSize to SentryOptions ([#1138](https://github.com/getsentry/sentry-java/pull/1138))
- Drop invalid attachments ([#1134](https://github.com/getsentry/sentry-java/pull/1134))
- Set isSideLoaded info tags
- Add non blocking Apache HttpClient 5 based Transport ([#1136](https://github.com/getsentry/sentry-java/pull/1136))

### Fixes

- Ref: Make Attachment immutable ([#1120](https://github.com/getsentry/sentry-java/pull/1120))
- Ref: using Calendar to generate Dates
- Ref: Return NoOpTransaction instead of null ([#1126](https://github.com/getsentry/sentry-java/pull/1126))
- Ref: `ITransport` implementations are now responsible for executing request in asynchronous or synchronous way ([#1118](https://github.com/getsentry/sentry-java/pull/1118))
- Ref: Add option to set `TransportFactory` instead of `ITransport` on `SentryOptions` ([#1124](https://github.com/getsentry/sentry-java/pull/1124))
- Ref: Simplify ITransport creation in ITransportFactory ([#1135](https://github.com/getsentry/sentry-java/pull/1135))
- Fixes and Tests: Session serialization and deserialization
- Inheriting sampling decision from parent ([#1100](https://github.com/getsentry/sentry-java/pull/1100))
- Exception only sets a stack trace if there are frames
- Initialize Logback after context refreshes ([#1129](https://github.com/getsentry/sentry-java/pull/1129))
- Do not crash when passing null values to @Nullable methods, eg User and Scope
- Resolving dashed properties from external configuration
- Consider {{ auto }} as a default ip address ([#1015](https://github.com/getsentry/sentry-java/pull/1015))
- Set release and environment on Transactions ([#1152](https://github.com/getsentry/sentry-java/pull/1152))
- Do not set transaction on the scope automatically

## 4.0.0-alpha.2

### Features

- Add basic support for attachments ([#1082](https://github.com/getsentry/sentry-java/pull/1082))
- Set transaction name on events and transactions sent using Spring integration ([#1067](https://github.com/getsentry/sentry-java/pull/1067))
- Set global tags on SentryOptions and load them from external configuration ([#1066](https://github.com/getsentry/sentry-java/pull/1066))
- Add API validator and remove deprecated methods
- Add more convenient method to start a child span ([#1073](https://github.com/getsentry/sentry-java/pull/1073))
- Autoconfigure traces callback in Spring Boot integration ([#1074](https://github.com/getsentry/sentry-java/pull/1074))
- Resolve in-app-includes and in-app-excludes parameters from the external configuration
- Make InAppIncludesResolver public ([#1084](https://github.com/getsentry/sentry-java/pull/1084))
- Add the ability to register multiple OptionsConfiguration beans ([#1093](https://github.com/getsentry/sentry-java/pull/1093))
- Database query tracing with datasource-proxy ([#1095](https://github.com/getsentry/sentry-java/pull/1095))

### Fixes

- Ref: Refactor resolving SpanContext for Throwable ([#1068](https://github.com/getsentry/sentry-java/pull/1068))
- Ref: Change "op" to "operation" in @SentrySpan and @SentryTransaction
- Remove method reference in SentryEnvelopeItem ([#1091](https://github.com/getsentry/sentry-java/pull/1091))
- Set current thread only if there are no exceptions
- SentryOptions creates GsonSerializer by default
- Append DebugImage list if event already has it
- Sort breadcrumbs by Date if there are breadcrumbs already in the event

## 4.0.0-alpha.1

### Features

- Load `sentry.properties` from the application's current working directory ([#1046](https://github.com/getsentry/sentry-java/pull/1046))
- Performance monitoring ([#971](https://github.com/getsentry/sentry-java/pull/971))
- Performance monitoring for Spring Boot applications ([#971](https://github.com/getsentry/sentry-java/pull/971))

### Fixes

- Ref: Refactor JSON deserialization ([#1047](https://github.com/getsentry/sentry-java/pull/1047))

## 3.2.1

### Fixes

- Set current thread only if theres no exceptions ([#1064](https://github.com/getsentry/sentry-java/pull/1064))
- Append DebugImage list if event already has it ([#1092](https://github.com/getsentry/sentry-java/pull/1092))
- Sort breadcrumbs by Date if there are breadcrumbs already in the event ([#1094](https://github.com/getsentry/sentry-java/pull/1094))
- Free Local Refs manually due to Android local ref. count limits  ([#1179](https://github.com/getsentry/sentry-java/pull/1179))

## 3.2.0

### Features

- Expose a Module (Debug images) Loader for Android thru sentry-native ([#1043](https://github.com/getsentry/sentry-java/pull/1043))
- Added java doc to protocol classes based on sentry-data-schemes project ([#1045](https://github.com/getsentry/sentry-java/pull/1045))
- Make SentryExceptionResolver Order configurable to not send handled web exceptions ([#1008](https://github.com/getsentry/sentry-java/pull/1008))
- Resolve HTTP Proxy parameters from the external configuration ([#1028](https://github.com/getsentry/sentry-java/pull/1028))
- Sentry NDK integration is compiled against default NDK version based on AGP's version ([#1048](https://github.com/getsentry/sentry-java/pull/1048))

### Fixes

- Bump: AGP 4.1.1 ([#1040](https://github.com/getsentry/sentry-java/pull/1040))
- Update to sentry-native 0.4.4 and fix shared library builds ([#1039](https://github.com/getsentry/sentry-java/pull/1039))
- use neutral Locale for String operations ([#1033](https://github.com/getsentry/sentry-java/pull/1033))
- Clean up JNI code and properly free strings ([#1050](https://github.com/getsentry/sentry-java/pull/1050))
- set userId for hard-crashes if no user is set ([#1049](https://github.com/getsentry/sentry-java/pull/1049))

## 3.1.3

### Fixes

- Fix broken NDK integration on 3.1.2 (release failed on packaging a .so file)
- Increase max cached events to 30 ([#1029](https://github.com/getsentry/sentry-java/pull/1029))
- Normalize DSN URI ([#1030](https://github.com/getsentry/sentry-java/pull/1030))

## 3.1.2

### Features

- Manually capturing User Feedback
- Set environment to "production" by default.
- Make public the Breadcrumb constructor that accepts a Date ([#1012](https://github.com/getsentry/sentry-java/pull/1012))

### Fixes

- ref: Validate event id on user feedback submission

## 3.1.1

### Features

- Bind logging related SentryProperties to Slf4j Level instead of Logback to improve Log4j2 compatibility

### Fixes

- Prevent Logback and Log4j2 integrations from re-initializing Sentry when Sentry is already initialized
- Make sure HttpServletRequestSentryUserProvider runs by default before custom SentryUserProvider beans
- Fix setting up Sentry in Spring Webflux annotation by changing the scope of Spring WebMvc related dependencies

## 3.1.0

### Features

- Make getThrowable public and improve set contexts ([#967](https://github.com/getsentry/sentry-java/pull/967))
- Accepted quoted values in properties from external configuration ([#972](https://github.com/getsentry/sentry-java/pull/972))

### Fixes

- Auto-Configure `inAppIncludes` in Spring Boot integration ([#966](https://github.com/getsentry/sentry-java/pull/966))
- Bump: Android Gradle Plugin 4.0.2 ([#968](https://github.com/getsentry/sentry-java/pull/968))
- Don't require `sentry.dsn` to be set when using `io.sentry:sentry-spring-boot-starter` and `io.sentry:sentry-logback` together ([#965](https://github.com/getsentry/sentry-java/pull/965))
- Remove chunked streaming mode ([#974](https://github.com/getsentry/sentry-java/pull/974))
- Android 11 + targetSdkVersion 30 crashes Sentry on start ([#977](https://github.com/getsentry/sentry-java/pull/977))

## 3.0.0

## Java + Android

This release marks the re-unification of Java and Android SDK code bases.
It's based on the Android 2.0 SDK, which implements [Sentry's unified API](https://develop.sentry.dev/sdk/unified-api/).

Considerable changes were done, which include a lot of improvements. More are covered below, but the highlights are:

- Improved `log4j2` integration
  - Capture breadcrumbs for level INFO and higher
  - Raises event for ERROR and higher.
  - Minimum levels are configurable.
  - Optionally initializes the SDK via appender.xml
- Dropped support to `log4j`.
- Improved `logback` integration
  - Capture breadcrumbs for level INFO and higher
  - Raises event for ERROR and higher.
  - Minimum levels are configurable.
  - Optionally initializes the SDK via appender.xml
  - Configurable via Spring integration if both are enabled
- Spring
  - No more duplicate events with Spring and logback
  - Auto initalizes if DSN is available
  - Configuration options available with auto complete
- Google App Engine support dropped

## What’s Changed

- Callback to validate SSL certificate ([#944](https://github.com/getsentry/sentry-java/pull/944))
- Attach stack traces enabled by default

### Android specific

- Release health enabled by default for Android
- Sync of Scopes for Java -> Native (NDK)
- Bump Sentry-Native v0.4.2
- Android 11 Support

[Android migration docs](https://docs.sentry.io/platforms/android/migration/#migrating-from-sentry-android-2x-to-sentry-android-3x)

### Java specific

- Unified API for Java SDK and integrations (Spring, Spring boot starter, Servlet, Logback, Log4j2)

New Java [docs](https://docs.sentry.io/platforms/java/) are live and being improved.

## Acquisition

Packages were released on [`bintray sentry-java`](https://dl.bintray.com/getsentry/sentry-java/io/sentry/), [`bintray sentry-android`](https://dl.bintray.com/getsentry/sentry-android/io/sentry/), [`jcenter`](https://jcenter.bintray.com/io/sentry/) and [`mavenCentral`](https://repo.maven.apache.org/maven2/io/sentry/)

## Where is the Java 1.7 code base?

The previous Java releases, are all available in this repository through the tagged releases.
## 3.0.0-beta.1

## What’s Changed

- feat: ssl support ([#944](https://github.com/getsentry/sentry-java/pull/944)) @ninekaw9 @marandaneto
- feat: sync Java to C ([#937](https://github.com/getsentry/sentry-java/pull/937)) @bruno-garcia @marandaneto
- feat: Auto-configure Logback appender in Spring Boot integration. ([#938](https://github.com/getsentry/sentry-java/pull/938)) @maciejwalkowiak
- feat: Add Servlet integration. ([#935](https://github.com/getsentry/sentry-java/pull/935)) @maciejwalkowiak
- fix: Pop scope at the end of the request in Spring integration. ([#936](https://github.com/getsentry/sentry-java/pull/936)) @maciejwalkowiak
- bump: Upgrade Spring Boot to 2.3.4. ([#932](https://github.com/getsentry/sentry-java/pull/932)) @maciejwalkowiak
- fix: Do not set cookies when send pii is set to false. ([#931](https://github.com/getsentry/sentry-java/pull/931)) @maciejwalkowiak

Packages were released on [`bintray sentry-java`](https://dl.bintray.com/getsentry/sentry-java/io/sentry/), [`bintray sentry-android`](https://dl.bintray.com/getsentry/sentry-android/io/sentry/), [`jcenter`](https://jcenter.bintray.com/io/sentry/) and [`mavenCentral`](https://repo.maven.apache.org/maven2/io/sentry/)

We'd love to get feedback.

## 3.0.0-alpha.3

### Features

- Enable attach stack traces and disable attach threads by default ([#921](https://github.com/getsentry/sentry-java/pull/921)) @marandaneto

### Fixes

- Bump sentry-native to 0.4.2 ([#926](https://github.com/getsentry/sentry-java/pull/926)) @marandaneto
- ref: remove log level as RN do not use it anymore ([#924](https://github.com/getsentry/sentry-java/pull/924)) @marandaneto
- Read sample rate correctly from manifest meta data ([#923](https://github.com/getsentry/sentry-java/pull/923)) @marandaneto

Packages were released on [`bintray sentry-android`](https://dl.bintray.com/getsentry/sentry-android/io/sentry/) and [`bintray sentry-java`](https://dl.bintray.com/getsentry/sentry-java/io/sentry/)

We'd love to get feedback.

## 3.0.0-alpha.2

TBD

Packages were released on [bintray](https://dl.bintray.com/getsentry/maven/io/sentry/)

> Note: This release marks the unification of the Java and Android Sentry codebases based on the core of the Android SDK (version 2.x).
Previous releases for the Android SDK (version 2.x) can be found on the now archived: https://github.com/getsentry/sentry-android/

## 3.0.0-alpha.1

### Features

### Fixes


## New releases will happen on a different repository:

https://github.com/getsentry/sentry-java

## What’s Changed

### Features

### Fixes


- feat: enable release health by default

Packages were released on [`bintray`](https://dl.bintray.com/getsentry/sentry-android/io/sentry/sentry-android/), [`jcenter`](https://jcenter.bintray.com/io/sentry/sentry-android/) and [`mavenCentral`](https://repo.maven.apache.org/maven2/io/sentry/sentry-android/)

We'd love to get feedback.

## 2.3.1

### Fixes

- Add main thread checker for the app lifecycle integration ([#525](https://github.com/getsentry/sentry-android/pull/525)) @marandaneto
- Set correct migration link ([#523](https://github.com/getsentry/sentry-android/pull/523)) @fupduck
- Warn about Sentry re-initialization. ([#521](https://github.com/getsentry/sentry-android/pull/521)) @maciejwalkowiak
- Set SDK version in `MainEventProcessor`. ([#513](https://github.com/getsentry/sentry-android/pull/513)) @maciejwalkowiak
- Bump sentry-native to 0.4.0 ([#512](https://github.com/getsentry/sentry-android/pull/512)) @marandaneto
- Bump Gradle to 6.6 and fix linting issues ([#510](https://github.com/getsentry/sentry-android/pull/510)) @marandaneto
- fix(sentry-java): Contexts belong on the Scope ([#504](https://github.com/getsentry/sentry-android/pull/504)) @maciejwalkowiak
- Add tests for verifying scope changes thread isolation ([#508](https://github.com/getsentry/sentry-android/pull/508)) @maciejwalkowiak
- Set `SdkVersion` in default `SentryOptions` created in sentry-core module ([#506](https://github.com/getsentry/sentry-android/pull/506)) @maciejwalkowiak

Packages were released on [`bintray`](https://dl.bintray.com/getsentry/sentry-android/io/sentry/sentry-android/), [`jcenter`](https://jcenter.bintray.com/io/sentry/sentry-android/) and [`mavenCentral`](https://repo.maven.apache.org/maven2/io/sentry/sentry-android/)

We'd love to get feedback.

## 2.3.0

### Features

- Add console application sample. ([#502](https://github.com/getsentry/sentry-android/pull/502)) @maciejwalkowiak
- Log stacktraces in SystemOutLogger ([#498](https://github.com/getsentry/sentry-android/pull/498)) @maciejwalkowiak
- Add method to add breadcrumb with string parameter. ([#501](https://github.com/getsentry/sentry-android/pull/501)) @maciejwalkowiak

### Fixes

- Converting UTC and ISO timestamp when missing Locale/TimeZone do not error ([#505](https://github.com/getsentry/sentry-android/pull/505)) @marandaneto
- Call `Sentry#close` on JVM shutdown. ([#497](https://github.com/getsentry/sentry-android/pull/497)) @maciejwalkowiak
- ref: sentry-core changes for console app ([#473](https://github.com/getsentry/sentry-android/pull/473)) @marandaneto

Obs: If you are using its own instance of `Hub`/`SentryClient` and reflection to set up the SDK to be usable within Libraries, this change may break your code, please fix the renamed classes.

Packages were released on [`bintray`](https://dl.bintray.com/getsentry/sentry-android/io/sentry/sentry-android/), [`jcenter`](https://jcenter.bintray.com/io/sentry/sentry-android/) and [`mavenCentral`](https://repo.maven.apache.org/maven2/io/sentry/sentry-android/)

We'd love to get feedback.

## 2.2.2

### Features

- Add sdk to envelope header ([#488](https://github.com/getsentry/sentry-android/pull/488)) @marandaneto
- Log request if response code is not 200 ([#484](https://github.com/getsentry/sentry-android/pull/484)) @marandaneto

### Fixes

- Bump plugin versions ([#487](https://github.com/getsentry/sentry-android/pull/487)) @marandaneto
- Bump: AGP 4.0.1 ([#486](https://github.com/getsentry/sentry-android/pull/486)) @marandaneto

Packages were released on [`bintray`](https://dl.bintray.com/getsentry/sentry-android/io/sentry/sentry-android/), [`jcenter`](https://jcenter.bintray.com/io/sentry/sentry-android/) and [`mavenCentral`](https://repo.maven.apache.org/maven2/io/sentry/sentry-android/)

We'd love to get feedback.

## 2.2.1

### Fixes

- Timber adds breadcrumb even if event level is < minEventLevel ([#480](https://github.com/getsentry/sentry-android/pull/480)) @marandaneto
- Contexts serializer avoids reflection and fixes desugaring issue ([#478](https://github.com/getsentry/sentry-android/pull/478)) @marandaneto
- clone session before sending to the transport ([#474](https://github.com/getsentry/sentry-android/pull/474)) @marandaneto
- Bump Gradle 6.5.1 ([#479](https://github.com/getsentry/sentry-android/pull/479)) @marandaneto

Packages were released on [`bintray`](https://dl.bintray.com/getsentry/sentry-android/io/sentry/sentry-android/), [`jcenter`](https://jcenter.bintray.com/io/sentry/sentry-android/) and [`mavenCentral`](https://repo.maven.apache.org/maven2/io/sentry/sentry-android/)

We'd love to get feedback.

## 2.2.0

### Fixes

- Negative session sequence if the date is before java date epoch ([#471](https://github.com/getsentry/sentry-android/pull/471)) @marandaneto
- Deserialise unmapped contexts values from envelope ([#470](https://github.com/getsentry/sentry-android/pull/470)) @marandaneto
- Bump: sentry-native 0.3.4 ([#468](https://github.com/getsentry/sentry-android/pull/468)) @marandaneto

- feat: timber integration ([#464](https://github.com/getsentry/sentry-android/pull/464)) @marandaneto

1) To add integrations it requires a [manual initialization](https://docs.sentry.io/platforms/android/#manual-initialization) of the Android SDK.

2) Add the `sentry-android-timber` dependency:

```groovy
implementation 'io.sentry:sentry-android-timber:{version}' // version >= 2.2.0
```

3) Initialize and add the `SentryTimberIntegration`:

```java
SentryAndroid.init(this, options -> {
    // default values:
    // minEventLevel = ERROR
    // minBreadcrumbLevel = INFO
    options.addIntegration(new SentryTimberIntegration());

    // custom values for minEventLevel and minBreadcrumbLevel
    // options.addIntegration(new SentryTimberIntegration(SentryLevel.WARNING, SentryLevel.ERROR));
});
```

4) Use the Timber integration:

```java
try {
    int x = 1 / 0;
} catch (Exception e) {
    Timber.e(e);
}
```

Packages were released on [`bintray`](https://dl.bintray.com/getsentry/sentry-android/io/sentry/sentry-android/), [`jcenter`](https://jcenter.bintray.com/io/sentry/sentry-android/) and [`mavenCentral`](https://repo.maven.apache.org/maven2/io/sentry/sentry-android/)

We'd love to get feedback.

## 2.1.7

### Fixes

- Init native libs if available on SDK init ([#461](https://github.com/getsentry/sentry-android/pull/461)) @marandaneto
- Make JVM target explicit in sentry-core ([#462](https://github.com/getsentry/sentry-android/pull/462)) @dilbernd
- Timestamp with millis from react-native should be in UTC format ([#456](https://github.com/getsentry/sentry-android/pull/456)) @marandaneto
- Bump Gradle to 6.5 ([#454](https://github.com/getsentry/sentry-android/pull/454)) @marandaneto

Packages were released on [`bintray`](https://dl.bintray.com/getsentry/sentry-android/io/sentry/sentry-android/), [`jcenter`](https://jcenter.bintray.com/io/sentry/sentry-android/) and [`mavenCentral`](https://repo.maven.apache.org/maven2/io/sentry/sentry-android/)

We'd love to get feedback.

## 2.1.6

### Fixes

- Do not lookup sentry-debug-meta but instead load it directly ([#445](https://github.com/getsentry/sentry-android/pull/445)) @marandaneto
- Regression on v2.1.5 which can cause a crash on SDK init

Packages were released on [`bintray`](https://dl.bintray.com/getsentry/sentry-android/io/sentry/sentry-android/), [`jcenter`](https://jcenter.bintray.com/io/sentry/sentry-android/) and [`mavenCentral`](https://repo.maven.apache.org/maven2/io/sentry/sentry-android/)

We'd love to get feedback.

## 2.1.5

### Fixes

This version has a severe bug and can cause a crash on SDK init

Please upgrade to https://github.com/getsentry/sentry-android/releases/tag/2.1.6

## 2.1.4

### Features

- Make gzip as default content encoding type ([#433](https://github.com/getsentry/sentry-android/pull/433)) @marandaneto
- Use AGP 4 features ([#366](https://github.com/getsentry/sentry-android/pull/366)) @marandaneto
- Create GH Actions CI for Ubuntu/macOS ([#403](https://github.com/getsentry/sentry-android/pull/403)) @marandaneto
- Make root checker better and minimize false positive ([#417](https://github.com/getsentry/sentry-android/pull/417)) @marandaneto

### Fixes

- bump: sentry-native to 0.3.1 ([#440](https://github.com/getsentry/sentry-android/pull/440)) @marandaneto
- Update last session timestamp ([#437](https://github.com/getsentry/sentry-android/pull/437)) @marandaneto
- Filter trim memory breadcrumbs ([#431](https://github.com/getsentry/sentry-android/pull/431)) @marandaneto

Packages were released on [`bintray`](https://dl.bintray.com/getsentry/sentry-android/io/sentry/sentry-android/), [`jcenter`](https://jcenter.bintray.com/io/sentry/sentry-android/) and [`mavenCentral`](https://repo.maven.apache.org/maven2/io/sentry/sentry-android/)

We'd love to get feedback.

## 2.1.3

### Fixes

This fixes several critical bugs in sentry-android 2.0 and 2.1

- Sentry.init register integrations after creating the main Hub instead of doing it in the main Hub ctor ([#427](https://github.com/getsentry/sentry-android/pull/427)) @marandaneto
- make NoOpLogger public ([#425](https://github.com/getsentry/sentry-android/pull/425)) @marandaneto
- ConnectivityChecker returns connection status and events are not trying to be sent if no connection. ([#420](https://github.com/getsentry/sentry-android/pull/420)) @marandaneto
- thread pool executor is a single thread executor instead of scheduled thread executor ([#422](https://github.com/getsentry/sentry-android/pull/422)) @marandaneto
- Add Abnormal to the Session.State enum as its part of the protocol ([#424](https://github.com/getsentry/sentry-android/pull/424)) @marandaneto
- Bump: Gradle to 6.4.1 ([#419](https://github.com/getsentry/sentry-android/pull/419)) @marandaneto

We recommend that you use sentry-android 2.1.3 over the initial release of sentry-android 2.0 and 2.1.

Packages were released on [`bintray`](https://dl.bintray.com/getsentry/sentry-android/io/sentry/sentry-android/), [`jcenter`](https://jcenter.bintray.com/io/sentry/sentry-android/) and [`mavenCentral`](https://repo.maven.apache.org/maven2/io/sentry/sentry-android/)

We'd love to get feedback.

## 2.1.2

### Features

- Added options to configure http transport ([#411](https://github.com/getsentry/sentry-android/pull/411)) @marandaneto

### Fixes

- Phone state breadcrumbs require read_phone_state on older OS versions ([#415](https://github.com/getsentry/sentry-android/pull/415)) @marandaneto @bsergean
- before raising ANR events, we check ProcessErrorStateInfo if available ([#412](https://github.com/getsentry/sentry-android/pull/412)) @marandaneto
- send cached events to use a single thread executor ([#405](https://github.com/getsentry/sentry-android/pull/405)) @marandaneto
- initing SDK on AttachBaseContext ([#409](https://github.com/getsentry/sentry-android/pull/409)) @marandaneto
- sessions can't be abnormal, but exited if not ended properly ([#410](https://github.com/getsentry/sentry-android/pull/410)) @marandaneto

Packages were released on [`bintray`](https://dl.bintray.com/getsentry/sentry-android/io/sentry/sentry-android/), [`jcenter`](https://jcenter.bintray.com/io/sentry/sentry-android/) and [`mavenCentral`](https://repo.maven.apache.org/maven2/io/sentry/sentry-android/)

We'd love to get feedback.

## 2.1.1

### Features

- Added missing getters on Breadcrumb and SentryEvent ([#397](https://github.com/getsentry/sentry-android/pull/397)) @marandaneto
- Add trim memory breadcrumbs ([#395](https://github.com/getsentry/sentry-android/pull/395)) @marandaneto
- Only set breadcrumb extras if not empty ([#394](https://github.com/getsentry/sentry-android/pull/394)) @marandaneto
- Added samples of how to disable automatic breadcrumbs ([#389](https://github.com/getsentry/sentry-android/pull/389)) @marandaneto

### Fixes

- Set missing release, environment and dist to sentry-native options ([#404](https://github.com/getsentry/sentry-android/pull/404)) @marandaneto
- Do not add automatic and empty sensor breadcrumbs ([#401](https://github.com/getsentry/sentry-android/pull/401)) @marandaneto
- ref: removed Thread.sleep from LifecycleWatcher tests, using awaitility and DateProvider ([#392](https://github.com/getsentry/sentry-android/pull/392)) @marandaneto
- ref: added a DateTimeProvider for making retry after testable ([#391](https://github.com/getsentry/sentry-android/pull/391)) @marandaneto
- Bump Gradle to 6.4 ([#390](https://github.com/getsentry/sentry-android/pull/390)) @marandaneto
- Bump sentry-native to 0.2.6 ([#396](https://github.com/getsentry/sentry-android/pull/396)) @marandaneto

Packages were released on [`bintray`](https://dl.bintray.com/getsentry/sentry-android/io/sentry/sentry-android/), [`jcenter`](https://jcenter.bintray.com/io/sentry/sentry-android/) and [`mavenCentral`](https://repo.maven.apache.org/maven2/io/sentry/sentry-android/)

We'd love to get feedback.

## 2.1.0

### Features

- Includes all the changes of 2.1.0 alpha, beta and RC

### Fixes

- fix when PhoneStateListener is not ready for use ([#387](https://github.com/getsentry/sentry-android/pull/387)) @marandaneto
- make ANR 5s by default ([#388](https://github.com/getsentry/sentry-android/pull/388)) @marandaneto
- rate limiting by categories ([#381](https://github.com/getsentry/sentry-android/pull/381)) @marandaneto
- Bump NDK to latest stable version 21.1.6352462 ([#386](https://github.com/getsentry/sentry-android/pull/386)) @marandaneto

Packages were released on [`bintray`](https://dl.bintray.com/getsentry/sentry-android/io/sentry/sentry-android/), [`jcenter`](https://jcenter.bintray.com/io/sentry/sentry-android/) and [`mavenCentral`](https://repo.maven.apache.org/maven2/io/sentry/sentry-android/)

We'd love to get feedback.

## 2.0.3

### Fixes

- patch from 2.1.0-alpha.2 - avoid crash if NDK throws UnsatisfiedLinkError ([#344](https://github.com/getsentry/sentry-android/pull/344)) @marandaneto

Packages were released on [`bintray`](https://dl.bintray.com/getsentry/sentry-android/io/sentry/sentry-android/), [`jcenter`](https://jcenter.bintray.com/io/sentry/sentry-android/) and [`mavenCentral`](https://repo.maven.apache.org/maven2/io/sentry/sentry-android/)

We'd love to get feedback.

## 2.1.0-RC.1

### Features

- Options for uncaught exception and make SentryOptions list Thread-Safe ([#384](https://github.com/getsentry/sentry-android/pull/384)) @marandaneto
- Automatic breadcrumbs for app, activity and sessions lifecycles and system events ([#348](https://github.com/getsentry/sentry-android/pull/348)) @marandaneto
- Make capture session and envelope internal ([#372](https://github.com/getsentry/sentry-android/pull/372)) @marandaneto

### Fixes

- If retry after header has empty categories, apply retry after to all of them ([#377](https://github.com/getsentry/sentry-android/pull/377)) @marandaneto
- Discard events and envelopes if cached and retry after ([#378](https://github.com/getsentry/sentry-android/pull/378)) @marandaneto
- Merge loadLibrary calls for sentry-native and clean up CMake files ([#373](https://github.com/getsentry/sentry-android/pull/373)) @Swatinem
- Exceptions should be sorted oldest to newest ([#370](https://github.com/getsentry/sentry-android/pull/370)) @marandaneto
- Check external storage size even if its read only ([#368](https://github.com/getsentry/sentry-android/pull/368)) @marandaneto
- Wrong check for cellular network capability ([#369](https://github.com/getsentry/sentry-android/pull/369)) @marandaneto
- add ScheduledForRemoval annotation to deprecated methods ([#375](https://github.com/getsentry/sentry-android/pull/375)) @marandaneto
- Bump NDK to 21.0.6113669 ([#367](https://github.com/getsentry/sentry-android/pull/367)) @marandaneto
- Bump AGP and add new make cmd to check for updates ([#365](https://github.com/getsentry/sentry-android/pull/365)) @marandaneto

Packages were released on [`bintray`](https://dl.bintray.com/getsentry/sentry-android/io/sentry/sentry-android/), [`jcenter`](https://jcenter.bintray.com/io/sentry/sentry-android/) and [`mavenCentral`](https://repo.maven.apache.org/maven2/io/sentry/sentry-android/)

We'd love to get feedback.

## 2.1.0-beta.2

### Fixes

- Bump sentry-native to 0.2.4 ([#364](https://github.com/getsentry/sentry-android/pull/364)) @marandaneto
- Update current session on session start after deleting previous session ([#362](https://github.com/getsentry/sentry-android/pull/362)) @marandaneto

Packages were released on [`bintray`](https://dl.bintray.com/getsentry/sentry-android/io/sentry/sentry-android/), [`jcenter`](https://jcenter.bintray.com/io/sentry/sentry-android/) and [`mavenCentral`](https://repo.maven.apache.org/maven2/io/sentry/sentry-android/)

We'd love to get feedback.

## 2.1.0-beta.1

### Fixes

- Bump sentry-native to 0.2.3 ([#357](https://github.com/getsentry/sentry-android/pull/357)) @marandaneto
- Check for androidx availability on runtime ([#356](https://github.com/getsentry/sentry-android/pull/356)) @marandaneto
- If theres a left over session file and its crashed, we should not overwrite its state ([#354](https://github.com/getsentry/sentry-android/pull/354)) @marandaneto
- Session should be exited state if state was ok ([#352](https://github.com/getsentry/sentry-android/pull/352)) @marandaneto
- Envelope has dedicated endpoint ([#353](https://github.com/getsentry/sentry-android/pull/353)) @marandaneto

Packages were released on [`bintray`](https://dl.bintray.com/getsentry/sentry-android/io/sentry/sentry-android/), [`jcenter`](https://jcenter.bintray.com/io/sentry/sentry-android/) and [`mavenCentral`](https://repo.maven.apache.org/maven2/io/sentry/sentry-android/)

We'd love to get feedback.

## 2.1.0-alpha.2

### Fixes

- Change integration order for cached outbox events ([#347](https://github.com/getsentry/sentry-android/pull/347)) @marandaneto
- Avoid crash if NDK throws UnsatisfiedLinkError ([#344](https://github.com/getsentry/sentry-android/pull/344)) @marandaneto
- Avoid getting a threadlocal twice. ([#339](https://github.com/getsentry/sentry-android/pull/339)) @metlos
- Removing session tracking guard on hub and client ([#338](https://github.com/getsentry/sentry-android/pull/338)) @marandaneto
- Bump agp to 3.6.2 ([#336](https://github.com/getsentry/sentry-android/pull/336)) @marandaneto
- Fix racey ANR integration ([#332](https://github.com/getsentry/sentry-android/pull/332)) @marandaneto
- Logging envelopes path when possible instead of nullable id ([#331](https://github.com/getsentry/sentry-android/pull/331)) @marandaneto
- Renaming transport gate method ([#330](https://github.com/getsentry/sentry-android/pull/330)) @marandaneto

Packages were released on [`bintray`](https://dl.bintray.com/getsentry/sentry-android/io/sentry/sentry-android/), [`jcenter`](https://jcenter.bintray.com/io/sentry/sentry-android/) and [`mavenCentral`](https://repo.maven.apache.org/maven2/io/sentry/sentry-android/)

We'd love to get feedback.

## 2.1.0-alpha.1

Release of Sentry's new SDK for Android.

## What’s Changed

### Features

- Release health @marandaneto @bruno-garcia
- ANR report should have 'was active=yes' on the dashboard ([#299](https://github.com/getsentry/sentry-android/pull/299)) @marandaneto
- NDK events apply scoped data ([#322](https://github.com/getsentry/sentry-android/pull/322)) @marandaneto
- Add a StdoutTransport ([#310](https://github.com/getsentry/sentry-android/pull/310)) @mike-burns
- Implementing new retry after protocol ([#306](https://github.com/getsentry/sentry-android/pull/306)) @marandaneto

### Fixes

- Bump sentry-native to 0.2.2 ([#305](https://github.com/getsentry/sentry-android/pull/305)) @Swatinem
- Missing App's info ([#315](https://github.com/getsentry/sentry-android/pull/315)) @marandaneto
- Buffered writers/readers - otimizations ([#311](https://github.com/getsentry/sentry-android/pull/311)) @marandaneto
- Boot time should be UTC ([#309](https://github.com/getsentry/sentry-android/pull/309)) @marandaneto
- Make transport result public ([#300](https://github.com/getsentry/sentry-android/pull/300)) @marandaneto

Packages were released on [`bintray`](https://dl.bintray.com/getsentry/sentry-android/io/sentry/sentry-android/), [`jcenter`](https://jcenter.bintray.com/io/sentry/sentry-android/) and [`mavenCentral`](https://repo.maven.apache.org/maven2/io/sentry/sentry-android/)

We'd love to get feedback.

## 2.0.2

Release of Sentry's new SDK for Android.

### Features

- MavenCentral support ([#284](https://github.com/getsentry/sentry-android/pull/284)) @marandaneto

### Fixes

- Bump AGP to 3.6.1 ([#285](https://github.com/getsentry/sentry-android/pull/285)) @marandaneto

Packages were released on [`bintray`](https://dl.bintray.com/getsentry/sentry-android/io/sentry/sentry-android/), [`jcenter`](https://jcenter.bintray.com/io/sentry/sentry-android/) and [`mavenCentral`](https://repo.maven.apache.org/maven2/io/sentry/sentry-android/)

We'd love to get feedback.

## 2.0.1

Release of Sentry's new SDK for Android.

## What’s Changed

### Features

- Attach threads/stacktraces ([#267](https://github.com/getsentry/sentry-android/pull/267)) @marandaneto
- Add the default serverName to SentryOptions and use it in MainEventProcessor ([#279](https://github.com/getsentry/sentry-android/pull/279)) @metlos

### Fixes

- set current threadId when there's no mechanism set ([#277](https://github.com/getsentry/sentry-android/pull/277)) @marandaneto
- Preview package manager ([#269](https://github.com/getsentry/sentry-android/pull/269)) @bruno-garcia

Packages were released on [`bintray`](https://dl.bintray.com/getsentry/sentry-android/io/sentry/), [`jcenter`](https://jcenter.bintray.com/io/sentry/sentry-android/)

We'd love to get feedback.

## 2.0.0

Release of Sentry's new SDK for Android.

New features not offered by (1.7.x):

- NDK support
  - Captures crashes caused by native code
  - Access to the [`sentry-native` SDK](https://github.com/getsentry/sentry-native/) API by your native (C/C++/Rust code/..).
- Automatic init (just add your `DSN` to the manifest)
   - Proguard rules are added automatically
   - Permission (Internet) is added automatically
- Uncaught Exceptions might be captured even before the app restarts
- Sentry's Unified API.
- More context/device information
- Packaged as `aar`
- Frames from the app automatically marked as `InApp=true` (stack traces in Sentry highlights them by default).
- Complete Sentry Protocol available.
- All threads and their stack traces are captured.
- Sample project in this repo to test many features (segfault, uncaught exception, ANR...)

Features from the current SDK like `ANR` are also available (by default triggered after 4 seconds).

Packages were released on [`bintray`](https://dl.bintray.com/getsentry/sentry-android/io/sentry/), [`jcenter`](https://jcenter.bintray.com/io/sentry/sentry-android/)

We'd love to get feedback.

## 2.0.0-rc04

Release of Sentry's new SDK for Android.

### Features

- Take sampleRate from metadata ([#262](https://github.com/getsentry/sentry-android/pull/262)) @bruno-garcia
- Support mills timestamp format ([#263](https://github.com/getsentry/sentry-android/pull/263)) @marandaneto
- Adding logs to installed integrations ([#265](https://github.com/getsentry/sentry-android/pull/265)) @marandaneto

### Fixes

- Breacrumb.data to string,object, Add LOG level ([#264](https://github.com/getsentry/sentry-android/pull/264)) @HazAT
- Read release conf. on manifest ([#266](https://github.com/getsentry/sentry-android/pull/266)) @marandaneto

Packages were released on [`bintray`](https://dl.bintray.com/getsentry/sentry-android/io/sentry/), [`jcenter`](https://jcenter.bintray.com/io/sentry/sentry-android/)

We'd love to get feedback and we'll work in getting the GA `2.0.0` out soon.
Until then, the [stable SDK offered by Sentry is at version 1.7.30](https://github.com/getsentry/sentry-java/releases/tag/v1.7.30)

## 2.0.0-rc03

Release of Sentry's new SDK for Android.

### Fixes

- fixes ([#259](https://github.com/getsentry/sentry-android/issues/259)) - NPE check on getExternalFilesDirs items. ([#260](https://github.com/getsentry/sentry-android/pull/260)) @marandaneto
- strictMode typo ([#258](https://github.com/getsentry/sentry-android/pull/258)) @marandaneto

Packages were released on [`bintray`](https://dl.bintray.com/getsentry/sentry-android/io/sentry/), [`jcenter`](https://jcenter.bintray.com/io/sentry/sentry-android/)

We'd love to get feedback and we'll work in getting the GA `2.0.0` out soon.
Until then, the [stable SDK offered by Sentry is at version 1.7.30](https://github.com/getsentry/sentry-java/releases/tag/v1.7.30)

## 2.0.0-rc02

Release of Sentry's new SDK for Android.

### Features

- Hub mode configurable ([#247](https://github.com/getsentry/sentry-android/pull/247)) @bruno-garcia
- Added remove methods (tags/extras) to the sentry static class ([#243](https://github.com/getsentry/sentry-android/pull/243)) @marandaneto

### Fixes


- Update ndk for new sentry-native version ([#235](https://github.com/getsentry/sentry-android/pull/235)) @Swatinem @marandaneto
- Make integrations public ([#256](https://github.com/getsentry/sentry-android/pull/256)) @marandaneto
- Bump build-tools ([#255](https://github.com/getsentry/sentry-android/pull/255)) @marandaneto
- Added javadocs to scope and its dependencies ([#253](https://github.com/getsentry/sentry-android/pull/253)) @marandaneto
- Build all ABIs ([#254](https://github.com/getsentry/sentry-android/pull/254)) @marandaneto
- Moving back ANR timeout from long to int param. ([#252](https://github.com/getsentry/sentry-android/pull/252)) @marandaneto
- Added HubAdapter to call Sentry static methods from Integrations ([#250](https://github.com/getsentry/sentry-android/pull/250)) @marandaneto
- New Release format ([#242](https://github.com/getsentry/sentry-android/pull/242)) @marandaneto
- Javadocs for SentryOptions ([#246](https://github.com/getsentry/sentry-android/pull/246)) @marandaneto
- non-app is already inApp excluded by default. ([#244](https://github.com/getsentry/sentry-android/pull/244)) @marandaneto
- Fix if symlink exists for sentry-native ([#241](https://github.com/getsentry/sentry-android/pull/241)) @marandaneto
- Clone method - race condition free ([#226](https://github.com/getsentry/sentry-android/pull/226)) @marandaneto
- Refactoring breadcrumbs callback ([#239](https://github.com/getsentry/sentry-android/pull/239)) @marandaneto

Packages were released on [`bintray`](https://dl.bintray.com/getsentry/sentry-android/io/sentry/), [`jcenter`](https://jcenter.bintray.com/io/sentry/sentry-android/)

We'd love to get feedback and we'll work in getting the GA `2.0.0` out soon.
Until then, the [stable SDK offered by Sentry is at version 1.7.30](https://github.com/getsentry/sentry-java/releases/tag/v1.7.30)

## 2.0.0-rc01

Release of Sentry's new SDK for Android.

## What’s Changed

### Features

- Added remove methods for Scope data ([#237](https://github.com/getsentry/sentry-android/pull/237)) @marandaneto
- More device context (deviceId, connectionType and language) ([#229](https://github.com/getsentry/sentry-android/pull/229)) @marandaneto
- Added a few java docs (Sentry, Hub and SentryClient) ([#223](https://github.com/getsentry/sentry-android/pull/223)) @marandaneto
- Implemented diagnostic logger ([#218](https://github.com/getsentry/sentry-android/pull/218)) @marandaneto
- Added event processors to scope ([#209](https://github.com/getsentry/sentry-android/pull/209)) @marandaneto
- Added android transport gate ([#206](https://github.com/getsentry/sentry-android/pull/206)) @marandaneto
- Added executor for caching values out of the main thread ([#201](https://github.com/getsentry/sentry-android/pull/201)) @marandaneto

### Fixes


- Honor RetryAfter ([#236](https://github.com/getsentry/sentry-android/pull/236)) @marandaneto
- Add tests for SentryValues ([#238](https://github.com/getsentry/sentry-android/pull/238)) @philipphofmann
- Do not set frames if there's none ([#234](https://github.com/getsentry/sentry-android/pull/234)) @marandaneto
- Always call interrupt after InterruptedException ([#232](https://github.com/getsentry/sentry-android/pull/232)) @marandaneto
- Mark as current thread if its the main thread ([#228](https://github.com/getsentry/sentry-android/pull/228)) @marandaneto
- Fix lgtm alerts ([#219](https://github.com/getsentry/sentry-android/pull/219)) @marandaneto
- Written unit tests to ANR integration ([#215](https://github.com/getsentry/sentry-android/pull/215)) @marandaneto
- Added blog posts to README ([#214](https://github.com/getsentry/sentry-android/pull/214)) @marandaneto
- Raise code coverage for Dsn to 100% ([#212](https://github.com/getsentry/sentry-android/pull/212)) @philipphofmann
- Remove redundant times(1) for Mockito.verify ([#211](https://github.com/getsentry/sentry-android/pull/211)) @philipphofmann
- Transport may be set on options ([#203](https://github.com/getsentry/sentry-android/pull/203)) @marandaneto
- dist may be set on options ([#204](https://github.com/getsentry/sentry-android/pull/204)) @marandaneto
- Throw an exception if DSN is not set ([#200](https://github.com/getsentry/sentry-android/pull/200)) @marandaneto
- Migration guide markdown ([#197](https://github.com/getsentry/sentry-android/pull/197)) @marandaneto

Packages were released on [`bintray`](https://dl.bintray.com/getsentry/sentry-android/io/sentry/), [`jcenter`](https://jcenter.bintray.com/io/sentry/sentry-android/)

We'd love to get feedback and we'll work in getting the GA `2.0.0` out soon.
Until then, the [stable SDK offered by Sentry is at version 1.7.29](https://github.com/getsentry/sentry-java/releases/tag/v1.7.29)

## 2.0.0-beta02

Release of Sentry's new SDK for Android.

### Features

- addBreadcrumb overloads ([#196](https://github.com/getsentry/sentry-android/pull/196)) and ([#198](https://github.com/getsentry/sentry-android/pull/198))

### Fixes

- fix Android bug on API 24 and 25 about getting current threads and stack traces ([#194](https://github.com/getsentry/sentry-android/pull/194))

Packages were released on [`bintray`](https://dl.bintray.com/getsentry/sentry-android/io/sentry/), [`jcenter`](https://jcenter.bintray.com/io/sentry/sentry-android/)

We'd love to get feedback and we'll work in getting the GA `2.0.0` out soon.
Until then, the [stable SDK offered by Sentry is at version 1.7.28](https://github.com/getsentry/sentry-java/releases/tag/v1.7.28)

## 2.0.0-beta01

Release of Sentry's new SDK for Android.

### Fixes

- ref: ANR doesn't set handled flag ([#186](https://github.com/getsentry/sentry-android/pull/186))
- SDK final review ([#183](https://github.com/getsentry/sentry-android/pull/183))
- ref: Drop errored in favor of crashed ([#187](https://github.com/getsentry/sentry-android/pull/187))
- Workaround android_id ([#185](https://github.com/getsentry/sentry-android/pull/185))
- Renamed sampleRate ([#191](https://github.com/getsentry/sentry-android/pull/191))
- Making timestamp package-private or test-only ([#190](https://github.com/getsentry/sentry-android/pull/190))
- Split event processor in Device/App data ([#180](https://github.com/getsentry/sentry-android/pull/180))

Packages were released on [`bintray`](https://dl.bintray.com/getsentry/sentry-android/io/sentry/), [`jcenter`](https://jcenter.bintray.com/io/sentry/sentry-android/)

We'd love to get feedback and we'll work in getting the GA `2.0.0` out soon.
Until then, the [stable SDK offered by Sentry is at version 1.7.28](https://github.com/getsentry/sentry-java/releases/tag/v1.7.28)

## 2.0.0-alpha09

Release of Sentry's new SDK for Android.

### Features

- Adding nativeBundle plugin ([#161](https://github.com/getsentry/sentry-android/pull/161))
- Adding scope methods to sentry static class ([#179](https://github.com/getsentry/sentry-android/pull/179))

### Fixes

- fix: DSN parsing ([#165](https://github.com/getsentry/sentry-android/pull/165))
- Don't avoid exception type minification ([#166](https://github.com/getsentry/sentry-android/pull/166))
- make Gson retro compatible with older versions of AGP ([#177](https://github.com/getsentry/sentry-android/pull/177))
- Bump sentry-native with message object instead of a string ([#172](https://github.com/getsentry/sentry-android/pull/172))

Packages were released on [`bintray`](https://dl.bintray.com/getsentry/sentry-android/io/sentry/), [`jcenter`](https://jcenter.bintray.com/io/sentry/sentry-android/)

We'd love to get feedback and we'll work in getting the GA `2.0.0` out soon.
Until then, the [stable SDK offered by Sentry is at version 1.7.28](https://github.com/getsentry/sentry-java/releases/tag/v1.7.28)

## 2.0.0-alpha08

Release of Sentry's new SDK for Android.

### Fixes

- DebugId endianness ([#162](https://github.com/getsentry/sentry-android/pull/162))
- Executed beforeBreadcrumb also for scope ([#160](https://github.com/getsentry/sentry-android/pull/160))
- Benefit of manifest merging when minSdk ([#159](https://github.com/getsentry/sentry-android/pull/159))
- Add method to captureMessage with level ([#157](https://github.com/getsentry/sentry-android/pull/157))
- Listing assets file on the wrong dir ([#156](https://github.com/getsentry/sentry-android/pull/156))

Packages were released on [`bintray`](https://dl.bintray.com/getsentry/sentry-android/io/sentry/), [`jcenter`](https://jcenter.bintray.com/io/sentry/sentry-android/)

We'd love to get feedback and we'll work in getting the GA `2.0.0` out soon.
Until then, the [stable SDK offered by Sentry is at version 1.7.28](https://github.com/getsentry/sentry-java/releases/tag/v1.7.28)

## 2.0.0-alpha07

Third release of Sentry's new SDK for Android.

### Fixes

-  Fixed release for jcenter and bintray

Packages were released on [`bintray`](https://dl.bintray.com/getsentry/sentry-android/io/sentry/), [`jcenter`](https://jcenter.bintray.com/io/sentry/sentry-android/)

We'd love to get feedback and we'll work in getting the GA `2.0.0` out soon.
Until then, the [stable SDK offered by Sentry is at version 1.7.28](https://github.com/getsentry/sentry-java/releases/tag/v1.7.28)

## 2.0.0-alpha06

Second release of Sentry's new SDK for Android.

### Fixes

- Fixed a typo on pom generation.

Packages were released on [`bintray`](https://dl.bintray.com/getsentry/sentry-android/io/sentry/), [`jcenter`](https://jcenter.bintray.com/io/sentry/sentry-android/)

We'd love to get feedback and we'll work in getting the GA `2.0.0` out soon.
Until then, the [stable SDK offered by Sentry is at version 1.7.28](https://github.com/getsentry/sentry-java/releases/tag/v1.7.28)

## 2.0.0-alpha05

First release of Sentry's new SDK for Android.

New features not offered by our current (1.7.x), stable SDK are:

- NDK support
  - Captures crashes caused by native code
  - Access to the [`sentry-native` SDK](https://github.com/getsentry/sentry-native/) API by your native (C/C++/Rust code/..).
- Automatic init (just add your `DSN` to the manifest)
   - Proguard rules are added automatically
   - Permission (Internet) is added automatically
- Uncaught Exceptions might be captured even before the app restarts
- Unified API which include scopes etc.
- More context/device information
- Packaged as `aar`
- Frames from the app automatically marked as `InApp=true` (stack traces in Sentry highlights them by default).
- Complete Sentry Protocol available.
- All threads and their stack traces are captured.
- Sample project in this repo to test many features (segfault, uncaught exception, scope)

Features from the current SDK like `ANR` are also available (by default triggered after 4 seconds).

Packages were released on [`bintray`](https://dl.bintray.com/getsentry/sentry-android/io/sentry/), [`jcenter`](https://jcenter.bintray.com/io/sentry/sentry-android/)

We'd love to get feedback and we'll work in getting the GA `2.0.0` out soon.
Until then, the [stable SDK offered by Sentry is at version 1.7.28](https://github.com/getsentry/sentry-java/releases/tag/v1.7.28)<|MERGE_RESOLUTION|>--- conflicted
+++ resolved
@@ -4,7 +4,6 @@
 
 ### Features
 
-<<<<<<< HEAD
 - More granular http requests instrumentation with a new SentryOkHttpEventListener ([#2659](https://github.com/getsentry/sentry-java/pull/2659))
     - Create spans for time spent on:
         - Proxy selection
@@ -15,7 +14,6 @@
         - Receiving response
     - You can attach the event listener to your OkHttpClient through `client.eventListener(new SentryOkHttpEventListener()).addInterceptor(new SentryOkHttpInterceptor()).build();`
     - In case you already have an event listener you can use the SentryOkHttpEventListener as well through `client.eventListener(new SentryOkHttpEventListener(myListener)).addInterceptor(new SentryOkHttpInterceptor()).build();`
-=======
 - Add Screenshot and ViewHierarchy to integrations list ([#2698](https://github.com/getsentry/sentry-java/pull/2698))
 - New ANR detection based on [ApplicationExitInfo API](https://developer.android.com/reference/android/app/ApplicationExitInfo) ([#2697](https://github.com/getsentry/sentry-java/pull/2697))
     - This implementation completely replaces the old one (based on a watchdog) on devices running Android 11 and above:
@@ -49,7 +47,6 @@
 
 ### Features
 
->>>>>>> ba90bd9e
 - Attach Trace Context when an ANR is detected (ANRv1) ([#2583](https://github.com/getsentry/sentry-java/pull/2583))
 - Make log4j2 integration compatible with log4j 3.0 ([#2634](https://github.com/getsentry/sentry-java/pull/2634))
     - Instead of relying on package scanning, we now use an annotation processor to generate `Log4j2Plugins.dat`
