--- conflicted
+++ resolved
@@ -21,13 +21,10 @@
   - You may now set `forceInit=true` (`force-init` for `.properties` files) to ensure a call to Sentry.init / SentryAndroid.init takes effect
 - Add force init option to Android Manifest ([#3675](https://github.com/getsentry/sentry-java/pull/3675))
   - Use `<meta-data android:name="io.sentry.force-init" android:value="true" />` to ensure Sentry Android auto init is not easily overwritten
-<<<<<<< HEAD
+- Attach request body for `application/x-www-form-urlencoded` requests in Spring ([#3731](https://github.com/getsentry/sentry-java/pull/3731))
+  - Previously request body was only attached for `application/json` requests
 - Emit transaction.data inside contexts.trace.data ([#3735](https://github.com/getsentry/sentry-java/pull/3735))
   - Also does not emit `transaction.data` in `exras` anymore
-=======
-- Attach request body for `application/x-www-form-urlencoded` requests in Spring ([#3731](https://github.com/getsentry/sentry-java/pull/3731))
-  - Previously request body was only attached for `application/json` requests
->>>>>>> 4e23b927
 
 ### Fixes
 
