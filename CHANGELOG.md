--- conflicted
+++ resolved
@@ -8,12 +8,9 @@
 * Feat: Set SDK version on Transactions (#1307)
 * Fix: Use logger set on SentryOptions in GsonSerializer (#1308)
 * Fix: Use the bindToScope correctly
-<<<<<<< HEAD
 * Feat: GraalVM Native Image Compatibility (#1329)
-=======
 * Fix: Allow 0.0 to be set on tracesSampleRate (#1328)
 * Fix: set "java" platform to transactions #1332
->>>>>>> a029447a
 * Feat: Add OkHttp client application interceptor (#1330)
 
 # 4.3.0
