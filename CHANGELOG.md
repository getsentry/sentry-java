# Changelog

## Unreleased

### Features

- Add `enableScopePersistence` option to disable `PersistingScopeObserver` used for ANR reporting which may increase performance overhead. Defaults to `true` ([#3218](https://github.com/getsentry/sentry-java/pull/3218))
  - When disabled, the SDK will not enrich ANRv2 events with scope data (e.g. breadcrumbs, user, tags, etc.)

### Fixes

- Ensure performance measurement collection is not taken too frequently ([#3221](https://github.com/getsentry/sentry-java/pull/3221))
- Fix old profiles deletion on SDK init ([#3216](https://github.com/getsentry/sentry-java/pull/3216))
<<<<<<< HEAD
- Fix add missing thread name/id to app start spans ([#3226](https://github.com/getsentry/sentry-java/pull/3226))
=======
- Fix hub restore point in wrappers: SentryWrapper, SentryTaskDecorator and SentryScheduleHook ([#3225](https://github.com/getsentry/sentry-java/pull/3225))
  - We now reset the hub to its previous value on the thread where the `Runnable`/`Callable`/`Supplier` is executed instead of setting it to the hub that was used on the thread where the `Runnable`/`Callable`/`Supplier` was created.
>>>>>>> aa91b8fc

## 7.4.0

### Features

- Add new threshold parameters to monitor config ([#3181](https://github.com/getsentry/sentry-java/pull/3181))
- Report process init time as a span for app start performance ([#3159](https://github.com/getsentry/sentry-java/pull/3159))
- (perf-v2): Calculate frame delay on a span level ([#3197](https://github.com/getsentry/sentry-java/pull/3197))
- Resolve spring properties in @SentryCheckIn annotation ([#3194](https://github.com/getsentry/sentry-java/pull/3194))
- Experimental: Add Spotlight integration ([#3166](https://github.com/getsentry/sentry-java/pull/3166))
    - For more details about Spotlight head over to https://spotlightjs.com/
    - Set `options.isEnableSpotlight = true` to enable Spotlight

### Fixes

- Don't wait on main thread when SDK restarts ([#3200](https://github.com/getsentry/sentry-java/pull/3200))
- Fix Jetpack Compose widgets are not being correctly identified for user interaction tracing ([#3209](https://github.com/getsentry/sentry-java/pull/3209))
- Fix issue title on Android when a wrapping `RuntimeException` is thrown by the system ([#3212](https://github.com/getsentry/sentry-java/pull/3212))
  - This will change grouping of the issues that were previously titled `RuntimeInit$MethodAndArgsCaller` to have them split up properly by the original root cause exception

## 7.3.0

### Features

- Added App Start profiling
    - This depends on the new option `io.sentry.profiling.enable-app-start`, other than the already existing `io.sentry.traces.profiling.sample-rate`.
    - Sampler functions can check the new `isForNextAppStart` flag, to adjust startup profiling sampling programmatically.
      Relevant PRs:
    - Decouple Profiler from Transaction ([#3101](https://github.com/getsentry/sentry-java/pull/3101))
    - Add options and sampling logic ([#3121](https://github.com/getsentry/sentry-java/pull/3121))
    - Add ContentProvider and start profile ([#3128](https://github.com/getsentry/sentry-java/pull/3128))
- Extend internal performance collector APIs ([#3102](https://github.com/getsentry/sentry-java/pull/3102))
- Collect slow and frozen frames for spans using `OnFrameMetricsAvailableListener` ([#3111](https://github.com/getsentry/sentry-java/pull/3111))
- Interpolate total frame count to match span duration ([#3158](https://github.com/getsentry/sentry-java/pull/3158))

### Fixes

- Avoid multiple breadcrumbs from OkHttpEventListener ([#3175](https://github.com/getsentry/sentry-java/pull/3175))
- Apply OkHttp listener auto finish timestamp to all running spans ([#3167](https://github.com/getsentry/sentry-java/pull/3167))
- Fix not eligible for auto proxying warnings ([#3154](https://github.com/getsentry/sentry-java/pull/3154))
- Set default fingerprint for ANRv2 events to correctly group background and foreground ANRs ([#3164](https://github.com/getsentry/sentry-java/pull/3164))
  - This will improve grouping of ANRs that have similar stacktraces but differ in background vs foreground state. Only affects newly-ingested ANR events with `mechanism:AppExitInfo`
- Fix UserFeedback disk cache name conflicts with linked events ([#3116](https://github.com/getsentry/sentry-java/pull/3116))

### Breaking changes

- Remove `HostnameVerifier` option as it's flagged by security tools of some app stores ([#3150](https://github.com/getsentry/sentry-java/pull/3150))
  - If you were using this option, you have 3 possible paths going forward:
    - Provide a custom `ITransportFactory` through `SentryOptions.setTransportFactory()`, where you can copy over most of the parts like `HttpConnection` and `AsyncHttpTransport` from the SDK with necessary modifications
    - Get a certificate for your server through e.g. [Let's Encrypt](https://letsencrypt.org/)
    - Fork the SDK and add the hostname verifier back

### Dependencies

- Bump Native SDK from v0.6.7 to v0.7.0 ([#3133](https://github.com/getsentry/sentry-java/pull/3133))
  - [changelog](https://github.com/getsentry/sentry-native/blob/master/CHANGELOG.md#070)
  - [diff](https://github.com/getsentry/sentry-native/compare/0.6.7...0.7.0)

## 7.2.0

### Features

- Handle `monitor`/`check_in` in client reports and rate limiter ([#3096](https://github.com/getsentry/sentry-java/pull/3096))
- Add support for `graphql-java` version 21 ([#3090](https://github.com/getsentry/sentry-java/pull/3090))

### Fixes

- Avoid concurrency in AndroidProfiler performance data collection ([#3130](https://github.com/getsentry/sentry-java/pull/3130))
- Improve thresholds for network changes breadcrumbs ([#3083](https://github.com/getsentry/sentry-java/pull/3083))
- SchedulerFactoryBeanCustomizer now runs first so user customization is not overridden ([#3095](https://github.com/getsentry/sentry-java/pull/3095))
  - If you are setting global job listeners please also add `SentryJobListener`
- Ensure serialVersionUID of Exception classes are unique ([#3115](https://github.com/getsentry/sentry-java/pull/3115))
- Get rid of "is not eligible for getting processed by all BeanPostProcessors" warnings in Spring Boot ([#3108](https://github.com/getsentry/sentry-java/pull/3108))
- Fix missing `release` and other fields for ANRs reported with `mechanism:AppExitInfo` ([#3074](https://github.com/getsentry/sentry-java/pull/3074))

### Dependencies

- Bump `opentelemetry-sdk` to `1.33.0` and `opentelemetry-javaagent` to `1.32.0` ([#3112](https://github.com/getsentry/sentry-java/pull/3112))

## 7.1.0

### Features

- Support multiple debug-metadata.properties ([#3024](https://github.com/getsentry/sentry-java/pull/3024))
- Automatically downsample transactions when the system is under load ([#3072](https://github.com/getsentry/sentry-java/pull/3072))
  - You can opt into this behaviour by setting `enable-backpressure-handling=true`.
  - We're happy to receive feedback, e.g. [in this GitHub issue](https://github.com/getsentry/sentry-java/issues/2829)
  - When the system is under load we start reducing the `tracesSampleRate` automatically.
  - Once the system goes back to healthy, we reset the `tracesSampleRate` to its original value.
- (Android) Experimental: Provide more detailed cold app start information ([#3057](https://github.com/getsentry/sentry-java/pull/3057))
  - Attaches spans for Application, ContentProvider, and Activities to app-start timings
  - Application and ContentProvider timings are added using bytecode instrumentation, which requires sentry-android-gradle-plugin version `4.1.0` or newer
  - Uses Process.startUptimeMillis to calculate app-start timings
  - To enable this feature set `options.isEnablePerformanceV2 = true`
- Move slow+frozen frame calculation, as well as frame delay inside SentryFrameMetricsCollector ([#3100](https://github.com/getsentry/sentry-java/pull/3100))
- Extract Activity Breadcrumbs generation into own Integration ([#3064](https://github.com/getsentry/sentry-java/pull/3064))

### Fixes

- Send breadcrumbs and client error in `SentryOkHttpEventListener` even without transactions ([#3087](https://github.com/getsentry/sentry-java/pull/3087))
- Keep `io.sentry.exception.SentryHttpClientException` from obfuscation to display proper issue title on Sentry ([#3093](https://github.com/getsentry/sentry-java/pull/3093))
- (Android) Fix wrong activity transaction duration in case SDK init is deferred ([#3092](https://github.com/getsentry/sentry-java/pull/3092))

### Dependencies

- Bump Gradle from v8.4.0 to v8.5.0 ([#3070](https://github.com/getsentry/sentry-java/pull/3070))
  - [changelog](https://github.com/gradle/gradle/blob/master/CHANGELOG.md#v850)
  - [diff](https://github.com/gradle/gradle/compare/v8.4.0...v8.5.0)

## 7.0.0

Version 7 of the Sentry Android/Java SDK brings a variety of features and fixes. The most notable changes are:
- Bumping `minSdk` level to 19 (Android 4.4)
- The SDK will now listen to connectivity changes and try to re-upload cached events when internet connection is re-established additionally to uploading events on app restart 
- `Sentry.getSpan` now returns the root transaction, which should improve the span hierarchy and make it leaner
- Multiple improvements to reduce probability of the SDK causing ANRs
- New `sentry-okhttp` artifact is unbundled from Android and can be used in pure JVM-only apps

## Sentry Self-hosted Compatibility

This SDK version is compatible with a self-hosted version of Sentry `22.12.0` or higher. If you are using an older version of [self-hosted Sentry](https://develop.sentry.dev/self-hosted/) (aka onpremise), you will need to [upgrade](https://develop.sentry.dev/self-hosted/releases/). If you're using `sentry.io` no action is required.

## Sentry Integrations Version Compatibility (Android)

Make sure to align _all_ Sentry dependencies to the same version when bumping the SDK to 7.+, otherwise it will crash at runtime due to binary incompatibility. (E.g. if you're using `-timber`, `-okhttp` or other packages)

For example, if you're using the [Sentry Android Gradle plugin](https://github.com/getsentry/sentry-android-gradle-plugin) with the `autoInstallation` [feature](https://docs.sentry.io/platforms/android/configuration/gradle/#auto-installation) (enabled by default), make sure to use version 4.+ of the gradle plugin together with version 7.+ of the SDK. If you can't do that for some reason, you can specify sentry version via the plugin config block:

```kotlin
sentry {
  autoInstallation {
    sentryVersion.set("7.0.0")
  }
}
```

Similarly, if you have a Sentry SDK (e.g. `sentry-android-core`) dependency on one of your Gradle modules and you're updating it to 7.+, make sure the Gradle plugin is at 4.+ or specify the SDK version as shown in the snippet above.

## Breaking Changes

- Bump min API to 19 ([#2883](https://github.com/getsentry/sentry-java/pull/2883))
- If you're using `sentry-kotlin-extensions`, it requires `kotlinx-coroutines-core` version `1.6.1` or higher now ([#2838](https://github.com/getsentry/sentry-java/pull/2838))
- Move enableNdk from SentryOptions to SentryAndroidOptions ([#2793](https://github.com/getsentry/sentry-java/pull/2793))
- Apollo v2 BeforeSpanCallback now allows returning null ([#2890](https://github.com/getsentry/sentry-java/pull/2890))
- `SentryOkHttpUtils` was removed from public API as it's been exposed by mistake ([#3005](https://github.com/getsentry/sentry-java/pull/3005))
- `Scope` now implements the `IScope` interface, therefore some methods like `ScopeCallback.run` accept `IScope` now ([#3066](https://github.com/getsentry/sentry-java/pull/3066))
- Cleanup `startTransaction` overloads ([#2964](https://github.com/getsentry/sentry-java/pull/2964))
    - We have reduced the number of overloads by allowing to pass in a `TransactionOptions` object instead of having separate parameters for certain options
    - `TransactionOptions` has defaults set and can be customized, for example:

```kotlin
// old
val transaction = Sentry.startTransaction("name", "op", bindToScope = true)
// new
val transaction = Sentry.startTransaction("name", "op", TransactionOptions().apply { isBindToScope = true })
```

## Behavioural Changes

- Android only: `Sentry.getSpan()` returns the root span/transaction instead of the latest span ([#2855](https://github.com/getsentry/sentry-java/pull/2855))
- Capture failed HTTP and GraphQL (Apollo) requests by default ([#2794](https://github.com/getsentry/sentry-java/pull/2794))
    - This can increase your event consumption and may affect your quota, because we will report failed network requests as Sentry events by default, if you're using the `sentry-android-okhttp` or `sentry-apollo-3` integrations. You can customize what errors you want/don't want to have reported for [OkHttp](https://docs.sentry.io/platforms/android/integrations/okhttp#http-client-errors) and [Apollo3](https://docs.sentry.io/platforms/android/integrations/apollo3#graphql-client-errors) respectively.
- Measure AppStart time till First Draw instead of `onResume` ([#2851](https://github.com/getsentry/sentry-java/pull/2851))
- Automatic user interaction tracking: every click now starts a new automatic transaction ([#2891](https://github.com/getsentry/sentry-java/pull/2891))
    - Previously performing a click on the same UI widget twice would keep the existing transaction running, the new behavior now better aligns with other SDKs
- Add deadline timeout for automatic transactions ([#2865](https://github.com/getsentry/sentry-java/pull/2865))
    - This affects all automatically generated transactions on Android (UI, clicks), the default timeout is 30s, meaning the automatic transaction will be force-finished with status `deadline_exceeded` when reaching the deadline 
- Set ip_address to {{auto}} by default, even if sendDefaultPII is disabled ([#2860](https://github.com/getsentry/sentry-java/pull/2860))
    - Instead use the "Prevent Storing of IP Addresses" option in the "Security & Privacy" project settings on sentry.io
- Raw logback message and parameters are now guarded by `sendDefaultPii` if an `encoder` has been configured ([#2976](https://github.com/getsentry/sentry-java/pull/2976))
- The `maxSpans` setting (defaults to 1000) is enforced for nested child spans which means a single transaction can have `maxSpans` number of children (nested or not) at most ([#3065](https://github.com/getsentry/sentry-java/pull/3065))
- The `ScopeCallback` in `withScope` is now always executed ([#3066](https://github.com/getsentry/sentry-java/pull/3066))

## Deprecations

- `sentry-android-okhttp` was deprecated in favour of the new `sentry-okhttp` module. Make sure to replace `io.sentry.android.okhttp` package name with `io.sentry.okhttp` before the next major, where the classes will be removed ([#3005](https://github.com/getsentry/sentry-java/pull/3005))

## Other Changes

### Features

- Observe network state to upload any unsent envelopes ([#2910](https://github.com/getsentry/sentry-java/pull/2910))
    - Android: it works out-of-the-box as part of the default `SendCachedEnvelopeIntegration`
    - JVM: you'd have to install `SendCachedEnvelopeFireAndForgetIntegration` as mentioned in https://docs.sentry.io/platforms/java/configuration/#configuring-offline-caching and provide your own implementation of `IConnectionStatusProvider` via `SentryOptions`
- Add `sentry-okhttp` module to support instrumenting OkHttp in non-Android projects ([#3005](https://github.com/getsentry/sentry-java/pull/3005))
- Do not filter out Sentry SDK frames in case of uncaught exceptions ([#3021](https://github.com/getsentry/sentry-java/pull/3021))
- Do not try to send and drop cached envelopes when rate-limiting is active ([#2937](https://github.com/getsentry/sentry-java/pull/2937))

### Fixes

- Use `getMyMemoryState()` instead of `getRunningAppProcesses()` to retrieve process importance ([#3004](https://github.com/getsentry/sentry-java/pull/3004))
    - This should prevent some app stores from flagging apps as violating their privacy
- Reduce flush timeout to 4s on Android to avoid ANRs ([#2858](https://github.com/getsentry/sentry-java/pull/2858))
- Reduce timeout of AsyncHttpTransport to avoid ANR ([#2879](https://github.com/getsentry/sentry-java/pull/2879))
- Do not overwrite UI transaction status if set by the user ([#2852](https://github.com/getsentry/sentry-java/pull/2852))
- Capture unfinished transaction on Scope with status `aborted` in case a crash happens ([#2938](https://github.com/getsentry/sentry-java/pull/2938))
    - This will fix the link between transactions and corresponding crashes, you'll be able to see them in a single trace
- Fix Coroutine Context Propagation using CopyableThreadContextElement ([#2838](https://github.com/getsentry/sentry-java/pull/2838))
- Fix don't overwrite the span status of unfinished spans ([#2859](https://github.com/getsentry/sentry-java/pull/2859))
- Migrate from `default` interface methods to proper implementations in each interface implementor ([#2847](https://github.com/getsentry/sentry-java/pull/2847))
    - This prevents issues when using the SDK on older AGP versions (< 4.x.x)
- Reduce main thread work on init ([#3036](https://github.com/getsentry/sentry-java/pull/3036))
- Move Integrations registration to background on init ([#3043](https://github.com/getsentry/sentry-java/pull/3043))
- Fix `SentryOkHttpInterceptor.BeforeSpanCallback` was not finishing span when it was dropped ([#2958](https://github.com/getsentry/sentry-java/pull/2958))

## 6.34.0

### Features

- Add current activity name to app context ([#2999](https://github.com/getsentry/sentry-java/pull/2999))
- Add `MonitorConfig` param to `CheckInUtils.withCheckIn` ([#3038](https://github.com/getsentry/sentry-java/pull/3038))
  - This makes it easier to automatically create or update (upsert) monitors.
- (Internal) Extract Android Profiler and Measurements for Hybrid SDKs ([#3016](https://github.com/getsentry/sentry-java/pull/3016))
- (Internal) Remove SentryOptions dependency from AndroidProfiler ([#3051](https://github.com/getsentry/sentry-java/pull/3051))
- (Internal) Add `readBytesFromFile` for use in Hybrid SDKs ([#3052](https://github.com/getsentry/sentry-java/pull/3052))
- (Internal) Add `getProguardUuid` for use in Hybrid SDKs ([#3054](https://github.com/getsentry/sentry-java/pull/3054))

### Fixes

-  Fix SIGSEV, SIGABRT and SIGBUS crashes happening after/around the August Google Play System update, see [#2955](https://github.com/getsentry/sentry-java/issues/2955) for more details (fix provided by Native SDK bump)
- Ensure DSN uses http/https protocol ([#3044](https://github.com/getsentry/sentry-java/pull/3044))

### Dependencies

- Bump Native SDK from v0.6.6 to v0.6.7 ([#3048](https://github.com/getsentry/sentry-java/pull/3048))
  - [changelog](https://github.com/getsentry/sentry-native/blob/master/CHANGELOG.md#067)
  - [diff](https://github.com/getsentry/sentry-native/compare/0.6.6...0.6.7)

## 6.33.2-beta.1

### Fixes

-  Fix SIGSEV, SIGABRT and SIGBUS crashes happening after/around the August Google Play System update, see [#2955](https://github.com/getsentry/sentry-java/issues/2955) for more details (fix provided by Native SDK bump)

### Dependencies

- Bump Native SDK from v0.6.6 to v0.6.7 ([#3048](https://github.com/getsentry/sentry-java/pull/3048))
  - [changelog](https://github.com/getsentry/sentry-native/blob/master/CHANGELOG.md#067)
  - [diff](https://github.com/getsentry/sentry-native/compare/0.6.6...0.6.7)

## 6.33.1

### Fixes

- Do not register `sentrySpringFilter` in ServletContext for Spring Boot ([#3027](https://github.com/getsentry/sentry-java/pull/3027))

## 6.33.0

### Features

- Add thread information to spans ([#2998](https://github.com/getsentry/sentry-java/pull/2998))
- Use PixelCopy API for capturing screenshots on API level 24+ ([#3008](https://github.com/getsentry/sentry-java/pull/3008))

### Fixes

- Fix crash when HTTP connection error message contains formatting symbols ([#3002](https://github.com/getsentry/sentry-java/pull/3002))
- Cap max number of stack frames to 100 to not exceed payload size limit ([#3009](https://github.com/getsentry/sentry-java/pull/3009))
  - This will ensure we report errors with a big number of frames such as `StackOverflowError`
- Fix user interaction tracking not working for Jetpack Compose 1.5+ ([#3010](https://github.com/getsentry/sentry-java/pull/3010))
- Make sure to close all Closeable resources ([#3000](https://github.com/getsentry/sentry-java/pull/3000))

## 6.32.0

### Features

- Make `DebugImagesLoader` public ([#2993](https://github.com/getsentry/sentry-java/pull/2993))

### Fixes

- Make `SystemEventsBroadcastReceiver` exported on API 33+ ([#2990](https://github.com/getsentry/sentry-java/pull/2990))
  - This will fix the `SystemEventsBreadcrumbsIntegration` crashes that you might have encountered on Play Console

## 6.31.0

### Features

- Improve default debouncing mechanism ([#2945](https://github.com/getsentry/sentry-java/pull/2945))
- Add `CheckInUtils.withCheckIn` which abstracts away some of the manual check-ins complexity ([#2959](https://github.com/getsentry/sentry-java/pull/2959))
- Add `@SentryCaptureExceptionParameter` annotation which captures exceptions passed into an annotated method ([#2764](https://github.com/getsentry/sentry-java/pull/2764))
  - This can be used to replace `Sentry.captureException` calls in `@ExceptionHandler` of a `@ControllerAdvice`
- Add `ServerWebExchange` to `Hint` for WebFlux as `WEBFLUX_EXCEPTION_HANDLER_EXCHANGE` ([#2977](https://github.com/getsentry/sentry-java/pull/2977))
- Allow filtering GraphQL errors ([#2967](https://github.com/getsentry/sentry-java/pull/2967))
  - This list can be set directly when calling the constructor of `SentryInstrumentation`
  - For Spring Boot it can also be set in `application.properties` as `sentry.graphql.ignored-error-types=SOME_ERROR,ANOTHER_ERROR`

### Fixes

- Add OkHttp span auto-close when response body is not read ([#2923](https://github.com/getsentry/sentry-java/pull/2923))
- Fix json parsing of nullable/empty fields for Hybrid SDKs ([#2968](https://github.com/getsentry/sentry-java/pull/2968))
  - (Internal) Rename `nextList` to `nextListOrNull` to actually match what the method does
  - (Hybrid) Check if there's any object in a collection before trying to parse it (which prevents the "Failed to deserilize object in list" log message)
  - (Hybrid) If a date can't be parsed as an ISO timestamp, attempts to parse it as millis silently, without printing a log message
  - (Hybrid) If `op` is not defined as part of `SpanContext`, fallback to an empty string, because the filed is optional in the spec
- Always attach OkHttp errors and Http Client Errors only to call root span ([#2961](https://github.com/getsentry/sentry-java/pull/2961))
- Fixed crash accessing Choreographer instance ([#2970](https://github.com/getsentry/sentry-java/pull/2970))

### Dependencies

- Bump Native SDK from v0.6.5 to v0.6.6 ([#2975](https://github.com/getsentry/sentry-java/pull/2975))
  - [changelog](https://github.com/getsentry/sentry-native/blob/master/CHANGELOG.md#066)
  - [diff](https://github.com/getsentry/sentry-native/compare/0.6.5...0.6.6)
- Bump Gradle from v8.3.0 to v8.4.0 ([#2966](https://github.com/getsentry/sentry-java/pull/2966))
  - [changelog](https://github.com/gradle/gradle/blob/master/CHANGELOG.md#v840)
  - [diff](https://github.com/gradle/gradle/compare/v8.3.0...v8.4.0)

## 6.30.0

### Features

- Add `sendModules` option for disable sending modules ([#2926](https://github.com/getsentry/sentry-java/pull/2926))
- Send `db.system` and `db.name` in span data for androidx.sqlite spans ([#2928](https://github.com/getsentry/sentry-java/pull/2928))
- Check-ins (CRONS) support ([#2952](https://github.com/getsentry/sentry-java/pull/2952))
  - Add API for sending check-ins (CRONS) manually ([#2935](https://github.com/getsentry/sentry-java/pull/2935))
  - Support check-ins (CRONS) for Quartz ([#2940](https://github.com/getsentry/sentry-java/pull/2940))
  - `@SentryCheckIn` annotation and advice config for Spring ([#2946](https://github.com/getsentry/sentry-java/pull/2946))
  - Add option for ignoring certain monitor slugs ([#2943](https://github.com/getsentry/sentry-java/pull/2943))

### Fixes

- Always send memory stats for transactions ([#2936](https://github.com/getsentry/sentry-java/pull/2936))
  - This makes it possible to query transactions by the `device.class` tag on Sentry
- Add `sentry.enable-aot-compatibility` property to SpringBoot Jakarta `SentryAutoConfiguration` to enable building for GraalVM ([#2915](https://github.com/getsentry/sentry-java/pull/2915))

### Dependencies

- Bump Gradle from v8.2.1 to v8.3.0 ([#2900](https://github.com/getsentry/sentry-java/pull/2900))
  - [changelog](https://github.com/gradle/gradle/blob/master release-test/CHANGELOG.md#v830)
  - [diff](https://github.com/gradle/gradle/compare/v8.2.1...v8.3.0)

## 6.29.0

### Features

- Send `db.system` and `db.name` in span data ([#2894](https://github.com/getsentry/sentry-java/pull/2894))
- Send `http.request.method` in span data ([#2896](https://github.com/getsentry/sentry-java/pull/2896))
- Add `enablePrettySerializationOutput` option for opting out of pretty print ([#2871](https://github.com/getsentry/sentry-java/pull/2871))

## 6.28.0

### Features

- Add HTTP response code to Spring WebFlux transactions ([#2870](https://github.com/getsentry/sentry-java/pull/2870))
- Add `sampled` to Dynamic Sampling Context ([#2869](https://github.com/getsentry/sentry-java/pull/2869))
- Improve server side GraphQL support for spring-graphql and Nextflix DGS ([#2856](https://github.com/getsentry/sentry-java/pull/2856))
    - If you have already been using `SentryDataFetcherExceptionHandler` that still works but has been deprecated. Please use `SentryGenericDataFetcherExceptionHandler` combined with `SentryInstrumentation` instead for better error reporting.
    - More exceptions and errors caught and reported to Sentry by also looking at the `ExecutionResult` (more specifically its `errors`)
        - You may want to filter out certain errors, please see [docs on filtering](https://docs.sentry.io/platforms/java/configuration/filtering/)
    - More details for Sentry events: query, variables and response (where possible)
    - Breadcrumbs for operation (query, mutation, subscription), data fetchers and data loaders (Spring only)
    - Better hub propagation by using `GraphQLContext`
- Add autoconfigure modules for Spring Boot called `sentry-spring-boot` and `sentry-spring-boot-jakarta` ([#2880](https://github.com/getsentry/sentry-java/pull/2880))
  - The autoconfigure modules `sentry-spring-boot` and `sentry-spring-boot-jakarta` have a `compileOnly` dependency on `spring-boot-starter` which is needed for our auto installation in [sentry-android-gradle-plugin](https://github.com/getsentry/sentry-android-gradle-plugin)
  - The starter modules  `sentry-spring-boot-starter` and `sentry-spring-boot-starter-jakarta` now bring `spring-boot-starter` as a dependency
- You can now disable Sentry by setting the `enabled` option to `false` ([#2840](https://github.com/getsentry/sentry-java/pull/2840))

### Fixes

- Propagate OkHttp status to parent spans ([#2872](https://github.com/getsentry/sentry-java/pull/2872))

## 6.27.0

### Features

- Add TraceOrigin to Transactions and Spans ([#2803](https://github.com/getsentry/sentry-java/pull/2803))

### Fixes

- Deduplicate events happening in multiple threads simultaneously (e.g. `OutOfMemoryError`) ([#2845](https://github.com/getsentry/sentry-java/pull/2845))
  - This will improve Crash-Free Session Rate as we no longer will send multiple Session updates with `Crashed` status, but only the one that is relevant
- Ensure no Java 8 method reference sugar is used for Android ([#2857](https://github.com/getsentry/sentry-java/pull/2857))
- Do not send session updates for terminated sessions ([#2849](https://github.com/getsentry/sentry-java/pull/2849))

## 6.26.0

### Features
- (Internal) Extend APIs for hybrid SDKs ([#2814](https://github.com/getsentry/sentry-java/pull/2814), [#2846](https://github.com/getsentry/sentry-java/pull/2846))

### Fixes

- Fix ANRv2 thread dump parsing for native-only threads ([#2839](https://github.com/getsentry/sentry-java/pull/2839))
- Derive `TracingContext` values from event for ANRv2 events ([#2839](https://github.com/getsentry/sentry-java/pull/2839))

## 6.25.2

### Fixes

- Change Spring Boot, Apollo, Apollo 3, JUL, Logback, Log4j2, OpenFeign, GraphQL and Kotlin coroutines core dependencies to compileOnly ([#2837](https://github.com/getsentry/sentry-java/pull/2837))

## 6.25.1

### Fixes

- Allow removing integrations in SentryAndroid.init ([#2826](https://github.com/getsentry/sentry-java/pull/2826))
- Fix concurrent access to frameMetrics listener ([#2823](https://github.com/getsentry/sentry-java/pull/2823))

### Dependencies

- Bump Native SDK from v0.6.4 to v0.6.5 ([#2822](https://github.com/getsentry/sentry-java/pull/2822))
  - [changelog](https://github.com/getsentry/sentry-native/blob/master/CHANGELOG.md#065)
  - [diff](https://github.com/getsentry/sentry-native/compare/0.6.4...0.6.5)
- Bump Gradle from v8.2.0 to v8.2.1 ([#2830](https://github.com/getsentry/sentry-java/pull/2830))
  - [changelog](https://github.com/gradle/gradle/blob/master/CHANGELOG.md#v821)
  - [diff](https://github.com/gradle/gradle/compare/v8.2.0...v8.2.1)

## 6.25.0

### Features

- Add manifest `AutoInit` to integrations list ([#2795](https://github.com/getsentry/sentry-java/pull/2795))
- Tracing headers (`sentry-trace` and `baggage`) are now attached and passed through even if performance is disabled ([#2788](https://github.com/getsentry/sentry-java/pull/2788))

### Fixes

- Set `environment` from `SentryOptions` if none persisted in ANRv2 ([#2809](https://github.com/getsentry/sentry-java/pull/2809))
- Remove code that set `tracesSampleRate` to `0.0` for Spring Boot if not set ([#2800](https://github.com/getsentry/sentry-java/pull/2800))
  - This used to enable performance but not send any transactions by default.
  - Performance is now disabled by default.
- Fix slow/frozen frames were not reported with transactions ([#2811](https://github.com/getsentry/sentry-java/pull/2811))

### Dependencies

- Bump Native SDK from v0.6.3 to v0.6.4 ([#2796](https://github.com/getsentry/sentry-java/pull/2796))
  - [changelog](https://github.com/getsentry/sentry-native/blob/master/CHANGELOG.md#064)
  - [diff](https://github.com/getsentry/sentry-native/compare/0.6.3...0.6.4)
- Bump Gradle from v8.1.1 to v8.2.0 ([#2810](https://github.com/getsentry/sentry-java/pull/2810))
  - [changelog](https://github.com/gradle/gradle/blob/master/CHANGELOG.md#v820)
  - [diff](https://github.com/gradle/gradle/compare/v8.1.1...v8.2.0)

## 6.24.0

### Features

- Add debouncing mechanism and before-capture callbacks for screenshots and view hierarchies ([#2773](https://github.com/getsentry/sentry-java/pull/2773))
- Improve ANRv2 implementation ([#2792](https://github.com/getsentry/sentry-java/pull/2792))
  - Add a proguard rule to keep `ApplicationNotResponding` class from obfuscation
  - Add a new option `setReportHistoricalAnrs`; when enabled, it will report all of the ANRs from the [getHistoricalExitReasons](https://developer.android.com/reference/android/app/ActivityManager?hl=en#getHistoricalProcessExitReasons(java.lang.String,%20int,%20int)) list. 
  By default, the SDK only reports and enriches the latest ANR and only this one counts towards ANR rate. 
  Worth noting that this option is mainly useful when updating the SDK to the version where ANRv2 has been introduced, to report all ANRs happened prior to the SDK update. After that, the SDK will always pick up the latest ANR from the historical exit reasons list on next app restart, so there should be no historical ANRs to report.
  These ANRs are reported with the `HistoricalAppExitInfo` mechanism.
  - Add a new option `setAttachAnrThreadDump` to send ANR thread dump from the system as an attachment. 
  This is only useful as additional information, because the SDK attempts to parse the thread dump into proper threads with stacktraces by default.
  - If [ApplicationExitInfo#getTraceInputStream](https://developer.android.com/reference/android/app/ApplicationExitInfo#getTraceInputStream()) returns null, the SDK no longer reports an ANR event, as these events are not very useful without it.
  - Enhance regex patterns for native stackframes

## 6.23.0

### Features

- Add profile rate limiting ([#2782](https://github.com/getsentry/sentry-java/pull/2782))
- Support for automatically capturing Failed GraphQL (Apollo 3) Client errors ([#2781](https://github.com/getsentry/sentry-java/pull/2781))

```kotlin
import com.apollographql.apollo3.ApolloClient
import io.sentry.apollo3.sentryTracing

val apolloClient = ApolloClient.Builder()
    .serverUrl("https://example.com/graphql")
    .sentryTracing(captureFailedRequests = true)    
    .build()
```

### Dependencies

- Bump Native SDK from v0.6.2 to v0.6.3 ([#2746](https://github.com/getsentry/sentry-java/pull/2746))
  - [changelog](https://github.com/getsentry/sentry-native/blob/master/CHANGELOG.md#063)
  - [diff](https://github.com/getsentry/sentry-native/compare/0.6.2...0.6.3)

### Fixes

- Align http.status with [span data conventions](https://develop.sentry.dev/sdk/performance/span-data-conventions/) ([#2786](https://github.com/getsentry/sentry-java/pull/2786))

## 6.22.0

### Features

- Add `lock` attribute to the `SentryStackFrame` protocol to better highlight offending frames in the UI ([#2761](https://github.com/getsentry/sentry-java/pull/2761))
- Enrich database spans with blocked main thread info ([#2760](https://github.com/getsentry/sentry-java/pull/2760))
- Add `api_target` to `Request` and `data` to `Response` Protocols ([#2775](https://github.com/getsentry/sentry-java/pull/2775))

### Fixes

- No longer use `String.join` in `Baggage` as it requires API level 26 ([#2778](https://github.com/getsentry/sentry-java/pull/2778))

## 6.21.0

### Features

- Introduce new `sentry-android-sqlite` integration ([#2722](https://github.com/getsentry/sentry-java/pull/2722))
    - This integration replaces the old `androidx.sqlite` database instrumentation in the Sentry Android Gradle plugin
    - A new capability to manually instrument your `androidx.sqlite` databases. 
      - You can wrap your custom `SupportSQLiteOpenHelper` instance into `SentrySupportSQLiteOpenHelper(myHelper)` if you're not using the Sentry Android Gradle plugin and still benefit from performance auto-instrumentation.
- Add SentryWrapper for Callable and Supplier Interface ([#2720](https://github.com/getsentry/sentry-java/pull/2720))
- Load sentry-debug-meta.properties ([#2734](https://github.com/getsentry/sentry-java/pull/2734))
  - This enables source context for Java
  - For more information on how to enable source context, please refer to [#633](https://github.com/getsentry/sentry-java/issues/633#issuecomment-1465599120)

### Fixes

- Finish WebFlux transaction before popping scope ([#2724](https://github.com/getsentry/sentry-java/pull/2724))
- Use daemon threads for SentryExecutorService ([#2747](https://github.com/getsentry/sentry-java/pull/2747))
  - We started using `SentryExecutorService` in `6.19.0` which caused the application to hang on shutdown unless `Sentry.close()` was called. By using daemon threads we no longer block shutdown.
- Use Base64.NO_WRAP to avoid unexpected char errors in Apollo ([#2745](https://github.com/getsentry/sentry-java/pull/2745))
- Don't warn R8 on missing `ComposeViewHierarchyExporter` class ([#2743](https://github.com/getsentry/sentry-java/pull/2743))

## 6.20.0

### Features

- Add support for Sentry Kotlin Compiler Plugin ([#2695](https://github.com/getsentry/sentry-java/pull/2695))
  - In conjunction with our sentry-kotlin-compiler-plugin we improved Jetpack Compose support for
    - [View Hierarchy](https://docs.sentry.io/platforms/android/enriching-events/viewhierarchy/) support for Jetpack Compose screens
    - Automatic breadcrumbs for [user interactions](https://docs.sentry.io/platforms/android/performance/instrumentation/automatic-instrumentation/#user-interaction-instrumentation)
- More granular http requests instrumentation with a new SentryOkHttpEventListener ([#2659](https://github.com/getsentry/sentry-java/pull/2659))
    - Create spans for time spent on:
        - Proxy selection
        - DNS resolution
        - HTTPS setup
        - Connection
        - Requesting headers
        - Receiving response
    - You can attach the event listener to your OkHttpClient through `client.eventListener(new SentryOkHttpEventListener()).addInterceptor(new SentryOkHttpInterceptor()).build();`
    - In case you already have an event listener you can use the SentryOkHttpEventListener as well through `client.eventListener(new SentryOkHttpEventListener(myListener)).addInterceptor(new SentryOkHttpInterceptor()).build();`
- Add a new option to disable `RootChecker` ([#2735](https://github.com/getsentry/sentry-java/pull/2735))

### Fixes

- Base64 encode internal Apollo3 Headers ([#2707](https://github.com/getsentry/sentry-java/pull/2707))
- Fix `SentryTracer` crash when scheduling auto-finish of a transaction, but the timer has already been cancelled ([#2731](https://github.com/getsentry/sentry-java/pull/2731))
- Fix `AndroidTransactionProfiler` crash when finishing a profile that happened due to race condition ([#2731](https://github.com/getsentry/sentry-java/pull/2731))

## 6.19.1

### Fixes

- Ensure screenshots and view hierarchies are captured on the main thread ([#2712](https://github.com/getsentry/sentry-java/pull/2712))

## 6.19.0

### Features

- Add Screenshot and ViewHierarchy to integrations list ([#2698](https://github.com/getsentry/sentry-java/pull/2698))
- New ANR detection based on [ApplicationExitInfo API](https://developer.android.com/reference/android/app/ApplicationExitInfo) ([#2697](https://github.com/getsentry/sentry-java/pull/2697))
    - This implementation completely replaces the old one (based on a watchdog) on devices running Android 11 and above:
      - New implementation provides more precise ANR events/ANR rate detection as well as system thread dump information. The new implementation reports ANRs exactly as Google Play Console, without producing false positives or missing important background ANR events.
      - New implementation reports ANR events with a new mechanism `mechanism:AppExitInfo`.
      - However, despite producing many false positives, the old implementation is capable of better enriching ANR errors (which is not available with the new implementation), for example:
        - Capturing screenshots at the time of ANR event;
        - Capturing transactions and profiling data corresponding to the ANR event;
        - Auxiliary information (such as current memory load) at the time of ANR event.
      - If you would like us to provide support for the old approach working alongside the new one on Android 11 and above (e.g. for raising events for slow code on main thread), consider upvoting [this issue](https://github.com/getsentry/sentry-java/issues/2693).
    - The old watchdog implementation will continue working for older API versions (Android < 11):
        - The old implementation reports ANR events with the existing mechanism `mechanism:ANR`.
- Open up `TransactionOptions`, `ITransaction` and `IHub` methods allowing consumers modify start/end timestamp of transactions and spans ([#2701](https://github.com/getsentry/sentry-java/pull/2701))
- Send source bundle IDs to Sentry to enable source context ([#2663](https://github.com/getsentry/sentry-java/pull/2663))
  - For more information on how to enable source context, please refer to [#633](https://github.com/getsentry/sentry-java/issues/633#issuecomment-1465599120)

### Fixes

- Android Profiler on calling thread ([#2691](https://github.com/getsentry/sentry-java/pull/2691))
- Use `configureScope` instead of `withScope` in `Hub.close()`. This ensures that the main scope releases the in-memory data when closing a hub instance. ([#2688](https://github.com/getsentry/sentry-java/pull/2688))
- Remove null keys/values before creating concurrent hashmap in order to avoid NPE ([#2708](https://github.com/getsentry/sentry-java/pull/2708))
- Exclude SentryOptions from R8/ProGuard obfuscation ([#2699](https://github.com/getsentry/sentry-java/pull/2699))
  - This fixes AGP 8.+ incompatibility, where full R8 mode is enforced

### Dependencies

- Bump Gradle from v8.1.0 to v8.1.1 ([#2666](https://github.com/getsentry/sentry-java/pull/2666))
  - [changelog](https://github.com/gradle/gradle/blob/master release-test/CHANGELOG.md#v811)
  - [diff](https://github.com/gradle/gradle/compare/v8.1.0...v8.1.1)
- Bump Native SDK from v0.6.1 to v0.6.2 ([#2689](https://github.com/getsentry/sentry-java/pull/2689))
  - [changelog](https://github.com/getsentry/sentry-native/blob/master/CHANGELOG.md#062)
  - [diff](https://github.com/getsentry/sentry-native/compare/0.6.1...0.6.2)

## 6.18.1

### Fixes

- Fix crash when Sentry SDK is initialized more than once ([#2679](https://github.com/getsentry/sentry-java/pull/2679))
- Track a ttfd span per Activity ([#2673](https://github.com/getsentry/sentry-java/pull/2673))

## 6.18.0

### Features

- Attach Trace Context when an ANR is detected (ANRv1) ([#2583](https://github.com/getsentry/sentry-java/pull/2583))
- Make log4j2 integration compatible with log4j 3.0 ([#2634](https://github.com/getsentry/sentry-java/pull/2634))
    - Instead of relying on package scanning, we now use an annotation processor to generate `Log4j2Plugins.dat`
- Create `User` and `Breadcrumb` from map ([#2614](https://github.com/getsentry/sentry-java/pull/2614))
- Add `sent_at` to envelope header item ([#2638](https://github.com/getsentry/sentry-java/pull/2638))

### Fixes

- Fix timestamp intervals of PerformanceCollectionData in profiles ([#2648](https://github.com/getsentry/sentry-java/pull/2648))
- Fix timestamps of PerformanceCollectionData in profiles ([#2632](https://github.com/getsentry/sentry-java/pull/2632))
- Fix missing propagateMinConstraints flag for SentryTraced ([#2637](https://github.com/getsentry/sentry-java/pull/2637))
- Fix potential SecurityException thrown by ConnectivityManager on Android 11 ([#2653](https://github.com/getsentry/sentry-java/pull/2653))
- Fix aar artifacts publishing for Maven ([#2641](https://github.com/getsentry/sentry-java/pull/2641))

### Dependencies
- Bump Kotlin compile version from v1.6.10 to 1.8.0 ([#2563](https://github.com/getsentry/sentry-java/pull/2563))
- Bump Compose compile version from v1.1.1 to v1.3.0 ([#2563](https://github.com/getsentry/sentry-java/pull/2563))
- Bump AGP version from v7.3.0 to v7.4.2 ([#2574](https://github.com/getsentry/sentry-java/pull/2574))
- Bump Gradle from v7.6.0 to v8.0.2 ([#2563](https://github.com/getsentry/sentry-java/pull/2563))
    - [changelog](https://github.com/gradle/gradle/blob/master/CHANGELOG.md#v802)
    - [diff](https://github.com/gradle/gradle/compare/v7.6.0...v8.0.2)
- Bump Gradle from v8.0.2 to v8.1.0 ([#2650](https://github.com/getsentry/sentry-java/pull/2650))
  - [changelog](https://github.com/gradle/gradle/blob/master/CHANGELOG.md#v810)
  - [diff](https://github.com/gradle/gradle/compare/v8.0.2...v8.1.0)

## 6.17.0

### Features

- Add `name` and `geo` to `User` ([#2556](https://github.com/getsentry/sentry-java/pull/2556)) 
- Add breadcrumbs on network changes ([#2608](https://github.com/getsentry/sentry-java/pull/2608))
- Add time-to-initial-display and time-to-full-display measurements to Activity transactions ([#2611](https://github.com/getsentry/sentry-java/pull/2611))
- Read integration list written by sentry gradle plugin from manifest ([#2598](https://github.com/getsentry/sentry-java/pull/2598))
- Add Logcat adapter ([#2620](https://github.com/getsentry/sentry-java/pull/2620))
- Provide CPU count/frequency data as device context ([#2622](https://github.com/getsentry/sentry-java/pull/2622))

### Fixes

- Trim time-to-full-display span if reportFullyDisplayed API is never called ([#2631](https://github.com/getsentry/sentry-java/pull/2631))
- Fix Automatic UI transactions having wrong durations ([#2623](https://github.com/getsentry/sentry-java/pull/2623))
- Fix wrong default environment in Session ([#2610](https://github.com/getsentry/sentry-java/pull/2610))
- Pass through unknown sentry baggage keys into SentryEnvelopeHeader ([#2618](https://github.com/getsentry/sentry-java/pull/2618))
- Fix missing null check when removing lifecycle observer ([#2625](https://github.com/getsentry/sentry-java/pull/2625))

### Dependencies

- Bump Native SDK from v0.6.0 to v0.6.1 ([#2629](https://github.com/getsentry/sentry-java/pull/2629))
  - [changelog](https://github.com/getsentry/sentry-native/blob/master/CHANGELOG.md#061)
  - [diff](https://github.com/getsentry/sentry-native/compare/0.6.0...0.6.1)

## 6.16.0

### Features

- Improve versatility of exception resolver component for Spring with more flexible API for consumers. ([#2577](https://github.com/getsentry/sentry-java/pull/2577))
- Automatic performance instrumentation for WebFlux ([#2597](https://github.com/getsentry/sentry-java/pull/2597))
  - You can enable it by adding `sentry.enable-tracing=true` to your `application.properties`
- The Spring Boot integration can now be configured to add the `SentryAppender` to specific loggers instead of the `ROOT` logger ([#2173](https://github.com/getsentry/sentry-java/pull/2173))
  - You can specify the loggers using `"sentry.logging.loggers[0]=foo.bar` and `"sentry.logging.loggers[1]=baz` in your `application.properties`
- Add capabilities to track Jetpack Compose composition/rendering time ([#2507](https://github.com/getsentry/sentry-java/pull/2507))
- Adapt span op and description for graphql to fit spec ([#2607](https://github.com/getsentry/sentry-java/pull/2607))

### Fixes

- Fix timestamps of slow and frozen frames for profiles ([#2584](https://github.com/getsentry/sentry-java/pull/2584))
- Deprecate reportFullDisplayed in favor of reportFullyDisplayed ([#2585](https://github.com/getsentry/sentry-java/pull/2585))
- Add mechanism for logging integrations and update spring mechanism types ([#2595](https://github.com/getsentry/sentry-java/pull/2595))
	- NOTE: If you're using these mechanism types (`HandlerExceptionResolver`, `SentryWebExceptionHandler`) in your dashboards please update them to use the new types.
- Filter out session cookies sent by Spring and Spring Boot integrations ([#2593](https://github.com/getsentry/sentry-java/pull/2593))
  - We filter out some common cookies like JSESSIONID
  - We also read the value from `server.servlet.session.cookie.name` and filter it out
- No longer send event / transaction to Sentry if `beforeSend` / `beforeSendTransaction` throws ([#2591](https://github.com/getsentry/sentry-java/pull/2591))
- Add version to sentryClientName used in auth header ([#2596](https://github.com/getsentry/sentry-java/pull/2596))
- Keep integration names from being obfuscated ([#2599](https://github.com/getsentry/sentry-java/pull/2599))
- Change log level from INFO to WARN for error message indicating a failed Log4j2 Sentry.init ([#2606](https://github.com/getsentry/sentry-java/pull/2606))
  - The log message was often not visible as our docs suggest a minimum log level of WARN
- Fix session tracking on Android ([#2609](https://github.com/getsentry/sentry-java/pull/2609))
  - Incorrect number of session has been sent. In addition, some of the sessions were not properly ended, messing up Session Health Metrics.

### Dependencies

- Bump `opentelemetry-sdk` to `1.23.1` and `opentelemetry-javaagent` to `1.23.0` ([#2590](https://github.com/getsentry/sentry-java/pull/2590))
- Bump Native SDK from v0.5.4 to v0.6.0 ([#2545](https://github.com/getsentry/sentry-java/pull/2545))
  - [changelog](https://github.com/getsentry/sentry-native/blob/master/CHANGELOG.md#060)
  - [diff](https://github.com/getsentry/sentry-native/compare/0.5.4...0.6.0)

## 6.15.0

### Features

- Adjust time-to-full-display span if reportFullDisplayed is called too early ([#2550](https://github.com/getsentry/sentry-java/pull/2550))
- Add `enableTracing` option ([#2530](https://github.com/getsentry/sentry-java/pull/2530))
    - This change is backwards compatible. The default is `null` meaning existing behaviour remains unchanged (setting either `tracesSampleRate` or `tracesSampler` enables performance).
    - If set to `true`, performance is enabled, even if no `tracesSampleRate` or `tracesSampler` have been configured.
    - If set to `false` performance is disabled, regardless of `tracesSampleRate` and `tracesSampler` options.
- Detect dependencies by listing MANIFEST.MF files at runtime ([#2538](https://github.com/getsentry/sentry-java/pull/2538))
- Report integrations in use, report packages in use more consistently ([#2179](https://github.com/getsentry/sentry-java/pull/2179))
- Implement `ThreadLocalAccessor` for propagating Sentry hub with reactor / WebFlux ([#2570](https://github.com/getsentry/sentry-java/pull/2570))
  - Requires `io.micrometer:context-propagation:1.0.2+` as well as Spring Boot 3.0.3+
  - Enable the feature by setting `sentry.reactive.thread-local-accessor-enabled=true`
  - This is still considered experimental. Once we have enough feedback we may turn this on by default.
  - Checkout the sample here: https://github.com/getsentry/sentry-java/tree/main/sentry-samples/sentry-samples-spring-boot-webflux-jakarta
  - A new hub is now cloned from the main hub for every request

### Fixes

- Leave `inApp` flag for stack frames undecided in SDK if unsure and let ingestion decide instead ([#2547](https://github.com/getsentry/sentry-java/pull/2547))
- Allow `0.0` error sample rate ([#2573](https://github.com/getsentry/sentry-java/pull/2573))
- Fix memory leak in WebFlux related to an ever growing stack ([#2580](https://github.com/getsentry/sentry-java/pull/2580))
- Use the same hub in WebFlux exception handler as we do in WebFilter ([#2566](https://github.com/getsentry/sentry-java/pull/2566))
- Switch upstream Jetpack Compose dependencies to `compileOnly` in `sentry-compose-android` ([#2578](https://github.com/getsentry/sentry-java/pull/2578))
  - NOTE: If you're using Compose Navigation/User Interaction integrations, make sure to have the following dependencies on the classpath as we do not bring them in transitively anymore:
    - `androidx.navigation:navigation-compose:`
    - `androidx.compose.runtime:runtime:`
    - `androidx.compose.ui:ui:`

## 6.14.0

### Features

- Add time-to-full-display span to Activity auto-instrumentation ([#2432](https://github.com/getsentry/sentry-java/pull/2432))
- Add `main` flag to threads and `in_foreground` flag for app contexts  ([#2516](https://github.com/getsentry/sentry-java/pull/2516))

### Fixes

- Ignore Shutdown in progress when closing ShutdownHookIntegration ([#2521](https://github.com/getsentry/sentry-java/pull/2521))
- Fix app start span end-time is wrong if SDK init is deferred ([#2519](https://github.com/getsentry/sentry-java/pull/2519))
- Fix invalid session creation when app is launched in background ([#2543](https://github.com/getsentry/sentry-java/pull/2543))

## 6.13.1

### Fixes

- Fix transaction performance collector oom ([#2505](https://github.com/getsentry/sentry-java/pull/2505))
- Remove authority from URLs sent to Sentry ([#2366](https://github.com/getsentry/sentry-java/pull/2366))
- Fix `sentry-bom` containing incorrect artifacts ([#2504](https://github.com/getsentry/sentry-java/pull/2504))

### Dependencies

- Bump Native SDK from v0.5.3 to v0.5.4 ([#2500](https://github.com/getsentry/sentry-java/pull/2500))
  - [changelog](https://github.com/getsentry/sentry-native/blob/master/CHANGELOG.md#054)
  - [diff](https://github.com/getsentry/sentry-native/compare/0.5.3...0.5.4)

## 6.13.0

### Features

- Send cpu usage percentage in profile payload ([#2469](https://github.com/getsentry/sentry-java/pull/2469))
- Send transaction memory stats in profile payload ([#2447](https://github.com/getsentry/sentry-java/pull/2447))
- Add cpu usage collection ([#2462](https://github.com/getsentry/sentry-java/pull/2462))
- Improve ANR implementation: ([#2475](https://github.com/getsentry/sentry-java/pull/2475))
  - Add `abnormal_mechanism` to sessions for ANR rate calculation
  - Always attach thread dump to ANR events
  - Distinguish between foreground and background ANRs
- Improve possible date precision to 10 μs ([#2451](https://github.com/getsentry/sentry-java/pull/2451))

### Fixes

- Fix performance collector setup called in main thread ([#2499](https://github.com/getsentry/sentry-java/pull/2499))
- Expand guard against CVE-2018-9492 "Privilege Escalation via Content Provider" ([#2482](https://github.com/getsentry/sentry-java/pull/2482))
- Prevent OOM by disabling TransactionPerformanceCollector for now ([#2498](https://github.com/getsentry/sentry-java/pull/2498))

## 6.12.1

### Fixes

- Create timer in `TransactionPerformanceCollector` lazily ([#2478](https://github.com/getsentry/sentry-java/pull/2478))

## 6.12.0

### Features

- Attach View Hierarchy to the errored/crashed events ([#2440](https://github.com/getsentry/sentry-java/pull/2440))
- Collect memory usage in transactions ([#2445](https://github.com/getsentry/sentry-java/pull/2445))
- Add `traceOptionsRequests` option to disable tracing of OPTIONS requests ([#2453](https://github.com/getsentry/sentry-java/pull/2453))
- Extend list of HTTP headers considered sensitive ([#2455](https://github.com/getsentry/sentry-java/pull/2455))

### Fixes

- Use a single TransactionPerfomanceCollector ([#2464](https://github.com/getsentry/sentry-java/pull/2464))
- Don't override sdk name with Timber ([#2450](https://github.com/getsentry/sentry-java/pull/2450))
- Set transactionNameSource to CUSTOM when setting transaction name ([#2405](https://github.com/getsentry/sentry-java/pull/2405))
- Guard against CVE-2018-9492 "Privilege Escalation via Content Provider" ([#2466](https://github.com/getsentry/sentry-java/pull/2466))

## 6.11.0

### Features

- Disable Android concurrent profiling ([#2434](https://github.com/getsentry/sentry-java/pull/2434))
- Add logging for OpenTelemetry integration ([#2425](https://github.com/getsentry/sentry-java/pull/2425))
- Auto add `OpenTelemetryLinkErrorEventProcessor` for Spring Boot ([#2429](https://github.com/getsentry/sentry-java/pull/2429))

### Fixes

- Use minSdk compatible `Objects` class ([#2436](https://github.com/getsentry/sentry-java/pull/2436))
- Prevent R8 from warning on missing classes, as we check for their presence at runtime ([#2439](https://github.com/getsentry/sentry-java/pull/2439))

### Dependencies

- Bump Gradle from v7.5.1 to v7.6.0 ([#2438](https://github.com/getsentry/sentry-java/pull/2438))
  - [changelog](https://github.com/gradle/gradle/blob/master/CHANGELOG.md#v760)
  - [diff](https://github.com/gradle/gradle/compare/v7.5.1...v7.6.0)

## 6.10.0

### Features

- Add time-to-initial-display span to Activity transactions ([#2369](https://github.com/getsentry/sentry-java/pull/2369))
- Start a session after init if AutoSessionTracking is enabled ([#2356](https://github.com/getsentry/sentry-java/pull/2356))
- Provide automatic breadcrumbs and transactions for click/scroll events for Compose ([#2390](https://github.com/getsentry/sentry-java/pull/2390))
- Add `blocked_main_thread` and `call_stack` to File I/O spans to detect performance issues ([#2382](https://github.com/getsentry/sentry-java/pull/2382))

### Dependencies

- Bump Native SDK from v0.5.2 to v0.5.3 ([#2423](https://github.com/getsentry/sentry-java/pull/2423))
  - [changelog](https://github.com/getsentry/sentry-native/blob/master/CHANGELOG.md#053)
  - [diff](https://github.com/getsentry/sentry-native/compare/0.5.2...0.5.3)

## 6.9.2

### Fixes

- Updated ProfileMeasurementValue types ([#2412](https://github.com/getsentry/sentry-java/pull/2412))
- Clear window reference only on activity stop in profileMeasurements collector ([#2407](https://github.com/getsentry/sentry-java/pull/2407))
- No longer disable OpenTelemetry exporters in default Java Agent config ([#2408](https://github.com/getsentry/sentry-java/pull/2408))
- Fix `ClassNotFoundException` for `io.sentry.spring.SentrySpringServletContainerInitializer` in `sentry-spring-jakarta` ([#2411](https://github.com/getsentry/sentry-java/issues/2411))
- Fix `sentry-samples-spring-jakarta` ([#2411](https://github.com/getsentry/sentry-java/issues/2411))

### Features

- Add SENTRY_AUTO_INIT environment variable to control OpenTelemetry Agent init ([#2410](https://github.com/getsentry/sentry-java/pull/2410))
- Add OpenTelemetryLinkErrorEventProcessor for linking errors to traces created via OpenTelemetry ([#2418](https://github.com/getsentry/sentry-java/pull/2418))

### Dependencies

- Bump OpenTelemetry to 1.20.1 and OpenTelemetry Java Agent to 1.20.2 ([#2420](https://github.com/getsentry/sentry-java/pull/2420))

## 6.9.1

### Fixes

- OpenTelemetry modules were missing in `6.9.0` so we released the same code again as `6.9.1` including OpenTelemetry modules

## 6.9.0

### Fixes

- Use `canonicalName` in Fragment Integration for better de-obfuscation ([#2379](https://github.com/getsentry/sentry-java/pull/2379))
- Fix Timber and Fragment integrations auto-installation for obfuscated builds ([#2379](https://github.com/getsentry/sentry-java/pull/2379))
- Don't attach screenshots to events from Hybrid SDKs ([#2360](https://github.com/getsentry/sentry-java/pull/2360))
- Ensure Hints do not cause memory leaks ([#2387](https://github.com/getsentry/sentry-java/pull/2387))
- Do not attach empty `sentry-trace` and `baggage` headers ([#2385](https://github.com/getsentry/sentry-java/pull/2385))

### Features

- Add beforeSendTransaction which allows users to filter and change transactions ([#2388](https://github.com/getsentry/sentry-java/pull/2388))
- Add experimental support for OpenTelemetry ([README](sentry-opentelemetry/README.md))([#2344](https://github.com/getsentry/sentry-java/pull/2344))

### Dependencies

- Update Spring Boot Jakarta to Spring Boot 3.0.0 ([#2389](https://github.com/getsentry/sentry-java/pull/2389))
- Bump Spring Boot to 2.7.5 ([#2383](https://github.com/getsentry/sentry-java/pull/2383))

## 6.8.0

### Features

- Add FrameMetrics to Android profiling data ([#2342](https://github.com/getsentry/sentry-java/pull/2342))

### Fixes

- Remove profiler main thread io ([#2348](https://github.com/getsentry/sentry-java/pull/2348))
- Fix ensure all options are processed before integrations are loaded ([#2377](https://github.com/getsentry/sentry-java/pull/2377))

## 6.7.1

### Fixes

- Fix `Gpu.vendorId` should be a String ([#2343](https://github.com/getsentry/sentry-java/pull/2343))
- Don't set device name on Android if `sendDefaultPii` is disabled ([#2354](https://github.com/getsentry/sentry-java/pull/2354))
- Fix corrupted UUID on Motorola devices ([#2363](https://github.com/getsentry/sentry-java/pull/2363))
- Fix ANR on dropped uncaught exception events ([#2368](https://github.com/getsentry/sentry-java/pull/2368))

### Features

- Update Spring Boot Jakarta to Spring Boot 3.0.0-RC2 ([#2347](https://github.com/getsentry/sentry-java/pull/2347))

## 6.7.0

### Fixes

- Use correct set-cookie for the HTTP Client response object ([#2326](https://github.com/getsentry/sentry-java/pull/2326))
- Fix NoSuchElementException in CircularFifoQueue when cloning a Scope ([#2328](https://github.com/getsentry/sentry-java/pull/2328))

### Features

- Customizable fragment lifecycle breadcrumbs ([#2299](https://github.com/getsentry/sentry-java/pull/2299))
- Provide hook for Jetpack Compose navigation instrumentation ([#2320](https://github.com/getsentry/sentry-java/pull/2320))
- Populate `event.modules` with dependencies metadata ([#2324](https://github.com/getsentry/sentry-java/pull/2324))
- Support Spring 6 and Spring Boot 3 ([#2289](https://github.com/getsentry/sentry-java/pull/2289))

### Dependencies

- Bump Native SDK from v0.5.1 to v0.5.2 ([#2315](https://github.com/getsentry/sentry-java/pull/2315))
  - [changelog](https://github.com/getsentry/sentry-native/blob/master/CHANGELOG.md#052)
  - [diff](https://github.com/getsentry/sentry-native/compare/0.5.1...0.5.2)

## 6.6.0

### Fixes

- Ensure potential callback exceptions are caught #2123 ([#2291](https://github.com/getsentry/sentry-java/pull/2291))
- Remove verbose FrameMetricsAggregator failure logging ([#2293](https://github.com/getsentry/sentry-java/pull/2293))
- Ignore broken regex for tracePropagationTarget ([#2288](https://github.com/getsentry/sentry-java/pull/2288))
- No longer serialize static fields; use toString as fallback ([#2309](https://github.com/getsentry/sentry-java/pull/2309))
- Fix `SentryFileWriter`/`SentryFileOutputStream` append overwrites file contents ([#2304](https://github.com/getsentry/sentry-java/pull/2304))
- Respect incoming parent sampled decision when continuing a trace ([#2311](https://github.com/getsentry/sentry-java/pull/2311))

### Features

- Profile envelopes are sent directly from profiler ([#2298](https://github.com/getsentry/sentry-java/pull/2298))
- Add support for using Encoder with logback.SentryAppender ([#2246](https://github.com/getsentry/sentry-java/pull/2246))
- Report Startup Crashes ([#2277](https://github.com/getsentry/sentry-java/pull/2277))
- HTTP Client errors for OkHttp ([#2287](https://github.com/getsentry/sentry-java/pull/2287))
- Add option to enable or disable Frame Tracking ([#2314](https://github.com/getsentry/sentry-java/pull/2314))

### Dependencies

- Bump Native SDK from v0.5.0 to v0.5.1 ([#2306](https://github.com/getsentry/sentry-java/pull/2306))
  - [changelog](https://github.com/getsentry/sentry-native/blob/master/CHANGELOG.md#051)
  - [diff](https://github.com/getsentry/sentry-native/compare/0.5.0...0.5.1)

## 6.5.0

### Fixes

- Improve public facing API for creating Baggage from header ([#2284](https://github.com/getsentry/sentry-java/pull/2284))

## 6.5.0-beta.3

### Features

- Provide API for attaching custom measurements to transactions ([#2260](https://github.com/getsentry/sentry-java/pull/2260))
- Bump spring to 2.7.4 ([#2279](https://github.com/getsentry/sentry-java/pull/2279))

## 6.5.0-beta.2

### Features

- Make user segment a top level property ([#2257](https://github.com/getsentry/sentry-java/pull/2257))
- Replace user `other` with `data` ([#2258](https://github.com/getsentry/sentry-java/pull/2258))
- `isTraceSampling` is now on by default. `tracingOrigins` has been replaced by `tracePropagationTargets` ([#2255](https://github.com/getsentry/sentry-java/pull/2255))

## 6.5.0-beta.1

### Features

- Server-Side Dynamic Sampling Context support  ([#2226](https://github.com/getsentry/sentry-java/pull/2226))

## 6.4.4

### Fixes

- Fix ConcurrentModificationException due to FrameMetricsAggregator manipulation ([#2282](https://github.com/getsentry/sentry-java/pull/2282))

## 6.4.3

- Fix slow and frozen frames tracking ([#2271](https://github.com/getsentry/sentry-java/pull/2271))

## 6.4.2

### Fixes

- Fixed AbstractMethodError when getting Lifecycle ([#2228](https://github.com/getsentry/sentry-java/pull/2228))
- Missing unit fields for Android measurements ([#2204](https://github.com/getsentry/sentry-java/pull/2204))
- Avoid sending empty profiles ([#2232](https://github.com/getsentry/sentry-java/pull/2232))
- Fix file descriptor leak in FileIO instrumentation ([#2248](https://github.com/getsentry/sentry-java/pull/2248))

## 6.4.1

### Fixes

- Fix memory leak caused by throwableToSpan ([#2227](https://github.com/getsentry/sentry-java/pull/2227))

## 6.4.0

### Fixes

- make profiling rate defaults to 101 hz ([#2211](https://github.com/getsentry/sentry-java/pull/2211))
- SentryOptions.setProfilingTracesIntervalMillis has been deprecated
- Added cpu architecture and default environment in profiles envelope ([#2207](https://github.com/getsentry/sentry-java/pull/2207))
- SentryOptions.setProfilingEnabled has been deprecated in favor of setProfilesSampleRate
- Use toString for enum serialization ([#2220](https://github.com/getsentry/sentry-java/pull/2220))

### Features

- Concurrent profiling 3 - added truncation reason ([#2247](https://github.com/getsentry/sentry-java/pull/2247))
- Concurrent profiling 2 - added list of transactions ([#2218](https://github.com/getsentry/sentry-java/pull/2218))
- Concurrent profiling 1 - added envelope payload data format ([#2216](https://github.com/getsentry/sentry-java/pull/2216))
- Send source for transactions ([#2180](https://github.com/getsentry/sentry-java/pull/2180))
- Add profilesSampleRate and profileSampler options for Android sdk ([#2184](https://github.com/getsentry/sentry-java/pull/2184))
- Add baggage header to RestTemplate ([#2206](https://github.com/getsentry/sentry-java/pull/2206))
- Bump Native SDK from v0.4.18 to v0.5.0 ([#2199](https://github.com/getsentry/sentry-java/pull/2199))
  - [changelog](https://github.com/getsentry/sentry-native/blob/master/CHANGELOG.md#050)
  - [diff](https://github.com/getsentry/sentry-native/compare/0.4.18...0.5.0)
- Bump Gradle from v7.5.0 to v7.5.1 ([#2212](https://github.com/getsentry/sentry-java/pull/2212))
  - [changelog](https://github.com/gradle/gradle/blob/master/CHANGELOG.md#v751)
  - [diff](https://github.com/gradle/gradle/compare/v7.5.0...v7.5.1)

## 6.3.1

### Fixes

- Prevent NPE by checking SentryTracer.timer for null again inside synchronized ([#2200](https://github.com/getsentry/sentry-java/pull/2200))
- Weakly reference Activity for transaction finished callback ([#2203](https://github.com/getsentry/sentry-java/pull/2203))
- `attach-screenshot` set on Manual init. didn't work ([#2186](https://github.com/getsentry/sentry-java/pull/2186))
- Remove extra space from `spring.factories` causing issues in old versions of Spring Boot ([#2181](https://github.com/getsentry/sentry-java/pull/2181))


### Features

- Bump Native SDK to v0.4.18 ([#2154](https://github.com/getsentry/sentry-java/pull/2154))
  - [changelog](https://github.com/getsentry/sentry-native/blob/master/CHANGELOG.md#0418)
  - [diff](https://github.com/getsentry/sentry-native/compare/0.4.17...0.4.18)
- Bump Gradle to v7.5.0 ([#2174](https://github.com/getsentry/sentry-java/pull/2174), [#2191](https://github.com/getsentry/sentry-java/pull/2191))
  - [changelog](https://github.com/gradle/gradle/blob/master/CHANGELOG.md#v750)
  - [diff](https://github.com/gradle/gradle/compare/v7.4.2...v7.5.0)

## 6.3.0

### Features

- Switch upstream dependencies to `compileOnly` in integrations ([#2175](https://github.com/getsentry/sentry-java/pull/2175))

### Fixes

- Lazily retrieve HostnameCache in MainEventProcessor ([#2170](https://github.com/getsentry/sentry-java/pull/2170))

## 6.2.1

### Fixes

- Only send userid in Dynamic Sampling Context if sendDefaultPii is true ([#2147](https://github.com/getsentry/sentry-java/pull/2147))
- Remove userId from baggage due to PII ([#2157](https://github.com/getsentry/sentry-java/pull/2157))

### Features

- Add integration for Apollo-Kotlin 3 ([#2109](https://github.com/getsentry/sentry-java/pull/2109))
- New package `sentry-android-navigation` for AndroidX Navigation support ([#2136](https://github.com/getsentry/sentry-java/pull/2136))
- New package `sentry-compose` for Jetpack Compose support (Navigation) ([#2136](https://github.com/getsentry/sentry-java/pull/2136))
- Add sample rate to baggage as well as trace in envelope header and flatten user ([#2135](https://github.com/getsentry/sentry-java/pull/2135))

Breaking Changes:
- The boolean parameter `samplingDecision` in the `TransactionContext` constructor has been replaced with a `TracesSamplingDecision` object. Feel free to ignore the `@ApiStatus.Internal` in this case.

## 6.1.4

### Fixes

- Filter out app starts with more than 60s ([#2127](https://github.com/getsentry/sentry-java/pull/2127))

## 6.1.3

### Fixes

- Fix thread leak due to Timer being created and never cancelled ([#2131](https://github.com/getsentry/sentry-java/pull/2131))

## 6.1.2

### Fixes

- Swallow error when reading ActivityManager#getProcessesInErrorState instead of crashing ([#2114](https://github.com/getsentry/sentry-java/pull/2114))
- Use charset string directly as StandardCharsets is not available on earlier Android versions ([#2111](https://github.com/getsentry/sentry-java/pull/2111))

## 6.1.1

### Features

- Replace `tracestate` header with `baggage` header ([#2078](https://github.com/getsentry/sentry-java/pull/2078))
- Allow opting out of device info collection that requires Inter-Process Communication (IPC) ([#2100](https://github.com/getsentry/sentry-java/pull/2100))

## 6.1.0

### Features

- Implement local scope by adding overloads to the capture methods that accept a ScopeCallback ([#2084](https://github.com/getsentry/sentry-java/pull/2084))
- SentryOptions#merge is now public and can be used to load ExternalOptions ([#2088](https://github.com/getsentry/sentry-java/pull/2088))

### Fixes

- Fix proguard rules to work R8 [issue](https://issuetracker.google.com/issues/235733922) around on AGP 7.3.0-betaX and 7.4.0-alphaX ([#2094](https://github.com/getsentry/sentry-java/pull/2094))
- Fix GraalVM Native Image compatibility ([#2172](https://github.com/getsentry/sentry-java/pull/2172))

## 6.0.0

### Sentry Self-hosted Compatibility

- Starting with version `6.0.0` of the `sentry` package, [Sentry's self hosted version >= v21.9.0](https://github.com/getsentry/self-hosted/releases) is required or you have to manually disable sending client reports via the `sendClientReports` option. This only applies to self-hosted Sentry. If you are using [sentry.io](https://sentry.io), no action is needed.

### Features

- Allow optimization and obfuscation of the SDK by reducing proguard rules ([#2031](https://github.com/getsentry/sentry-java/pull/2031))
- Relax TransactionNameProvider ([#1861](https://github.com/getsentry/sentry-java/pull/1861))
- Use float instead of Date for protocol types for higher precision ([#1737](https://github.com/getsentry/sentry-java/pull/1737))
- Allow setting SDK info (name & version) in manifest ([#2016](https://github.com/getsentry/sentry-java/pull/2016))
- Allow setting native Android SDK name during build ([#2035](https://github.com/getsentry/sentry-java/pull/2035))
- Include application permissions in Android events ([#2018](https://github.com/getsentry/sentry-java/pull/2018))
- Automatically create transactions for UI events ([#1975](https://github.com/getsentry/sentry-java/pull/1975))
- Hints are now used via a Hint object and passed into beforeSend and EventProcessor as @NotNull Hint object ([#2045](https://github.com/getsentry/sentry-java/pull/2045))
- Attachments can be manipulated via hint ([#2046](https://github.com/getsentry/sentry-java/pull/2046))
- Add sentry-servlet-jakarta module ([#1987](https://github.com/getsentry/sentry-java/pull/1987))
- Add client reports ([#1982](https://github.com/getsentry/sentry-java/pull/1982))
- Screenshot is taken when there is an error ([#1967](https://github.com/getsentry/sentry-java/pull/1967))
- Add Android profiling traces ([#1897](https://github.com/getsentry/sentry-java/pull/1897)) ([#1959](https://github.com/getsentry/sentry-java/pull/1959)) and its tests ([#1949](https://github.com/getsentry/sentry-java/pull/1949))
- Enable enableScopeSync by default for Android ([#1928](https://github.com/getsentry/sentry-java/pull/1928))
- Feat: Vendor JSON ([#1554](https://github.com/getsentry/sentry-java/pull/1554))
    - Introduce `JsonSerializable` and `JsonDeserializer` interfaces for manual json
      serialization/deserialization.
    - Introduce `JsonUnknwon` interface to preserve unknown properties when deserializing/serializing
      SDK classes.
    - When passing custom objects, for example in `Contexts`, these are supported for serialization:
        - `JsonSerializable`
        - `Map`, `Collection`, `Array`, `String` and all primitive types.
        - Objects with the help of refection.
            - `Map`, `Collection`, `Array`, `String` and all primitive types.
            - Call `toString()` on objects that have a cyclic reference to a ancestor object.
            - Call `toString()` where object graphs exceed max depth.
    - Remove `gson` dependency.
    - Remove `IUnknownPropertiesConsumer`
- Pass MDC tags as Sentry tags ([#1954](https://github.com/getsentry/sentry-java/pull/1954))

### Fixes

- Calling Sentry.init and specifying contextTags now has an effect on the Logback SentryAppender ([#2052](https://github.com/getsentry/sentry-java/pull/2052))
- Calling Sentry.init and specifying contextTags now has an effect on the Log4j SentryAppender ([#2054](https://github.com/getsentry/sentry-java/pull/2054))
- Calling Sentry.init and specifying contextTags now has an effect on the jul SentryAppender ([#2057](https://github.com/getsentry/sentry-java/pull/2057))
- Update Spring Boot dependency to 2.6.8 and fix the CVE-2022-22970 ([#2068](https://github.com/getsentry/sentry-java/pull/2068))
- Sentry can now self heal after a Thread had its currentHub set to a NoOpHub ([#2076](https://github.com/getsentry/sentry-java/pull/2076))
- No longer close OutputStream that is passed into JsonSerializer ([#2029](https://github.com/getsentry/sentry-java/pull/2029))
- Fix setting context tags on events captured by Spring ([#2060](https://github.com/getsentry/sentry-java/pull/2060))
- Isolate cached events with hashed DSN subfolder ([#2038](https://github.com/getsentry/sentry-java/pull/2038))
- SentryThread.current flag will not be overridden by DefaultAndroidEventProcessor if already set ([#2050](https://github.com/getsentry/sentry-java/pull/2050))
- Fix serialization of Long inside of Request.data ([#2051](https://github.com/getsentry/sentry-java/pull/2051))
- Update sentry-native to 0.4.17 ([#2033](https://github.com/getsentry/sentry-java/pull/2033))
- Update Gradle to 7.4.2 and AGP to 7.2 ([#2042](https://github.com/getsentry/sentry-java/pull/2042))
- Change order of event filtering mechanisms ([#2001](https://github.com/getsentry/sentry-java/pull/2001))
- Only send session update for dropped events if state changed ([#2002](https://github.com/getsentry/sentry-java/pull/2002))
- Android profiling initializes on first profile start ([#2009](https://github.com/getsentry/sentry-java/pull/2009))
- Profiling rate decreased from 300hz to 100hz ([#1997](https://github.com/getsentry/sentry-java/pull/1997))
- Allow disabling sending of client reports via Android Manifest and external options ([#2007](https://github.com/getsentry/sentry-java/pull/2007))
- Ref: Upgrade Spring Boot dependency to 2.5.13 ([#2011](https://github.com/getsentry/sentry-java/pull/2011))
- Ref: Make options.printUncaughtStackTrace primitive type ([#1995](https://github.com/getsentry/sentry-java/pull/1995))
- Ref: Remove not needed interface abstractions on Android ([#1953](https://github.com/getsentry/sentry-java/pull/1953))
- Ref: Make hints Map<String, Object> instead of only Object ([#1929](https://github.com/getsentry/sentry-java/pull/1929))
- Ref: Simplify DateUtils with ISO8601Utils ([#1837](https://github.com/getsentry/sentry-java/pull/1837))
- Ref: Remove deprecated and scheduled fields ([#1875](https://github.com/getsentry/sentry-java/pull/1875))
- Ref: Add shutdownTimeoutMillis in favor of shutdownTimeout ([#1873](https://github.com/getsentry/sentry-java/pull/1873))
- Ref: Remove Attachment ContentType since the Server infers it ([#1874](https://github.com/getsentry/sentry-java/pull/1874))
- Ref: Bind external properties to a dedicated class. ([#1750](https://github.com/getsentry/sentry-java/pull/1750))
- Ref: Debug log serializable objects ([#1795](https://github.com/getsentry/sentry-java/pull/1795))
- Ref: catch Throwable instead of Exception to suppress internal SDK errors ([#1812](https://github.com/getsentry/sentry-java/pull/1812))
- `SentryOptions` can merge properties from `ExternalOptions` instead of another instance of `SentryOptions`
- Following boolean properties from `SentryOptions` that allowed `null` values are now not nullable - `debug`, `enableUncaughtExceptionHandler`, `enableDeduplication`
- `SentryOptions` cannot be created anymore using `PropertiesProvider` with `SentryOptions#from` method. Use `ExternalOptions#from` instead and merge created object with `SentryOptions#merge`
- Bump: Kotlin to 1.5 and compatibility to 1.4 for sentry-android-timber ([#1815](https://github.com/getsentry/sentry-java/pull/1815))

## 5.7.4

### Fixes

* Change order of event filtering mechanisms and only send session update for dropped events if session state changed (#2028)

## 5.7.3

### Fixes

- Sentry Timber integration throws an exception when using args ([#1986](https://github.com/getsentry/sentry-java/pull/1986))

## 5.7.2

### Fixes

- Bring back support for `Timber.tag` ([#1974](https://github.com/getsentry/sentry-java/pull/1974))

## 5.7.1

### Fixes

- Sentry Timber integration does not submit msg.formatted breadcrumbs ([#1957](https://github.com/getsentry/sentry-java/pull/1957))
- ANR WatchDog won't crash on SecurityException ([#1962](https://github.com/getsentry/sentry-java/pull/1962))

## 5.7.0

### Features

- Automatically enable `Timber` and `Fragment` integrations if they are present on the classpath ([#1936](https://github.com/getsentry/sentry-java/pull/1936))

## 5.6.3

### Fixes

- If transaction or span is finished, do not allow to mutate ([#1940](https://github.com/getsentry/sentry-java/pull/1940))
- Keep used AndroidX classes from obfuscation (Fixes UI breadcrumbs and Slow/Frozen frames) ([#1942](https://github.com/getsentry/sentry-java/pull/1942))

## 5.6.2

### Fixes

- Ref: Make ActivityFramesTracker public to be used by Hybrid SDKs ([#1931](https://github.com/getsentry/sentry-java/pull/1931))
- Bump: AGP to 7.1.2 ([#1930](https://github.com/getsentry/sentry-java/pull/1930))
- NPE while adding "response_body_size" breadcrumb, when response body length is unknown ([#1908](https://github.com/getsentry/sentry-java/pull/1908))
- Do not include stacktrace frames into Timber message ([#1898](https://github.com/getsentry/sentry-java/pull/1898))
- Potential memory leaks ([#1909](https://github.com/getsentry/sentry-java/pull/1909))

Breaking changes:
`Timber.tag` is no longer supported by our [Timber integration](https://docs.sentry.io/platforms/android/configuration/integrations/timber/) and will not appear on Sentry for error events.
Please vote on this [issue](https://github.com/getsentry/sentry-java/issues/1900), if you'd like us to provide support for that.

## 5.6.2-beta.3

### Fixes

- Ref: Make ActivityFramesTracker public to be used by Hybrid SDKs ([#1931](https://github.com/getsentry/sentry-java/pull/1931))
- Bump: AGP to 7.1.2 ([#1930](https://github.com/getsentry/sentry-java/pull/1930))

## 5.6.2-beta.2

### Fixes

- NPE while adding "response_body_size" breadcrumb, when response body length is unknown ([#1908](https://github.com/getsentry/sentry-java/pull/1908))

## 5.6.2-beta.1

### Fixes

- Do not include stacktrace frames into Timber message ([#1898](https://github.com/getsentry/sentry-java/pull/1898))
- Potential memory leaks ([#1909](https://github.com/getsentry/sentry-java/pull/1909))

Breaking changes:
`Timber.tag` is no longer supported by our [Timber integration](https://docs.sentry.io/platforms/android/configuration/integrations/timber/) and will not appear on Sentry for error events.
Please vote on this [issue](https://github.com/getsentry/sentry-java/issues/1900), if you'd like us to provide support for that.

## 5.6.1

### Features

- Add options.printUncaughtStackTrace to print uncaught exceptions ([#1890](https://github.com/getsentry/sentry-java/pull/1890))

### Fixes

- NPE while adding "response_body_size" breadcrumb, when response body is null ([#1884](https://github.com/getsentry/sentry-java/pull/1884))
- Bump: AGP to 7.1.0 ([#1892](https://github.com/getsentry/sentry-java/pull/1892))

## 5.6.0

### Features

- Add breadcrumbs support for UI events (automatically captured) ([#1876](https://github.com/getsentry/sentry-java/pull/1876))

### Fixes

- Change scope of servlet-api to compileOnly ([#1880](https://github.com/getsentry/sentry-java/pull/1880))

## 5.5.3

### Fixes

- Do not create SentryExceptionResolver bean when Spring MVC is not on the classpath ([#1865](https://github.com/getsentry/sentry-java/pull/1865))

## 5.5.2

### Fixes

- Detect App Cold start correctly for Hybrid SDKs ([#1855](https://github.com/getsentry/sentry-java/pull/1855))
- Bump: log4j to 2.17.0 ([#1852](https://github.com/getsentry/sentry-java/pull/1852))
- Bump: logback to 1.2.9 ([#1853](https://github.com/getsentry/sentry-java/pull/1853))

## 5.5.1

### Fixes

- Bump: log4j to 2.16.0 ([#1845](https://github.com/getsentry/sentry-java/pull/1845))
- Make App start cold/warm visible to Hybrid SDKs ([#1848](https://github.com/getsentry/sentry-java/pull/1848))

## 5.5.0

### Features

- Add locale to device context and deprecate language ([#1832](https://github.com/getsentry/sentry-java/pull/1832))
- Add `SentryFileInputStream` and `SentryFileOutputStream` for File I/O performance instrumentation ([#1826](https://github.com/getsentry/sentry-java/pull/1826))
- Add `SentryFileReader` and `SentryFileWriter` for File I/O instrumentation ([#1843](https://github.com/getsentry/sentry-java/pull/1843))

### Fixes

- Bump: log4j to 2.15.0 ([#1839](https://github.com/getsentry/sentry-java/pull/1839))
- Ref: Rename Fragment span operation from `ui.fragment.load` to `ui.load` ([#1824](https://github.com/getsentry/sentry-java/pull/1824))
- Ref: change `java.util.Random` to `java.security.SecureRandom` for possible security reasons ([#1831](https://github.com/getsentry/sentry-java/pull/1831))

## 5.4.3

### Fixes

- Only report App start measurement for full launch on Android ([#1821](https://github.com/getsentry/sentry-java/pull/1821))

## 5.4.2

### Fixes

- Ref: catch Throwable instead of Exception to suppress internal SDK errors ([#1812](https://github.com/getsentry/sentry-java/pull/1812))

## 5.4.1

### Features

- Refactor OkHttp and Apollo to Kotlin functional interfaces ([#1797](https://github.com/getsentry/sentry-java/pull/1797))
- Add secondary constructor to SentryInstrumentation ([#1804](https://github.com/getsentry/sentry-java/pull/1804))

### Fixes

- Do not start fragment span if not added to the Activity ([#1813](https://github.com/getsentry/sentry-java/pull/1813))

## 5.4.0

### Features

- Add `graphql-java` instrumentation ([#1777](https://github.com/getsentry/sentry-java/pull/1777))

### Fixes

- Do not crash when event processors throw a lower level Throwable class ([#1800](https://github.com/getsentry/sentry-java/pull/1800))
- ActivityFramesTracker does not throw if Activity has no observers ([#1799](https://github.com/getsentry/sentry-java/pull/1799))

## 5.3.0

### Features

- Add datasource tracing with P6Spy ([#1784](https://github.com/getsentry/sentry-java/pull/1784))

### Fixes

- ActivityFramesTracker does not throw if Activity has not been added ([#1782](https://github.com/getsentry/sentry-java/pull/1782))
- PerformanceAndroidEventProcessor uses up to date isTracingEnabled set on Configuration callback ([#1786](https://github.com/getsentry/sentry-java/pull/1786))

## 5.2.4

### Fixes

- Window.FEATURE_NO_TITLE does not work when using activity traces ([#1769](https://github.com/getsentry/sentry-java/pull/1769))
- unregister UncaughtExceptionHandler on close ([#1770](https://github.com/getsentry/sentry-java/pull/1770))

## 5.2.3

### Fixes

- Make ActivityFramesTracker operations thread-safe ([#1762](https://github.com/getsentry/sentry-java/pull/1762))
- Clone Scope Contexts ([#1763](https://github.com/getsentry/sentry-java/pull/1763))
- Bump: AGP to 7.0.3 ([#1765](https://github.com/getsentry/sentry-java/pull/1765))

## 5.2.2

### Fixes

- Close HostnameCache#executorService on SentryClient#close ([#1757](https://github.com/getsentry/sentry-java/pull/1757))

## 5.2.1

### Features

- Add isCrashedLastRun support ([#1739](https://github.com/getsentry/sentry-java/pull/1739))
- Attach Java vendor and version to events and transactions ([#1703](https://github.com/getsentry/sentry-java/pull/1703))

### Fixes

- Handle exception if Context.registerReceiver throws ([#1747](https://github.com/getsentry/sentry-java/pull/1747))

## 5.2.0

### Features

- Allow setting proguard via Options and/or external resources ([#1728](https://github.com/getsentry/sentry-java/pull/1728))
- Add breadcrumbs for the Apollo integration ([#1726](https://github.com/getsentry/sentry-java/pull/1726))

### Fixes

- Don't set lastEventId for transactions ([#1727](https://github.com/getsentry/sentry-java/pull/1727))
- ActivityLifecycleIntegration#appStartSpan memory leak ([#1732](https://github.com/getsentry/sentry-java/pull/1732))

## 5.2.0-beta.3

### Features

- Add "data" to spans ([#1717](https://github.com/getsentry/sentry-java/pull/1717))

### Fixes

- Check at runtime if AndroidX.Core is available ([#1718](https://github.com/getsentry/sentry-java/pull/1718))
- Should not capture unfinished transaction ([#1719](https://github.com/getsentry/sentry-java/pull/1719))

## 5.2.0-beta.2

### Fixes

- Bump AGP to 7.0.2 ([#1650](https://github.com/getsentry/sentry-java/pull/1650))
- Drop spans in BeforeSpanCallback. ([#1713](https://github.com/getsentry/sentry-java/pull/1713))

## 5.2.0-beta.1

### Features

- Add tracestate HTTP header support ([#1683](https://github.com/getsentry/sentry-java/pull/1683))
- Add option to filter which origins receive tracing headers ([#1698](https://github.com/getsentry/sentry-java/pull/1698))
- Include unfinished spans in transaction ([#1699](https://github.com/getsentry/sentry-java/pull/1699))
- Add static helpers for creating breadcrumbs ([#1702](https://github.com/getsentry/sentry-java/pull/1702))
- Performance support for Android Apollo ([#1705](https://github.com/getsentry/sentry-java/pull/1705))

### Fixes

- Move tags from transaction.contexts.trace.tags to transaction.tags ([#1700](https://github.com/getsentry/sentry-java/pull/1700))

Breaking changes:

- Updated proguard keep rule for enums, which affects consumer application code ([#1694](https://github.com/getsentry/sentry-java/pull/1694))

## 5.1.2

### Fixes

- Servlet 3.1 compatibility issue ([#1681](https://github.com/getsentry/sentry-java/pull/1681))
- Do not drop Contexts key if Collection, Array or Char ([#1680](https://github.com/getsentry/sentry-java/pull/1680))

## 5.1.1

### Features

- Add support for async methods in Spring MVC ([#1652](https://github.com/getsentry/sentry-java/pull/1652))
- Add secondary constructor taking IHub to SentryOkHttpInterceptor ([#1657](https://github.com/getsentry/sentry-java/pull/1657))
- Merge external map properties ([#1656](https://github.com/getsentry/sentry-java/pull/1656))

### Fixes

- Remove onActivityPreCreated call in favor of onActivityCreated ([#1661](https://github.com/getsentry/sentry-java/pull/1661))
- Do not crash if SENSOR_SERVICE throws ([#1655](https://github.com/getsentry/sentry-java/pull/1655))
- Make sure scope is popped when processing request results in exception ([#1665](https://github.com/getsentry/sentry-java/pull/1665))

## 5.1.0

### Features

- Spring WebClient integration ([#1621](https://github.com/getsentry/sentry-java/pull/1621))
- OpenFeign integration ([#1632](https://github.com/getsentry/sentry-java/pull/1632))
- Add more convenient way to pass BeforeSpanCallback in OpenFeign integration ([#1637](https://github.com/getsentry/sentry-java/pull/1637))

### Fixes

- Bump: sentry-native to 0.4.12 ([#1651](https://github.com/getsentry/sentry-java/pull/1651))

## 5.1.0-beta.9

- No documented changes.

## 5.1.0-beta.8

### Features

- Generate Sentry BOM ([#1486](https://github.com/getsentry/sentry-java/pull/1486))

## 5.1.0-beta.7

### Features

- Slow/Frozen frames metrics ([#1609](https://github.com/getsentry/sentry-java/pull/1609))

## 5.1.0-beta.6

### Features

- Add request body extraction for Spring MVC integration ([#1595](https://github.com/getsentry/sentry-java/pull/1595))

### Fixes

- set min sdk version of sentry-android-fragment to API 14 ([#1608](https://github.com/getsentry/sentry-java/pull/1608))
- Ser/Deser of the UserFeedback from cached envelope ([#1611](https://github.com/getsentry/sentry-java/pull/1611))

## 5.1.0-beta.5

### Fixes

- Make SentryAppender non-final for Log4j2 and Logback ([#1603](https://github.com/getsentry/sentry-java/pull/1603))
- Do not throw IAE when tracing header contain invalid trace id ([#1605](https://github.com/getsentry/sentry-java/pull/1605))

## 5.1.0-beta.4

### Fixes

- Update sentry-native to 0.4.11 ([#1591](https://github.com/getsentry/sentry-java/pull/1591))

## 5.1.0-beta.3

### Features

- Spring Webflux integration ([#1529](https://github.com/getsentry/sentry-java/pull/1529))

## 5.1.0-beta.2

### Features

- Support transaction waiting for children to finish. ([#1535](https://github.com/getsentry/sentry-java/pull/1535))
- Capture logged marker in log4j2 and logback appenders ([#1551](https://github.com/getsentry/sentry-java/pull/1551))
- Allow clearing of attachments in the scope ([#1562](https://github.com/getsentry/sentry-java/pull/1562))
- Set mechanism type in SentryExceptionResolver ([#1556](https://github.com/getsentry/sentry-java/pull/1556))
- Perf. for fragments ([#1528](https://github.com/getsentry/sentry-java/pull/1528))

### Fixes

- Handling missing Spring Security on classpath on Java 8 ([#1552](https://github.com/getsentry/sentry-java/pull/1552))
- Use a different method to get strings from JNI, and avoid excessive Stack Space usage. ([#1214](https://github.com/getsentry/sentry-java/pull/1214))
- Add data field to SentrySpan ([#1555](https://github.com/getsentry/sentry-java/pull/1555))
- Clock drift issue when calling DateUtils#getDateTimeWithMillisPrecision ([#1557](https://github.com/getsentry/sentry-java/pull/1557))
- Prefer snake case for HTTP integration data keys ([#1559](https://github.com/getsentry/sentry-java/pull/1559))
- Assign lastEventId only if event was queued for submission ([#1565](https://github.com/getsentry/sentry-java/pull/1565))

## 5.1.0-beta.1

### Features

- Measure app start time ([#1487](https://github.com/getsentry/sentry-java/pull/1487))
- Automatic breadcrumbs logging for fragment lifecycle ([#1522](https://github.com/getsentry/sentry-java/pull/1522))

## 5.0.1

### Fixes

- Sources and Javadoc artifacts were mixed up ([#1515](https://github.com/getsentry/sentry-java/pull/1515))

## 5.0.0

This release brings many improvements but also new features:

- OkHttp Interceptor for Android ([#1330](https://github.com/getsentry/sentry-java/pull/1330))
- GraalVM Native Image Compatibility ([#1329](https://github.com/getsentry/sentry-java/pull/1329))
- Add option to ignore exceptions by type ([#1352](https://github.com/getsentry/sentry-java/pull/1352))
- Enrich transactions with device contexts ([#1430](https://github.com/getsentry/sentry-java/pull/1430)) ([#1469](https://github.com/getsentry/sentry-java/pull/1469))
- Better interoperability with Kotlin null-safety ([#1439](https://github.com/getsentry/sentry-java/pull/1439)) and ([#1462](https://github.com/getsentry/sentry-java/pull/1462))
- Add coroutines support ([#1479](https://github.com/getsentry/sentry-java/pull/1479))
- OkHttp callback for Customising the Span ([#1478](https://github.com/getsentry/sentry-java/pull/1478))
- Add breadcrumb in Spring RestTemplate integration ([#1481](https://github.com/getsentry/sentry-java/pull/1481))

Breaking changes:

- Migration Guide for [Java](https://docs.sentry.io/platforms/java/migration/)
- Migration Guide for [Android](https://docs.sentry.io/platforms/android/migration/)

Other fixes:

- Fix: Add attachmentType to envelope ser/deser. ([#1504](https://github.com/getsentry/sentry-java/pull/1504))

Thank you:

- @maciejwalkowiak for coding most of it.

## 5.0.0-beta.7

### Fixes


- Ref: Deprecate SentryBaseEvent#getOriginThrowable and add SentryBaseEvent#getThrowableMechanism ([#1502](https://github.com/getsentry/sentry-java/pull/1502))
- Graceful Shutdown flushes event instead of Closing SDK ([#1500](https://github.com/getsentry/sentry-java/pull/1500))
- Do not append threads that come from the EnvelopeFileObserver ([#1501](https://github.com/getsentry/sentry-java/pull/1501))
- Ref: Deprecate cacheDirSize and add maxCacheItems ([#1499](https://github.com/getsentry/sentry-java/pull/1499))
- Append all threads if Hint is Cached but attachThreads is enabled ([#1503](https://github.com/getsentry/sentry-java/pull/1503))

## 5.0.0-beta.6

### Features

- Add secondary constructor to SentryOkHttpInterceptor ([#1491](https://github.com/getsentry/sentry-java/pull/1491))
- Add option to enable debug mode in Log4j2 integration ([#1492](https://github.com/getsentry/sentry-java/pull/1492))

### Fixes

- Ref: Replace clone() with copy constructor ([#1496](https://github.com/getsentry/sentry-java/pull/1496))

## 5.0.0-beta.5

### Features

- OkHttp callback for Customising the Span ([#1478](https://github.com/getsentry/sentry-java/pull/1478))
- Add breadcrumb in Spring RestTemplate integration ([#1481](https://github.com/getsentry/sentry-java/pull/1481))
- Add coroutines support ([#1479](https://github.com/getsentry/sentry-java/pull/1479))

### Fixes

- Cloning Stack ([#1483](https://github.com/getsentry/sentry-java/pull/1483))

## 5.0.0-beta.4

### Fixes

- Enrich Transactions with Context Data ([#1469](https://github.com/getsentry/sentry-java/pull/1469))
- Bump: Apache HttpClient to 5.0.4 ([#1476](https://github.com/getsentry/sentry-java/pull/1476))

## 5.0.0-beta.3

### Fixes

- Handling immutable collections on SentryEvent and protocol objects ([#1468](https://github.com/getsentry/sentry-java/pull/1468))
- Associate event with transaction when thrown exception is not a direct cause ([#1463](https://github.com/getsentry/sentry-java/pull/1463))
- Ref: nullability annotations to Sentry module ([#1439](https://github.com/getsentry/sentry-java/pull/1439)) and ([#1462](https://github.com/getsentry/sentry-java/pull/1462))
- NPE when adding Context Data with null values for log4j2 ([#1465](https://github.com/getsentry/sentry-java/pull/1465))

## 5.0.0-beta.2

### Fixes

- sentry-android-timber package sets sentry.java.android.timber as SDK name ([#1456](https://github.com/getsentry/sentry-java/pull/1456))
- When AppLifecycleIntegration is closed, it should remove observer using UI thread ([#1459](https://github.com/getsentry/sentry-java/pull/1459))
- Bump: AGP to 4.2.0 ([#1460](https://github.com/getsentry/sentry-java/pull/1460))

Breaking Changes:

- Remove: Settings.Secure.ANDROID_ID in favor of generated installationId ([#1455](https://github.com/getsentry/sentry-java/pull/1455))
- Rename: enableSessionTracking to enableAutoSessionTracking ([#1457](https://github.com/getsentry/sentry-java/pull/1457))

## 5.0.0-beta.1

### Fixes

- Ref: Refactor converting HttpServletRequest to Sentry Request in Spring integration ([#1387](https://github.com/getsentry/sentry-java/pull/1387))
- Bump: sentry-native to 0.4.9 ([#1431](https://github.com/getsentry/sentry-java/pull/1431))
- Activity tracing auto instrumentation for Android API < 29 ([#1402](https://github.com/getsentry/sentry-java/pull/1402))
- use connection and read timeouts in ApacheHttpClient based transport ([#1397](https://github.com/getsentry/sentry-java/pull/1397))
- set correct transaction status for unhandled exceptions in SentryTracingFilter ([#1406](https://github.com/getsentry/sentry-java/pull/1406))
- handle network errors in SentrySpanClientHttpRequestInterceptor ([#1407](https://github.com/getsentry/sentry-java/pull/1407))
- set scope on transaction ([#1409](https://github.com/getsentry/sentry-java/pull/1409))
- set status and associate events with transactions ([#1426](https://github.com/getsentry/sentry-java/pull/1426))
- Do not set free memory and is low memory fields when it's a NDK hard crash ([#1399](https://github.com/getsentry/sentry-java/pull/1399))
- Apply user from the scope to transaction ([#1424](https://github.com/getsentry/sentry-java/pull/1424))
- Pass maxBreadcrumbs config. to sentry-native ([#1425](https://github.com/getsentry/sentry-java/pull/1425))
- Run event processors and enrich transactions with contexts ([#1430](https://github.com/getsentry/sentry-java/pull/1430))
- Set Span status for OkHttp integration ([#1447](https://github.com/getsentry/sentry-java/pull/1447))
- Set user on transaction in Spring & Spring Boot integrations ([#1443](https://github.com/getsentry/sentry-java/pull/1443))

## 4.4.0-alpha.2

### Features

- Add option to ignore exceptions by type ([#1352](https://github.com/getsentry/sentry-java/pull/1352))
- Sentry closes Android NDK and ShutdownHook integrations ([#1358](https://github.com/getsentry/sentry-java/pull/1358))
- Allow inheritance of SentryHandler class in sentry-jul package([#1367](https://github.com/getsentry/sentry-java/pull/1367))
- Make NoOpHub public ([#1379](https://github.com/getsentry/sentry-java/pull/1379))
- Configure max spans per transaction ([#1394](https://github.com/getsentry/sentry-java/pull/1394))

### Fixes

- Bump: Upgrade Apache HttpComponents Core to 5.0.3 ([#1375](https://github.com/getsentry/sentry-java/pull/1375))
- NPE when MDC contains null values (sentry-logback) ([#1364](https://github.com/getsentry/sentry-java/pull/1364))
- Avoid NPE when MDC contains null values (sentry-jul) ([#1385](https://github.com/getsentry/sentry-java/pull/1385))
- Accept only non null value maps ([#1368](https://github.com/getsentry/sentry-java/pull/1368))
- Do not bind transactions to scope by default. ([#1376](https://github.com/getsentry/sentry-java/pull/1376))
- Hub thread safety ([#1388](https://github.com/getsentry/sentry-java/pull/1388))
- SentryTransactionAdvice should operate on the new scope ([#1389](https://github.com/getsentry/sentry-java/pull/1389))

## 4.4.0-alpha.1

### Features

- Add an overload for `startTransaction` that sets the created transaction to the Scope ([#1313](https://github.com/getsentry/sentry-java/pull/1313))
- Set SDK version on Transactions ([#1307](https://github.com/getsentry/sentry-java/pull/1307))
- GraalVM Native Image Compatibility ([#1329](https://github.com/getsentry/sentry-java/pull/1329))
- Add OkHttp client application interceptor ([#1330](https://github.com/getsentry/sentry-java/pull/1330))

### Fixes

- Bump: sentry-native to 0.4.8
- Ref: Separate user facing and protocol classes in the Performance feature ([#1304](https://github.com/getsentry/sentry-java/pull/1304))
- Use logger set on SentryOptions in GsonSerializer ([#1308](https://github.com/getsentry/sentry-java/pull/1308))
- Use the bindToScope correctly
- Allow 0.0 to be set on tracesSampleRate ([#1328](https://github.com/getsentry/sentry-java/pull/1328))
- set "java" platform to transactions ([#1332](https://github.com/getsentry/sentry-java/pull/1332))
- Allow disabling tracing through SentryOptions ([#1337](https://github.com/getsentry/sentry-java/pull/1337))

## 4.3.0

### Features

- Activity tracing auto instrumentation

### Fixes

- Aetting in-app-includes from external properties ([#1291](https://github.com/getsentry/sentry-java/pull/1291))
- Initialize Sentry in Logback appender when DSN is not set in XML config ([#1296](https://github.com/getsentry/sentry-java/pull/1296))
- JUL integration SDK name ([#1293](https://github.com/getsentry/sentry-java/pull/1293))

## 4.2.0

### Features

- Improve EventProcessor nullability annotations ([#1229](https://github.com/getsentry/sentry-java/pull/1229)).
- Add ability to flush events synchronously.
- Support @SentrySpan and @SentryTransaction on classes and interfaces. ([#1243](https://github.com/getsentry/sentry-java/pull/1243))
- Do not serialize empty collections and maps ([#1245](https://github.com/getsentry/sentry-java/pull/1245))
- Integration interface better compatibility with Kotlin null-safety
- Simplify Sentry configuration in Spring integration ([#1259](https://github.com/getsentry/sentry-java/pull/1259))
- Simplify configuring Logback integration when environment variable with the DSN is not set ([#1271](https://github.com/getsentry/sentry-java/pull/1271))
- Add Request to the Scope. [#1270](https://github.com/getsentry/sentry-java/pull/1270))
- Optimize SentryTracingFilter when hub is disabled.

### Fixes

- Bump: sentry-native to 0.4.7
- Optimize DuplicateEventDetectionEventProcessor performance ([#1247](https://github.com/getsentry/sentry-java/pull/1247)).
- Prefix sdk.package names with io.sentry ([#1249](https://github.com/getsentry/sentry-java/pull/1249))
- Remove experimental annotation for Attachment ([#1257](https://github.com/getsentry/sentry-java/pull/1257))
- Mark stacktrace as snapshot if captured at arbitrary moment ([#1231](https://github.com/getsentry/sentry-java/pull/1231))
- Disable Gson HTML escaping
- Make the ANR Atomic flags immutable
- Prevent NoOpHub from creating heavy SentryOptions objects ([#1272](https://github.com/getsentry/sentry-java/pull/1272))
- SentryTransaction#getStatus NPE ([#1273](https://github.com/getsentry/sentry-java/pull/1273))
- Discard unfinished Spans before sending them over to Sentry ([#1279](https://github.com/getsentry/sentry-java/pull/1279))
- Interrupt the thread in QueuedThreadPoolExecutor ([#1276](https://github.com/getsentry/sentry-java/pull/1276))
- SentryTransaction#finish should not clear another transaction from the scope ([#1278](https://github.com/getsentry/sentry-java/pull/1278))

Breaking Changes:
- Enchancement: SentryExceptionResolver should not send handled errors by default ([#1248](https://github.com/getsentry/sentry-java/pull/1248)).
- Ref: Simplify RestTemplate instrumentation ([#1246](https://github.com/getsentry/sentry-java/pull/1246))
- Enchancement: Add overloads for startTransaction taking op and description ([#1244](https://github.com/getsentry/sentry-java/pull/1244))

## 4.1.0

### Features

- Improve Kotlin compatibility for SdkVersion ([#1213](https://github.com/getsentry/sentry-java/pull/1213))
- Support logging via JUL ([#1211](https://github.com/getsentry/sentry-java/pull/1211))

### Fixes

- Returning Sentry trace header from Span ([#1217](https://github.com/getsentry/sentry-java/pull/1217))
- Remove misleading error logs ([#1222](https://github.com/getsentry/sentry-java/pull/1222))

## 4.0.0

This release brings the Sentry Performance feature to Java SDK, Spring, Spring Boot, and Android integrations. Read more in the reference documentation:

- [Performance for Java](https://docs.sentry.io/platforms/java/performance/)
- [Performance for Spring](https://docs.sentry.io/platforms/java/guides/spring/)
- [Performance for Spring Boot](https://docs.sentry.io/platforms/java/guides/spring-boot/)
- [Performance for Android](https://docs.sentry.io/platforms/android/performance/)

### Other improvements:

#### Core:

- Improved loading external configuration:
  - Load `sentry.properties` from the application's current working directory ([#1046](https://github.com/getsentry/sentry-java/pull/1046))
  - Resolve `in-app-includes`, `in-app-excludes`, `tags`, `debug`, `uncaught.handler.enabled` parameters from the external configuration
- Set global tags on SentryOptions and load them from external configuration ([#1066](https://github.com/getsentry/sentry-java/pull/1066))
- Add support for attachments ([#1082](https://github.com/getsentry/sentry-java/pull/1082))
- Resolve `servername` from the localhost address
- Simplified transport configuration through setting `TransportFactory` instead of `ITransport` on SentryOptions ([#1124](https://github.com/getsentry/sentry-java/pull/1124))

#### Spring Boot:

- Add the ability to register multiple `OptionsConfiguration` beans ([#1093](https://github.com/getsentry/sentry-java/pull/1093))
- Initialize Logback after context refreshes ([#1129](https://github.com/getsentry/sentry-java/pull/1129))

#### Android:

- Add `isSideLoaded` and `installerStore` tags automatically (Where your App. was installed from eg Google Play, Amazon Store, downloaded APK, etc...)
- Bump: sentry-native to 0.4.6
- Bump: Gradle to 6.8.1 and AGP to 4.1.2

## 4.0.0-beta.1

### Features

- Add addToTransactions to Attachment ([#1191](https://github.com/getsentry/sentry-java/pull/1191))
- Support SENTRY_TRACES_SAMPLE_RATE conf. via env variables ([#1171](https://github.com/getsentry/sentry-java/pull/1171))
- Pass request to CustomSamplingContext in Spring integration ([#1172](https://github.com/getsentry/sentry-java/pull/1172))
- Move `SentrySpanClientHttpRequestInterceptor` to Spring module ([#1181](https://github.com/getsentry/sentry-java/pull/1181))
- Add overload for `transaction/span.finish(SpanStatus)` ([#1182](https://github.com/getsentry/sentry-java/pull/1182))
- Simplify registering traces sample callback in Spring integration ([#1184](https://github.com/getsentry/sentry-java/pull/1184))
- Polish Performance API ([#1165](https://github.com/getsentry/sentry-java/pull/1165))
- Set "debug" through external properties ([#1186](https://github.com/getsentry/sentry-java/pull/1186))
- Simplify Spring integration ([#1188](https://github.com/getsentry/sentry-java/pull/1188))
- Init overload with dsn ([#1195](https://github.com/getsentry/sentry-java/pull/1195))
- Enable Kotlin map-like access on CustomSamplingContext ([#1192](https://github.com/getsentry/sentry-java/pull/1192))
- Auto register custom ITransportFactory in Spring integration ([#1194](https://github.com/getsentry/sentry-java/pull/1194))
- Improve Kotlin property access in Performance API ([#1193](https://github.com/getsentry/sentry-java/pull/1193))
- Copy options tags to transactions ([#1198](https://github.com/getsentry/sentry-java/pull/1198))
- Add convenient method for accessing event's throwable ([#1202](https://github.com/getsentry/sentry-java/pull/1202))

### Fixes

- Ref: Set SpanContext on SentryTransaction to avoid potential NPE ([#1173](https://github.com/getsentry/sentry-java/pull/1173))
- Free Local Refs manually due to Android local ref. count limits
- Bring back support for setting transaction name without ongoing transaction ([#1183](https://github.com/getsentry/sentry-java/pull/1183))

## 4.0.0-alpha.3

### Features

- Improve ITransaction and ISpan null-safety compatibility ([#1161](https://github.com/getsentry/sentry-java/pull/1161))
- Automatically assign span context to captured events ([#1156](https://github.com/getsentry/sentry-java/pull/1156))
- Autoconfigure Apache HttpClient 5 based Transport in Spring Boot integration ([#1143](https://github.com/getsentry/sentry-java/pull/1143))
- Send user.ip_address = {{auto}} when sendDefaultPii is true ([#1015](https://github.com/getsentry/sentry-java/pull/1015))
- Read tracesSampleRate from AndroidManifest
- OutboxSender supports all envelope item types ([#1158](https://github.com/getsentry/sentry-java/pull/1158))
- Read `uncaught.handler.enabled` property from the external configuration
- Resolve servername from the localhost address
- Add maxAttachmentSize to SentryOptions ([#1138](https://github.com/getsentry/sentry-java/pull/1138))
- Drop invalid attachments ([#1134](https://github.com/getsentry/sentry-java/pull/1134))
- Set isSideLoaded info tags
- Add non blocking Apache HttpClient 5 based Transport ([#1136](https://github.com/getsentry/sentry-java/pull/1136))

### Fixes

- Ref: Make Attachment immutable ([#1120](https://github.com/getsentry/sentry-java/pull/1120))
- Ref: using Calendar to generate Dates
- Ref: Return NoOpTransaction instead of null ([#1126](https://github.com/getsentry/sentry-java/pull/1126))
- Ref: `ITransport` implementations are now responsible for executing request in asynchronous or synchronous way ([#1118](https://github.com/getsentry/sentry-java/pull/1118))
- Ref: Add option to set `TransportFactory` instead of `ITransport` on `SentryOptions` ([#1124](https://github.com/getsentry/sentry-java/pull/1124))
- Ref: Simplify ITransport creation in ITransportFactory ([#1135](https://github.com/getsentry/sentry-java/pull/1135))
- Fixes and Tests: Session serialization and deserialization
- Inheriting sampling decision from parent ([#1100](https://github.com/getsentry/sentry-java/pull/1100))
- Exception only sets a stack trace if there are frames
- Initialize Logback after context refreshes ([#1129](https://github.com/getsentry/sentry-java/pull/1129))
- Do not crash when passing null values to @Nullable methods, eg User and Scope
- Resolving dashed properties from external configuration
- Consider {{ auto }} as a default ip address ([#1015](https://github.com/getsentry/sentry-java/pull/1015))
- Set release and environment on Transactions ([#1152](https://github.com/getsentry/sentry-java/pull/1152))
- Do not set transaction on the scope automatically

## 4.0.0-alpha.2

### Features

- Add basic support for attachments ([#1082](https://github.com/getsentry/sentry-java/pull/1082))
- Set transaction name on events and transactions sent using Spring integration ([#1067](https://github.com/getsentry/sentry-java/pull/1067))
- Set global tags on SentryOptions and load them from external configuration ([#1066](https://github.com/getsentry/sentry-java/pull/1066))
- Add API validator and remove deprecated methods
- Add more convenient method to start a child span ([#1073](https://github.com/getsentry/sentry-java/pull/1073))
- Autoconfigure traces callback in Spring Boot integration ([#1074](https://github.com/getsentry/sentry-java/pull/1074))
- Resolve in-app-includes and in-app-excludes parameters from the external configuration
- Make InAppIncludesResolver public ([#1084](https://github.com/getsentry/sentry-java/pull/1084))
- Add the ability to register multiple OptionsConfiguration beans ([#1093](https://github.com/getsentry/sentry-java/pull/1093))
- Database query tracing with datasource-proxy ([#1095](https://github.com/getsentry/sentry-java/pull/1095))

### Fixes

- Ref: Refactor resolving SpanContext for Throwable ([#1068](https://github.com/getsentry/sentry-java/pull/1068))
- Ref: Change "op" to "operation" in @SentrySpan and @SentryTransaction
- Remove method reference in SentryEnvelopeItem ([#1091](https://github.com/getsentry/sentry-java/pull/1091))
- Set current thread only if there are no exceptions
- SentryOptions creates GsonSerializer by default
- Append DebugImage list if event already has it
- Sort breadcrumbs by Date if there are breadcrumbs already in the event

## 4.0.0-alpha.1

### Features

- Load `sentry.properties` from the application's current working directory ([#1046](https://github.com/getsentry/sentry-java/pull/1046))
- Performance monitoring ([#971](https://github.com/getsentry/sentry-java/pull/971))
- Performance monitoring for Spring Boot applications ([#971](https://github.com/getsentry/sentry-java/pull/971))

### Fixes

- Ref: Refactor JSON deserialization ([#1047](https://github.com/getsentry/sentry-java/pull/1047))

## 3.2.1

### Fixes

- Set current thread only if theres no exceptions ([#1064](https://github.com/getsentry/sentry-java/pull/1064))
- Append DebugImage list if event already has it ([#1092](https://github.com/getsentry/sentry-java/pull/1092))
- Sort breadcrumbs by Date if there are breadcrumbs already in the event ([#1094](https://github.com/getsentry/sentry-java/pull/1094))
- Free Local Refs manually due to Android local ref. count limits  ([#1179](https://github.com/getsentry/sentry-java/pull/1179))

## 3.2.0

### Features

- Expose a Module (Debug images) Loader for Android thru sentry-native ([#1043](https://github.com/getsentry/sentry-java/pull/1043))
- Added java doc to protocol classes based on sentry-data-schemes project ([#1045](https://github.com/getsentry/sentry-java/pull/1045))
- Make SentryExceptionResolver Order configurable to not send handled web exceptions ([#1008](https://github.com/getsentry/sentry-java/pull/1008))
- Resolve HTTP Proxy parameters from the external configuration ([#1028](https://github.com/getsentry/sentry-java/pull/1028))
- Sentry NDK integration is compiled against default NDK version based on AGP's version ([#1048](https://github.com/getsentry/sentry-java/pull/1048))

### Fixes

- Bump: AGP 4.1.1 ([#1040](https://github.com/getsentry/sentry-java/pull/1040))
- Update to sentry-native 0.4.4 and fix shared library builds ([#1039](https://github.com/getsentry/sentry-java/pull/1039))
- use neutral Locale for String operations ([#1033](https://github.com/getsentry/sentry-java/pull/1033))
- Clean up JNI code and properly free strings ([#1050](https://github.com/getsentry/sentry-java/pull/1050))
- set userId for hard-crashes if no user is set ([#1049](https://github.com/getsentry/sentry-java/pull/1049))

## 3.1.3

### Fixes

- Fix broken NDK integration on 3.1.2 (release failed on packaging a .so file)
- Increase max cached events to 30 ([#1029](https://github.com/getsentry/sentry-java/pull/1029))
- Normalize DSN URI ([#1030](https://github.com/getsentry/sentry-java/pull/1030))

## 3.1.2

### Features

- Manually capturing User Feedback
- Set environment to "production" by default.
- Make public the Breadcrumb constructor that accepts a Date ([#1012](https://github.com/getsentry/sentry-java/pull/1012))

### Fixes

- ref: Validate event id on user feedback submission

## 3.1.1

### Features

- Bind logging related SentryProperties to Slf4j Level instead of Logback to improve Log4j2 compatibility

### Fixes

- Prevent Logback and Log4j2 integrations from re-initializing Sentry when Sentry is already initialized
- Make sure HttpServletRequestSentryUserProvider runs by default before custom SentryUserProvider beans
- Fix setting up Sentry in Spring Webflux annotation by changing the scope of Spring WebMvc related dependencies

## 3.1.0

### Features

- Make getThrowable public and improve set contexts ([#967](https://github.com/getsentry/sentry-java/pull/967))
- Accepted quoted values in properties from external configuration ([#972](https://github.com/getsentry/sentry-java/pull/972))

### Fixes

- Auto-Configure `inAppIncludes` in Spring Boot integration ([#966](https://github.com/getsentry/sentry-java/pull/966))
- Bump: Android Gradle Plugin 4.0.2 ([#968](https://github.com/getsentry/sentry-java/pull/968))
- Don't require `sentry.dsn` to be set when using `io.sentry:sentry-spring-boot-starter` and `io.sentry:sentry-logback` together ([#965](https://github.com/getsentry/sentry-java/pull/965))
- Remove chunked streaming mode ([#974](https://github.com/getsentry/sentry-java/pull/974))
- Android 11 + targetSdkVersion 30 crashes Sentry on start ([#977](https://github.com/getsentry/sentry-java/pull/977))

## 3.0.0

## Java + Android

This release marks the re-unification of Java and Android SDK code bases.
It's based on the Android 2.0 SDK, which implements [Sentry's unified API](https://develop.sentry.dev/sdk/unified-api/).

Considerable changes were done, which include a lot of improvements. More are covered below, but the highlights are:

- Improved `log4j2` integration
  - Capture breadcrumbs for level INFO and higher
  - Raises event for ERROR and higher.
  - Minimum levels are configurable.
  - Optionally initializes the SDK via appender.xml
- Dropped support to `log4j`.
- Improved `logback` integration
  - Capture breadcrumbs for level INFO and higher
  - Raises event for ERROR and higher.
  - Minimum levels are configurable.
  - Optionally initializes the SDK via appender.xml
  - Configurable via Spring integration if both are enabled
- Spring
  - No more duplicate events with Spring and logback
  - Auto initalizes if DSN is available
  - Configuration options available with auto complete
- Google App Engine support dropped

## What’s Changed

- Callback to validate SSL certificate ([#944](https://github.com/getsentry/sentry-java/pull/944))
- Attach stack traces enabled by default

### Android specific

- Release health enabled by default for Android
- Sync of Scopes for Java -> Native (NDK)
- Bump Sentry-Native v0.4.2
- Android 11 Support

[Android migration docs](https://docs.sentry.io/platforms/android/migration/#migrating-from-sentry-android-2x-to-sentry-android-3x)

### Java specific

- Unified API for Java SDK and integrations (Spring, Spring boot starter, Servlet, Logback, Log4j2)

New Java [docs](https://docs.sentry.io/platforms/java/) are live and being improved.

## Acquisition

Packages were released on [`bintray sentry-java`](https://dl.bintray.com/getsentry/sentry-java/io/sentry/), [`bintray sentry-android`](https://dl.bintray.com/getsentry/sentry-android/io/sentry/), [`jcenter`](https://jcenter.bintray.com/io/sentry/) and [`mavenCentral`](https://repo.maven.apache.org/maven2/io/sentry/)

## Where is the Java 1.7 code base?

The previous Java releases, are all available in this repository through the tagged releases.
## 3.0.0-beta.1

## What’s Changed

- feat: ssl support ([#944](https://github.com/getsentry/sentry-java/pull/944)) @ninekaw9 @marandaneto
- feat: sync Java to C ([#937](https://github.com/getsentry/sentry-java/pull/937)) @bruno-garcia @marandaneto
- feat: Auto-configure Logback appender in Spring Boot integration. ([#938](https://github.com/getsentry/sentry-java/pull/938)) @maciejwalkowiak
- feat: Add Servlet integration. ([#935](https://github.com/getsentry/sentry-java/pull/935)) @maciejwalkowiak
- fix: Pop scope at the end of the request in Spring integration. ([#936](https://github.com/getsentry/sentry-java/pull/936)) @maciejwalkowiak
- bump: Upgrade Spring Boot to 2.3.4. ([#932](https://github.com/getsentry/sentry-java/pull/932)) @maciejwalkowiak
- fix: Do not set cookies when send pii is set to false. ([#931](https://github.com/getsentry/sentry-java/pull/931)) @maciejwalkowiak

Packages were released on [`bintray sentry-java`](https://dl.bintray.com/getsentry/sentry-java/io/sentry/), [`bintray sentry-android`](https://dl.bintray.com/getsentry/sentry-android/io/sentry/), [`jcenter`](https://jcenter.bintray.com/io/sentry/) and [`mavenCentral`](https://repo.maven.apache.org/maven2/io/sentry/)

We'd love to get feedback.

## 3.0.0-alpha.3

### Features

- Enable attach stack traces and disable attach threads by default ([#921](https://github.com/getsentry/sentry-java/pull/921)) @marandaneto

### Fixes

- Bump sentry-native to 0.4.2 ([#926](https://github.com/getsentry/sentry-java/pull/926)) @marandaneto
- ref: remove log level as RN do not use it anymore ([#924](https://github.com/getsentry/sentry-java/pull/924)) @marandaneto
- Read sample rate correctly from manifest meta data ([#923](https://github.com/getsentry/sentry-java/pull/923)) @marandaneto

Packages were released on [`bintray sentry-android`](https://dl.bintray.com/getsentry/sentry-android/io/sentry/) and [`bintray sentry-java`](https://dl.bintray.com/getsentry/sentry-java/io/sentry/)

We'd love to get feedback.

## 3.0.0-alpha.2

TBD

Packages were released on [bintray](https://dl.bintray.com/getsentry/maven/io/sentry/)

> Note: This release marks the unification of the Java and Android Sentry codebases based on the core of the Android SDK (version 2.x).
Previous releases for the Android SDK (version 2.x) can be found on the now archived: https://github.com/getsentry/sentry-android/

## 3.0.0-alpha.1

### Features

### Fixes


## New releases will happen on a different repository:

https://github.com/getsentry/sentry-java

## What’s Changed

### Features

### Fixes


- feat: enable release health by default

Packages were released on [`bintray`](https://dl.bintray.com/getsentry/sentry-android/io/sentry/sentry-android/), [`jcenter`](https://jcenter.bintray.com/io/sentry/sentry-android/) and [`mavenCentral`](https://repo.maven.apache.org/maven2/io/sentry/sentry-android/)

We'd love to get feedback.

## 2.3.1

### Fixes

- Add main thread checker for the app lifecycle integration ([#525](https://github.com/getsentry/sentry-android/pull/525)) @marandaneto
- Set correct migration link ([#523](https://github.com/getsentry/sentry-android/pull/523)) @fupduck
- Warn about Sentry re-initialization. ([#521](https://github.com/getsentry/sentry-android/pull/521)) @maciejwalkowiak
- Set SDK version in `MainEventProcessor`. ([#513](https://github.com/getsentry/sentry-android/pull/513)) @maciejwalkowiak
- Bump sentry-native to 0.4.0 ([#512](https://github.com/getsentry/sentry-android/pull/512)) @marandaneto
- Bump Gradle to 6.6 and fix linting issues ([#510](https://github.com/getsentry/sentry-android/pull/510)) @marandaneto
- fix(sentry-java): Contexts belong on the Scope ([#504](https://github.com/getsentry/sentry-android/pull/504)) @maciejwalkowiak
- Add tests for verifying scope changes thread isolation ([#508](https://github.com/getsentry/sentry-android/pull/508)) @maciejwalkowiak
- Set `SdkVersion` in default `SentryOptions` created in sentry-core module ([#506](https://github.com/getsentry/sentry-android/pull/506)) @maciejwalkowiak

Packages were released on [`bintray`](https://dl.bintray.com/getsentry/sentry-android/io/sentry/sentry-android/), [`jcenter`](https://jcenter.bintray.com/io/sentry/sentry-android/) and [`mavenCentral`](https://repo.maven.apache.org/maven2/io/sentry/sentry-android/)

We'd love to get feedback.

## 2.3.0

### Features

- Add console application sample. ([#502](https://github.com/getsentry/sentry-android/pull/502)) @maciejwalkowiak
- Log stacktraces in SystemOutLogger ([#498](https://github.com/getsentry/sentry-android/pull/498)) @maciejwalkowiak
- Add method to add breadcrumb with string parameter. ([#501](https://github.com/getsentry/sentry-android/pull/501)) @maciejwalkowiak

### Fixes

- Converting UTC and ISO timestamp when missing Locale/TimeZone do not error ([#505](https://github.com/getsentry/sentry-android/pull/505)) @marandaneto
- Call `Sentry#close` on JVM shutdown. ([#497](https://github.com/getsentry/sentry-android/pull/497)) @maciejwalkowiak
- ref: sentry-core changes for console app ([#473](https://github.com/getsentry/sentry-android/pull/473)) @marandaneto

Obs: If you are using its own instance of `Hub`/`SentryClient` and reflection to set up the SDK to be usable within Libraries, this change may break your code, please fix the renamed classes.

Packages were released on [`bintray`](https://dl.bintray.com/getsentry/sentry-android/io/sentry/sentry-android/), [`jcenter`](https://jcenter.bintray.com/io/sentry/sentry-android/) and [`mavenCentral`](https://repo.maven.apache.org/maven2/io/sentry/sentry-android/)

We'd love to get feedback.

## 2.2.2

### Features

- Add sdk to envelope header ([#488](https://github.com/getsentry/sentry-android/pull/488)) @marandaneto
- Log request if response code is not 200 ([#484](https://github.com/getsentry/sentry-android/pull/484)) @marandaneto

### Fixes

- Bump plugin versions ([#487](https://github.com/getsentry/sentry-android/pull/487)) @marandaneto
- Bump: AGP 4.0.1 ([#486](https://github.com/getsentry/sentry-android/pull/486)) @marandaneto

Packages were released on [`bintray`](https://dl.bintray.com/getsentry/sentry-android/io/sentry/sentry-android/), [`jcenter`](https://jcenter.bintray.com/io/sentry/sentry-android/) and [`mavenCentral`](https://repo.maven.apache.org/maven2/io/sentry/sentry-android/)

We'd love to get feedback.

## 2.2.1

### Fixes

- Timber adds breadcrumb even if event level is < minEventLevel ([#480](https://github.com/getsentry/sentry-android/pull/480)) @marandaneto
- Contexts serializer avoids reflection and fixes desugaring issue ([#478](https://github.com/getsentry/sentry-android/pull/478)) @marandaneto
- clone session before sending to the transport ([#474](https://github.com/getsentry/sentry-android/pull/474)) @marandaneto
- Bump Gradle 6.5.1 ([#479](https://github.com/getsentry/sentry-android/pull/479)) @marandaneto

Packages were released on [`bintray`](https://dl.bintray.com/getsentry/sentry-android/io/sentry/sentry-android/), [`jcenter`](https://jcenter.bintray.com/io/sentry/sentry-android/) and [`mavenCentral`](https://repo.maven.apache.org/maven2/io/sentry/sentry-android/)

We'd love to get feedback.

## 2.2.0

### Fixes

- Negative session sequence if the date is before java date epoch ([#471](https://github.com/getsentry/sentry-android/pull/471)) @marandaneto
- Deserialise unmapped contexts values from envelope ([#470](https://github.com/getsentry/sentry-android/pull/470)) @marandaneto
- Bump: sentry-native 0.3.4 ([#468](https://github.com/getsentry/sentry-android/pull/468)) @marandaneto

- feat: timber integration ([#464](https://github.com/getsentry/sentry-android/pull/464)) @marandaneto

1) To add integrations it requires a [manual initialization](https://docs.sentry.io/platforms/android/#manual-initialization) of the Android SDK.

2) Add the `sentry-android-timber` dependency:

```groovy
implementation 'io.sentry:sentry-android-timber:{version}' // version >= 2.2.0
```

3) Initialize and add the `SentryTimberIntegration`:

```java
SentryAndroid.init(this, options -> {
    // default values:
    // minEventLevel = ERROR
    // minBreadcrumbLevel = INFO
    options.addIntegration(new SentryTimberIntegration());

    // custom values for minEventLevel and minBreadcrumbLevel
    // options.addIntegration(new SentryTimberIntegration(SentryLevel.WARNING, SentryLevel.ERROR));
});
```

4) Use the Timber integration:

```java
try {
    int x = 1 / 0;
} catch (Exception e) {
    Timber.e(e);
}
```

Packages were released on [`bintray`](https://dl.bintray.com/getsentry/sentry-android/io/sentry/sentry-android/), [`jcenter`](https://jcenter.bintray.com/io/sentry/sentry-android/) and [`mavenCentral`](https://repo.maven.apache.org/maven2/io/sentry/sentry-android/)

We'd love to get feedback.

## 2.1.7

### Fixes

- Init native libs if available on SDK init ([#461](https://github.com/getsentry/sentry-android/pull/461)) @marandaneto
- Make JVM target explicit in sentry-core ([#462](https://github.com/getsentry/sentry-android/pull/462)) @dilbernd
- Timestamp with millis from react-native should be in UTC format ([#456](https://github.com/getsentry/sentry-android/pull/456)) @marandaneto
- Bump Gradle to 6.5 ([#454](https://github.com/getsentry/sentry-android/pull/454)) @marandaneto

Packages were released on [`bintray`](https://dl.bintray.com/getsentry/sentry-android/io/sentry/sentry-android/), [`jcenter`](https://jcenter.bintray.com/io/sentry/sentry-android/) and [`mavenCentral`](https://repo.maven.apache.org/maven2/io/sentry/sentry-android/)

We'd love to get feedback.

## 2.1.6

### Fixes

- Do not lookup sentry-debug-meta but instead load it directly ([#445](https://github.com/getsentry/sentry-android/pull/445)) @marandaneto
- Regression on v2.1.5 which can cause a crash on SDK init

Packages were released on [`bintray`](https://dl.bintray.com/getsentry/sentry-android/io/sentry/sentry-android/), [`jcenter`](https://jcenter.bintray.com/io/sentry/sentry-android/) and [`mavenCentral`](https://repo.maven.apache.org/maven2/io/sentry/sentry-android/)

We'd love to get feedback.

## 2.1.5

### Fixes

This version has a severe bug and can cause a crash on SDK init

Please upgrade to https://github.com/getsentry/sentry-android/releases/tag/2.1.6

## 2.1.4

### Features

- Make gzip as default content encoding type ([#433](https://github.com/getsentry/sentry-android/pull/433)) @marandaneto
- Use AGP 4 features ([#366](https://github.com/getsentry/sentry-android/pull/366)) @marandaneto
- Create GH Actions CI for Ubuntu/macOS ([#403](https://github.com/getsentry/sentry-android/pull/403)) @marandaneto
- Make root checker better and minimize false positive ([#417](https://github.com/getsentry/sentry-android/pull/417)) @marandaneto

### Fixes

- bump: sentry-native to 0.3.1 ([#440](https://github.com/getsentry/sentry-android/pull/440)) @marandaneto
- Update last session timestamp ([#437](https://github.com/getsentry/sentry-android/pull/437)) @marandaneto
- Filter trim memory breadcrumbs ([#431](https://github.com/getsentry/sentry-android/pull/431)) @marandaneto

Packages were released on [`bintray`](https://dl.bintray.com/getsentry/sentry-android/io/sentry/sentry-android/), [`jcenter`](https://jcenter.bintray.com/io/sentry/sentry-android/) and [`mavenCentral`](https://repo.maven.apache.org/maven2/io/sentry/sentry-android/)

We'd love to get feedback.

## 2.1.3

### Fixes

This fixes several critical bugs in sentry-android 2.0 and 2.1

- Sentry.init register integrations after creating the main Hub instead of doing it in the main Hub ctor ([#427](https://github.com/getsentry/sentry-android/pull/427)) @marandaneto
- make NoOpLogger public ([#425](https://github.com/getsentry/sentry-android/pull/425)) @marandaneto
- ConnectivityChecker returns connection status and events are not trying to be sent if no connection. ([#420](https://github.com/getsentry/sentry-android/pull/420)) @marandaneto
- thread pool executor is a single thread executor instead of scheduled thread executor ([#422](https://github.com/getsentry/sentry-android/pull/422)) @marandaneto
- Add Abnormal to the Session.State enum as its part of the protocol ([#424](https://github.com/getsentry/sentry-android/pull/424)) @marandaneto
- Bump: Gradle to 6.4.1 ([#419](https://github.com/getsentry/sentry-android/pull/419)) @marandaneto

We recommend that you use sentry-android 2.1.3 over the initial release of sentry-android 2.0 and 2.1.

Packages were released on [`bintray`](https://dl.bintray.com/getsentry/sentry-android/io/sentry/sentry-android/), [`jcenter`](https://jcenter.bintray.com/io/sentry/sentry-android/) and [`mavenCentral`](https://repo.maven.apache.org/maven2/io/sentry/sentry-android/)

We'd love to get feedback.

## 2.1.2

### Features

- Added options to configure http transport ([#411](https://github.com/getsentry/sentry-android/pull/411)) @marandaneto

### Fixes

- Phone state breadcrumbs require read_phone_state on older OS versions ([#415](https://github.com/getsentry/sentry-android/pull/415)) @marandaneto @bsergean
- before raising ANR events, we check ProcessErrorStateInfo if available ([#412](https://github.com/getsentry/sentry-android/pull/412)) @marandaneto
- send cached events to use a single thread executor ([#405](https://github.com/getsentry/sentry-android/pull/405)) @marandaneto
- initing SDK on AttachBaseContext ([#409](https://github.com/getsentry/sentry-android/pull/409)) @marandaneto
- sessions can't be abnormal, but exited if not ended properly ([#410](https://github.com/getsentry/sentry-android/pull/410)) @marandaneto

Packages were released on [`bintray`](https://dl.bintray.com/getsentry/sentry-android/io/sentry/sentry-android/), [`jcenter`](https://jcenter.bintray.com/io/sentry/sentry-android/) and [`mavenCentral`](https://repo.maven.apache.org/maven2/io/sentry/sentry-android/)

We'd love to get feedback.

## 2.1.1

### Features

- Added missing getters on Breadcrumb and SentryEvent ([#397](https://github.com/getsentry/sentry-android/pull/397)) @marandaneto
- Add trim memory breadcrumbs ([#395](https://github.com/getsentry/sentry-android/pull/395)) @marandaneto
- Only set breadcrumb extras if not empty ([#394](https://github.com/getsentry/sentry-android/pull/394)) @marandaneto
- Added samples of how to disable automatic breadcrumbs ([#389](https://github.com/getsentry/sentry-android/pull/389)) @marandaneto

### Fixes

- Set missing release, environment and dist to sentry-native options ([#404](https://github.com/getsentry/sentry-android/pull/404)) @marandaneto
- Do not add automatic and empty sensor breadcrumbs ([#401](https://github.com/getsentry/sentry-android/pull/401)) @marandaneto
- ref: removed Thread.sleep from LifecycleWatcher tests, using awaitility and DateProvider ([#392](https://github.com/getsentry/sentry-android/pull/392)) @marandaneto
- ref: added a DateTimeProvider for making retry after testable ([#391](https://github.com/getsentry/sentry-android/pull/391)) @marandaneto
- Bump Gradle to 6.4 ([#390](https://github.com/getsentry/sentry-android/pull/390)) @marandaneto
- Bump sentry-native to 0.2.6 ([#396](https://github.com/getsentry/sentry-android/pull/396)) @marandaneto

Packages were released on [`bintray`](https://dl.bintray.com/getsentry/sentry-android/io/sentry/sentry-android/), [`jcenter`](https://jcenter.bintray.com/io/sentry/sentry-android/) and [`mavenCentral`](https://repo.maven.apache.org/maven2/io/sentry/sentry-android/)

We'd love to get feedback.

## 2.1.0

### Features

- Includes all the changes of 2.1.0 alpha, beta and RC

### Fixes

- fix when PhoneStateListener is not ready for use ([#387](https://github.com/getsentry/sentry-android/pull/387)) @marandaneto
- make ANR 5s by default ([#388](https://github.com/getsentry/sentry-android/pull/388)) @marandaneto
- rate limiting by categories ([#381](https://github.com/getsentry/sentry-android/pull/381)) @marandaneto
- Bump NDK to latest stable version 21.1.6352462 ([#386](https://github.com/getsentry/sentry-android/pull/386)) @marandaneto

Packages were released on [`bintray`](https://dl.bintray.com/getsentry/sentry-android/io/sentry/sentry-android/), [`jcenter`](https://jcenter.bintray.com/io/sentry/sentry-android/) and [`mavenCentral`](https://repo.maven.apache.org/maven2/io/sentry/sentry-android/)

We'd love to get feedback.

## 2.0.3

### Fixes

- patch from 2.1.0-alpha.2 - avoid crash if NDK throws UnsatisfiedLinkError ([#344](https://github.com/getsentry/sentry-android/pull/344)) @marandaneto

Packages were released on [`bintray`](https://dl.bintray.com/getsentry/sentry-android/io/sentry/sentry-android/), [`jcenter`](https://jcenter.bintray.com/io/sentry/sentry-android/) and [`mavenCentral`](https://repo.maven.apache.org/maven2/io/sentry/sentry-android/)

We'd love to get feedback.

## 2.1.0-RC.1

### Features

- Options for uncaught exception and make SentryOptions list Thread-Safe ([#384](https://github.com/getsentry/sentry-android/pull/384)) @marandaneto
- Automatic breadcrumbs for app, activity and sessions lifecycles and system events ([#348](https://github.com/getsentry/sentry-android/pull/348)) @marandaneto
- Make capture session and envelope internal ([#372](https://github.com/getsentry/sentry-android/pull/372)) @marandaneto

### Fixes

- If retry after header has empty categories, apply retry after to all of them ([#377](https://github.com/getsentry/sentry-android/pull/377)) @marandaneto
- Discard events and envelopes if cached and retry after ([#378](https://github.com/getsentry/sentry-android/pull/378)) @marandaneto
- Merge loadLibrary calls for sentry-native and clean up CMake files ([#373](https://github.com/getsentry/sentry-android/pull/373)) @Swatinem
- Exceptions should be sorted oldest to newest ([#370](https://github.com/getsentry/sentry-android/pull/370)) @marandaneto
- Check external storage size even if its read only ([#368](https://github.com/getsentry/sentry-android/pull/368)) @marandaneto
- Wrong check for cellular network capability ([#369](https://github.com/getsentry/sentry-android/pull/369)) @marandaneto
- add ScheduledForRemoval annotation to deprecated methods ([#375](https://github.com/getsentry/sentry-android/pull/375)) @marandaneto
- Bump NDK to 21.0.6113669 ([#367](https://github.com/getsentry/sentry-android/pull/367)) @marandaneto
- Bump AGP and add new make cmd to check for updates ([#365](https://github.com/getsentry/sentry-android/pull/365)) @marandaneto

Packages were released on [`bintray`](https://dl.bintray.com/getsentry/sentry-android/io/sentry/sentry-android/), [`jcenter`](https://jcenter.bintray.com/io/sentry/sentry-android/) and [`mavenCentral`](https://repo.maven.apache.org/maven2/io/sentry/sentry-android/)

We'd love to get feedback.

## 2.1.0-beta.2

### Fixes

- Bump sentry-native to 0.2.4 ([#364](https://github.com/getsentry/sentry-android/pull/364)) @marandaneto
- Update current session on session start after deleting previous session ([#362](https://github.com/getsentry/sentry-android/pull/362)) @marandaneto

Packages were released on [`bintray`](https://dl.bintray.com/getsentry/sentry-android/io/sentry/sentry-android/), [`jcenter`](https://jcenter.bintray.com/io/sentry/sentry-android/) and [`mavenCentral`](https://repo.maven.apache.org/maven2/io/sentry/sentry-android/)

We'd love to get feedback.

## 2.1.0-beta.1

### Fixes

- Bump sentry-native to 0.2.3 ([#357](https://github.com/getsentry/sentry-android/pull/357)) @marandaneto
- Check for androidx availability on runtime ([#356](https://github.com/getsentry/sentry-android/pull/356)) @marandaneto
- If theres a left over session file and its crashed, we should not overwrite its state ([#354](https://github.com/getsentry/sentry-android/pull/354)) @marandaneto
- Session should be exited state if state was ok ([#352](https://github.com/getsentry/sentry-android/pull/352)) @marandaneto
- Envelope has dedicated endpoint ([#353](https://github.com/getsentry/sentry-android/pull/353)) @marandaneto

Packages were released on [`bintray`](https://dl.bintray.com/getsentry/sentry-android/io/sentry/sentry-android/), [`jcenter`](https://jcenter.bintray.com/io/sentry/sentry-android/) and [`mavenCentral`](https://repo.maven.apache.org/maven2/io/sentry/sentry-android/)

We'd love to get feedback.

## 2.1.0-alpha.2

### Fixes

- Change integration order for cached outbox events ([#347](https://github.com/getsentry/sentry-android/pull/347)) @marandaneto
- Avoid crash if NDK throws UnsatisfiedLinkError ([#344](https://github.com/getsentry/sentry-android/pull/344)) @marandaneto
- Avoid getting a threadlocal twice. ([#339](https://github.com/getsentry/sentry-android/pull/339)) @metlos
- Removing session tracking guard on hub and client ([#338](https://github.com/getsentry/sentry-android/pull/338)) @marandaneto
- Bump agp to 3.6.2 ([#336](https://github.com/getsentry/sentry-android/pull/336)) @marandaneto
- Fix racey ANR integration ([#332](https://github.com/getsentry/sentry-android/pull/332)) @marandaneto
- Logging envelopes path when possible instead of nullable id ([#331](https://github.com/getsentry/sentry-android/pull/331)) @marandaneto
- Renaming transport gate method ([#330](https://github.com/getsentry/sentry-android/pull/330)) @marandaneto

Packages were released on [`bintray`](https://dl.bintray.com/getsentry/sentry-android/io/sentry/sentry-android/), [`jcenter`](https://jcenter.bintray.com/io/sentry/sentry-android/) and [`mavenCentral`](https://repo.maven.apache.org/maven2/io/sentry/sentry-android/)

We'd love to get feedback.

## 2.1.0-alpha.1

Release of Sentry's new SDK for Android.

## What’s Changed

### Features

- Release health @marandaneto @bruno-garcia
- ANR report should have 'was active=yes' on the dashboard ([#299](https://github.com/getsentry/sentry-android/pull/299)) @marandaneto
- NDK events apply scoped data ([#322](https://github.com/getsentry/sentry-android/pull/322)) @marandaneto
- Add a StdoutTransport ([#310](https://github.com/getsentry/sentry-android/pull/310)) @mike-burns
- Implementing new retry after protocol ([#306](https://github.com/getsentry/sentry-android/pull/306)) @marandaneto

### Fixes

- Bump sentry-native to 0.2.2 ([#305](https://github.com/getsentry/sentry-android/pull/305)) @Swatinem
- Missing App's info ([#315](https://github.com/getsentry/sentry-android/pull/315)) @marandaneto
- Buffered writers/readers - otimizations ([#311](https://github.com/getsentry/sentry-android/pull/311)) @marandaneto
- Boot time should be UTC ([#309](https://github.com/getsentry/sentry-android/pull/309)) @marandaneto
- Make transport result public ([#300](https://github.com/getsentry/sentry-android/pull/300)) @marandaneto

Packages were released on [`bintray`](https://dl.bintray.com/getsentry/sentry-android/io/sentry/sentry-android/), [`jcenter`](https://jcenter.bintray.com/io/sentry/sentry-android/) and [`mavenCentral`](https://repo.maven.apache.org/maven2/io/sentry/sentry-android/)

We'd love to get feedback.

## 2.0.2

Release of Sentry's new SDK for Android.

### Features

- MavenCentral support ([#284](https://github.com/getsentry/sentry-android/pull/284)) @marandaneto

### Fixes

- Bump AGP to 3.6.1 ([#285](https://github.com/getsentry/sentry-android/pull/285)) @marandaneto

Packages were released on [`bintray`](https://dl.bintray.com/getsentry/sentry-android/io/sentry/sentry-android/), [`jcenter`](https://jcenter.bintray.com/io/sentry/sentry-android/) and [`mavenCentral`](https://repo.maven.apache.org/maven2/io/sentry/sentry-android/)

We'd love to get feedback.

## 2.0.1

Release of Sentry's new SDK for Android.

## What’s Changed

### Features

- Attach threads/stacktraces ([#267](https://github.com/getsentry/sentry-android/pull/267)) @marandaneto
- Add the default serverName to SentryOptions and use it in MainEventProcessor ([#279](https://github.com/getsentry/sentry-android/pull/279)) @metlos

### Fixes

- set current threadId when there's no mechanism set ([#277](https://github.com/getsentry/sentry-android/pull/277)) @marandaneto
- Preview package manager ([#269](https://github.com/getsentry/sentry-android/pull/269)) @bruno-garcia

Packages were released on [`bintray`](https://dl.bintray.com/getsentry/sentry-android/io/sentry/), [`jcenter`](https://jcenter.bintray.com/io/sentry/sentry-android/)

We'd love to get feedback.

## 2.0.0

Release of Sentry's new SDK for Android.

New features not offered by (1.7.x):

- NDK support
  - Captures crashes caused by native code
  - Access to the [`sentry-native` SDK](https://github.com/getsentry/sentry-native/) API by your native (C/C++/Rust code/..).
- Automatic init (just add your `DSN` to the manifest)
   - Proguard rules are added automatically
   - Permission (Internet) is added automatically
- Uncaught Exceptions might be captured even before the app restarts
- Sentry's Unified API.
- More context/device information
- Packaged as `aar`
- Frames from the app automatically marked as `InApp=true` (stack traces in Sentry highlights them by default).
- Complete Sentry Protocol available.
- All threads and their stack traces are captured.
- Sample project in this repo to test many features (segfault, uncaught exception, ANR...)

Features from the current SDK like `ANR` are also available (by default triggered after 4 seconds).

Packages were released on [`bintray`](https://dl.bintray.com/getsentry/sentry-android/io/sentry/), [`jcenter`](https://jcenter.bintray.com/io/sentry/sentry-android/)

We'd love to get feedback.

## 2.0.0-rc04

Release of Sentry's new SDK for Android.

### Features

- Take sampleRate from metadata ([#262](https://github.com/getsentry/sentry-android/pull/262)) @bruno-garcia
- Support mills timestamp format ([#263](https://github.com/getsentry/sentry-android/pull/263)) @marandaneto
- Adding logs to installed integrations ([#265](https://github.com/getsentry/sentry-android/pull/265)) @marandaneto

### Fixes

- Breacrumb.data to string,object, Add LOG level ([#264](https://github.com/getsentry/sentry-android/pull/264)) @HazAT
- Read release conf. on manifest ([#266](https://github.com/getsentry/sentry-android/pull/266)) @marandaneto

Packages were released on [`bintray`](https://dl.bintray.com/getsentry/sentry-android/io/sentry/), [`jcenter`](https://jcenter.bintray.com/io/sentry/sentry-android/)

We'd love to get feedback and we'll work in getting the GA `2.0.0` out soon.
Until then, the [stable SDK offered by Sentry is at version 1.7.30](https://github.com/getsentry/sentry-java/releases/tag/v1.7.30)

## 2.0.0-rc03

Release of Sentry's new SDK for Android.

### Fixes

- fixes ([#259](https://github.com/getsentry/sentry-android/issues/259)) - NPE check on getExternalFilesDirs items. ([#260](https://github.com/getsentry/sentry-android/pull/260)) @marandaneto
- strictMode typo ([#258](https://github.com/getsentry/sentry-android/pull/258)) @marandaneto

Packages were released on [`bintray`](https://dl.bintray.com/getsentry/sentry-android/io/sentry/), [`jcenter`](https://jcenter.bintray.com/io/sentry/sentry-android/)

We'd love to get feedback and we'll work in getting the GA `2.0.0` out soon.
Until then, the [stable SDK offered by Sentry is at version 1.7.30](https://github.com/getsentry/sentry-java/releases/tag/v1.7.30)

## 2.0.0-rc02

Release of Sentry's new SDK for Android.

### Features

- Hub mode configurable ([#247](https://github.com/getsentry/sentry-android/pull/247)) @bruno-garcia
- Added remove methods (tags/extras) to the sentry static class ([#243](https://github.com/getsentry/sentry-android/pull/243)) @marandaneto

### Fixes


- Update ndk for new sentry-native version ([#235](https://github.com/getsentry/sentry-android/pull/235)) @Swatinem @marandaneto
- Make integrations public ([#256](https://github.com/getsentry/sentry-android/pull/256)) @marandaneto
- Bump build-tools ([#255](https://github.com/getsentry/sentry-android/pull/255)) @marandaneto
- Added javadocs to scope and its dependencies ([#253](https://github.com/getsentry/sentry-android/pull/253)) @marandaneto
- Build all ABIs ([#254](https://github.com/getsentry/sentry-android/pull/254)) @marandaneto
- Moving back ANR timeout from long to int param. ([#252](https://github.com/getsentry/sentry-android/pull/252)) @marandaneto
- Added HubAdapter to call Sentry static methods from Integrations ([#250](https://github.com/getsentry/sentry-android/pull/250)) @marandaneto
- New Release format ([#242](https://github.com/getsentry/sentry-android/pull/242)) @marandaneto
- Javadocs for SentryOptions ([#246](https://github.com/getsentry/sentry-android/pull/246)) @marandaneto
- non-app is already inApp excluded by default. ([#244](https://github.com/getsentry/sentry-android/pull/244)) @marandaneto
- Fix if symlink exists for sentry-native ([#241](https://github.com/getsentry/sentry-android/pull/241)) @marandaneto
- Clone method - race condition free ([#226](https://github.com/getsentry/sentry-android/pull/226)) @marandaneto
- Refactoring breadcrumbs callback ([#239](https://github.com/getsentry/sentry-android/pull/239)) @marandaneto

Packages were released on [`bintray`](https://dl.bintray.com/getsentry/sentry-android/io/sentry/), [`jcenter`](https://jcenter.bintray.com/io/sentry/sentry-android/)

We'd love to get feedback and we'll work in getting the GA `2.0.0` out soon.
Until then, the [stable SDK offered by Sentry is at version 1.7.30](https://github.com/getsentry/sentry-java/releases/tag/v1.7.30)

## 2.0.0-rc01

Release of Sentry's new SDK for Android.

## What’s Changed

### Features

- Added remove methods for Scope data ([#237](https://github.com/getsentry/sentry-android/pull/237)) @marandaneto
- More device context (deviceId, connectionType and language) ([#229](https://github.com/getsentry/sentry-android/pull/229)) @marandaneto
- Added a few java docs (Sentry, Hub and SentryClient) ([#223](https://github.com/getsentry/sentry-android/pull/223)) @marandaneto
- Implemented diagnostic logger ([#218](https://github.com/getsentry/sentry-android/pull/218)) @marandaneto
- Added event processors to scope ([#209](https://github.com/getsentry/sentry-android/pull/209)) @marandaneto
- Added android transport gate ([#206](https://github.com/getsentry/sentry-android/pull/206)) @marandaneto
- Added executor for caching values out of the main thread ([#201](https://github.com/getsentry/sentry-android/pull/201)) @marandaneto

### Fixes


- Honor RetryAfter ([#236](https://github.com/getsentry/sentry-android/pull/236)) @marandaneto
- Add tests for SentryValues ([#238](https://github.com/getsentry/sentry-android/pull/238)) @philipphofmann
- Do not set frames if there's none ([#234](https://github.com/getsentry/sentry-android/pull/234)) @marandaneto
- Always call interrupt after InterruptedException ([#232](https://github.com/getsentry/sentry-android/pull/232)) @marandaneto
- Mark as current thread if its the main thread ([#228](https://github.com/getsentry/sentry-android/pull/228)) @marandaneto
- Fix lgtm alerts ([#219](https://github.com/getsentry/sentry-android/pull/219)) @marandaneto
- Written unit tests to ANR integration ([#215](https://github.com/getsentry/sentry-android/pull/215)) @marandaneto
- Added blog posts to README ([#214](https://github.com/getsentry/sentry-android/pull/214)) @marandaneto
- Raise code coverage for Dsn to 100% ([#212](https://github.com/getsentry/sentry-android/pull/212)) @philipphofmann
- Remove redundant times(1) for Mockito.verify ([#211](https://github.com/getsentry/sentry-android/pull/211)) @philipphofmann
- Transport may be set on options ([#203](https://github.com/getsentry/sentry-android/pull/203)) @marandaneto
- dist may be set on options ([#204](https://github.com/getsentry/sentry-android/pull/204)) @marandaneto
- Throw an exception if DSN is not set ([#200](https://github.com/getsentry/sentry-android/pull/200)) @marandaneto
- Migration guide markdown ([#197](https://github.com/getsentry/sentry-android/pull/197)) @marandaneto

Packages were released on [`bintray`](https://dl.bintray.com/getsentry/sentry-android/io/sentry/), [`jcenter`](https://jcenter.bintray.com/io/sentry/sentry-android/)

We'd love to get feedback and we'll work in getting the GA `2.0.0` out soon.
Until then, the [stable SDK offered by Sentry is at version 1.7.29](https://github.com/getsentry/sentry-java/releases/tag/v1.7.29)

## 2.0.0-beta02

Release of Sentry's new SDK for Android.

### Features

- addBreadcrumb overloads ([#196](https://github.com/getsentry/sentry-android/pull/196)) and ([#198](https://github.com/getsentry/sentry-android/pull/198))

### Fixes

- fix Android bug on API 24 and 25 about getting current threads and stack traces ([#194](https://github.com/getsentry/sentry-android/pull/194))

Packages were released on [`bintray`](https://dl.bintray.com/getsentry/sentry-android/io/sentry/), [`jcenter`](https://jcenter.bintray.com/io/sentry/sentry-android/)

We'd love to get feedback and we'll work in getting the GA `2.0.0` out soon.
Until then, the [stable SDK offered by Sentry is at version 1.7.28](https://github.com/getsentry/sentry-java/releases/tag/v1.7.28)

## 2.0.0-beta01

Release of Sentry's new SDK for Android.

### Fixes

- ref: ANR doesn't set handled flag ([#186](https://github.com/getsentry/sentry-android/pull/186))
- SDK final review ([#183](https://github.com/getsentry/sentry-android/pull/183))
- ref: Drop errored in favor of crashed ([#187](https://github.com/getsentry/sentry-android/pull/187))
- Workaround android_id ([#185](https://github.com/getsentry/sentry-android/pull/185))
- Renamed sampleRate ([#191](https://github.com/getsentry/sentry-android/pull/191))
- Making timestamp package-private or test-only ([#190](https://github.com/getsentry/sentry-android/pull/190))
- Split event processor in Device/App data ([#180](https://github.com/getsentry/sentry-android/pull/180))

Packages were released on [`bintray`](https://dl.bintray.com/getsentry/sentry-android/io/sentry/), [`jcenter`](https://jcenter.bintray.com/io/sentry/sentry-android/)

We'd love to get feedback and we'll work in getting the GA `2.0.0` out soon.
Until then, the [stable SDK offered by Sentry is at version 1.7.28](https://github.com/getsentry/sentry-java/releases/tag/v1.7.28)

## 2.0.0-alpha09

Release of Sentry's new SDK for Android.

### Features

- Adding nativeBundle plugin ([#161](https://github.com/getsentry/sentry-android/pull/161))
- Adding scope methods to sentry static class ([#179](https://github.com/getsentry/sentry-android/pull/179))

### Fixes

- fix: DSN parsing ([#165](https://github.com/getsentry/sentry-android/pull/165))
- Don't avoid exception type minification ([#166](https://github.com/getsentry/sentry-android/pull/166))
- make Gson retro compatible with older versions of AGP ([#177](https://github.com/getsentry/sentry-android/pull/177))
- Bump sentry-native with message object instead of a string ([#172](https://github.com/getsentry/sentry-android/pull/172))

Packages were released on [`bintray`](https://dl.bintray.com/getsentry/sentry-android/io/sentry/), [`jcenter`](https://jcenter.bintray.com/io/sentry/sentry-android/)

We'd love to get feedback and we'll work in getting the GA `2.0.0` out soon.
Until then, the [stable SDK offered by Sentry is at version 1.7.28](https://github.com/getsentry/sentry-java/releases/tag/v1.7.28)

## 2.0.0-alpha08

Release of Sentry's new SDK for Android.

### Fixes

- DebugId endianness ([#162](https://github.com/getsentry/sentry-android/pull/162))
- Executed beforeBreadcrumb also for scope ([#160](https://github.com/getsentry/sentry-android/pull/160))
- Benefit of manifest merging when minSdk ([#159](https://github.com/getsentry/sentry-android/pull/159))
- Add method to captureMessage with level ([#157](https://github.com/getsentry/sentry-android/pull/157))
- Listing assets file on the wrong dir ([#156](https://github.com/getsentry/sentry-android/pull/156))

Packages were released on [`bintray`](https://dl.bintray.com/getsentry/sentry-android/io/sentry/), [`jcenter`](https://jcenter.bintray.com/io/sentry/sentry-android/)

We'd love to get feedback and we'll work in getting the GA `2.0.0` out soon.
Until then, the [stable SDK offered by Sentry is at version 1.7.28](https://github.com/getsentry/sentry-java/releases/tag/v1.7.28)

## 2.0.0-alpha07

Third release of Sentry's new SDK for Android.

### Fixes

-  Fixed release for jcenter and bintray

Packages were released on [`bintray`](https://dl.bintray.com/getsentry/sentry-android/io/sentry/), [`jcenter`](https://jcenter.bintray.com/io/sentry/sentry-android/)

We'd love to get feedback and we'll work in getting the GA `2.0.0` out soon.
Until then, the [stable SDK offered by Sentry is at version 1.7.28](https://github.com/getsentry/sentry-java/releases/tag/v1.7.28)

## 2.0.0-alpha06

Second release of Sentry's new SDK for Android.

### Fixes

- Fixed a typo on pom generation.

Packages were released on [`bintray`](https://dl.bintray.com/getsentry/sentry-android/io/sentry/), [`jcenter`](https://jcenter.bintray.com/io/sentry/sentry-android/)

We'd love to get feedback and we'll work in getting the GA `2.0.0` out soon.
Until then, the [stable SDK offered by Sentry is at version 1.7.28](https://github.com/getsentry/sentry-java/releases/tag/v1.7.28)

## 2.0.0-alpha05

First release of Sentry's new SDK for Android.

New features not offered by our current (1.7.x), stable SDK are:

- NDK support
  - Captures crashes caused by native code
  - Access to the [`sentry-native` SDK](https://github.com/getsentry/sentry-native/) API by your native (C/C++/Rust code/..).
- Automatic init (just add your `DSN` to the manifest)
   - Proguard rules are added automatically
   - Permission (Internet) is added automatically
- Uncaught Exceptions might be captured even before the app restarts
- Unified API which include scopes etc.
- More context/device information
- Packaged as `aar`
- Frames from the app automatically marked as `InApp=true` (stack traces in Sentry highlights them by default).
- Complete Sentry Protocol available.
- All threads and their stack traces are captured.
- Sample project in this repo to test many features (segfault, uncaught exception, scope)

Features from the current SDK like `ANR` are also available (by default triggered after 4 seconds).

Packages were released on [`bintray`](https://dl.bintray.com/getsentry/sentry-android/io/sentry/), [`jcenter`](https://jcenter.bintray.com/io/sentry/sentry-android/)

We'd love to get feedback and we'll work in getting the GA `2.0.0` out soon.
Until then, the [stable SDK offered by Sentry is at version 1.7.28](https://github.com/getsentry/sentry-java/releases/tag/v1.7.28)<|MERGE_RESOLUTION|>--- conflicted
+++ resolved
@@ -11,12 +11,9 @@
 
 - Ensure performance measurement collection is not taken too frequently ([#3221](https://github.com/getsentry/sentry-java/pull/3221))
 - Fix old profiles deletion on SDK init ([#3216](https://github.com/getsentry/sentry-java/pull/3216))
-<<<<<<< HEAD
-- Fix add missing thread name/id to app start spans ([#3226](https://github.com/getsentry/sentry-java/pull/3226))
-=======
 - Fix hub restore point in wrappers: SentryWrapper, SentryTaskDecorator and SentryScheduleHook ([#3225](https://github.com/getsentry/sentry-java/pull/3225))
   - We now reset the hub to its previous value on the thread where the `Runnable`/`Callable`/`Supplier` is executed instead of setting it to the hub that was used on the thread where the `Runnable`/`Callable`/`Supplier` was created.
->>>>>>> aa91b8fc
+- Fix add missing thread name/id to app start spans ([#3226](https://github.com/getsentry/sentry-java/pull/3226))
 
 ## 7.4.0
 
