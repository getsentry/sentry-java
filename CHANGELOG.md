# Changelog

## Unreleased

### Features

<<<<<<< HEAD
- Add capabilities to track Jetpack Compose composition/rendering time ([#2507](https://github.com/getsentry/sentry-java/pull/2507))
=======
- Add `main` flag to threads and `in_foreground` flag for app contexts  ([#2516](https://github.com/getsentry/sentry-java/pull/2516))

### Fixes

- Ignore Shutdown in progress when closing ShutdownHookIntegration ([#2521](https://github.com/getsentry/sentry-java/pull/2521))
- Fix app start span end-time is wrong if SDK init is deferred ([#2519](https://github.com/getsentry/sentry-java/pull/2519))

## 6.13.1
>>>>>>> fe306066

### Fixes

- Fix transaction performance collector oom ([#2505](https://github.com/getsentry/sentry-java/pull/2505))
- Remove authority from URLs sent to Sentry ([#2366](https://github.com/getsentry/sentry-java/pull/2366))
- Fix `sentry-bom` containing incorrect artifacts ([#2504](https://github.com/getsentry/sentry-java/pull/2504))

### Dependencies

- Bump Native SDK from v0.5.3 to v0.5.4 ([#2500](https://github.com/getsentry/sentry-java/pull/2500))
  - [changelog](https://github.com/getsentry/sentry-native/blob/master/CHANGELOG.md#054)
  - [diff](https://github.com/getsentry/sentry-native/compare/0.5.3...0.5.4)

## 6.13.0

### Features

- Send cpu usage percentage in profile payload ([#2469](https://github.com/getsentry/sentry-java/pull/2469))
- Send transaction memory stats in profile payload ([#2447](https://github.com/getsentry/sentry-java/pull/2447))
- Add cpu usage collection ([#2462](https://github.com/getsentry/sentry-java/pull/2462))
- Improve ANR implementation: ([#2475](https://github.com/getsentry/sentry-java/pull/2475))
  - Add `abnormal_mechanism` to sessions for ANR rate calculation
  - Always attach thread dump to ANR events
  - Distinguish between foreground and background ANRs
- Improve possible date precision to 10 μs ([#2451](https://github.com/getsentry/sentry-java/pull/2451))

### Fixes

- Fix performance collector setup called in main thread ([#2499](https://github.com/getsentry/sentry-java/pull/2499))
- Expand guard against CVE-2018-9492 "Privilege Escalation via Content Provider" ([#2482](https://github.com/getsentry/sentry-java/pull/2482))
- Prevent OOM by disabling TransactionPerformanceCollector for now ([#2498](https://github.com/getsentry/sentry-java/pull/2498))

## 6.12.1

### Fixes

- Create timer in `TransactionPerformanceCollector` lazily ([#2478](https://github.com/getsentry/sentry-java/pull/2478))

## 6.12.0

### Features

- Attach View Hierarchy to the errored/crashed events ([#2440](https://github.com/getsentry/sentry-java/pull/2440))
- Collect memory usage in transactions ([#2445](https://github.com/getsentry/sentry-java/pull/2445))
- Add `traceOptionsRequests` option to disable tracing of OPTIONS requests ([#2453](https://github.com/getsentry/sentry-java/pull/2453))
- Extend list of HTTP headers considered sensitive ([#2455](https://github.com/getsentry/sentry-java/pull/2455))

### Fixes

- Use a single TransactionPerfomanceCollector ([#2464](https://github.com/getsentry/sentry-java/pull/2464))
- Don't override sdk name with Timber ([#2450](https://github.com/getsentry/sentry-java/pull/2450))
- Set transactionNameSource to CUSTOM when setting transaction name ([#2405](https://github.com/getsentry/sentry-java/pull/2405))
- Guard against CVE-2018-9492 "Privilege Escalation via Content Provider" ([#2466](https://github.com/getsentry/sentry-java/pull/2466))

## 6.11.0

### Features

- Disable Android concurrent profiling ([#2434](https://github.com/getsentry/sentry-java/pull/2434))
- Add logging for OpenTelemetry integration ([#2425](https://github.com/getsentry/sentry-java/pull/2425))
- Auto add `OpenTelemetryLinkErrorEventProcessor` for Spring Boot ([#2429](https://github.com/getsentry/sentry-java/pull/2429))

### Fixes

- Use minSdk compatible `Objects` class ([#2436](https://github.com/getsentry/sentry-java/pull/2436))
- Prevent R8 from warning on missing classes, as we check for their presence at runtime ([#2439](https://github.com/getsentry/sentry-java/pull/2439))

### Dependencies

- Bump Gradle from v7.5.1 to v7.6.0 ([#2438](https://github.com/getsentry/sentry-java/pull/2438))
  - [changelog](https://github.com/gradle/gradle/blob/master/CHANGELOG.md#v760)
  - [diff](https://github.com/gradle/gradle/compare/v7.5.1...v7.6.0)

## 6.10.0

### Features

- Add time-to-initial-display span to Activity transactions ([#2369](https://github.com/getsentry/sentry-java/pull/2369))
- Start a session after init if AutoSessionTracking is enabled ([#2356](https://github.com/getsentry/sentry-java/pull/2356))
- Provide automatic breadcrumbs and transactions for click/scroll events for Compose ([#2390](https://github.com/getsentry/sentry-java/pull/2390))
- Add `blocked_main_thread` and `call_stack` to File I/O spans to detect performance issues ([#2382](https://github.com/getsentry/sentry-java/pull/2382))

### Dependencies

- Bump Native SDK from v0.5.2 to v0.5.3 ([#2423](https://github.com/getsentry/sentry-java/pull/2423))
  - [changelog](https://github.com/getsentry/sentry-native/blob/master/CHANGELOG.md#053)
  - [diff](https://github.com/getsentry/sentry-native/compare/0.5.2...0.5.3)

## 6.9.2

### Fixes

- Updated ProfileMeasurementValue types ([#2412](https://github.com/getsentry/sentry-java/pull/2412))
- Clear window reference only on activity stop in profileMeasurements collector ([#2407](https://github.com/getsentry/sentry-java/pull/2407))
- No longer disable OpenTelemetry exporters in default Java Agent config ([#2408](https://github.com/getsentry/sentry-java/pull/2408))
- Fix `ClassNotFoundException` for `io.sentry.spring.SentrySpringServletContainerInitializer` in `sentry-spring-jakarta` ([#2411](https://github.com/getsentry/sentry-java/issues/2411))
- Fix `sentry-samples-spring-jakarta` ([#2411](https://github.com/getsentry/sentry-java/issues/2411))

### Features

- Add SENTRY_AUTO_INIT environment variable to control OpenTelemetry Agent init ([#2410](https://github.com/getsentry/sentry-java/pull/2410))
- Add OpenTelemetryLinkErrorEventProcessor for linking errors to traces created via OpenTelemetry ([#2418](https://github.com/getsentry/sentry-java/pull/2418))

### Dependencies

- Bump OpenTelemetry to 1.20.1 and OpenTelemetry Java Agent to 1.20.2 ([#2420](https://github.com/getsentry/sentry-java/pull/2420))

## 6.9.1

### Fixes

- OpenTelemetry modules were missing in `6.9.0` so we released the same code again as `6.9.1` including OpenTelemetry modules

## 6.9.0

### Fixes

- Use `canonicalName` in Fragment Integration for better de-obfuscation ([#2379](https://github.com/getsentry/sentry-java/pull/2379))
- Fix Timber and Fragment integrations auto-installation for obfuscated builds ([#2379](https://github.com/getsentry/sentry-java/pull/2379))
- Don't attach screenshots to events from Hybrid SDKs ([#2360](https://github.com/getsentry/sentry-java/pull/2360))
- Ensure Hints do not cause memory leaks ([#2387](https://github.com/getsentry/sentry-java/pull/2387))
- Do not attach empty `sentry-trace` and `baggage` headers ([#2385](https://github.com/getsentry/sentry-java/pull/2385))

### Features

- Add beforeSendTransaction which allows users to filter and change transactions ([#2388](https://github.com/getsentry/sentry-java/pull/2388))
- Add experimental support for OpenTelemetry ([README](sentry-opentelemetry/README.md))([#2344](https://github.com/getsentry/sentry-java/pull/2344))

### Dependencies

- Update Spring Boot Jakarta to Spring Boot 3.0.0 ([#2389](https://github.com/getsentry/sentry-java/pull/2389))
- Bump Spring Boot to 2.7.5 ([#2383](https://github.com/getsentry/sentry-java/pull/2383))

## 6.8.0

### Features

- Add FrameMetrics to Android profiling data ([#2342](https://github.com/getsentry/sentry-java/pull/2342))

### Fixes

- Remove profiler main thread io ([#2348](https://github.com/getsentry/sentry-java/pull/2348))
- Fix ensure all options are processed before integrations are loaded ([#2377](https://github.com/getsentry/sentry-java/pull/2377))

## 6.7.1

### Fixes

- Fix `Gpu.vendorId` should be a String ([#2343](https://github.com/getsentry/sentry-java/pull/2343))
- Don't set device name on Android if `sendDefaultPii` is disabled ([#2354](https://github.com/getsentry/sentry-java/pull/2354))
- Fix corrupted UUID on Motorola devices ([#2363](https://github.com/getsentry/sentry-java/pull/2363))
- Fix ANR on dropped uncaught exception events ([#2368](https://github.com/getsentry/sentry-java/pull/2368))

### Features

- Update Spring Boot Jakarta to Spring Boot 3.0.0-RC2 ([#2347](https://github.com/getsentry/sentry-java/pull/2347))

## 6.7.0

### Fixes

- Use correct set-cookie for the HTTP Client response object ([#2326](https://github.com/getsentry/sentry-java/pull/2326))
- Fix NoSuchElementException in CircularFifoQueue when cloning a Scope ([#2328](https://github.com/getsentry/sentry-java/pull/2328))

### Features

- Customizable fragment lifecycle breadcrumbs ([#2299](https://github.com/getsentry/sentry-java/pull/2299))
- Provide hook for Jetpack Compose navigation instrumentation ([#2320](https://github.com/getsentry/sentry-java/pull/2320))
- Populate `event.modules` with dependencies metadata ([#2324](https://github.com/getsentry/sentry-java/pull/2324))
- Support Spring 6 and Spring Boot 3 ([#2289](https://github.com/getsentry/sentry-java/pull/2289))

### Dependencies

- Bump Native SDK from v0.5.1 to v0.5.2 ([#2315](https://github.com/getsentry/sentry-java/pull/2315))
  - [changelog](https://github.com/getsentry/sentry-native/blob/master/CHANGELOG.md#052)
  - [diff](https://github.com/getsentry/sentry-native/compare/0.5.1...0.5.2)

## 6.6.0

### Fixes

- Ensure potential callback exceptions are caught #2123 ([#2291](https://github.com/getsentry/sentry-java/pull/2291))
- Remove verbose FrameMetricsAggregator failure logging ([#2293](https://github.com/getsentry/sentry-java/pull/2293))
- Ignore broken regex for tracePropagationTarget ([#2288](https://github.com/getsentry/sentry-java/pull/2288))
- No longer serialize static fields; use toString as fallback ([#2309](https://github.com/getsentry/sentry-java/pull/2309))
- Fix `SentryFileWriter`/`SentryFileOutputStream` append overwrites file contents ([#2304](https://github.com/getsentry/sentry-java/pull/2304))
- Respect incoming parent sampled decision when continuing a trace ([#2311](https://github.com/getsentry/sentry-java/pull/2311))

### Features

- Profile envelopes are sent directly from profiler ([#2298](https://github.com/getsentry/sentry-java/pull/2298))
- Add support for using Encoder with logback.SentryAppender ([#2246](https://github.com/getsentry/sentry-java/pull/2246))
- Report Startup Crashes ([#2277](https://github.com/getsentry/sentry-java/pull/2277))
- HTTP Client errors for OkHttp ([#2287](https://github.com/getsentry/sentry-java/pull/2287))
- Add option to enable or disable Frame Tracking ([#2314](https://github.com/getsentry/sentry-java/pull/2314))

### Dependencies

- Bump Native SDK from v0.5.0 to v0.5.1 ([#2306](https://github.com/getsentry/sentry-java/pull/2306))
  - [changelog](https://github.com/getsentry/sentry-native/blob/master/CHANGELOG.md#051)
  - [diff](https://github.com/getsentry/sentry-native/compare/0.5.0...0.5.1)

## 6.5.0

### Fixes

- Improve public facing API for creating Baggage from header ([#2284](https://github.com/getsentry/sentry-java/pull/2284))

## 6.5.0-beta.3

### Features

- Provide API for attaching custom measurements to transactions ([#2260](https://github.com/getsentry/sentry-java/pull/2260))
- Bump spring to 2.7.4 ([#2279](https://github.com/getsentry/sentry-java/pull/2279))

## 6.5.0-beta.2

### Features

- Make user segment a top level property ([#2257](https://github.com/getsentry/sentry-java/pull/2257))
- Replace user `other` with `data` ([#2258](https://github.com/getsentry/sentry-java/pull/2258))
- `isTraceSampling` is now on by default. `tracingOrigins` has been replaced by `tracePropagationTargets` ([#2255](https://github.com/getsentry/sentry-java/pull/2255))

## 6.5.0-beta.1

### Features

- Server-Side Dynamic Sampling Context support  ([#2226](https://github.com/getsentry/sentry-java/pull/2226))

## 6.4.4

### Fixes

- Fix ConcurrentModificationException due to FrameMetricsAggregator manipulation ([#2282](https://github.com/getsentry/sentry-java/pull/2282))

## 6.4.3

- Fix slow and frozen frames tracking ([#2271](https://github.com/getsentry/sentry-java/pull/2271))

## 6.4.2

### Fixes

- Fixed AbstractMethodError when getting Lifecycle ([#2228](https://github.com/getsentry/sentry-java/pull/2228))
- Missing unit fields for Android measurements ([#2204](https://github.com/getsentry/sentry-java/pull/2204))
- Avoid sending empty profiles ([#2232](https://github.com/getsentry/sentry-java/pull/2232))
- Fix file descriptor leak in FileIO instrumentation ([#2248](https://github.com/getsentry/sentry-java/pull/2248))

## 6.4.1

### Fixes

- Fix memory leak caused by throwableToSpan ([#2227](https://github.com/getsentry/sentry-java/pull/2227))

## 6.4.0

### Fixes

- make profiling rate defaults to 101 hz ([#2211](https://github.com/getsentry/sentry-java/pull/2211))
- SentryOptions.setProfilingTracesIntervalMillis has been deprecated
- Added cpu architecture and default environment in profiles envelope ([#2207](https://github.com/getsentry/sentry-java/pull/2207))
- SentryOptions.setProfilingEnabled has been deprecated in favor of setProfilesSampleRate
- Use toString for enum serialization ([#2220](https://github.com/getsentry/sentry-java/pull/2220))

### Features

- Concurrent profiling 3 - added truncation reason ([#2247](https://github.com/getsentry/sentry-java/pull/2247))
- Concurrent profiling 2 - added list of transactions ([#2218](https://github.com/getsentry/sentry-java/pull/2218))
- Concurrent profiling 1 - added envelope payload data format ([#2216](https://github.com/getsentry/sentry-java/pull/2216))
- Send source for transactions ([#2180](https://github.com/getsentry/sentry-java/pull/2180))
- Add profilesSampleRate and profileSampler options for Android sdk ([#2184](https://github.com/getsentry/sentry-java/pull/2184))
- Add baggage header to RestTemplate ([#2206](https://github.com/getsentry/sentry-java/pull/2206))
- Bump Native SDK from v0.4.18 to v0.5.0 ([#2199](https://github.com/getsentry/sentry-java/pull/2199))
  - [changelog](https://github.com/getsentry/sentry-native/blob/master/CHANGELOG.md#050)
  - [diff](https://github.com/getsentry/sentry-native/compare/0.4.18...0.5.0)
- Bump Gradle from v7.5.0 to v7.5.1 ([#2212](https://github.com/getsentry/sentry-java/pull/2212))
  - [changelog](https://github.com/gradle/gradle/blob/master/CHANGELOG.md#v751)
  - [diff](https://github.com/gradle/gradle/compare/v7.5.0...v7.5.1)

## 6.3.1

### Fixes

- Prevent NPE by checking SentryTracer.timer for null again inside synchronized ([#2200](https://github.com/getsentry/sentry-java/pull/2200))
- Weakly reference Activity for transaction finished callback ([#2203](https://github.com/getsentry/sentry-java/pull/2203))
- `attach-screenshot` set on Manual init. didn't work ([#2186](https://github.com/getsentry/sentry-java/pull/2186))
- Remove extra space from `spring.factories` causing issues in old versions of Spring Boot ([#2181](https://github.com/getsentry/sentry-java/pull/2181))


### Features

- Bump Native SDK to v0.4.18 ([#2154](https://github.com/getsentry/sentry-java/pull/2154))
  - [changelog](https://github.com/getsentry/sentry-native/blob/master/CHANGELOG.md#0418)
  - [diff](https://github.com/getsentry/sentry-native/compare/0.4.17...0.4.18)
- Bump Gradle to v7.5.0 ([#2174](https://github.com/getsentry/sentry-java/pull/2174), [#2191](https://github.com/getsentry/sentry-java/pull/2191))
  - [changelog](https://github.com/gradle/gradle/blob/master/CHANGELOG.md#v750)
  - [diff](https://github.com/gradle/gradle/compare/v7.4.2...v7.5.0)

## 6.3.0

### Features

- Switch upstream dependencies to `compileOnly` in integrations ([#2175](https://github.com/getsentry/sentry-java/pull/2175))

### Fixes

- Lazily retrieve HostnameCache in MainEventProcessor ([#2170](https://github.com/getsentry/sentry-java/pull/2170))

## 6.2.1

### Fixes

- Only send userid in Dynamic Sampling Context if sendDefaultPii is true ([#2147](https://github.com/getsentry/sentry-java/pull/2147))
- Remove userId from baggage due to PII ([#2157](https://github.com/getsentry/sentry-java/pull/2157))

### Features

- Add integration for Apollo-Kotlin 3 ([#2109](https://github.com/getsentry/sentry-java/pull/2109))
- New package `sentry-android-navigation` for AndroidX Navigation support ([#2136](https://github.com/getsentry/sentry-java/pull/2136))
- New package `sentry-compose` for Jetpack Compose support (Navigation) ([#2136](https://github.com/getsentry/sentry-java/pull/2136))
- Add sample rate to baggage as well as trace in envelope header and flatten user ([#2135](https://github.com/getsentry/sentry-java/pull/2135))

## 6.1.4

### Fixes

- Filter out app starts with more than 60s ([#2127](https://github.com/getsentry/sentry-java/pull/2127))

## 6.1.3

### Fixes

- Fix thread leak due to Timer being created and never cancelled ([#2131](https://github.com/getsentry/sentry-java/pull/2131))

## 6.1.2

### Fixes

- Swallow error when reading ActivityManager#getProcessesInErrorState instead of crashing ([#2114](https://github.com/getsentry/sentry-java/pull/2114))
- Use charset string directly as StandardCharsets is not available on earlier Android versions ([#2111](https://github.com/getsentry/sentry-java/pull/2111))

## 6.1.1

### Features

- Replace `tracestate` header with `baggage` header ([#2078](https://github.com/getsentry/sentry-java/pull/2078))
- Allow opting out of device info collection that requires Inter-Process Communication (IPC) ([#2100](https://github.com/getsentry/sentry-java/pull/2100))

## 6.1.0

### Features

- Implement local scope by adding overloads to the capture methods that accept a ScopeCallback ([#2084](https://github.com/getsentry/sentry-java/pull/2084))
- SentryOptions#merge is now public and can be used to load ExternalOptions ([#2088](https://github.com/getsentry/sentry-java/pull/2088))

### Fixes

- Fix proguard rules to work R8 [issue](https://issuetracker.google.com/issues/235733922) around on AGP 7.3.0-betaX and 7.4.0-alphaX ([#2094](https://github.com/getsentry/sentry-java/pull/2094))
- Fix GraalVM Native Image compatibility ([#2172](https://github.com/getsentry/sentry-java/pull/2172))

## 6.0.0

### Sentry Self-hosted Compatibility

- Starting with version `6.0.0` of the `sentry` package, [Sentry's self hosted version >= v21.9.0](https://github.com/getsentry/self-hosted/releases) is required or you have to manually disable sending client reports via the `sendClientReports` option. This only applies to self-hosted Sentry. If you are using [sentry.io](https://sentry.io), no action is needed.

### Features

- Allow optimization and obfuscation of the SDK by reducing proguard rules ([#2031](https://github.com/getsentry/sentry-java/pull/2031))
- Relax TransactionNameProvider ([#1861](https://github.com/getsentry/sentry-java/pull/1861))
- Use float instead of Date for protocol types for higher precision ([#1737](https://github.com/getsentry/sentry-java/pull/1737))
- Allow setting SDK info (name & version) in manifest ([#2016](https://github.com/getsentry/sentry-java/pull/2016))
- Allow setting native Android SDK name during build ([#2035](https://github.com/getsentry/sentry-java/pull/2035))
- Include application permissions in Android events ([#2018](https://github.com/getsentry/sentry-java/pull/2018))
- Automatically create transactions for UI events ([#1975](https://github.com/getsentry/sentry-java/pull/1975))
- Hints are now used via a Hint object and passed into beforeSend and EventProcessor as @NotNull Hint object ([#2045](https://github.com/getsentry/sentry-java/pull/2045))
- Attachments can be manipulated via hint ([#2046](https://github.com/getsentry/sentry-java/pull/2046))
- Add sentry-servlet-jakarta module ([#1987](https://github.com/getsentry/sentry-java/pull/1987))
- Add client reports ([#1982](https://github.com/getsentry/sentry-java/pull/1982))
- Screenshot is taken when there is an error ([#1967](https://github.com/getsentry/sentry-java/pull/1967))
- Add Android profiling traces ([#1897](https://github.com/getsentry/sentry-java/pull/1897)) ([#1959](https://github.com/getsentry/sentry-java/pull/1959)) and its tests ([#1949](https://github.com/getsentry/sentry-java/pull/1949))
- Enable enableScopeSync by default for Android ([#1928](https://github.com/getsentry/sentry-java/pull/1928))
- Feat: Vendor JSON ([#1554](https://github.com/getsentry/sentry-java/pull/1554))
    - Introduce `JsonSerializable` and `JsonDeserializer` interfaces for manual json
      serialization/deserialization.
    - Introduce `JsonUnknwon` interface to preserve unknown properties when deserializing/serializing
      SDK classes.
    - When passing custom objects, for example in `Contexts`, these are supported for serialization:
        - `JsonSerializable`
        - `Map`, `Collection`, `Array`, `String` and all primitive types.
        - Objects with the help of refection.
            - `Map`, `Collection`, `Array`, `String` and all primitive types.
            - Call `toString()` on objects that have a cyclic reference to a ancestor object.
            - Call `toString()` where object graphs exceed max depth.
    - Remove `gson` dependency.
    - Remove `IUnknownPropertiesConsumer`
- Pass MDC tags as Sentry tags ([#1954](https://github.com/getsentry/sentry-java/pull/1954))

### Fixes

- Calling Sentry.init and specifying contextTags now has an effect on the Logback SentryAppender ([#2052](https://github.com/getsentry/sentry-java/pull/2052))
- Calling Sentry.init and specifying contextTags now has an effect on the Log4j SentryAppender ([#2054](https://github.com/getsentry/sentry-java/pull/2054))
- Calling Sentry.init and specifying contextTags now has an effect on the jul SentryAppender ([#2057](https://github.com/getsentry/sentry-java/pull/2057))
- Update Spring Boot dependency to 2.6.8 and fix the CVE-2022-22970 ([#2068](https://github.com/getsentry/sentry-java/pull/2068))
- Sentry can now self heal after a Thread had its currentHub set to a NoOpHub ([#2076](https://github.com/getsentry/sentry-java/pull/2076))
- No longer close OutputStream that is passed into JsonSerializer ([#2029](https://github.com/getsentry/sentry-java/pull/2029))
- Fix setting context tags on events captured by Spring ([#2060](https://github.com/getsentry/sentry-java/pull/2060))
- Isolate cached events with hashed DSN subfolder ([#2038](https://github.com/getsentry/sentry-java/pull/2038))
- SentryThread.current flag will not be overridden by DefaultAndroidEventProcessor if already set ([#2050](https://github.com/getsentry/sentry-java/pull/2050))
- Fix serialization of Long inside of Request.data ([#2051](https://github.com/getsentry/sentry-java/pull/2051))
- Update sentry-native to 0.4.17 ([#2033](https://github.com/getsentry/sentry-java/pull/2033))
- Update Gradle to 7.4.2 and AGP to 7.2 ([#2042](https://github.com/getsentry/sentry-java/pull/2042))
- Change order of event filtering mechanisms ([#2001](https://github.com/getsentry/sentry-java/pull/2001))
- Only send session update for dropped events if state changed ([#2002](https://github.com/getsentry/sentry-java/pull/2002))
- Android profiling initializes on first profile start ([#2009](https://github.com/getsentry/sentry-java/pull/2009))
- Profiling rate decreased from 300hz to 100hz ([#1997](https://github.com/getsentry/sentry-java/pull/1997))
- Allow disabling sending of client reports via Android Manifest and external options ([#2007](https://github.com/getsentry/sentry-java/pull/2007))
- Ref: Upgrade Spring Boot dependency to 2.5.13 ([#2011](https://github.com/getsentry/sentry-java/pull/2011))
- Ref: Make options.printUncaughtStackTrace primitive type ([#1995](https://github.com/getsentry/sentry-java/pull/1995))
- Ref: Remove not needed interface abstractions on Android ([#1953](https://github.com/getsentry/sentry-java/pull/1953))
- Ref: Make hints Map<String, Object> instead of only Object ([#1929](https://github.com/getsentry/sentry-java/pull/1929))
- Ref: Simplify DateUtils with ISO8601Utils ([#1837](https://github.com/getsentry/sentry-java/pull/1837))
- Ref: Remove deprecated and scheduled fields ([#1875](https://github.com/getsentry/sentry-java/pull/1875))
- Ref: Add shutdownTimeoutMillis in favor of shutdownTimeout ([#1873](https://github.com/getsentry/sentry-java/pull/1873))
- Ref: Remove Attachment ContentType since the Server infers it ([#1874](https://github.com/getsentry/sentry-java/pull/1874))
- Ref: Bind external properties to a dedicated class. ([#1750](https://github.com/getsentry/sentry-java/pull/1750))
- Ref: Debug log serializable objects ([#1795](https://github.com/getsentry/sentry-java/pull/1795))
- Ref: catch Throwable instead of Exception to suppress internal SDK errors ([#1812](https://github.com/getsentry/sentry-java/pull/1812))
- `SentryOptions` can merge properties from `ExternalOptions` instead of another instance of `SentryOptions`
- Following boolean properties from `SentryOptions` that allowed `null` values are now not nullable - `debug`, `enableUncaughtExceptionHandler`, `enableDeduplication`
- `SentryOptions` cannot be created anymore using `PropertiesProvider` with `SentryOptions#from` method. Use `ExternalOptions#from` instead and merge created object with `SentryOptions#merge`
- Bump: Kotlin to 1.5 and compatibility to 1.4 for sentry-android-timber ([#1815](https://github.com/getsentry/sentry-java/pull/1815))

## 5.7.4

### Fixes

* Change order of event filtering mechanisms and only send session update for dropped events if session state changed (#2028)

## 5.7.3

### Fixes

- Sentry Timber integration throws an exception when using args ([#1986](https://github.com/getsentry/sentry-java/pull/1986))

## 5.7.2

### Fixes

- Bring back support for `Timber.tag` ([#1974](https://github.com/getsentry/sentry-java/pull/1974))

## 5.7.1

### Fixes

- Sentry Timber integration does not submit msg.formatted breadcrumbs ([#1957](https://github.com/getsentry/sentry-java/pull/1957))
- ANR WatchDog won't crash on SecurityException ([#1962](https://github.com/getsentry/sentry-java/pull/1962))

## 5.7.0

### Features

- Automatically enable `Timber` and `Fragment` integrations if they are present on the classpath ([#1936](https://github.com/getsentry/sentry-java/pull/1936))

## 5.6.3

### Fixes

- If transaction or span is finished, do not allow to mutate ([#1940](https://github.com/getsentry/sentry-java/pull/1940))
- Keep used AndroidX classes from obfuscation (Fixes UI breadcrumbs and Slow/Frozen frames) ([#1942](https://github.com/getsentry/sentry-java/pull/1942))

## 5.6.2

### Fixes

- Ref: Make ActivityFramesTracker public to be used by Hybrid SDKs ([#1931](https://github.com/getsentry/sentry-java/pull/1931))
- Bump: AGP to 7.1.2 ([#1930](https://github.com/getsentry/sentry-java/pull/1930))
- NPE while adding "response_body_size" breadcrumb, when response body length is unknown ([#1908](https://github.com/getsentry/sentry-java/pull/1908))
- Do not include stacktrace frames into Timber message ([#1898](https://github.com/getsentry/sentry-java/pull/1898))
- Potential memory leaks ([#1909](https://github.com/getsentry/sentry-java/pull/1909))

Breaking changes:
`Timber.tag` is no longer supported by our [Timber integration](https://docs.sentry.io/platforms/android/configuration/integrations/timber/) and will not appear on Sentry for error events.
Please vote on this [issue](https://github.com/getsentry/sentry-java/issues/1900), if you'd like us to provide support for that.

## 5.6.2-beta.3

### Fixes

- Ref: Make ActivityFramesTracker public to be used by Hybrid SDKs ([#1931](https://github.com/getsentry/sentry-java/pull/1931))
- Bump: AGP to 7.1.2 ([#1930](https://github.com/getsentry/sentry-java/pull/1930))

## 5.6.2-beta.2

### Fixes

- NPE while adding "response_body_size" breadcrumb, when response body length is unknown ([#1908](https://github.com/getsentry/sentry-java/pull/1908))

## 5.6.2-beta.1

### Fixes

- Do not include stacktrace frames into Timber message ([#1898](https://github.com/getsentry/sentry-java/pull/1898))
- Potential memory leaks ([#1909](https://github.com/getsentry/sentry-java/pull/1909))

Breaking changes:
`Timber.tag` is no longer supported by our [Timber integration](https://docs.sentry.io/platforms/android/configuration/integrations/timber/) and will not appear on Sentry for error events.
Please vote on this [issue](https://github.com/getsentry/sentry-java/issues/1900), if you'd like us to provide support for that.

## 5.6.1

### Features

- Add options.printUncaughtStackTrace to print uncaught exceptions ([#1890](https://github.com/getsentry/sentry-java/pull/1890))

### Fixes

- NPE while adding "response_body_size" breadcrumb, when response body is null ([#1884](https://github.com/getsentry/sentry-java/pull/1884))
- Bump: AGP to 7.1.0 ([#1892](https://github.com/getsentry/sentry-java/pull/1892))

## 5.6.0

### Features

- Add breadcrumbs support for UI events (automatically captured) ([#1876](https://github.com/getsentry/sentry-java/pull/1876))

### Fixes

- Change scope of servlet-api to compileOnly ([#1880](https://github.com/getsentry/sentry-java/pull/1880))

## 5.5.3

### Fixes

- Do not create SentryExceptionResolver bean when Spring MVC is not on the classpath ([#1865](https://github.com/getsentry/sentry-java/pull/1865))

## 5.5.2

### Fixes

- Detect App Cold start correctly for Hybrid SDKs ([#1855](https://github.com/getsentry/sentry-java/pull/1855))
- Bump: log4j to 2.17.0 ([#1852](https://github.com/getsentry/sentry-java/pull/1852))
- Bump: logback to 1.2.9 ([#1853](https://github.com/getsentry/sentry-java/pull/1853))

## 5.5.1

### Fixes

- Bump: log4j to 2.16.0 ([#1845](https://github.com/getsentry/sentry-java/pull/1845))
- Make App start cold/warm visible to Hybrid SDKs ([#1848](https://github.com/getsentry/sentry-java/pull/1848))

## 5.5.0

### Features

- Add locale to device context and deprecate language ([#1832](https://github.com/getsentry/sentry-java/pull/1832))
- Add `SentryFileInputStream` and `SentryFileOutputStream` for File I/O performance instrumentation ([#1826](https://github.com/getsentry/sentry-java/pull/1826))
- Add `SentryFileReader` and `SentryFileWriter` for File I/O instrumentation ([#1843](https://github.com/getsentry/sentry-java/pull/1843))

### Fixes

- Bump: log4j to 2.15.0 ([#1839](https://github.com/getsentry/sentry-java/pull/1839))
- Ref: Rename Fragment span operation from `ui.fragment.load` to `ui.load` ([#1824](https://github.com/getsentry/sentry-java/pull/1824))
- Ref: change `java.util.Random` to `java.security.SecureRandom` for possible security reasons ([#1831](https://github.com/getsentry/sentry-java/pull/1831))

## 5.4.3

### Fixes

- Only report App start measurement for full launch on Android ([#1821](https://github.com/getsentry/sentry-java/pull/1821))

## 5.4.2

### Fixes

- Ref: catch Throwable instead of Exception to suppress internal SDK errors ([#1812](https://github.com/getsentry/sentry-java/pull/1812))

## 5.4.1

### Features

- Refactor OkHttp and Apollo to Kotlin functional interfaces ([#1797](https://github.com/getsentry/sentry-java/pull/1797))
- Add secondary constructor to SentryInstrumentation ([#1804](https://github.com/getsentry/sentry-java/pull/1804))

### Fixes

- Do not start fragment span if not added to the Activity ([#1813](https://github.com/getsentry/sentry-java/pull/1813))

## 5.4.0

### Features

- Add `graphql-java` instrumentation ([#1777](https://github.com/getsentry/sentry-java/pull/1777))

### Fixes

- Do not crash when event processors throw a lower level Throwable class ([#1800](https://github.com/getsentry/sentry-java/pull/1800))
- ActivityFramesTracker does not throw if Activity has no observers ([#1799](https://github.com/getsentry/sentry-java/pull/1799))

## 5.3.0

### Features

- Add datasource tracing with P6Spy ([#1784](https://github.com/getsentry/sentry-java/pull/1784))

### Fixes

- ActivityFramesTracker does not throw if Activity has not been added ([#1782](https://github.com/getsentry/sentry-java/pull/1782))
- PerformanceAndroidEventProcessor uses up to date isTracingEnabled set on Configuration callback ([#1786](https://github.com/getsentry/sentry-java/pull/1786))

## 5.2.4

### Fixes

- Window.FEATURE_NO_TITLE does not work when using activity traces ([#1769](https://github.com/getsentry/sentry-java/pull/1769))
- unregister UncaughtExceptionHandler on close ([#1770](https://github.com/getsentry/sentry-java/pull/1770))

## 5.2.3

### Fixes

- Make ActivityFramesTracker operations thread-safe ([#1762](https://github.com/getsentry/sentry-java/pull/1762))
- Clone Scope Contexts ([#1763](https://github.com/getsentry/sentry-java/pull/1763))
- Bump: AGP to 7.0.3 ([#1765](https://github.com/getsentry/sentry-java/pull/1765))

## 5.2.2

### Fixes

- Close HostnameCache#executorService on SentryClient#close ([#1757](https://github.com/getsentry/sentry-java/pull/1757))

## 5.2.1

### Features

- Add isCrashedLastRun support ([#1739](https://github.com/getsentry/sentry-java/pull/1739))
- Attach Java vendor and version to events and transactions ([#1703](https://github.com/getsentry/sentry-java/pull/1703))

### Fixes

- Handle exception if Context.registerReceiver throws ([#1747](https://github.com/getsentry/sentry-java/pull/1747))

## 5.2.0

### Features

- Allow setting proguard via Options and/or external resources ([#1728](https://github.com/getsentry/sentry-java/pull/1728))
- Add breadcrumbs for the Apollo integration ([#1726](https://github.com/getsentry/sentry-java/pull/1726))

### Fixes

- Don't set lastEventId for transactions ([#1727](https://github.com/getsentry/sentry-java/pull/1727))
- ActivityLifecycleIntegration#appStartSpan memory leak ([#1732](https://github.com/getsentry/sentry-java/pull/1732))

## 5.2.0-beta.3

### Features

- Add "data" to spans ([#1717](https://github.com/getsentry/sentry-java/pull/1717))

### Fixes

- Check at runtime if AndroidX.Core is available ([#1718](https://github.com/getsentry/sentry-java/pull/1718))
- Should not capture unfinished transaction ([#1719](https://github.com/getsentry/sentry-java/pull/1719))

## 5.2.0-beta.2

### Fixes

- Bump AGP to 7.0.2 ([#1650](https://github.com/getsentry/sentry-java/pull/1650))
- Drop spans in BeforeSpanCallback. ([#1713](https://github.com/getsentry/sentry-java/pull/1713))

## 5.2.0-beta.1

### Features

- Add tracestate HTTP header support ([#1683](https://github.com/getsentry/sentry-java/pull/1683))
- Add option to filter which origins receive tracing headers ([#1698](https://github.com/getsentry/sentry-java/pull/1698))
- Include unfinished spans in transaction ([#1699](https://github.com/getsentry/sentry-java/pull/1699))
- Add static helpers for creating breadcrumbs ([#1702](https://github.com/getsentry/sentry-java/pull/1702))
- Performance support for Android Apollo ([#1705](https://github.com/getsentry/sentry-java/pull/1705))

### Fixes

- Move tags from transaction.contexts.trace.tags to transaction.tags ([#1700](https://github.com/getsentry/sentry-java/pull/1700))

Breaking changes:

- Updated proguard keep rule for enums, which affects consumer application code ([#1694](https://github.com/getsentry/sentry-java/pull/1694))

## 5.1.2

### Fixes

- Servlet 3.1 compatibility issue ([#1681](https://github.com/getsentry/sentry-java/pull/1681))
- Do not drop Contexts key if Collection, Array or Char ([#1680](https://github.com/getsentry/sentry-java/pull/1680))

## 5.1.1

### Features

- Add support for async methods in Spring MVC ([#1652](https://github.com/getsentry/sentry-java/pull/1652))
- Add secondary constructor taking IHub to SentryOkHttpInterceptor ([#1657](https://github.com/getsentry/sentry-java/pull/1657))
- Merge external map properties ([#1656](https://github.com/getsentry/sentry-java/pull/1656))

### Fixes

- Remove onActivityPreCreated call in favor of onActivityCreated ([#1661](https://github.com/getsentry/sentry-java/pull/1661))
- Do not crash if SENSOR_SERVICE throws ([#1655](https://github.com/getsentry/sentry-java/pull/1655))
- Make sure scope is popped when processing request results in exception ([#1665](https://github.com/getsentry/sentry-java/pull/1665))

## 5.1.0

### Features

- Spring WebClient integration ([#1621](https://github.com/getsentry/sentry-java/pull/1621))
- OpenFeign integration ([#1632](https://github.com/getsentry/sentry-java/pull/1632))
- Add more convenient way to pass BeforeSpanCallback in OpenFeign integration ([#1637](https://github.com/getsentry/sentry-java/pull/1637))

### Fixes

- Bump: sentry-native to 0.4.12 ([#1651](https://github.com/getsentry/sentry-java/pull/1651))

## 5.1.0-beta.9

- No documented changes.

## 5.1.0-beta.8

### Features

- Generate Sentry BOM ([#1486](https://github.com/getsentry/sentry-java/pull/1486))

## 5.1.0-beta.7

### Features

- Slow/Frozen frames metrics ([#1609](https://github.com/getsentry/sentry-java/pull/1609))

## 5.1.0-beta.6

### Features

- Add request body extraction for Spring MVC integration ([#1595](https://github.com/getsentry/sentry-java/pull/1595))

### Fixes

- set min sdk version of sentry-android-fragment to API 14 ([#1608](https://github.com/getsentry/sentry-java/pull/1608))
- Ser/Deser of the UserFeedback from cached envelope ([#1611](https://github.com/getsentry/sentry-java/pull/1611))

## 5.1.0-beta.5

### Fixes

- Make SentryAppender non-final for Log4j2 and Logback ([#1603](https://github.com/getsentry/sentry-java/pull/1603))
- Do not throw IAE when tracing header contain invalid trace id ([#1605](https://github.com/getsentry/sentry-java/pull/1605))

## 5.1.0-beta.4

### Fixes

- Update sentry-native to 0.4.11 ([#1591](https://github.com/getsentry/sentry-java/pull/1591))

## 5.1.0-beta.3

### Features

- Spring Webflux integration ([#1529](https://github.com/getsentry/sentry-java/pull/1529))

## 5.1.0-beta.2

### Features

- Support transaction waiting for children to finish. ([#1535](https://github.com/getsentry/sentry-java/pull/1535))
- Capture logged marker in log4j2 and logback appenders ([#1551](https://github.com/getsentry/sentry-java/pull/1551))
- Allow clearing of attachments in the scope ([#1562](https://github.com/getsentry/sentry-java/pull/1562))
- Set mechanism type in SentryExceptionResolver ([#1556](https://github.com/getsentry/sentry-java/pull/1556))
- Perf. for fragments ([#1528](https://github.com/getsentry/sentry-java/pull/1528))

### Fixes

- Handling missing Spring Security on classpath on Java 8 ([#1552](https://github.com/getsentry/sentry-java/pull/1552))
- Use a different method to get strings from JNI, and avoid excessive Stack Space usage. ([#1214](https://github.com/getsentry/sentry-java/pull/1214))
- Add data field to SentrySpan ([#1555](https://github.com/getsentry/sentry-java/pull/1555))
- Clock drift issue when calling DateUtils#getDateTimeWithMillisPrecision ([#1557](https://github.com/getsentry/sentry-java/pull/1557))
- Prefer snake case for HTTP integration data keys ([#1559](https://github.com/getsentry/sentry-java/pull/1559))
- Assign lastEventId only if event was queued for submission ([#1565](https://github.com/getsentry/sentry-java/pull/1565))

## 5.1.0-beta.1

### Features

- Measure app start time ([#1487](https://github.com/getsentry/sentry-java/pull/1487))
- Automatic breadcrumbs logging for fragment lifecycle ([#1522](https://github.com/getsentry/sentry-java/pull/1522))

## 5.0.1

### Fixes

- Sources and Javadoc artifacts were mixed up ([#1515](https://github.com/getsentry/sentry-java/pull/1515))

## 5.0.0

This release brings many improvements but also new features:

- OkHttp Interceptor for Android ([#1330](https://github.com/getsentry/sentry-java/pull/1330))
- GraalVM Native Image Compatibility ([#1329](https://github.com/getsentry/sentry-java/pull/1329))
- Add option to ignore exceptions by type ([#1352](https://github.com/getsentry/sentry-java/pull/1352))
- Enrich transactions with device contexts ([#1430](https://github.com/getsentry/sentry-java/pull/1430)) ([#1469](https://github.com/getsentry/sentry-java/pull/1469))
- Better interoperability with Kotlin null-safety ([#1439](https://github.com/getsentry/sentry-java/pull/1439)) and ([#1462](https://github.com/getsentry/sentry-java/pull/1462))
- Add coroutines support ([#1479](https://github.com/getsentry/sentry-java/pull/1479))
- OkHttp callback for Customising the Span ([#1478](https://github.com/getsentry/sentry-java/pull/1478))
- Add breadcrumb in Spring RestTemplate integration ([#1481](https://github.com/getsentry/sentry-java/pull/1481))

Breaking changes:

- Migration Guide for [Java](https://docs.sentry.io/platforms/java/migration/)
- Migration Guide for [Android](https://docs.sentry.io/platforms/android/migration/)

Other fixes:

- Fix: Add attachmentType to envelope ser/deser. ([#1504](https://github.com/getsentry/sentry-java/pull/1504))

Thank you:

- @maciejwalkowiak for coding most of it.

## 5.0.0-beta.7

### Fixes


- Ref: Deprecate SentryBaseEvent#getOriginThrowable and add SentryBaseEvent#getThrowableMechanism ([#1502](https://github.com/getsentry/sentry-java/pull/1502))
- Graceful Shutdown flushes event instead of Closing SDK ([#1500](https://github.com/getsentry/sentry-java/pull/1500))
- Do not append threads that come from the EnvelopeFileObserver ([#1501](https://github.com/getsentry/sentry-java/pull/1501))
- Ref: Deprecate cacheDirSize and add maxCacheItems ([#1499](https://github.com/getsentry/sentry-java/pull/1499))
- Append all threads if Hint is Cached but attachThreads is enabled ([#1503](https://github.com/getsentry/sentry-java/pull/1503))

## 5.0.0-beta.6

### Features

- Add secondary constructor to SentryOkHttpInterceptor ([#1491](https://github.com/getsentry/sentry-java/pull/1491))
- Add option to enable debug mode in Log4j2 integration ([#1492](https://github.com/getsentry/sentry-java/pull/1492))

### Fixes

- Ref: Replace clone() with copy constructor ([#1496](https://github.com/getsentry/sentry-java/pull/1496))

## 5.0.0-beta.5

### Features

- OkHttp callback for Customising the Span ([#1478](https://github.com/getsentry/sentry-java/pull/1478))
- Add breadcrumb in Spring RestTemplate integration ([#1481](https://github.com/getsentry/sentry-java/pull/1481))
- Add coroutines support ([#1479](https://github.com/getsentry/sentry-java/pull/1479))

### Fixes

- Cloning Stack ([#1483](https://github.com/getsentry/sentry-java/pull/1483))

## 5.0.0-beta.4

### Fixes

- Enrich Transactions with Context Data ([#1469](https://github.com/getsentry/sentry-java/pull/1469))
- Bump: Apache HttpClient to 5.0.4 ([#1476](https://github.com/getsentry/sentry-java/pull/1476))

## 5.0.0-beta.3

### Fixes

- Handling immutable collections on SentryEvent and protocol objects ([#1468](https://github.com/getsentry/sentry-java/pull/1468))
- Associate event with transaction when thrown exception is not a direct cause ([#1463](https://github.com/getsentry/sentry-java/pull/1463))
- Ref: nullability annotations to Sentry module ([#1439](https://github.com/getsentry/sentry-java/pull/1439)) and ([#1462](https://github.com/getsentry/sentry-java/pull/1462))
- NPE when adding Context Data with null values for log4j2 ([#1465](https://github.com/getsentry/sentry-java/pull/1465))

## 5.0.0-beta.2

### Fixes

- sentry-android-timber package sets sentry.java.android.timber as SDK name ([#1456](https://github.com/getsentry/sentry-java/pull/1456))
- When AppLifecycleIntegration is closed, it should remove observer using UI thread ([#1459](https://github.com/getsentry/sentry-java/pull/1459))
- Bump: AGP to 4.2.0 ([#1460](https://github.com/getsentry/sentry-java/pull/1460))

Breaking Changes:

- Remove: Settings.Secure.ANDROID_ID in favor of generated installationId ([#1455](https://github.com/getsentry/sentry-java/pull/1455))
- Rename: enableSessionTracking to enableAutoSessionTracking ([#1457](https://github.com/getsentry/sentry-java/pull/1457))

## 5.0.0-beta.1

### Fixes

- Ref: Refactor converting HttpServletRequest to Sentry Request in Spring integration ([#1387](https://github.com/getsentry/sentry-java/pull/1387))
- Bump: sentry-native to 0.4.9 ([#1431](https://github.com/getsentry/sentry-java/pull/1431))
- Activity tracing auto instrumentation for Android API < 29 ([#1402](https://github.com/getsentry/sentry-java/pull/1402))
- use connection and read timeouts in ApacheHttpClient based transport ([#1397](https://github.com/getsentry/sentry-java/pull/1397))
- set correct transaction status for unhandled exceptions in SentryTracingFilter ([#1406](https://github.com/getsentry/sentry-java/pull/1406))
- handle network errors in SentrySpanClientHttpRequestInterceptor ([#1407](https://github.com/getsentry/sentry-java/pull/1407))
- set scope on transaction ([#1409](https://github.com/getsentry/sentry-java/pull/1409))
- set status and associate events with transactions ([#1426](https://github.com/getsentry/sentry-java/pull/1426))
- Do not set free memory and is low memory fields when it's a NDK hard crash ([#1399](https://github.com/getsentry/sentry-java/pull/1399))
- Apply user from the scope to transaction ([#1424](https://github.com/getsentry/sentry-java/pull/1424))
- Pass maxBreadcrumbs config. to sentry-native ([#1425](https://github.com/getsentry/sentry-java/pull/1425))
- Run event processors and enrich transactions with contexts ([#1430](https://github.com/getsentry/sentry-java/pull/1430))
- Set Span status for OkHttp integration ([#1447](https://github.com/getsentry/sentry-java/pull/1447))
- Set user on transaction in Spring & Spring Boot integrations ([#1443](https://github.com/getsentry/sentry-java/pull/1443))

## 4.4.0-alpha.2

### Features

- Add option to ignore exceptions by type ([#1352](https://github.com/getsentry/sentry-java/pull/1352))
- Sentry closes Android NDK and ShutdownHook integrations ([#1358](https://github.com/getsentry/sentry-java/pull/1358))
- Allow inheritance of SentryHandler class in sentry-jul package([#1367](https://github.com/getsentry/sentry-java/pull/1367))
- Make NoOpHub public ([#1379](https://github.com/getsentry/sentry-java/pull/1379))
- Configure max spans per transaction ([#1394](https://github.com/getsentry/sentry-java/pull/1394))

### Fixes

- Bump: Upgrade Apache HttpComponents Core to 5.0.3 ([#1375](https://github.com/getsentry/sentry-java/pull/1375))
- NPE when MDC contains null values (sentry-logback) ([#1364](https://github.com/getsentry/sentry-java/pull/1364))
- Avoid NPE when MDC contains null values (sentry-jul) ([#1385](https://github.com/getsentry/sentry-java/pull/1385))
- Accept only non null value maps ([#1368](https://github.com/getsentry/sentry-java/pull/1368))
- Do not bind transactions to scope by default. ([#1376](https://github.com/getsentry/sentry-java/pull/1376))
- Hub thread safety ([#1388](https://github.com/getsentry/sentry-java/pull/1388))
- SentryTransactionAdvice should operate on the new scope ([#1389](https://github.com/getsentry/sentry-java/pull/1389))

## 4.4.0-alpha.1

### Features

- Add an overload for `startTransaction` that sets the created transaction to the Scope ([#1313](https://github.com/getsentry/sentry-java/pull/1313))
- Set SDK version on Transactions ([#1307](https://github.com/getsentry/sentry-java/pull/1307))
- GraalVM Native Image Compatibility ([#1329](https://github.com/getsentry/sentry-java/pull/1329))
- Add OkHttp client application interceptor ([#1330](https://github.com/getsentry/sentry-java/pull/1330))

### Fixes

- Bump: sentry-native to 0.4.8
- Ref: Separate user facing and protocol classes in the Performance feature ([#1304](https://github.com/getsentry/sentry-java/pull/1304))
- Use logger set on SentryOptions in GsonSerializer ([#1308](https://github.com/getsentry/sentry-java/pull/1308))
- Use the bindToScope correctly
- Allow 0.0 to be set on tracesSampleRate ([#1328](https://github.com/getsentry/sentry-java/pull/1328))
- set "java" platform to transactions ([#1332](https://github.com/getsentry/sentry-java/pull/1332))
- Allow disabling tracing through SentryOptions ([#1337](https://github.com/getsentry/sentry-java/pull/1337))

## 4.3.0

### Features

- Activity tracing auto instrumentation

### Fixes

- Aetting in-app-includes from external properties ([#1291](https://github.com/getsentry/sentry-java/pull/1291))
- Initialize Sentry in Logback appender when DSN is not set in XML config ([#1296](https://github.com/getsentry/sentry-java/pull/1296))
- JUL integration SDK name ([#1293](https://github.com/getsentry/sentry-java/pull/1293))

## 4.2.0

### Features

- Improve EventProcessor nullability annotations ([#1229](https://github.com/getsentry/sentry-java/pull/1229)).
- Add ability to flush events synchronously.
- Support @SentrySpan and @SentryTransaction on classes and interfaces. ([#1243](https://github.com/getsentry/sentry-java/pull/1243))
- Do not serialize empty collections and maps ([#1245](https://github.com/getsentry/sentry-java/pull/1245))
- Integration interface better compatibility with Kotlin null-safety
- Simplify Sentry configuration in Spring integration ([#1259](https://github.com/getsentry/sentry-java/pull/1259))
- Simplify configuring Logback integration when environment variable with the DSN is not set ([#1271](https://github.com/getsentry/sentry-java/pull/1271))
- Add Request to the Scope. [#1270](https://github.com/getsentry/sentry-java/pull/1270))
- Optimize SentryTracingFilter when hub is disabled.

### Fixes

- Bump: sentry-native to 0.4.7
- Optimize DuplicateEventDetectionEventProcessor performance ([#1247](https://github.com/getsentry/sentry-java/pull/1247)).
- Prefix sdk.package names with io.sentry ([#1249](https://github.com/getsentry/sentry-java/pull/1249))
- Remove experimental annotation for Attachment ([#1257](https://github.com/getsentry/sentry-java/pull/1257))
- Mark stacktrace as snapshot if captured at arbitrary moment ([#1231](https://github.com/getsentry/sentry-java/pull/1231))
- Disable Gson HTML escaping
- Make the ANR Atomic flags immutable
- Prevent NoOpHub from creating heavy SentryOptions objects ([#1272](https://github.com/getsentry/sentry-java/pull/1272))
- SentryTransaction#getStatus NPE ([#1273](https://github.com/getsentry/sentry-java/pull/1273))
- Discard unfinished Spans before sending them over to Sentry ([#1279](https://github.com/getsentry/sentry-java/pull/1279))
- Interrupt the thread in QueuedThreadPoolExecutor ([#1276](https://github.com/getsentry/sentry-java/pull/1276))
- SentryTransaction#finish should not clear another transaction from the scope ([#1278](https://github.com/getsentry/sentry-java/pull/1278))

Breaking Changes:
- Enchancement: SentryExceptionResolver should not send handled errors by default ([#1248](https://github.com/getsentry/sentry-java/pull/1248)).
- Ref: Simplify RestTemplate instrumentation ([#1246](https://github.com/getsentry/sentry-java/pull/1246))
- Enchancement: Add overloads for startTransaction taking op and description ([#1244](https://github.com/getsentry/sentry-java/pull/1244))

## 4.1.0

### Features

- Improve Kotlin compatibility for SdkVersion ([#1213](https://github.com/getsentry/sentry-java/pull/1213))
- Support logging via JUL ([#1211](https://github.com/getsentry/sentry-java/pull/1211))

### Fixes

- Returning Sentry trace header from Span ([#1217](https://github.com/getsentry/sentry-java/pull/1217))
- Remove misleading error logs ([#1222](https://github.com/getsentry/sentry-java/pull/1222))

## 4.0.0

This release brings the Sentry Performance feature to Java SDK, Spring, Spring Boot, and Android integrations. Read more in the reference documentation:

- [Performance for Java](https://docs.sentry.io/platforms/java/performance/)
- [Performance for Spring](https://docs.sentry.io/platforms/java/guides/spring/)
- [Performance for Spring Boot](https://docs.sentry.io/platforms/java/guides/spring-boot/)
- [Performance for Android](https://docs.sentry.io/platforms/android/performance/)

### Other improvements:

#### Core:

- Improved loading external configuration:
  - Load `sentry.properties` from the application's current working directory ([#1046](https://github.com/getsentry/sentry-java/pull/1046))
  - Resolve `in-app-includes`, `in-app-excludes`, `tags`, `debug`, `uncaught.handler.enabled` parameters from the external configuration
- Set global tags on SentryOptions and load them from external configuration ([#1066](https://github.com/getsentry/sentry-java/pull/1066))
- Add support for attachments ([#1082](https://github.com/getsentry/sentry-java/pull/1082))
- Resolve `servername` from the localhost address
- Simplified transport configuration through setting `TransportFactory` instead of `ITransport` on SentryOptions ([#1124](https://github.com/getsentry/sentry-java/pull/1124))

#### Spring Boot:

- Add the ability to register multiple `OptionsConfiguration` beans ([#1093](https://github.com/getsentry/sentry-java/pull/1093))
- Initialize Logback after context refreshes ([#1129](https://github.com/getsentry/sentry-java/pull/1129))

#### Android:

- Add `isSideLoaded` and `installerStore` tags automatically (Where your App. was installed from eg Google Play, Amazon Store, downloaded APK, etc...)
- Bump: sentry-native to 0.4.6
- Bump: Gradle to 6.8.1 and AGP to 4.1.2

## 4.0.0-beta.1

### Features

- Add addToTransactions to Attachment ([#1191](https://github.com/getsentry/sentry-java/pull/1191))
- Support SENTRY_TRACES_SAMPLE_RATE conf. via env variables ([#1171](https://github.com/getsentry/sentry-java/pull/1171))
- Pass request to CustomSamplingContext in Spring integration ([#1172](https://github.com/getsentry/sentry-java/pull/1172))
- Move `SentrySpanClientHttpRequestInterceptor` to Spring module ([#1181](https://github.com/getsentry/sentry-java/pull/1181))
- Add overload for `transaction/span.finish(SpanStatus)` ([#1182](https://github.com/getsentry/sentry-java/pull/1182))
- Simplify registering traces sample callback in Spring integration ([#1184](https://github.com/getsentry/sentry-java/pull/1184))
- Polish Performance API ([#1165](https://github.com/getsentry/sentry-java/pull/1165))
- Set "debug" through external properties ([#1186](https://github.com/getsentry/sentry-java/pull/1186))
- Simplify Spring integration ([#1188](https://github.com/getsentry/sentry-java/pull/1188))
- Init overload with dsn ([#1195](https://github.com/getsentry/sentry-java/pull/1195))
- Enable Kotlin map-like access on CustomSamplingContext ([#1192](https://github.com/getsentry/sentry-java/pull/1192))
- Auto register custom ITransportFactory in Spring integration ([#1194](https://github.com/getsentry/sentry-java/pull/1194))
- Improve Kotlin property access in Performance API ([#1193](https://github.com/getsentry/sentry-java/pull/1193))
- Copy options tags to transactions ([#1198](https://github.com/getsentry/sentry-java/pull/1198))
- Add convenient method for accessing event's throwable ([#1202](https://github.com/getsentry/sentry-java/pull/1202))

### Fixes

- Ref: Set SpanContext on SentryTransaction to avoid potential NPE ([#1173](https://github.com/getsentry/sentry-java/pull/1173))
- Free Local Refs manually due to Android local ref. count limits
- Bring back support for setting transaction name without ongoing transaction ([#1183](https://github.com/getsentry/sentry-java/pull/1183))

## 4.0.0-alpha.3

### Features

- Improve ITransaction and ISpan null-safety compatibility ([#1161](https://github.com/getsentry/sentry-java/pull/1161))
- Automatically assign span context to captured events ([#1156](https://github.com/getsentry/sentry-java/pull/1156))
- Autoconfigure Apache HttpClient 5 based Transport in Spring Boot integration ([#1143](https://github.com/getsentry/sentry-java/pull/1143))
- Send user.ip_address = {{auto}} when sendDefaultPii is true ([#1015](https://github.com/getsentry/sentry-java/pull/1015))
- Read tracesSampleRate from AndroidManifest
- OutboxSender supports all envelope item types ([#1158](https://github.com/getsentry/sentry-java/pull/1158))
- Read `uncaught.handler.enabled` property from the external configuration
- Resolve servername from the localhost address
- Add maxAttachmentSize to SentryOptions ([#1138](https://github.com/getsentry/sentry-java/pull/1138))
- Drop invalid attachments ([#1134](https://github.com/getsentry/sentry-java/pull/1134))
- Set isSideLoaded info tags
- Add non blocking Apache HttpClient 5 based Transport ([#1136](https://github.com/getsentry/sentry-java/pull/1136))

### Fixes

- Ref: Make Attachment immutable ([#1120](https://github.com/getsentry/sentry-java/pull/1120))
- Ref: using Calendar to generate Dates
- Ref: Return NoOpTransaction instead of null ([#1126](https://github.com/getsentry/sentry-java/pull/1126))
- Ref: `ITransport` implementations are now responsible for executing request in asynchronous or synchronous way ([#1118](https://github.com/getsentry/sentry-java/pull/1118))
- Ref: Add option to set `TransportFactory` instead of `ITransport` on `SentryOptions` ([#1124](https://github.com/getsentry/sentry-java/pull/1124))
- Ref: Simplify ITransport creation in ITransportFactory ([#1135](https://github.com/getsentry/sentry-java/pull/1135))
- Fixes and Tests: Session serialization and deserialization
- Inheriting sampling decision from parent ([#1100](https://github.com/getsentry/sentry-java/pull/1100))
- Exception only sets a stack trace if there are frames
- Initialize Logback after context refreshes ([#1129](https://github.com/getsentry/sentry-java/pull/1129))
- Do not crash when passing null values to @Nullable methods, eg User and Scope
- Resolving dashed properties from external configuration
- Consider {{ auto }} as a default ip address ([#1015](https://github.com/getsentry/sentry-java/pull/1015))
- Set release and environment on Transactions ([#1152](https://github.com/getsentry/sentry-java/pull/1152))
- Do not set transaction on the scope automatically

## 4.0.0-alpha.2

### Features

- Add basic support for attachments ([#1082](https://github.com/getsentry/sentry-java/pull/1082))
- Set transaction name on events and transactions sent using Spring integration ([#1067](https://github.com/getsentry/sentry-java/pull/1067))
- Set global tags on SentryOptions and load them from external configuration ([#1066](https://github.com/getsentry/sentry-java/pull/1066))
- Add API validator and remove deprecated methods
- Add more convenient method to start a child span ([#1073](https://github.com/getsentry/sentry-java/pull/1073))
- Autoconfigure traces callback in Spring Boot integration ([#1074](https://github.com/getsentry/sentry-java/pull/1074))
- Resolve in-app-includes and in-app-excludes parameters from the external configuration
- Make InAppIncludesResolver public ([#1084](https://github.com/getsentry/sentry-java/pull/1084))
- Add the ability to register multiple OptionsConfiguration beans ([#1093](https://github.com/getsentry/sentry-java/pull/1093))
- Database query tracing with datasource-proxy ([#1095](https://github.com/getsentry/sentry-java/pull/1095))

### Fixes

- Ref: Refactor resolving SpanContext for Throwable ([#1068](https://github.com/getsentry/sentry-java/pull/1068))
- Ref: Change "op" to "operation" in @SentrySpan and @SentryTransaction
- Remove method reference in SentryEnvelopeItem ([#1091](https://github.com/getsentry/sentry-java/pull/1091))
- Set current thread only if there are no exceptions
- SentryOptions creates GsonSerializer by default
- Append DebugImage list if event already has it
- Sort breadcrumbs by Date if there are breadcrumbs already in the event

## 4.0.0-alpha.1

### Features

- Load `sentry.properties` from the application's current working directory ([#1046](https://github.com/getsentry/sentry-java/pull/1046))
- Performance monitoring ([#971](https://github.com/getsentry/sentry-java/pull/971))
- Performance monitoring for Spring Boot applications ([#971](https://github.com/getsentry/sentry-java/pull/971))

### Fixes

- Ref: Refactor JSON deserialization ([#1047](https://github.com/getsentry/sentry-java/pull/1047))

## 3.2.1

### Fixes

- Set current thread only if theres no exceptions ([#1064](https://github.com/getsentry/sentry-java/pull/1064))
- Append DebugImage list if event already has it ([#1092](https://github.com/getsentry/sentry-java/pull/1092))
- Sort breadcrumbs by Date if there are breadcrumbs already in the event ([#1094](https://github.com/getsentry/sentry-java/pull/1094))
- Free Local Refs manually due to Android local ref. count limits  ([#1179](https://github.com/getsentry/sentry-java/pull/1179))

## 3.2.0

### Features

- Expose a Module (Debug images) Loader for Android thru sentry-native ([#1043](https://github.com/getsentry/sentry-java/pull/1043))
- Added java doc to protocol classes based on sentry-data-schemes project ([#1045](https://github.com/getsentry/sentry-java/pull/1045))
- Make SentryExceptionResolver Order configurable to not send handled web exceptions ([#1008](https://github.com/getsentry/sentry-java/pull/1008))
- Resolve HTTP Proxy parameters from the external configuration ([#1028](https://github.com/getsentry/sentry-java/pull/1028))
- Sentry NDK integration is compiled against default NDK version based on AGP's version ([#1048](https://github.com/getsentry/sentry-java/pull/1048))

### Fixes

- Bump: AGP 4.1.1 ([#1040](https://github.com/getsentry/sentry-java/pull/1040))
- Update to sentry-native 0.4.4 and fix shared library builds ([#1039](https://github.com/getsentry/sentry-java/pull/1039))
- use neutral Locale for String operations ([#1033](https://github.com/getsentry/sentry-java/pull/1033))
- Clean up JNI code and properly free strings ([#1050](https://github.com/getsentry/sentry-java/pull/1050))
- set userId for hard-crashes if no user is set ([#1049](https://github.com/getsentry/sentry-java/pull/1049))

## 3.1.3

### Fixes

- Fix broken NDK integration on 3.1.2 (release failed on packaging a .so file)
- Increase max cached events to 30 ([#1029](https://github.com/getsentry/sentry-java/pull/1029))
- Normalize DSN URI ([#1030](https://github.com/getsentry/sentry-java/pull/1030))

## 3.1.2

### Features

- Manually capturing User Feedback
- Set environment to "production" by default.
- Make public the Breadcrumb constructor that accepts a Date ([#1012](https://github.com/getsentry/sentry-java/pull/1012))

### Fixes

- ref: Validate event id on user feedback submission

## 3.1.1

### Features

- Bind logging related SentryProperties to Slf4j Level instead of Logback to improve Log4j2 compatibility

### Fixes

- Prevent Logback and Log4j2 integrations from re-initializing Sentry when Sentry is already initialized
- Make sure HttpServletRequestSentryUserProvider runs by default before custom SentryUserProvider beans
- Fix setting up Sentry in Spring Webflux annotation by changing the scope of Spring WebMvc related dependencies

## 3.1.0

### Features

- Make getThrowable public and improve set contexts ([#967](https://github.com/getsentry/sentry-java/pull/967))
- Accepted quoted values in properties from external configuration ([#972](https://github.com/getsentry/sentry-java/pull/972))

### Fixes

- Auto-Configure `inAppIncludes` in Spring Boot integration ([#966](https://github.com/getsentry/sentry-java/pull/966))
- Bump: Android Gradle Plugin 4.0.2 ([#968](https://github.com/getsentry/sentry-java/pull/968))
- Don't require `sentry.dsn` to be set when using `io.sentry:sentry-spring-boot-starter` and `io.sentry:sentry-logback` together ([#965](https://github.com/getsentry/sentry-java/pull/965))
- Remove chunked streaming mode ([#974](https://github.com/getsentry/sentry-java/pull/974))
- Android 11 + targetSdkVersion 30 crashes Sentry on start ([#977](https://github.com/getsentry/sentry-java/pull/977))

## 3.0.0

## Java + Android

This release marks the re-unification of Java and Android SDK code bases.
It's based on the Android 2.0 SDK, which implements [Sentry's unified API](https://develop.sentry.dev/sdk/unified-api/).

Considerable changes were done, which include a lot of improvements. More are covered below, but the highlights are:

- Improved `log4j2` integration
  - Capture breadcrumbs for level INFO and higher
  - Raises event for ERROR and higher.
  - Minimum levels are configurable.
  - Optionally initializes the SDK via appender.xml
- Dropped support to `log4j`.
- Improved `logback` integration
  - Capture breadcrumbs for level INFO and higher
  - Raises event for ERROR and higher.
  - Minimum levels are configurable.
  - Optionally initializes the SDK via appender.xml
  - Configurable via Spring integration if both are enabled
- Spring
  - No more duplicate events with Spring and logback
  - Auto initalizes if DSN is available
  - Configuration options available with auto complete
- Google App Engine support dropped

## What’s Changed

- Callback to validate SSL certificate ([#944](https://github.com/getsentry/sentry-java/pull/944))
- Attach stack traces enabled by default

### Android specific

- Release health enabled by default for Android
- Sync of Scopes for Java -> Native (NDK)
- Bump Sentry-Native v0.4.2
- Android 11 Support

[Android migration docs](https://docs.sentry.io/platforms/android/migration/#migrating-from-sentry-android-2x-to-sentry-android-3x)

### Java specific

- Unified API for Java SDK and integrations (Spring, Spring boot starter, Servlet, Logback, Log4j2)

New Java [docs](https://docs.sentry.io/platforms/java/) are live and being improved.

## Acquisition

Packages were released on [`bintray sentry-java`](https://dl.bintray.com/getsentry/sentry-java/io/sentry/), [`bintray sentry-android`](https://dl.bintray.com/getsentry/sentry-android/io/sentry/), [`jcenter`](https://jcenter.bintray.com/io/sentry/) and [`mavenCentral`](https://repo.maven.apache.org/maven2/io/sentry/)

## Where is the Java 1.7 code base?

The previous Java releases, are all available in this repository through the tagged releases.
## 3.0.0-beta.1

## What’s Changed

- feat: ssl support ([#944](https://github.com/getsentry/sentry-java/pull/944)) @ninekaw9 @marandaneto
- feat: sync Java to C ([#937](https://github.com/getsentry/sentry-java/pull/937)) @bruno-garcia @marandaneto
- feat: Auto-configure Logback appender in Spring Boot integration. ([#938](https://github.com/getsentry/sentry-java/pull/938)) @maciejwalkowiak
- feat: Add Servlet integration. ([#935](https://github.com/getsentry/sentry-java/pull/935)) @maciejwalkowiak
- fix: Pop scope at the end of the request in Spring integration. ([#936](https://github.com/getsentry/sentry-java/pull/936)) @maciejwalkowiak
- bump: Upgrade Spring Boot to 2.3.4. ([#932](https://github.com/getsentry/sentry-java/pull/932)) @maciejwalkowiak
- fix: Do not set cookies when send pii is set to false. ([#931](https://github.com/getsentry/sentry-java/pull/931)) @maciejwalkowiak

Packages were released on [`bintray sentry-java`](https://dl.bintray.com/getsentry/sentry-java/io/sentry/), [`bintray sentry-android`](https://dl.bintray.com/getsentry/sentry-android/io/sentry/), [`jcenter`](https://jcenter.bintray.com/io/sentry/) and [`mavenCentral`](https://repo.maven.apache.org/maven2/io/sentry/)

We'd love to get feedback.

## 3.0.0-alpha.3

### Features

- Enable attach stack traces and disable attach threads by default ([#921](https://github.com/getsentry/sentry-java/pull/921)) @marandaneto

### Fixes

- Bump sentry-native to 0.4.2 ([#926](https://github.com/getsentry/sentry-java/pull/926)) @marandaneto
- ref: remove log level as RN do not use it anymore ([#924](https://github.com/getsentry/sentry-java/pull/924)) @marandaneto
- Read sample rate correctly from manifest meta data ([#923](https://github.com/getsentry/sentry-java/pull/923)) @marandaneto

Packages were released on [`bintray sentry-android`](https://dl.bintray.com/getsentry/sentry-android/io/sentry/) and [`bintray sentry-java`](https://dl.bintray.com/getsentry/sentry-java/io/sentry/)

We'd love to get feedback.

## 3.0.0-alpha.2

TBD

Packages were released on [bintray](https://dl.bintray.com/getsentry/maven/io/sentry/)

> Note: This release marks the unification of the Java and Android Sentry codebases based on the core of the Android SDK (version 2.x).
Previous releases for the Android SDK (version 2.x) can be found on the now archived: https://github.com/getsentry/sentry-android/

## 3.0.0-alpha.1

### Features

### Fixes


## New releases will happen on a different repository:

https://github.com/getsentry/sentry-java

## What’s Changed

### Features

### Fixes


- feat: enable release health by default

Packages were released on [`bintray`](https://dl.bintray.com/getsentry/sentry-android/io/sentry/sentry-android/), [`jcenter`](https://jcenter.bintray.com/io/sentry/sentry-android/) and [`mavenCentral`](https://repo.maven.apache.org/maven2/io/sentry/sentry-android/)

We'd love to get feedback.

## 2.3.1

### Fixes

- Add main thread checker for the app lifecycle integration ([#525](https://github.com/getsentry/sentry-android/pull/525)) @marandaneto
- Set correct migration link ([#523](https://github.com/getsentry/sentry-android/pull/523)) @fupduck
- Warn about Sentry re-initialization. ([#521](https://github.com/getsentry/sentry-android/pull/521)) @maciejwalkowiak
- Set SDK version in `MainEventProcessor`. ([#513](https://github.com/getsentry/sentry-android/pull/513)) @maciejwalkowiak
- Bump sentry-native to 0.4.0 ([#512](https://github.com/getsentry/sentry-android/pull/512)) @marandaneto
- Bump Gradle to 6.6 and fix linting issues ([#510](https://github.com/getsentry/sentry-android/pull/510)) @marandaneto
- fix(sentry-java): Contexts belong on the Scope ([#504](https://github.com/getsentry/sentry-android/pull/504)) @maciejwalkowiak
- Add tests for verifying scope changes thread isolation ([#508](https://github.com/getsentry/sentry-android/pull/508)) @maciejwalkowiak
- Set `SdkVersion` in default `SentryOptions` created in sentry-core module ([#506](https://github.com/getsentry/sentry-android/pull/506)) @maciejwalkowiak

Packages were released on [`bintray`](https://dl.bintray.com/getsentry/sentry-android/io/sentry/sentry-android/), [`jcenter`](https://jcenter.bintray.com/io/sentry/sentry-android/) and [`mavenCentral`](https://repo.maven.apache.org/maven2/io/sentry/sentry-android/)

We'd love to get feedback.

## 2.3.0

### Features

- Add console application sample. ([#502](https://github.com/getsentry/sentry-android/pull/502)) @maciejwalkowiak
- Log stacktraces in SystemOutLogger ([#498](https://github.com/getsentry/sentry-android/pull/498)) @maciejwalkowiak
- Add method to add breadcrumb with string parameter. ([#501](https://github.com/getsentry/sentry-android/pull/501)) @maciejwalkowiak

### Fixes

- Converting UTC and ISO timestamp when missing Locale/TimeZone do not error ([#505](https://github.com/getsentry/sentry-android/pull/505)) @marandaneto
- Call `Sentry#close` on JVM shutdown. ([#497](https://github.com/getsentry/sentry-android/pull/497)) @maciejwalkowiak
- ref: sentry-core changes for console app ([#473](https://github.com/getsentry/sentry-android/pull/473)) @marandaneto

Obs: If you are using its own instance of `Hub`/`SentryClient` and reflection to set up the SDK to be usable within Libraries, this change may break your code, please fix the renamed classes.

Packages were released on [`bintray`](https://dl.bintray.com/getsentry/sentry-android/io/sentry/sentry-android/), [`jcenter`](https://jcenter.bintray.com/io/sentry/sentry-android/) and [`mavenCentral`](https://repo.maven.apache.org/maven2/io/sentry/sentry-android/)

We'd love to get feedback.

## 2.2.2

### Features

- Add sdk to envelope header ([#488](https://github.com/getsentry/sentry-android/pull/488)) @marandaneto
- Log request if response code is not 200 ([#484](https://github.com/getsentry/sentry-android/pull/484)) @marandaneto

### Fixes

- Bump plugin versions ([#487](https://github.com/getsentry/sentry-android/pull/487)) @marandaneto
- Bump: AGP 4.0.1 ([#486](https://github.com/getsentry/sentry-android/pull/486)) @marandaneto

Packages were released on [`bintray`](https://dl.bintray.com/getsentry/sentry-android/io/sentry/sentry-android/), [`jcenter`](https://jcenter.bintray.com/io/sentry/sentry-android/) and [`mavenCentral`](https://repo.maven.apache.org/maven2/io/sentry/sentry-android/)

We'd love to get feedback.

## 2.2.1

### Fixes

- Timber adds breadcrumb even if event level is < minEventLevel ([#480](https://github.com/getsentry/sentry-android/pull/480)) @marandaneto
- Contexts serializer avoids reflection and fixes desugaring issue ([#478](https://github.com/getsentry/sentry-android/pull/478)) @marandaneto
- clone session before sending to the transport ([#474](https://github.com/getsentry/sentry-android/pull/474)) @marandaneto
- Bump Gradle 6.5.1 ([#479](https://github.com/getsentry/sentry-android/pull/479)) @marandaneto

Packages were released on [`bintray`](https://dl.bintray.com/getsentry/sentry-android/io/sentry/sentry-android/), [`jcenter`](https://jcenter.bintray.com/io/sentry/sentry-android/) and [`mavenCentral`](https://repo.maven.apache.org/maven2/io/sentry/sentry-android/)

We'd love to get feedback.

## 2.2.0

### Fixes

- Negative session sequence if the date is before java date epoch ([#471](https://github.com/getsentry/sentry-android/pull/471)) @marandaneto
- Deserialise unmapped contexts values from envelope ([#470](https://github.com/getsentry/sentry-android/pull/470)) @marandaneto
- Bump: sentry-native 0.3.4 ([#468](https://github.com/getsentry/sentry-android/pull/468)) @marandaneto

- feat: timber integration ([#464](https://github.com/getsentry/sentry-android/pull/464)) @marandaneto

1) To add integrations it requires a [manual initialization](https://docs.sentry.io/platforms/android/#manual-initialization) of the Android SDK.

2) Add the `sentry-android-timber` dependency:

```groovy
implementation 'io.sentry:sentry-android-timber:{version}' // version >= 2.2.0
```

3) Initialize and add the `SentryTimberIntegration`:

```java
SentryAndroid.init(this, options -> {
    // default values:
    // minEventLevel = ERROR
    // minBreadcrumbLevel = INFO
    options.addIntegration(new SentryTimberIntegration());

    // custom values for minEventLevel and minBreadcrumbLevel
    // options.addIntegration(new SentryTimberIntegration(SentryLevel.WARNING, SentryLevel.ERROR));
});
```

4) Use the Timber integration:

```java
try {
    int x = 1 / 0;
} catch (Exception e) {
    Timber.e(e);
}
```

Packages were released on [`bintray`](https://dl.bintray.com/getsentry/sentry-android/io/sentry/sentry-android/), [`jcenter`](https://jcenter.bintray.com/io/sentry/sentry-android/) and [`mavenCentral`](https://repo.maven.apache.org/maven2/io/sentry/sentry-android/)

We'd love to get feedback.

## 2.1.7

### Fixes

- Init native libs if available on SDK init ([#461](https://github.com/getsentry/sentry-android/pull/461)) @marandaneto
- Make JVM target explicit in sentry-core ([#462](https://github.com/getsentry/sentry-android/pull/462)) @dilbernd
- Timestamp with millis from react-native should be in UTC format ([#456](https://github.com/getsentry/sentry-android/pull/456)) @marandaneto
- Bump Gradle to 6.5 ([#454](https://github.com/getsentry/sentry-android/pull/454)) @marandaneto

Packages were released on [`bintray`](https://dl.bintray.com/getsentry/sentry-android/io/sentry/sentry-android/), [`jcenter`](https://jcenter.bintray.com/io/sentry/sentry-android/) and [`mavenCentral`](https://repo.maven.apache.org/maven2/io/sentry/sentry-android/)

We'd love to get feedback.

## 2.1.6

### Fixes

- Do not lookup sentry-debug-meta but instead load it directly ([#445](https://github.com/getsentry/sentry-android/pull/445)) @marandaneto
- Regression on v2.1.5 which can cause a crash on SDK init

Packages were released on [`bintray`](https://dl.bintray.com/getsentry/sentry-android/io/sentry/sentry-android/), [`jcenter`](https://jcenter.bintray.com/io/sentry/sentry-android/) and [`mavenCentral`](https://repo.maven.apache.org/maven2/io/sentry/sentry-android/)

We'd love to get feedback.

## 2.1.5

### Fixes

This version has a severe bug and can cause a crash on SDK init

Please upgrade to https://github.com/getsentry/sentry-android/releases/tag/2.1.6

## 2.1.4

### Features

- Make gzip as default content encoding type ([#433](https://github.com/getsentry/sentry-android/pull/433)) @marandaneto
- Use AGP 4 features ([#366](https://github.com/getsentry/sentry-android/pull/366)) @marandaneto
- Create GH Actions CI for Ubuntu/macOS ([#403](https://github.com/getsentry/sentry-android/pull/403)) @marandaneto
- Make root checker better and minimize false positive ([#417](https://github.com/getsentry/sentry-android/pull/417)) @marandaneto

### Fixes

- bump: sentry-native to 0.3.1 ([#440](https://github.com/getsentry/sentry-android/pull/440)) @marandaneto
- Update last session timestamp ([#437](https://github.com/getsentry/sentry-android/pull/437)) @marandaneto
- Filter trim memory breadcrumbs ([#431](https://github.com/getsentry/sentry-android/pull/431)) @marandaneto

Packages were released on [`bintray`](https://dl.bintray.com/getsentry/sentry-android/io/sentry/sentry-android/), [`jcenter`](https://jcenter.bintray.com/io/sentry/sentry-android/) and [`mavenCentral`](https://repo.maven.apache.org/maven2/io/sentry/sentry-android/)

We'd love to get feedback.

## 2.1.3

### Fixes

This fixes several critical bugs in sentry-android 2.0 and 2.1

- Sentry.init register integrations after creating the main Hub instead of doing it in the main Hub ctor ([#427](https://github.com/getsentry/sentry-android/pull/427)) @marandaneto
- make NoOpLogger public ([#425](https://github.com/getsentry/sentry-android/pull/425)) @marandaneto
- ConnectivityChecker returns connection status and events are not trying to be sent if no connection. ([#420](https://github.com/getsentry/sentry-android/pull/420)) @marandaneto
- thread pool executor is a single thread executor instead of scheduled thread executor ([#422](https://github.com/getsentry/sentry-android/pull/422)) @marandaneto
- Add Abnormal to the Session.State enum as its part of the protocol ([#424](https://github.com/getsentry/sentry-android/pull/424)) @marandaneto
- Bump: Gradle to 6.4.1 ([#419](https://github.com/getsentry/sentry-android/pull/419)) @marandaneto

We recommend that you use sentry-android 2.1.3 over the initial release of sentry-android 2.0 and 2.1.

Packages were released on [`bintray`](https://dl.bintray.com/getsentry/sentry-android/io/sentry/sentry-android/), [`jcenter`](https://jcenter.bintray.com/io/sentry/sentry-android/) and [`mavenCentral`](https://repo.maven.apache.org/maven2/io/sentry/sentry-android/)

We'd love to get feedback.

## 2.1.2

### Features

- Added options to configure http transport ([#411](https://github.com/getsentry/sentry-android/pull/411)) @marandaneto

### Fixes

- Phone state breadcrumbs require read_phone_state on older OS versions ([#415](https://github.com/getsentry/sentry-android/pull/415)) @marandaneto @bsergean
- before raising ANR events, we check ProcessErrorStateInfo if available ([#412](https://github.com/getsentry/sentry-android/pull/412)) @marandaneto
- send cached events to use a single thread executor ([#405](https://github.com/getsentry/sentry-android/pull/405)) @marandaneto
- initing SDK on AttachBaseContext ([#409](https://github.com/getsentry/sentry-android/pull/409)) @marandaneto
- sessions can't be abnormal, but exited if not ended properly ([#410](https://github.com/getsentry/sentry-android/pull/410)) @marandaneto

Packages were released on [`bintray`](https://dl.bintray.com/getsentry/sentry-android/io/sentry/sentry-android/), [`jcenter`](https://jcenter.bintray.com/io/sentry/sentry-android/) and [`mavenCentral`](https://repo.maven.apache.org/maven2/io/sentry/sentry-android/)

We'd love to get feedback.

## 2.1.1

### Features

- Added missing getters on Breadcrumb and SentryEvent ([#397](https://github.com/getsentry/sentry-android/pull/397)) @marandaneto
- Add trim memory breadcrumbs ([#395](https://github.com/getsentry/sentry-android/pull/395)) @marandaneto
- Only set breadcrumb extras if not empty ([#394](https://github.com/getsentry/sentry-android/pull/394)) @marandaneto
- Added samples of how to disable automatic breadcrumbs ([#389](https://github.com/getsentry/sentry-android/pull/389)) @marandaneto

### Fixes

- Set missing release, environment and dist to sentry-native options ([#404](https://github.com/getsentry/sentry-android/pull/404)) @marandaneto
- Do not add automatic and empty sensor breadcrumbs ([#401](https://github.com/getsentry/sentry-android/pull/401)) @marandaneto
- ref: removed Thread.sleep from LifecycleWatcher tests, using awaitility and DateProvider ([#392](https://github.com/getsentry/sentry-android/pull/392)) @marandaneto
- ref: added a DateTimeProvider for making retry after testable ([#391](https://github.com/getsentry/sentry-android/pull/391)) @marandaneto
- Bump Gradle to 6.4 ([#390](https://github.com/getsentry/sentry-android/pull/390)) @marandaneto
- Bump sentry-native to 0.2.6 ([#396](https://github.com/getsentry/sentry-android/pull/396)) @marandaneto

Packages were released on [`bintray`](https://dl.bintray.com/getsentry/sentry-android/io/sentry/sentry-android/), [`jcenter`](https://jcenter.bintray.com/io/sentry/sentry-android/) and [`mavenCentral`](https://repo.maven.apache.org/maven2/io/sentry/sentry-android/)

We'd love to get feedback.

## 2.1.0

### Features

- Includes all the changes of 2.1.0 alpha, beta and RC

### Fixes

- fix when PhoneStateListener is not ready for use ([#387](https://github.com/getsentry/sentry-android/pull/387)) @marandaneto
- make ANR 5s by default ([#388](https://github.com/getsentry/sentry-android/pull/388)) @marandaneto
- rate limiting by categories ([#381](https://github.com/getsentry/sentry-android/pull/381)) @marandaneto
- Bump NDK to latest stable version 21.1.6352462 ([#386](https://github.com/getsentry/sentry-android/pull/386)) @marandaneto

Packages were released on [`bintray`](https://dl.bintray.com/getsentry/sentry-android/io/sentry/sentry-android/), [`jcenter`](https://jcenter.bintray.com/io/sentry/sentry-android/) and [`mavenCentral`](https://repo.maven.apache.org/maven2/io/sentry/sentry-android/)

We'd love to get feedback.

## 2.0.3

### Fixes

- patch from 2.1.0-alpha.2 - avoid crash if NDK throws UnsatisfiedLinkError ([#344](https://github.com/getsentry/sentry-android/pull/344)) @marandaneto

Packages were released on [`bintray`](https://dl.bintray.com/getsentry/sentry-android/io/sentry/sentry-android/), [`jcenter`](https://jcenter.bintray.com/io/sentry/sentry-android/) and [`mavenCentral`](https://repo.maven.apache.org/maven2/io/sentry/sentry-android/)

We'd love to get feedback.

## 2.1.0-RC.1

### Features

- Options for uncaught exception and make SentryOptions list Thread-Safe ([#384](https://github.com/getsentry/sentry-android/pull/384)) @marandaneto
- Automatic breadcrumbs for app, activity and sessions lifecycles and system events ([#348](https://github.com/getsentry/sentry-android/pull/348)) @marandaneto
- Make capture session and envelope internal ([#372](https://github.com/getsentry/sentry-android/pull/372)) @marandaneto

### Fixes

- If retry after header has empty categories, apply retry after to all of them ([#377](https://github.com/getsentry/sentry-android/pull/377)) @marandaneto
- Discard events and envelopes if cached and retry after ([#378](https://github.com/getsentry/sentry-android/pull/378)) @marandaneto
- Merge loadLibrary calls for sentry-native and clean up CMake files ([#373](https://github.com/getsentry/sentry-android/pull/373)) @Swatinem
- Exceptions should be sorted oldest to newest ([#370](https://github.com/getsentry/sentry-android/pull/370)) @marandaneto
- Check external storage size even if its read only ([#368](https://github.com/getsentry/sentry-android/pull/368)) @marandaneto
- Wrong check for cellular network capability ([#369](https://github.com/getsentry/sentry-android/pull/369)) @marandaneto
- add ScheduledForRemoval annotation to deprecated methods ([#375](https://github.com/getsentry/sentry-android/pull/375)) @marandaneto
- Bump NDK to 21.0.6113669 ([#367](https://github.com/getsentry/sentry-android/pull/367)) @marandaneto
- Bump AGP and add new make cmd to check for updates ([#365](https://github.com/getsentry/sentry-android/pull/365)) @marandaneto

Packages were released on [`bintray`](https://dl.bintray.com/getsentry/sentry-android/io/sentry/sentry-android/), [`jcenter`](https://jcenter.bintray.com/io/sentry/sentry-android/) and [`mavenCentral`](https://repo.maven.apache.org/maven2/io/sentry/sentry-android/)

We'd love to get feedback.

## 2.1.0-beta.2

### Fixes

- Bump sentry-native to 0.2.4 ([#364](https://github.com/getsentry/sentry-android/pull/364)) @marandaneto
- Update current session on session start after deleting previous session ([#362](https://github.com/getsentry/sentry-android/pull/362)) @marandaneto

Packages were released on [`bintray`](https://dl.bintray.com/getsentry/sentry-android/io/sentry/sentry-android/), [`jcenter`](https://jcenter.bintray.com/io/sentry/sentry-android/) and [`mavenCentral`](https://repo.maven.apache.org/maven2/io/sentry/sentry-android/)

We'd love to get feedback.

## 2.1.0-beta.1

### Fixes

- Bump sentry-native to 0.2.3 ([#357](https://github.com/getsentry/sentry-android/pull/357)) @marandaneto
- Check for androidx availability on runtime ([#356](https://github.com/getsentry/sentry-android/pull/356)) @marandaneto
- If theres a left over session file and its crashed, we should not overwrite its state ([#354](https://github.com/getsentry/sentry-android/pull/354)) @marandaneto
- Session should be exited state if state was ok ([#352](https://github.com/getsentry/sentry-android/pull/352)) @marandaneto
- Envelope has dedicated endpoint ([#353](https://github.com/getsentry/sentry-android/pull/353)) @marandaneto

Packages were released on [`bintray`](https://dl.bintray.com/getsentry/sentry-android/io/sentry/sentry-android/), [`jcenter`](https://jcenter.bintray.com/io/sentry/sentry-android/) and [`mavenCentral`](https://repo.maven.apache.org/maven2/io/sentry/sentry-android/)

We'd love to get feedback.

## 2.1.0-alpha.2

### Fixes

- Change integration order for cached outbox events ([#347](https://github.com/getsentry/sentry-android/pull/347)) @marandaneto
- Avoid crash if NDK throws UnsatisfiedLinkError ([#344](https://github.com/getsentry/sentry-android/pull/344)) @marandaneto
- Avoid getting a threadlocal twice. ([#339](https://github.com/getsentry/sentry-android/pull/339)) @metlos
- Removing session tracking guard on hub and client ([#338](https://github.com/getsentry/sentry-android/pull/338)) @marandaneto
- Bump agp to 3.6.2 ([#336](https://github.com/getsentry/sentry-android/pull/336)) @marandaneto
- Fix racey ANR integration ([#332](https://github.com/getsentry/sentry-android/pull/332)) @marandaneto
- Logging envelopes path when possible instead of nullable id ([#331](https://github.com/getsentry/sentry-android/pull/331)) @marandaneto
- Renaming transport gate method ([#330](https://github.com/getsentry/sentry-android/pull/330)) @marandaneto

Packages were released on [`bintray`](https://dl.bintray.com/getsentry/sentry-android/io/sentry/sentry-android/), [`jcenter`](https://jcenter.bintray.com/io/sentry/sentry-android/) and [`mavenCentral`](https://repo.maven.apache.org/maven2/io/sentry/sentry-android/)

We'd love to get feedback.

## 2.1.0-alpha.1

Release of Sentry's new SDK for Android.

## What’s Changed

### Features

- Release health @marandaneto @bruno-garcia
- ANR report should have 'was active=yes' on the dashboard ([#299](https://github.com/getsentry/sentry-android/pull/299)) @marandaneto
- NDK events apply scoped data ([#322](https://github.com/getsentry/sentry-android/pull/322)) @marandaneto
- Add a StdoutTransport ([#310](https://github.com/getsentry/sentry-android/pull/310)) @mike-burns
- Implementing new retry after protocol ([#306](https://github.com/getsentry/sentry-android/pull/306)) @marandaneto

### Fixes

- Bump sentry-native to 0.2.2 ([#305](https://github.com/getsentry/sentry-android/pull/305)) @Swatinem
- Missing App's info ([#315](https://github.com/getsentry/sentry-android/pull/315)) @marandaneto
- Buffered writers/readers - otimizations ([#311](https://github.com/getsentry/sentry-android/pull/311)) @marandaneto
- Boot time should be UTC ([#309](https://github.com/getsentry/sentry-android/pull/309)) @marandaneto
- Make transport result public ([#300](https://github.com/getsentry/sentry-android/pull/300)) @marandaneto

Packages were released on [`bintray`](https://dl.bintray.com/getsentry/sentry-android/io/sentry/sentry-android/), [`jcenter`](https://jcenter.bintray.com/io/sentry/sentry-android/) and [`mavenCentral`](https://repo.maven.apache.org/maven2/io/sentry/sentry-android/)

We'd love to get feedback.

## 2.0.2

Release of Sentry's new SDK for Android.

### Features

- MavenCentral support ([#284](https://github.com/getsentry/sentry-android/pull/284)) @marandaneto

### Fixes

- Bump AGP to 3.6.1 ([#285](https://github.com/getsentry/sentry-android/pull/285)) @marandaneto

Packages were released on [`bintray`](https://dl.bintray.com/getsentry/sentry-android/io/sentry/sentry-android/), [`jcenter`](https://jcenter.bintray.com/io/sentry/sentry-android/) and [`mavenCentral`](https://repo.maven.apache.org/maven2/io/sentry/sentry-android/)

We'd love to get feedback.

## 2.0.1

Release of Sentry's new SDK for Android.

## What’s Changed

### Features

- Attach threads/stacktraces ([#267](https://github.com/getsentry/sentry-android/pull/267)) @marandaneto
- Add the default serverName to SentryOptions and use it in MainEventProcessor ([#279](https://github.com/getsentry/sentry-android/pull/279)) @metlos

### Fixes

- set current threadId when there's no mechanism set ([#277](https://github.com/getsentry/sentry-android/pull/277)) @marandaneto
- Preview package manager ([#269](https://github.com/getsentry/sentry-android/pull/269)) @bruno-garcia

Packages were released on [`bintray`](https://dl.bintray.com/getsentry/sentry-android/io/sentry/), [`jcenter`](https://jcenter.bintray.com/io/sentry/sentry-android/)

We'd love to get feedback.

## 2.0.0

Release of Sentry's new SDK for Android.

New features not offered by (1.7.x):

- NDK support
  - Captures crashes caused by native code
  - Access to the [`sentry-native` SDK](https://github.com/getsentry/sentry-native/) API by your native (C/C++/Rust code/..).
- Automatic init (just add your `DSN` to the manifest)
   - Proguard rules are added automatically
   - Permission (Internet) is added automatically
- Uncaught Exceptions might be captured even before the app restarts
- Sentry's Unified API.
- More context/device information
- Packaged as `aar`
- Frames from the app automatically marked as `InApp=true` (stack traces in Sentry highlights them by default).
- Complete Sentry Protocol available.
- All threads and their stack traces are captured.
- Sample project in this repo to test many features (segfault, uncaught exception, ANR...)

Features from the current SDK like `ANR` are also available (by default triggered after 4 seconds).

Packages were released on [`bintray`](https://dl.bintray.com/getsentry/sentry-android/io/sentry/), [`jcenter`](https://jcenter.bintray.com/io/sentry/sentry-android/)

We'd love to get feedback.

## 2.0.0-rc04

Release of Sentry's new SDK for Android.

### Features

- Take sampleRate from metadata ([#262](https://github.com/getsentry/sentry-android/pull/262)) @bruno-garcia
- Support mills timestamp format ([#263](https://github.com/getsentry/sentry-android/pull/263)) @marandaneto
- Adding logs to installed integrations ([#265](https://github.com/getsentry/sentry-android/pull/265)) @marandaneto

### Fixes

- Breacrumb.data to string,object, Add LOG level ([#264](https://github.com/getsentry/sentry-android/pull/264)) @HazAT
- Read release conf. on manifest ([#266](https://github.com/getsentry/sentry-android/pull/266)) @marandaneto

Packages were released on [`bintray`](https://dl.bintray.com/getsentry/sentry-android/io/sentry/), [`jcenter`](https://jcenter.bintray.com/io/sentry/sentry-android/)

We'd love to get feedback and we'll work in getting the GA `2.0.0` out soon.
Until then, the [stable SDK offered by Sentry is at version 1.7.30](https://github.com/getsentry/sentry-java/releases/tag/v1.7.30)

## 2.0.0-rc03

Release of Sentry's new SDK for Android.

### Fixes

- fixes ([#259](https://github.com/getsentry/sentry-android/issues/259)) - NPE check on getExternalFilesDirs items. ([#260](https://github.com/getsentry/sentry-android/pull/260)) @marandaneto
- strictMode typo ([#258](https://github.com/getsentry/sentry-android/pull/258)) @marandaneto

Packages were released on [`bintray`](https://dl.bintray.com/getsentry/sentry-android/io/sentry/), [`jcenter`](https://jcenter.bintray.com/io/sentry/sentry-android/)

We'd love to get feedback and we'll work in getting the GA `2.0.0` out soon.
Until then, the [stable SDK offered by Sentry is at version 1.7.30](https://github.com/getsentry/sentry-java/releases/tag/v1.7.30)

## 2.0.0-rc02

Release of Sentry's new SDK for Android.

### Features

- Hub mode configurable ([#247](https://github.com/getsentry/sentry-android/pull/247)) @bruno-garcia
- Added remove methods (tags/extras) to the sentry static class ([#243](https://github.com/getsentry/sentry-android/pull/243)) @marandaneto

### Fixes


- Update ndk for new sentry-native version ([#235](https://github.com/getsentry/sentry-android/pull/235)) @Swatinem @marandaneto
- Make integrations public ([#256](https://github.com/getsentry/sentry-android/pull/256)) @marandaneto
- Bump build-tools ([#255](https://github.com/getsentry/sentry-android/pull/255)) @marandaneto
- Added javadocs to scope and its dependencies ([#253](https://github.com/getsentry/sentry-android/pull/253)) @marandaneto
- Build all ABIs ([#254](https://github.com/getsentry/sentry-android/pull/254)) @marandaneto
- Moving back ANR timeout from long to int param. ([#252](https://github.com/getsentry/sentry-android/pull/252)) @marandaneto
- Added HubAdapter to call Sentry static methods from Integrations ([#250](https://github.com/getsentry/sentry-android/pull/250)) @marandaneto
- New Release format ([#242](https://github.com/getsentry/sentry-android/pull/242)) @marandaneto
- Javadocs for SentryOptions ([#246](https://github.com/getsentry/sentry-android/pull/246)) @marandaneto
- non-app is already inApp excluded by default. ([#244](https://github.com/getsentry/sentry-android/pull/244)) @marandaneto
- Fix if symlink exists for sentry-native ([#241](https://github.com/getsentry/sentry-android/pull/241)) @marandaneto
- Clone method - race condition free ([#226](https://github.com/getsentry/sentry-android/pull/226)) @marandaneto
- Refactoring breadcrumbs callback ([#239](https://github.com/getsentry/sentry-android/pull/239)) @marandaneto

Packages were released on [`bintray`](https://dl.bintray.com/getsentry/sentry-android/io/sentry/), [`jcenter`](https://jcenter.bintray.com/io/sentry/sentry-android/)

We'd love to get feedback and we'll work in getting the GA `2.0.0` out soon.
Until then, the [stable SDK offered by Sentry is at version 1.7.30](https://github.com/getsentry/sentry-java/releases/tag/v1.7.30)

## 2.0.0-rc01

Release of Sentry's new SDK for Android.

## What’s Changed

### Features

- Added remove methods for Scope data ([#237](https://github.com/getsentry/sentry-android/pull/237)) @marandaneto
- More device context (deviceId, connectionType and language) ([#229](https://github.com/getsentry/sentry-android/pull/229)) @marandaneto
- Added a few java docs (Sentry, Hub and SentryClient) ([#223](https://github.com/getsentry/sentry-android/pull/223)) @marandaneto
- Implemented diagnostic logger ([#218](https://github.com/getsentry/sentry-android/pull/218)) @marandaneto
- Added event processors to scope ([#209](https://github.com/getsentry/sentry-android/pull/209)) @marandaneto
- Added android transport gate ([#206](https://github.com/getsentry/sentry-android/pull/206)) @marandaneto
- Added executor for caching values out of the main thread ([#201](https://github.com/getsentry/sentry-android/pull/201)) @marandaneto

### Fixes


- Honor RetryAfter ([#236](https://github.com/getsentry/sentry-android/pull/236)) @marandaneto
- Add tests for SentryValues ([#238](https://github.com/getsentry/sentry-android/pull/238)) @philipphofmann
- Do not set frames if there's none ([#234](https://github.com/getsentry/sentry-android/pull/234)) @marandaneto
- Always call interrupt after InterruptedException ([#232](https://github.com/getsentry/sentry-android/pull/232)) @marandaneto
- Mark as current thread if its the main thread ([#228](https://github.com/getsentry/sentry-android/pull/228)) @marandaneto
- Fix lgtm alerts ([#219](https://github.com/getsentry/sentry-android/pull/219)) @marandaneto
- Written unit tests to ANR integration ([#215](https://github.com/getsentry/sentry-android/pull/215)) @marandaneto
- Added blog posts to README ([#214](https://github.com/getsentry/sentry-android/pull/214)) @marandaneto
- Raise code coverage for Dsn to 100% ([#212](https://github.com/getsentry/sentry-android/pull/212)) @philipphofmann
- Remove redundant times(1) for Mockito.verify ([#211](https://github.com/getsentry/sentry-android/pull/211)) @philipphofmann
- Transport may be set on options ([#203](https://github.com/getsentry/sentry-android/pull/203)) @marandaneto
- dist may be set on options ([#204](https://github.com/getsentry/sentry-android/pull/204)) @marandaneto
- Throw an exception if DSN is not set ([#200](https://github.com/getsentry/sentry-android/pull/200)) @marandaneto
- Migration guide markdown ([#197](https://github.com/getsentry/sentry-android/pull/197)) @marandaneto

Packages were released on [`bintray`](https://dl.bintray.com/getsentry/sentry-android/io/sentry/), [`jcenter`](https://jcenter.bintray.com/io/sentry/sentry-android/)

We'd love to get feedback and we'll work in getting the GA `2.0.0` out soon.
Until then, the [stable SDK offered by Sentry is at version 1.7.29](https://github.com/getsentry/sentry-java/releases/tag/v1.7.29)

## 2.0.0-beta02

Release of Sentry's new SDK for Android.

### Features

- addBreadcrumb overloads ([#196](https://github.com/getsentry/sentry-android/pull/196)) and ([#198](https://github.com/getsentry/sentry-android/pull/198))

### Fixes

- fix Android bug on API 24 and 25 about getting current threads and stack traces ([#194](https://github.com/getsentry/sentry-android/pull/194))

Packages were released on [`bintray`](https://dl.bintray.com/getsentry/sentry-android/io/sentry/), [`jcenter`](https://jcenter.bintray.com/io/sentry/sentry-android/)

We'd love to get feedback and we'll work in getting the GA `2.0.0` out soon.
Until then, the [stable SDK offered by Sentry is at version 1.7.28](https://github.com/getsentry/sentry-java/releases/tag/v1.7.28)

## 2.0.0-beta01

Release of Sentry's new SDK for Android.

### Fixes

- ref: ANR doesn't set handled flag ([#186](https://github.com/getsentry/sentry-android/pull/186))
- SDK final review ([#183](https://github.com/getsentry/sentry-android/pull/183))
- ref: Drop errored in favor of crashed ([#187](https://github.com/getsentry/sentry-android/pull/187))
- Workaround android_id ([#185](https://github.com/getsentry/sentry-android/pull/185))
- Renamed sampleRate ([#191](https://github.com/getsentry/sentry-android/pull/191))
- Making timestamp package-private or test-only ([#190](https://github.com/getsentry/sentry-android/pull/190))
- Split event processor in Device/App data ([#180](https://github.com/getsentry/sentry-android/pull/180))

Packages were released on [`bintray`](https://dl.bintray.com/getsentry/sentry-android/io/sentry/), [`jcenter`](https://jcenter.bintray.com/io/sentry/sentry-android/)

We'd love to get feedback and we'll work in getting the GA `2.0.0` out soon.
Until then, the [stable SDK offered by Sentry is at version 1.7.28](https://github.com/getsentry/sentry-java/releases/tag/v1.7.28)

## 2.0.0-alpha09

Release of Sentry's new SDK for Android.

### Features

- Adding nativeBundle plugin ([#161](https://github.com/getsentry/sentry-android/pull/161))
- Adding scope methods to sentry static class ([#179](https://github.com/getsentry/sentry-android/pull/179))

### Fixes

- fix: DSN parsing ([#165](https://github.com/getsentry/sentry-android/pull/165))
- Don't avoid exception type minification ([#166](https://github.com/getsentry/sentry-android/pull/166))
- make Gson retro compatible with older versions of AGP ([#177](https://github.com/getsentry/sentry-android/pull/177))
- Bump sentry-native with message object instead of a string ([#172](https://github.com/getsentry/sentry-android/pull/172))

Packages were released on [`bintray`](https://dl.bintray.com/getsentry/sentry-android/io/sentry/), [`jcenter`](https://jcenter.bintray.com/io/sentry/sentry-android/)

We'd love to get feedback and we'll work in getting the GA `2.0.0` out soon.
Until then, the [stable SDK offered by Sentry is at version 1.7.28](https://github.com/getsentry/sentry-java/releases/tag/v1.7.28)

## 2.0.0-alpha08

Release of Sentry's new SDK for Android.

### Fixes

- DebugId endianness ([#162](https://github.com/getsentry/sentry-android/pull/162))
- Executed beforeBreadcrumb also for scope ([#160](https://github.com/getsentry/sentry-android/pull/160))
- Benefit of manifest merging when minSdk ([#159](https://github.com/getsentry/sentry-android/pull/159))
- Add method to captureMessage with level ([#157](https://github.com/getsentry/sentry-android/pull/157))
- Listing assets file on the wrong dir ([#156](https://github.com/getsentry/sentry-android/pull/156))

Packages were released on [`bintray`](https://dl.bintray.com/getsentry/sentry-android/io/sentry/), [`jcenter`](https://jcenter.bintray.com/io/sentry/sentry-android/)

We'd love to get feedback and we'll work in getting the GA `2.0.0` out soon.
Until then, the [stable SDK offered by Sentry is at version 1.7.28](https://github.com/getsentry/sentry-java/releases/tag/v1.7.28)

## 2.0.0-alpha07

Third release of Sentry's new SDK for Android.

### Fixes

-  Fixed release for jcenter and bintray

Packages were released on [`bintray`](https://dl.bintray.com/getsentry/sentry-android/io/sentry/), [`jcenter`](https://jcenter.bintray.com/io/sentry/sentry-android/)

We'd love to get feedback and we'll work in getting the GA `2.0.0` out soon.
Until then, the [stable SDK offered by Sentry is at version 1.7.28](https://github.com/getsentry/sentry-java/releases/tag/v1.7.28)

## 2.0.0-alpha06

Second release of Sentry's new SDK for Android.

### Fixes

- Fixed a typo on pom generation.

Packages were released on [`bintray`](https://dl.bintray.com/getsentry/sentry-android/io/sentry/), [`jcenter`](https://jcenter.bintray.com/io/sentry/sentry-android/)

We'd love to get feedback and we'll work in getting the GA `2.0.0` out soon.
Until then, the [stable SDK offered by Sentry is at version 1.7.28](https://github.com/getsentry/sentry-java/releases/tag/v1.7.28)

## 2.0.0-alpha05

First release of Sentry's new SDK for Android.

New features not offered by our current (1.7.x), stable SDK are:

- NDK support
  - Captures crashes caused by native code
  - Access to the [`sentry-native` SDK](https://github.com/getsentry/sentry-native/) API by your native (C/C++/Rust code/..).
- Automatic init (just add your `DSN` to the manifest)
   - Proguard rules are added automatically
   - Permission (Internet) is added automatically
- Uncaught Exceptions might be captured even before the app restarts
- Unified API which include scopes etc.
- More context/device information
- Packaged as `aar`
- Frames from the app automatically marked as `InApp=true` (stack traces in Sentry highlights them by default).
- Complete Sentry Protocol available.
- All threads and their stack traces are captured.
- Sample project in this repo to test many features (segfault, uncaught exception, scope)

Features from the current SDK like `ANR` are also available (by default triggered after 4 seconds).

Packages were released on [`bintray`](https://dl.bintray.com/getsentry/sentry-android/io/sentry/), [`jcenter`](https://jcenter.bintray.com/io/sentry/sentry-android/)

We'd love to get feedback and we'll work in getting the GA `2.0.0` out soon.
Until then, the [stable SDK offered by Sentry is at version 1.7.28](https://github.com/getsentry/sentry-java/releases/tag/v1.7.28)<|MERGE_RESOLUTION|>--- conflicted
+++ resolved
@@ -4,10 +4,8 @@
 
 ### Features
 
-<<<<<<< HEAD
+- Add `main` flag to threads and `in_foreground` flag for app contexts  ([#2516](https://github.com/getsentry/sentry-java/pull/2516))
 - Add capabilities to track Jetpack Compose composition/rendering time ([#2507](https://github.com/getsentry/sentry-java/pull/2507))
-=======
-- Add `main` flag to threads and `in_foreground` flag for app contexts  ([#2516](https://github.com/getsentry/sentry-java/pull/2516))
 
 ### Fixes
 
@@ -15,7 +13,6 @@
 - Fix app start span end-time is wrong if SDK init is deferred ([#2519](https://github.com/getsentry/sentry-java/pull/2519))
 
 ## 6.13.1
->>>>>>> fe306066
 
 ### Fixes
 
