--- conflicted
+++ resolved
@@ -2,11 +2,8 @@
 
 ## Unreleased
 
-<<<<<<< HEAD
 * Feat: Add "data" to spans (#1717)
-=======
 * Fix: Should not capture unfinished transaction (#1719)
->>>>>>> d71704e4
 
 ## 5.2.0-beta.2
 
