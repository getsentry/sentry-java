--- conflicted
+++ resolved
@@ -2,6 +2,7 @@
 
 ## 6.x.x
 
+* Feat: Use float instead of Date for protocol types for higher precision (#1737)
 * Ref: Bind external properties to a dedicated class. (#1750)
 
 Breaking changes:
@@ -23,12 +24,7 @@
             * Call `toString()` where object graphs exceed max depth.
     * Remove `gson` dependency.
     * Remove `IUnknownPropertiesConsumer`
-    
-## Unreleased
-
-<<<<<<< HEAD
-* Feat: Use float instead of Date for protocol types for higher precision (#1737)
-=======
+
 ## 5.2.4
 
 * Fix: Window.FEATURE_NO_TITLE does not work when using activity traces (#1769)
@@ -49,7 +45,6 @@
 * Feat: Add isCrashedLastRun support (#1739)
 * Fix: Handle exception if Context.registerReceiver throws (#1747)
 * Feat: Attach Java vendor and version to events and transactions (#1703)
->>>>>>> ad944b4d
 
 ## 5.2.0
 
