--- conflicted
+++ resolved
@@ -9,6 +9,8 @@
 ### Fixes
 
 - Cache network capabilities and status to reduce IPC calls ([#4560](https://github.com/getsentry/sentry-java/pull/4560))
+- Deduplicate battery breadcrumbs ([#4561](https://github.com/getsentry/sentry-java/pull/4561))
+
 
 ## 8.18.0
 
@@ -34,10 +36,6 @@
 ### Fixes
 
 - Allow multiple UncaughtExceptionHandlerIntegrations to be active at the same time ([#4462](https://github.com/getsentry/sentry-java/pull/4462))
-<<<<<<< HEAD
-- Cache network capabilities and status to reduce IPC calls ([#4560](https://github.com/getsentry/sentry-java/pull/4560))
-- Deduplicate battery breadcrumbs ([#4561](https://github.com/getsentry/sentry-java/pull/4561))
-=======
 - Prevent repeated scroll target determination during a single scroll gesture ([#4557](https://github.com/getsentry/sentry-java/pull/4557))
   - This should reduce the number of ANRs seen in `SentryGestureListener`
 - Do not use Sentry logging API in JUL if logs are disabled ([#4574](https://github.com/getsentry/sentry-java/pull/4574))
@@ -49,7 +47,6 @@
 - Reduce scope forking when using OpenTelemetry ([#4565](https://github.com/getsentry/sentry-java/pull/4565))
   - `Sentry.withScope` now has the correct current scope passed to the callback. Previously our OpenTelemetry integration forked scopes an additional.
   - Overall the SDK is now forking scopes a bit less often.
->>>>>>> 3eb6466a
 
 ## 8.17.0
 
