--- conflicted
+++ resolved
@@ -8,12 +8,9 @@
 
 ### Fixes
 
-<<<<<<< HEAD
 - Support spans that are split into multiple batches ([#3539](https://github.com/getsentry/sentry-java/pull/3539))
   - When spans belonging to a single transaction were split into multiple batches for SpanExporter, we did not add all spans because the isSpanTooOld check wasn't inverted.
-=======
 - Parse and use `send-default-pii` and `max-request-body-size` from `sentry.properties` ([#3534](https://github.com/getsentry/sentry-java/pull/3534))
->>>>>>> c7232fe7
 
 ## 8.0.0-alpha.2
 
