# Changelog

## Unreleased

<<<<<<< HEAD
- Update Spring Boot Jakarta to Spring Boot 3.0.0-RC1 ([#2347](https://github.com/getsentry/sentry-java/pull/2347))
=======
### Fixes

- Fix `Gpu.vendorId` should be a String ([#2343](https://github.com/getsentry/sentry-java/pull/2343))
>>>>>>> bb208907

## 6.7.0

### Fixes

- Use correct set-cookie for the HTTP Client response object ([#2326](https://github.com/getsentry/sentry-java/pull/2326))
- Fix NoSuchElementException in CircularFifoQueue when cloning a Scope ([#2328](https://github.com/getsentry/sentry-java/pull/2328))

### Features

- Customizable fragment lifecycle breadcrumbs ([#2299](https://github.com/getsentry/sentry-java/pull/2299))
- Provide hook for Jetpack Compose navigation instrumentation ([#2320](https://github.com/getsentry/sentry-java/pull/2320))
- Populate `event.modules` with dependencies metadata ([#2324](https://github.com/getsentry/sentry-java/pull/2324))
- Support Spring 6 and Spring Boot 3 ([#2289](https://github.com/getsentry/sentry-java/pull/2289))

### Dependencies

- Bump Native SDK from v0.5.1 to v0.5.2 ([#2315](https://github.com/getsentry/sentry-java/pull/2315))
  - [changelog](https://github.com/getsentry/sentry-native/blob/master/CHANGELOG.md#052)
  - [diff](https://github.com/getsentry/sentry-native/compare/0.5.1...0.5.2)

## 6.6.0

### Fixes

- Ensure potential callback exceptions are caught #2123 ([#2291](https://github.com/getsentry/sentry-java/pull/2291))
- Remove verbose FrameMetricsAggregator failure logging ([#2293](https://github.com/getsentry/sentry-java/pull/2293))
- Ignore broken regex for tracePropagationTarget ([#2288](https://github.com/getsentry/sentry-java/pull/2288))
- No longer serialize static fields; use toString as fallback ([#2309](https://github.com/getsentry/sentry-java/pull/2309))
- Fix `SentryFileWriter`/`SentryFileOutputStream` append overwrites file contents ([#2304](https://github.com/getsentry/sentry-java/pull/2304))
- Respect incoming parent sampled decision when continuing a trace ([#2311](https://github.com/getsentry/sentry-java/pull/2311))

### Features

- Profile envelopes are sent directly from profiler ([#2298](https://github.com/getsentry/sentry-java/pull/2298))
- Add support for using Encoder with logback.SentryAppender ([#2246](https://github.com/getsentry/sentry-java/pull/2246))
- Report Startup Crashes ([#2277](https://github.com/getsentry/sentry-java/pull/2277))
- HTTP Client errors for OkHttp ([#2287](https://github.com/getsentry/sentry-java/pull/2287))
- Add option to enable or disable Frame Tracking ([#2314](https://github.com/getsentry/sentry-java/pull/2314))

### Dependencies

- Bump Native SDK from v0.5.0 to v0.5.1 ([#2306](https://github.com/getsentry/sentry-java/pull/2306))
  - [changelog](https://github.com/getsentry/sentry-native/blob/master/CHANGELOG.md#051)
  - [diff](https://github.com/getsentry/sentry-native/compare/0.5.0...0.5.1)

## 6.5.0

### Fixes

- Improve public facing API for creating Baggage from header ([#2284](https://github.com/getsentry/sentry-java/pull/2284))

## 6.5.0-beta.3

### Features

- Provide API for attaching custom measurements to transactions ([#2260](https://github.com/getsentry/sentry-java/pull/2260))
- Bump spring to 2.7.4 ([#2279](https://github.com/getsentry/sentry-java/pull/2279))

## 6.5.0-beta.2

### Features

- Make user segment a top level property ([#2257](https://github.com/getsentry/sentry-java/pull/2257))
- Replace user `other` with `data` ([#2258](https://github.com/getsentry/sentry-java/pull/2258))
- `isTraceSampling` is now on by default. `tracingOrigins` has been replaced by `tracePropagationTargets` ([#2255](https://github.com/getsentry/sentry-java/pull/2255))

## 6.5.0-beta.1

### Features

- Server-Side Dynamic Sampling Context support  ([#2226](https://github.com/getsentry/sentry-java/pull/2226))

## 6.4.4

### Fixes

- Fix ConcurrentModificationException due to FrameMetricsAggregator manipulation ([#2282](https://github.com/getsentry/sentry-java/pull/2282))

## 6.4.3

- Fix slow and frozen frames tracking ([#2271](https://github.com/getsentry/sentry-java/pull/2271))

## 6.4.2

### Fixes

- Fixed AbstractMethodError when getting Lifecycle ([#2228](https://github.com/getsentry/sentry-java/pull/2228))
- Missing unit fields for Android measurements ([#2204](https://github.com/getsentry/sentry-java/pull/2204))
- Avoid sending empty profiles ([#2232](https://github.com/getsentry/sentry-java/pull/2232))
- Fix file descriptor leak in FileIO instrumentation ([#2248](https://github.com/getsentry/sentry-java/pull/2248))

## 6.4.1

### Fixes

- Fix memory leak caused by throwableToSpan ([#2227](https://github.com/getsentry/sentry-java/pull/2227))

## 6.4.0

### Fixes

- make profiling rate defaults to 101 hz ([#2211](https://github.com/getsentry/sentry-java/pull/2211))
- SentryOptions.setProfilingTracesIntervalMillis has been deprecated
- Added cpu architecture and default environment in profiles envelope ([#2207](https://github.com/getsentry/sentry-java/pull/2207))
- SentryOptions.setProfilingEnabled has been deprecated in favor of setProfilesSampleRate
- Use toString for enum serialization ([#2220](https://github.com/getsentry/sentry-java/pull/2220))

### Features

- Concurrent profiling 3 - added truncation reason ([#2247](https://github.com/getsentry/sentry-java/pull/2247))
- Concurrent profiling 2 - added list of transactions ([#2218](https://github.com/getsentry/sentry-java/pull/2218))
- Concurrent profiling 1 - added envelope payload data format ([#2216](https://github.com/getsentry/sentry-java/pull/2216))
- Send source for transactions ([#2180](https://github.com/getsentry/sentry-java/pull/2180))
- Add profilesSampleRate and profileSampler options for Android sdk ([#2184](https://github.com/getsentry/sentry-java/pull/2184))
- Add baggage header to RestTemplate ([#2206](https://github.com/getsentry/sentry-java/pull/2206))
- Bump Native SDK from v0.4.18 to v0.5.0 ([#2199](https://github.com/getsentry/sentry-java/pull/2199))
  - [changelog](https://github.com/getsentry/sentry-native/blob/master/CHANGELOG.md#050)
  - [diff](https://github.com/getsentry/sentry-native/compare/0.4.18...0.5.0)
- Bump Gradle from v7.5.0 to v7.5.1 ([#2212](https://github.com/getsentry/sentry-java/pull/2212))
  - [changelog](https://github.com/gradle/gradle/blob/master/CHANGELOG.md#v751)
  - [diff](https://github.com/gradle/gradle/compare/v7.5.0...v7.5.1)

## 6.3.1

### Fixes

- Prevent NPE by checking SentryTracer.timer for null again inside synchronized ([#2200](https://github.com/getsentry/sentry-java/pull/2200))
- Weakly reference Activity for transaction finished callback ([#2203](https://github.com/getsentry/sentry-java/pull/2203))
- `attach-screenshot` set on Manual init. didn't work ([#2186](https://github.com/getsentry/sentry-java/pull/2186))
- Remove extra space from `spring.factories` causing issues in old versions of Spring Boot ([#2181](https://github.com/getsentry/sentry-java/pull/2181))


### Features

- Bump Native SDK to v0.4.18 ([#2154](https://github.com/getsentry/sentry-java/pull/2154))
  - [changelog](https://github.com/getsentry/sentry-native/blob/master/CHANGELOG.md#0418)
  - [diff](https://github.com/getsentry/sentry-native/compare/0.4.17...0.4.18)
- Bump Gradle to v7.5.0 ([#2174](https://github.com/getsentry/sentry-java/pull/2174), [#2191](https://github.com/getsentry/sentry-java/pull/2191))
  - [changelog](https://github.com/gradle/gradle/blob/master/CHANGELOG.md#v750)
  - [diff](https://github.com/gradle/gradle/compare/v7.4.2...v7.5.0)

## 6.3.0

### Features

- Switch upstream dependencies to `compileOnly` in integrations ([#2175](https://github.com/getsentry/sentry-java/pull/2175))

### Fixes

- Lazily retrieve HostnameCache in MainEventProcessor ([#2170](https://github.com/getsentry/sentry-java/pull/2170))

## 6.2.1

### Fixes

- Only send userid in Dynamic Sampling Context if sendDefaultPii is true ([#2147](https://github.com/getsentry/sentry-java/pull/2147))
- Remove userId from baggage due to PII ([#2157](https://github.com/getsentry/sentry-java/pull/2157))

### Features

- Add integration for Apollo-Kotlin 3 ([#2109](https://github.com/getsentry/sentry-java/pull/2109))
- New package `sentry-android-navigation` for AndroidX Navigation support ([#2136](https://github.com/getsentry/sentry-java/pull/2136))
- New package `sentry-compose` for Jetpack Compose support (Navigation) ([#2136](https://github.com/getsentry/sentry-java/pull/2136))
- Add sample rate to baggage as well as trace in envelope header and flatten user ([#2135](https://github.com/getsentry/sentry-java/pull/2135))

## 6.1.4

### Fixes

- Filter out app starts with more than 60s ([#2127](https://github.com/getsentry/sentry-java/pull/2127))

## 6.1.3

### Fixes

- Fix thread leak due to Timer being created and never cancelled ([#2131](https://github.com/getsentry/sentry-java/pull/2131))

## 6.1.2

### Fixes

- Swallow error when reading ActivityManager#getProcessesInErrorState instead of crashing ([#2114](https://github.com/getsentry/sentry-java/pull/2114))
- Use charset string directly as StandardCharsets is not available on earlier Android versions ([#2111](https://github.com/getsentry/sentry-java/pull/2111))

## 6.1.1

### Features

- Replace `tracestate` header with `baggage` header ([#2078](https://github.com/getsentry/sentry-java/pull/2078))
- Allow opting out of device info collection that requires Inter-Process Communication (IPC) ([#2100](https://github.com/getsentry/sentry-java/pull/2100))

## 6.1.0

### Features

- Implement local scope by adding overloads to the capture methods that accept a ScopeCallback ([#2084](https://github.com/getsentry/sentry-java/pull/2084))
- SentryOptions#merge is now public and can be used to load ExternalOptions ([#2088](https://github.com/getsentry/sentry-java/pull/2088))

### Fixes

- Fix proguard rules to work R8 [issue](https://issuetracker.google.com/issues/235733922) around on AGP 7.3.0-betaX and 7.4.0-alphaX ([#2094](https://github.com/getsentry/sentry-java/pull/2094))
- Fix GraalVM Native Image compatibility ([#2172](https://github.com/getsentry/sentry-java/pull/2172))

## 6.0.0

### Sentry Self-hosted Compatibility

- Starting with version `6.0.0` of the `sentry` package, [Sentry's self hosted version >= v21.9.0](https://github.com/getsentry/self-hosted/releases) is required or you have to manually disable sending client reports via the `sendClientReports` option. This only applies to self-hosted Sentry. If you are using [sentry.io](https://sentry.io), no action is needed.

### Features

- Allow optimization and obfuscation of the SDK by reducing proguard rules ([#2031](https://github.com/getsentry/sentry-java/pull/2031))
- Relax TransactionNameProvider ([#1861](https://github.com/getsentry/sentry-java/pull/1861))
- Use float instead of Date for protocol types for higher precision ([#1737](https://github.com/getsentry/sentry-java/pull/1737))
- Allow setting SDK info (name & version) in manifest ([#2016](https://github.com/getsentry/sentry-java/pull/2016))
- Allow setting native Android SDK name during build ([#2035](https://github.com/getsentry/sentry-java/pull/2035))
- Include application permissions in Android events ([#2018](https://github.com/getsentry/sentry-java/pull/2018))
- Automatically create transactions for UI events ([#1975](https://github.com/getsentry/sentry-java/pull/1975))
- Hints are now used via a Hint object and passed into beforeSend and EventProcessor as @NotNull Hint object ([#2045](https://github.com/getsentry/sentry-java/pull/2045))
- Attachments can be manipulated via hint ([#2046](https://github.com/getsentry/sentry-java/pull/2046))
- Add sentry-servlet-jakarta module ([#1987](https://github.com/getsentry/sentry-java/pull/1987))
- Add client reports ([#1982](https://github.com/getsentry/sentry-java/pull/1982))
- Screenshot is taken when there is an error ([#1967](https://github.com/getsentry/sentry-java/pull/1967))
- Add Android profiling traces ([#1897](https://github.com/getsentry/sentry-java/pull/1897)) ([#1959](https://github.com/getsentry/sentry-java/pull/1959)) and its tests ([#1949](https://github.com/getsentry/sentry-java/pull/1949))
- Enable enableScopeSync by default for Android ([#1928](https://github.com/getsentry/sentry-java/pull/1928))
- Feat: Vendor JSON ([#1554](https://github.com/getsentry/sentry-java/pull/1554))
    - Introduce `JsonSerializable` and `JsonDeserializer` interfaces for manual json
      serialization/deserialization.
    - Introduce `JsonUnknwon` interface to preserve unknown properties when deserializing/serializing
      SDK classes.
    - When passing custom objects, for example in `Contexts`, these are supported for serialization:
        - `JsonSerializable`
        - `Map`, `Collection`, `Array`, `String` and all primitive types.
        - Objects with the help of refection.
            - `Map`, `Collection`, `Array`, `String` and all primitive types.
            - Call `toString()` on objects that have a cyclic reference to a ancestor object.
            - Call `toString()` where object graphs exceed max depth.
    - Remove `gson` dependency.
    - Remove `IUnknownPropertiesConsumer`
- Pass MDC tags as Sentry tags ([#1954](https://github.com/getsentry/sentry-java/pull/1954))

### Fixes

- Calling Sentry.init and specifying contextTags now has an effect on the Logback SentryAppender ([#2052](https://github.com/getsentry/sentry-java/pull/2052))
- Calling Sentry.init and specifying contextTags now has an effect on the Log4j SentryAppender ([#2054](https://github.com/getsentry/sentry-java/pull/2054))
- Calling Sentry.init and specifying contextTags now has an effect on the jul SentryAppender ([#2057](https://github.com/getsentry/sentry-java/pull/2057))
- Update Spring Boot dependency to 2.6.8 and fix the CVE-2022-22970 ([#2068](https://github.com/getsentry/sentry-java/pull/2068))
- Sentry can now self heal after a Thread had its currentHub set to a NoOpHub ([#2076](https://github.com/getsentry/sentry-java/pull/2076))
- No longer close OutputStream that is passed into JsonSerializer ([#2029](https://github.com/getsentry/sentry-java/pull/2029))
- Fix setting context tags on events captured by Spring ([#2060](https://github.com/getsentry/sentry-java/pull/2060))
- Isolate cached events with hashed DSN subfolder ([#2038](https://github.com/getsentry/sentry-java/pull/2038))
- SentryThread.current flag will not be overridden by DefaultAndroidEventProcessor if already set ([#2050](https://github.com/getsentry/sentry-java/pull/2050))
- Fix serialization of Long inside of Request.data ([#2051](https://github.com/getsentry/sentry-java/pull/2051))
- Update sentry-native to 0.4.17 ([#2033](https://github.com/getsentry/sentry-java/pull/2033))
- Update Gradle to 7.4.2 and AGP to 7.2 ([#2042](https://github.com/getsentry/sentry-java/pull/2042))
- Change order of event filtering mechanisms ([#2001](https://github.com/getsentry/sentry-java/pull/2001))
- Only send session update for dropped events if state changed ([#2002](https://github.com/getsentry/sentry-java/pull/2002))
- Android profiling initializes on first profile start ([#2009](https://github.com/getsentry/sentry-java/pull/2009))
- Profiling rate decreased from 300hz to 100hz ([#1997](https://github.com/getsentry/sentry-java/pull/1997))
- Allow disabling sending of client reports via Android Manifest and external options ([#2007](https://github.com/getsentry/sentry-java/pull/2007))
- Ref: Upgrade Spring Boot dependency to 2.5.13 ([#2011](https://github.com/getsentry/sentry-java/pull/2011))
- Ref: Make options.printUncaughtStackTrace primitive type ([#1995](https://github.com/getsentry/sentry-java/pull/1995))
- Ref: Remove not needed interface abstractions on Android ([#1953](https://github.com/getsentry/sentry-java/pull/1953))
- Ref: Make hints Map<String, Object> instead of only Object ([#1929](https://github.com/getsentry/sentry-java/pull/1929))
- Ref: Simplify DateUtils with ISO8601Utils ([#1837](https://github.com/getsentry/sentry-java/pull/1837))
- Ref: Remove deprecated and scheduled fields ([#1875](https://github.com/getsentry/sentry-java/pull/1875))
- Ref: Add shutdownTimeoutMillis in favor of shutdownTimeout ([#1873](https://github.com/getsentry/sentry-java/pull/1873))
- Ref: Remove Attachment ContentType since the Server infers it ([#1874](https://github.com/getsentry/sentry-java/pull/1874))
- Ref: Bind external properties to a dedicated class. ([#1750](https://github.com/getsentry/sentry-java/pull/1750))
- Ref: Debug log serializable objects ([#1795](https://github.com/getsentry/sentry-java/pull/1795))
- Ref: catch Throwable instead of Exception to suppress internal SDK errors ([#1812](https://github.com/getsentry/sentry-java/pull/1812))
- `SentryOptions` can merge properties from `ExternalOptions` instead of another instance of `SentryOptions`
- Following boolean properties from `SentryOptions` that allowed `null` values are now not nullable - `debug`, `enableUncaughtExceptionHandler`, `enableDeduplication`
- `SentryOptions` cannot be created anymore using `PropertiesProvider` with `SentryOptions#from` method. Use `ExternalOptions#from` instead and merge created object with `SentryOptions#merge`
- Bump: Kotlin to 1.5 and compatibility to 1.4 for sentry-android-timber ([#1815](https://github.com/getsentry/sentry-java/pull/1815))

## 5.7.4

### Fixes

* Change order of event filtering mechanisms and only send session update for dropped events if session state changed (#2028)

## 5.7.3

### Fixes

- Sentry Timber integration throws an exception when using args ([#1986](https://github.com/getsentry/sentry-java/pull/1986))

## 5.7.2

### Fixes

- Bring back support for `Timber.tag` ([#1974](https://github.com/getsentry/sentry-java/pull/1974))

## 5.7.1

### Fixes

- Sentry Timber integration does not submit msg.formatted breadcrumbs ([#1957](https://github.com/getsentry/sentry-java/pull/1957))
- ANR WatchDog won't crash on SecurityException ([#1962](https://github.com/getsentry/sentry-java/pull/1962))

## 5.7.0

### Features

- Automatically enable `Timber` and `Fragment` integrations if they are present on the classpath ([#1936](https://github.com/getsentry/sentry-java/pull/1936))

## 5.6.3

### Fixes

- If transaction or span is finished, do not allow to mutate ([#1940](https://github.com/getsentry/sentry-java/pull/1940))
- Keep used AndroidX classes from obfuscation (Fixes UI breadcrumbs and Slow/Frozen frames) ([#1942](https://github.com/getsentry/sentry-java/pull/1942))

## 5.6.2

### Fixes

- Ref: Make ActivityFramesTracker public to be used by Hybrid SDKs ([#1931](https://github.com/getsentry/sentry-java/pull/1931))
- Bump: AGP to 7.1.2 ([#1930](https://github.com/getsentry/sentry-java/pull/1930))
- NPE while adding "response_body_size" breadcrumb, when response body length is unknown ([#1908](https://github.com/getsentry/sentry-java/pull/1908))
- Do not include stacktrace frames into Timber message ([#1898](https://github.com/getsentry/sentry-java/pull/1898))
- Potential memory leaks ([#1909](https://github.com/getsentry/sentry-java/pull/1909))

Breaking changes:
`Timber.tag` is no longer supported by our [Timber integration](https://docs.sentry.io/platforms/android/configuration/integrations/timber/) and will not appear on Sentry for error events.
Please vote on this [issue](https://github.com/getsentry/sentry-java/issues/1900), if you'd like us to provide support for that.

## 5.6.2-beta.3

### Fixes

- Ref: Make ActivityFramesTracker public to be used by Hybrid SDKs ([#1931](https://github.com/getsentry/sentry-java/pull/1931))
- Bump: AGP to 7.1.2 ([#1930](https://github.com/getsentry/sentry-java/pull/1930))

## 5.6.2-beta.2

### Fixes

- NPE while adding "response_body_size" breadcrumb, when response body length is unknown ([#1908](https://github.com/getsentry/sentry-java/pull/1908))

## 5.6.2-beta.1

### Fixes

- Do not include stacktrace frames into Timber message ([#1898](https://github.com/getsentry/sentry-java/pull/1898))
- Potential memory leaks ([#1909](https://github.com/getsentry/sentry-java/pull/1909))

Breaking changes:
`Timber.tag` is no longer supported by our [Timber integration](https://docs.sentry.io/platforms/android/configuration/integrations/timber/) and will not appear on Sentry for error events.
Please vote on this [issue](https://github.com/getsentry/sentry-java/issues/1900), if you'd like us to provide support for that.

## 5.6.1

### Features

- Add options.printUncaughtStackTrace to print uncaught exceptions ([#1890](https://github.com/getsentry/sentry-java/pull/1890))

### Fixes

- NPE while adding "response_body_size" breadcrumb, when response body is null ([#1884](https://github.com/getsentry/sentry-java/pull/1884))
- Bump: AGP to 7.1.0 ([#1892](https://github.com/getsentry/sentry-java/pull/1892))

## 5.6.0

### Features

- Add breadcrumbs support for UI events (automatically captured) ([#1876](https://github.com/getsentry/sentry-java/pull/1876))

### Fixes

- Change scope of servlet-api to compileOnly ([#1880](https://github.com/getsentry/sentry-java/pull/1880))

## 5.5.3

### Fixes

- Do not create SentryExceptionResolver bean when Spring MVC is not on the classpath ([#1865](https://github.com/getsentry/sentry-java/pull/1865))

## 5.5.2

### Fixes

- Detect App Cold start correctly for Hybrid SDKs ([#1855](https://github.com/getsentry/sentry-java/pull/1855))
- Bump: log4j to 2.17.0 ([#1852](https://github.com/getsentry/sentry-java/pull/1852))
- Bump: logback to 1.2.9 ([#1853](https://github.com/getsentry/sentry-java/pull/1853))

## 5.5.1

### Fixes

- Bump: log4j to 2.16.0 ([#1845](https://github.com/getsentry/sentry-java/pull/1845))
- Make App start cold/warm visible to Hybrid SDKs ([#1848](https://github.com/getsentry/sentry-java/pull/1848))

## 5.5.0

### Features

- Add locale to device context and deprecate language ([#1832](https://github.com/getsentry/sentry-java/pull/1832))
- Add `SentryFileInputStream` and `SentryFileOutputStream` for File I/O performance instrumentation ([#1826](https://github.com/getsentry/sentry-java/pull/1826))
- Add `SentryFileReader` and `SentryFileWriter` for File I/O instrumentation ([#1843](https://github.com/getsentry/sentry-java/pull/1843))

### Fixes

- Bump: log4j to 2.15.0 ([#1839](https://github.com/getsentry/sentry-java/pull/1839))
- Ref: Rename Fragment span operation from `ui.fragment.load` to `ui.load` ([#1824](https://github.com/getsentry/sentry-java/pull/1824))
- Ref: change `java.util.Random` to `java.security.SecureRandom` for possible security reasons ([#1831](https://github.com/getsentry/sentry-java/pull/1831))

## 5.4.3

### Fixes

- Only report App start measurement for full launch on Android ([#1821](https://github.com/getsentry/sentry-java/pull/1821))

## 5.4.2

### Fixes

- Ref: catch Throwable instead of Exception to suppress internal SDK errors ([#1812](https://github.com/getsentry/sentry-java/pull/1812))

## 5.4.1

### Features

- Refactor OkHttp and Apollo to Kotlin functional interfaces ([#1797](https://github.com/getsentry/sentry-java/pull/1797))
- Add secondary constructor to SentryInstrumentation ([#1804](https://github.com/getsentry/sentry-java/pull/1804))

### Fixes

- Do not start fragment span if not added to the Activity ([#1813](https://github.com/getsentry/sentry-java/pull/1813))

## 5.4.0

### Features

- Add `graphql-java` instrumentation ([#1777](https://github.com/getsentry/sentry-java/pull/1777))

### Fixes

- Do not crash when event processors throw a lower level Throwable class ([#1800](https://github.com/getsentry/sentry-java/pull/1800))
- ActivityFramesTracker does not throw if Activity has no observers ([#1799](https://github.com/getsentry/sentry-java/pull/1799))

## 5.3.0

### Features

- Add datasource tracing with P6Spy ([#1784](https://github.com/getsentry/sentry-java/pull/1784))

### Fixes

- ActivityFramesTracker does not throw if Activity has not been added ([#1782](https://github.com/getsentry/sentry-java/pull/1782))
- PerformanceAndroidEventProcessor uses up to date isTracingEnabled set on Configuration callback ([#1786](https://github.com/getsentry/sentry-java/pull/1786))

## 5.2.4

### Fixes

- Window.FEATURE_NO_TITLE does not work when using activity traces ([#1769](https://github.com/getsentry/sentry-java/pull/1769))
- unregister UncaughtExceptionHandler on close ([#1770](https://github.com/getsentry/sentry-java/pull/1770))

## 5.2.3

### Fixes

- Make ActivityFramesTracker operations thread-safe ([#1762](https://github.com/getsentry/sentry-java/pull/1762))
- Clone Scope Contexts ([#1763](https://github.com/getsentry/sentry-java/pull/1763))
- Bump: AGP to 7.0.3 ([#1765](https://github.com/getsentry/sentry-java/pull/1765))

## 5.2.2

### Fixes

- Close HostnameCache#executorService on SentryClient#close ([#1757](https://github.com/getsentry/sentry-java/pull/1757))

## 5.2.1

### Features

- Add isCrashedLastRun support ([#1739](https://github.com/getsentry/sentry-java/pull/1739))
- Attach Java vendor and version to events and transactions ([#1703](https://github.com/getsentry/sentry-java/pull/1703))

### Fixes

- Handle exception if Context.registerReceiver throws ([#1747](https://github.com/getsentry/sentry-java/pull/1747))

## 5.2.0

### Features

- Allow setting proguard via Options and/or external resources ([#1728](https://github.com/getsentry/sentry-java/pull/1728))
- Add breadcrumbs for the Apollo integration ([#1726](https://github.com/getsentry/sentry-java/pull/1726))

### Fixes

- Don't set lastEventId for transactions ([#1727](https://github.com/getsentry/sentry-java/pull/1727))
- ActivityLifecycleIntegration#appStartSpan memory leak ([#1732](https://github.com/getsentry/sentry-java/pull/1732))

## 5.2.0-beta.3

### Features

- Add "data" to spans ([#1717](https://github.com/getsentry/sentry-java/pull/1717))

### Fixes

- Check at runtime if AndroidX.Core is available ([#1718](https://github.com/getsentry/sentry-java/pull/1718))
- Should not capture unfinished transaction ([#1719](https://github.com/getsentry/sentry-java/pull/1719))

## 5.2.0-beta.2

### Fixes

- Bump AGP to 7.0.2 ([#1650](https://github.com/getsentry/sentry-java/pull/1650))
- Drop spans in BeforeSpanCallback. ([#1713](https://github.com/getsentry/sentry-java/pull/1713))

## 5.2.0-beta.1

### Features

- Add tracestate HTTP header support ([#1683](https://github.com/getsentry/sentry-java/pull/1683))
- Add option to filter which origins receive tracing headers ([#1698](https://github.com/getsentry/sentry-java/pull/1698))
- Include unfinished spans in transaction ([#1699](https://github.com/getsentry/sentry-java/pull/1699))
- Add static helpers for creating breadcrumbs ([#1702](https://github.com/getsentry/sentry-java/pull/1702))
- Performance support for Android Apollo ([#1705](https://github.com/getsentry/sentry-java/pull/1705))

### Fixes

- Move tags from transaction.contexts.trace.tags to transaction.tags ([#1700](https://github.com/getsentry/sentry-java/pull/1700))

Breaking changes:

- Updated proguard keep rule for enums, which affects consumer application code ([#1694](https://github.com/getsentry/sentry-java/pull/1694))

## 5.1.2

### Fixes

- Servlet 3.1 compatibility issue ([#1681](https://github.com/getsentry/sentry-java/pull/1681))
- Do not drop Contexts key if Collection, Array or Char ([#1680](https://github.com/getsentry/sentry-java/pull/1680))

## 5.1.1

### Features

- Add support for async methods in Spring MVC ([#1652](https://github.com/getsentry/sentry-java/pull/1652))
- Add secondary constructor taking IHub to SentryOkHttpInterceptor ([#1657](https://github.com/getsentry/sentry-java/pull/1657))
- Merge external map properties ([#1656](https://github.com/getsentry/sentry-java/pull/1656))

### Fixes

- Remove onActivityPreCreated call in favor of onActivityCreated ([#1661](https://github.com/getsentry/sentry-java/pull/1661))
- Do not crash if SENSOR_SERVICE throws ([#1655](https://github.com/getsentry/sentry-java/pull/1655))
- Make sure scope is popped when processing request results in exception ([#1665](https://github.com/getsentry/sentry-java/pull/1665))

## 5.1.0

### Features

- Spring WebClient integration ([#1621](https://github.com/getsentry/sentry-java/pull/1621))
- OpenFeign integration ([#1632](https://github.com/getsentry/sentry-java/pull/1632))
- Add more convenient way to pass BeforeSpanCallback in OpenFeign integration ([#1637](https://github.com/getsentry/sentry-java/pull/1637))

### Fixes

- Bump: sentry-native to 0.4.12 ([#1651](https://github.com/getsentry/sentry-java/pull/1651))

## 5.1.0-beta.9

- No documented changes.

## 5.1.0-beta.8

### Features

- Generate Sentry BOM ([#1486](https://github.com/getsentry/sentry-java/pull/1486))

## 5.1.0-beta.7

### Features

- Slow/Frozen frames metrics ([#1609](https://github.com/getsentry/sentry-java/pull/1609))

## 5.1.0-beta.6

### Features

- Add request body extraction for Spring MVC integration ([#1595](https://github.com/getsentry/sentry-java/pull/1595))

### Fixes

- set min sdk version of sentry-android-fragment to API 14 ([#1608](https://github.com/getsentry/sentry-java/pull/1608))
- Ser/Deser of the UserFeedback from cached envelope ([#1611](https://github.com/getsentry/sentry-java/pull/1611))

## 5.1.0-beta.5

### Fixes

- Make SentryAppender non-final for Log4j2 and Logback ([#1603](https://github.com/getsentry/sentry-java/pull/1603))
- Do not throw IAE when tracing header contain invalid trace id ([#1605](https://github.com/getsentry/sentry-java/pull/1605))

## 5.1.0-beta.4

### Fixes

- Update sentry-native to 0.4.11 ([#1591](https://github.com/getsentry/sentry-java/pull/1591))

## 5.1.0-beta.3

### Features

- Spring Webflux integration ([#1529](https://github.com/getsentry/sentry-java/pull/1529))

## 5.1.0-beta.2

### Features

- Support transaction waiting for children to finish. ([#1535](https://github.com/getsentry/sentry-java/pull/1535))
- Capture logged marker in log4j2 and logback appenders ([#1551](https://github.com/getsentry/sentry-java/pull/1551))
- Allow clearing of attachments in the scope ([#1562](https://github.com/getsentry/sentry-java/pull/1562))
- Set mechanism type in SentryExceptionResolver ([#1556](https://github.com/getsentry/sentry-java/pull/1556))
- Perf. for fragments ([#1528](https://github.com/getsentry/sentry-java/pull/1528))

### Fixes

- Handling missing Spring Security on classpath on Java 8 ([#1552](https://github.com/getsentry/sentry-java/pull/1552))
- Use a different method to get strings from JNI, and avoid excessive Stack Space usage. ([#1214](https://github.com/getsentry/sentry-java/pull/1214))
- Add data field to SentrySpan ([#1555](https://github.com/getsentry/sentry-java/pull/1555))
- Clock drift issue when calling DateUtils#getDateTimeWithMillisPrecision ([#1557](https://github.com/getsentry/sentry-java/pull/1557))
- Prefer snake case for HTTP integration data keys ([#1559](https://github.com/getsentry/sentry-java/pull/1559))
- Assign lastEventId only if event was queued for submission ([#1565](https://github.com/getsentry/sentry-java/pull/1565))

## 5.1.0-beta.1

### Features

- Measure app start time ([#1487](https://github.com/getsentry/sentry-java/pull/1487))
- Automatic breadcrumbs logging for fragment lifecycle ([#1522](https://github.com/getsentry/sentry-java/pull/1522))

## 5.0.1

### Fixes

- Sources and Javadoc artifacts were mixed up ([#1515](https://github.com/getsentry/sentry-java/pull/1515))

## 5.0.0

This release brings many improvements but also new features:

- OkHttp Interceptor for Android ([#1330](https://github.com/getsentry/sentry-java/pull/1330))
- GraalVM Native Image Compatibility ([#1329](https://github.com/getsentry/sentry-java/pull/1329))
- Add option to ignore exceptions by type ([#1352](https://github.com/getsentry/sentry-java/pull/1352))
- Enrich transactions with device contexts ([#1430](https://github.com/getsentry/sentry-java/pull/1430)) ([#1469](https://github.com/getsentry/sentry-java/pull/1469))
- Better interoperability with Kotlin null-safety ([#1439](https://github.com/getsentry/sentry-java/pull/1439)) and ([#1462](https://github.com/getsentry/sentry-java/pull/1462))
- Add coroutines support ([#1479](https://github.com/getsentry/sentry-java/pull/1479))
- OkHttp callback for Customising the Span ([#1478](https://github.com/getsentry/sentry-java/pull/1478))
- Add breadcrumb in Spring RestTemplate integration ([#1481](https://github.com/getsentry/sentry-java/pull/1481))

Breaking changes:

- Migration Guide for [Java](https://docs.sentry.io/platforms/java/migration/)
- Migration Guide for [Android](https://docs.sentry.io/platforms/android/migration/)

Other fixes:

- Fix: Add attachmentType to envelope ser/deser. ([#1504](https://github.com/getsentry/sentry-java/pull/1504))

Thank you:

- @maciejwalkowiak for coding most of it.

## 5.0.0-beta.7

### Fixes


- Ref: Deprecate SentryBaseEvent#getOriginThrowable and add SentryBaseEvent#getThrowableMechanism ([#1502](https://github.com/getsentry/sentry-java/pull/1502))
- Graceful Shutdown flushes event instead of Closing SDK ([#1500](https://github.com/getsentry/sentry-java/pull/1500))
- Do not append threads that come from the EnvelopeFileObserver ([#1501](https://github.com/getsentry/sentry-java/pull/1501))
- Ref: Deprecate cacheDirSize and add maxCacheItems ([#1499](https://github.com/getsentry/sentry-java/pull/1499))
- Append all threads if Hint is Cached but attachThreads is enabled ([#1503](https://github.com/getsentry/sentry-java/pull/1503))

## 5.0.0-beta.6

### Features

- Add secondary constructor to SentryOkHttpInterceptor ([#1491](https://github.com/getsentry/sentry-java/pull/1491))
- Add option to enable debug mode in Log4j2 integration ([#1492](https://github.com/getsentry/sentry-java/pull/1492))

### Fixes

- Ref: Replace clone() with copy constructor ([#1496](https://github.com/getsentry/sentry-java/pull/1496))

## 5.0.0-beta.5

### Features

- OkHttp callback for Customising the Span ([#1478](https://github.com/getsentry/sentry-java/pull/1478))
- Add breadcrumb in Spring RestTemplate integration ([#1481](https://github.com/getsentry/sentry-java/pull/1481))
- Add coroutines support ([#1479](https://github.com/getsentry/sentry-java/pull/1479))

### Fixes

- Cloning Stack ([#1483](https://github.com/getsentry/sentry-java/pull/1483))

## 5.0.0-beta.4

### Fixes

- Enrich Transactions with Context Data ([#1469](https://github.com/getsentry/sentry-java/pull/1469))
- Bump: Apache HttpClient to 5.0.4 ([#1476](https://github.com/getsentry/sentry-java/pull/1476))

## 5.0.0-beta.3

### Fixes

- Handling immutable collections on SentryEvent and protocol objects ([#1468](https://github.com/getsentry/sentry-java/pull/1468))
- Associate event with transaction when thrown exception is not a direct cause ([#1463](https://github.com/getsentry/sentry-java/pull/1463))
- Ref: nullability annotations to Sentry module ([#1439](https://github.com/getsentry/sentry-java/pull/1439)) and ([#1462](https://github.com/getsentry/sentry-java/pull/1462))
- NPE when adding Context Data with null values for log4j2 ([#1465](https://github.com/getsentry/sentry-java/pull/1465))

## 5.0.0-beta.2

### Fixes

- sentry-android-timber package sets sentry.java.android.timber as SDK name ([#1456](https://github.com/getsentry/sentry-java/pull/1456))
- When AppLifecycleIntegration is closed, it should remove observer using UI thread ([#1459](https://github.com/getsentry/sentry-java/pull/1459))
- Bump: AGP to 4.2.0 ([#1460](https://github.com/getsentry/sentry-java/pull/1460))

Breaking Changes:

- Remove: Settings.Secure.ANDROID_ID in favor of generated installationId ([#1455](https://github.com/getsentry/sentry-java/pull/1455))
- Rename: enableSessionTracking to enableAutoSessionTracking ([#1457](https://github.com/getsentry/sentry-java/pull/1457))

## 5.0.0-beta.1

### Fixes

- Ref: Refactor converting HttpServletRequest to Sentry Request in Spring integration ([#1387](https://github.com/getsentry/sentry-java/pull/1387))
- Bump: sentry-native to 0.4.9 ([#1431](https://github.com/getsentry/sentry-java/pull/1431))
- Activity tracing auto instrumentation for Android API < 29 ([#1402](https://github.com/getsentry/sentry-java/pull/1402))
- use connection and read timeouts in ApacheHttpClient based transport ([#1397](https://github.com/getsentry/sentry-java/pull/1397))
- set correct transaction status for unhandled exceptions in SentryTracingFilter ([#1406](https://github.com/getsentry/sentry-java/pull/1406))
- handle network errors in SentrySpanClientHttpRequestInterceptor ([#1407](https://github.com/getsentry/sentry-java/pull/1407))
- set scope on transaction ([#1409](https://github.com/getsentry/sentry-java/pull/1409))
- set status and associate events with transactions ([#1426](https://github.com/getsentry/sentry-java/pull/1426))
- Do not set free memory and is low memory fields when it's a NDK hard crash ([#1399](https://github.com/getsentry/sentry-java/pull/1399))
- Apply user from the scope to transaction ([#1424](https://github.com/getsentry/sentry-java/pull/1424))
- Pass maxBreadcrumbs config. to sentry-native ([#1425](https://github.com/getsentry/sentry-java/pull/1425))
- Run event processors and enrich transactions with contexts ([#1430](https://github.com/getsentry/sentry-java/pull/1430))
- Set Span status for OkHttp integration ([#1447](https://github.com/getsentry/sentry-java/pull/1447))
- Set user on transaction in Spring & Spring Boot integrations ([#1443](https://github.com/getsentry/sentry-java/pull/1443))

## 4.4.0-alpha.2

### Features

- Add option to ignore exceptions by type ([#1352](https://github.com/getsentry/sentry-java/pull/1352))
- Sentry closes Android NDK and ShutdownHook integrations ([#1358](https://github.com/getsentry/sentry-java/pull/1358))
- Allow inheritance of SentryHandler class in sentry-jul package([#1367](https://github.com/getsentry/sentry-java/pull/1367))
- Make NoOpHub public ([#1379](https://github.com/getsentry/sentry-java/pull/1379))
- Configure max spans per transaction ([#1394](https://github.com/getsentry/sentry-java/pull/1394))

### Fixes

- Bump: Upgrade Apache HttpComponents Core to 5.0.3 ([#1375](https://github.com/getsentry/sentry-java/pull/1375))
- NPE when MDC contains null values (sentry-logback) ([#1364](https://github.com/getsentry/sentry-java/pull/1364))
- Avoid NPE when MDC contains null values (sentry-jul) ([#1385](https://github.com/getsentry/sentry-java/pull/1385))
- Accept only non null value maps ([#1368](https://github.com/getsentry/sentry-java/pull/1368))
- Do not bind transactions to scope by default. ([#1376](https://github.com/getsentry/sentry-java/pull/1376))
- Hub thread safety ([#1388](https://github.com/getsentry/sentry-java/pull/1388))
- SentryTransactionAdvice should operate on the new scope ([#1389](https://github.com/getsentry/sentry-java/pull/1389))

## 4.4.0-alpha.1

### Features

- Add an overload for `startTransaction` that sets the created transaction to the Scope ([#1313](https://github.com/getsentry/sentry-java/pull/1313))
- Set SDK version on Transactions ([#1307](https://github.com/getsentry/sentry-java/pull/1307))
- GraalVM Native Image Compatibility ([#1329](https://github.com/getsentry/sentry-java/pull/1329))
- Add OkHttp client application interceptor ([#1330](https://github.com/getsentry/sentry-java/pull/1330))

### Fixes

- Bump: sentry-native to 0.4.8
- Ref: Separate user facing and protocol classes in the Performance feature ([#1304](https://github.com/getsentry/sentry-java/pull/1304))
- Use logger set on SentryOptions in GsonSerializer ([#1308](https://github.com/getsentry/sentry-java/pull/1308))
- Use the bindToScope correctly
- Allow 0.0 to be set on tracesSampleRate ([#1328](https://github.com/getsentry/sentry-java/pull/1328))
- set "java" platform to transactions ([#1332](https://github.com/getsentry/sentry-java/pull/1332))
- Allow disabling tracing through SentryOptions ([#1337](https://github.com/getsentry/sentry-java/pull/1337))

## 4.3.0

### Features

- Activity tracing auto instrumentation

### Fixes

- Aetting in-app-includes from external properties ([#1291](https://github.com/getsentry/sentry-java/pull/1291))
- Initialize Sentry in Logback appender when DSN is not set in XML config ([#1296](https://github.com/getsentry/sentry-java/pull/1296))
- JUL integration SDK name ([#1293](https://github.com/getsentry/sentry-java/pull/1293))

## 4.2.0

### Features

- Improve EventProcessor nullability annotations ([#1229](https://github.com/getsentry/sentry-java/pull/1229)).
- Add ability to flush events synchronously.
- Support @SentrySpan and @SentryTransaction on classes and interfaces. ([#1243](https://github.com/getsentry/sentry-java/pull/1243))
- Do not serialize empty collections and maps ([#1245](https://github.com/getsentry/sentry-java/pull/1245))
- Integration interface better compatibility with Kotlin null-safety
- Simplify Sentry configuration in Spring integration ([#1259](https://github.com/getsentry/sentry-java/pull/1259))
- Simplify configuring Logback integration when environment variable with the DSN is not set ([#1271](https://github.com/getsentry/sentry-java/pull/1271))
- Add Request to the Scope. [#1270](https://github.com/getsentry/sentry-java/pull/1270))
- Optimize SentryTracingFilter when hub is disabled.

### Fixes

- Bump: sentry-native to 0.4.7
- Optimize DuplicateEventDetectionEventProcessor performance ([#1247](https://github.com/getsentry/sentry-java/pull/1247)).
- Prefix sdk.package names with io.sentry ([#1249](https://github.com/getsentry/sentry-java/pull/1249))
- Remove experimental annotation for Attachment ([#1257](https://github.com/getsentry/sentry-java/pull/1257))
- Mark stacktrace as snapshot if captured at arbitrary moment ([#1231](https://github.com/getsentry/sentry-java/pull/1231))
- Disable Gson HTML escaping
- Make the ANR Atomic flags immutable
- Prevent NoOpHub from creating heavy SentryOptions objects ([#1272](https://github.com/getsentry/sentry-java/pull/1272))
- SentryTransaction#getStatus NPE ([#1273](https://github.com/getsentry/sentry-java/pull/1273))
- Discard unfinished Spans before sending them over to Sentry ([#1279](https://github.com/getsentry/sentry-java/pull/1279))
- Interrupt the thread in QueuedThreadPoolExecutor ([#1276](https://github.com/getsentry/sentry-java/pull/1276))
- SentryTransaction#finish should not clear another transaction from the scope ([#1278](https://github.com/getsentry/sentry-java/pull/1278))

Breaking Changes:
- Enchancement: SentryExceptionResolver should not send handled errors by default ([#1248](https://github.com/getsentry/sentry-java/pull/1248)).
- Ref: Simplify RestTemplate instrumentation ([#1246](https://github.com/getsentry/sentry-java/pull/1246))
- Enchancement: Add overloads for startTransaction taking op and description ([#1244](https://github.com/getsentry/sentry-java/pull/1244))

## 4.1.0

### Features

- Improve Kotlin compatibility for SdkVersion ([#1213](https://github.com/getsentry/sentry-java/pull/1213))
- Support logging via JUL ([#1211](https://github.com/getsentry/sentry-java/pull/1211))

### Fixes

- Returning Sentry trace header from Span ([#1217](https://github.com/getsentry/sentry-java/pull/1217))
- Remove misleading error logs ([#1222](https://github.com/getsentry/sentry-java/pull/1222))

## 4.0.0

This release brings the Sentry Performance feature to Java SDK, Spring, Spring Boot, and Android integrations. Read more in the reference documentation:

- [Performance for Java](https://docs.sentry.io/platforms/java/performance/)
- [Performance for Spring](https://docs.sentry.io/platforms/java/guides/spring/)
- [Performance for Spring Boot](https://docs.sentry.io/platforms/java/guides/spring-boot/)
- [Performance for Android](https://docs.sentry.io/platforms/android/performance/)

### Other improvements:

#### Core:

- Improved loading external configuration:
  - Load `sentry.properties` from the application's current working directory ([#1046](https://github.com/getsentry/sentry-java/pull/1046))
  - Resolve `in-app-includes`, `in-app-excludes`, `tags`, `debug`, `uncaught.handler.enabled` parameters from the external configuration
- Set global tags on SentryOptions and load them from external configuration ([#1066](https://github.com/getsentry/sentry-java/pull/1066))
- Add support for attachments ([#1082](https://github.com/getsentry/sentry-java/pull/1082))
- Resolve `servername` from the localhost address
- Simplified transport configuration through setting `TransportFactory` instead of `ITransport` on SentryOptions ([#1124](https://github.com/getsentry/sentry-java/pull/1124))

#### Spring Boot:

- Add the ability to register multiple `OptionsConfiguration` beans ([#1093](https://github.com/getsentry/sentry-java/pull/1093))
- Initialize Logback after context refreshes ([#1129](https://github.com/getsentry/sentry-java/pull/1129))

#### Android:

- Add `isSideLoaded` and `installerStore` tags automatically (Where your App. was installed from eg Google Play, Amazon Store, downloaded APK, etc...)
- Bump: sentry-native to 0.4.6
- Bump: Gradle to 6.8.1 and AGP to 4.1.2

## 4.0.0-beta.1

### Features

- Add addToTransactions to Attachment ([#1191](https://github.com/getsentry/sentry-java/pull/1191))
- Support SENTRY_TRACES_SAMPLE_RATE conf. via env variables ([#1171](https://github.com/getsentry/sentry-java/pull/1171))
- Pass request to CustomSamplingContext in Spring integration ([#1172](https://github.com/getsentry/sentry-java/pull/1172))
- Move `SentrySpanClientHttpRequestInterceptor` to Spring module ([#1181](https://github.com/getsentry/sentry-java/pull/1181))
- Add overload for `transaction/span.finish(SpanStatus)` ([#1182](https://github.com/getsentry/sentry-java/pull/1182))
- Simplify registering traces sample callback in Spring integration ([#1184](https://github.com/getsentry/sentry-java/pull/1184))
- Polish Performance API ([#1165](https://github.com/getsentry/sentry-java/pull/1165))
- Set "debug" through external properties ([#1186](https://github.com/getsentry/sentry-java/pull/1186))
- Simplify Spring integration ([#1188](https://github.com/getsentry/sentry-java/pull/1188))
- Init overload with dsn ([#1195](https://github.com/getsentry/sentry-java/pull/1195))
- Enable Kotlin map-like access on CustomSamplingContext ([#1192](https://github.com/getsentry/sentry-java/pull/1192))
- Auto register custom ITransportFactory in Spring integration ([#1194](https://github.com/getsentry/sentry-java/pull/1194))
- Improve Kotlin property access in Performance API ([#1193](https://github.com/getsentry/sentry-java/pull/1193))
- Copy options tags to transactions ([#1198](https://github.com/getsentry/sentry-java/pull/1198))
- Add convenient method for accessing event's throwable ([#1202](https://github.com/getsentry/sentry-java/pull/1202))

### Fixes

- Ref: Set SpanContext on SentryTransaction to avoid potential NPE ([#1173](https://github.com/getsentry/sentry-java/pull/1173))
- Free Local Refs manually due to Android local ref. count limits
- Bring back support for setting transaction name without ongoing transaction ([#1183](https://github.com/getsentry/sentry-java/pull/1183))

## 4.0.0-alpha.3

### Features

- Improve ITransaction and ISpan null-safety compatibility ([#1161](https://github.com/getsentry/sentry-java/pull/1161))
- Automatically assign span context to captured events ([#1156](https://github.com/getsentry/sentry-java/pull/1156))
- Autoconfigure Apache HttpClient 5 based Transport in Spring Boot integration ([#1143](https://github.com/getsentry/sentry-java/pull/1143))
- Send user.ip_address = {{auto}} when sendDefaultPii is true ([#1015](https://github.com/getsentry/sentry-java/pull/1015))
- Read tracesSampleRate from AndroidManifest
- OutboxSender supports all envelope item types ([#1158](https://github.com/getsentry/sentry-java/pull/1158))
- Read `uncaught.handler.enabled` property from the external configuration
- Resolve servername from the localhost address
- Add maxAttachmentSize to SentryOptions ([#1138](https://github.com/getsentry/sentry-java/pull/1138))
- Drop invalid attachments ([#1134](https://github.com/getsentry/sentry-java/pull/1134))
- Set isSideLoaded info tags
- Add non blocking Apache HttpClient 5 based Transport ([#1136](https://github.com/getsentry/sentry-java/pull/1136))

### Fixes

- Ref: Make Attachment immutable ([#1120](https://github.com/getsentry/sentry-java/pull/1120))
- Ref: using Calendar to generate Dates
- Ref: Return NoOpTransaction instead of null ([#1126](https://github.com/getsentry/sentry-java/pull/1126))
- Ref: `ITransport` implementations are now responsible for executing request in asynchronous or synchronous way ([#1118](https://github.com/getsentry/sentry-java/pull/1118))
- Ref: Add option to set `TransportFactory` instead of `ITransport` on `SentryOptions` ([#1124](https://github.com/getsentry/sentry-java/pull/1124))
- Ref: Simplify ITransport creation in ITransportFactory ([#1135](https://github.com/getsentry/sentry-java/pull/1135))
- Fixes and Tests: Session serialization and deserialization
- Inheriting sampling decision from parent ([#1100](https://github.com/getsentry/sentry-java/pull/1100))
- Exception only sets a stack trace if there are frames
- Initialize Logback after context refreshes ([#1129](https://github.com/getsentry/sentry-java/pull/1129))
- Do not crash when passing null values to @Nullable methods, eg User and Scope
- Resolving dashed properties from external configuration
- Consider {{ auto }} as a default ip address ([#1015](https://github.com/getsentry/sentry-java/pull/1015))
- Set release and environment on Transactions ([#1152](https://github.com/getsentry/sentry-java/pull/1152))
- Do not set transaction on the scope automatically

## 4.0.0-alpha.2

### Features

- Add basic support for attachments ([#1082](https://github.com/getsentry/sentry-java/pull/1082))
- Set transaction name on events and transactions sent using Spring integration ([#1067](https://github.com/getsentry/sentry-java/pull/1067))
- Set global tags on SentryOptions and load them from external configuration ([#1066](https://github.com/getsentry/sentry-java/pull/1066))
- Add API validator and remove deprecated methods
- Add more convenient method to start a child span ([#1073](https://github.com/getsentry/sentry-java/pull/1073))
- Autoconfigure traces callback in Spring Boot integration ([#1074](https://github.com/getsentry/sentry-java/pull/1074))
- Resolve in-app-includes and in-app-excludes parameters from the external configuration
- Make InAppIncludesResolver public ([#1084](https://github.com/getsentry/sentry-java/pull/1084))
- Add the ability to register multiple OptionsConfiguration beans ([#1093](https://github.com/getsentry/sentry-java/pull/1093))
- Database query tracing with datasource-proxy ([#1095](https://github.com/getsentry/sentry-java/pull/1095))

### Fixes

- Ref: Refactor resolving SpanContext for Throwable ([#1068](https://github.com/getsentry/sentry-java/pull/1068))
- Ref: Change "op" to "operation" in @SentrySpan and @SentryTransaction
- Remove method reference in SentryEnvelopeItem ([#1091](https://github.com/getsentry/sentry-java/pull/1091))
- Set current thread only if there are no exceptions
- SentryOptions creates GsonSerializer by default
- Append DebugImage list if event already has it
- Sort breadcrumbs by Date if there are breadcrumbs already in the event

## 4.0.0-alpha.1

### Features

- Load `sentry.properties` from the application's current working directory ([#1046](https://github.com/getsentry/sentry-java/pull/1046))
- Performance monitoring ([#971](https://github.com/getsentry/sentry-java/pull/971))
- Performance monitoring for Spring Boot applications ([#971](https://github.com/getsentry/sentry-java/pull/971))

### Fixes

- Ref: Refactor JSON deserialization ([#1047](https://github.com/getsentry/sentry-java/pull/1047))

## 3.2.1

### Fixes

- Set current thread only if theres no exceptions ([#1064](https://github.com/getsentry/sentry-java/pull/1064))
- Append DebugImage list if event already has it ([#1092](https://github.com/getsentry/sentry-java/pull/1092))
- Sort breadcrumbs by Date if there are breadcrumbs already in the event ([#1094](https://github.com/getsentry/sentry-java/pull/1094))
- Free Local Refs manually due to Android local ref. count limits  ([#1179](https://github.com/getsentry/sentry-java/pull/1179))

## 3.2.0

### Features

- Expose a Module (Debug images) Loader for Android thru sentry-native ([#1043](https://github.com/getsentry/sentry-java/pull/1043))
- Added java doc to protocol classes based on sentry-data-schemes project ([#1045](https://github.com/getsentry/sentry-java/pull/1045))
- Make SentryExceptionResolver Order configurable to not send handled web exceptions ([#1008](https://github.com/getsentry/sentry-java/pull/1008))
- Resolve HTTP Proxy parameters from the external configuration ([#1028](https://github.com/getsentry/sentry-java/pull/1028))
- Sentry NDK integration is compiled against default NDK version based on AGP's version ([#1048](https://github.com/getsentry/sentry-java/pull/1048))

### Fixes

- Bump: AGP 4.1.1 ([#1040](https://github.com/getsentry/sentry-java/pull/1040))
- Update to sentry-native 0.4.4 and fix shared library builds ([#1039](https://github.com/getsentry/sentry-java/pull/1039))
- use neutral Locale for String operations ([#1033](https://github.com/getsentry/sentry-java/pull/1033))
- Clean up JNI code and properly free strings ([#1050](https://github.com/getsentry/sentry-java/pull/1050))
- set userId for hard-crashes if no user is set ([#1049](https://github.com/getsentry/sentry-java/pull/1049))

## 3.1.3

### Fixes

- Fix broken NDK integration on 3.1.2 (release failed on packaging a .so file)
- Increase max cached events to 30 ([#1029](https://github.com/getsentry/sentry-java/pull/1029))
- Normalize DSN URI ([#1030](https://github.com/getsentry/sentry-java/pull/1030))

## 3.1.2

### Features

- Manually capturing User Feedback
- Set environment to "production" by default.
- Make public the Breadcrumb constructor that accepts a Date ([#1012](https://github.com/getsentry/sentry-java/pull/1012))

### Fixes

- ref: Validate event id on user feedback submission

## 3.1.1

### Features

- Bind logging related SentryProperties to Slf4j Level instead of Logback to improve Log4j2 compatibility

### Fixes

- Prevent Logback and Log4j2 integrations from re-initializing Sentry when Sentry is already initialized
- Make sure HttpServletRequestSentryUserProvider runs by default before custom SentryUserProvider beans
- Fix setting up Sentry in Spring Webflux annotation by changing the scope of Spring WebMvc related dependencies

## 3.1.0

### Features

- Make getThrowable public and improve set contexts ([#967](https://github.com/getsentry/sentry-java/pull/967))
- Accepted quoted values in properties from external configuration ([#972](https://github.com/getsentry/sentry-java/pull/972))

### Fixes

- Auto-Configure `inAppIncludes` in Spring Boot integration ([#966](https://github.com/getsentry/sentry-java/pull/966))
- Bump: Android Gradle Plugin 4.0.2 ([#968](https://github.com/getsentry/sentry-java/pull/968))
- Don't require `sentry.dsn` to be set when using `io.sentry:sentry-spring-boot-starter` and `io.sentry:sentry-logback` together ([#965](https://github.com/getsentry/sentry-java/pull/965))
- Remove chunked streaming mode ([#974](https://github.com/getsentry/sentry-java/pull/974))
- Android 11 + targetSdkVersion 30 crashes Sentry on start ([#977](https://github.com/getsentry/sentry-java/pull/977))

## 3.0.0

## Java + Android

This release marks the re-unification of Java and Android SDK code bases.
It's based on the Android 2.0 SDK, which implements [Sentry's unified API](https://develop.sentry.dev/sdk/unified-api/).

Considerable changes were done, which include a lot of improvements. More are covered below, but the highlights are:

- Improved `log4j2` integration
  - Capture breadcrumbs for level INFO and higher
  - Raises event for ERROR and higher.
  - Minimum levels are configurable.
  - Optionally initializes the SDK via appender.xml
- Dropped support to `log4j`.
- Improved `logback` integration
  - Capture breadcrumbs for level INFO and higher
  - Raises event for ERROR and higher.
  - Minimum levels are configurable.
  - Optionally initializes the SDK via appender.xml
  - Configurable via Spring integration if both are enabled
- Spring
  - No more duplicate events with Spring and logback
  - Auto initalizes if DSN is available
  - Configuration options available with auto complete
- Google App Engine support dropped

## What’s Changed

- Callback to validate SSL certificate ([#944](https://github.com/getsentry/sentry-java/pull/944))
- Attach stack traces enabled by default

### Android specific

- Release health enabled by default for Android
- Sync of Scopes for Java -> Native (NDK)
- Bump Sentry-Native v0.4.2
- Android 11 Support

[Android migration docs](https://docs.sentry.io/platforms/android/migration/#migrating-from-sentry-android-2x-to-sentry-android-3x)

### Java specific

- Unified API for Java SDK and integrations (Spring, Spring boot starter, Servlet, Logback, Log4j2)

New Java [docs](https://docs.sentry.io/platforms/java/) are live and being improved.

## Acquisition

Packages were released on [`bintray sentry-java`](https://dl.bintray.com/getsentry/sentry-java/io/sentry/), [`bintray sentry-android`](https://dl.bintray.com/getsentry/sentry-android/io/sentry/), [`jcenter`](https://jcenter.bintray.com/io/sentry/) and [`mavenCentral`](https://repo.maven.apache.org/maven2/io/sentry/)

## Where is the Java 1.7 code base?

The previous Java releases, are all available in this repository through the tagged releases.
## 3.0.0-beta.1

## What’s Changed

- feat: ssl support ([#944](https://github.com/getsentry/sentry-java/pull/944)) @ninekaw9 @marandaneto
- feat: sync Java to C ([#937](https://github.com/getsentry/sentry-java/pull/937)) @bruno-garcia @marandaneto
- feat: Auto-configure Logback appender in Spring Boot integration. ([#938](https://github.com/getsentry/sentry-java/pull/938)) @maciejwalkowiak
- feat: Add Servlet integration. ([#935](https://github.com/getsentry/sentry-java/pull/935)) @maciejwalkowiak
- fix: Pop scope at the end of the request in Spring integration. ([#936](https://github.com/getsentry/sentry-java/pull/936)) @maciejwalkowiak
- bump: Upgrade Spring Boot to 2.3.4. ([#932](https://github.com/getsentry/sentry-java/pull/932)) @maciejwalkowiak
- fix: Do not set cookies when send pii is set to false. ([#931](https://github.com/getsentry/sentry-java/pull/931)) @maciejwalkowiak

Packages were released on [`bintray sentry-java`](https://dl.bintray.com/getsentry/sentry-java/io/sentry/), [`bintray sentry-android`](https://dl.bintray.com/getsentry/sentry-android/io/sentry/), [`jcenter`](https://jcenter.bintray.com/io/sentry/) and [`mavenCentral`](https://repo.maven.apache.org/maven2/io/sentry/)

We'd love to get feedback.

## 3.0.0-alpha.3

### Features

- Enable attach stack traces and disable attach threads by default ([#921](https://github.com/getsentry/sentry-java/pull/921)) @marandaneto

### Fixes

- Bump sentry-native to 0.4.2 ([#926](https://github.com/getsentry/sentry-java/pull/926)) @marandaneto
- ref: remove log level as RN do not use it anymore ([#924](https://github.com/getsentry/sentry-java/pull/924)) @marandaneto
- Read sample rate correctly from manifest meta data ([#923](https://github.com/getsentry/sentry-java/pull/923)) @marandaneto

Packages were released on [`bintray sentry-android`](https://dl.bintray.com/getsentry/sentry-android/io/sentry/) and [`bintray sentry-java`](https://dl.bintray.com/getsentry/sentry-java/io/sentry/)

We'd love to get feedback.

## 3.0.0-alpha.2

TBD

Packages were released on [bintray](https://dl.bintray.com/getsentry/maven/io/sentry/)

> Note: This release marks the unification of the Java and Android Sentry codebases based on the core of the Android SDK (version 2.x).
Previous releases for the Android SDK (version 2.x) can be found on the now archived: https://github.com/getsentry/sentry-android/

## 3.0.0-alpha.1

### Features

### Fixes


## New releases will happen on a different repository:

https://github.com/getsentry/sentry-java

## What’s Changed

### Features

### Fixes


- feat: enable release health by default

Packages were released on [`bintray`](https://dl.bintray.com/getsentry/sentry-android/io/sentry/sentry-android/), [`jcenter`](https://jcenter.bintray.com/io/sentry/sentry-android/) and [`mavenCentral`](https://repo.maven.apache.org/maven2/io/sentry/sentry-android/)

We'd love to get feedback.

## 2.3.1

### Fixes

- Add main thread checker for the app lifecycle integration ([#525](https://github.com/getsentry/sentry-android/pull/525)) @marandaneto
- Set correct migration link ([#523](https://github.com/getsentry/sentry-android/pull/523)) @fupduck
- Warn about Sentry re-initialization. ([#521](https://github.com/getsentry/sentry-android/pull/521)) @maciejwalkowiak
- Set SDK version in `MainEventProcessor`. ([#513](https://github.com/getsentry/sentry-android/pull/513)) @maciejwalkowiak
- Bump sentry-native to 0.4.0 ([#512](https://github.com/getsentry/sentry-android/pull/512)) @marandaneto
- Bump Gradle to 6.6 and fix linting issues ([#510](https://github.com/getsentry/sentry-android/pull/510)) @marandaneto
- fix(sentry-java): Contexts belong on the Scope ([#504](https://github.com/getsentry/sentry-android/pull/504)) @maciejwalkowiak
- Add tests for verifying scope changes thread isolation ([#508](https://github.com/getsentry/sentry-android/pull/508)) @maciejwalkowiak
- Set `SdkVersion` in default `SentryOptions` created in sentry-core module ([#506](https://github.com/getsentry/sentry-android/pull/506)) @maciejwalkowiak

Packages were released on [`bintray`](https://dl.bintray.com/getsentry/sentry-android/io/sentry/sentry-android/), [`jcenter`](https://jcenter.bintray.com/io/sentry/sentry-android/) and [`mavenCentral`](https://repo.maven.apache.org/maven2/io/sentry/sentry-android/)

We'd love to get feedback.

## 2.3.0

### Features

- Add console application sample. ([#502](https://github.com/getsentry/sentry-android/pull/502)) @maciejwalkowiak
- Log stacktraces in SystemOutLogger ([#498](https://github.com/getsentry/sentry-android/pull/498)) @maciejwalkowiak
- Add method to add breadcrumb with string parameter. ([#501](https://github.com/getsentry/sentry-android/pull/501)) @maciejwalkowiak

### Fixes

- Converting UTC and ISO timestamp when missing Locale/TimeZone do not error ([#505](https://github.com/getsentry/sentry-android/pull/505)) @marandaneto
- Call `Sentry#close` on JVM shutdown. ([#497](https://github.com/getsentry/sentry-android/pull/497)) @maciejwalkowiak
- ref: sentry-core changes for console app ([#473](https://github.com/getsentry/sentry-android/pull/473)) @marandaneto

Obs: If you are using its own instance of `Hub`/`SentryClient` and reflection to set up the SDK to be usable within Libraries, this change may break your code, please fix the renamed classes.

Packages were released on [`bintray`](https://dl.bintray.com/getsentry/sentry-android/io/sentry/sentry-android/), [`jcenter`](https://jcenter.bintray.com/io/sentry/sentry-android/) and [`mavenCentral`](https://repo.maven.apache.org/maven2/io/sentry/sentry-android/)

We'd love to get feedback.

## 2.2.2

### Features

- Add sdk to envelope header ([#488](https://github.com/getsentry/sentry-android/pull/488)) @marandaneto
- Log request if response code is not 200 ([#484](https://github.com/getsentry/sentry-android/pull/484)) @marandaneto

### Fixes

- Bump plugin versions ([#487](https://github.com/getsentry/sentry-android/pull/487)) @marandaneto
- Bump: AGP 4.0.1 ([#486](https://github.com/getsentry/sentry-android/pull/486)) @marandaneto

Packages were released on [`bintray`](https://dl.bintray.com/getsentry/sentry-android/io/sentry/sentry-android/), [`jcenter`](https://jcenter.bintray.com/io/sentry/sentry-android/) and [`mavenCentral`](https://repo.maven.apache.org/maven2/io/sentry/sentry-android/)

We'd love to get feedback.

## 2.2.1

### Fixes

- Timber adds breadcrumb even if event level is < minEventLevel ([#480](https://github.com/getsentry/sentry-android/pull/480)) @marandaneto
- Contexts serializer avoids reflection and fixes desugaring issue ([#478](https://github.com/getsentry/sentry-android/pull/478)) @marandaneto
- clone session before sending to the transport ([#474](https://github.com/getsentry/sentry-android/pull/474)) @marandaneto
- Bump Gradle 6.5.1 ([#479](https://github.com/getsentry/sentry-android/pull/479)) @marandaneto

Packages were released on [`bintray`](https://dl.bintray.com/getsentry/sentry-android/io/sentry/sentry-android/), [`jcenter`](https://jcenter.bintray.com/io/sentry/sentry-android/) and [`mavenCentral`](https://repo.maven.apache.org/maven2/io/sentry/sentry-android/)

We'd love to get feedback.

## 2.2.0

### Fixes

- Negative session sequence if the date is before java date epoch ([#471](https://github.com/getsentry/sentry-android/pull/471)) @marandaneto
- Deserialise unmapped contexts values from envelope ([#470](https://github.com/getsentry/sentry-android/pull/470)) @marandaneto
- Bump: sentry-native 0.3.4 ([#468](https://github.com/getsentry/sentry-android/pull/468)) @marandaneto

- feat: timber integration ([#464](https://github.com/getsentry/sentry-android/pull/464)) @marandaneto

1) To add integrations it requires a [manual initialization](https://docs.sentry.io/platforms/android/#manual-initialization) of the Android SDK.

2) Add the `sentry-android-timber` dependency:

```groovy
implementation 'io.sentry:sentry-android-timber:{version}' // version >= 2.2.0
```

3) Initialize and add the `SentryTimberIntegration`:

```java
SentryAndroid.init(this, options -> {
    // default values:
    // minEventLevel = ERROR
    // minBreadcrumbLevel = INFO
    options.addIntegration(new SentryTimberIntegration());

    // custom values for minEventLevel and minBreadcrumbLevel
    // options.addIntegration(new SentryTimberIntegration(SentryLevel.WARNING, SentryLevel.ERROR));
});
```

4) Use the Timber integration:

```java
try {
    int x = 1 / 0;
} catch (Exception e) {
    Timber.e(e);
}
```

Packages were released on [`bintray`](https://dl.bintray.com/getsentry/sentry-android/io/sentry/sentry-android/), [`jcenter`](https://jcenter.bintray.com/io/sentry/sentry-android/) and [`mavenCentral`](https://repo.maven.apache.org/maven2/io/sentry/sentry-android/)

We'd love to get feedback.

## 2.1.7

### Fixes

- Init native libs if available on SDK init ([#461](https://github.com/getsentry/sentry-android/pull/461)) @marandaneto
- Make JVM target explicit in sentry-core ([#462](https://github.com/getsentry/sentry-android/pull/462)) @dilbernd
- Timestamp with millis from react-native should be in UTC format ([#456](https://github.com/getsentry/sentry-android/pull/456)) @marandaneto
- Bump Gradle to 6.5 ([#454](https://github.com/getsentry/sentry-android/pull/454)) @marandaneto

Packages were released on [`bintray`](https://dl.bintray.com/getsentry/sentry-android/io/sentry/sentry-android/), [`jcenter`](https://jcenter.bintray.com/io/sentry/sentry-android/) and [`mavenCentral`](https://repo.maven.apache.org/maven2/io/sentry/sentry-android/)

We'd love to get feedback.

## 2.1.6

### Fixes

- Do not lookup sentry-debug-meta but instead load it directly ([#445](https://github.com/getsentry/sentry-android/pull/445)) @marandaneto
- Regression on v2.1.5 which can cause a crash on SDK init

Packages were released on [`bintray`](https://dl.bintray.com/getsentry/sentry-android/io/sentry/sentry-android/), [`jcenter`](https://jcenter.bintray.com/io/sentry/sentry-android/) and [`mavenCentral`](https://repo.maven.apache.org/maven2/io/sentry/sentry-android/)

We'd love to get feedback.

## 2.1.5

### Fixes

This version has a severe bug and can cause a crash on SDK init

Please upgrade to https://github.com/getsentry/sentry-android/releases/tag/2.1.6

## 2.1.4

### Features

- Make gzip as default content encoding type ([#433](https://github.com/getsentry/sentry-android/pull/433)) @marandaneto
- Use AGP 4 features ([#366](https://github.com/getsentry/sentry-android/pull/366)) @marandaneto
- Create GH Actions CI for Ubuntu/macOS ([#403](https://github.com/getsentry/sentry-android/pull/403)) @marandaneto
- Make root checker better and minimize false positive ([#417](https://github.com/getsentry/sentry-android/pull/417)) @marandaneto

### Fixes

- bump: sentry-native to 0.3.1 ([#440](https://github.com/getsentry/sentry-android/pull/440)) @marandaneto
- Update last session timestamp ([#437](https://github.com/getsentry/sentry-android/pull/437)) @marandaneto
- Filter trim memory breadcrumbs ([#431](https://github.com/getsentry/sentry-android/pull/431)) @marandaneto

Packages were released on [`bintray`](https://dl.bintray.com/getsentry/sentry-android/io/sentry/sentry-android/), [`jcenter`](https://jcenter.bintray.com/io/sentry/sentry-android/) and [`mavenCentral`](https://repo.maven.apache.org/maven2/io/sentry/sentry-android/)

We'd love to get feedback.

## 2.1.3

### Fixes

This fixes several critical bugs in sentry-android 2.0 and 2.1

- Sentry.init register integrations after creating the main Hub instead of doing it in the main Hub ctor ([#427](https://github.com/getsentry/sentry-android/pull/427)) @marandaneto
- make NoOpLogger public ([#425](https://github.com/getsentry/sentry-android/pull/425)) @marandaneto
- ConnectivityChecker returns connection status and events are not trying to be sent if no connection. ([#420](https://github.com/getsentry/sentry-android/pull/420)) @marandaneto
- thread pool executor is a single thread executor instead of scheduled thread executor ([#422](https://github.com/getsentry/sentry-android/pull/422)) @marandaneto
- Add Abnormal to the Session.State enum as its part of the protocol ([#424](https://github.com/getsentry/sentry-android/pull/424)) @marandaneto
- Bump: Gradle to 6.4.1 ([#419](https://github.com/getsentry/sentry-android/pull/419)) @marandaneto

We recommend that you use sentry-android 2.1.3 over the initial release of sentry-android 2.0 and 2.1.

Packages were released on [`bintray`](https://dl.bintray.com/getsentry/sentry-android/io/sentry/sentry-android/), [`jcenter`](https://jcenter.bintray.com/io/sentry/sentry-android/) and [`mavenCentral`](https://repo.maven.apache.org/maven2/io/sentry/sentry-android/)

We'd love to get feedback.

## 2.1.2

### Features

- Added options to configure http transport ([#411](https://github.com/getsentry/sentry-android/pull/411)) @marandaneto

### Fixes

- Phone state breadcrumbs require read_phone_state on older OS versions ([#415](https://github.com/getsentry/sentry-android/pull/415)) @marandaneto @bsergean
- before raising ANR events, we check ProcessErrorStateInfo if available ([#412](https://github.com/getsentry/sentry-android/pull/412)) @marandaneto
- send cached events to use a single thread executor ([#405](https://github.com/getsentry/sentry-android/pull/405)) @marandaneto
- initing SDK on AttachBaseContext ([#409](https://github.com/getsentry/sentry-android/pull/409)) @marandaneto
- sessions can't be abnormal, but exited if not ended properly ([#410](https://github.com/getsentry/sentry-android/pull/410)) @marandaneto

Packages were released on [`bintray`](https://dl.bintray.com/getsentry/sentry-android/io/sentry/sentry-android/), [`jcenter`](https://jcenter.bintray.com/io/sentry/sentry-android/) and [`mavenCentral`](https://repo.maven.apache.org/maven2/io/sentry/sentry-android/)

We'd love to get feedback.

## 2.1.1

### Features

- Added missing getters on Breadcrumb and SentryEvent ([#397](https://github.com/getsentry/sentry-android/pull/397)) @marandaneto
- Add trim memory breadcrumbs ([#395](https://github.com/getsentry/sentry-android/pull/395)) @marandaneto
- Only set breadcrumb extras if not empty ([#394](https://github.com/getsentry/sentry-android/pull/394)) @marandaneto
- Added samples of how to disable automatic breadcrumbs ([#389](https://github.com/getsentry/sentry-android/pull/389)) @marandaneto

### Fixes

- Set missing release, environment and dist to sentry-native options ([#404](https://github.com/getsentry/sentry-android/pull/404)) @marandaneto
- Do not add automatic and empty sensor breadcrumbs ([#401](https://github.com/getsentry/sentry-android/pull/401)) @marandaneto
- ref: removed Thread.sleep from LifecycleWatcher tests, using awaitility and DateProvider ([#392](https://github.com/getsentry/sentry-android/pull/392)) @marandaneto
- ref: added a DateTimeProvider for making retry after testable ([#391](https://github.com/getsentry/sentry-android/pull/391)) @marandaneto
- Bump Gradle to 6.4 ([#390](https://github.com/getsentry/sentry-android/pull/390)) @marandaneto
- Bump sentry-native to 0.2.6 ([#396](https://github.com/getsentry/sentry-android/pull/396)) @marandaneto

Packages were released on [`bintray`](https://dl.bintray.com/getsentry/sentry-android/io/sentry/sentry-android/), [`jcenter`](https://jcenter.bintray.com/io/sentry/sentry-android/) and [`mavenCentral`](https://repo.maven.apache.org/maven2/io/sentry/sentry-android/)

We'd love to get feedback.

## 2.1.0

### Features

- Includes all the changes of 2.1.0 alpha, beta and RC

### Fixes

- fix when PhoneStateListener is not ready for use ([#387](https://github.com/getsentry/sentry-android/pull/387)) @marandaneto
- make ANR 5s by default ([#388](https://github.com/getsentry/sentry-android/pull/388)) @marandaneto
- rate limiting by categories ([#381](https://github.com/getsentry/sentry-android/pull/381)) @marandaneto
- Bump NDK to latest stable version 21.1.6352462 ([#386](https://github.com/getsentry/sentry-android/pull/386)) @marandaneto

Packages were released on [`bintray`](https://dl.bintray.com/getsentry/sentry-android/io/sentry/sentry-android/), [`jcenter`](https://jcenter.bintray.com/io/sentry/sentry-android/) and [`mavenCentral`](https://repo.maven.apache.org/maven2/io/sentry/sentry-android/)

We'd love to get feedback.

## 2.0.3

### Fixes

- patch from 2.1.0-alpha.2 - avoid crash if NDK throws UnsatisfiedLinkError ([#344](https://github.com/getsentry/sentry-android/pull/344)) @marandaneto

Packages were released on [`bintray`](https://dl.bintray.com/getsentry/sentry-android/io/sentry/sentry-android/), [`jcenter`](https://jcenter.bintray.com/io/sentry/sentry-android/) and [`mavenCentral`](https://repo.maven.apache.org/maven2/io/sentry/sentry-android/)

We'd love to get feedback.

## 2.1.0-RC.1

### Features

- Options for uncaught exception and make SentryOptions list Thread-Safe ([#384](https://github.com/getsentry/sentry-android/pull/384)) @marandaneto
- Automatic breadcrumbs for app, activity and sessions lifecycles and system events ([#348](https://github.com/getsentry/sentry-android/pull/348)) @marandaneto
- Make capture session and envelope internal ([#372](https://github.com/getsentry/sentry-android/pull/372)) @marandaneto

### Fixes

- If retry after header has empty categories, apply retry after to all of them ([#377](https://github.com/getsentry/sentry-android/pull/377)) @marandaneto
- Discard events and envelopes if cached and retry after ([#378](https://github.com/getsentry/sentry-android/pull/378)) @marandaneto
- Merge loadLibrary calls for sentry-native and clean up CMake files ([#373](https://github.com/getsentry/sentry-android/pull/373)) @Swatinem
- Exceptions should be sorted oldest to newest ([#370](https://github.com/getsentry/sentry-android/pull/370)) @marandaneto
- Check external storage size even if its read only ([#368](https://github.com/getsentry/sentry-android/pull/368)) @marandaneto
- Wrong check for cellular network capability ([#369](https://github.com/getsentry/sentry-android/pull/369)) @marandaneto
- add ScheduledForRemoval annotation to deprecated methods ([#375](https://github.com/getsentry/sentry-android/pull/375)) @marandaneto
- Bump NDK to 21.0.6113669 ([#367](https://github.com/getsentry/sentry-android/pull/367)) @marandaneto
- Bump AGP and add new make cmd to check for updates ([#365](https://github.com/getsentry/sentry-android/pull/365)) @marandaneto

Packages were released on [`bintray`](https://dl.bintray.com/getsentry/sentry-android/io/sentry/sentry-android/), [`jcenter`](https://jcenter.bintray.com/io/sentry/sentry-android/) and [`mavenCentral`](https://repo.maven.apache.org/maven2/io/sentry/sentry-android/)

We'd love to get feedback.

## 2.1.0-beta.2

### Fixes

- Bump sentry-native to 0.2.4 ([#364](https://github.com/getsentry/sentry-android/pull/364)) @marandaneto
- Update current session on session start after deleting previous session ([#362](https://github.com/getsentry/sentry-android/pull/362)) @marandaneto

Packages were released on [`bintray`](https://dl.bintray.com/getsentry/sentry-android/io/sentry/sentry-android/), [`jcenter`](https://jcenter.bintray.com/io/sentry/sentry-android/) and [`mavenCentral`](https://repo.maven.apache.org/maven2/io/sentry/sentry-android/)

We'd love to get feedback.

## 2.1.0-beta.1

### Fixes

- Bump sentry-native to 0.2.3 ([#357](https://github.com/getsentry/sentry-android/pull/357)) @marandaneto
- Check for androidx availability on runtime ([#356](https://github.com/getsentry/sentry-android/pull/356)) @marandaneto
- If theres a left over session file and its crashed, we should not overwrite its state ([#354](https://github.com/getsentry/sentry-android/pull/354)) @marandaneto
- Session should be exited state if state was ok ([#352](https://github.com/getsentry/sentry-android/pull/352)) @marandaneto
- Envelope has dedicated endpoint ([#353](https://github.com/getsentry/sentry-android/pull/353)) @marandaneto

Packages were released on [`bintray`](https://dl.bintray.com/getsentry/sentry-android/io/sentry/sentry-android/), [`jcenter`](https://jcenter.bintray.com/io/sentry/sentry-android/) and [`mavenCentral`](https://repo.maven.apache.org/maven2/io/sentry/sentry-android/)

We'd love to get feedback.

## 2.1.0-alpha.2

### Fixes

- Change integration order for cached outbox events ([#347](https://github.com/getsentry/sentry-android/pull/347)) @marandaneto
- Avoid crash if NDK throws UnsatisfiedLinkError ([#344](https://github.com/getsentry/sentry-android/pull/344)) @marandaneto
- Avoid getting a threadlocal twice. ([#339](https://github.com/getsentry/sentry-android/pull/339)) @metlos
- Removing session tracking guard on hub and client ([#338](https://github.com/getsentry/sentry-android/pull/338)) @marandaneto
- Bump agp to 3.6.2 ([#336](https://github.com/getsentry/sentry-android/pull/336)) @marandaneto
- Fix racey ANR integration ([#332](https://github.com/getsentry/sentry-android/pull/332)) @marandaneto
- Logging envelopes path when possible instead of nullable id ([#331](https://github.com/getsentry/sentry-android/pull/331)) @marandaneto
- Renaming transport gate method ([#330](https://github.com/getsentry/sentry-android/pull/330)) @marandaneto

Packages were released on [`bintray`](https://dl.bintray.com/getsentry/sentry-android/io/sentry/sentry-android/), [`jcenter`](https://jcenter.bintray.com/io/sentry/sentry-android/) and [`mavenCentral`](https://repo.maven.apache.org/maven2/io/sentry/sentry-android/)

We'd love to get feedback.

## 2.1.0-alpha.1

Release of Sentry's new SDK for Android.

## What’s Changed

### Features

- Release health @marandaneto @bruno-garcia
- ANR report should have 'was active=yes' on the dashboard ([#299](https://github.com/getsentry/sentry-android/pull/299)) @marandaneto
- NDK events apply scoped data ([#322](https://github.com/getsentry/sentry-android/pull/322)) @marandaneto
- Add a StdoutTransport ([#310](https://github.com/getsentry/sentry-android/pull/310)) @mike-burns
- Implementing new retry after protocol ([#306](https://github.com/getsentry/sentry-android/pull/306)) @marandaneto

### Fixes

- Bump sentry-native to 0.2.2 ([#305](https://github.com/getsentry/sentry-android/pull/305)) @Swatinem
- Missing App's info ([#315](https://github.com/getsentry/sentry-android/pull/315)) @marandaneto
- Buffered writers/readers - otimizations ([#311](https://github.com/getsentry/sentry-android/pull/311)) @marandaneto
- Boot time should be UTC ([#309](https://github.com/getsentry/sentry-android/pull/309)) @marandaneto
- Make transport result public ([#300](https://github.com/getsentry/sentry-android/pull/300)) @marandaneto

Packages were released on [`bintray`](https://dl.bintray.com/getsentry/sentry-android/io/sentry/sentry-android/), [`jcenter`](https://jcenter.bintray.com/io/sentry/sentry-android/) and [`mavenCentral`](https://repo.maven.apache.org/maven2/io/sentry/sentry-android/)

We'd love to get feedback.

## 2.0.2

Release of Sentry's new SDK for Android.

### Features

- MavenCentral support ([#284](https://github.com/getsentry/sentry-android/pull/284)) @marandaneto

### Fixes

- Bump AGP to 3.6.1 ([#285](https://github.com/getsentry/sentry-android/pull/285)) @marandaneto

Packages were released on [`bintray`](https://dl.bintray.com/getsentry/sentry-android/io/sentry/sentry-android/), [`jcenter`](https://jcenter.bintray.com/io/sentry/sentry-android/) and [`mavenCentral`](https://repo.maven.apache.org/maven2/io/sentry/sentry-android/)

We'd love to get feedback.

## 2.0.1

Release of Sentry's new SDK for Android.

## What’s Changed

### Features

- Attach threads/stacktraces ([#267](https://github.com/getsentry/sentry-android/pull/267)) @marandaneto
- Add the default serverName to SentryOptions and use it in MainEventProcessor ([#279](https://github.com/getsentry/sentry-android/pull/279)) @metlos

### Fixes

- set current threadId when there's no mechanism set ([#277](https://github.com/getsentry/sentry-android/pull/277)) @marandaneto
- Preview package manager ([#269](https://github.com/getsentry/sentry-android/pull/269)) @bruno-garcia

Packages were released on [`bintray`](https://dl.bintray.com/getsentry/sentry-android/io/sentry/), [`jcenter`](https://jcenter.bintray.com/io/sentry/sentry-android/)

We'd love to get feedback.

## 2.0.0

Release of Sentry's new SDK for Android.

New features not offered by (1.7.x):

- NDK support
  - Captures crashes caused by native code
  - Access to the [`sentry-native` SDK](https://github.com/getsentry/sentry-native/) API by your native (C/C++/Rust code/..).
- Automatic init (just add your `DSN` to the manifest)
   - Proguard rules are added automatically
   - Permission (Internet) is added automatically
- Uncaught Exceptions might be captured even before the app restarts
- Sentry's Unified API.
- More context/device information
- Packaged as `aar`
- Frames from the app automatically marked as `InApp=true` (stack traces in Sentry highlights them by default).
- Complete Sentry Protocol available.
- All threads and their stack traces are captured.
- Sample project in this repo to test many features (segfault, uncaught exception, ANR...)

Features from the current SDK like `ANR` are also available (by default triggered after 4 seconds).

Packages were released on [`bintray`](https://dl.bintray.com/getsentry/sentry-android/io/sentry/), [`jcenter`](https://jcenter.bintray.com/io/sentry/sentry-android/)

We'd love to get feedback.

## 2.0.0-rc04

Release of Sentry's new SDK for Android.

### Features

- Take sampleRate from metadata ([#262](https://github.com/getsentry/sentry-android/pull/262)) @bruno-garcia
- Support mills timestamp format ([#263](https://github.com/getsentry/sentry-android/pull/263)) @marandaneto
- Adding logs to installed integrations ([#265](https://github.com/getsentry/sentry-android/pull/265)) @marandaneto

### Fixes

- Breacrumb.data to string,object, Add LOG level ([#264](https://github.com/getsentry/sentry-android/pull/264)) @HazAT
- Read release conf. on manifest ([#266](https://github.com/getsentry/sentry-android/pull/266)) @marandaneto

Packages were released on [`bintray`](https://dl.bintray.com/getsentry/sentry-android/io/sentry/), [`jcenter`](https://jcenter.bintray.com/io/sentry/sentry-android/)

We'd love to get feedback and we'll work in getting the GA `2.0.0` out soon.
Until then, the [stable SDK offered by Sentry is at version 1.7.30](https://github.com/getsentry/sentry-java/releases/tag/v1.7.30)

## 2.0.0-rc03

Release of Sentry's new SDK for Android.

### Fixes

- fixes ([#259](https://github.com/getsentry/sentry-android/issues/259)) - NPE check on getExternalFilesDirs items. ([#260](https://github.com/getsentry/sentry-android/pull/260)) @marandaneto
- strictMode typo ([#258](https://github.com/getsentry/sentry-android/pull/258)) @marandaneto

Packages were released on [`bintray`](https://dl.bintray.com/getsentry/sentry-android/io/sentry/), [`jcenter`](https://jcenter.bintray.com/io/sentry/sentry-android/)

We'd love to get feedback and we'll work in getting the GA `2.0.0` out soon.
Until then, the [stable SDK offered by Sentry is at version 1.7.30](https://github.com/getsentry/sentry-java/releases/tag/v1.7.30)

## 2.0.0-rc02

Release of Sentry's new SDK for Android.

### Features

- Hub mode configurable ([#247](https://github.com/getsentry/sentry-android/pull/247)) @bruno-garcia
- Added remove methods (tags/extras) to the sentry static class ([#243](https://github.com/getsentry/sentry-android/pull/243)) @marandaneto

### Fixes


- Update ndk for new sentry-native version ([#235](https://github.com/getsentry/sentry-android/pull/235)) @Swatinem @marandaneto
- Make integrations public ([#256](https://github.com/getsentry/sentry-android/pull/256)) @marandaneto
- Bump build-tools ([#255](https://github.com/getsentry/sentry-android/pull/255)) @marandaneto
- Added javadocs to scope and its dependencies ([#253](https://github.com/getsentry/sentry-android/pull/253)) @marandaneto
- Build all ABIs ([#254](https://github.com/getsentry/sentry-android/pull/254)) @marandaneto
- Moving back ANR timeout from long to int param. ([#252](https://github.com/getsentry/sentry-android/pull/252)) @marandaneto
- Added HubAdapter to call Sentry static methods from Integrations ([#250](https://github.com/getsentry/sentry-android/pull/250)) @marandaneto
- New Release format ([#242](https://github.com/getsentry/sentry-android/pull/242)) @marandaneto
- Javadocs for SentryOptions ([#246](https://github.com/getsentry/sentry-android/pull/246)) @marandaneto
- non-app is already inApp excluded by default. ([#244](https://github.com/getsentry/sentry-android/pull/244)) @marandaneto
- Fix if symlink exists for sentry-native ([#241](https://github.com/getsentry/sentry-android/pull/241)) @marandaneto
- Clone method - race condition free ([#226](https://github.com/getsentry/sentry-android/pull/226)) @marandaneto
- Refactoring breadcrumbs callback ([#239](https://github.com/getsentry/sentry-android/pull/239)) @marandaneto

Packages were released on [`bintray`](https://dl.bintray.com/getsentry/sentry-android/io/sentry/), [`jcenter`](https://jcenter.bintray.com/io/sentry/sentry-android/)

We'd love to get feedback and we'll work in getting the GA `2.0.0` out soon.
Until then, the [stable SDK offered by Sentry is at version 1.7.30](https://github.com/getsentry/sentry-java/releases/tag/v1.7.30)

## 2.0.0-rc01

Release of Sentry's new SDK for Android.

## What’s Changed

### Features

- Added remove methods for Scope data ([#237](https://github.com/getsentry/sentry-android/pull/237)) @marandaneto
- More device context (deviceId, connectionType and language) ([#229](https://github.com/getsentry/sentry-android/pull/229)) @marandaneto
- Added a few java docs (Sentry, Hub and SentryClient) ([#223](https://github.com/getsentry/sentry-android/pull/223)) @marandaneto
- Implemented diagnostic logger ([#218](https://github.com/getsentry/sentry-android/pull/218)) @marandaneto
- Added event processors to scope ([#209](https://github.com/getsentry/sentry-android/pull/209)) @marandaneto
- Added android transport gate ([#206](https://github.com/getsentry/sentry-android/pull/206)) @marandaneto
- Added executor for caching values out of the main thread ([#201](https://github.com/getsentry/sentry-android/pull/201)) @marandaneto

### Fixes


- Honor RetryAfter ([#236](https://github.com/getsentry/sentry-android/pull/236)) @marandaneto
- Add tests for SentryValues ([#238](https://github.com/getsentry/sentry-android/pull/238)) @philipphofmann
- Do not set frames if there's none ([#234](https://github.com/getsentry/sentry-android/pull/234)) @marandaneto
- Always call interrupt after InterruptedException ([#232](https://github.com/getsentry/sentry-android/pull/232)) @marandaneto
- Mark as current thread if its the main thread ([#228](https://github.com/getsentry/sentry-android/pull/228)) @marandaneto
- Fix lgtm alerts ([#219](https://github.com/getsentry/sentry-android/pull/219)) @marandaneto
- Written unit tests to ANR integration ([#215](https://github.com/getsentry/sentry-android/pull/215)) @marandaneto
- Added blog posts to README ([#214](https://github.com/getsentry/sentry-android/pull/214)) @marandaneto
- Raise code coverage for Dsn to 100% ([#212](https://github.com/getsentry/sentry-android/pull/212)) @philipphofmann
- Remove redundant times(1) for Mockito.verify ([#211](https://github.com/getsentry/sentry-android/pull/211)) @philipphofmann
- Transport may be set on options ([#203](https://github.com/getsentry/sentry-android/pull/203)) @marandaneto
- dist may be set on options ([#204](https://github.com/getsentry/sentry-android/pull/204)) @marandaneto
- Throw an exception if DSN is not set ([#200](https://github.com/getsentry/sentry-android/pull/200)) @marandaneto
- Migration guide markdown ([#197](https://github.com/getsentry/sentry-android/pull/197)) @marandaneto

Packages were released on [`bintray`](https://dl.bintray.com/getsentry/sentry-android/io/sentry/), [`jcenter`](https://jcenter.bintray.com/io/sentry/sentry-android/)

We'd love to get feedback and we'll work in getting the GA `2.0.0` out soon.
Until then, the [stable SDK offered by Sentry is at version 1.7.29](https://github.com/getsentry/sentry-java/releases/tag/v1.7.29)

## 2.0.0-beta02

Release of Sentry's new SDK for Android.

### Features

- addBreadcrumb overloads ([#196](https://github.com/getsentry/sentry-android/pull/196)) and ([#198](https://github.com/getsentry/sentry-android/pull/198))

### Fixes

- fix Android bug on API 24 and 25 about getting current threads and stack traces ([#194](https://github.com/getsentry/sentry-android/pull/194))

Packages were released on [`bintray`](https://dl.bintray.com/getsentry/sentry-android/io/sentry/), [`jcenter`](https://jcenter.bintray.com/io/sentry/sentry-android/)

We'd love to get feedback and we'll work in getting the GA `2.0.0` out soon.
Until then, the [stable SDK offered by Sentry is at version 1.7.28](https://github.com/getsentry/sentry-java/releases/tag/v1.7.28)

## 2.0.0-beta01

Release of Sentry's new SDK for Android.

### Fixes

- ref: ANR doesn't set handled flag ([#186](https://github.com/getsentry/sentry-android/pull/186))
- SDK final review ([#183](https://github.com/getsentry/sentry-android/pull/183))
- ref: Drop errored in favor of crashed ([#187](https://github.com/getsentry/sentry-android/pull/187))
- Workaround android_id ([#185](https://github.com/getsentry/sentry-android/pull/185))
- Renamed sampleRate ([#191](https://github.com/getsentry/sentry-android/pull/191))
- Making timestamp package-private or test-only ([#190](https://github.com/getsentry/sentry-android/pull/190))
- Split event processor in Device/App data ([#180](https://github.com/getsentry/sentry-android/pull/180))

Packages were released on [`bintray`](https://dl.bintray.com/getsentry/sentry-android/io/sentry/), [`jcenter`](https://jcenter.bintray.com/io/sentry/sentry-android/)

We'd love to get feedback and we'll work in getting the GA `2.0.0` out soon.
Until then, the [stable SDK offered by Sentry is at version 1.7.28](https://github.com/getsentry/sentry-java/releases/tag/v1.7.28)

## 2.0.0-alpha09

Release of Sentry's new SDK for Android.

### Features

- Adding nativeBundle plugin ([#161](https://github.com/getsentry/sentry-android/pull/161))
- Adding scope methods to sentry static class ([#179](https://github.com/getsentry/sentry-android/pull/179))

### Fixes

- fix: DSN parsing ([#165](https://github.com/getsentry/sentry-android/pull/165))
- Don't avoid exception type minification ([#166](https://github.com/getsentry/sentry-android/pull/166))
- make Gson retro compatible with older versions of AGP ([#177](https://github.com/getsentry/sentry-android/pull/177))
- Bump sentry-native with message object instead of a string ([#172](https://github.com/getsentry/sentry-android/pull/172))

Packages were released on [`bintray`](https://dl.bintray.com/getsentry/sentry-android/io/sentry/), [`jcenter`](https://jcenter.bintray.com/io/sentry/sentry-android/)

We'd love to get feedback and we'll work in getting the GA `2.0.0` out soon.
Until then, the [stable SDK offered by Sentry is at version 1.7.28](https://github.com/getsentry/sentry-java/releases/tag/v1.7.28)

## 2.0.0-alpha08

Release of Sentry's new SDK for Android.

### Fixes

- DebugId endianness ([#162](https://github.com/getsentry/sentry-android/pull/162))
- Executed beforeBreadcrumb also for scope ([#160](https://github.com/getsentry/sentry-android/pull/160))
- Benefit of manifest merging when minSdk ([#159](https://github.com/getsentry/sentry-android/pull/159))
- Add method to captureMessage with level ([#157](https://github.com/getsentry/sentry-android/pull/157))
- Listing assets file on the wrong dir ([#156](https://github.com/getsentry/sentry-android/pull/156))

Packages were released on [`bintray`](https://dl.bintray.com/getsentry/sentry-android/io/sentry/), [`jcenter`](https://jcenter.bintray.com/io/sentry/sentry-android/)

We'd love to get feedback and we'll work in getting the GA `2.0.0` out soon.
Until then, the [stable SDK offered by Sentry is at version 1.7.28](https://github.com/getsentry/sentry-java/releases/tag/v1.7.28)

## 2.0.0-alpha07

Third release of Sentry's new SDK for Android.

### Fixes

-  Fixed release for jcenter and bintray

Packages were released on [`bintray`](https://dl.bintray.com/getsentry/sentry-android/io/sentry/), [`jcenter`](https://jcenter.bintray.com/io/sentry/sentry-android/)

We'd love to get feedback and we'll work in getting the GA `2.0.0` out soon.
Until then, the [stable SDK offered by Sentry is at version 1.7.28](https://github.com/getsentry/sentry-java/releases/tag/v1.7.28)

## 2.0.0-alpha06

Second release of Sentry's new SDK for Android.

### Fixes

- Fixed a typo on pom generation.

Packages were released on [`bintray`](https://dl.bintray.com/getsentry/sentry-android/io/sentry/), [`jcenter`](https://jcenter.bintray.com/io/sentry/sentry-android/)

We'd love to get feedback and we'll work in getting the GA `2.0.0` out soon.
Until then, the [stable SDK offered by Sentry is at version 1.7.28](https://github.com/getsentry/sentry-java/releases/tag/v1.7.28)

## 2.0.0-alpha05

First release of Sentry's new SDK for Android.

New features not offered by our current (1.7.x), stable SDK are:

- NDK support
  - Captures crashes caused by native code
  - Access to the [`sentry-native` SDK](https://github.com/getsentry/sentry-native/) API by your native (C/C++/Rust code/..).
- Automatic init (just add your `DSN` to the manifest)
   - Proguard rules are added automatically
   - Permission (Internet) is added automatically
- Uncaught Exceptions might be captured even before the app restarts
- Unified API which include scopes etc.
- More context/device information
- Packaged as `aar`
- Frames from the app automatically marked as `InApp=true` (stack traces in Sentry highlights them by default).
- Complete Sentry Protocol available.
- All threads and their stack traces are captured.
- Sample project in this repo to test many features (segfault, uncaught exception, scope)

Features from the current SDK like `ANR` are also available (by default triggered after 4 seconds).

Packages were released on [`bintray`](https://dl.bintray.com/getsentry/sentry-android/io/sentry/), [`jcenter`](https://jcenter.bintray.com/io/sentry/sentry-android/)

We'd love to get feedback and we'll work in getting the GA `2.0.0` out soon.
Until then, the [stable SDK offered by Sentry is at version 1.7.28](https://github.com/getsentry/sentry-java/releases/tag/v1.7.28)<|MERGE_RESOLUTION|>--- conflicted
+++ resolved
@@ -2,13 +2,13 @@
 
 ## Unreleased
 
-<<<<<<< HEAD
+### Fixes
+
+- Fix `Gpu.vendorId` should be a String ([#2343](https://github.com/getsentry/sentry-java/pull/2343))
+
+### Features
+
 - Update Spring Boot Jakarta to Spring Boot 3.0.0-RC1 ([#2347](https://github.com/getsentry/sentry-java/pull/2347))
-=======
-### Fixes
-
-- Fix `Gpu.vendorId` should be a String ([#2343](https://github.com/getsentry/sentry-java/pull/2343))
->>>>>>> bb208907
 
 ## 6.7.0
 
