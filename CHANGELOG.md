--- conflicted
+++ resolved
@@ -13,13 +13,10 @@
 * Fix: Make the ANR Atomic flags immutable
 * Enchancement: Integration interface better compatibility with Kotlin null-safety
 * Enchancement: Simplify Sentry configuration in Spring integration (#1259)
-<<<<<<< HEAD
 * Enchancement: Add Request to the Scope. #1270
-=======
 * Fix: Fix SentryTransaction#getStatus NPE (#1273)
 * Enchancement: Optimize SentryTracingFilter when hub is disabled.
 * Fix: SentryTransaction#finish should not clear another transaction from the scope (#1278)
->>>>>>> 86e9d165
 
 Breaking Changes:
 * Enchancement: SentryExceptionResolver should not send handled errors by default (#1248).
