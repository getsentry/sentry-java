# Changelog

## Unreleased

### Features

- Add `sentry-opentelemetry-agentless-spring` module ([#4000](https://github.com/getsentry/sentry-java/pull/4000))
  - This module can be added as a dependency when using Sentry with OpenTelemetry and Spring Boot but don't want to use our Agent. It takes care of configuring OpenTelemetry for use with Sentry.
  - You may want to set `OTEL_LOGS_EXPORTER=none;OTEL_METRICS_EXPORTER=none;OTEL_TRACES_EXPORTER=none` env vars to not have the log flooded with error messages regarding OpenTelemetry features we don't use.
- Add `sentry-opentelemetry-agentless` module ([#3961](https://github.com/getsentry/sentry-java/pull/3961))
  - This module can be added as a dependency when using Sentry with OpenTelemetry but don't want to use our Agent. It takes care of configuring OpenTelemetry for use with Sentry.
  - To enable the auto configuration of it, please set `-Dotel.java.global-autoconfigure.enabled=true` on the `java` command, when starting your application.
  - You may also want to set `OTEL_LOGS_EXPORTER=none;OTEL_METRICS_EXPORTER=none;OTEL_TRACES_EXPORTER=none` env vars to not have the log flooded with error messages regarding OpenTelemetry features we don't use.
- `OpenTelemetryUtil.applyOpenTelemetryOptions` now takes an enum instead of a boolean for its mode
- Add `openTelemetryMode` option ([#3994](https://github.com/getsentry/sentry-java/pull/3994))
    - It defaults to `AUTO` meaning the SDK will figure out how to best configure itself for use with OpenTelemetry
    - Use of OpenTelemetry can also be disabled completely by setting it to `OFF` ([#3995](https://github.com/getsentry/sentry-java/pull/3995))
      - In this case even if OpenTelemetry is present, the Sentry SDK will not use it
    - Use `AGENT` when using `sentry-opentelemetry-agent`
    - Use `AGENTLESS` when using `sentry-opentelemetry-agentless`
    - Use `AGENTLESS_SPRING` when using `sentry-opentelemetry-agentless-spring`

### Fixes

- Replace deprecated `SimpleInstrumentation` with `SimplePerformantInstrumentation` for graphql 22 ([#3974](https://github.com/getsentry/sentry-java/pull/3974))
- Cache requests for Spring using Springs `ContentCachingRequestWrapper` instead of our own Wrapper to also cache parameters ([#3641](https://github.com/getsentry/sentry-java/pull/3641))
  - Previously only the body was cached which could lead to problems in the FilterChain as Request parameters were not available
- We now hold a strong reference to the underlying OpenTelemetry span when it is created through Sentry API ([#3997](https://github.com/getsentry/sentry-java/pull/3997))
  - This keeps it from being garbage collected too early
<<<<<<< HEAD
- Close backpressure monitor on SDK shutdown ([#3998](https://github.com/getsentry/sentry-java/pull/3998))
  - Due to the backpressure monitor rescheduling a task to run every 10s, it very likely caused shutdown to wait the full `shutdownTimeoutMillis` (defaulting to 2s) instead of being able to terminate immediately
=======
>>>>>>> 0e41f356

## 8.0.0-rc.2

### Fixes

- Fix incoming defer sampling decision `sentry-trace` header ([#3942](https://github.com/getsentry/sentry-java/pull/3942))
  - A `sentry-trace` header that only contains trace ID and span ID but no sampled flag (`-1`, `-0` suffix) means the receiving system can make its own sampling decision
  - When generating `sentry-trace` header from `PropagationContext` we now copy the `sampled` flag.
  - In `TransactionContext.fromPropagationContext` when there is no parent sampling decision, keep the decision `null` so a new sampling decision is made instead of defaulting to `false`
- Defer sampling decision by setting `sampled` to `null` in `PropagationContext` when using OpenTelemetry in case of an incoming defer sampling `sentry-trace` header. ([#3945](https://github.com/getsentry/sentry-java/pull/3945))
- Build `PropagationContext` from `SamplingDecision` made by `SentrySampler` instead of parsing headers and potentially ignoring a sampling decision in case a `sentry-trace` header comes in with deferred sampling decision. ([#3947](https://github.com/getsentry/sentry-java/pull/3947))
- Let OpenTelemetry handle extracting and injecting tracing information ([#3953](https://github.com/getsentry/sentry-java/pull/3953))
  - Our integrations no longer call `.continueTrace` and also do not inject tracing headers if the integration has been added to `ignoredSpanOrigins`

## 8.0.0-rc.1

### Features

- Extract OpenTelemetry `URL_PATH` span attribute into description ([#3933](https://github.com/getsentry/sentry-java/pull/3933))
- Replace OpenTelemetry `ContextStorage` wrapper with `ContextStorageProvider` ([#3938](https://github.com/getsentry/sentry-java/pull/3938))
  - The wrapper had to be put in place before any call to `Context` whereas `ContextStorageProvider` is automatically invoked at the correct time.

### Dependencies

- Bump OpenTelemetry to 1.44.1, OpenTelemetry Java Agent to 2.10.0 and Semantic Conventions to 1.28.0 ([#3935](https://github.com/getsentry/sentry-java/pull/3935))

### Fixes

- Fix testTag not working for Jetpack Compose user interaction tracking ([#3878](https://github.com/getsentry/sentry-java/pull/3878))

## 8.0.0-beta.3

### Features

- Send `otel.kind` to Sentry ([#3907](https://github.com/getsentry/sentry-java/pull/3907))
- Allow passing `environment` to `CheckinUtils.withCheckIn` ([3889](https://github.com/getsentry/sentry-java/pull/3889))
- Changes up to `7.18.0` have been merged and are now included as well

### Fixes

- Mark `DiskFlushNotification` hint flushed when rate limited ([#3892](https://github.com/getsentry/sentry-java/pull/3892))
  - Our `UncaughtExceptionHandlerIntegration` waited for the full flush timeout duration (default 15s) when rate limited. 
- Do not replace `op` with auto generated content for OpenTelemetry spans with span kind `INTERNAL` ([#3906](https://github.com/getsentry/sentry-java/pull/3906))

### Behavioural Changes

- Send file name and path only if isSendDefaultPii is true ([#3919](https://github.com/getsentry/sentry-java/pull/3919))

## 8.0.0-beta.2

### Breaking Changes

- Use String instead of UUID for SessionId ([#3834](https://github.com/getsentry/sentry-java/pull/3834))
  - The `Session` constructor now takes a `String` instead of a `UUID` for the `sessionId` parameter.
  - `Session.getSessionId()` now returns a `String` instead of a `UUID`.
- The Android minSdk level for all Android modules is now 21 ([#3852](https://github.com/getsentry/sentry-java/pull/3852))
- The minSdk level for sentry-android-ndk changed from 19 to 21 ([#3851](https://github.com/getsentry/sentry-java/pull/3851))
- All status codes below 400 are now mapped to `SpanStatus.OK` ([#3869](https://github.com/getsentry/sentry-java/pull/3869))

### Features

- Spring Boot now automatically detects if OpenTelemetry is available and makes use of it ([#3846](https://github.com/getsentry/sentry-java/pull/3846))
  - This is only enabled if there is no OpenTelemetry agent available
  - We prefer to use the OpenTelemetry agent as it offers more auto instrumentation
  - In some cases the OpenTelemetry agent cannot be used, please see https://opentelemetry.io/docs/zero-code/java/spring-boot-starter/ for more details on when to prefer the Agent and when the Spring Boot starter makes more sense.
  - In this mode the SDK makes use of the `OpenTelemetry` bean that is created by `opentelemetry-spring-boot-starter` instead of `GlobalOpenTelemetry`
- Spring Boot now automatically detects our OpenTelemetry agent if its auto init is disabled ([#3848](https://github.com/getsentry/sentry-java/pull/3848))
  - This means Spring Boot config mechanisms can now be combined with our OpenTelemetry agent
  - The `sentry-opentelemetry-extra` module has been removed again, most classes have been moved to `sentry-opentelemetry-bootstrap` which is loaded into the bootstrap classloader (i.e. `null`) when our Java agent is used. The rest has been moved into `sentry-opentelemetry-agentcustomization` and is loaded into the agent classloader when our Java agent is used.
  - The `sentry-opentelemetry-bootstrap` and `sentry-opentelemetry-agentcustomization` modules can be used without the agent as well, in which case all classes are loaded into the application classloader. Check out our `sentry-samples-spring-boot-jakarta-opentelemetry-noagent` sample.
  - In this mode the SDK makes use of `GlobalOpenTelemetry`
- Automatically set span factory based on presence of OpenTelemetry ([#3858](https://github.com/getsentry/sentry-java/pull/3858))
  - `SentrySpanFactoryHolder` has been removed as it is no longer required.
- Add `ignoredTransactions` option to filter out transactions by name ([#3871](https://github.com/getsentry/sentry-java/pull/3871))
  - can be used via ENV vars, e.g. `SENTRY_IGNORED_TRANSACTIONS=POST /person/,GET /pers.*`
  - can also be set in options directly, e.g. `options.setIgnoredTransactions(...)`
  - can also be set in `sentry.properties`, e.g. `ignored-transactions=POST /person/,GET /pers.*`
  - can also be set in Spring config `application.properties`, e.g. `sentry.ignored-transactions=POST /person/,GET /pers.*`
- Add a sample for showcasing Sentry with OpenTelemetry for Spring Boot 3 with our Java agent (`sentry-samples-spring-boot-jakarta-opentelemetry`) ([#3856](https://github.com/getsentry/sentry-java/pull/3828))
- Add a sample for showcasing Sentry with OpenTelemetry for Spring Boot 3 without our Java agent (`sentry-samples-spring-boot-jakarta-opentelemetry-noagent`) ([#3856](https://github.com/getsentry/sentry-java/pull/3856))
- Add a sample for showcasing Sentry with OpenTelemetry (`sentry-samples-console-opentelemetry-noagent`) ([#3856](https://github.com/getsentry/sentry-java/pull/3862))
- Add `globalHubMode` to options ([#3805](https://github.com/getsentry/sentry-java/pull/3805))
  - `globalHubMode` used to only be a param on `Sentry.init`. To make it easier to be used in e.g. Desktop environments, we now additionally added it as an option on SentryOptions that can also be set via `sentry.properties`.
  - If both the param on `Sentry.init` and the option are set, the option will win. By default the option is set to `null` meaning whatever is passed to `Sentry.init` takes effect.
- Lazy uuid generation for SentryId and SpanId ([#3770](https://github.com/getsentry/sentry-java/pull/3770))
- Faster generation of Sentry and Span IDs ([#3818](https://github.com/getsentry/sentry-java/pull/3818))
  - Uses faster implementation to convert UUID to SentryID String
  - Uses faster Random implementation to generate UUIDs
- Android 15: Add support for 16KB page sizes ([#3851](https://github.com/getsentry/sentry-java/pull/3851))
  - See https://developer.android.com/guide/practices/page-sizes for more details
- Changes up to `7.17.0` have been merged and are now included as well

### Fixes

- The Sentry OpenTelemetry Java agent now makes sure Sentry `Scopes` storage is initialized even if the agents auto init is disabled ([#3848](https://github.com/getsentry/sentry-java/pull/3848))
  - This is required for all integrations to work together with our OpenTelemetry Java agent if its auto init has been disabled and the SDKs init should be used instead.
- Do not ignore certain span origins for OpenTelemetry without agent ([#3856](https://github.com/getsentry/sentry-java/pull/3856))
- Fix `startChild` for span that is not in current OpenTelemetry `Context` ([#3862](https://github.com/getsentry/sentry-java/pull/3862))
  - Starting a child span from a transaction that wasn't in the current `Context` lead to multiple transactions being created (one for the transaction and another per span created).
- Add `auto.graphql.graphql22` to ignored span origins when using OpenTelemetry ([#3828](https://github.com/getsentry/sentry-java/pull/3828))
- The Spring Boot 3 WebFlux sample now uses our GraphQL v22 integration ([#3828](https://github.com/getsentry/sentry-java/pull/3828))
- All status codes below 400 are now mapped to `SpanStatus.OK` ([#3869](https://github.com/getsentry/sentry-java/pull/3869))


### Dependencies

- Bump Native SDK from v0.7.5 to v0.7.14 ([#3851](https://github.com/getsentry/sentry-java/pull/3851)) ([#3914](https://github.com/getsentry/sentry-java/pull/3914))
    - [changelog](https://github.com/getsentry/sentry-native/blob/master/CHANGELOG.md#0714)
    - [diff](https://github.com/getsentry/sentry-native/compare/0.7.5...0.7.14)

### Behavioural Changes

- (Android) Enable Performance V2 by default ([#3824](https://github.com/getsentry/sentry-java/pull/3824))
  - With this change cold app start spans will include spans for ContentProviders, Application and Activity load.

## 8.0.0-beta.1

### Breaking Changes

- Throw IllegalArgumentException when calling Sentry.init on Android ([#3596](https://github.com/getsentry/sentry-java/pull/3596))
- Metrics have been removed from the SDK ([#3774](https://github.com/getsentry/sentry-java/pull/3774))
    - Metrics will return but we don't know in what exact form yet
- `enableTracing` option (a.k.a `enable-tracing`) has been removed from the SDK ([#3776](https://github.com/getsentry/sentry-java/pull/3776))
    - Please set `tracesSampleRate` to a value >= 0.0 for enabling performance instead. The default value is `null` which means performance is disabled.
- Change OkHttp sub-spans to span attributes ([#3556](https://github.com/getsentry/sentry-java/pull/3556))
    - This will reduce the number of spans created by the SDK
- Replace `synchronized` methods and blocks with `ReentrantLock` (`AutoClosableReentrantLock`) ([#3715](https://github.com/getsentry/sentry-java/pull/3715))
    - If you are subclassing any Sentry classes, please check if the parent class used `synchronized` before. Please make sure to use the same lock object as the parent class in that case.
- `traceOrigins` option (`io.sentry.traces.tracing-origins` in manifest) has been removed, please use `tracePropagationTargets` (`io.sentry.traces.trace-propagation-targets` in manifest`) instead ([#3780](https://github.com/getsentry/sentry-java/pull/3780))
- `profilingEnabled` option (`io.sentry.traces.profiling.enable` in manifest) has been removed, please use `profilesSampleRate` (`io.sentry.traces.profiling.sample-rate` instead) instead ([#3780](https://github.com/getsentry/sentry-java/pull/3780))
- `shutdownTimeout` option has been removed, please use `shutdownTimeoutMillis` instead ([#3780](https://github.com/getsentry/sentry-java/pull/3780))
- `profilingTracesIntervalMillis` option for Android has been removed ([#3780](https://github.com/getsentry/sentry-java/pull/3780))
- `io.sentry.session-tracking.enable` manifest option has been removed ([#3780](https://github.com/getsentry/sentry-java/pull/3780))
- `Sentry.traceHeaders()` method has been removed, please use `Sentry.getTraceparent()` instead ([#3718](https://github.com/getsentry/sentry-java/pull/3718))
- `Sentry.reportFullDisplayed()` method has been removed, please use `Sentry.reportFullyDisplayed()` instead ([#3717](https://github.com/getsentry/sentry-java/pull/3717))
- `User.other` has been removed, please use `data` instead ([#3780](https://github.com/getsentry/sentry-java/pull/3780))
- `SdkVersion.getIntegrations()` has been removed, please use `getIntegrationSet` instead ([#3780](https://github.com/getsentry/sentry-java/pull/3780))
- `SdkVersion.getPackages()` has been removed, please use `getPackageSet()` instead ([#3780](https://github.com/getsentry/sentry-java/pull/3780))
- `Device.language` has been removed, please use `locale` instead ([#3780](https://github.com/getsentry/sentry-java/pull/3780))
- `TraceContext.user` and `TraceContextUser` class have been removed, please use `userId` on `TraceContext` instead ([#3780](https://github.com/getsentry/sentry-java/pull/3780))
- `TransactionContext.fromSentryTrace()` has been removed, please use `Sentry.continueTrace()` instead ([#3780](https://github.com/getsentry/sentry-java/pull/3780))
- `SentryDataFetcherExceptionHandler` has been removed, please use `SentryGenericDataFetcherExceptionHandler` in combination with `SentryInstrumentation` instead ([#3780](https://github.com/getsentry/sentry-java/pull/3780))
- One of the `AndroidTransactionProfiler` constructors has been removed, please use a different one ([#3780](https://github.com/getsentry/sentry-java/pull/3780))

### Features

- Add init priority settings ([#3674](https://github.com/getsentry/sentry-java/pull/3674))
    - You may now set `forceInit=true` (`force-init` for `.properties` files) to ensure a call to Sentry.init / SentryAndroid.init takes effect
- Add force init option to Android Manifest ([#3675](https://github.com/getsentry/sentry-java/pull/3675))
    - Use `<meta-data android:name="io.sentry.force-init" android:value="true" />` to ensure Sentry Android auto init is not easily overwritten
- Attach request body for `application/x-www-form-urlencoded` requests in Spring ([#3731](https://github.com/getsentry/sentry-java/pull/3731))
    - Previously request body was only attached for `application/json` requests
- Set breadcrumb level based on http status ([#3771](https://github.com/getsentry/sentry-java/pull/3771))
- Support `graphql-java` v22 via a new module `sentry-graphql-22` ([#3740](https://github.com/getsentry/sentry-java/pull/3740))
    - If you are using `graphql-java` v21 or earlier, you can use the `sentry-graphql` module
    - For `graphql-java` v22 and newer please use the `sentry-graphql-22` module
- We now provide a `SentryInstrumenter` bean directly for Spring (Boot) if there is none yet instead of using `GraphQlSourceBuilderCustomizer` to add the instrumentation ([#3744](https://github.com/getsentry/sentry-java/pull/3744))
    - It is now also possible to provide a bean of type `SentryGraphqlInstrumentation.BeforeSpanCallback` which is then used by `SentryInstrumenter`
- Emit transaction.data inside contexts.trace.data ([#3735](https://github.com/getsentry/sentry-java/pull/3735))
  - Also does not emit `transaction.data` in `exras` anymore

### Fixes

- Use OpenTelemetry span name as fallback for transaction name ([#3557](https://github.com/getsentry/sentry-java/pull/3557))
    - In certain cases we were sending transactions as "<unlabeled transaction>" when using OpenTelemetry
- Add OpenTelemetry span data to Sentry span ([#3593](https://github.com/getsentry/sentry-java/pull/3593))
- No longer selectively copy OpenTelemetry attributes to Sentry spans / transactions `data` ([#3663](https://github.com/getsentry/sentry-java/pull/3663))
- Remove `PROCESS_COMMAND_ARGS` (`process.command_args`) OpenTelemetry span attribute as it can be very large ([#3664](https://github.com/getsentry/sentry-java/pull/3664))
- Use RECORD_ONLY sampling decision if performance is disabled ([#3659](https://github.com/getsentry/sentry-java/pull/3659))
    - Also fix check whether Performance is enabled when making a sampling decision in the OpenTelemetry sampler
- Sentry OpenTelemetry Java Agent now sets Instrumenter to SENTRY (used to be OTEL) ([#3697](https://github.com/getsentry/sentry-java/pull/3697))
- Set span origin in `ActivityLifecycleIntegration` on span options instead of after creating the span / transaction ([#3702](https://github.com/getsentry/sentry-java/pull/3702))
    - This allows spans to be filtered by span origin on creation
- Honor ignored span origins in `SentryTracer.startChild` ([#3704](https://github.com/getsentry/sentry-java/pull/3704))
- Add `enable-spotlight` and `spotlight-connection-url` to external options and check if spotlight is enabled when deciding whether to inspect an OpenTelemetry span for connecting to splotlight ([#3709](https://github.com/getsentry/sentry-java/pull/3709))
- Trace context on `Contexts.setTrace` has been marked `@NotNull` ([#3721](https://github.com/getsentry/sentry-java/pull/3721))
    - Setting it to `null` would cause an exception.
    - Transactions are dropped if trace context is missing
- Remove internal annotation on `SpanOptions` ([#3722](https://github.com/getsentry/sentry-java/pull/3722))
- `SentryLogbackInitializer` is now public ([#3723](https://github.com/getsentry/sentry-java/pull/3723))
- Fix order of calling `close` on previous Sentry instance when re-initializing ([#3750](https://github.com/getsentry/sentry-java/pull/3750))
    - Previously some parts of Sentry were immediately closed after re-init that should have stayed open and some parts of the previous init were never closed

### Behavioural Changes

- (Android) Replace thread id with kernel thread id in span data ([#3706](https://github.com/getsentry/sentry-java/pull/3706))

### Dependencies

- Bump OpenTelemetry to 1.41.0, OpenTelemetry Java Agent to 2.7.0 and Semantic Conventions to 1.25.0 ([#3668](https://github.com/getsentry/sentry-java/pull/3668))

## 8.0.0-alpha.4

### Fixes

- Removed user segment ([#3512](https://github.com/getsentry/sentry-java/pull/3512))
- Use span id of remote parent ([#3548](https://github.com/getsentry/sentry-java/pull/3548))
    - Traces were broken because on an incoming request, OtelSentrySpanProcessor did not set the parentSpanId on the span correctly. Traces were not referencing the actual parent span but some other (random) span ID which the server doesn't know.
- Attach active span to scope when using OpenTelemetry ([#3549](https://github.com/getsentry/sentry-java/pull/3549))
    - Errors weren't linked to traces correctly due to parts of the SDK not knowing the current span
- Record dropped spans in client report when sampling out OpenTelemetry spans ([#3552](https://github.com/getsentry/sentry-java/pull/3552))
- Retrieve the correct current span from `Scope`/`Scopes` when using OpenTelemetry ([#3554](https://github.com/getsentry/sentry-java/pull/3554))

## 8.0.0-alpha.3

### Breaking Changes

- `sentry-android-okhttp` has been removed in favor of `sentry-okhttp`, removing android dependency from the module ([#3510](https://github.com/getsentry/sentry-java/pull/3510))

### Fixes

- Support spans that are split into multiple batches ([#3539](https://github.com/getsentry/sentry-java/pull/3539))
    - When spans belonging to a single transaction were split into multiple batches for SpanExporter, we did not add all spans because the isSpanTooOld check wasn't inverted.
- Parse and use `send-default-pii` and `max-request-body-size` from `sentry.properties` ([#3534](https://github.com/getsentry/sentry-java/pull/3534))
- `span.startChild` now uses `.makeCurrent()` by default ([#3544](https://github.com/getsentry/sentry-java/pull/3544))
    - This caused an issue where the span tree wasn't correct because some spans were not added to their direct parent
- Partially fix bootstrap class loading ([#3543](https://github.com/getsentry/sentry-java/pull/3543))
    - There was a problem with two separate Sentry `Scopes` being active inside each OpenTelemetry `Context` due to using context keys from more than one class loader.

## 8.0.0-alpha.2

### Behavioural Changes

- (Android) The JNI layer for sentry-native has now been moved from sentry-java to sentry-native ([#3189](https://github.com/getsentry/sentry-java/pull/3189))
    - This now includes prefab support for sentry-native, allowing you to link and access the sentry-native API within your native app code
    - Checkout the `sentry-samples/sentry-samples-android` example on how to configure CMake and consume `sentry.h`

### Features

- Our `sentry-opentelemetry-agent` has been completely reworked and now plays nicely with the rest of the Java SDK
    - You may also want to give this new agent a try even if you haven't used OpenTelemetry (with Sentry) before. It offers support for [many more libraries and frameworks](https://github.com/open-telemetry/opentelemetry-java-instrumentation/blob/main/docs/supported-libraries.md), improving on our trace propagation, `Scopes` (used to be `Hub`) propagation as well as performance instrumentation (i.e. more spans).
    - If you are using a framework we did not support before and currently resort to manual instrumentation, please give the agent a try. See [here for a list of supported libraries, frameworks and application servers](https://github.com/open-telemetry/opentelemetry-java-instrumentation/blob/main/docs/supported-libraries.md).
    - NOTE: Not all features have been implemented yet for the OpenTelemetry agent. Features of note that are not working yet:
        - Metrics
        - Measurements
        - `forceFinish` on transaction
        - `scheduleFinish` on transaction
        - see [#3436](https://github.com/getsentry/sentry-java/issues/3436) for a more up-to-date list of features we have (not) implemented
    - Please see "Installing `sentry-opentelemetry-agent`" for more details on how to set up the agent.
    - What's new about the Agent
        - When the OpenTelemetry Agent is used, Sentry API creates OpenTelemetry spans under the hood, handing back a wrapper object which bridges the gap between traditional Sentry API and OpenTelemetry. We might be replacing some of the Sentry performance API in the future.
            - This is achieved by configuring the SDK to use `OtelSpanFactory` instead of `DefaultSpanFactory` which is done automatically by the auto init of the Java Agent.
        - OpenTelemetry spans are now only turned into Sentry spans when they are finished so they can be sent to the Sentry server.
        - Now registers an OpenTelemetry `Sampler` which uses Sentry sampling configuration
        - Other Performance integrations automatically stop creating spans to avoid duplicate spans
        - The Sentry SDK now makes use of OpenTelemetry `Context` for storing Sentry `Scopes` (which is similar to what used to be called `Hub`) and thus relies on OpenTelemetry for `Context` propagation.
        - Classes used for the previous version of our OpenTelemetry support have been deprecated but can still be used manually. We're not planning to keep the old agent around in favor of less complexity in the SDK.
- Add `ignoredSpanOrigins` option for ignoring spans coming from certain integrations
    - We pre-configure this to ignore Performance instrumentation for Spring and other integrations when using our OpenTelemetry Agent to avoid duplicate spans
- Add data fetching environment hint to breadcrumb for GraphQL (#3413) ([#3431](https://github.com/getsentry/sentry-java/pull/3431))

### Fixes

- `TracesSampler` is now only created once in `SentryOptions` instead of creating a new one for every `Hub` (which is now `Scopes`). This means we're now creating fewer `SecureRandom` instances.
- Move onFinishCallback before span or transaction is finished ([#3459](https://github.com/getsentry/sentry-java/pull/3459))
- Add timestamp when a profile starts ([#3442](https://github.com/getsentry/sentry-java/pull/3442))
- Move fragment auto span finish to onFragmentStarted ([#3424](https://github.com/getsentry/sentry-java/pull/3424))
- Remove profiling timeout logic and disable profiling on API 21 ([#3478](https://github.com/getsentry/sentry-java/pull/3478))
- Properly reset metric flush flag on metric emission ([#3493](https://github.com/getsentry/sentry-java/pull/3493))

### Migration Guide / Deprecations

- Classes used for the previous version of the Sentry OpenTelemetry Java Agent have been deprecated (`SentrySpanProcessor`, `SentryPropagator`, `OpenTelemetryLinkErrorEventProcessor`)
- Sentry OpenTelemetry Java Agent has been reworked and now allows you to manually create spans using Sentry API as well.
- Please see "Installing `sentry-opentelemetry-agent`" for more details on how to set up the agent.

### Installing `sentry-opentelemetry-agent`

#### Upgrading from a previous agent
If you've been using the previous version of `sentry-opentelemetry-agent`, simply replace the agent JAR with the [latest release](https://central.sonatype.com/artifact/io.sentry/sentry-opentelemetry-agent?smo=true) and start your application. That should be it.

#### New to the agent
If you've not been using OpenTelemetry before, you can add `sentry-opentelemetry-agent` to your setup by downloading the latest release and using it when starting up your application
- `SENTRY_PROPERTIES_FILE=sentry.properties java -javaagent:sentry-opentelemetry-agent-x.x.x.jar -jar your-application.jar`
- Please use `sentry.properties` or environment variables to configure the SDK as the agent is now in charge of initializing the SDK and options coming from things like logging integrations or our Spring Boot integration will not take effect.
- You may find the [docs page](https://docs.sentry.io/platforms/java/tracing/instrumentation/opentelemetry/#using-sentry-opentelemetry-agent-with-auto-initialization) useful. While we haven't updated it yet to reflect the changes described here, the section about using the agent with auto init should still be valid.

If you want to skip auto initialization of the SDK performed by the agent, please follow the steps above and set the environment variable `SENTRY_AUTO_INIT` to `false` then add the following to your `Sentry.init`:

```
Sentry.init(options -> {
  options.setDsn("https://3d2ac63d6e1a4c6e9214443678f119a3@o87286.ingest.us.sentry.io/1801383");
  OpenTelemetryUtil.applyOpenTelemetryOptions(options);
  ...
});
```

If you're using our Spring (Boot) integration with auto init, use the following:
```
@Bean
Sentry.OptionsConfiguration<SentryOptions> optionsConfiguration() {
  return (options) -> {
    OpenTelemetryUtil.applyOpenTelemetryOptions(options);
  };
}
```

### Dependencies

- Bump Native SDK from v0.7.0 to v0.7.5 ([#3441](https://github.com/getsentry/sentry-java/pull/3189))
    - [changelog](https://github.com/getsentry/sentry-native/blob/master/CHANGELOG.md#075)
    - [diff](https://github.com/getsentry/sentry-native/compare/0.7.0...0.7.5)

## 8.0.0-alpha.1

Version 8 of the Sentry Android/Java SDK brings a variety of features and fixes. The most notable changes are:

- New `Scope` types have been introduced, see "Behavioural Changes" for more details.
- Lifecycle tokens have been introduced to manage `Scope` lifecycle, see "Behavioural Changes" for more details.
- `Hub` has been replaced by `Scopes`

### Behavioural Changes

- We're introducing some new `Scope` types in the SDK, allowing for better control over what data is attached where. Previously there was a stack of scopes that was pushed and popped. Instead we now fork scopes for a given lifecycle and then restore the previous scopes. Since `Hub` is gone, it is also never cloned anymore. Separation of data now happens through the different scope types while making it easier to manipulate exactly what you need without having to attach data at the right time to have it apply where wanted.
    - Global scope is attached to all events created by the SDK. It can also be modified before `Sentry.init` has been called. It can be manipulated using `Sentry.configureScope(ScopeType.GLOBAL, (scope) -> { ... })`.
    - Isolation scope can be used e.g. to attach data to all events that come up while handling an incoming request. It can also be used for other isolation purposes. It can be manipulated using `Sentry.configureScope(ScopeType.ISOLATION, (scope) -> { ... })`. The SDK automatically forks isolation scope in certain cases like incoming requests, CRON jobs, Spring `@Async` and more.
    - Current scope is forked often and data added to it is only added to events that are created while this scope is active. Data is also passed on to newly forked child scopes but not to parents.
- `Sentry.popScope` has been deprecated, please call `.close()` on the token returned by `Sentry.pushScope` instead or use it in a way described in more detail in "Migration Guide".
- We have chosen a default scope that is used for `Sentry.configureScope()` as well as API like `Sentry.setTag()`
    - For Android the type defaults to `CURRENT` scope
    - For Backend and other JVM applicatons it defaults to `ISOLATION` scope
- Event processors on `Scope` can now be ordered by overriding the `getOrder` method on implementations of `EventProcessor`. NOTE: This order only applies to event processors on `Scope` but not `SentryOptions` at the moment. Feel free to request this if you need it.
- `Hub` is deprecated in favor of `Scopes`, alongside some `Hub` relevant APIs. More details can be found in the "Migration Guide" section.

### Breaking Changes

- `Contexts` no longer extends `ConcurrentHashMap`, instead we offer a selected set of methods.

### Migration Guide / Deprecations

- `Hub` has been deprecated, we're replacing the following:
    - `IHub` has been replaced by `IScopes`, however you should be able to simply pass `IHub` instances to code expecting `IScopes`, allowing for an easier migration.
    - `HubAdapter.getInstance()` has been replaced by `ScopesAdapter.getInstance()`
    - The `.clone()` method on `IHub`/`IScopes` has been deprecated, please use `.pushScope()` or `.pushIsolationScope()` instead
    - Some internal methods like `.getCurrentHub()` and `.setCurrentHub()` have also been replaced.
- `Sentry.popScope` has been replaced by calling `.close()` on the token returned by `Sentry.pushScope()` and `Sentry.pushIsolationScope()`. The token can also be used in a `try` block like this:

```
try (final @NotNull ISentryLifecycleToken ignored = Sentry.pushScope()) {
  // this block has its separate current scope
}
```

as well as:


```
try (final @NotNull ISentryLifecycleToken ignored = Sentry.pushIsolationScope()) {
  // this block has its separate isolation scope
}
```

You may also use `LifecycleHelper.close(token)`, e.g. in case you need to pass the token around for closing later.

### Features

- Report exceptions returned by Throwable.getSuppressed() to Sentry as exception groups ([#3396] https://github.com/getsentry/sentry-java/pull/3396)

## 7.18.0

### Features

- Android 15: Add support for 16KB page sizes ([#3620](https://github.com/getsentry/sentry-java/pull/3620))
    - See https://developer.android.com/guide/practices/page-sizes for more details
- Session Replay: Add `beforeSendReplay` callback ([#3855](https://github.com/getsentry/sentry-java/pull/3855))
- Session Replay: Add support for masking/unmasking view containers ([#3881](https://github.com/getsentry/sentry-java/pull/3881))

### Fixes

- Avoid collecting normal frames ([#3782](https://github.com/getsentry/sentry-java/pull/3782))
- Ensure android initialization process continues even if options configuration block throws an exception ([#3887](https://github.com/getsentry/sentry-java/pull/3887))
- Do not report parsing ANR error when there are no threads ([#3888](https://github.com/getsentry/sentry-java/pull/3888))
    - This should significantly reduce the number of events with message "Sentry Android SDK failed to parse system thread dump..." reported
- Session Replay: Disable replay in session mode when rate limit is active ([#3854](https://github.com/getsentry/sentry-java/pull/3854))

### Dependencies

- Bump Native SDK from v0.7.2 to v0.7.8 ([#3620](https://github.com/getsentry/sentry-java/pull/3620))
    - [changelog](https://github.com/getsentry/sentry-native/blob/master/CHANGELOG.md#078)
    - [diff](https://github.com/getsentry/sentry-native/compare/0.7.2...0.7.8)

## 7.17.0

### Features

- Add meta option to set the maximum amount of breadcrumbs to be logged. ([#3836](https://github.com/getsentry/sentry-java/pull/3836))
- Use a separate `Random` instance per thread to improve SDK performance ([#3835](https://github.com/getsentry/sentry-java/pull/3835))

### Fixes

- Using MaxBreadcrumb with value 0 no longer crashes. ([#3836](https://github.com/getsentry/sentry-java/pull/3836))
- Accept manifest integer values when requiring floating values ([#3823](https://github.com/getsentry/sentry-java/pull/3823))
- Fix standalone tomcat jndi issue ([#3873](https://github.com/getsentry/sentry-java/pull/3873))
    - Using Sentry Spring Boot on a standalone tomcat caused the following error:
        - Failed to bind properties under 'sentry.parsed-dsn' to io.sentry.Dsn

## 7.16.0

### Features

- Add meta option to attach ANR thread dumps ([#3791](https://github.com/getsentry/sentry-java/pull/3791))

### Fixes

- Cache parsed Dsn ([#3796](https://github.com/getsentry/sentry-java/pull/3796))
- fix invalid profiles when the transaction name is empty ([#3747](https://github.com/getsentry/sentry-java/pull/3747))
- Deprecate `enableTracing` option ([#3777](https://github.com/getsentry/sentry-java/pull/3777))
- Vendor `java.util.Random` and replace `java.security.SecureRandom` usages ([#3783](https://github.com/getsentry/sentry-java/pull/3783))
- Fix potential ANRs due to NDK scope sync ([#3754](https://github.com/getsentry/sentry-java/pull/3754))
- Fix potential ANRs due to NDK System.loadLibrary calls ([#3670](https://github.com/getsentry/sentry-java/pull/3670))
- Fix slow `Log` calls on app startup ([#3793](https://github.com/getsentry/sentry-java/pull/3793))
- Fix slow Integration name parsing ([#3794](https://github.com/getsentry/sentry-java/pull/3794))
- Session Replay: Reduce startup and capture overhead ([#3799](https://github.com/getsentry/sentry-java/pull/3799))
- Load lazy fields on init in the background ([#3803](https://github.com/getsentry/sentry-java/pull/3803))
- Replace setOf with HashSet.add ([#3801](https://github.com/getsentry/sentry-java/pull/3801))

### Breaking changes

- The method `addIntegrationToSdkVersion(Ljava/lang/Class;)V` has been removed from the core (`io.sentry:sentry`) package. Please make sure all of the packages (e.g. `io.sentry:sentry-android-core`, `io.sentry:sentry-android-fragment`, `io.sentry:sentry-okhttp`  and others) are all aligned and using the same version to prevent the `NoSuchMethodError` exception.

## 7.16.0-alpha.1

### Features

- Add meta option to attach ANR thread dumps ([#3791](https://github.com/getsentry/sentry-java/pull/3791))

### Fixes

- Cache parsed Dsn ([#3796](https://github.com/getsentry/sentry-java/pull/3796))
- fix invalid profiles when the transaction name is empty ([#3747](https://github.com/getsentry/sentry-java/pull/3747))
- Deprecate `enableTracing` option ([#3777](https://github.com/getsentry/sentry-java/pull/3777))
- Vendor `java.util.Random` and replace `java.security.SecureRandom` usages ([#3783](https://github.com/getsentry/sentry-java/pull/3783))
- Fix potential ANRs due to NDK scope sync ([#3754](https://github.com/getsentry/sentry-java/pull/3754))
- Fix potential ANRs due to NDK System.loadLibrary calls ([#3670](https://github.com/getsentry/sentry-java/pull/3670))
- Fix slow `Log` calls on app startup ([#3793](https://github.com/getsentry/sentry-java/pull/3793))
- Fix slow Integration name parsing ([#3794](https://github.com/getsentry/sentry-java/pull/3794))
- Session Replay: Reduce startup and capture overhead ([#3799](https://github.com/getsentry/sentry-java/pull/3799))

## 7.15.0

### Features

- Add support for `feedback` envelope header item type ([#3687](https://github.com/getsentry/sentry-java/pull/3687))
- Add breadcrumb.origin field ([#3727](https://github.com/getsentry/sentry-java/pull/3727))
- Session Replay: Add options to selectively mask/unmask views captured in replay. The following options are available: ([#3689](https://github.com/getsentry/sentry-java/pull/3689))
    - `android:tag="sentry-mask|sentry-unmask"` in XML or `view.setTag("sentry-mask|sentry-unmask")` in code tags
        - if you already have a tag set for a view, you can set a tag by id: `<tag android:id="@id/sentry_privacy" android:value="mask|unmask"/>` in XML or `view.setTag(io.sentry.android.replay.R.id.sentry_privacy, "mask|unmask")` in code
    - `view.sentryReplayMask()` or `view.sentryReplayUnmask()` extension functions
    - mask/unmask `View`s of a certain type by adding fully-qualified classname to one of the lists `options.experimental.sessionReplay.addMaskViewClass()` or `options.experimental.sessionReplay.addUnmaskViewClass()`. Note, that all of the view subclasses/subtypes will be masked/unmasked as well
        - For example, (this is already a default behavior) to mask all `TextView`s and their subclasses (`RadioButton`, `EditText`, etc.): `options.experimental.sessionReplay.addMaskViewClass("android.widget.TextView")`
        - If you're using code obfuscation, adjust your proguard-rules accordingly, so your custom view class name is not minified
- Session Replay: Support Jetpack Compose masking ([#3739](https://github.com/getsentry/sentry-java/pull/3739))
  - To selectively mask/unmask @Composables, use `Modifier.sentryReplayMask()` and `Modifier.sentryReplayUnmask()` modifiers
- Session Replay: Mask `WebView`, `VideoView` and `androidx.media3.ui.PlayerView` by default ([#3775](https://github.com/getsentry/sentry-java/pull/3775))

### Fixes

- Avoid stopping appStartProfiler after application creation ([#3630](https://github.com/getsentry/sentry-java/pull/3630))
- Session Replay: Correctly detect dominant color for `TextView`s with Spans ([#3682](https://github.com/getsentry/sentry-java/pull/3682))
- Fix ensure Application Context is used even when SDK is initialized via Activity Context ([#3669](https://github.com/getsentry/sentry-java/pull/3669))
- Fix potential ANRs due to `Calendar.getInstance` usage in Breadcrumbs constructor ([#3736](https://github.com/getsentry/sentry-java/pull/3736))
- Fix potential ANRs due to default integrations ([#3778](https://github.com/getsentry/sentry-java/pull/3778))
- Lazily initialize heavy `SentryOptions` members to avoid ANRs on app start ([#3749](https://github.com/getsentry/sentry-java/pull/3749))

*Breaking changes*:

- `options.experimental.sessionReplay.errorSampleRate` was renamed to `options.experimental.sessionReplay.onErrorSampleRate` ([#3637](https://github.com/getsentry/sentry-java/pull/3637))
- Manifest option `io.sentry.session-replay.error-sample-rate` was renamed to `io.sentry.session-replay.on-error-sample-rate` ([#3637](https://github.com/getsentry/sentry-java/pull/3637))
- Change `redactAllText` and `redactAllImages` to `maskAllText` and `maskAllImages` ([#3741](https://github.com/getsentry/sentry-java/pull/3741))

## 7.14.0

### Features

- Session Replay: Gesture/touch support for Flutter ([#3623](https://github.com/getsentry/sentry-java/pull/3623))

### Fixes

- Fix app start spans missing from Pixel devices ([#3634](https://github.com/getsentry/sentry-java/pull/3634))
- Avoid ArrayIndexOutOfBoundsException on Android cpu data collection ([#3598](https://github.com/getsentry/sentry-java/pull/3598))
- Fix lazy select queries instrumentation ([#3604](https://github.com/getsentry/sentry-java/pull/3604))
- Session Replay: buffer mode improvements ([#3622](https://github.com/getsentry/sentry-java/pull/3622))
  - Align next segment timestamp with the end of the buffered segment when converting from buffer mode to session mode
  - Persist `buffer` replay type for the entire replay when converting from buffer mode to session mode
  - Properly store screen names for `buffer` mode
- Session Replay: fix various crashes and issues ([#3628](https://github.com/getsentry/sentry-java/pull/3628))
  - Fix video not being encoded on Pixel devices
  - Fix SIGABRT native crashes on Xiaomi devices when encoding a video
  - Fix `RejectedExecutionException` when redacting a screenshot
  - Fix `FileNotFoundException` when persisting segment values

### Chores

- Introduce `ReplayShadowMediaCodec` and refactor tests using custom encoder ([#3612](https://github.com/getsentry/sentry-java/pull/3612))

## 7.13.0

### Features

- Session Replay: ([#3565](https://github.com/getsentry/sentry-java/pull/3565)) ([#3609](https://github.com/getsentry/sentry-java/pull/3609))
  - Capture remaining replay segment for ANRs on next app launch
  - Capture remaining replay segment for unhandled crashes on next app launch

### Fixes

- Session Replay: ([#3565](https://github.com/getsentry/sentry-java/pull/3565)) ([#3609](https://github.com/getsentry/sentry-java/pull/3609))
  - Fix stopping replay in `session` mode at 1 hour deadline
  - Never encode full frames for a video segment, only do partial updates. This further reduces size of the replay segment
  - Use propagation context when no active transaction for ANRs

### Dependencies

- Bump Spring Boot to 3.3.2 ([#3541](https://github.com/getsentry/sentry-java/pull/3541))

## 7.12.1

### Fixes

- Check app start spans time and ignore background app starts ([#3550](https://github.com/getsentry/sentry-java/pull/3550))
  - This should eliminate long-lasting App Start transactions

## 7.12.0

### Features

- Session Replay Public Beta ([#3339](https://github.com/getsentry/sentry-java/pull/3339))

  To enable Replay use the `sessionReplay.sessionSampleRate` or `sessionReplay.errorSampleRate` experimental options.

  ```kotlin
  import io.sentry.SentryReplayOptions
  import io.sentry.android.core.SentryAndroid

  SentryAndroid.init(context) { options ->
   
    // Currently under experimental options:
    options.experimental.sessionReplay.sessionSampleRate = 1.0
    options.experimental.sessionReplay.errorSampleRate = 1.0
  
    // To change default redaction behavior (defaults to true)
    options.experimental.sessionReplay.redactAllImages = true
    options.experimental.sessionReplay.redactAllText = true
  
    // To change quality of the recording (defaults to MEDIUM)
    options.experimental.sessionReplay.quality = SentryReplayOptions.SentryReplayQuality.MEDIUM // (LOW|MEDIUM|HIGH)
  }
  ```

  To learn more visit [Sentry's Mobile Session Replay](https://docs.sentry.io/product/explore/session-replay/mobile/) documentation page.

## 7.11.0

### Features

- Report dropped spans ([#3528](https://github.com/getsentry/sentry-java/pull/3528))

### Fixes

- Fix duplicate session start for React Native ([#3504](https://github.com/getsentry/sentry-java/pull/3504))
- Move onFinishCallback before span or transaction is finished ([#3459](https://github.com/getsentry/sentry-java/pull/3459))
- Add timestamp when a profile starts ([#3442](https://github.com/getsentry/sentry-java/pull/3442))
- Move fragment auto span finish to onFragmentStarted ([#3424](https://github.com/getsentry/sentry-java/pull/3424))
- Remove profiling timeout logic and disable profiling on API 21 ([#3478](https://github.com/getsentry/sentry-java/pull/3478))
- Properly reset metric flush flag on metric emission ([#3493](https://github.com/getsentry/sentry-java/pull/3493))
- Use SecureRandom in favor of Random for Metrics ([#3495](https://github.com/getsentry/sentry-java/pull/3495))
- Fix UncaughtExceptionHandlerIntegration Memory Leak ([#3398](https://github.com/getsentry/sentry-java/pull/3398))
- Deprecated `User.segment`. Use a custom tag or context instead. ([#3511](https://github.com/getsentry/sentry-java/pull/3511))
- Fix duplicated http spans ([#3526](https://github.com/getsentry/sentry-java/pull/3526))
- When capturing unhandled hybrid exception session should be ended and new start if need ([#3480](https://github.com/getsentry/sentry-java/pull/3480))

### Dependencies

- Bump Native SDK from v0.7.0 to v0.7.2 ([#3314](https://github.com/getsentry/sentry-java/pull/3314))
  - [changelog](https://github.com/getsentry/sentry-native/blob/master/CHANGELOG.md#072)
  - [diff](https://github.com/getsentry/sentry-native/compare/0.7.0...0.7.2)

## 7.10.0

### Features

- Publish Gradle module metadata ([#3422](https://github.com/getsentry/sentry-java/pull/3422))

### Fixes

- Fix faulty `span.frame_delay` calculation for early app start spans ([#3427](https://github.com/getsentry/sentry-java/pull/3427))
- Fix crash when installing `ShutdownHookIntegration` and the VM is shutting down ([#3456](https://github.com/getsentry/sentry-java/pull/3456))

## 7.9.0

### Features

- Add start_type to app context ([#3379](https://github.com/getsentry/sentry-java/pull/3379))
- Add ttid/ttfd contribution flags ([#3386](https://github.com/getsentry/sentry-java/pull/3386))

### Fixes

- (Internal) Metrics code cleanup ([#3403](https://github.com/getsentry/sentry-java/pull/3403))
- Fix Frame measurements in app start transactions ([#3382](https://github.com/getsentry/sentry-java/pull/3382))
- Fix timing metric value different from span duration ([#3368](https://github.com/getsentry/sentry-java/pull/3368))
- Do not always write startup crash marker ([#3409](https://github.com/getsentry/sentry-java/pull/3409))
  - This may have been causing the SDK init logic to block the main thread

## 7.8.0

### Features

- Add description to OkHttp spans ([#3320](https://github.com/getsentry/sentry-java/pull/3320))
- Enable backpressure management by default ([#3284](https://github.com/getsentry/sentry-java/pull/3284))

### Fixes

- Add rate limit to Metrics ([#3334](https://github.com/getsentry/sentry-java/pull/3334))
- Fix java.lang.ClassNotFoundException: org.springframework.web.servlet.HandlerMapping in Spring Boot Servlet mode without WebMVC ([#3336](https://github.com/getsentry/sentry-java/pull/3336))
- Fix normalization of metrics keys, tags and values ([#3332](https://github.com/getsentry/sentry-java/pull/3332))

## 7.7.0

### Features

- Add support for Spring Rest Client ([#3199](https://github.com/getsentry/sentry-java/pull/3199))
- Extend Proxy options with proxy type ([#3326](https://github.com/getsentry/sentry-java/pull/3326))

### Fixes

- Fixed default deadline timeout to 30s instead of 300s ([#3322](https://github.com/getsentry/sentry-java/pull/3322))
- Fixed `Fix java.lang.ClassNotFoundException: org.springframework.web.servlet.HandlerExceptionResolver` in Spring Boot Servlet mode without WebMVC ([#3333](https://github.com/getsentry/sentry-java/pull/3333))

## 7.6.0

### Features

- Experimental: Add support for Sentry Developer Metrics ([#3205](https://github.com/getsentry/sentry-java/pull/3205), [#3238](https://github.com/getsentry/sentry-java/pull/3238), [#3248](https://github.com/getsentry/sentry-java/pull/3248), [#3250](https://github.com/getsentry/sentry-java/pull/3250))  
  Use the Metrics API to track processing time, download sizes, user signups, and conversion rates and correlate them back to tracing data in order to get deeper insights and solve issues faster. Our API supports counters, distributions, sets, gauges and timers, and it's easy to get started:
  ```kotlin
  Sentry.metrics()
    .increment(
        "button_login_click", // key
        1.0,                  // value
        null,                 // unit
        mapOf(                // tags
            "provider" to "e-mail"
        )
    )
  ```
  To learn more about Sentry Developer Metrics, head over to our [Java](https://docs.sentry.io/platforms/java/metrics/) and [Android](https://docs.sentry.io//platforms/android/metrics/) docs page.

## 7.5.0

### Features

- Add support for measurements at span level ([#3219](https://github.com/getsentry/sentry-java/pull/3219))
- Add `enableScopePersistence` option to disable `PersistingScopeObserver` used for ANR reporting which may increase performance overhead. Defaults to `true` ([#3218](https://github.com/getsentry/sentry-java/pull/3218))
  - When disabled, the SDK will not enrich ANRv2 events with scope data (e.g. breadcrumbs, user, tags, etc.)
- Configurable defaults for Cron - MonitorConfig ([#3195](https://github.com/getsentry/sentry-java/pull/3195))
- We now display a warning on startup if an incompatible version of Spring Boot is detected ([#3233](https://github.com/getsentry/sentry-java/pull/3233))
  - This should help notice a mismatching Sentry dependency, especially when upgrading a Spring Boot application
- Experimental: Add Metrics API ([#3205](https://github.com/getsentry/sentry-java/pull/3205))

### Fixes

- Ensure performance measurement collection is not taken too frequently ([#3221](https://github.com/getsentry/sentry-java/pull/3221))
- Fix old profiles deletion on SDK init ([#3216](https://github.com/getsentry/sentry-java/pull/3216))
- Fix hub restore point in wrappers: SentryWrapper, SentryTaskDecorator and SentryScheduleHook ([#3225](https://github.com/getsentry/sentry-java/pull/3225))
  - We now reset the hub to its previous value on the thread where the `Runnable`/`Callable`/`Supplier` is executed instead of setting it to the hub that was used on the thread where the `Runnable`/`Callable`/`Supplier` was created.
- Fix add missing thread name/id to app start spans ([#3226](https://github.com/getsentry/sentry-java/pull/3226))

## 7.4.0

### Features

- Add new threshold parameters to monitor config ([#3181](https://github.com/getsentry/sentry-java/pull/3181))
- Report process init time as a span for app start performance ([#3159](https://github.com/getsentry/sentry-java/pull/3159))
- (perf-v2): Calculate frame delay on a span level ([#3197](https://github.com/getsentry/sentry-java/pull/3197))
- Resolve spring properties in @SentryCheckIn annotation ([#3194](https://github.com/getsentry/sentry-java/pull/3194))
- Experimental: Add Spotlight integration ([#3166](https://github.com/getsentry/sentry-java/pull/3166))
    - For more details about Spotlight head over to https://spotlightjs.com/
    - Set `options.isEnableSpotlight = true` to enable Spotlight

### Fixes

- Don't wait on main thread when SDK restarts ([#3200](https://github.com/getsentry/sentry-java/pull/3200))
- Fix Jetpack Compose widgets are not being correctly identified for user interaction tracing ([#3209](https://github.com/getsentry/sentry-java/pull/3209))
- Fix issue title on Android when a wrapping `RuntimeException` is thrown by the system ([#3212](https://github.com/getsentry/sentry-java/pull/3212))
  - This will change grouping of the issues that were previously titled `RuntimeInit$MethodAndArgsCaller` to have them split up properly by the original root cause exception

## 7.3.0

### Features

- Added App Start profiling
    - This depends on the new option `io.sentry.profiling.enable-app-start`, other than the already existing `io.sentry.traces.profiling.sample-rate`.
    - Sampler functions can check the new `isForNextAppStart` flag, to adjust startup profiling sampling programmatically.
      Relevant PRs:
    - Decouple Profiler from Transaction ([#3101](https://github.com/getsentry/sentry-java/pull/3101))
    - Add options and sampling logic ([#3121](https://github.com/getsentry/sentry-java/pull/3121))
    - Add ContentProvider and start profile ([#3128](https://github.com/getsentry/sentry-java/pull/3128))
- Extend internal performance collector APIs ([#3102](https://github.com/getsentry/sentry-java/pull/3102))
- Collect slow and frozen frames for spans using `OnFrameMetricsAvailableListener` ([#3111](https://github.com/getsentry/sentry-java/pull/3111))
- Interpolate total frame count to match span duration ([#3158](https://github.com/getsentry/sentry-java/pull/3158))

### Fixes

- Avoid multiple breadcrumbs from OkHttpEventListener ([#3175](https://github.com/getsentry/sentry-java/pull/3175))
- Apply OkHttp listener auto finish timestamp to all running spans ([#3167](https://github.com/getsentry/sentry-java/pull/3167))
- Fix not eligible for auto proxying warnings ([#3154](https://github.com/getsentry/sentry-java/pull/3154))
- Set default fingerprint for ANRv2 events to correctly group background and foreground ANRs ([#3164](https://github.com/getsentry/sentry-java/pull/3164))
  - This will improve grouping of ANRs that have similar stacktraces but differ in background vs foreground state. Only affects newly-ingested ANR events with `mechanism:AppExitInfo`
- Fix UserFeedback disk cache name conflicts with linked events ([#3116](https://github.com/getsentry/sentry-java/pull/3116))

### Breaking changes

- Remove `HostnameVerifier` option as it's flagged by security tools of some app stores ([#3150](https://github.com/getsentry/sentry-java/pull/3150))
  - If you were using this option, you have 3 possible paths going forward:
    - Provide a custom `ITransportFactory` through `SentryOptions.setTransportFactory()`, where you can copy over most of the parts like `HttpConnection` and `AsyncHttpTransport` from the SDK with necessary modifications
    - Get a certificate for your server through e.g. [Let's Encrypt](https://letsencrypt.org/)
    - Fork the SDK and add the hostname verifier back

### Dependencies

- Bump Native SDK from v0.6.7 to v0.7.0 ([#3133](https://github.com/getsentry/sentry-java/pull/3133))
  - [changelog](https://github.com/getsentry/sentry-native/blob/master/CHANGELOG.md#070)
  - [diff](https://github.com/getsentry/sentry-native/compare/0.6.7...0.7.0)

## 7.2.0

### Features

- Handle `monitor`/`check_in` in client reports and rate limiter ([#3096](https://github.com/getsentry/sentry-java/pull/3096))
- Add support for `graphql-java` version 21 ([#3090](https://github.com/getsentry/sentry-java/pull/3090))

### Fixes

- Avoid concurrency in AndroidProfiler performance data collection ([#3130](https://github.com/getsentry/sentry-java/pull/3130))
- Improve thresholds for network changes breadcrumbs ([#3083](https://github.com/getsentry/sentry-java/pull/3083))
- SchedulerFactoryBeanCustomizer now runs first so user customization is not overridden ([#3095](https://github.com/getsentry/sentry-java/pull/3095))
  - If you are setting global job listeners please also add `SentryJobListener`
- Ensure serialVersionUID of Exception classes are unique ([#3115](https://github.com/getsentry/sentry-java/pull/3115))
- Get rid of "is not eligible for getting processed by all BeanPostProcessors" warnings in Spring Boot ([#3108](https://github.com/getsentry/sentry-java/pull/3108))
- Fix missing `release` and other fields for ANRs reported with `mechanism:AppExitInfo` ([#3074](https://github.com/getsentry/sentry-java/pull/3074))

### Dependencies

- Bump `opentelemetry-sdk` to `1.33.0` and `opentelemetry-javaagent` to `1.32.0` ([#3112](https://github.com/getsentry/sentry-java/pull/3112))

## 7.1.0

### Features

- Support multiple debug-metadata.properties ([#3024](https://github.com/getsentry/sentry-java/pull/3024))
- Automatically downsample transactions when the system is under load ([#3072](https://github.com/getsentry/sentry-java/pull/3072))
  - You can opt into this behaviour by setting `enable-backpressure-handling=true`.
  - We're happy to receive feedback, e.g. [in this GitHub issue](https://github.com/getsentry/sentry-java/issues/2829)
  - When the system is under load we start reducing the `tracesSampleRate` automatically.
  - Once the system goes back to healthy, we reset the `tracesSampleRate` to its original value.
- (Android) Experimental: Provide more detailed cold app start information ([#3057](https://github.com/getsentry/sentry-java/pull/3057))
  - Attaches spans for Application, ContentProvider, and Activities to app-start timings
  - Application and ContentProvider timings are added using bytecode instrumentation, which requires sentry-android-gradle-plugin version `4.1.0` or newer
  - Uses Process.startUptimeMillis to calculate app-start timings
  - To enable this feature set `options.isEnablePerformanceV2 = true`
- Move slow+frozen frame calculation, as well as frame delay inside SentryFrameMetricsCollector ([#3100](https://github.com/getsentry/sentry-java/pull/3100))
- Extract Activity Breadcrumbs generation into own Integration ([#3064](https://github.com/getsentry/sentry-java/pull/3064))

### Fixes

- Send breadcrumbs and client error in `SentryOkHttpEventListener` even without transactions ([#3087](https://github.com/getsentry/sentry-java/pull/3087))
- Keep `io.sentry.exception.SentryHttpClientException` from obfuscation to display proper issue title on Sentry ([#3093](https://github.com/getsentry/sentry-java/pull/3093))
- (Android) Fix wrong activity transaction duration in case SDK init is deferred ([#3092](https://github.com/getsentry/sentry-java/pull/3092))

### Dependencies

- Bump Gradle from v8.4.0 to v8.5.0 ([#3070](https://github.com/getsentry/sentry-java/pull/3070))
  - [changelog](https://github.com/gradle/gradle/blob/master/CHANGELOG.md#v850)
  - [diff](https://github.com/gradle/gradle/compare/v8.4.0...v8.5.0)

## 7.0.0

Version 7 of the Sentry Android/Java SDK brings a variety of features and fixes. The most notable changes are:
- Bumping `minSdk` level to 19 (Android 4.4)
- The SDK will now listen to connectivity changes and try to re-upload cached events when internet connection is re-established additionally to uploading events on app restart 
- `Sentry.getSpan` now returns the root transaction, which should improve the span hierarchy and make it leaner
- Multiple improvements to reduce probability of the SDK causing ANRs
- New `sentry-okhttp` artifact is unbundled from Android and can be used in pure JVM-only apps

## Sentry Self-hosted Compatibility

This SDK version is compatible with a self-hosted version of Sentry `22.12.0` or higher. If you are using an older version of [self-hosted Sentry](https://develop.sentry.dev/self-hosted/) (aka onpremise), you will need to [upgrade](https://develop.sentry.dev/self-hosted/releases/). If you're using `sentry.io` no action is required.

## Sentry Integrations Version Compatibility (Android)

Make sure to align _all_ Sentry dependencies to the same version when bumping the SDK to 7.+, otherwise it will crash at runtime due to binary incompatibility. (E.g. if you're using `-timber`, `-okhttp` or other packages)

For example, if you're using the [Sentry Android Gradle plugin](https://github.com/getsentry/sentry-android-gradle-plugin) with the `autoInstallation` [feature](https://docs.sentry.io/platforms/android/configuration/gradle/#auto-installation) (enabled by default), make sure to use version 4.+ of the gradle plugin together with version 7.+ of the SDK. If you can't do that for some reason, you can specify sentry version via the plugin config block:

```kotlin
sentry {
  autoInstallation {
    sentryVersion.set("7.0.0")
  }
}
```

Similarly, if you have a Sentry SDK (e.g. `sentry-android-core`) dependency on one of your Gradle modules and you're updating it to 7.+, make sure the Gradle plugin is at 4.+ or specify the SDK version as shown in the snippet above.

## Breaking Changes

- Bump min API to 19 ([#2883](https://github.com/getsentry/sentry-java/pull/2883))
- If you're using `sentry-kotlin-extensions`, it requires `kotlinx-coroutines-core` version `1.6.1` or higher now ([#2838](https://github.com/getsentry/sentry-java/pull/2838))
- Move enableNdk from SentryOptions to SentryAndroidOptions ([#2793](https://github.com/getsentry/sentry-java/pull/2793))
- Apollo v2 BeforeSpanCallback now allows returning null ([#2890](https://github.com/getsentry/sentry-java/pull/2890))
- `SentryOkHttpUtils` was removed from public API as it's been exposed by mistake ([#3005](https://github.com/getsentry/sentry-java/pull/3005))
- `Scope` now implements the `IScope` interface, therefore some methods like `ScopeCallback.run` accept `IScope` now ([#3066](https://github.com/getsentry/sentry-java/pull/3066))
- Cleanup `startTransaction` overloads ([#2964](https://github.com/getsentry/sentry-java/pull/2964))
    - We have reduced the number of overloads by allowing to pass in a `TransactionOptions` object instead of having separate parameters for certain options
    - `TransactionOptions` has defaults set and can be customized, for example:

```kotlin
// old
val transaction = Sentry.startTransaction("name", "op", bindToScope = true)
// new
val transaction = Sentry.startTransaction("name", "op", TransactionOptions().apply { isBindToScope = true })
```

## Behavioural Changes

- Android only: `Sentry.getSpan()` returns the root span/transaction instead of the latest span ([#2855](https://github.com/getsentry/sentry-java/pull/2855))
- Capture failed HTTP and GraphQL (Apollo) requests by default ([#2794](https://github.com/getsentry/sentry-java/pull/2794))
    - This can increase your event consumption and may affect your quota, because we will report failed network requests as Sentry events by default, if you're using the `sentry-android-okhttp` or `sentry-apollo-3` integrations. You can customize what errors you want/don't want to have reported for [OkHttp](https://docs.sentry.io/platforms/android/integrations/okhttp#http-client-errors) and [Apollo3](https://docs.sentry.io/platforms/android/integrations/apollo3#graphql-client-errors) respectively.
- Measure AppStart time till First Draw instead of `onResume` ([#2851](https://github.com/getsentry/sentry-java/pull/2851))
- Automatic user interaction tracking: every click now starts a new automatic transaction ([#2891](https://github.com/getsentry/sentry-java/pull/2891))
    - Previously performing a click on the same UI widget twice would keep the existing transaction running, the new behavior now better aligns with other SDKs
- Add deadline timeout for automatic transactions ([#2865](https://github.com/getsentry/sentry-java/pull/2865))
    - This affects all automatically generated transactions on Android (UI, clicks), the default timeout is 30s, meaning the automatic transaction will be force-finished with status `deadline_exceeded` when reaching the deadline 
- Set ip_address to {{auto}} by default, even if sendDefaultPII is disabled ([#2860](https://github.com/getsentry/sentry-java/pull/2860))
    - Instead use the "Prevent Storing of IP Addresses" option in the "Security & Privacy" project settings on sentry.io
- Raw logback message and parameters are now guarded by `sendDefaultPii` if an `encoder` has been configured ([#2976](https://github.com/getsentry/sentry-java/pull/2976))
- The `maxSpans` setting (defaults to 1000) is enforced for nested child spans which means a single transaction can have `maxSpans` number of children (nested or not) at most ([#3065](https://github.com/getsentry/sentry-java/pull/3065))
- The `ScopeCallback` in `withScope` is now always executed ([#3066](https://github.com/getsentry/sentry-java/pull/3066))

## Deprecations

- `sentry-android-okhttp` was deprecated in favour of the new `sentry-okhttp` module. Make sure to replace `io.sentry.android.okhttp` package name with `io.sentry.okhttp` before the next major, where the classes will be removed ([#3005](https://github.com/getsentry/sentry-java/pull/3005))

## Other Changes

### Features

- Observe network state to upload any unsent envelopes ([#2910](https://github.com/getsentry/sentry-java/pull/2910))
    - Android: it works out-of-the-box as part of the default `SendCachedEnvelopeIntegration`
    - JVM: you'd have to install `SendCachedEnvelopeFireAndForgetIntegration` as mentioned in https://docs.sentry.io/platforms/java/configuration/#configuring-offline-caching and provide your own implementation of `IConnectionStatusProvider` via `SentryOptions`
- Add `sentry-okhttp` module to support instrumenting OkHttp in non-Android projects ([#3005](https://github.com/getsentry/sentry-java/pull/3005))
- Do not filter out Sentry SDK frames in case of uncaught exceptions ([#3021](https://github.com/getsentry/sentry-java/pull/3021))
- Do not try to send and drop cached envelopes when rate-limiting is active ([#2937](https://github.com/getsentry/sentry-java/pull/2937))

### Fixes

- Use `getMyMemoryState()` instead of `getRunningAppProcesses()` to retrieve process importance ([#3004](https://github.com/getsentry/sentry-java/pull/3004))
    - This should prevent some app stores from flagging apps as violating their privacy
- Reduce flush timeout to 4s on Android to avoid ANRs ([#2858](https://github.com/getsentry/sentry-java/pull/2858))
- Reduce timeout of AsyncHttpTransport to avoid ANR ([#2879](https://github.com/getsentry/sentry-java/pull/2879))
- Do not overwrite UI transaction status if set by the user ([#2852](https://github.com/getsentry/sentry-java/pull/2852))
- Capture unfinished transaction on Scope with status `aborted` in case a crash happens ([#2938](https://github.com/getsentry/sentry-java/pull/2938))
    - This will fix the link between transactions and corresponding crashes, you'll be able to see them in a single trace
- Fix Coroutine Context Propagation using CopyableThreadContextElement ([#2838](https://github.com/getsentry/sentry-java/pull/2838))
- Fix don't overwrite the span status of unfinished spans ([#2859](https://github.com/getsentry/sentry-java/pull/2859))
- Migrate from `default` interface methods to proper implementations in each interface implementor ([#2847](https://github.com/getsentry/sentry-java/pull/2847))
    - This prevents issues when using the SDK on older AGP versions (< 4.x.x)
- Reduce main thread work on init ([#3036](https://github.com/getsentry/sentry-java/pull/3036))
- Move Integrations registration to background on init ([#3043](https://github.com/getsentry/sentry-java/pull/3043))
- Fix `SentryOkHttpInterceptor.BeforeSpanCallback` was not finishing span when it was dropped ([#2958](https://github.com/getsentry/sentry-java/pull/2958))

## 6.34.0

### Features

- Add current activity name to app context ([#2999](https://github.com/getsentry/sentry-java/pull/2999))
- Add `MonitorConfig` param to `CheckInUtils.withCheckIn` ([#3038](https://github.com/getsentry/sentry-java/pull/3038))
  - This makes it easier to automatically create or update (upsert) monitors.
- (Internal) Extract Android Profiler and Measurements for Hybrid SDKs ([#3016](https://github.com/getsentry/sentry-java/pull/3016))
- (Internal) Remove SentryOptions dependency from AndroidProfiler ([#3051](https://github.com/getsentry/sentry-java/pull/3051))
- (Internal) Add `readBytesFromFile` for use in Hybrid SDKs ([#3052](https://github.com/getsentry/sentry-java/pull/3052))
- (Internal) Add `getProguardUuid` for use in Hybrid SDKs ([#3054](https://github.com/getsentry/sentry-java/pull/3054))

### Fixes

-  Fix SIGSEV, SIGABRT and SIGBUS crashes happening after/around the August Google Play System update, see [#2955](https://github.com/getsentry/sentry-java/issues/2955) for more details (fix provided by Native SDK bump)
- Ensure DSN uses http/https protocol ([#3044](https://github.com/getsentry/sentry-java/pull/3044))

### Dependencies

- Bump Native SDK from v0.6.6 to v0.6.7 ([#3048](https://github.com/getsentry/sentry-java/pull/3048))
  - [changelog](https://github.com/getsentry/sentry-native/blob/master/CHANGELOG.md#067)
  - [diff](https://github.com/getsentry/sentry-native/compare/0.6.6...0.6.7)

## 6.33.2-beta.1

### Fixes

-  Fix SIGSEV, SIGABRT and SIGBUS crashes happening after/around the August Google Play System update, see [#2955](https://github.com/getsentry/sentry-java/issues/2955) for more details (fix provided by Native SDK bump)

### Dependencies

- Bump Native SDK from v0.6.6 to v0.6.7 ([#3048](https://github.com/getsentry/sentry-java/pull/3048))
  - [changelog](https://github.com/getsentry/sentry-native/blob/master/CHANGELOG.md#067)
  - [diff](https://github.com/getsentry/sentry-native/compare/0.6.6...0.6.7)

## 6.33.1

### Fixes

- Do not register `sentrySpringFilter` in ServletContext for Spring Boot ([#3027](https://github.com/getsentry/sentry-java/pull/3027))

## 6.33.0

### Features

- Add thread information to spans ([#2998](https://github.com/getsentry/sentry-java/pull/2998))
- Use PixelCopy API for capturing screenshots on API level 24+ ([#3008](https://github.com/getsentry/sentry-java/pull/3008))

### Fixes

- Fix crash when HTTP connection error message contains formatting symbols ([#3002](https://github.com/getsentry/sentry-java/pull/3002))
- Cap max number of stack frames to 100 to not exceed payload size limit ([#3009](https://github.com/getsentry/sentry-java/pull/3009))
  - This will ensure we report errors with a big number of frames such as `StackOverflowError`
- Fix user interaction tracking not working for Jetpack Compose 1.5+ ([#3010](https://github.com/getsentry/sentry-java/pull/3010))
- Make sure to close all Closeable resources ([#3000](https://github.com/getsentry/sentry-java/pull/3000))

## 6.32.0

### Features

- Make `DebugImagesLoader` public ([#2993](https://github.com/getsentry/sentry-java/pull/2993))

### Fixes

- Make `SystemEventsBroadcastReceiver` exported on API 33+ ([#2990](https://github.com/getsentry/sentry-java/pull/2990))
  - This will fix the `SystemEventsBreadcrumbsIntegration` crashes that you might have encountered on Play Console

## 6.31.0

### Features

- Improve default debouncing mechanism ([#2945](https://github.com/getsentry/sentry-java/pull/2945))
- Add `CheckInUtils.withCheckIn` which abstracts away some of the manual check-ins complexity ([#2959](https://github.com/getsentry/sentry-java/pull/2959))
- Add `@SentryCaptureExceptionParameter` annotation which captures exceptions passed into an annotated method ([#2764](https://github.com/getsentry/sentry-java/pull/2764))
  - This can be used to replace `Sentry.captureException` calls in `@ExceptionHandler` of a `@ControllerAdvice`
- Add `ServerWebExchange` to `Hint` for WebFlux as `WEBFLUX_EXCEPTION_HANDLER_EXCHANGE` ([#2977](https://github.com/getsentry/sentry-java/pull/2977))
- Allow filtering GraphQL errors ([#2967](https://github.com/getsentry/sentry-java/pull/2967))
  - This list can be set directly when calling the constructor of `SentryInstrumentation`
  - For Spring Boot it can also be set in `application.properties` as `sentry.graphql.ignored-error-types=SOME_ERROR,ANOTHER_ERROR`

### Fixes

- Add OkHttp span auto-close when response body is not read ([#2923](https://github.com/getsentry/sentry-java/pull/2923))
- Fix json parsing of nullable/empty fields for Hybrid SDKs ([#2968](https://github.com/getsentry/sentry-java/pull/2968))
  - (Internal) Rename `nextList` to `nextListOrNull` to actually match what the method does
  - (Hybrid) Check if there's any object in a collection before trying to parse it (which prevents the "Failed to deserilize object in list" log message)
  - (Hybrid) If a date can't be parsed as an ISO timestamp, attempts to parse it as millis silently, without printing a log message
  - (Hybrid) If `op` is not defined as part of `SpanContext`, fallback to an empty string, because the filed is optional in the spec
- Always attach OkHttp errors and Http Client Errors only to call root span ([#2961](https://github.com/getsentry/sentry-java/pull/2961))
- Fixed crash accessing Choreographer instance ([#2970](https://github.com/getsentry/sentry-java/pull/2970))

### Dependencies

- Bump Native SDK from v0.6.5 to v0.6.6 ([#2975](https://github.com/getsentry/sentry-java/pull/2975))
  - [changelog](https://github.com/getsentry/sentry-native/blob/master/CHANGELOG.md#066)
  - [diff](https://github.com/getsentry/sentry-native/compare/0.6.5...0.6.6)
- Bump Gradle from v8.3.0 to v8.4.0 ([#2966](https://github.com/getsentry/sentry-java/pull/2966))
  - [changelog](https://github.com/gradle/gradle/blob/master/CHANGELOG.md#v840)
  - [diff](https://github.com/gradle/gradle/compare/v8.3.0...v8.4.0)

## 6.30.0

### Features

- Add `sendModules` option for disable sending modules ([#2926](https://github.com/getsentry/sentry-java/pull/2926))
- Send `db.system` and `db.name` in span data for androidx.sqlite spans ([#2928](https://github.com/getsentry/sentry-java/pull/2928))
- Check-ins (CRONS) support ([#2952](https://github.com/getsentry/sentry-java/pull/2952))
  - Add API for sending check-ins (CRONS) manually ([#2935](https://github.com/getsentry/sentry-java/pull/2935))
  - Support check-ins (CRONS) for Quartz ([#2940](https://github.com/getsentry/sentry-java/pull/2940))
  - `@SentryCheckIn` annotation and advice config for Spring ([#2946](https://github.com/getsentry/sentry-java/pull/2946))
  - Add option for ignoring certain monitor slugs ([#2943](https://github.com/getsentry/sentry-java/pull/2943))

### Fixes

- Always send memory stats for transactions ([#2936](https://github.com/getsentry/sentry-java/pull/2936))
  - This makes it possible to query transactions by the `device.class` tag on Sentry
- Add `sentry.enable-aot-compatibility` property to SpringBoot Jakarta `SentryAutoConfiguration` to enable building for GraalVM ([#2915](https://github.com/getsentry/sentry-java/pull/2915))

### Dependencies

- Bump Gradle from v8.2.1 to v8.3.0 ([#2900](https://github.com/getsentry/sentry-java/pull/2900))
  - [changelog](https://github.com/gradle/gradle/blob/master release-test/CHANGELOG.md#v830)
  - [diff](https://github.com/gradle/gradle/compare/v8.2.1...v8.3.0)

## 6.29.0

### Features

- Send `db.system` and `db.name` in span data ([#2894](https://github.com/getsentry/sentry-java/pull/2894))
- Send `http.request.method` in span data ([#2896](https://github.com/getsentry/sentry-java/pull/2896))
- Add `enablePrettySerializationOutput` option for opting out of pretty print ([#2871](https://github.com/getsentry/sentry-java/pull/2871))

## 6.28.0

### Features

- Add HTTP response code to Spring WebFlux transactions ([#2870](https://github.com/getsentry/sentry-java/pull/2870))
- Add `sampled` to Dynamic Sampling Context ([#2869](https://github.com/getsentry/sentry-java/pull/2869))
- Improve server side GraphQL support for spring-graphql and Nextflix DGS ([#2856](https://github.com/getsentry/sentry-java/pull/2856))
    - If you have already been using `SentryDataFetcherExceptionHandler` that still works but has been deprecated. Please use `SentryGenericDataFetcherExceptionHandler` combined with `SentryInstrumentation` instead for better error reporting.
    - More exceptions and errors caught and reported to Sentry by also looking at the `ExecutionResult` (more specifically its `errors`)
        - You may want to filter out certain errors, please see [docs on filtering](https://docs.sentry.io/platforms/java/configuration/filtering/)
    - More details for Sentry events: query, variables and response (where possible)
    - Breadcrumbs for operation (query, mutation, subscription), data fetchers and data loaders (Spring only)
    - Better hub propagation by using `GraphQLContext`
- Add autoconfigure modules for Spring Boot called `sentry-spring-boot` and `sentry-spring-boot-jakarta` ([#2880](https://github.com/getsentry/sentry-java/pull/2880))
  - The autoconfigure modules `sentry-spring-boot` and `sentry-spring-boot-jakarta` have a `compileOnly` dependency on `spring-boot-starter` which is needed for our auto installation in [sentry-android-gradle-plugin](https://github.com/getsentry/sentry-android-gradle-plugin)
  - The starter modules  `sentry-spring-boot-starter` and `sentry-spring-boot-starter-jakarta` now bring `spring-boot-starter` as a dependency
- You can now disable Sentry by setting the `enabled` option to `false` ([#2840](https://github.com/getsentry/sentry-java/pull/2840))

### Fixes

- Propagate OkHttp status to parent spans ([#2872](https://github.com/getsentry/sentry-java/pull/2872))

## 6.27.0

### Features

- Add TraceOrigin to Transactions and Spans ([#2803](https://github.com/getsentry/sentry-java/pull/2803))

### Fixes

- Deduplicate events happening in multiple threads simultaneously (e.g. `OutOfMemoryError`) ([#2845](https://github.com/getsentry/sentry-java/pull/2845))
  - This will improve Crash-Free Session Rate as we no longer will send multiple Session updates with `Crashed` status, but only the one that is relevant
- Ensure no Java 8 method reference sugar is used for Android ([#2857](https://github.com/getsentry/sentry-java/pull/2857))
- Do not send session updates for terminated sessions ([#2849](https://github.com/getsentry/sentry-java/pull/2849))

## 6.26.0

### Features
- (Internal) Extend APIs for hybrid SDKs ([#2814](https://github.com/getsentry/sentry-java/pull/2814), [#2846](https://github.com/getsentry/sentry-java/pull/2846))

### Fixes

- Fix ANRv2 thread dump parsing for native-only threads ([#2839](https://github.com/getsentry/sentry-java/pull/2839))
- Derive `TracingContext` values from event for ANRv2 events ([#2839](https://github.com/getsentry/sentry-java/pull/2839))

## 6.25.2

### Fixes

- Change Spring Boot, Apollo, Apollo 3, JUL, Logback, Log4j2, OpenFeign, GraphQL and Kotlin coroutines core dependencies to compileOnly ([#2837](https://github.com/getsentry/sentry-java/pull/2837))

## 6.25.1

### Fixes

- Allow removing integrations in SentryAndroid.init ([#2826](https://github.com/getsentry/sentry-java/pull/2826))
- Fix concurrent access to frameMetrics listener ([#2823](https://github.com/getsentry/sentry-java/pull/2823))

### Dependencies

- Bump Native SDK from v0.6.4 to v0.6.5 ([#2822](https://github.com/getsentry/sentry-java/pull/2822))
  - [changelog](https://github.com/getsentry/sentry-native/blob/master/CHANGELOG.md#065)
  - [diff](https://github.com/getsentry/sentry-native/compare/0.6.4...0.6.5)
- Bump Gradle from v8.2.0 to v8.2.1 ([#2830](https://github.com/getsentry/sentry-java/pull/2830))
  - [changelog](https://github.com/gradle/gradle/blob/master/CHANGELOG.md#v821)
  - [diff](https://github.com/gradle/gradle/compare/v8.2.0...v8.2.1)

## 6.25.0

### Features

- Add manifest `AutoInit` to integrations list ([#2795](https://github.com/getsentry/sentry-java/pull/2795))
- Tracing headers (`sentry-trace` and `baggage`) are now attached and passed through even if performance is disabled ([#2788](https://github.com/getsentry/sentry-java/pull/2788))

### Fixes

- Set `environment` from `SentryOptions` if none persisted in ANRv2 ([#2809](https://github.com/getsentry/sentry-java/pull/2809))
- Remove code that set `tracesSampleRate` to `0.0` for Spring Boot if not set ([#2800](https://github.com/getsentry/sentry-java/pull/2800))
  - This used to enable performance but not send any transactions by default.
  - Performance is now disabled by default.
- Fix slow/frozen frames were not reported with transactions ([#2811](https://github.com/getsentry/sentry-java/pull/2811))

### Dependencies

- Bump Native SDK from v0.6.3 to v0.6.4 ([#2796](https://github.com/getsentry/sentry-java/pull/2796))
  - [changelog](https://github.com/getsentry/sentry-native/blob/master/CHANGELOG.md#064)
  - [diff](https://github.com/getsentry/sentry-native/compare/0.6.3...0.6.4)
- Bump Gradle from v8.1.1 to v8.2.0 ([#2810](https://github.com/getsentry/sentry-java/pull/2810))
  - [changelog](https://github.com/gradle/gradle/blob/master/CHANGELOG.md#v820)
  - [diff](https://github.com/gradle/gradle/compare/v8.1.1...v8.2.0)

## 6.24.0

### Features

- Add debouncing mechanism and before-capture callbacks for screenshots and view hierarchies ([#2773](https://github.com/getsentry/sentry-java/pull/2773))
- Improve ANRv2 implementation ([#2792](https://github.com/getsentry/sentry-java/pull/2792))
  - Add a proguard rule to keep `ApplicationNotResponding` class from obfuscation
  - Add a new option `setReportHistoricalAnrs`; when enabled, it will report all of the ANRs from the [getHistoricalExitReasons](https://developer.android.com/reference/android/app/ActivityManager?hl=en#getHistoricalProcessExitReasons(java.lang.String,%20int,%20int)) list. 
  By default, the SDK only reports and enriches the latest ANR and only this one counts towards ANR rate. 
  Worth noting that this option is mainly useful when updating the SDK to the version where ANRv2 has been introduced, to report all ANRs happened prior to the SDK update. After that, the SDK will always pick up the latest ANR from the historical exit reasons list on next app restart, so there should be no historical ANRs to report.
  These ANRs are reported with the `HistoricalAppExitInfo` mechanism.
  - Add a new option `setAttachAnrThreadDump` to send ANR thread dump from the system as an attachment. 
  This is only useful as additional information, because the SDK attempts to parse the thread dump into proper threads with stacktraces by default.
  - If [ApplicationExitInfo#getTraceInputStream](https://developer.android.com/reference/android/app/ApplicationExitInfo#getTraceInputStream()) returns null, the SDK no longer reports an ANR event, as these events are not very useful without it.
  - Enhance regex patterns for native stackframes

## 6.23.0

### Features

- Add profile rate limiting ([#2782](https://github.com/getsentry/sentry-java/pull/2782))
- Support for automatically capturing Failed GraphQL (Apollo 3) Client errors ([#2781](https://github.com/getsentry/sentry-java/pull/2781))

```kotlin
import com.apollographql.apollo3.ApolloClient
import io.sentry.apollo3.sentryTracing

val apolloClient = ApolloClient.Builder()
    .serverUrl("https://example.com/graphql")
    .sentryTracing(captureFailedRequests = true)    
    .build()
```

### Dependencies

- Bump Native SDK from v0.6.2 to v0.6.3 ([#2746](https://github.com/getsentry/sentry-java/pull/2746))
  - [changelog](https://github.com/getsentry/sentry-native/blob/master/CHANGELOG.md#063)
  - [diff](https://github.com/getsentry/sentry-native/compare/0.6.2...0.6.3)

### Fixes

- Align http.status with [span data conventions](https://develop.sentry.dev/sdk/performance/span-data-conventions/) ([#2786](https://github.com/getsentry/sentry-java/pull/2786))

## 6.22.0

### Features

- Add `lock` attribute to the `SentryStackFrame` protocol to better highlight offending frames in the UI ([#2761](https://github.com/getsentry/sentry-java/pull/2761))
- Enrich database spans with blocked main thread info ([#2760](https://github.com/getsentry/sentry-java/pull/2760))
- Add `api_target` to `Request` and `data` to `Response` Protocols ([#2775](https://github.com/getsentry/sentry-java/pull/2775))

### Fixes

- No longer use `String.join` in `Baggage` as it requires API level 26 ([#2778](https://github.com/getsentry/sentry-java/pull/2778))

## 6.21.0

### Features

- Introduce new `sentry-android-sqlite` integration ([#2722](https://github.com/getsentry/sentry-java/pull/2722))
    - This integration replaces the old `androidx.sqlite` database instrumentation in the Sentry Android Gradle plugin
    - A new capability to manually instrument your `androidx.sqlite` databases. 
      - You can wrap your custom `SupportSQLiteOpenHelper` instance into `SentrySupportSQLiteOpenHelper(myHelper)` if you're not using the Sentry Android Gradle plugin and still benefit from performance auto-instrumentation.
- Add SentryWrapper for Callable and Supplier Interface ([#2720](https://github.com/getsentry/sentry-java/pull/2720))
- Load sentry-debug-meta.properties ([#2734](https://github.com/getsentry/sentry-java/pull/2734))
  - This enables source context for Java
  - For more information on how to enable source context, please refer to [#633](https://github.com/getsentry/sentry-java/issues/633#issuecomment-1465599120)

### Fixes

- Finish WebFlux transaction before popping scope ([#2724](https://github.com/getsentry/sentry-java/pull/2724))
- Use daemon threads for SentryExecutorService ([#2747](https://github.com/getsentry/sentry-java/pull/2747))
  - We started using `SentryExecutorService` in `6.19.0` which caused the application to hang on shutdown unless `Sentry.close()` was called. By using daemon threads we no longer block shutdown.
- Use Base64.NO_WRAP to avoid unexpected char errors in Apollo ([#2745](https://github.com/getsentry/sentry-java/pull/2745))
- Don't warn R8 on missing `ComposeViewHierarchyExporter` class ([#2743](https://github.com/getsentry/sentry-java/pull/2743))

## 6.20.0

### Features

- Add support for Sentry Kotlin Compiler Plugin ([#2695](https://github.com/getsentry/sentry-java/pull/2695))
  - In conjunction with our sentry-kotlin-compiler-plugin we improved Jetpack Compose support for
    - [View Hierarchy](https://docs.sentry.io/platforms/android/enriching-events/viewhierarchy/) support for Jetpack Compose screens
    - Automatic breadcrumbs for [user interactions](https://docs.sentry.io/platforms/android/performance/instrumentation/automatic-instrumentation/#user-interaction-instrumentation)
- More granular http requests instrumentation with a new SentryOkHttpEventListener ([#2659](https://github.com/getsentry/sentry-java/pull/2659))
    - Create spans for time spent on:
        - Proxy selection
        - DNS resolution
        - HTTPS setup
        - Connection
        - Requesting headers
        - Receiving response
    - You can attach the event listener to your OkHttpClient through `client.eventListener(new SentryOkHttpEventListener()).addInterceptor(new SentryOkHttpInterceptor()).build();`
    - In case you already have an event listener you can use the SentryOkHttpEventListener as well through `client.eventListener(new SentryOkHttpEventListener(myListener)).addInterceptor(new SentryOkHttpInterceptor()).build();`
- Add a new option to disable `RootChecker` ([#2735](https://github.com/getsentry/sentry-java/pull/2735))

### Fixes

- Base64 encode internal Apollo3 Headers ([#2707](https://github.com/getsentry/sentry-java/pull/2707))
- Fix `SentryTracer` crash when scheduling auto-finish of a transaction, but the timer has already been cancelled ([#2731](https://github.com/getsentry/sentry-java/pull/2731))
- Fix `AndroidTransactionProfiler` crash when finishing a profile that happened due to race condition ([#2731](https://github.com/getsentry/sentry-java/pull/2731))

## 6.19.1

### Fixes

- Ensure screenshots and view hierarchies are captured on the main thread ([#2712](https://github.com/getsentry/sentry-java/pull/2712))

## 6.19.0

### Features

- Add Screenshot and ViewHierarchy to integrations list ([#2698](https://github.com/getsentry/sentry-java/pull/2698))
- New ANR detection based on [ApplicationExitInfo API](https://developer.android.com/reference/android/app/ApplicationExitInfo) ([#2697](https://github.com/getsentry/sentry-java/pull/2697))
    - This implementation completely replaces the old one (based on a watchdog) on devices running Android 11 and above:
      - New implementation provides more precise ANR events/ANR rate detection as well as system thread dump information. The new implementation reports ANRs exactly as Google Play Console, without producing false positives or missing important background ANR events.
      - New implementation reports ANR events with a new mechanism `mechanism:AppExitInfo`.
      - However, despite producing many false positives, the old implementation is capable of better enriching ANR errors (which is not available with the new implementation), for example:
        - Capturing screenshots at the time of ANR event;
        - Capturing transactions and profiling data corresponding to the ANR event;
        - Auxiliary information (such as current memory load) at the time of ANR event.
      - If you would like us to provide support for the old approach working alongside the new one on Android 11 and above (e.g. for raising events for slow code on main thread), consider upvoting [this issue](https://github.com/getsentry/sentry-java/issues/2693).
    - The old watchdog implementation will continue working for older API versions (Android < 11):
        - The old implementation reports ANR events with the existing mechanism `mechanism:ANR`.
- Open up `TransactionOptions`, `ITransaction` and `IHub` methods allowing consumers modify start/end timestamp of transactions and spans ([#2701](https://github.com/getsentry/sentry-java/pull/2701))
- Send source bundle IDs to Sentry to enable source context ([#2663](https://github.com/getsentry/sentry-java/pull/2663))
  - For more information on how to enable source context, please refer to [#633](https://github.com/getsentry/sentry-java/issues/633#issuecomment-1465599120)

### Fixes

- Android Profiler on calling thread ([#2691](https://github.com/getsentry/sentry-java/pull/2691))
- Use `configureScope` instead of `withScope` in `Hub.close()`. This ensures that the main scope releases the in-memory data when closing a hub instance. ([#2688](https://github.com/getsentry/sentry-java/pull/2688))
- Remove null keys/values before creating concurrent hashmap in order to avoid NPE ([#2708](https://github.com/getsentry/sentry-java/pull/2708))
- Exclude SentryOptions from R8/ProGuard obfuscation ([#2699](https://github.com/getsentry/sentry-java/pull/2699))
  - This fixes AGP 8.+ incompatibility, where full R8 mode is enforced

### Dependencies

- Bump Gradle from v8.1.0 to v8.1.1 ([#2666](https://github.com/getsentry/sentry-java/pull/2666))
  - [changelog](https://github.com/gradle/gradle/blob/master release-test/CHANGELOG.md#v811)
  - [diff](https://github.com/gradle/gradle/compare/v8.1.0...v8.1.1)
- Bump Native SDK from v0.6.1 to v0.6.2 ([#2689](https://github.com/getsentry/sentry-java/pull/2689))
  - [changelog](https://github.com/getsentry/sentry-native/blob/master/CHANGELOG.md#062)
  - [diff](https://github.com/getsentry/sentry-native/compare/0.6.1...0.6.2)

## 6.18.1

### Fixes

- Fix crash when Sentry SDK is initialized more than once ([#2679](https://github.com/getsentry/sentry-java/pull/2679))
- Track a ttfd span per Activity ([#2673](https://github.com/getsentry/sentry-java/pull/2673))

## 6.18.0

### Features

- Attach Trace Context when an ANR is detected (ANRv1) ([#2583](https://github.com/getsentry/sentry-java/pull/2583))
- Make log4j2 integration compatible with log4j 3.0 ([#2634](https://github.com/getsentry/sentry-java/pull/2634))
    - Instead of relying on package scanning, we now use an annotation processor to generate `Log4j2Plugins.dat`
- Create `User` and `Breadcrumb` from map ([#2614](https://github.com/getsentry/sentry-java/pull/2614))
- Add `sent_at` to envelope header item ([#2638](https://github.com/getsentry/sentry-java/pull/2638))

### Fixes

- Fix timestamp intervals of PerformanceCollectionData in profiles ([#2648](https://github.com/getsentry/sentry-java/pull/2648))
- Fix timestamps of PerformanceCollectionData in profiles ([#2632](https://github.com/getsentry/sentry-java/pull/2632))
- Fix missing propagateMinConstraints flag for SentryTraced ([#2637](https://github.com/getsentry/sentry-java/pull/2637))
- Fix potential SecurityException thrown by ConnectivityManager on Android 11 ([#2653](https://github.com/getsentry/sentry-java/pull/2653))
- Fix aar artifacts publishing for Maven ([#2641](https://github.com/getsentry/sentry-java/pull/2641))

### Dependencies
- Bump Kotlin compile version from v1.6.10 to 1.8.0 ([#2563](https://github.com/getsentry/sentry-java/pull/2563))
- Bump Compose compile version from v1.1.1 to v1.3.0 ([#2563](https://github.com/getsentry/sentry-java/pull/2563))
- Bump AGP version from v7.3.0 to v7.4.2 ([#2574](https://github.com/getsentry/sentry-java/pull/2574))
- Bump Gradle from v7.6.0 to v8.0.2 ([#2563](https://github.com/getsentry/sentry-java/pull/2563))
    - [changelog](https://github.com/gradle/gradle/blob/master/CHANGELOG.md#v802)
    - [diff](https://github.com/gradle/gradle/compare/v7.6.0...v8.0.2)
- Bump Gradle from v8.0.2 to v8.1.0 ([#2650](https://github.com/getsentry/sentry-java/pull/2650))
  - [changelog](https://github.com/gradle/gradle/blob/master/CHANGELOG.md#v810)
  - [diff](https://github.com/gradle/gradle/compare/v8.0.2...v8.1.0)

## 6.17.0

### Features

- Add `name` and `geo` to `User` ([#2556](https://github.com/getsentry/sentry-java/pull/2556)) 
- Add breadcrumbs on network changes ([#2608](https://github.com/getsentry/sentry-java/pull/2608))
- Add time-to-initial-display and time-to-full-display measurements to Activity transactions ([#2611](https://github.com/getsentry/sentry-java/pull/2611))
- Read integration list written by sentry gradle plugin from manifest ([#2598](https://github.com/getsentry/sentry-java/pull/2598))
- Add Logcat adapter ([#2620](https://github.com/getsentry/sentry-java/pull/2620))
- Provide CPU count/frequency data as device context ([#2622](https://github.com/getsentry/sentry-java/pull/2622))

### Fixes

- Trim time-to-full-display span if reportFullyDisplayed API is never called ([#2631](https://github.com/getsentry/sentry-java/pull/2631))
- Fix Automatic UI transactions having wrong durations ([#2623](https://github.com/getsentry/sentry-java/pull/2623))
- Fix wrong default environment in Session ([#2610](https://github.com/getsentry/sentry-java/pull/2610))
- Pass through unknown sentry baggage keys into SentryEnvelopeHeader ([#2618](https://github.com/getsentry/sentry-java/pull/2618))
- Fix missing null check when removing lifecycle observer ([#2625](https://github.com/getsentry/sentry-java/pull/2625))

### Dependencies

- Bump Native SDK from v0.6.0 to v0.6.1 ([#2629](https://github.com/getsentry/sentry-java/pull/2629))
  - [changelog](https://github.com/getsentry/sentry-native/blob/master/CHANGELOG.md#061)
  - [diff](https://github.com/getsentry/sentry-native/compare/0.6.0...0.6.1)

## 6.16.0

### Features

- Improve versatility of exception resolver component for Spring with more flexible API for consumers. ([#2577](https://github.com/getsentry/sentry-java/pull/2577))
- Automatic performance instrumentation for WebFlux ([#2597](https://github.com/getsentry/sentry-java/pull/2597))
  - You can enable it by adding `sentry.enable-tracing=true` to your `application.properties`
- The Spring Boot integration can now be configured to add the `SentryAppender` to specific loggers instead of the `ROOT` logger ([#2173](https://github.com/getsentry/sentry-java/pull/2173))
  - You can specify the loggers using `"sentry.logging.loggers[0]=foo.bar` and `"sentry.logging.loggers[1]=baz` in your `application.properties`
- Add capabilities to track Jetpack Compose composition/rendering time ([#2507](https://github.com/getsentry/sentry-java/pull/2507))
- Adapt span op and description for graphql to fit spec ([#2607](https://github.com/getsentry/sentry-java/pull/2607))

### Fixes

- Fix timestamps of slow and frozen frames for profiles ([#2584](https://github.com/getsentry/sentry-java/pull/2584))
- Deprecate reportFullDisplayed in favor of reportFullyDisplayed ([#2585](https://github.com/getsentry/sentry-java/pull/2585))
- Add mechanism for logging integrations and update spring mechanism types ([#2595](https://github.com/getsentry/sentry-java/pull/2595))
	- NOTE: If you're using these mechanism types (`HandlerExceptionResolver`, `SentryWebExceptionHandler`) in your dashboards please update them to use the new types.
- Filter out session cookies sent by Spring and Spring Boot integrations ([#2593](https://github.com/getsentry/sentry-java/pull/2593))
  - We filter out some common cookies like JSESSIONID
  - We also read the value from `server.servlet.session.cookie.name` and filter it out
- No longer send event / transaction to Sentry if `beforeSend` / `beforeSendTransaction` throws ([#2591](https://github.com/getsentry/sentry-java/pull/2591))
- Add version to sentryClientName used in auth header ([#2596](https://github.com/getsentry/sentry-java/pull/2596))
- Keep integration names from being obfuscated ([#2599](https://github.com/getsentry/sentry-java/pull/2599))
- Change log level from INFO to WARN for error message indicating a failed Log4j2 Sentry.init ([#2606](https://github.com/getsentry/sentry-java/pull/2606))
  - The log message was often not visible as our docs suggest a minimum log level of WARN
- Fix session tracking on Android ([#2609](https://github.com/getsentry/sentry-java/pull/2609))
  - Incorrect number of session has been sent. In addition, some of the sessions were not properly ended, messing up Session Health Metrics.

### Dependencies

- Bump `opentelemetry-sdk` to `1.23.1` and `opentelemetry-javaagent` to `1.23.0` ([#2590](https://github.com/getsentry/sentry-java/pull/2590))
- Bump Native SDK from v0.5.4 to v0.6.0 ([#2545](https://github.com/getsentry/sentry-java/pull/2545))
  - [changelog](https://github.com/getsentry/sentry-native/blob/master/CHANGELOG.md#060)
  - [diff](https://github.com/getsentry/sentry-native/compare/0.5.4...0.6.0)

## 6.15.0

### Features

- Adjust time-to-full-display span if reportFullDisplayed is called too early ([#2550](https://github.com/getsentry/sentry-java/pull/2550))
- Add `enableTracing` option ([#2530](https://github.com/getsentry/sentry-java/pull/2530))
    - This change is backwards compatible. The default is `null` meaning existing behaviour remains unchanged (setting either `tracesSampleRate` or `tracesSampler` enables performance).
    - If set to `true`, performance is enabled, even if no `tracesSampleRate` or `tracesSampler` have been configured.
    - If set to `false` performance is disabled, regardless of `tracesSampleRate` and `tracesSampler` options.
- Detect dependencies by listing MANIFEST.MF files at runtime ([#2538](https://github.com/getsentry/sentry-java/pull/2538))
- Report integrations in use, report packages in use more consistently ([#2179](https://github.com/getsentry/sentry-java/pull/2179))
- Implement `ThreadLocalAccessor` for propagating Sentry hub with reactor / WebFlux ([#2570](https://github.com/getsentry/sentry-java/pull/2570))
  - Requires `io.micrometer:context-propagation:1.0.2+` as well as Spring Boot 3.0.3+
  - Enable the feature by setting `sentry.reactive.thread-local-accessor-enabled=true`
  - This is still considered experimental. Once we have enough feedback we may turn this on by default.
  - Checkout the sample here: https://github.com/getsentry/sentry-java/tree/main/sentry-samples/sentry-samples-spring-boot-webflux-jakarta
  - A new hub is now cloned from the main hub for every request

### Fixes

- Leave `inApp` flag for stack frames undecided in SDK if unsure and let ingestion decide instead ([#2547](https://github.com/getsentry/sentry-java/pull/2547))
- Allow `0.0` error sample rate ([#2573](https://github.com/getsentry/sentry-java/pull/2573))
- Fix memory leak in WebFlux related to an ever growing stack ([#2580](https://github.com/getsentry/sentry-java/pull/2580))
- Use the same hub in WebFlux exception handler as we do in WebFilter ([#2566](https://github.com/getsentry/sentry-java/pull/2566))
- Switch upstream Jetpack Compose dependencies to `compileOnly` in `sentry-compose-android` ([#2578](https://github.com/getsentry/sentry-java/pull/2578))
  - NOTE: If you're using Compose Navigation/User Interaction integrations, make sure to have the following dependencies on the classpath as we do not bring them in transitively anymore:
    - `androidx.navigation:navigation-compose:`
    - `androidx.compose.runtime:runtime:`
    - `androidx.compose.ui:ui:`

## 6.14.0

### Features

- Add time-to-full-display span to Activity auto-instrumentation ([#2432](https://github.com/getsentry/sentry-java/pull/2432))
- Add `main` flag to threads and `in_foreground` flag for app contexts  ([#2516](https://github.com/getsentry/sentry-java/pull/2516))

### Fixes

- Ignore Shutdown in progress when closing ShutdownHookIntegration ([#2521](https://github.com/getsentry/sentry-java/pull/2521))
- Fix app start span end-time is wrong if SDK init is deferred ([#2519](https://github.com/getsentry/sentry-java/pull/2519))
- Fix invalid session creation when app is launched in background ([#2543](https://github.com/getsentry/sentry-java/pull/2543))

## 6.13.1

### Fixes

- Fix transaction performance collector oom ([#2505](https://github.com/getsentry/sentry-java/pull/2505))
- Remove authority from URLs sent to Sentry ([#2366](https://github.com/getsentry/sentry-java/pull/2366))
- Fix `sentry-bom` containing incorrect artifacts ([#2504](https://github.com/getsentry/sentry-java/pull/2504))

### Dependencies

- Bump Native SDK from v0.5.3 to v0.5.4 ([#2500](https://github.com/getsentry/sentry-java/pull/2500))
  - [changelog](https://github.com/getsentry/sentry-native/blob/master/CHANGELOG.md#054)
  - [diff](https://github.com/getsentry/sentry-native/compare/0.5.3...0.5.4)

## 6.13.0

### Features

- Send cpu usage percentage in profile payload ([#2469](https://github.com/getsentry/sentry-java/pull/2469))
- Send transaction memory stats in profile payload ([#2447](https://github.com/getsentry/sentry-java/pull/2447))
- Add cpu usage collection ([#2462](https://github.com/getsentry/sentry-java/pull/2462))
- Improve ANR implementation: ([#2475](https://github.com/getsentry/sentry-java/pull/2475))
  - Add `abnormal_mechanism` to sessions for ANR rate calculation
  - Always attach thread dump to ANR events
  - Distinguish between foreground and background ANRs
- Improve possible date precision to 10 μs ([#2451](https://github.com/getsentry/sentry-java/pull/2451))

### Fixes

- Fix performance collector setup called in main thread ([#2499](https://github.com/getsentry/sentry-java/pull/2499))
- Expand guard against CVE-2018-9492 "Privilege Escalation via Content Provider" ([#2482](https://github.com/getsentry/sentry-java/pull/2482))
- Prevent OOM by disabling TransactionPerformanceCollector for now ([#2498](https://github.com/getsentry/sentry-java/pull/2498))

## 6.12.1

### Fixes

- Create timer in `TransactionPerformanceCollector` lazily ([#2478](https://github.com/getsentry/sentry-java/pull/2478))

## 6.12.0

### Features

- Attach View Hierarchy to the errored/crashed events ([#2440](https://github.com/getsentry/sentry-java/pull/2440))
- Collect memory usage in transactions ([#2445](https://github.com/getsentry/sentry-java/pull/2445))
- Add `traceOptionsRequests` option to disable tracing of OPTIONS requests ([#2453](https://github.com/getsentry/sentry-java/pull/2453))
- Extend list of HTTP headers considered sensitive ([#2455](https://github.com/getsentry/sentry-java/pull/2455))

### Fixes

- Use a single TransactionPerfomanceCollector ([#2464](https://github.com/getsentry/sentry-java/pull/2464))
- Don't override sdk name with Timber ([#2450](https://github.com/getsentry/sentry-java/pull/2450))
- Set transactionNameSource to CUSTOM when setting transaction name ([#2405](https://github.com/getsentry/sentry-java/pull/2405))
- Guard against CVE-2018-9492 "Privilege Escalation via Content Provider" ([#2466](https://github.com/getsentry/sentry-java/pull/2466))

## 6.11.0

### Features

- Disable Android concurrent profiling ([#2434](https://github.com/getsentry/sentry-java/pull/2434))
- Add logging for OpenTelemetry integration ([#2425](https://github.com/getsentry/sentry-java/pull/2425))
- Auto add `OpenTelemetryLinkErrorEventProcessor` for Spring Boot ([#2429](https://github.com/getsentry/sentry-java/pull/2429))

### Fixes

- Use minSdk compatible `Objects` class ([#2436](https://github.com/getsentry/sentry-java/pull/2436))
- Prevent R8 from warning on missing classes, as we check for their presence at runtime ([#2439](https://github.com/getsentry/sentry-java/pull/2439))

### Dependencies

- Bump Gradle from v7.5.1 to v7.6.0 ([#2438](https://github.com/getsentry/sentry-java/pull/2438))
  - [changelog](https://github.com/gradle/gradle/blob/master/CHANGELOG.md#v760)
  - [diff](https://github.com/gradle/gradle/compare/v7.5.1...v7.6.0)

## 6.10.0

### Features

- Add time-to-initial-display span to Activity transactions ([#2369](https://github.com/getsentry/sentry-java/pull/2369))
- Start a session after init if AutoSessionTracking is enabled ([#2356](https://github.com/getsentry/sentry-java/pull/2356))
- Provide automatic breadcrumbs and transactions for click/scroll events for Compose ([#2390](https://github.com/getsentry/sentry-java/pull/2390))
- Add `blocked_main_thread` and `call_stack` to File I/O spans to detect performance issues ([#2382](https://github.com/getsentry/sentry-java/pull/2382))

### Dependencies

- Bump Native SDK from v0.5.2 to v0.5.3 ([#2423](https://github.com/getsentry/sentry-java/pull/2423))
  - [changelog](https://github.com/getsentry/sentry-native/blob/master/CHANGELOG.md#053)
  - [diff](https://github.com/getsentry/sentry-native/compare/0.5.2...0.5.3)

## 6.9.2

### Fixes

- Updated ProfileMeasurementValue types ([#2412](https://github.com/getsentry/sentry-java/pull/2412))
- Clear window reference only on activity stop in profileMeasurements collector ([#2407](https://github.com/getsentry/sentry-java/pull/2407))
- No longer disable OpenTelemetry exporters in default Java Agent config ([#2408](https://github.com/getsentry/sentry-java/pull/2408))
- Fix `ClassNotFoundException` for `io.sentry.spring.SentrySpringServletContainerInitializer` in `sentry-spring-jakarta` ([#2411](https://github.com/getsentry/sentry-java/issues/2411))
- Fix `sentry-samples-spring-jakarta` ([#2411](https://github.com/getsentry/sentry-java/issues/2411))

### Features

- Add SENTRY_AUTO_INIT environment variable to control OpenTelemetry Agent init ([#2410](https://github.com/getsentry/sentry-java/pull/2410))
- Add OpenTelemetryLinkErrorEventProcessor for linking errors to traces created via OpenTelemetry ([#2418](https://github.com/getsentry/sentry-java/pull/2418))

### Dependencies

- Bump OpenTelemetry to 1.20.1 and OpenTelemetry Java Agent to 1.20.2 ([#2420](https://github.com/getsentry/sentry-java/pull/2420))

## 6.9.1

### Fixes

- OpenTelemetry modules were missing in `6.9.0` so we released the same code again as `6.9.1` including OpenTelemetry modules

## 6.9.0

### Fixes

- Use `canonicalName` in Fragment Integration for better de-obfuscation ([#2379](https://github.com/getsentry/sentry-java/pull/2379))
- Fix Timber and Fragment integrations auto-installation for obfuscated builds ([#2379](https://github.com/getsentry/sentry-java/pull/2379))
- Don't attach screenshots to events from Hybrid SDKs ([#2360](https://github.com/getsentry/sentry-java/pull/2360))
- Ensure Hints do not cause memory leaks ([#2387](https://github.com/getsentry/sentry-java/pull/2387))
- Do not attach empty `sentry-trace` and `baggage` headers ([#2385](https://github.com/getsentry/sentry-java/pull/2385))

### Features

- Add beforeSendTransaction which allows users to filter and change transactions ([#2388](https://github.com/getsentry/sentry-java/pull/2388))
- Add experimental support for OpenTelemetry ([README](sentry-opentelemetry/README.md))([#2344](https://github.com/getsentry/sentry-java/pull/2344))

### Dependencies

- Update Spring Boot Jakarta to Spring Boot 3.0.0 ([#2389](https://github.com/getsentry/sentry-java/pull/2389))
- Bump Spring Boot to 2.7.5 ([#2383](https://github.com/getsentry/sentry-java/pull/2383))

## 6.8.0

### Features

- Add FrameMetrics to Android profiling data ([#2342](https://github.com/getsentry/sentry-java/pull/2342))

### Fixes

- Remove profiler main thread io ([#2348](https://github.com/getsentry/sentry-java/pull/2348))
- Fix ensure all options are processed before integrations are loaded ([#2377](https://github.com/getsentry/sentry-java/pull/2377))

## 6.7.1

### Fixes

- Fix `Gpu.vendorId` should be a String ([#2343](https://github.com/getsentry/sentry-java/pull/2343))
- Don't set device name on Android if `sendDefaultPii` is disabled ([#2354](https://github.com/getsentry/sentry-java/pull/2354))
- Fix corrupted UUID on Motorola devices ([#2363](https://github.com/getsentry/sentry-java/pull/2363))
- Fix ANR on dropped uncaught exception events ([#2368](https://github.com/getsentry/sentry-java/pull/2368))

### Features

- Update Spring Boot Jakarta to Spring Boot 3.0.0-RC2 ([#2347](https://github.com/getsentry/sentry-java/pull/2347))

## 6.7.0

### Fixes

- Use correct set-cookie for the HTTP Client response object ([#2326](https://github.com/getsentry/sentry-java/pull/2326))
- Fix NoSuchElementException in CircularFifoQueue when cloning a Scope ([#2328](https://github.com/getsentry/sentry-java/pull/2328))

### Features

- Customizable fragment lifecycle breadcrumbs ([#2299](https://github.com/getsentry/sentry-java/pull/2299))
- Provide hook for Jetpack Compose navigation instrumentation ([#2320](https://github.com/getsentry/sentry-java/pull/2320))
- Populate `event.modules` with dependencies metadata ([#2324](https://github.com/getsentry/sentry-java/pull/2324))
- Support Spring 6 and Spring Boot 3 ([#2289](https://github.com/getsentry/sentry-java/pull/2289))

### Dependencies

- Bump Native SDK from v0.5.1 to v0.5.2 ([#2315](https://github.com/getsentry/sentry-java/pull/2315))
  - [changelog](https://github.com/getsentry/sentry-native/blob/master/CHANGELOG.md#052)
  - [diff](https://github.com/getsentry/sentry-native/compare/0.5.1...0.5.2)

## 6.6.0

### Fixes

- Ensure potential callback exceptions are caught #2123 ([#2291](https://github.com/getsentry/sentry-java/pull/2291))
- Remove verbose FrameMetricsAggregator failure logging ([#2293](https://github.com/getsentry/sentry-java/pull/2293))
- Ignore broken regex for tracePropagationTarget ([#2288](https://github.com/getsentry/sentry-java/pull/2288))
- No longer serialize static fields; use toString as fallback ([#2309](https://github.com/getsentry/sentry-java/pull/2309))
- Fix `SentryFileWriter`/`SentryFileOutputStream` append overwrites file contents ([#2304](https://github.com/getsentry/sentry-java/pull/2304))
- Respect incoming parent sampled decision when continuing a trace ([#2311](https://github.com/getsentry/sentry-java/pull/2311))

### Features

- Profile envelopes are sent directly from profiler ([#2298](https://github.com/getsentry/sentry-java/pull/2298))
- Add support for using Encoder with logback.SentryAppender ([#2246](https://github.com/getsentry/sentry-java/pull/2246))
- Report Startup Crashes ([#2277](https://github.com/getsentry/sentry-java/pull/2277))
- HTTP Client errors for OkHttp ([#2287](https://github.com/getsentry/sentry-java/pull/2287))
- Add option to enable or disable Frame Tracking ([#2314](https://github.com/getsentry/sentry-java/pull/2314))

### Dependencies

- Bump Native SDK from v0.5.0 to v0.5.1 ([#2306](https://github.com/getsentry/sentry-java/pull/2306))
  - [changelog](https://github.com/getsentry/sentry-native/blob/master/CHANGELOG.md#051)
  - [diff](https://github.com/getsentry/sentry-native/compare/0.5.0...0.5.1)

## 6.5.0

### Fixes

- Improve public facing API for creating Baggage from header ([#2284](https://github.com/getsentry/sentry-java/pull/2284))

## 6.5.0-beta.3

### Features

- Provide API for attaching custom measurements to transactions ([#2260](https://github.com/getsentry/sentry-java/pull/2260))
- Bump spring to 2.7.4 ([#2279](https://github.com/getsentry/sentry-java/pull/2279))

## 6.5.0-beta.2

### Features

- Make user segment a top level property ([#2257](https://github.com/getsentry/sentry-java/pull/2257))
- Replace user `other` with `data` ([#2258](https://github.com/getsentry/sentry-java/pull/2258))
- `isTraceSampling` is now on by default. `tracingOrigins` has been replaced by `tracePropagationTargets` ([#2255](https://github.com/getsentry/sentry-java/pull/2255))

## 6.5.0-beta.1

### Features

- Server-Side Dynamic Sampling Context support  ([#2226](https://github.com/getsentry/sentry-java/pull/2226))

## 6.4.4

### Fixes

- Fix ConcurrentModificationException due to FrameMetricsAggregator manipulation ([#2282](https://github.com/getsentry/sentry-java/pull/2282))

## 6.4.3

- Fix slow and frozen frames tracking ([#2271](https://github.com/getsentry/sentry-java/pull/2271))

## 6.4.2

### Fixes

- Fixed AbstractMethodError when getting Lifecycle ([#2228](https://github.com/getsentry/sentry-java/pull/2228))
- Missing unit fields for Android measurements ([#2204](https://github.com/getsentry/sentry-java/pull/2204))
- Avoid sending empty profiles ([#2232](https://github.com/getsentry/sentry-java/pull/2232))
- Fix file descriptor leak in FileIO instrumentation ([#2248](https://github.com/getsentry/sentry-java/pull/2248))

## 6.4.1

### Fixes

- Fix memory leak caused by throwableToSpan ([#2227](https://github.com/getsentry/sentry-java/pull/2227))

## 6.4.0

### Fixes

- make profiling rate defaults to 101 hz ([#2211](https://github.com/getsentry/sentry-java/pull/2211))
- SentryOptions.setProfilingTracesIntervalMillis has been deprecated
- Added cpu architecture and default environment in profiles envelope ([#2207](https://github.com/getsentry/sentry-java/pull/2207))
- SentryOptions.setProfilingEnabled has been deprecated in favor of setProfilesSampleRate
- Use toString for enum serialization ([#2220](https://github.com/getsentry/sentry-java/pull/2220))

### Features

- Concurrent profiling 3 - added truncation reason ([#2247](https://github.com/getsentry/sentry-java/pull/2247))
- Concurrent profiling 2 - added list of transactions ([#2218](https://github.com/getsentry/sentry-java/pull/2218))
- Concurrent profiling 1 - added envelope payload data format ([#2216](https://github.com/getsentry/sentry-java/pull/2216))
- Send source for transactions ([#2180](https://github.com/getsentry/sentry-java/pull/2180))
- Add profilesSampleRate and profileSampler options for Android sdk ([#2184](https://github.com/getsentry/sentry-java/pull/2184))
- Add baggage header to RestTemplate ([#2206](https://github.com/getsentry/sentry-java/pull/2206))
- Bump Native SDK from v0.4.18 to v0.5.0 ([#2199](https://github.com/getsentry/sentry-java/pull/2199))
  - [changelog](https://github.com/getsentry/sentry-native/blob/master/CHANGELOG.md#050)
  - [diff](https://github.com/getsentry/sentry-native/compare/0.4.18...0.5.0)
- Bump Gradle from v7.5.0 to v7.5.1 ([#2212](https://github.com/getsentry/sentry-java/pull/2212))
  - [changelog](https://github.com/gradle/gradle/blob/master/CHANGELOG.md#v751)
  - [diff](https://github.com/gradle/gradle/compare/v7.5.0...v7.5.1)

## 6.3.1

### Fixes

- Prevent NPE by checking SentryTracer.timer for null again inside synchronized ([#2200](https://github.com/getsentry/sentry-java/pull/2200))
- Weakly reference Activity for transaction finished callback ([#2203](https://github.com/getsentry/sentry-java/pull/2203))
- `attach-screenshot` set on Manual init. didn't work ([#2186](https://github.com/getsentry/sentry-java/pull/2186))
- Remove extra space from `spring.factories` causing issues in old versions of Spring Boot ([#2181](https://github.com/getsentry/sentry-java/pull/2181))


### Features

- Bump Native SDK to v0.4.18 ([#2154](https://github.com/getsentry/sentry-java/pull/2154))
  - [changelog](https://github.com/getsentry/sentry-native/blob/master/CHANGELOG.md#0418)
  - [diff](https://github.com/getsentry/sentry-native/compare/0.4.17...0.4.18)
- Bump Gradle to v7.5.0 ([#2174](https://github.com/getsentry/sentry-java/pull/2174), [#2191](https://github.com/getsentry/sentry-java/pull/2191))
  - [changelog](https://github.com/gradle/gradle/blob/master/CHANGELOG.md#v750)
  - [diff](https://github.com/gradle/gradle/compare/v7.4.2...v7.5.0)

## 6.3.0

### Features

- Switch upstream dependencies to `compileOnly` in integrations ([#2175](https://github.com/getsentry/sentry-java/pull/2175))

### Fixes

- Lazily retrieve HostnameCache in MainEventProcessor ([#2170](https://github.com/getsentry/sentry-java/pull/2170))

## 6.2.1

### Fixes

- Only send userid in Dynamic Sampling Context if sendDefaultPii is true ([#2147](https://github.com/getsentry/sentry-java/pull/2147))
- Remove userId from baggage due to PII ([#2157](https://github.com/getsentry/sentry-java/pull/2157))

### Features

- Add integration for Apollo-Kotlin 3 ([#2109](https://github.com/getsentry/sentry-java/pull/2109))
- New package `sentry-android-navigation` for AndroidX Navigation support ([#2136](https://github.com/getsentry/sentry-java/pull/2136))
- New package `sentry-compose` for Jetpack Compose support (Navigation) ([#2136](https://github.com/getsentry/sentry-java/pull/2136))
- Add sample rate to baggage as well as trace in envelope header and flatten user ([#2135](https://github.com/getsentry/sentry-java/pull/2135))

Breaking Changes:
- The boolean parameter `samplingDecision` in the `TransactionContext` constructor has been replaced with a `TracesSamplingDecision` object. Feel free to ignore the `@ApiStatus.Internal` in this case.

## 6.1.4

### Fixes

- Filter out app starts with more than 60s ([#2127](https://github.com/getsentry/sentry-java/pull/2127))

## 6.1.3

### Fixes

- Fix thread leak due to Timer being created and never cancelled ([#2131](https://github.com/getsentry/sentry-java/pull/2131))

## 6.1.2

### Fixes

- Swallow error when reading ActivityManager#getProcessesInErrorState instead of crashing ([#2114](https://github.com/getsentry/sentry-java/pull/2114))
- Use charset string directly as StandardCharsets is not available on earlier Android versions ([#2111](https://github.com/getsentry/sentry-java/pull/2111))

## 6.1.1

### Features

- Replace `tracestate` header with `baggage` header ([#2078](https://github.com/getsentry/sentry-java/pull/2078))
- Allow opting out of device info collection that requires Inter-Process Communication (IPC) ([#2100](https://github.com/getsentry/sentry-java/pull/2100))

## 6.1.0

### Features

- Implement local scope by adding overloads to the capture methods that accept a ScopeCallback ([#2084](https://github.com/getsentry/sentry-java/pull/2084))
- SentryOptions#merge is now public and can be used to load ExternalOptions ([#2088](https://github.com/getsentry/sentry-java/pull/2088))

### Fixes

- Fix proguard rules to work R8 [issue](https://issuetracker.google.com/issues/235733922) around on AGP 7.3.0-betaX and 7.4.0-alphaX ([#2094](https://github.com/getsentry/sentry-java/pull/2094))
- Fix GraalVM Native Image compatibility ([#2172](https://github.com/getsentry/sentry-java/pull/2172))

## 6.0.0

### Sentry Self-hosted Compatibility

- Starting with version `6.0.0` of the `sentry` package, [Sentry's self hosted version >= v21.9.0](https://github.com/getsentry/self-hosted/releases) is required or you have to manually disable sending client reports via the `sendClientReports` option. This only applies to self-hosted Sentry. If you are using [sentry.io](https://sentry.io), no action is needed.

### Features

- Allow optimization and obfuscation of the SDK by reducing proguard rules ([#2031](https://github.com/getsentry/sentry-java/pull/2031))
- Relax TransactionNameProvider ([#1861](https://github.com/getsentry/sentry-java/pull/1861))
- Use float instead of Date for protocol types for higher precision ([#1737](https://github.com/getsentry/sentry-java/pull/1737))
- Allow setting SDK info (name & version) in manifest ([#2016](https://github.com/getsentry/sentry-java/pull/2016))
- Allow setting native Android SDK name during build ([#2035](https://github.com/getsentry/sentry-java/pull/2035))
- Include application permissions in Android events ([#2018](https://github.com/getsentry/sentry-java/pull/2018))
- Automatically create transactions for UI events ([#1975](https://github.com/getsentry/sentry-java/pull/1975))
- Hints are now used via a Hint object and passed into beforeSend and EventProcessor as @NotNull Hint object ([#2045](https://github.com/getsentry/sentry-java/pull/2045))
- Attachments can be manipulated via hint ([#2046](https://github.com/getsentry/sentry-java/pull/2046))
- Add sentry-servlet-jakarta module ([#1987](https://github.com/getsentry/sentry-java/pull/1987))
- Add client reports ([#1982](https://github.com/getsentry/sentry-java/pull/1982))
- Screenshot is taken when there is an error ([#1967](https://github.com/getsentry/sentry-java/pull/1967))
- Add Android profiling traces ([#1897](https://github.com/getsentry/sentry-java/pull/1897)) ([#1959](https://github.com/getsentry/sentry-java/pull/1959)) and its tests ([#1949](https://github.com/getsentry/sentry-java/pull/1949))
- Enable enableScopeSync by default for Android ([#1928](https://github.com/getsentry/sentry-java/pull/1928))
- Feat: Vendor JSON ([#1554](https://github.com/getsentry/sentry-java/pull/1554))
    - Introduce `JsonSerializable` and `JsonDeserializer` interfaces for manual json
      serialization/deserialization.
    - Introduce `JsonUnknwon` interface to preserve unknown properties when deserializing/serializing
      SDK classes.
    - When passing custom objects, for example in `Contexts`, these are supported for serialization:
        - `JsonSerializable`
        - `Map`, `Collection`, `Array`, `String` and all primitive types.
        - Objects with the help of refection.
            - `Map`, `Collection`, `Array`, `String` and all primitive types.
            - Call `toString()` on objects that have a cyclic reference to a ancestor object.
            - Call `toString()` where object graphs exceed max depth.
    - Remove `gson` dependency.
    - Remove `IUnknownPropertiesConsumer`
- Pass MDC tags as Sentry tags ([#1954](https://github.com/getsentry/sentry-java/pull/1954))

### Fixes

- Calling Sentry.init and specifying contextTags now has an effect on the Logback SentryAppender ([#2052](https://github.com/getsentry/sentry-java/pull/2052))
- Calling Sentry.init and specifying contextTags now has an effect on the Log4j SentryAppender ([#2054](https://github.com/getsentry/sentry-java/pull/2054))
- Calling Sentry.init and specifying contextTags now has an effect on the jul SentryAppender ([#2057](https://github.com/getsentry/sentry-java/pull/2057))
- Update Spring Boot dependency to 2.6.8 and fix the CVE-2022-22970 ([#2068](https://github.com/getsentry/sentry-java/pull/2068))
- Sentry can now self heal after a Thread had its currentHub set to a NoOpHub ([#2076](https://github.com/getsentry/sentry-java/pull/2076))
- No longer close OutputStream that is passed into JsonSerializer ([#2029](https://github.com/getsentry/sentry-java/pull/2029))
- Fix setting context tags on events captured by Spring ([#2060](https://github.com/getsentry/sentry-java/pull/2060))
- Isolate cached events with hashed DSN subfolder ([#2038](https://github.com/getsentry/sentry-java/pull/2038))
- SentryThread.current flag will not be overridden by DefaultAndroidEventProcessor if already set ([#2050](https://github.com/getsentry/sentry-java/pull/2050))
- Fix serialization of Long inside of Request.data ([#2051](https://github.com/getsentry/sentry-java/pull/2051))
- Update sentry-native to 0.4.17 ([#2033](https://github.com/getsentry/sentry-java/pull/2033))
- Update Gradle to 7.4.2 and AGP to 7.2 ([#2042](https://github.com/getsentry/sentry-java/pull/2042))
- Change order of event filtering mechanisms ([#2001](https://github.com/getsentry/sentry-java/pull/2001))
- Only send session update for dropped events if state changed ([#2002](https://github.com/getsentry/sentry-java/pull/2002))
- Android profiling initializes on first profile start ([#2009](https://github.com/getsentry/sentry-java/pull/2009))
- Profiling rate decreased from 300hz to 100hz ([#1997](https://github.com/getsentry/sentry-java/pull/1997))
- Allow disabling sending of client reports via Android Manifest and external options ([#2007](https://github.com/getsentry/sentry-java/pull/2007))
- Ref: Upgrade Spring Boot dependency to 2.5.13 ([#2011](https://github.com/getsentry/sentry-java/pull/2011))
- Ref: Make options.printUncaughtStackTrace primitive type ([#1995](https://github.com/getsentry/sentry-java/pull/1995))
- Ref: Remove not needed interface abstractions on Android ([#1953](https://github.com/getsentry/sentry-java/pull/1953))
- Ref: Make hints Map<String, Object> instead of only Object ([#1929](https://github.com/getsentry/sentry-java/pull/1929))
- Ref: Simplify DateUtils with ISO8601Utils ([#1837](https://github.com/getsentry/sentry-java/pull/1837))
- Ref: Remove deprecated and scheduled fields ([#1875](https://github.com/getsentry/sentry-java/pull/1875))
- Ref: Add shutdownTimeoutMillis in favor of shutdownTimeout ([#1873](https://github.com/getsentry/sentry-java/pull/1873))
- Ref: Remove Attachment ContentType since the Server infers it ([#1874](https://github.com/getsentry/sentry-java/pull/1874))
- Ref: Bind external properties to a dedicated class. ([#1750](https://github.com/getsentry/sentry-java/pull/1750))
- Ref: Debug log serializable objects ([#1795](https://github.com/getsentry/sentry-java/pull/1795))
- Ref: catch Throwable instead of Exception to suppress internal SDK errors ([#1812](https://github.com/getsentry/sentry-java/pull/1812))
- `SentryOptions` can merge properties from `ExternalOptions` instead of another instance of `SentryOptions`
- Following boolean properties from `SentryOptions` that allowed `null` values are now not nullable - `debug`, `enableUncaughtExceptionHandler`, `enableDeduplication`
- `SentryOptions` cannot be created anymore using `PropertiesProvider` with `SentryOptions#from` method. Use `ExternalOptions#from` instead and merge created object with `SentryOptions#merge`
- Bump: Kotlin to 1.5 and compatibility to 1.4 for sentry-android-timber ([#1815](https://github.com/getsentry/sentry-java/pull/1815))

## 5.7.4

### Fixes

* Change order of event filtering mechanisms and only send session update for dropped events if session state changed (#2028)

## 5.7.3

### Fixes

- Sentry Timber integration throws an exception when using args ([#1986](https://github.com/getsentry/sentry-java/pull/1986))

## 5.7.2

### Fixes

- Bring back support for `Timber.tag` ([#1974](https://github.com/getsentry/sentry-java/pull/1974))

## 5.7.1

### Fixes

- Sentry Timber integration does not submit msg.formatted breadcrumbs ([#1957](https://github.com/getsentry/sentry-java/pull/1957))
- ANR WatchDog won't crash on SecurityException ([#1962](https://github.com/getsentry/sentry-java/pull/1962))

## 5.7.0

### Features

- Automatically enable `Timber` and `Fragment` integrations if they are present on the classpath ([#1936](https://github.com/getsentry/sentry-java/pull/1936))

## 5.6.3

### Fixes

- If transaction or span is finished, do not allow to mutate ([#1940](https://github.com/getsentry/sentry-java/pull/1940))
- Keep used AndroidX classes from obfuscation (Fixes UI breadcrumbs and Slow/Frozen frames) ([#1942](https://github.com/getsentry/sentry-java/pull/1942))

## 5.6.2

### Fixes

- Ref: Make ActivityFramesTracker public to be used by Hybrid SDKs ([#1931](https://github.com/getsentry/sentry-java/pull/1931))
- Bump: AGP to 7.1.2 ([#1930](https://github.com/getsentry/sentry-java/pull/1930))
- NPE while adding "response_body_size" breadcrumb, when response body length is unknown ([#1908](https://github.com/getsentry/sentry-java/pull/1908))
- Do not include stacktrace frames into Timber message ([#1898](https://github.com/getsentry/sentry-java/pull/1898))
- Potential memory leaks ([#1909](https://github.com/getsentry/sentry-java/pull/1909))

Breaking changes:
`Timber.tag` is no longer supported by our [Timber integration](https://docs.sentry.io/platforms/android/configuration/integrations/timber/) and will not appear on Sentry for error events.
Please vote on this [issue](https://github.com/getsentry/sentry-java/issues/1900), if you'd like us to provide support for that.

## 5.6.2-beta.3

### Fixes

- Ref: Make ActivityFramesTracker public to be used by Hybrid SDKs ([#1931](https://github.com/getsentry/sentry-java/pull/1931))
- Bump: AGP to 7.1.2 ([#1930](https://github.com/getsentry/sentry-java/pull/1930))

## 5.6.2-beta.2

### Fixes

- NPE while adding "response_body_size" breadcrumb, when response body length is unknown ([#1908](https://github.com/getsentry/sentry-java/pull/1908))

## 5.6.2-beta.1

### Fixes

- Do not include stacktrace frames into Timber message ([#1898](https://github.com/getsentry/sentry-java/pull/1898))
- Potential memory leaks ([#1909](https://github.com/getsentry/sentry-java/pull/1909))

Breaking changes:
`Timber.tag` is no longer supported by our [Timber integration](https://docs.sentry.io/platforms/android/configuration/integrations/timber/) and will not appear on Sentry for error events.
Please vote on this [issue](https://github.com/getsentry/sentry-java/issues/1900), if you'd like us to provide support for that.

## 5.6.1

### Features

- Add options.printUncaughtStackTrace to print uncaught exceptions ([#1890](https://github.com/getsentry/sentry-java/pull/1890))

### Fixes

- NPE while adding "response_body_size" breadcrumb, when response body is null ([#1884](https://github.com/getsentry/sentry-java/pull/1884))
- Bump: AGP to 7.1.0 ([#1892](https://github.com/getsentry/sentry-java/pull/1892))

## 5.6.0

### Features

- Add breadcrumbs support for UI events (automatically captured) ([#1876](https://github.com/getsentry/sentry-java/pull/1876))

### Fixes

- Change scope of servlet-api to compileOnly ([#1880](https://github.com/getsentry/sentry-java/pull/1880))

## 5.5.3

### Fixes

- Do not create SentryExceptionResolver bean when Spring MVC is not on the classpath ([#1865](https://github.com/getsentry/sentry-java/pull/1865))

## 5.5.2

### Fixes

- Detect App Cold start correctly for Hybrid SDKs ([#1855](https://github.com/getsentry/sentry-java/pull/1855))
- Bump: log4j to 2.17.0 ([#1852](https://github.com/getsentry/sentry-java/pull/1852))
- Bump: logback to 1.2.9 ([#1853](https://github.com/getsentry/sentry-java/pull/1853))

## 5.5.1

### Fixes

- Bump: log4j to 2.16.0 ([#1845](https://github.com/getsentry/sentry-java/pull/1845))
- Make App start cold/warm visible to Hybrid SDKs ([#1848](https://github.com/getsentry/sentry-java/pull/1848))

## 5.5.0

### Features

- Add locale to device context and deprecate language ([#1832](https://github.com/getsentry/sentry-java/pull/1832))
- Add `SentryFileInputStream` and `SentryFileOutputStream` for File I/O performance instrumentation ([#1826](https://github.com/getsentry/sentry-java/pull/1826))
- Add `SentryFileReader` and `SentryFileWriter` for File I/O instrumentation ([#1843](https://github.com/getsentry/sentry-java/pull/1843))

### Fixes

- Bump: log4j to 2.15.0 ([#1839](https://github.com/getsentry/sentry-java/pull/1839))
- Ref: Rename Fragment span operation from `ui.fragment.load` to `ui.load` ([#1824](https://github.com/getsentry/sentry-java/pull/1824))
- Ref: change `java.util.Random` to `java.security.SecureRandom` for possible security reasons ([#1831](https://github.com/getsentry/sentry-java/pull/1831))

## 5.4.3

### Fixes

- Only report App start measurement for full launch on Android ([#1821](https://github.com/getsentry/sentry-java/pull/1821))

## 5.4.2

### Fixes

- Ref: catch Throwable instead of Exception to suppress internal SDK errors ([#1812](https://github.com/getsentry/sentry-java/pull/1812))

## 5.4.1

### Features

- Refactor OkHttp and Apollo to Kotlin functional interfaces ([#1797](https://github.com/getsentry/sentry-java/pull/1797))
- Add secondary constructor to SentryInstrumentation ([#1804](https://github.com/getsentry/sentry-java/pull/1804))

### Fixes

- Do not start fragment span if not added to the Activity ([#1813](https://github.com/getsentry/sentry-java/pull/1813))

## 5.4.0

### Features

- Add `graphql-java` instrumentation ([#1777](https://github.com/getsentry/sentry-java/pull/1777))

### Fixes

- Do not crash when event processors throw a lower level Throwable class ([#1800](https://github.com/getsentry/sentry-java/pull/1800))
- ActivityFramesTracker does not throw if Activity has no observers ([#1799](https://github.com/getsentry/sentry-java/pull/1799))

## 5.3.0

### Features

- Add datasource tracing with P6Spy ([#1784](https://github.com/getsentry/sentry-java/pull/1784))

### Fixes

- ActivityFramesTracker does not throw if Activity has not been added ([#1782](https://github.com/getsentry/sentry-java/pull/1782))
- PerformanceAndroidEventProcessor uses up to date isTracingEnabled set on Configuration callback ([#1786](https://github.com/getsentry/sentry-java/pull/1786))

## 5.2.4

### Fixes

- Window.FEATURE_NO_TITLE does not work when using activity traces ([#1769](https://github.com/getsentry/sentry-java/pull/1769))
- unregister UncaughtExceptionHandler on close ([#1770](https://github.com/getsentry/sentry-java/pull/1770))

## 5.2.3

### Fixes

- Make ActivityFramesTracker operations thread-safe ([#1762](https://github.com/getsentry/sentry-java/pull/1762))
- Clone Scope Contexts ([#1763](https://github.com/getsentry/sentry-java/pull/1763))
- Bump: AGP to 7.0.3 ([#1765](https://github.com/getsentry/sentry-java/pull/1765))

## 5.2.2

### Fixes

- Close HostnameCache#executorService on SentryClient#close ([#1757](https://github.com/getsentry/sentry-java/pull/1757))

## 5.2.1

### Features

- Add isCrashedLastRun support ([#1739](https://github.com/getsentry/sentry-java/pull/1739))
- Attach Java vendor and version to events and transactions ([#1703](https://github.com/getsentry/sentry-java/pull/1703))

### Fixes

- Handle exception if Context.registerReceiver throws ([#1747](https://github.com/getsentry/sentry-java/pull/1747))

## 5.2.0

### Features

- Allow setting proguard via Options and/or external resources ([#1728](https://github.com/getsentry/sentry-java/pull/1728))
- Add breadcrumbs for the Apollo integration ([#1726](https://github.com/getsentry/sentry-java/pull/1726))

### Fixes

- Don't set lastEventId for transactions ([#1727](https://github.com/getsentry/sentry-java/pull/1727))
- ActivityLifecycleIntegration#appStartSpan memory leak ([#1732](https://github.com/getsentry/sentry-java/pull/1732))

## 5.2.0-beta.3

### Features

- Add "data" to spans ([#1717](https://github.com/getsentry/sentry-java/pull/1717))

### Fixes

- Check at runtime if AndroidX.Core is available ([#1718](https://github.com/getsentry/sentry-java/pull/1718))
- Should not capture unfinished transaction ([#1719](https://github.com/getsentry/sentry-java/pull/1719))

## 5.2.0-beta.2

### Fixes

- Bump AGP to 7.0.2 ([#1650](https://github.com/getsentry/sentry-java/pull/1650))
- Drop spans in BeforeSpanCallback. ([#1713](https://github.com/getsentry/sentry-java/pull/1713))

## 5.2.0-beta.1

### Features

- Add tracestate HTTP header support ([#1683](https://github.com/getsentry/sentry-java/pull/1683))
- Add option to filter which origins receive tracing headers ([#1698](https://github.com/getsentry/sentry-java/pull/1698))
- Include unfinished spans in transaction ([#1699](https://github.com/getsentry/sentry-java/pull/1699))
- Add static helpers for creating breadcrumbs ([#1702](https://github.com/getsentry/sentry-java/pull/1702))
- Performance support for Android Apollo ([#1705](https://github.com/getsentry/sentry-java/pull/1705))

### Fixes

- Move tags from transaction.contexts.trace.tags to transaction.tags ([#1700](https://github.com/getsentry/sentry-java/pull/1700))

Breaking changes:

- Updated proguard keep rule for enums, which affects consumer application code ([#1694](https://github.com/getsentry/sentry-java/pull/1694))

## 5.1.2

### Fixes

- Servlet 3.1 compatibility issue ([#1681](https://github.com/getsentry/sentry-java/pull/1681))
- Do not drop Contexts key if Collection, Array or Char ([#1680](https://github.com/getsentry/sentry-java/pull/1680))

## 5.1.1

### Features

- Add support for async methods in Spring MVC ([#1652](https://github.com/getsentry/sentry-java/pull/1652))
- Add secondary constructor taking IHub to SentryOkHttpInterceptor ([#1657](https://github.com/getsentry/sentry-java/pull/1657))
- Merge external map properties ([#1656](https://github.com/getsentry/sentry-java/pull/1656))

### Fixes

- Remove onActivityPreCreated call in favor of onActivityCreated ([#1661](https://github.com/getsentry/sentry-java/pull/1661))
- Do not crash if SENSOR_SERVICE throws ([#1655](https://github.com/getsentry/sentry-java/pull/1655))
- Make sure scope is popped when processing request results in exception ([#1665](https://github.com/getsentry/sentry-java/pull/1665))

## 5.1.0

### Features

- Spring WebClient integration ([#1621](https://github.com/getsentry/sentry-java/pull/1621))
- OpenFeign integration ([#1632](https://github.com/getsentry/sentry-java/pull/1632))
- Add more convenient way to pass BeforeSpanCallback in OpenFeign integration ([#1637](https://github.com/getsentry/sentry-java/pull/1637))

### Fixes

- Bump: sentry-native to 0.4.12 ([#1651](https://github.com/getsentry/sentry-java/pull/1651))

## 5.1.0-beta.9

- No documented changes.

## 5.1.0-beta.8

### Features

- Generate Sentry BOM ([#1486](https://github.com/getsentry/sentry-java/pull/1486))

## 5.1.0-beta.7

### Features

- Slow/Frozen frames metrics ([#1609](https://github.com/getsentry/sentry-java/pull/1609))

## 5.1.0-beta.6

### Features

- Add request body extraction for Spring MVC integration ([#1595](https://github.com/getsentry/sentry-java/pull/1595))

### Fixes

- set min sdk version of sentry-android-fragment to API 14 ([#1608](https://github.com/getsentry/sentry-java/pull/1608))
- Ser/Deser of the UserFeedback from cached envelope ([#1611](https://github.com/getsentry/sentry-java/pull/1611))

## 5.1.0-beta.5

### Fixes

- Make SentryAppender non-final for Log4j2 and Logback ([#1603](https://github.com/getsentry/sentry-java/pull/1603))
- Do not throw IAE when tracing header contain invalid trace id ([#1605](https://github.com/getsentry/sentry-java/pull/1605))

## 5.1.0-beta.4

### Fixes

- Update sentry-native to 0.4.11 ([#1591](https://github.com/getsentry/sentry-java/pull/1591))

## 5.1.0-beta.3

### Features

- Spring Webflux integration ([#1529](https://github.com/getsentry/sentry-java/pull/1529))

## 5.1.0-beta.2

### Features

- Support transaction waiting for children to finish. ([#1535](https://github.com/getsentry/sentry-java/pull/1535))
- Capture logged marker in log4j2 and logback appenders ([#1551](https://github.com/getsentry/sentry-java/pull/1551))
- Allow clearing of attachments in the scope ([#1562](https://github.com/getsentry/sentry-java/pull/1562))
- Set mechanism type in SentryExceptionResolver ([#1556](https://github.com/getsentry/sentry-java/pull/1556))
- Perf. for fragments ([#1528](https://github.com/getsentry/sentry-java/pull/1528))

### Fixes

- Handling missing Spring Security on classpath on Java 8 ([#1552](https://github.com/getsentry/sentry-java/pull/1552))
- Use a different method to get strings from JNI, and avoid excessive Stack Space usage. ([#1214](https://github.com/getsentry/sentry-java/pull/1214))
- Add data field to SentrySpan ([#1555](https://github.com/getsentry/sentry-java/pull/1555))
- Clock drift issue when calling DateUtils#getDateTimeWithMillisPrecision ([#1557](https://github.com/getsentry/sentry-java/pull/1557))
- Prefer snake case for HTTP integration data keys ([#1559](https://github.com/getsentry/sentry-java/pull/1559))
- Assign lastEventId only if event was queued for submission ([#1565](https://github.com/getsentry/sentry-java/pull/1565))

## 5.1.0-beta.1

### Features

- Measure app start time ([#1487](https://github.com/getsentry/sentry-java/pull/1487))
- Automatic breadcrumbs logging for fragment lifecycle ([#1522](https://github.com/getsentry/sentry-java/pull/1522))

## 5.0.1

### Fixes

- Sources and Javadoc artifacts were mixed up ([#1515](https://github.com/getsentry/sentry-java/pull/1515))

## 5.0.0

This release brings many improvements but also new features:

- OkHttp Interceptor for Android ([#1330](https://github.com/getsentry/sentry-java/pull/1330))
- GraalVM Native Image Compatibility ([#1329](https://github.com/getsentry/sentry-java/pull/1329))
- Add option to ignore exceptions by type ([#1352](https://github.com/getsentry/sentry-java/pull/1352))
- Enrich transactions with device contexts ([#1430](https://github.com/getsentry/sentry-java/pull/1430)) ([#1469](https://github.com/getsentry/sentry-java/pull/1469))
- Better interoperability with Kotlin null-safety ([#1439](https://github.com/getsentry/sentry-java/pull/1439)) and ([#1462](https://github.com/getsentry/sentry-java/pull/1462))
- Add coroutines support ([#1479](https://github.com/getsentry/sentry-java/pull/1479))
- OkHttp callback for Customising the Span ([#1478](https://github.com/getsentry/sentry-java/pull/1478))
- Add breadcrumb in Spring RestTemplate integration ([#1481](https://github.com/getsentry/sentry-java/pull/1481))

Breaking changes:

- Migration Guide for [Java](https://docs.sentry.io/platforms/java/migration/)
- Migration Guide for [Android](https://docs.sentry.io/platforms/android/migration/)

Other fixes:

- Fix: Add attachmentType to envelope ser/deser. ([#1504](https://github.com/getsentry/sentry-java/pull/1504))

Thank you:

- @maciejwalkowiak for coding most of it.

## 5.0.0-beta.7

### Fixes


- Ref: Deprecate SentryBaseEvent#getOriginThrowable and add SentryBaseEvent#getThrowableMechanism ([#1502](https://github.com/getsentry/sentry-java/pull/1502))
- Graceful Shutdown flushes event instead of Closing SDK ([#1500](https://github.com/getsentry/sentry-java/pull/1500))
- Do not append threads that come from the EnvelopeFileObserver ([#1501](https://github.com/getsentry/sentry-java/pull/1501))
- Ref: Deprecate cacheDirSize and add maxCacheItems ([#1499](https://github.com/getsentry/sentry-java/pull/1499))
- Append all threads if Hint is Cached but attachThreads is enabled ([#1503](https://github.com/getsentry/sentry-java/pull/1503))

## 5.0.0-beta.6

### Features

- Add secondary constructor to SentryOkHttpInterceptor ([#1491](https://github.com/getsentry/sentry-java/pull/1491))
- Add option to enable debug mode in Log4j2 integration ([#1492](https://github.com/getsentry/sentry-java/pull/1492))

### Fixes

- Ref: Replace clone() with copy constructor ([#1496](https://github.com/getsentry/sentry-java/pull/1496))

## 5.0.0-beta.5

### Features

- OkHttp callback for Customising the Span ([#1478](https://github.com/getsentry/sentry-java/pull/1478))
- Add breadcrumb in Spring RestTemplate integration ([#1481](https://github.com/getsentry/sentry-java/pull/1481))
- Add coroutines support ([#1479](https://github.com/getsentry/sentry-java/pull/1479))

### Fixes

- Cloning Stack ([#1483](https://github.com/getsentry/sentry-java/pull/1483))

## 5.0.0-beta.4

### Fixes

- Enrich Transactions with Context Data ([#1469](https://github.com/getsentry/sentry-java/pull/1469))
- Bump: Apache HttpClient to 5.0.4 ([#1476](https://github.com/getsentry/sentry-java/pull/1476))

## 5.0.0-beta.3

### Fixes

- Handling immutable collections on SentryEvent and protocol objects ([#1468](https://github.com/getsentry/sentry-java/pull/1468))
- Associate event with transaction when thrown exception is not a direct cause ([#1463](https://github.com/getsentry/sentry-java/pull/1463))
- Ref: nullability annotations to Sentry module ([#1439](https://github.com/getsentry/sentry-java/pull/1439)) and ([#1462](https://github.com/getsentry/sentry-java/pull/1462))
- NPE when adding Context Data with null values for log4j2 ([#1465](https://github.com/getsentry/sentry-java/pull/1465))

## 5.0.0-beta.2

### Fixes

- sentry-android-timber package sets sentry.java.android.timber as SDK name ([#1456](https://github.com/getsentry/sentry-java/pull/1456))
- When AppLifecycleIntegration is closed, it should remove observer using UI thread ([#1459](https://github.com/getsentry/sentry-java/pull/1459))
- Bump: AGP to 4.2.0 ([#1460](https://github.com/getsentry/sentry-java/pull/1460))

Breaking Changes:

- Remove: Settings.Secure.ANDROID_ID in favor of generated installationId ([#1455](https://github.com/getsentry/sentry-java/pull/1455))
- Rename: enableSessionTracking to enableAutoSessionTracking ([#1457](https://github.com/getsentry/sentry-java/pull/1457))

## 5.0.0-beta.1

### Fixes

- Ref: Refactor converting HttpServletRequest to Sentry Request in Spring integration ([#1387](https://github.com/getsentry/sentry-java/pull/1387))
- Bump: sentry-native to 0.4.9 ([#1431](https://github.com/getsentry/sentry-java/pull/1431))
- Activity tracing auto instrumentation for Android API < 29 ([#1402](https://github.com/getsentry/sentry-java/pull/1402))
- use connection and read timeouts in ApacheHttpClient based transport ([#1397](https://github.com/getsentry/sentry-java/pull/1397))
- set correct transaction status for unhandled exceptions in SentryTracingFilter ([#1406](https://github.com/getsentry/sentry-java/pull/1406))
- handle network errors in SentrySpanClientHttpRequestInterceptor ([#1407](https://github.com/getsentry/sentry-java/pull/1407))
- set scope on transaction ([#1409](https://github.com/getsentry/sentry-java/pull/1409))
- set status and associate events with transactions ([#1426](https://github.com/getsentry/sentry-java/pull/1426))
- Do not set free memory and is low memory fields when it's a NDK hard crash ([#1399](https://github.com/getsentry/sentry-java/pull/1399))
- Apply user from the scope to transaction ([#1424](https://github.com/getsentry/sentry-java/pull/1424))
- Pass maxBreadcrumbs config. to sentry-native ([#1425](https://github.com/getsentry/sentry-java/pull/1425))
- Run event processors and enrich transactions with contexts ([#1430](https://github.com/getsentry/sentry-java/pull/1430))
- Set Span status for OkHttp integration ([#1447](https://github.com/getsentry/sentry-java/pull/1447))
- Set user on transaction in Spring & Spring Boot integrations ([#1443](https://github.com/getsentry/sentry-java/pull/1443))

## 4.4.0-alpha.2

### Features

- Add option to ignore exceptions by type ([#1352](https://github.com/getsentry/sentry-java/pull/1352))
- Sentry closes Android NDK and ShutdownHook integrations ([#1358](https://github.com/getsentry/sentry-java/pull/1358))
- Allow inheritance of SentryHandler class in sentry-jul package([#1367](https://github.com/getsentry/sentry-java/pull/1367))
- Make NoOpHub public ([#1379](https://github.com/getsentry/sentry-java/pull/1379))
- Configure max spans per transaction ([#1394](https://github.com/getsentry/sentry-java/pull/1394))

### Fixes

- Bump: Upgrade Apache HttpComponents Core to 5.0.3 ([#1375](https://github.com/getsentry/sentry-java/pull/1375))
- NPE when MDC contains null values (sentry-logback) ([#1364](https://github.com/getsentry/sentry-java/pull/1364))
- Avoid NPE when MDC contains null values (sentry-jul) ([#1385](https://github.com/getsentry/sentry-java/pull/1385))
- Accept only non null value maps ([#1368](https://github.com/getsentry/sentry-java/pull/1368))
- Do not bind transactions to scope by default. ([#1376](https://github.com/getsentry/sentry-java/pull/1376))
- Hub thread safety ([#1388](https://github.com/getsentry/sentry-java/pull/1388))
- SentryTransactionAdvice should operate on the new scope ([#1389](https://github.com/getsentry/sentry-java/pull/1389))

## 4.4.0-alpha.1

### Features

- Add an overload for `startTransaction` that sets the created transaction to the Scope ([#1313](https://github.com/getsentry/sentry-java/pull/1313))
- Set SDK version on Transactions ([#1307](https://github.com/getsentry/sentry-java/pull/1307))
- GraalVM Native Image Compatibility ([#1329](https://github.com/getsentry/sentry-java/pull/1329))
- Add OkHttp client application interceptor ([#1330](https://github.com/getsentry/sentry-java/pull/1330))

### Fixes

- Bump: sentry-native to 0.4.8
- Ref: Separate user facing and protocol classes in the Performance feature ([#1304](https://github.com/getsentry/sentry-java/pull/1304))
- Use logger set on SentryOptions in GsonSerializer ([#1308](https://github.com/getsentry/sentry-java/pull/1308))
- Use the bindToScope correctly
- Allow 0.0 to be set on tracesSampleRate ([#1328](https://github.com/getsentry/sentry-java/pull/1328))
- set "java" platform to transactions ([#1332](https://github.com/getsentry/sentry-java/pull/1332))
- Allow disabling tracing through SentryOptions ([#1337](https://github.com/getsentry/sentry-java/pull/1337))

## 4.3.0

### Features

- Activity tracing auto instrumentation

### Fixes

- Aetting in-app-includes from external properties ([#1291](https://github.com/getsentry/sentry-java/pull/1291))
- Initialize Sentry in Logback appender when DSN is not set in XML config ([#1296](https://github.com/getsentry/sentry-java/pull/1296))
- JUL integration SDK name ([#1293](https://github.com/getsentry/sentry-java/pull/1293))

## 4.2.0

### Features

- Improve EventProcessor nullability annotations ([#1229](https://github.com/getsentry/sentry-java/pull/1229)).
- Add ability to flush events synchronously.
- Support @SentrySpan and @SentryTransaction on classes and interfaces. ([#1243](https://github.com/getsentry/sentry-java/pull/1243))
- Do not serialize empty collections and maps ([#1245](https://github.com/getsentry/sentry-java/pull/1245))
- Integration interface better compatibility with Kotlin null-safety
- Simplify Sentry configuration in Spring integration ([#1259](https://github.com/getsentry/sentry-java/pull/1259))
- Simplify configuring Logback integration when environment variable with the DSN is not set ([#1271](https://github.com/getsentry/sentry-java/pull/1271))
- Add Request to the Scope. [#1270](https://github.com/getsentry/sentry-java/pull/1270))
- Optimize SentryTracingFilter when hub is disabled.

### Fixes

- Bump: sentry-native to 0.4.7
- Optimize DuplicateEventDetectionEventProcessor performance ([#1247](https://github.com/getsentry/sentry-java/pull/1247)).
- Prefix sdk.package names with io.sentry ([#1249](https://github.com/getsentry/sentry-java/pull/1249))
- Remove experimental annotation for Attachment ([#1257](https://github.com/getsentry/sentry-java/pull/1257))
- Mark stacktrace as snapshot if captured at arbitrary moment ([#1231](https://github.com/getsentry/sentry-java/pull/1231))
- Disable Gson HTML escaping
- Make the ANR Atomic flags immutable
- Prevent NoOpHub from creating heavy SentryOptions objects ([#1272](https://github.com/getsentry/sentry-java/pull/1272))
- SentryTransaction#getStatus NPE ([#1273](https://github.com/getsentry/sentry-java/pull/1273))
- Discard unfinished Spans before sending them over to Sentry ([#1279](https://github.com/getsentry/sentry-java/pull/1279))
- Interrupt the thread in QueuedThreadPoolExecutor ([#1276](https://github.com/getsentry/sentry-java/pull/1276))
- SentryTransaction#finish should not clear another transaction from the scope ([#1278](https://github.com/getsentry/sentry-java/pull/1278))

Breaking Changes:
- Enchancement: SentryExceptionResolver should not send handled errors by default ([#1248](https://github.com/getsentry/sentry-java/pull/1248)).
- Ref: Simplify RestTemplate instrumentation ([#1246](https://github.com/getsentry/sentry-java/pull/1246))
- Enchancement: Add overloads for startTransaction taking op and description ([#1244](https://github.com/getsentry/sentry-java/pull/1244))

## 4.1.0

### Features

- Improve Kotlin compatibility for SdkVersion ([#1213](https://github.com/getsentry/sentry-java/pull/1213))
- Support logging via JUL ([#1211](https://github.com/getsentry/sentry-java/pull/1211))

### Fixes

- Returning Sentry trace header from Span ([#1217](https://github.com/getsentry/sentry-java/pull/1217))
- Remove misleading error logs ([#1222](https://github.com/getsentry/sentry-java/pull/1222))

## 4.0.0

This release brings the Sentry Performance feature to Java SDK, Spring, Spring Boot, and Android integrations. Read more in the reference documentation:

- [Performance for Java](https://docs.sentry.io/platforms/java/performance/)
- [Performance for Spring](https://docs.sentry.io/platforms/java/guides/spring/)
- [Performance for Spring Boot](https://docs.sentry.io/platforms/java/guides/spring-boot/)
- [Performance for Android](https://docs.sentry.io/platforms/android/performance/)

### Other improvements:

#### Core:

- Improved loading external configuration:
  - Load `sentry.properties` from the application's current working directory ([#1046](https://github.com/getsentry/sentry-java/pull/1046))
  - Resolve `in-app-includes`, `in-app-excludes`, `tags`, `debug`, `uncaught.handler.enabled` parameters from the external configuration
- Set global tags on SentryOptions and load them from external configuration ([#1066](https://github.com/getsentry/sentry-java/pull/1066))
- Add support for attachments ([#1082](https://github.com/getsentry/sentry-java/pull/1082))
- Resolve `servername` from the localhost address
- Simplified transport configuration through setting `TransportFactory` instead of `ITransport` on SentryOptions ([#1124](https://github.com/getsentry/sentry-java/pull/1124))

#### Spring Boot:

- Add the ability to register multiple `OptionsConfiguration` beans ([#1093](https://github.com/getsentry/sentry-java/pull/1093))
- Initialize Logback after context refreshes ([#1129](https://github.com/getsentry/sentry-java/pull/1129))

#### Android:

- Add `isSideLoaded` and `installerStore` tags automatically (Where your App. was installed from eg Google Play, Amazon Store, downloaded APK, etc...)
- Bump: sentry-native to 0.4.6
- Bump: Gradle to 6.8.1 and AGP to 4.1.2

## 4.0.0-beta.1

### Features

- Add addToTransactions to Attachment ([#1191](https://github.com/getsentry/sentry-java/pull/1191))
- Support SENTRY_TRACES_SAMPLE_RATE conf. via env variables ([#1171](https://github.com/getsentry/sentry-java/pull/1171))
- Pass request to CustomSamplingContext in Spring integration ([#1172](https://github.com/getsentry/sentry-java/pull/1172))
- Move `SentrySpanClientHttpRequestInterceptor` to Spring module ([#1181](https://github.com/getsentry/sentry-java/pull/1181))
- Add overload for `transaction/span.finish(SpanStatus)` ([#1182](https://github.com/getsentry/sentry-java/pull/1182))
- Simplify registering traces sample callback in Spring integration ([#1184](https://github.com/getsentry/sentry-java/pull/1184))
- Polish Performance API ([#1165](https://github.com/getsentry/sentry-java/pull/1165))
- Set "debug" through external properties ([#1186](https://github.com/getsentry/sentry-java/pull/1186))
- Simplify Spring integration ([#1188](https://github.com/getsentry/sentry-java/pull/1188))
- Init overload with dsn ([#1195](https://github.com/getsentry/sentry-java/pull/1195))
- Enable Kotlin map-like access on CustomSamplingContext ([#1192](https://github.com/getsentry/sentry-java/pull/1192))
- Auto register custom ITransportFactory in Spring integration ([#1194](https://github.com/getsentry/sentry-java/pull/1194))
- Improve Kotlin property access in Performance API ([#1193](https://github.com/getsentry/sentry-java/pull/1193))
- Copy options tags to transactions ([#1198](https://github.com/getsentry/sentry-java/pull/1198))
- Add convenient method for accessing event's throwable ([#1202](https://github.com/getsentry/sentry-java/pull/1202))

### Fixes

- Ref: Set SpanContext on SentryTransaction to avoid potential NPE ([#1173](https://github.com/getsentry/sentry-java/pull/1173))
- Free Local Refs manually due to Android local ref. count limits
- Bring back support for setting transaction name without ongoing transaction ([#1183](https://github.com/getsentry/sentry-java/pull/1183))

## 4.0.0-alpha.3

### Features

- Improve ITransaction and ISpan null-safety compatibility ([#1161](https://github.com/getsentry/sentry-java/pull/1161))
- Automatically assign span context to captured events ([#1156](https://github.com/getsentry/sentry-java/pull/1156))
- Autoconfigure Apache HttpClient 5 based Transport in Spring Boot integration ([#1143](https://github.com/getsentry/sentry-java/pull/1143))
- Send user.ip_address = {{auto}} when sendDefaultPii is true ([#1015](https://github.com/getsentry/sentry-java/pull/1015))
- Read tracesSampleRate from AndroidManifest
- OutboxSender supports all envelope item types ([#1158](https://github.com/getsentry/sentry-java/pull/1158))
- Read `uncaught.handler.enabled` property from the external configuration
- Resolve servername from the localhost address
- Add maxAttachmentSize to SentryOptions ([#1138](https://github.com/getsentry/sentry-java/pull/1138))
- Drop invalid attachments ([#1134](https://github.com/getsentry/sentry-java/pull/1134))
- Set isSideLoaded info tags
- Add non blocking Apache HttpClient 5 based Transport ([#1136](https://github.com/getsentry/sentry-java/pull/1136))

### Fixes

- Ref: Make Attachment immutable ([#1120](https://github.com/getsentry/sentry-java/pull/1120))
- Ref: using Calendar to generate Dates
- Ref: Return NoOpTransaction instead of null ([#1126](https://github.com/getsentry/sentry-java/pull/1126))
- Ref: `ITransport` implementations are now responsible for executing request in asynchronous or synchronous way ([#1118](https://github.com/getsentry/sentry-java/pull/1118))
- Ref: Add option to set `TransportFactory` instead of `ITransport` on `SentryOptions` ([#1124](https://github.com/getsentry/sentry-java/pull/1124))
- Ref: Simplify ITransport creation in ITransportFactory ([#1135](https://github.com/getsentry/sentry-java/pull/1135))
- Fixes and Tests: Session serialization and deserialization
- Inheriting sampling decision from parent ([#1100](https://github.com/getsentry/sentry-java/pull/1100))
- Exception only sets a stack trace if there are frames
- Initialize Logback after context refreshes ([#1129](https://github.com/getsentry/sentry-java/pull/1129))
- Do not crash when passing null values to @Nullable methods, eg User and Scope
- Resolving dashed properties from external configuration
- Consider {{ auto }} as a default ip address ([#1015](https://github.com/getsentry/sentry-java/pull/1015))
- Set release and environment on Transactions ([#1152](https://github.com/getsentry/sentry-java/pull/1152))
- Do not set transaction on the scope automatically

## 4.0.0-alpha.2

### Features

- Add basic support for attachments ([#1082](https://github.com/getsentry/sentry-java/pull/1082))
- Set transaction name on events and transactions sent using Spring integration ([#1067](https://github.com/getsentry/sentry-java/pull/1067))
- Set global tags on SentryOptions and load them from external configuration ([#1066](https://github.com/getsentry/sentry-java/pull/1066))
- Add API validator and remove deprecated methods
- Add more convenient method to start a child span ([#1073](https://github.com/getsentry/sentry-java/pull/1073))
- Autoconfigure traces callback in Spring Boot integration ([#1074](https://github.com/getsentry/sentry-java/pull/1074))
- Resolve in-app-includes and in-app-excludes parameters from the external configuration
- Make InAppIncludesResolver public ([#1084](https://github.com/getsentry/sentry-java/pull/1084))
- Add the ability to register multiple OptionsConfiguration beans ([#1093](https://github.com/getsentry/sentry-java/pull/1093))
- Database query tracing with datasource-proxy ([#1095](https://github.com/getsentry/sentry-java/pull/1095))

### Fixes

- Ref: Refactor resolving SpanContext for Throwable ([#1068](https://github.com/getsentry/sentry-java/pull/1068))
- Ref: Change "op" to "operation" in @SentrySpan and @SentryTransaction
- Remove method reference in SentryEnvelopeItem ([#1091](https://github.com/getsentry/sentry-java/pull/1091))
- Set current thread only if there are no exceptions
- SentryOptions creates GsonSerializer by default
- Append DebugImage list if event already has it
- Sort breadcrumbs by Date if there are breadcrumbs already in the event

## 4.0.0-alpha.1

### Features

- Load `sentry.properties` from the application's current working directory ([#1046](https://github.com/getsentry/sentry-java/pull/1046))
- Performance monitoring ([#971](https://github.com/getsentry/sentry-java/pull/971))
- Performance monitoring for Spring Boot applications ([#971](https://github.com/getsentry/sentry-java/pull/971))

### Fixes

- Ref: Refactor JSON deserialization ([#1047](https://github.com/getsentry/sentry-java/pull/1047))

## 3.2.1

### Fixes

- Set current thread only if theres no exceptions ([#1064](https://github.com/getsentry/sentry-java/pull/1064))
- Append DebugImage list if event already has it ([#1092](https://github.com/getsentry/sentry-java/pull/1092))
- Sort breadcrumbs by Date if there are breadcrumbs already in the event ([#1094](https://github.com/getsentry/sentry-java/pull/1094))
- Free Local Refs manually due to Android local ref. count limits  ([#1179](https://github.com/getsentry/sentry-java/pull/1179))

## 3.2.0

### Features

- Expose a Module (Debug images) Loader for Android thru sentry-native ([#1043](https://github.com/getsentry/sentry-java/pull/1043))
- Added java doc to protocol classes based on sentry-data-schemes project ([#1045](https://github.com/getsentry/sentry-java/pull/1045))
- Make SentryExceptionResolver Order configurable to not send handled web exceptions ([#1008](https://github.com/getsentry/sentry-java/pull/1008))
- Resolve HTTP Proxy parameters from the external configuration ([#1028](https://github.com/getsentry/sentry-java/pull/1028))
- Sentry NDK integration is compiled against default NDK version based on AGP's version ([#1048](https://github.com/getsentry/sentry-java/pull/1048))

### Fixes

- Bump: AGP 4.1.1 ([#1040](https://github.com/getsentry/sentry-java/pull/1040))
- Update to sentry-native 0.4.4 and fix shared library builds ([#1039](https://github.com/getsentry/sentry-java/pull/1039))
- use neutral Locale for String operations ([#1033](https://github.com/getsentry/sentry-java/pull/1033))
- Clean up JNI code and properly free strings ([#1050](https://github.com/getsentry/sentry-java/pull/1050))
- set userId for hard-crashes if no user is set ([#1049](https://github.com/getsentry/sentry-java/pull/1049))

## 3.1.3

### Fixes

- Fix broken NDK integration on 3.1.2 (release failed on packaging a .so file)
- Increase max cached events to 30 ([#1029](https://github.com/getsentry/sentry-java/pull/1029))
- Normalize DSN URI ([#1030](https://github.com/getsentry/sentry-java/pull/1030))

## 3.1.2

### Features

- Manually capturing User Feedback
- Set environment to "production" by default.
- Make public the Breadcrumb constructor that accepts a Date ([#1012](https://github.com/getsentry/sentry-java/pull/1012))

### Fixes

- ref: Validate event id on user feedback submission

## 3.1.1

### Features

- Bind logging related SentryProperties to Slf4j Level instead of Logback to improve Log4j2 compatibility

### Fixes

- Prevent Logback and Log4j2 integrations from re-initializing Sentry when Sentry is already initialized
- Make sure HttpServletRequestSentryUserProvider runs by default before custom SentryUserProvider beans
- Fix setting up Sentry in Spring Webflux annotation by changing the scope of Spring WebMvc related dependencies

## 3.1.0

### Features

- Make getThrowable public and improve set contexts ([#967](https://github.com/getsentry/sentry-java/pull/967))
- Accepted quoted values in properties from external configuration ([#972](https://github.com/getsentry/sentry-java/pull/972))

### Fixes

- Auto-Configure `inAppIncludes` in Spring Boot integration ([#966](https://github.com/getsentry/sentry-java/pull/966))
- Bump: Android Gradle Plugin 4.0.2 ([#968](https://github.com/getsentry/sentry-java/pull/968))
- Don't require `sentry.dsn` to be set when using `io.sentry:sentry-spring-boot-starter` and `io.sentry:sentry-logback` together ([#965](https://github.com/getsentry/sentry-java/pull/965))
- Remove chunked streaming mode ([#974](https://github.com/getsentry/sentry-java/pull/974))
- Android 11 + targetSdkVersion 30 crashes Sentry on start ([#977](https://github.com/getsentry/sentry-java/pull/977))

## 3.0.0

## Java + Android

This release marks the re-unification of Java and Android SDK code bases.
It's based on the Android 2.0 SDK, which implements [Sentry's unified API](https://develop.sentry.dev/sdk/unified-api/).

Considerable changes were done, which include a lot of improvements. More are covered below, but the highlights are:

- Improved `log4j2` integration
  - Capture breadcrumbs for level INFO and higher
  - Raises event for ERROR and higher.
  - Minimum levels are configurable.
  - Optionally initializes the SDK via appender.xml
- Dropped support to `log4j`.
- Improved `logback` integration
  - Capture breadcrumbs for level INFO and higher
  - Raises event for ERROR and higher.
  - Minimum levels are configurable.
  - Optionally initializes the SDK via appender.xml
  - Configurable via Spring integration if both are enabled
- Spring
  - No more duplicate events with Spring and logback
  - Auto initalizes if DSN is available
  - Configuration options available with auto complete
- Google App Engine support dropped

## What’s Changed

- Callback to validate SSL certificate ([#944](https://github.com/getsentry/sentry-java/pull/944))
- Attach stack traces enabled by default

### Android specific

- Release health enabled by default for Android
- Sync of Scopes for Java -> Native (NDK)
- Bump Sentry-Native v0.4.2
- Android 11 Support

[Android migration docs](https://docs.sentry.io/platforms/android/migration/#migrating-from-sentry-android-2x-to-sentry-android-3x)

### Java specific

- Unified API for Java SDK and integrations (Spring, Spring boot starter, Servlet, Logback, Log4j2)

New Java [docs](https://docs.sentry.io/platforms/java/) are live and being improved.

## Acquisition

Packages were released on [`bintray sentry-java`](https://dl.bintray.com/getsentry/sentry-java/io/sentry/), [`bintray sentry-android`](https://dl.bintray.com/getsentry/sentry-android/io/sentry/), [`jcenter`](https://jcenter.bintray.com/io/sentry/) and [`mavenCentral`](https://repo.maven.apache.org/maven2/io/sentry/)

## Where is the Java 1.7 code base?

The previous Java releases, are all available in this repository through the tagged releases.
## 3.0.0-beta.1

## What’s Changed

- feat: ssl support ([#944](https://github.com/getsentry/sentry-java/pull/944)) @ninekaw9 @marandaneto
- feat: sync Java to C ([#937](https://github.com/getsentry/sentry-java/pull/937)) @bruno-garcia @marandaneto
- feat: Auto-configure Logback appender in Spring Boot integration. ([#938](https://github.com/getsentry/sentry-java/pull/938)) @maciejwalkowiak
- feat: Add Servlet integration. ([#935](https://github.com/getsentry/sentry-java/pull/935)) @maciejwalkowiak
- fix: Pop scope at the end of the request in Spring integration. ([#936](https://github.com/getsentry/sentry-java/pull/936)) @maciejwalkowiak
- bump: Upgrade Spring Boot to 2.3.4. ([#932](https://github.com/getsentry/sentry-java/pull/932)) @maciejwalkowiak
- fix: Do not set cookies when send pii is set to false. ([#931](https://github.com/getsentry/sentry-java/pull/931)) @maciejwalkowiak

Packages were released on [`bintray sentry-java`](https://dl.bintray.com/getsentry/sentry-java/io/sentry/), [`bintray sentry-android`](https://dl.bintray.com/getsentry/sentry-android/io/sentry/), [`jcenter`](https://jcenter.bintray.com/io/sentry/) and [`mavenCentral`](https://repo.maven.apache.org/maven2/io/sentry/)

We'd love to get feedback.

## 3.0.0-alpha.3

### Features

- Enable attach stack traces and disable attach threads by default ([#921](https://github.com/getsentry/sentry-java/pull/921)) @marandaneto

### Fixes

- Bump sentry-native to 0.4.2 ([#926](https://github.com/getsentry/sentry-java/pull/926)) @marandaneto
- ref: remove log level as RN do not use it anymore ([#924](https://github.com/getsentry/sentry-java/pull/924)) @marandaneto
- Read sample rate correctly from manifest meta data ([#923](https://github.com/getsentry/sentry-java/pull/923)) @marandaneto

Packages were released on [`bintray sentry-android`](https://dl.bintray.com/getsentry/sentry-android/io/sentry/) and [`bintray sentry-java`](https://dl.bintray.com/getsentry/sentry-java/io/sentry/)

We'd love to get feedback.

## 3.0.0-alpha.2

TBD

Packages were released on [bintray](https://dl.bintray.com/getsentry/maven/io/sentry/)

> Note: This release marks the unification of the Java and Android Sentry codebases based on the core of the Android SDK (version 2.x).
Previous releases for the Android SDK (version 2.x) can be found on the now archived: https://github.com/getsentry/sentry-android/

## 3.0.0-alpha.1

### Features

### Fixes


## New releases will happen on a different repository:

https://github.com/getsentry/sentry-java

## What’s Changed

### Features

### Fixes


- feat: enable release health by default

Packages were released on [`bintray`](https://dl.bintray.com/getsentry/sentry-android/io/sentry/sentry-android/), [`jcenter`](https://jcenter.bintray.com/io/sentry/sentry-android/) and [`mavenCentral`](https://repo.maven.apache.org/maven2/io/sentry/sentry-android/)

We'd love to get feedback.

## 2.3.1

### Fixes

- Add main thread checker for the app lifecycle integration ([#525](https://github.com/getsentry/sentry-android/pull/525)) @marandaneto
- Set correct migration link ([#523](https://github.com/getsentry/sentry-android/pull/523)) @fupduck
- Warn about Sentry re-initialization. ([#521](https://github.com/getsentry/sentry-android/pull/521)) @maciejwalkowiak
- Set SDK version in `MainEventProcessor`. ([#513](https://github.com/getsentry/sentry-android/pull/513)) @maciejwalkowiak
- Bump sentry-native to 0.4.0 ([#512](https://github.com/getsentry/sentry-android/pull/512)) @marandaneto
- Bump Gradle to 6.6 and fix linting issues ([#510](https://github.com/getsentry/sentry-android/pull/510)) @marandaneto
- fix(sentry-java): Contexts belong on the Scope ([#504](https://github.com/getsentry/sentry-android/pull/504)) @maciejwalkowiak
- Add tests for verifying scope changes thread isolation ([#508](https://github.com/getsentry/sentry-android/pull/508)) @maciejwalkowiak
- Set `SdkVersion` in default `SentryOptions` created in sentry-core module ([#506](https://github.com/getsentry/sentry-android/pull/506)) @maciejwalkowiak

Packages were released on [`bintray`](https://dl.bintray.com/getsentry/sentry-android/io/sentry/sentry-android/), [`jcenter`](https://jcenter.bintray.com/io/sentry/sentry-android/) and [`mavenCentral`](https://repo.maven.apache.org/maven2/io/sentry/sentry-android/)

We'd love to get feedback.

## 2.3.0

### Features

- Add console application sample. ([#502](https://github.com/getsentry/sentry-android/pull/502)) @maciejwalkowiak
- Log stacktraces in SystemOutLogger ([#498](https://github.com/getsentry/sentry-android/pull/498)) @maciejwalkowiak
- Add method to add breadcrumb with string parameter. ([#501](https://github.com/getsentry/sentry-android/pull/501)) @maciejwalkowiak

### Fixes

- Converting UTC and ISO timestamp when missing Locale/TimeZone do not error ([#505](https://github.com/getsentry/sentry-android/pull/505)) @marandaneto
- Call `Sentry#close` on JVM shutdown. ([#497](https://github.com/getsentry/sentry-android/pull/497)) @maciejwalkowiak
- ref: sentry-core changes for console app ([#473](https://github.com/getsentry/sentry-android/pull/473)) @marandaneto

Obs: If you are using its own instance of `Hub`/`SentryClient` and reflection to set up the SDK to be usable within Libraries, this change may break your code, please fix the renamed classes.

Packages were released on [`bintray`](https://dl.bintray.com/getsentry/sentry-android/io/sentry/sentry-android/), [`jcenter`](https://jcenter.bintray.com/io/sentry/sentry-android/) and [`mavenCentral`](https://repo.maven.apache.org/maven2/io/sentry/sentry-android/)

We'd love to get feedback.

## 2.2.2

### Features

- Add sdk to envelope header ([#488](https://github.com/getsentry/sentry-android/pull/488)) @marandaneto
- Log request if response code is not 200 ([#484](https://github.com/getsentry/sentry-android/pull/484)) @marandaneto

### Fixes

- Bump plugin versions ([#487](https://github.com/getsentry/sentry-android/pull/487)) @marandaneto
- Bump: AGP 4.0.1 ([#486](https://github.com/getsentry/sentry-android/pull/486)) @marandaneto

Packages were released on [`bintray`](https://dl.bintray.com/getsentry/sentry-android/io/sentry/sentry-android/), [`jcenter`](https://jcenter.bintray.com/io/sentry/sentry-android/) and [`mavenCentral`](https://repo.maven.apache.org/maven2/io/sentry/sentry-android/)

We'd love to get feedback.

## 2.2.1

### Fixes

- Timber adds breadcrumb even if event level is < minEventLevel ([#480](https://github.com/getsentry/sentry-android/pull/480)) @marandaneto
- Contexts serializer avoids reflection and fixes desugaring issue ([#478](https://github.com/getsentry/sentry-android/pull/478)) @marandaneto
- clone session before sending to the transport ([#474](https://github.com/getsentry/sentry-android/pull/474)) @marandaneto
- Bump Gradle 6.5.1 ([#479](https://github.com/getsentry/sentry-android/pull/479)) @marandaneto

Packages were released on [`bintray`](https://dl.bintray.com/getsentry/sentry-android/io/sentry/sentry-android/), [`jcenter`](https://jcenter.bintray.com/io/sentry/sentry-android/) and [`mavenCentral`](https://repo.maven.apache.org/maven2/io/sentry/sentry-android/)

We'd love to get feedback.

## 2.2.0

### Fixes

- Negative session sequence if the date is before java date epoch ([#471](https://github.com/getsentry/sentry-android/pull/471)) @marandaneto
- Deserialise unmapped contexts values from envelope ([#470](https://github.com/getsentry/sentry-android/pull/470)) @marandaneto
- Bump: sentry-native 0.3.4 ([#468](https://github.com/getsentry/sentry-android/pull/468)) @marandaneto

- feat: timber integration ([#464](https://github.com/getsentry/sentry-android/pull/464)) @marandaneto

1) To add integrations it requires a [manual initialization](https://docs.sentry.io/platforms/android/#manual-initialization) of the Android SDK.

2) Add the `sentry-android-timber` dependency:

```groovy
implementation 'io.sentry:sentry-android-timber:{version}' // version >= 2.2.0
```

3) Initialize and add the `SentryTimberIntegration`:

```java
SentryAndroid.init(this, options -> {
    // default values:
    // minEventLevel = ERROR
    // minBreadcrumbLevel = INFO
    options.addIntegration(new SentryTimberIntegration());

    // custom values for minEventLevel and minBreadcrumbLevel
    // options.addIntegration(new SentryTimberIntegration(SentryLevel.WARNING, SentryLevel.ERROR));
});
```

4) Use the Timber integration:

```java
try {
    int x = 1 / 0;
} catch (Exception e) {
    Timber.e(e);
}
```

Packages were released on [`bintray`](https://dl.bintray.com/getsentry/sentry-android/io/sentry/sentry-android/), [`jcenter`](https://jcenter.bintray.com/io/sentry/sentry-android/) and [`mavenCentral`](https://repo.maven.apache.org/maven2/io/sentry/sentry-android/)

We'd love to get feedback.

## 2.1.7

### Fixes

- Init native libs if available on SDK init ([#461](https://github.com/getsentry/sentry-android/pull/461)) @marandaneto
- Make JVM target explicit in sentry-core ([#462](https://github.com/getsentry/sentry-android/pull/462)) @dilbernd
- Timestamp with millis from react-native should be in UTC format ([#456](https://github.com/getsentry/sentry-android/pull/456)) @marandaneto
- Bump Gradle to 6.5 ([#454](https://github.com/getsentry/sentry-android/pull/454)) @marandaneto

Packages were released on [`bintray`](https://dl.bintray.com/getsentry/sentry-android/io/sentry/sentry-android/), [`jcenter`](https://jcenter.bintray.com/io/sentry/sentry-android/) and [`mavenCentral`](https://repo.maven.apache.org/maven2/io/sentry/sentry-android/)

We'd love to get feedback.

## 2.1.6

### Fixes

- Do not lookup sentry-debug-meta but instead load it directly ([#445](https://github.com/getsentry/sentry-android/pull/445)) @marandaneto
- Regression on v2.1.5 which can cause a crash on SDK init

Packages were released on [`bintray`](https://dl.bintray.com/getsentry/sentry-android/io/sentry/sentry-android/), [`jcenter`](https://jcenter.bintray.com/io/sentry/sentry-android/) and [`mavenCentral`](https://repo.maven.apache.org/maven2/io/sentry/sentry-android/)

We'd love to get feedback.

## 2.1.5

### Fixes

This version has a severe bug and can cause a crash on SDK init

Please upgrade to https://github.com/getsentry/sentry-android/releases/tag/2.1.6

## 2.1.4

### Features

- Make gzip as default content encoding type ([#433](https://github.com/getsentry/sentry-android/pull/433)) @marandaneto
- Use AGP 4 features ([#366](https://github.com/getsentry/sentry-android/pull/366)) @marandaneto
- Create GH Actions CI for Ubuntu/macOS ([#403](https://github.com/getsentry/sentry-android/pull/403)) @marandaneto
- Make root checker better and minimize false positive ([#417](https://github.com/getsentry/sentry-android/pull/417)) @marandaneto

### Fixes

- bump: sentry-native to 0.3.1 ([#440](https://github.com/getsentry/sentry-android/pull/440)) @marandaneto
- Update last session timestamp ([#437](https://github.com/getsentry/sentry-android/pull/437)) @marandaneto
- Filter trim memory breadcrumbs ([#431](https://github.com/getsentry/sentry-android/pull/431)) @marandaneto

Packages were released on [`bintray`](https://dl.bintray.com/getsentry/sentry-android/io/sentry/sentry-android/), [`jcenter`](https://jcenter.bintray.com/io/sentry/sentry-android/) and [`mavenCentral`](https://repo.maven.apache.org/maven2/io/sentry/sentry-android/)

We'd love to get feedback.

## 2.1.3

### Fixes

This fixes several critical bugs in sentry-android 2.0 and 2.1

- Sentry.init register integrations after creating the main Hub instead of doing it in the main Hub ctor ([#427](https://github.com/getsentry/sentry-android/pull/427)) @marandaneto
- make NoOpLogger public ([#425](https://github.com/getsentry/sentry-android/pull/425)) @marandaneto
- ConnectivityChecker returns connection status and events are not trying to be sent if no connection. ([#420](https://github.com/getsentry/sentry-android/pull/420)) @marandaneto
- thread pool executor is a single thread executor instead of scheduled thread executor ([#422](https://github.com/getsentry/sentry-android/pull/422)) @marandaneto
- Add Abnormal to the Session.State enum as its part of the protocol ([#424](https://github.com/getsentry/sentry-android/pull/424)) @marandaneto
- Bump: Gradle to 6.4.1 ([#419](https://github.com/getsentry/sentry-android/pull/419)) @marandaneto

We recommend that you use sentry-android 2.1.3 over the initial release of sentry-android 2.0 and 2.1.

Packages were released on [`bintray`](https://dl.bintray.com/getsentry/sentry-android/io/sentry/sentry-android/), [`jcenter`](https://jcenter.bintray.com/io/sentry/sentry-android/) and [`mavenCentral`](https://repo.maven.apache.org/maven2/io/sentry/sentry-android/)

We'd love to get feedback.

## 2.1.2

### Features

- Added options to configure http transport ([#411](https://github.com/getsentry/sentry-android/pull/411)) @marandaneto

### Fixes

- Phone state breadcrumbs require read_phone_state on older OS versions ([#415](https://github.com/getsentry/sentry-android/pull/415)) @marandaneto @bsergean
- before raising ANR events, we check ProcessErrorStateInfo if available ([#412](https://github.com/getsentry/sentry-android/pull/412)) @marandaneto
- send cached events to use a single thread executor ([#405](https://github.com/getsentry/sentry-android/pull/405)) @marandaneto
- initing SDK on AttachBaseContext ([#409](https://github.com/getsentry/sentry-android/pull/409)) @marandaneto
- sessions can't be abnormal, but exited if not ended properly ([#410](https://github.com/getsentry/sentry-android/pull/410)) @marandaneto

Packages were released on [`bintray`](https://dl.bintray.com/getsentry/sentry-android/io/sentry/sentry-android/), [`jcenter`](https://jcenter.bintray.com/io/sentry/sentry-android/) and [`mavenCentral`](https://repo.maven.apache.org/maven2/io/sentry/sentry-android/)

We'd love to get feedback.

## 2.1.1

### Features

- Added missing getters on Breadcrumb and SentryEvent ([#397](https://github.com/getsentry/sentry-android/pull/397)) @marandaneto
- Add trim memory breadcrumbs ([#395](https://github.com/getsentry/sentry-android/pull/395)) @marandaneto
- Only set breadcrumb extras if not empty ([#394](https://github.com/getsentry/sentry-android/pull/394)) @marandaneto
- Added samples of how to disable automatic breadcrumbs ([#389](https://github.com/getsentry/sentry-android/pull/389)) @marandaneto

### Fixes

- Set missing release, environment and dist to sentry-native options ([#404](https://github.com/getsentry/sentry-android/pull/404)) @marandaneto
- Do not add automatic and empty sensor breadcrumbs ([#401](https://github.com/getsentry/sentry-android/pull/401)) @marandaneto
- ref: removed Thread.sleep from LifecycleWatcher tests, using awaitility and DateProvider ([#392](https://github.com/getsentry/sentry-android/pull/392)) @marandaneto
- ref: added a DateTimeProvider for making retry after testable ([#391](https://github.com/getsentry/sentry-android/pull/391)) @marandaneto
- Bump Gradle to 6.4 ([#390](https://github.com/getsentry/sentry-android/pull/390)) @marandaneto
- Bump sentry-native to 0.2.6 ([#396](https://github.com/getsentry/sentry-android/pull/396)) @marandaneto

Packages were released on [`bintray`](https://dl.bintray.com/getsentry/sentry-android/io/sentry/sentry-android/), [`jcenter`](https://jcenter.bintray.com/io/sentry/sentry-android/) and [`mavenCentral`](https://repo.maven.apache.org/maven2/io/sentry/sentry-android/)

We'd love to get feedback.

## 2.1.0

### Features

- Includes all the changes of 2.1.0 alpha, beta and RC

### Fixes

- fix when PhoneStateListener is not ready for use ([#387](https://github.com/getsentry/sentry-android/pull/387)) @marandaneto
- make ANR 5s by default ([#388](https://github.com/getsentry/sentry-android/pull/388)) @marandaneto
- rate limiting by categories ([#381](https://github.com/getsentry/sentry-android/pull/381)) @marandaneto
- Bump NDK to latest stable version 21.1.6352462 ([#386](https://github.com/getsentry/sentry-android/pull/386)) @marandaneto

Packages were released on [`bintray`](https://dl.bintray.com/getsentry/sentry-android/io/sentry/sentry-android/), [`jcenter`](https://jcenter.bintray.com/io/sentry/sentry-android/) and [`mavenCentral`](https://repo.maven.apache.org/maven2/io/sentry/sentry-android/)

We'd love to get feedback.

## 2.0.3

### Fixes

- patch from 2.1.0-alpha.2 - avoid crash if NDK throws UnsatisfiedLinkError ([#344](https://github.com/getsentry/sentry-android/pull/344)) @marandaneto

Packages were released on [`bintray`](https://dl.bintray.com/getsentry/sentry-android/io/sentry/sentry-android/), [`jcenter`](https://jcenter.bintray.com/io/sentry/sentry-android/) and [`mavenCentral`](https://repo.maven.apache.org/maven2/io/sentry/sentry-android/)

We'd love to get feedback.

## 2.1.0-RC.1

### Features

- Options for uncaught exception and make SentryOptions list Thread-Safe ([#384](https://github.com/getsentry/sentry-android/pull/384)) @marandaneto
- Automatic breadcrumbs for app, activity and sessions lifecycles and system events ([#348](https://github.com/getsentry/sentry-android/pull/348)) @marandaneto
- Make capture session and envelope internal ([#372](https://github.com/getsentry/sentry-android/pull/372)) @marandaneto

### Fixes

- If retry after header has empty categories, apply retry after to all of them ([#377](https://github.com/getsentry/sentry-android/pull/377)) @marandaneto
- Discard events and envelopes if cached and retry after ([#378](https://github.com/getsentry/sentry-android/pull/378)) @marandaneto
- Merge loadLibrary calls for sentry-native and clean up CMake files ([#373](https://github.com/getsentry/sentry-android/pull/373)) @Swatinem
- Exceptions should be sorted oldest to newest ([#370](https://github.com/getsentry/sentry-android/pull/370)) @marandaneto
- Check external storage size even if its read only ([#368](https://github.com/getsentry/sentry-android/pull/368)) @marandaneto
- Wrong check for cellular network capability ([#369](https://github.com/getsentry/sentry-android/pull/369)) @marandaneto
- add ScheduledForRemoval annotation to deprecated methods ([#375](https://github.com/getsentry/sentry-android/pull/375)) @marandaneto
- Bump NDK to 21.0.6113669 ([#367](https://github.com/getsentry/sentry-android/pull/367)) @marandaneto
- Bump AGP and add new make cmd to check for updates ([#365](https://github.com/getsentry/sentry-android/pull/365)) @marandaneto

Packages were released on [`bintray`](https://dl.bintray.com/getsentry/sentry-android/io/sentry/sentry-android/), [`jcenter`](https://jcenter.bintray.com/io/sentry/sentry-android/) and [`mavenCentral`](https://repo.maven.apache.org/maven2/io/sentry/sentry-android/)

We'd love to get feedback.

## 2.1.0-beta.2

### Fixes

- Bump sentry-native to 0.2.4 ([#364](https://github.com/getsentry/sentry-android/pull/364)) @marandaneto
- Update current session on session start after deleting previous session ([#362](https://github.com/getsentry/sentry-android/pull/362)) @marandaneto

Packages were released on [`bintray`](https://dl.bintray.com/getsentry/sentry-android/io/sentry/sentry-android/), [`jcenter`](https://jcenter.bintray.com/io/sentry/sentry-android/) and [`mavenCentral`](https://repo.maven.apache.org/maven2/io/sentry/sentry-android/)

We'd love to get feedback.

## 2.1.0-beta.1

### Fixes

- Bump sentry-native to 0.2.3 ([#357](https://github.com/getsentry/sentry-android/pull/357)) @marandaneto
- Check for androidx availability on runtime ([#356](https://github.com/getsentry/sentry-android/pull/356)) @marandaneto
- If theres a left over session file and its crashed, we should not overwrite its state ([#354](https://github.com/getsentry/sentry-android/pull/354)) @marandaneto
- Session should be exited state if state was ok ([#352](https://github.com/getsentry/sentry-android/pull/352)) @marandaneto
- Envelope has dedicated endpoint ([#353](https://github.com/getsentry/sentry-android/pull/353)) @marandaneto

Packages were released on [`bintray`](https://dl.bintray.com/getsentry/sentry-android/io/sentry/sentry-android/), [`jcenter`](https://jcenter.bintray.com/io/sentry/sentry-android/) and [`mavenCentral`](https://repo.maven.apache.org/maven2/io/sentry/sentry-android/)

We'd love to get feedback.

## 2.1.0-alpha.2

### Fixes

- Change integration order for cached outbox events ([#347](https://github.com/getsentry/sentry-android/pull/347)) @marandaneto
- Avoid crash if NDK throws UnsatisfiedLinkError ([#344](https://github.com/getsentry/sentry-android/pull/344)) @marandaneto
- Avoid getting a threadlocal twice. ([#339](https://github.com/getsentry/sentry-android/pull/339)) @metlos
- Removing session tracking guard on hub and client ([#338](https://github.com/getsentry/sentry-android/pull/338)) @marandaneto
- Bump agp to 3.6.2 ([#336](https://github.com/getsentry/sentry-android/pull/336)) @marandaneto
- Fix racey ANR integration ([#332](https://github.com/getsentry/sentry-android/pull/332)) @marandaneto
- Logging envelopes path when possible instead of nullable id ([#331](https://github.com/getsentry/sentry-android/pull/331)) @marandaneto
- Renaming transport gate method ([#330](https://github.com/getsentry/sentry-android/pull/330)) @marandaneto

Packages were released on [`bintray`](https://dl.bintray.com/getsentry/sentry-android/io/sentry/sentry-android/), [`jcenter`](https://jcenter.bintray.com/io/sentry/sentry-android/) and [`mavenCentral`](https://repo.maven.apache.org/maven2/io/sentry/sentry-android/)

We'd love to get feedback.

## 2.1.0-alpha.1

Release of Sentry's new SDK for Android.

## What’s Changed

### Features

- Release health @marandaneto @bruno-garcia
- ANR report should have 'was active=yes' on the dashboard ([#299](https://github.com/getsentry/sentry-android/pull/299)) @marandaneto
- NDK events apply scoped data ([#322](https://github.com/getsentry/sentry-android/pull/322)) @marandaneto
- Add a StdoutTransport ([#310](https://github.com/getsentry/sentry-android/pull/310)) @mike-burns
- Implementing new retry after protocol ([#306](https://github.com/getsentry/sentry-android/pull/306)) @marandaneto

### Fixes

- Bump sentry-native to 0.2.2 ([#305](https://github.com/getsentry/sentry-android/pull/305)) @Swatinem
- Missing App's info ([#315](https://github.com/getsentry/sentry-android/pull/315)) @marandaneto
- Buffered writers/readers - otimizations ([#311](https://github.com/getsentry/sentry-android/pull/311)) @marandaneto
- Boot time should be UTC ([#309](https://github.com/getsentry/sentry-android/pull/309)) @marandaneto
- Make transport result public ([#300](https://github.com/getsentry/sentry-android/pull/300)) @marandaneto

Packages were released on [`bintray`](https://dl.bintray.com/getsentry/sentry-android/io/sentry/sentry-android/), [`jcenter`](https://jcenter.bintray.com/io/sentry/sentry-android/) and [`mavenCentral`](https://repo.maven.apache.org/maven2/io/sentry/sentry-android/)

We'd love to get feedback.

## 2.0.2

Release of Sentry's new SDK for Android.

### Features

- MavenCentral support ([#284](https://github.com/getsentry/sentry-android/pull/284)) @marandaneto

### Fixes

- Bump AGP to 3.6.1 ([#285](https://github.com/getsentry/sentry-android/pull/285)) @marandaneto

Packages were released on [`bintray`](https://dl.bintray.com/getsentry/sentry-android/io/sentry/sentry-android/), [`jcenter`](https://jcenter.bintray.com/io/sentry/sentry-android/) and [`mavenCentral`](https://repo.maven.apache.org/maven2/io/sentry/sentry-android/)

We'd love to get feedback.

## 2.0.1

Release of Sentry's new SDK for Android.

## What’s Changed

### Features

- Attach threads/stacktraces ([#267](https://github.com/getsentry/sentry-android/pull/267)) @marandaneto
- Add the default serverName to SentryOptions and use it in MainEventProcessor ([#279](https://github.com/getsentry/sentry-android/pull/279)) @metlos

### Fixes

- set current threadId when there's no mechanism set ([#277](https://github.com/getsentry/sentry-android/pull/277)) @marandaneto
- Preview package manager ([#269](https://github.com/getsentry/sentry-android/pull/269)) @bruno-garcia

Packages were released on [`bintray`](https://dl.bintray.com/getsentry/sentry-android/io/sentry/), [`jcenter`](https://jcenter.bintray.com/io/sentry/sentry-android/)

We'd love to get feedback.

## 2.0.0

Release of Sentry's new SDK for Android.

New features not offered by (1.7.x):

- NDK support
  - Captures crashes caused by native code
  - Access to the [`sentry-native` SDK](https://github.com/getsentry/sentry-native/) API by your native (C/C++/Rust code/..).
- Automatic init (just add your `DSN` to the manifest)
   - Proguard rules are added automatically
   - Permission (Internet) is added automatically
- Uncaught Exceptions might be captured even before the app restarts
- Sentry's Unified API.
- More context/device information
- Packaged as `aar`
- Frames from the app automatically marked as `InApp=true` (stack traces in Sentry highlights them by default).
- Complete Sentry Protocol available.
- All threads and their stack traces are captured.
- Sample project in this repo to test many features (segfault, uncaught exception, ANR...)

Features from the current SDK like `ANR` are also available (by default triggered after 4 seconds).

Packages were released on [`bintray`](https://dl.bintray.com/getsentry/sentry-android/io/sentry/), [`jcenter`](https://jcenter.bintray.com/io/sentry/sentry-android/)

We'd love to get feedback.

## 2.0.0-rc04

Release of Sentry's new SDK for Android.

### Features

- Take sampleRate from metadata ([#262](https://github.com/getsentry/sentry-android/pull/262)) @bruno-garcia
- Support mills timestamp format ([#263](https://github.com/getsentry/sentry-android/pull/263)) @marandaneto
- Adding logs to installed integrations ([#265](https://github.com/getsentry/sentry-android/pull/265)) @marandaneto

### Fixes

- Breacrumb.data to string,object, Add LOG level ([#264](https://github.com/getsentry/sentry-android/pull/264)) @HazAT
- Read release conf. on manifest ([#266](https://github.com/getsentry/sentry-android/pull/266)) @marandaneto

Packages were released on [`bintray`](https://dl.bintray.com/getsentry/sentry-android/io/sentry/), [`jcenter`](https://jcenter.bintray.com/io/sentry/sentry-android/)

We'd love to get feedback and we'll work in getting the GA `2.0.0` out soon.
Until then, the [stable SDK offered by Sentry is at version 1.7.30](https://github.com/getsentry/sentry-java/releases/tag/v1.7.30)

## 2.0.0-rc03

Release of Sentry's new SDK for Android.

### Fixes

- fixes ([#259](https://github.com/getsentry/sentry-android/issues/259)) - NPE check on getExternalFilesDirs items. ([#260](https://github.com/getsentry/sentry-android/pull/260)) @marandaneto
- strictMode typo ([#258](https://github.com/getsentry/sentry-android/pull/258)) @marandaneto

Packages were released on [`bintray`](https://dl.bintray.com/getsentry/sentry-android/io/sentry/), [`jcenter`](https://jcenter.bintray.com/io/sentry/sentry-android/)

We'd love to get feedback and we'll work in getting the GA `2.0.0` out soon.
Until then, the [stable SDK offered by Sentry is at version 1.7.30](https://github.com/getsentry/sentry-java/releases/tag/v1.7.30)

## 2.0.0-rc02

Release of Sentry's new SDK for Android.

### Features

- Hub mode configurable ([#247](https://github.com/getsentry/sentry-android/pull/247)) @bruno-garcia
- Added remove methods (tags/extras) to the sentry static class ([#243](https://github.com/getsentry/sentry-android/pull/243)) @marandaneto

### Fixes


- Update ndk for new sentry-native version ([#235](https://github.com/getsentry/sentry-android/pull/235)) @Swatinem @marandaneto
- Make integrations public ([#256](https://github.com/getsentry/sentry-android/pull/256)) @marandaneto
- Bump build-tools ([#255](https://github.com/getsentry/sentry-android/pull/255)) @marandaneto
- Added javadocs to scope and its dependencies ([#253](https://github.com/getsentry/sentry-android/pull/253)) @marandaneto
- Build all ABIs ([#254](https://github.com/getsentry/sentry-android/pull/254)) @marandaneto
- Moving back ANR timeout from long to int param. ([#252](https://github.com/getsentry/sentry-android/pull/252)) @marandaneto
- Added HubAdapter to call Sentry static methods from Integrations ([#250](https://github.com/getsentry/sentry-android/pull/250)) @marandaneto
- New Release format ([#242](https://github.com/getsentry/sentry-android/pull/242)) @marandaneto
- Javadocs for SentryOptions ([#246](https://github.com/getsentry/sentry-android/pull/246)) @marandaneto
- non-app is already inApp excluded by default. ([#244](https://github.com/getsentry/sentry-android/pull/244)) @marandaneto
- Fix if symlink exists for sentry-native ([#241](https://github.com/getsentry/sentry-android/pull/241)) @marandaneto
- Clone method - race condition free ([#226](https://github.com/getsentry/sentry-android/pull/226)) @marandaneto
- Refactoring breadcrumbs callback ([#239](https://github.com/getsentry/sentry-android/pull/239)) @marandaneto

Packages were released on [`bintray`](https://dl.bintray.com/getsentry/sentry-android/io/sentry/), [`jcenter`](https://jcenter.bintray.com/io/sentry/sentry-android/)

We'd love to get feedback and we'll work in getting the GA `2.0.0` out soon.
Until then, the [stable SDK offered by Sentry is at version 1.7.30](https://github.com/getsentry/sentry-java/releases/tag/v1.7.30)

## 2.0.0-rc01

Release of Sentry's new SDK for Android.

## What’s Changed

### Features

- Added remove methods for Scope data ([#237](https://github.com/getsentry/sentry-android/pull/237)) @marandaneto
- More device context (deviceId, connectionType and language) ([#229](https://github.com/getsentry/sentry-android/pull/229)) @marandaneto
- Added a few java docs (Sentry, Hub and SentryClient) ([#223](https://github.com/getsentry/sentry-android/pull/223)) @marandaneto
- Implemented diagnostic logger ([#218](https://github.com/getsentry/sentry-android/pull/218)) @marandaneto
- Added event processors to scope ([#209](https://github.com/getsentry/sentry-android/pull/209)) @marandaneto
- Added android transport gate ([#206](https://github.com/getsentry/sentry-android/pull/206)) @marandaneto
- Added executor for caching values out of the main thread ([#201](https://github.com/getsentry/sentry-android/pull/201)) @marandaneto

### Fixes


- Honor RetryAfter ([#236](https://github.com/getsentry/sentry-android/pull/236)) @marandaneto
- Add tests for SentryValues ([#238](https://github.com/getsentry/sentry-android/pull/238)) @philipphofmann
- Do not set frames if there's none ([#234](https://github.com/getsentry/sentry-android/pull/234)) @marandaneto
- Always call interrupt after InterruptedException ([#232](https://github.com/getsentry/sentry-android/pull/232)) @marandaneto
- Mark as current thread if its the main thread ([#228](https://github.com/getsentry/sentry-android/pull/228)) @marandaneto
- Fix lgtm alerts ([#219](https://github.com/getsentry/sentry-android/pull/219)) @marandaneto
- Written unit tests to ANR integration ([#215](https://github.com/getsentry/sentry-android/pull/215)) @marandaneto
- Added blog posts to README ([#214](https://github.com/getsentry/sentry-android/pull/214)) @marandaneto
- Raise code coverage for Dsn to 100% ([#212](https://github.com/getsentry/sentry-android/pull/212)) @philipphofmann
- Remove redundant times(1) for Mockito.verify ([#211](https://github.com/getsentry/sentry-android/pull/211)) @philipphofmann
- Transport may be set on options ([#203](https://github.com/getsentry/sentry-android/pull/203)) @marandaneto
- dist may be set on options ([#204](https://github.com/getsentry/sentry-android/pull/204)) @marandaneto
- Throw an exception if DSN is not set ([#200](https://github.com/getsentry/sentry-android/pull/200)) @marandaneto
- Migration guide markdown ([#197](https://github.com/getsentry/sentry-android/pull/197)) @marandaneto

Packages were released on [`bintray`](https://dl.bintray.com/getsentry/sentry-android/io/sentry/), [`jcenter`](https://jcenter.bintray.com/io/sentry/sentry-android/)

We'd love to get feedback and we'll work in getting the GA `2.0.0` out soon.
Until then, the [stable SDK offered by Sentry is at version 1.7.29](https://github.com/getsentry/sentry-java/releases/tag/v1.7.29)

## 2.0.0-beta02

Release of Sentry's new SDK for Android.

### Features

- addBreadcrumb overloads ([#196](https://github.com/getsentry/sentry-android/pull/196)) and ([#198](https://github.com/getsentry/sentry-android/pull/198))

### Fixes

- fix Android bug on API 24 and 25 about getting current threads and stack traces ([#194](https://github.com/getsentry/sentry-android/pull/194))

Packages were released on [`bintray`](https://dl.bintray.com/getsentry/sentry-android/io/sentry/), [`jcenter`](https://jcenter.bintray.com/io/sentry/sentry-android/)

We'd love to get feedback and we'll work in getting the GA `2.0.0` out soon.
Until then, the [stable SDK offered by Sentry is at version 1.7.28](https://github.com/getsentry/sentry-java/releases/tag/v1.7.28)

## 2.0.0-beta01

Release of Sentry's new SDK for Android.

### Fixes

- ref: ANR doesn't set handled flag ([#186](https://github.com/getsentry/sentry-android/pull/186))
- SDK final review ([#183](https://github.com/getsentry/sentry-android/pull/183))
- ref: Drop errored in favor of crashed ([#187](https://github.com/getsentry/sentry-android/pull/187))
- Workaround android_id ([#185](https://github.com/getsentry/sentry-android/pull/185))
- Renamed sampleRate ([#191](https://github.com/getsentry/sentry-android/pull/191))
- Making timestamp package-private or test-only ([#190](https://github.com/getsentry/sentry-android/pull/190))
- Split event processor in Device/App data ([#180](https://github.com/getsentry/sentry-android/pull/180))

Packages were released on [`bintray`](https://dl.bintray.com/getsentry/sentry-android/io/sentry/), [`jcenter`](https://jcenter.bintray.com/io/sentry/sentry-android/)

We'd love to get feedback and we'll work in getting the GA `2.0.0` out soon.
Until then, the [stable SDK offered by Sentry is at version 1.7.28](https://github.com/getsentry/sentry-java/releases/tag/v1.7.28)

## 2.0.0-alpha09

Release of Sentry's new SDK for Android.

### Features

- Adding nativeBundle plugin ([#161](https://github.com/getsentry/sentry-android/pull/161))
- Adding scope methods to sentry static class ([#179](https://github.com/getsentry/sentry-android/pull/179))

### Fixes

- fix: DSN parsing ([#165](https://github.com/getsentry/sentry-android/pull/165))
- Don't avoid exception type minification ([#166](https://github.com/getsentry/sentry-android/pull/166))
- make Gson retro compatible with older versions of AGP ([#177](https://github.com/getsentry/sentry-android/pull/177))
- Bump sentry-native with message object instead of a string ([#172](https://github.com/getsentry/sentry-android/pull/172))

Packages were released on [`bintray`](https://dl.bintray.com/getsentry/sentry-android/io/sentry/), [`jcenter`](https://jcenter.bintray.com/io/sentry/sentry-android/)

We'd love to get feedback and we'll work in getting the GA `2.0.0` out soon.
Until then, the [stable SDK offered by Sentry is at version 1.7.28](https://github.com/getsentry/sentry-java/releases/tag/v1.7.28)

## 2.0.0-alpha08

Release of Sentry's new SDK for Android.

### Fixes

- DebugId endianness ([#162](https://github.com/getsentry/sentry-android/pull/162))
- Executed beforeBreadcrumb also for scope ([#160](https://github.com/getsentry/sentry-android/pull/160))
- Benefit of manifest merging when minSdk ([#159](https://github.com/getsentry/sentry-android/pull/159))
- Add method to captureMessage with level ([#157](https://github.com/getsentry/sentry-android/pull/157))
- Listing assets file on the wrong dir ([#156](https://github.com/getsentry/sentry-android/pull/156))

Packages were released on [`bintray`](https://dl.bintray.com/getsentry/sentry-android/io/sentry/), [`jcenter`](https://jcenter.bintray.com/io/sentry/sentry-android/)

We'd love to get feedback and we'll work in getting the GA `2.0.0` out soon.
Until then, the [stable SDK offered by Sentry is at version 1.7.28](https://github.com/getsentry/sentry-java/releases/tag/v1.7.28)

## 2.0.0-alpha07

Third release of Sentry's new SDK for Android.

### Fixes

-  Fixed release for jcenter and bintray

Packages were released on [`bintray`](https://dl.bintray.com/getsentry/sentry-android/io/sentry/), [`jcenter`](https://jcenter.bintray.com/io/sentry/sentry-android/)

We'd love to get feedback and we'll work in getting the GA `2.0.0` out soon.
Until then, the [stable SDK offered by Sentry is at version 1.7.28](https://github.com/getsentry/sentry-java/releases/tag/v1.7.28)

## 2.0.0-alpha06

Second release of Sentry's new SDK for Android.

### Fixes

- Fixed a typo on pom generation.

Packages were released on [`bintray`](https://dl.bintray.com/getsentry/sentry-android/io/sentry/), [`jcenter`](https://jcenter.bintray.com/io/sentry/sentry-android/)

We'd love to get feedback and we'll work in getting the GA `2.0.0` out soon.
Until then, the [stable SDK offered by Sentry is at version 1.7.28](https://github.com/getsentry/sentry-java/releases/tag/v1.7.28)

## 2.0.0-alpha05

First release of Sentry's new SDK for Android.

New features not offered by our current (1.7.x), stable SDK are:

- NDK support
  - Captures crashes caused by native code
  - Access to the [`sentry-native` SDK](https://github.com/getsentry/sentry-native/) API by your native (C/C++/Rust code/..).
- Automatic init (just add your `DSN` to the manifest)
   - Proguard rules are added automatically
   - Permission (Internet) is added automatically
- Uncaught Exceptions might be captured even before the app restarts
- Unified API which include scopes etc.
- More context/device information
- Packaged as `aar`
- Frames from the app automatically marked as `InApp=true` (stack traces in Sentry highlights them by default).
- Complete Sentry Protocol available.
- All threads and their stack traces are captured.
- Sample project in this repo to test many features (segfault, uncaught exception, scope)

Features from the current SDK like `ANR` are also available (by default triggered after 4 seconds).

Packages were released on [`bintray`](https://dl.bintray.com/getsentry/sentry-android/io/sentry/), [`jcenter`](https://jcenter.bintray.com/io/sentry/sentry-android/)

We'd love to get feedback and we'll work in getting the GA `2.0.0` out soon.
Until then, the [stable SDK offered by Sentry is at version 1.7.28](https://github.com/getsentry/sentry-java/releases/tag/v1.7.28)<|MERGE_RESOLUTION|>--- conflicted
+++ resolved
@@ -27,11 +27,8 @@
   - Previously only the body was cached which could lead to problems in the FilterChain as Request parameters were not available
 - We now hold a strong reference to the underlying OpenTelemetry span when it is created through Sentry API ([#3997](https://github.com/getsentry/sentry-java/pull/3997))
   - This keeps it from being garbage collected too early
-<<<<<<< HEAD
 - Close backpressure monitor on SDK shutdown ([#3998](https://github.com/getsentry/sentry-java/pull/3998))
   - Due to the backpressure monitor rescheduling a task to run every 10s, it very likely caused shutdown to wait the full `shutdownTimeoutMillis` (defaulting to 2s) instead of being able to terminate immediately
-=======
->>>>>>> 0e41f356
 
 ## 8.0.0-rc.2
 
