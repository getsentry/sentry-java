--- conflicted
+++ resolved
@@ -3,11 +3,8 @@
 * Enchancement: Support SENTRY_TRACES_SAMPLE_RATE conf. via env variables (#1171)
 * Enhancement: Pass request to CustomSamplingContext in Spring integration (#1172)
 * Fix: Free Local Refs manually due to Android local ref. count limits
-<<<<<<< HEAD
 * Enhancement: Move `SentrySpanClientHttpRequestInterceptor` to Spring module (#1181)
-=======
 * Enhancement: Add overload for `transaction/span.finish(SpanStatus)` (#1182)
->>>>>>> 9e98134a
 
 # 4.0.0-alpha.3
 
