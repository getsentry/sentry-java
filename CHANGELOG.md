--- conflicted
+++ resolved
@@ -1,15 +1,12 @@
 # Unreleased
+
+* Feat: Generate Sentry BOM (#1486)
 
 # 5.0.0-beta.5
 
 * Feat: OkHttp callback for Customising the Span (#1478)
 * Feat: Add breadcrumb in Spring RestTemplate integration (#1481)
 * Fix: Cloning Stack (#1483)
-<<<<<<< HEAD
-* Feat: Generate Sentry BOM (#1486)
-=======
-* Feat: Add coroutines support (#1479)
->>>>>>> 80100187
 
 # 5.0.0-beta.4
 
