--- conflicted
+++ resolved
@@ -2,11 +2,8 @@
 
 ## Unreleased
 
-<<<<<<< HEAD
 * Feat: Automatically enable `Timber` and `Fragment` integrations if they are present on the classpath (#1936)
-=======
 * Fix: If transaction or span is finished, do not allow to mutate (#1940)
->>>>>>> 530d17de
 
 ## 5.6.2
 
