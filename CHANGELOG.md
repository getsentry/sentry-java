# Changelog

## Unreleased

<<<<<<< HEAD
### Fixes

- Improve network body parsing and truncation handling ([#4958](https://github.com/getsentry/sentry-java/pull/4958))
=======
### Internal

- Support `metric` envelope item type ([#4956](https://github.com/getsentry/sentry-java/pull/4956))
>>>>>>> 91bb874e

## 8.28.0

### Features

- Android: Flush logs when app enters background ([#4951](https://github.com/getsentry/sentry-java/pull/4951))
- Add option to capture additional OkHttp network request/response details in session replays ([#4919](https://github.com/getsentry/sentry-java/pull/4919))
  - Depends on `SentryOkHttpInterceptor` to intercept the request and extract request/response bodies
  - To enable, add url regexes via the `io.sentry.session-replay.network-detail-allow-urls` metadata tag in AndroidManifest ([code sample](https://github.com/getsentry/sentry-java/blob/b03edbb1b0d8b871c62a09bc02cbd8a4e1f6fea1/sentry-samples/sentry-samples-android/src/main/AndroidManifest.xml#L196-L205))
    - Or you can manually specify SentryReplayOptions via `SentryAndroid#init`:  
_(Make sure you disable the auto init via manifest meta-data: io.sentry.auto-init=false)_

<details>
  <summary>Kotlin</summary>

```kotlin
SentryAndroid.init(
    this,
    options -> {
      // options.dsn = "https://examplePublicKey@o0.ingest.sentry.io/0"
      // options.sessionReplay.sessionSampleRate = 1.0
      // options.sessionReplay.onErrorSampleRate = 1.0
      // ..

      options.sessionReplay.networkDetailAllowUrls = listOf(".*")
      options.sessionReplay.networkDetailDenyUrls = listOf(".*deny.*")
      options.sessionReplay.networkRequestHeaders = listOf("Authorization", "X-Custom-Header", "X-Test-Request")
      options.sessionReplay.networkResponseHeaders = listOf("X-Response-Time", "X-Cache-Status", "X-Test-Response")
    });
```

</details>

<details>
  <summary>Java</summary>

```java
SentryAndroid.init(
    this,
    options -> {
        options.getSessionReplay().setNetworkDetailAllowUrls(Arrays.asList(".*"));
        options.getSessionReplay().setNetworkDetailDenyUrls(Arrays.asList(".*deny.*"));
        options.getSessionReplay().setNetworkRequestHeaders(
            Arrays.asList("Authorization", "X-Custom-Header", "X-Test-Request"));
        options.getSessionReplay().setNetworkResponseHeaders(
            Arrays.asList("X-Response-Time", "X-Cache-Status", "X-Test-Response"));
    });

```

</details>


### Improvements

- Avoid forking `rootScopes` for Reactor if current thread has `NoOpScopes` ([#4793](https://github.com/getsentry/sentry-java/pull/4793))
  - This reduces the SDKs overhead by avoiding unnecessary scope forks

### Fixes 

- Fix missing thread stacks for ANRv1 events ([#4918](https://github.com/getsentry/sentry-java/pull/4918))
- Fix handling of unparseable mime-type on request filter ([#4939](https://github.com/getsentry/sentry-java/pull/4939))

### Internal

- Support `span` envelope item type ([#4935](https://github.com/getsentry/sentry-java/pull/4935))

### Dependencies

- Bump Native SDK from v0.12.1 to v0.12.2 ([#4944](https://github.com/getsentry/sentry-java/pull/4944))
  - [changelog](https://github.com/getsentry/sentry-native/blob/master/CHANGELOG.md#0122)
  - [diff](https://github.com/getsentry/sentry-native/compare/0.12.1...0.12.2)

## 8.27.1

### Fixes

- Do not log if `sentry.properties` in rundir has not been found ([#4929](https://github.com/getsentry/sentry-java/pull/4929))

## 8.27.0

### Features

- Implement OpenFeature Integration that tracks Feature Flag evaluations ([#4910](https://github.com/getsentry/sentry-java/pull/4910))
  - To make use of it, add the `sentry-openfeature` dependency and register the the hook using: `openFeatureApiInstance.addHooks(new SentryOpenFeatureHook());`
- Implement LaunchDarkly Integrations that track Feature Flag evaluations ([#4917](https://github.com/getsentry/sentry-java/pull/4917))
  - For Android, please add `sentry-launchdarkly-android` as a dependency and register the `SentryLaunchDarklyAndroidHook`
  - For Server / JVM, please add `sentry-launchdarkly-server` as a dependency and register the `SentryLaunchDarklyServerHook`
- Detect oversized events and reduce their size ([#4903](https://github.com/getsentry/sentry-java/pull/4903))
  - You can opt into this new behaviour by setting `enableEventSizeLimiting` to `true` (`sentry.enable-event-size-limiting=true` for Spring Boot `application.properties`)
  - You may optionally register an `onOversizedEvent` callback to implement custom logic that is executed in case an oversized event is detected
    - This is executed first and if event size was reduced sufficiently, no further truncation is performed
  - In case we detect an oversized event, we first drop breadcrumbs and if that isn't sufficient we also drop stack frames in order to get an events size down

### Improvements

- Do not send manual log origin ([#4897](https://github.com/getsentry/sentry-java/pull/4897))

### Dependencies

- Bump Spring Boot 4 to GA ([#4923](https://github.com/getsentry/sentry-java/pull/4923))

## 8.26.0

### Features

- Add feature flags API ([#4812](https://github.com/getsentry/sentry-java/pull/4812)) and ([#4831](https://github.com/getsentry/sentry-java/pull/4831))
  - You may now keep track of your feature flag evaluations and have them show up in Sentry.
  - Top level API (`Sentry.addFeatureFlag("my-feature-flag", true);`) writes to scopes and the current span (if there is one)
  - It is also possible to use API on `IScope`, `IScopes`, `ISpan` and `ITransaction` directly
  - Feature flag evaluations tracked on scope(s) will be added to any errors reported to Sentry.
    - The SDK keeps the latest 100 evaluations from scope(s), replacing old entries as new evaluations are added.
  - For feature flag evaluations tracked on spans:
    - Only 10 evaluations are tracked per span, existing flags are updated but new ones exceeding the limit are ignored
    - Spans do not inherit evaluations from their parent
- Drop log events once buffer hits hard limit ([#4889](https://github.com/getsentry/sentry-java/pull/4889))
  - If we have 1000 log events queued up, we drop any new logs coming in to prevent OOM
- Remove vendored code and upgrade to async profiler 4.2 ([#4856](https://github.com/getsentry/sentry-java/pull/4856))
  - This adds support for JDK 23+

### Fixes

- Removed SentryExecutorService limit for delayed scheduled tasks ([#4846](https://github.com/getsentry/sentry-java/pull/4846))
- Fix visual artifacts for the Canvas strategy on some devices ([#4861](https://github.com/getsentry/sentry-java/pull/4861))
- [Config] Trim whitespace on properties path ([#4880](https://github.com/getsentry/sentry-java/pull/4880))
- Only set `DefaultReplayBreadcrumbConverter` if replay is available ([#4888](https://github.com/getsentry/sentry-java/pull/4888))
- Session Replay: Cache connection status instead of using blocking calls ([#4891](https://github.com/getsentry/sentry-java/pull/4891))
- Fix log count in client reports ([#4869](https://github.com/getsentry/sentry-java/pull/4869))
- Fix profilerId propagation ([#4833](https://github.com/getsentry/sentry-java/pull/4833))
- Fix profiling init for Spring and Spring Boot w Agent auto-init ([#4815](https://github.com/getsentry/sentry-java/pull/4815))
- Copy active span on scope clone ([#4878](https://github.com/getsentry/sentry-java/pull/4878))

### Improvements

- Fallback to distinct-id as user.id logging attribute when user is not set ([#4847](https://github.com/getsentry/sentry-java/pull/4847))
- Report Timber.tag() as `timber.tag` log attribute ([#4845](https://github.com/getsentry/sentry-java/pull/4845))
- Session Replay: Add screenshot strategy serialization to RRWeb events ([#4851](https://github.com/getsentry/sentry-java/pull/4851))
- Report discarded log bytes ([#4871](https://github.com/getsentry/sentry-java/pull/4871))
- Log why a properties file was not loaded ([#4879](https://github.com/getsentry/sentry-java/pull/4879))

### Dependencies

- Bump Native SDK from v0.11.3 to v0.12.1 ([#4859](https://github.com/getsentry/sentry-java/pull/4859))
  - [changelog](https://github.com/getsentry/sentry-native/blob/master/CHANGELOG.md#0121)
  - [diff](https://github.com/getsentry/sentry-native/compare/0.11.3...0.12.1)
- Bump Spring Boot 4 to RC2 ([#4886](https://github.com/getsentry/sentry-java/pull/4886))

## 8.25.0

### Fixes

- [ANR] Removed AndroidTransactionProfiler lock ([#4817](https://github.com/getsentry/sentry-java/pull/4817))
- Avoid ExecutorService for DefaultCompositePerformanceCollector timeout ([#4841](https://github.com/getsentry/sentry-java/pull/4841))
  - This avoids infinite data collection for never stopped transactions, leading to OOMs
- Fix wrong .super() call in SentryTimberTree ([#4844](https://github.com/getsentry/sentry-java/pull/4844))

### Improvements

- [ANR] Defer some class availability checks ([#4825](https://github.com/getsentry/sentry-java/pull/4825))
- Collect PerformanceCollectionData only for sampled transactions ([#4834](https://github.com/getsentry/sentry-java/pull/4834))
  - **Breaking change**: Transactions with a deferred sampling decision (`sampled == null`) won't be collecting any performance data anymore (CPU, RAM, slow/frozen frames).

### Dependencies

- Bump Native SDK from v0.11.2 to v0.11.3 ([#4810](https://github.com/getsentry/sentry-java/pull/4810))
  - [changelog](https://github.com/getsentry/sentry-native/blob/master/CHANGELOG.md#0113)
  - [diff](https://github.com/getsentry/sentry-native/compare/0.11.2...0.11.3)

## 8.24.0

### Features

- Attach MDC properties to logs as attributes ([#4786](https://github.com/getsentry/sentry-java/pull/4786))
  - MDC properties set using supported logging frameworks (Logback, Log4j2, java.util.Logging) are now attached to structured logs as attributes.
  - The attribute reflected on the log is `mdc.<key>`, where `<key>` is the original key in the MDC.
  - This means that you will be able to filter/aggregate logs in the product based on these properties.
  - Only properties with keys matching the configured `contextTags` are sent as log attributes.
    - You can configure which properties are sent using `options.setContextTags` if initalizing manually, or by specifying a comma-separated list of keys with a `context-tags` entry in `sentry.properties` or `sentry.context-tags` in `application.properties`.
    - Note that keys containing spaces are not supported.
- Add experimental Sentry Android Distribution module for integrating with Sentry Build Distribution to check for and install updates ([#4804](https://github.com/getsentry/sentry-java/pull/4804))
- Allow passing a different `Handler` to `SystemEventsBreadcrumbsIntegration` and `AndroidConnectionStatusProvider` so their callbacks are deliver to that handler ([#4808](https://github.com/getsentry/sentry-java/pull/4808))
- Session Replay: Add new _experimental_ Canvas Capture Strategy ([#4777](https://github.com/getsentry/sentry-java/pull/4777))
  - A new screenshot capture strategy that uses Android's Canvas API for more accurate and reliable text and image masking
  - Any `.drawText()` or `.drawBitmap()` calls are replaced by rectangles, ensuring no text or images are present in the resulting output
  - Note: If this strategy is used, all text and images will be masked, regardless of any masking configuration
  - To enable this feature, set the `screenshotStrategy`, either via code:
    ```kotlin
    SentryAndroid.init(context) { options ->
      options.sessionReplay.screenshotStrategy = ScreenshotStrategyType.CANVAS
    }
    ```
    or AndroidManifest.xml:
    ```xml
    <application>
      <meta-data android:name="io.sentry.session-replay.screenshot-strategy" android:value="canvas" />
    </application>
    ```

### Fixes

- Avoid StrictMode warnings ([#4724](https://github.com/getsentry/sentry-java/pull/4724))
- Use logger from options for JVM profiler ([#4771](https://github.com/getsentry/sentry-java/pull/4771))
- Session Replay: Avoid deadlock when pausing replay if no connection ([#4788](https://github.com/getsentry/sentry-java/pull/4788))
- Session Replay: Fix capturing roots with no windows ([#4805](https://github.com/getsentry/sentry-java/pull/4805))
- Session Replay: Fix `java.lang.IllegalArgumentException: width and height must be > 0` ([#4805](https://github.com/getsentry/sentry-java/pull/4805))
- Handle `NoOpScopes` in `Context` when starting a span through OpenTelemetry ([#4823](https://github.com/getsentry/sentry-java/pull/4823))
  - This fixes "java.lang.IllegalArgumentException: The DSN is required" when combining WebFlux and OpenTelemetry
- Session Replay: Do not use recycled screenshots for masking ([#4790](https://github.com/getsentry/sentry-java/pull/4790))
  - This fixes native crashes seen in `Canvas.<init>`/`ScreenshotRecorder.capture`
- Session Replay: Ensure bitmaps are recycled properly ([#4820](https://github.com/getsentry/sentry-java/pull/4820))

### Miscellaneous

- Mark SentryClient(SentryOptions) constructor as not internal ([#4787](https://github.com/getsentry/sentry-java/pull/4787))

### Dependencies

- Bump Native SDK from v0.10.1 to v0.11.2 ([#4775](https://github.com/getsentry/sentry-java/pull/4775))
  - [changelog](https://github.com/getsentry/sentry-native/blob/master/CHANGELOG.md#0112)
  - [diff](https://github.com/getsentry/sentry-native/compare/0.10.1...0.11.2)

## 8.23.0

### Features

- Add session replay id to Sentry Logs ([#4740](https://github.com/getsentry/sentry-java/pull/4740))
- Add support for continuous profiling of JVM applications on macOS and Linux ([#4556](https://github.com/getsentry/sentry-java/pull/4556))
  - [Sentry continuous profiling](https://docs.sentry.io/product/explore/profiling/) on the JVM is using async-profiler under the hood.
  - By default this feature is disabled. Set a profile sample rate and chose a lifecycle (see below) to enable it.
  - Add the `sentry-async-profiler` dependency to your project
  - Set a sample rate for profiles, e.g. `1.0` to send all of them. You may use `options.setProfileSessionSampleRate(1.0)` in code or `profile-session-sample-rate=1.0` in `sentry.properties`
  - Set a profile lifecycle via `options.setProfileLifecycle(ProfileLifecycle.TRACE)` in code or `profile-lifecycle=TRACE` in `sentry.properties`
    - By default the lifecycle is set to `MANUAL`, meaning you have to explicitly call `Sentry.startProfiler()` and `Sentry.stopProfiler()`
    - You may change it to `TRACE` which will create a profile for each transaction
  - To automatically upload Profiles for each transaction in a Spring Boot application
    - set `sentry.profile-session-sample-rate=1.0` and `sentry.profile-lifecycle=TRACE` in `application.properties`
    - or set `sentry.profile-session-sample-rate: 1.0` and `sentry.profile-lifecycle: TRACE` in `application.yml`
  - Profiling can also be combined with our OpenTelemetry integration

### Fixes

- Start performance collection on AppStart continuous profiling ([#4752](https://github.com/getsentry/sentry-java/pull/4752))
- Preserve modifiers in `SentryTraced` ([#4757](https://github.com/getsentry/sentry-java/pull/4757))

### Improvements

- Handle `RejectedExecutionException` everywhere ([#4747](https://github.com/getsentry/sentry-java/pull/4747))
- Mark `SentryEnvelope` as not internal ([#4748](https://github.com/getsentry/sentry-java/pull/4748))

## 8.22.0

### Features

- Move SentryLogs out of experimental ([#4710](https://github.com/getsentry/sentry-java/pull/4710))
- Add support for w3c traceparent header ([#4671](https://github.com/getsentry/sentry-java/pull/4671))
  - This feature is disabled by default. If enabled, outgoing requests will include the w3c `traceparent` header.
  - See https://develop.sentry.dev/sdk/telemetry/traces/distributed-tracing/#w3c-trace-context-header for more details.
  ```kotlin
  Sentry(Android).init(context) { options ->
    // ...
    options.isPropagateTraceparent = true
  }
  ```
- Sentry now supports Spring Boot 4 M3 pre-release ([#4739](https://github.com/getsentry/sentry-java/pull/4739))

### Improvements

- Remove internal API status from get/setDistinctId ([#4708](https://github.com/getsentry/sentry-java/pull/4708))
- Remove ApiStatus.Experimental annotation from check-in API ([#4721](https://github.com/getsentry/sentry-java/pull/4721))

### Fixes

- Session Replay: Fix `NoSuchElementException` in `BufferCaptureStrategy` ([#4717](https://github.com/getsentry/sentry-java/pull/4717))
- Session Replay: Fix continue recording in Session mode after Buffer is triggered ([#4719](https://github.com/getsentry/sentry-java/pull/4719))

### Dependencies

- Bump Native SDK from v0.10.0 to v0.10.1 ([#4695](https://github.com/getsentry/sentry-java/pull/4695))
  - [changelog](https://github.com/getsentry/sentry-native/blob/master/CHANGELOG.md#0101)
  - [diff](https://github.com/getsentry/sentry-native/compare/0.10.0...0.10.1)

## 8.21.1

### Fixes

- Use Kotlin stdlib 1.9.24 dependency instead of 2.2.0 for all Android modules ([#4707](https://github.com/getsentry/sentry-java/pull/4707))
  - This fixes compile time issues if your app is using Kotlin < 2.x

## 8.21.0

### Fixes

- Only set log template for logging integrations if formatted message differs from template ([#4682](https://github.com/getsentry/sentry-java/pull/4682))

### Features

- Add support for Spring Boot 4 and Spring 7 ([#4601](https://github.com/getsentry/sentry-java/pull/4601))
  - NOTE: Our `sentry-opentelemetry-agentless-spring` is not working yet for Spring Boot 4. Please use `sentry-opentelemetry-agent` until OpenTelemetry has support for Spring Boot 4.
- Replace `UUIDGenerator` implementation with Apache licensed code ([#4662](https://github.com/getsentry/sentry-java/pull/4662))
- Replace `Random` implementation with MIT licensed code ([#4664](https://github.com/getsentry/sentry-java/pull/4664))
- Add support for `vars` attribute in `SentryStackFrame` ([#4686](https://github.com/getsentry/sentry-java/pull/4686))
  - **Breaking change**: The type of the `vars` attribute has been changed from `Map<String, String>` to `Map<String, Object>`.

## 8.20.0

### Fixes

- Do not use named capturing groups for regular expressions ([#4652](https://github.com/getsentry/sentry-java/pull/4652))
  - This fixes a crash on Android versions below 8.0 (API level 26)

### Features

- Add onDiscard to enable users to track the type and amount of data discarded before reaching Sentry ([#4612](https://github.com/getsentry/sentry-java/pull/4612))
  - Stub for setting the callback on `Sentry.init`:
     ```java
     Sentry.init(options -> {
       ...
       options.setOnDiscard(
        (reason, category, number) -> {
          // Your logic to process discarded data
        });
     });
     ```

## 8.19.1

> [!Warning]
> Android: This release is incompatible with API levels below 26. We recommend using SDK version 8.20.0 or higher instead.

### Fixes

- Do not store No-Op scopes onto OpenTelemetry Context when wrapping ([#4631](https://github.com/getsentry/sentry-java/pull/4631))
  - In 8.18.0 and 8.19.0 the SDK could break when initialized too late.

## 8.19.0

> [!Warning]
> Android: This release is incompatible with API levels below 26. We recommend using SDK version 8.20.0 or higher instead.

### Features

- Add a `isEnableSystemEventBreadcrumbsExtras` option to disable reporting system events extras for breadcrumbs ([#4625](https://github.com/getsentry/sentry-java/pull/4625))

### Improvements

- Session Replay: Use main thread looper to schedule replay capture ([#4542](https://github.com/getsentry/sentry-java/pull/4542))
- Use single `LifecycleObserver` and multi-cast it to the integrations interested in lifecycle states ([#4567](https://github.com/getsentry/sentry-java/pull/4567))
- Add `sentry.origin` attribute to logs ([#4618](https://github.com/getsentry/sentry-java/pull/4618))
  - This helps identify which integration captured a log event
- Prewarm `SentryExecutorService` for better performance at runtime ([#4606](https://github.com/getsentry/sentry-java/pull/4606))

### Fixes

- Cache network capabilities and status to reduce IPC calls ([#4560](https://github.com/getsentry/sentry-java/pull/4560))
- Deduplicate battery breadcrumbs ([#4561](https://github.com/getsentry/sentry-java/pull/4561))
- Remove unused method in ManifestMetadataReader ([#4585](https://github.com/getsentry/sentry-java/pull/4585))
- Have single `NetworkCallback` registered at a time to reduce IPC calls ([#4562](https://github.com/getsentry/sentry-java/pull/4562))
- Do not register for SystemEvents and NetworkCallbacks immediately when launched with non-foreground importance ([#4579](https://github.com/getsentry/sentry-java/pull/4579))
- Limit ProGuard keep rules for native methods within `sentry-android-ndk` to the `io.sentry.**` namespace. ([#4427](https://github.com/getsentry/sentry-java/pull/4427))
  - If you relied on the Sentry SDK to keep native method names for JNI compatibility within your namespace, please review your ProGuard rules and ensure the configuration still works. Especially when you're not consuming any of the default Android proguard rules (`proguard-android.txt` or `proguard-android-optimize.txt`) the following config should be present:
  ```
  -keepclasseswithmembernames class * {
    native <methods>;
  }
  ```
- Fix abstract method error in `SentrySupportSQLiteDatabase` ([#4597](https://github.com/getsentry/sentry-java/pull/4597))
- Ensure frame metrics listeners are registered/unregistered on the main thread ([#4582](https://github.com/getsentry/sentry-java/pull/4582))
- Do not report cached events as lost ([#4575](https://github.com/getsentry/sentry-java/pull/4575))
  - Previously events were recorded as lost early despite being retried later through the cache
- Move and flush unfinished previous session on init ([#4624](https://github.com/getsentry/sentry-java/pull/4624))
  - This removes the need for unnecessary blocking our background queue for 15 seconds in the case of a background app start
- Switch to compileOnly dependency for compose-ui-material ([#4630](https://github.com/getsentry/sentry-java/pull/4630))
  - This fixes `StackOverflowError` when using OSS Licenses plugin 

### Dependencies

- Bump Native SDK from v0.8.4 to v0.10.0 ([#4623](https://github.com/getsentry/sentry-java/pull/4623))
  - [changelog](https://github.com/getsentry/sentry-native/blob/master/CHANGELOG.md#0100)
  - [diff](https://github.com/getsentry/sentry-native/compare/0.8.4...0.10.0)

## 8.18.0

### Features

- Add `SentryUserFeedbackButton` Composable ([#4559](https://github.com/getsentry/sentry-java/pull/4559))
  - Also added `Sentry.showUserFeedbackDialog` static method
- Add deadlineTimeout option ([#4555](https://github.com/getsentry/sentry-java/pull/4555))
- Add Ktor client integration ([#4527](https://github.com/getsentry/sentry-java/pull/4527))
  - To use the integration, add a dependency on `io.sentry:sentry-ktor-client`, then install the `SentryKtorClientPlugin` on your `HttpClient`,
    e.g.:
    ```kotlin
    val client =
      HttpClient(Java) {
        install(io.sentry.ktorClient.SentryKtorClientPlugin) {
          captureFailedRequests = true
          failedRequestTargets = listOf(".*")
          failedRequestStatusCodes = listOf(HttpStatusCodeRange(500, 599))
        }
      }
    ```

### Fixes

- Allow multiple UncaughtExceptionHandlerIntegrations to be active at the same time ([#4462](https://github.com/getsentry/sentry-java/pull/4462))
- Prevent repeated scroll target determination during a single scroll gesture ([#4557](https://github.com/getsentry/sentry-java/pull/4557))
  - This should reduce the number of ANRs seen in `SentryGestureListener`
- Do not use Sentry logging API in JUL if logs are disabled ([#4574](https://github.com/getsentry/sentry-java/pull/4574))
  - This was causing Sentry SDK to log warnings: "Sentry Log is disabled and this 'logger' call is a no-op."
- Do not use Sentry logging API in Log4j2 if logs are disabled ([#4573](https://github.com/getsentry/sentry-java/pull/4573))
  - This was causing Sentry SDK to log warnings: "Sentry Log is disabled and this 'logger' call is a no-op."
- SDKs send queue is no longer shutdown immediately on re-init ([#4564](https://github.com/getsentry/sentry-java/pull/4564))
  - This means we're no longer losing events that have been enqueued right before SDK re-init.
- Reduce scope forking when using OpenTelemetry ([#4565](https://github.com/getsentry/sentry-java/pull/4565))
  - `Sentry.withScope` now has the correct current scope passed to the callback. Previously our OpenTelemetry integration forked scopes an additional.
  - Overall the SDK is now forking scopes a bit less often.

## 8.17.0

### Features

- Send Timber logs through Sentry Logs ([#4490](https://github.com/getsentry/sentry-java/pull/4490))
  - Enable the Logs feature in your `SentryOptions` or with the `io.sentry.logs.enabled` manifest option and the SDK will automatically send Timber logs to Sentry, if the TimberIntegration is enabled.
  - The SDK will automatically detect Timber and use it to send logs to Sentry.
- Send logcat through Sentry Logs ([#4487](https://github.com/getsentry/sentry-java/pull/4487))
  - Enable the Logs feature in your `SentryOptions` or with the `io.sentry.logs.enabled` manifest option and the SDK will automatically send logcat logs to Sentry, if the Sentry Android Gradle plugin is applied.
  - To set the logcat level check the [Logcat integration documentation](https://docs.sentry.io/platforms/android/integrations/logcat/#configure).
- Read build tool info from `sentry-debug-meta.properties` and attach it to events ([#4314](https://github.com/getsentry/sentry-java/pull/4314))

### Dependencies

- Bump OpenTelemetry ([#4532](https://github.com/getsentry/sentry-java/pull/4532))
  - `opentelemetry-sdk` to `1.51.0`
  - `opentelemetry-instrumentation` to `2.17.0`
  - `opentelemetry-javaagent` to `2.17.0`
  - `opentelemetry-semconv` to `1.34.0`
  - We are now configuring OpenTelemetry to still behave the same way it did before for span names it generates in GraphQL auto instrumentation ([#4537](https://github.com/getsentry/sentry-java/pull/4537))
- Bump Gradle from v8.14.2 to v8.14.3 ([#4540](https://github.com/getsentry/sentry-java/pull/4540))
  - [changelog](https://github.com/gradle/gradle/blob/master/CHANGELOG.md#v8143)
  - [diff](https://github.com/gradle/gradle/compare/v8.14.2...v8.14.3)

### Fixes

- Use Spring Boot Starter 3 in `sentry-spring-boot-starter-jakarta` ([#4545](https://github.com/getsentry/sentry-java/pull/4545))
  - While refactoring our dependency management, we accidentally added Spring Boot 2 and Spring Boot Starter 2 as dependencies of `sentry-spring-boot-starter-jakarta`, which is intended for Spring Boot 3.
  - Now, the correct dependencies (Spring Boot 3 and Spring Boot Starter 3) are being added.

## 8.16.1-alpha.2

### Fixes

- Optimize scope when maxBreadcrumb is 0 ([#4504](https://github.com/getsentry/sentry-java/pull/4504))
- Fix javadoc on TransportResult ([#4528](https://github.com/getsentry/sentry-java/pull/4528))
- Session Replay: Fix `IllegalArgumentException` when `Bitmap` is initialized with non-positive values ([#4536](https://github.com/getsentry/sentry-java/pull/4536))
- Set thread information on transaction from OpenTelemetry attributes ([#4478](https://github.com/getsentry/sentry-java/pull/4478))

### Internal

- Flattened PerformanceCollectionData ([#4505](https://github.com/getsentry/sentry-java/pull/4505))

## 8.16.0

### Features

- Send JUL logs to Sentry as logs ([#4518](https://github.com/getsentry/sentry-java/pull/4518))
  - You need to enable the logs feature, either in `sentry.properties`:
    ```properties
    logs.enabled=true
    ```
  - Or, if you manually initialize Sentry, you may also enable logs on `Sentry.init`:
    ```java
    Sentry.init(options -> {
      ...
      options.getLogs().setEnabled(true);
    });
    ```
  - It is also possible to set the `minimumLevel` in `logging.properties`, meaning any log message >= the configured level will be sent to Sentry and show up under Logs:
    ```properties
    io.sentry.jul.SentryHandler.minimumLevel=CONFIG
    ```
- Send Log4j2 logs to Sentry as logs ([#4517](https://github.com/getsentry/sentry-java/pull/4517))
  - You need to enable the logs feature either in `sentry.properties`:
    ```properties
    logs.enabled=true
    ```
  - If you manually initialize Sentry, you may also enable logs on `Sentry.init`:
    ```java
    Sentry.init(options -> {
      ...
      options.getLogs().setEnabled(true);
    });
    ```
  - It is also possible to set the `minimumLevel` in `log4j2.xml`, meaning any log message >= the configured level will be sent to Sentry and show up under Logs:
    ```xml
    <Sentry name="Sentry"
        dsn="your DSN"
        minimumBreadcrumbLevel="DEBUG"
        minimumEventLevel="WARN"
        minimumLevel="DEBUG"
    />
    ```

## 8.15.1

### Fixes

- Enabling Sentry Logs through Logback in Spring Boot config did not work in 3.15.0 ([#4523](https://github.com/getsentry/sentry-java/pull/4523))

## 8.15.0

### Features

- Add chipset to device context ([#4512](https://github.com/getsentry/sentry-java/pull/4512))

### Fixes

- No longer send out empty log envelopes ([#4497](https://github.com/getsentry/sentry-java/pull/4497))
- Session Replay: Expand fix for crash on devices to all Unisoc/Spreadtrum chipsets ([#4510](https://github.com/getsentry/sentry-java/pull/4510))
- Log parameter objects are now turned into `String` via `toString` ([#4515](https://github.com/getsentry/sentry-java/pull/4515))
  - One of the two `SentryLogEventAttributeValue` constructors did not convert the value previously.
- Logs are now flushed on shutdown ([#4503](https://github.com/getsentry/sentry-java/pull/4503))
- User Feedback: Do not redefine system attributes for `SentryUserFeedbackButton`, but reference them instead ([#4519](https://github.com/getsentry/sentry-java/pull/4519))

### Features

- Send Logback logs to Sentry as logs ([#4502](https://github.com/getsentry/sentry-java/pull/4502))
  - You need to enable the logs feature and can also set the `minimumLevel` for log events:
    ```xml
    <appender name="sentry" class="io.sentry.logback.SentryAppender">
      <options>
        <!-- NOTE: Replace the test DSN below with YOUR OWN DSN to see the events from this app in your Sentry project/dashboard -->
        <dsn>https://502f25099c204a2fbf4cb16edc5975d1@o447951.ingest.sentry.io/5428563</dsn>
        <logs>
          <enabled>true</enabled>
        </logs>
      </options>
      <!-- Demonstrates how to modify the minimum values -->
      <!-- Default for Events is ERROR -->
      <minimumEventLevel>WARN</minimumEventLevel>
      <!-- Default for Breadcrumbs is INFO -->
      <minimumBreadcrumbLevel>DEBUG</minimumBreadcrumbLevel>
      <!-- Default for Log Events is INFO -->
      <minimumLevel>INFO</minimumLevel>
    </appender>
    ```
  - For Spring Boot you may also enable it in `application.properties` / `application.yml`:
    ```properties
    sentry.logs.enabled=true
    sentry.logging.minimum-level=error
    ```
  - If you manually initialize Sentry, you may also enable logs on `Sentry.init`:
    ```java
    Sentry.init(options -> {
      ...
      options.getLogs().setEnabled(true);
    });
    ```
  - Enabling via `sentry.properties` is also possible:
    ```properties
    logs.enabled=true
    ```
- Automatically use `SentryOptions.Logs.BeforeSendLogCallback` Spring beans ([#4509](https://github.com/getsentry/sentry-java/pull/4509))

### Dependencies

- Bump Gradle from v8.14.1 to v8.14.2 ([#4473](https://github.com/getsentry/sentry-java/pull/4473))
  - [changelog](https://github.com/gradle/gradle/blob/master/CHANGELOG.md#v8142)
  - [diff](https://github.com/gradle/gradle/compare/v8.14.1...v8.14.2)

## 8.14.0

### Fixes

- Fix Session Replay masking for newer versions of Jetpack Compose (1.8+) ([#4485](https://github.com/getsentry/sentry-java/pull/4485))

### Features

- Add New User Feedback Widget ([#4450](https://github.com/getsentry/sentry-java/pull/4450))
    - This widget is a custom button that can be used to show the user feedback form
- Add New User Feedback form ([#4384](https://github.com/getsentry/sentry-java/pull/4384))
    - We now introduce SentryUserFeedbackDialog, which extends AlertDialog, inheriting the show() and cancel() methods, among others.
      To use it, just instantiate it and call show() on the instance (Sentry must be previously initialized).
      For customization options, please check the [User Feedback documentation](https://docs.sentry.io/platforms/android/user-feedback/configuration/).
      ```java
      import io.sentry.android.core.SentryUserFeedbackDialog;
      
      new SentryUserFeedbackDialog.Builder(context).create().show();
      ```
      ```kotlin
      import io.sentry.android.core.SentryUserFeedbackDialog
    
      SentryUserFeedbackDialog.Builder(context).create().show()
      ```
- Add `user.id`, `user.name` and `user.email` to log attributes ([#4486](https://github.com/getsentry/sentry-java/pull/4486))
- User `name` attribute has been deprecated, please use `username` instead ([#4486](https://github.com/getsentry/sentry-java/pull/4486))
- Add device (`device.brand`, `device.model` and `device.family`) and OS (`os.name` and `os.version`) attributes to logs ([#4493](https://github.com/getsentry/sentry-java/pull/4493))
- Serialize `preContext` and `postContext` in `SentryStackFrame` ([#4482](https://github.com/getsentry/sentry-java/pull/4482))

### Internal

- User Feedback now uses SentryUser.username instead of SentryUser.name ([#4494](https://github.com/getsentry/sentry-java/pull/4494))

## 8.13.3

### Fixes

- Send UI Profiling app start chunk when it finishes ([#4423](https://github.com/getsentry/sentry-java/pull/4423))
- Republish Javadoc [#4457](https://github.com/getsentry/sentry-java/pull/4457)
- Finalize `OkHttpEvent` even if no active span in `SentryOkHttpInterceptor` [#4469](https://github.com/getsentry/sentry-java/pull/4469)
- Session Replay: Do not capture current replay for cached events from the past ([#4474](https://github.com/getsentry/sentry-java/pull/4474))
- Session Replay: Correctly capture Dialogs and non full-sized windows ([#4354](https://github.com/getsentry/sentry-java/pull/4354))
- Session Replay: Fix inconsistent `segment_id` ([#4471](https://github.com/getsentry/sentry-java/pull/4471))
- Session Replay: Fix crash on devices with the Unisoc/Spreadtrum T606 chipset ([#4477](https://github.com/getsentry/sentry-java/pull/4477))

## 8.13.2

### Fixes

- Don't apply Spring Boot plugin in `sentry-spring-boot-jakarta` ([#4456](https://github.com/getsentry/sentry-java/pull/4456))
  - The jar for `io.sentry:sentry-spring-boot-jakarta` is now correctly being built and published to Maven Central.

## 8.13.1

### Fixes

- Fix `SentryAndroid.init` crash if SDK is initialized from a background thread while an `Activity` is in resumed state ([#4449](https://github.com/getsentry/sentry-java/pull/4449))

### Dependencies

- Bump Gradle from v8.14 to v8.14.1 ([#4437](https://github.com/getsentry/sentry-java/pull/4437))
  - [changelog](https://github.com/gradle/gradle/blob/master/CHANGELOG.md#v8141)
  - [diff](https://github.com/gradle/gradle/compare/v8.14...v8.14.1)

## 8.13.0

### Features

- Add debug mode for Session Replay masking ([#4357](https://github.com/getsentry/sentry-java/pull/4357))
    - Use `Sentry.replay().enableDebugMaskingOverlay()` to overlay the screen with the Session Replay masks.
    - The masks will be invalidated at most once per `frameRate` (default 1 fps).
- Extend Logs API to allow passing in `attributes` ([#4402](https://github.com/getsentry/sentry-java/pull/4402))
  - `Sentry.logger.log` now takes a `SentryLogParameters`
  - Use `SentryLogParameters.create(SentryAttributes.of(...))` to pass attributes
    - Attribute values may be of type `string`, `boolean`, `integer` or `double`.
    - Other types will be converted to `string`. Currently we simply call `toString()` but we might offer more in the future.
    - You may manually flatten complex types into multiple separate attributes of simple types.
      - e.g. intead of `SentryAttribute.named("point", Point(10, 20))` you may store it as `SentryAttribute.integerAttribute("point.x", point.x)` and `SentryAttribute.integerAttribute("point.y", point.y)`
    - `SentryAttribute.named()` will automatically infer the type or fall back to `string`.
    - `SentryAttribute.booleanAttribute()` takes a `Boolean` value
    - `SentryAttribute.integerAttribute()` takes a `Integer` value
    - `SentryAttribute.doubleAttribute()` takes a `Double` value
    - `SentryAttribute.stringAttribute()` takes a `String` value
  - We opted for handling parameters via `SentryLogParameters` to avoid creating tons of overloads that are ambiguous.

### Fixes

- Isolation scope is now forked in `OtelSentrySpanProcessor` instead of `OtelSentryPropagator` ([#4434](https://github.com/getsentry/sentry-java/pull/4434))
  - Since propagator may never be invoked we moved the location where isolation scope is forked.
  - Not invoking `OtelSentryPropagator.extract` or having a `sentry-trace` header that failed to parse would cause isolation scope not to be forked.
  - This in turn caused data to bleed between scopes, e.g. from one request into another

### Dependencies

- Bump Spring Boot to `3.5.0` ([#4111](https://github.com/getsentry/sentry-java/pull/4111))

## 8.12.0

### Features

- Add new User Feedback API ([#4286](https://github.com/getsentry/sentry-java/pull/4286))
    - We now introduced Sentry.captureFeedback, which supersedes Sentry.captureUserFeedback
- Add Sentry Log Feature ([#4372](https://github.com/getsentry/sentry-java/pull/4372))
    - The feature is disabled by default and needs to be enabled by:
        - `options.getLogs().setEnabled(true)` in `Sentry.init` / `SentryAndroid.init`
        - `<meta-data android:name="io.sentry.logs.enabled" android:value="true" />` in `AndroidManifest.xml`
        - `logs.enabled=true` in `sentry.properties`
        - `sentry.logs.enabled=true` in `application.properties`
        - `sentry.logs.enabled: true` in `application.yml`
    - Logs can be captured using `Sentry.logger().info()` and similar methods.
    - Logs also take a format string and arguments which we then send through `String.format`.
    - Please use `options.getLogs().setBeforeSend()` to filter outgoing logs

### Fixes

- Hook User Interaction integration into running Activity in case of deferred SDK init ([#4337](https://github.com/getsentry/sentry-java/pull/4337))

### Dependencies

- Bump Gradle from v8.13 to v8.14.0 ([#4360](https://github.com/getsentry/sentry-java/pull/4360))
  - [changelog](https://github.com/gradle/gradle/blob/master/CHANGELOG.md#v8140)
  - [diff](https://github.com/gradle/gradle/compare/v8.13...v8.14.0)

## 8.11.1

### Fixes

- Fix Android profile chunk envelope type for UI Profiling ([#4366](https://github.com/getsentry/sentry-java/pull/4366))

## 8.11.0

### Features

- Make `RequestDetailsResolver` public ([#4326](https://github.com/getsentry/sentry-java/pull/4326))
  - `RequestDetailsResolver` is now public and has an additional constructor, making it easier to use a custom `TransportFactory`

### Fixes

- Session Replay: Fix masking of non-styled `Text` Composables ([#4361](https://github.com/getsentry/sentry-java/pull/4361))
- Session Replay: Fix masking read-only `TextField` Composables ([#4362](https://github.com/getsentry/sentry-java/pull/4362))

## 8.10.0

### Features

- Wrap configured OpenTelemetry `ContextStorageProvider` if available ([#4359](https://github.com/getsentry/sentry-java/pull/4359))
  - This is only relevant if you see `java.lang.IllegalStateException: Found multiple ContextStorageProvider. Set the io.opentelemetry.context.ContextStorageProvider property to the fully qualified class name of the provider to use. Falling back to default ContextStorage. Found providers: ...` 
  - Set `-Dio.opentelemetry.context.contextStorageProvider=io.sentry.opentelemetry.SentryContextStorageProvider` on your `java` command
  - Sentry will then wrap the other `ContextStorageProvider` that has been configured by loading it through SPI
  - If no other `ContextStorageProvider` is available or there are problems loading it, we fall back to using `SentryOtelThreadLocalStorage`
    
### Fixes

- Update profile chunk rate limit and client report ([#4353](https://github.com/getsentry/sentry-java/pull/4353))

### Dependencies

- Bump Native SDK from v0.8.3 to v0.8.4 ([#4343](https://github.com/getsentry/sentry-java/pull/4343))
  - [changelog](https://github.com/getsentry/sentry-native/blob/master/CHANGELOG.md#084)
  - [diff](https://github.com/getsentry/sentry-native/compare/0.8.3...0.8.4)

## 8.9.0

### Features

- Add `SentryWrapper.wrapRunnable` to wrap `Runnable` for use with Sentry ([#4332](https://github.com/getsentry/sentry-java/pull/4332))

### Fixes

- Fix TTFD measurement when API called too early ([#4297](https://github.com/getsentry/sentry-java/pull/4297))
- Tag sockets traffic originating from Sentry's HttpConnection ([#4340](https://github.com/getsentry/sentry-java/pull/4340))
  - This should suppress the StrictMode's `UntaggedSocketViolation`
- Reduce debug logs verbosity ([#4341](https://github.com/getsentry/sentry-java/pull/4341))
- Fix unregister `SystemEventsBroadcastReceiver` when entering background ([#4338](https://github.com/getsentry/sentry-java/pull/4338))
  - This should reduce ANRs seen with this class in the stack trace for Android 14 and above

### Improvements

- Make user interaction tracing faster and do fewer allocations ([#4347](https://github.com/getsentry/sentry-java/pull/4347))
- Pre-load modules on a background thread upon SDK init ([#4348](https://github.com/getsentry/sentry-java/pull/4348))

## 8.8.0

### Features

- Add `CoroutineExceptionHandler` for reporting uncaught exceptions in coroutines to Sentry ([#4259](https://github.com/getsentry/sentry-java/pull/4259))
  - This is now part of `sentry-kotlin-extensions` and can be used together with `SentryContext` when launching a coroutine
  - Any exceptions thrown in a coroutine when using the handler will be captured (not rethrown!) and reported to Sentry
  - It's also possible to extend `CoroutineExceptionHandler` to implement custom behavior in addition to the one we provide by default

### Fixes

- Use thread context classloader when available ([#4320](https://github.com/getsentry/sentry-java/pull/4320))
  - This ensures correct resource loading in environments like Spring Boot where the thread context classloader is used for resource loading.
- Improve low memory breadcrumb capturing ([#4325](https://github.com/getsentry/sentry-java/pull/4325))
- Fix do not initialize SDK for Jetpack Compose Preview builds ([#4324](https://github.com/getsentry/sentry-java/pull/4324))
- Fix Synchronize Baggage values ([#4327](https://github.com/getsentry/sentry-java/pull/4327))

### Improvements

- Make `SystemEventsBreadcrumbsIntegration` faster ([#4330](https://github.com/getsentry/sentry-java/pull/4330))

## 8.7.0

### Features

- UI Profiling GA

  Continuous Profiling is now GA, named UI Profiling. To enable it you can use one of the following options. More info can be found at https://docs.sentry.io/platforms/android/profiling/.
    Note: Both `options.profilesSampler` and `options.profilesSampleRate` must **not** be set to enable UI Profiling.
    To keep the same transaction-based behaviour, without the 30 seconds limitation, you can use the `trace` lifecycle mode.
  
  ```xml
  <application>
    <!-- Enable UI profiling, adjust in production env. This is evaluated only once per session -->
    <meta-data android:name="io.sentry.traces.profiling.session-sample-rate" android:value="1.0" />
    <!-- Set profiling lifecycle, can be `manual` (controlled through `Sentry.startProfiler()` and `Sentry.stopProfiler()`) or `trace` (automatically starts and stop a profile whenever a sampled trace starts and finishes) -->
    <meta-data android:name="io.sentry.traces.profiling.lifecycle" android:value="trace" />
    <!-- Enable profiling on app start. The app start profile will be stopped automatically when the app start root span finishes -->
    <meta-data android:name="io.sentry.traces.profiling.start-on-app-start" android:value="true" />
  </application>
  ```
  ```java
  import io.sentry.ProfileLifecycle;
  import io.sentry.android.core.SentryAndroid;
  
  SentryAndroid.init(context, options -> {
      // Enable UI profiling, adjust in production env. This is evaluated only once per session
      options.setProfileSessionSampleRate(1.0);
      // Set profiling lifecycle, can be `manual` (controlled through `Sentry.startProfiler()` and `Sentry.stopProfiler()`) or `trace` (automatically starts and stop a profile whenever a sampled trace starts and finishes)
      options.setProfileLifecycle(ProfileLifecycle.TRACE);
      // Enable profiling on app start. The app start profile will be stopped automatically when the app start root span finishes
      options.setStartProfilerOnAppStart(true);
    });
  ```
  ```kotlin
  import io.sentry.ProfileLifecycle
  import io.sentry.android.core.SentryAndroid

  SentryAndroid.init(context, { options ->
    // Enable UI profiling, adjust in production env. This is evaluated only once per session
    options.profileSessionSampleRate = 1.0
    // Set profiling lifecycle, can be `manual` (controlled through `Sentry.startProfiler()` and `Sentry.stopProfiler()`) or `trace` (automatically starts and stop a profile whenever a sampled trace starts and finishes)
    options.profileLifecycle = ProfileLifecycle.TRACE
    // Enable profiling on app start. The app start profile will be stopped automatically when the app start root span finishes
    options.isStartProfilerOnAppStart = true
    })
  ```

  - Continuous Profiling - Stop when app goes in background ([#4311](https://github.com/getsentry/sentry-java/pull/4311))
  - Continuous Profiling - Add delayed stop ([#4293](https://github.com/getsentry/sentry-java/pull/4293))
  - Continuous Profiling - Out of Experimental ([#4310](https://github.com/getsentry/sentry-java/pull/4310))

### Fixes

- Compress Screenshots on a background thread ([#4295](https://github.com/getsentry/sentry-java/pull/4295))

## 8.6.0

### Behavioral Changes

- The Sentry SDK will now crash on startup if mixed versions have been detected ([#4277](https://github.com/getsentry/sentry-java/pull/4277))
  - On `Sentry.init` / `SentryAndroid.init` the SDK now checks if all Sentry Java / Android SDK dependencies have the same version.
  - While this may seem like a bad idea at first glance, mixing versions of dependencies has a very high chance of causing a crash later. We opted for a controlled crash that's hard to miss.
  - Note: This detection only works for new versions of the SDK, so please take this as a reminder to check your SDK version alignment manually when upgrading the SDK to this version and then you should be good.
  - The SDK will also print log messages if mixed versions have been detected at a later point. ([#4270](https://github.com/getsentry/sentry-java/pull/4270))
    - This takes care of cases missed by the startup check above due to older versions.

### Features

- Increase http timeouts from 5s to 30s to have a better chance of events being delivered without retry ([#4276](https://github.com/getsentry/sentry-java/pull/4276))
- Add `MANIFEST.MF` to Sentry JARs ([#4272](https://github.com/getsentry/sentry-java/pull/4272))
- Retain baggage sample rate/rand values as doubles ([#4279](https://github.com/getsentry/sentry-java/pull/4279))
- Introduce fatal SDK logger ([#4288](https://github.com/getsentry/sentry-java/pull/4288))
  - We use this to print out messages when there is a problem that prevents the SDK from working correctly.
  - One example for this is when the SDK has been configured with mixed dependency versions where we print out details, which module and version are affected.

### Fixes

- Do not override user-defined `SentryOptions` ([#4262](https://github.com/getsentry/sentry-java/pull/4262))
- Session Replay: Change bitmap config to `ARGB_8888` for screenshots ([#4282](https://github.com/getsentry/sentry-java/pull/4282))
- The `MANIFEST.MF` of `sentry-opentelemetry-agent` now has `Implementation-Version` set to the raw version ([#4291](https://github.com/getsentry/sentry-java/pull/4291))
  - An example value would be `8.6.0`
  - The value of the `Sentry-Version-Name` attribute looks like `sentry-8.5.0-otel-2.10.0`
- Fix tags missing for compose view hierarchies ([#4275](https://github.com/getsentry/sentry-java/pull/4275))
- Do not leak SentryFileInputStream/SentryFileOutputStream descriptors and channels ([#4296](https://github.com/getsentry/sentry-java/pull/4296))
- Remove "not yet implemented" from `Sentry.flush` comment ([#4305](https://github.com/getsentry/sentry-java/pull/4305))

### Internal

- Added `platform` to SentryEnvelopeItemHeader ([#4287](https://github.com/getsentry/sentry-java/pull/4287))
  - Set `android` platform to ProfileChunk envelope item header

### Dependencies

- Bump Native SDK from v0.8.1 to v0.8.3 ([#4267](https://github.com/getsentry/sentry-java/pull/4267), [#4298](https://github.com/getsentry/sentry-java/pull/4298))
  - [changelog](https://github.com/getsentry/sentry-native/blob/master/CHANGELOG.md#083)
  - [diff](https://github.com/getsentry/sentry-native/compare/0.8.1...0.8.3)
- Bump Spring Boot from 2.7.5 to 2.7.18 ([#3496](https://github.com/getsentry/sentry-java/pull/3496))

## 8.5.0

### Features

- Add native stack frame address information and debug image metadata to ANR events ([#4061](https://github.com/getsentry/sentry-java/pull/4061))
    - This enables symbolication for stripped native code in ANRs
- Add Continuous Profiling Support ([#3710](https://github.com/getsentry/sentry-java/pull/3710))

  To enable Continuous Profiling use the `Sentry.startProfiler` and `Sentry.stopProfiler` experimental APIs. Sampling rate can be set through `options.profileSessionSampleRate`, which defaults to null (disabled).   
  Note: Both `options.profilesSampler` and `options.profilesSampleRate` must **not** be set to enable Continuous Profiling.

  ```java
  import io.sentry.ProfileLifecycle;
  import io.sentry.android.core.SentryAndroid;

  SentryAndroid.init(context) { options ->
   
    // Currently under experimental options:
    options.getExperimental().setProfileSessionSampleRate(1.0);
    // In manual mode, you need to start and stop the profiler manually using Sentry.startProfiler and Sentry.stopProfiler
    // In trace mode, the profiler will start and stop automatically whenever a sampled trace starts and finishes
    options.getExperimental().setProfileLifecycle(ProfileLifecycle.MANUAL);
  }
  // Start profiling
  Sentry.startProfiler();
  
  // After all profiling is done, stop the profiler. Profiles can last indefinitely if not stopped.
  Sentry.stopProfiler();
  ```
  ```kotlin
  import io.sentry.ProfileLifecycle
  import io.sentry.android.core.SentryAndroid

  SentryAndroid.init(context) { options ->
   
    // Currently under experimental options:
    options.experimental.profileSessionSampleRate = 1.0
    // In manual mode, you need to start and stop the profiler manually using Sentry.startProfiler and Sentry.stopProfiler
    // In trace mode, the profiler will start and stop automatically whenever a sampled trace starts and finishes
    options.experimental.profileLifecycle = ProfileLifecycle.MANUAL
  }
  // Start profiling
  Sentry.startProfiler()
  
  // After all profiling is done, stop the profiler. Profiles can last indefinitely if not stopped.
  Sentry.stopProfiler()
  ```

  To learn more visit [Sentry's Continuous Profiling](https://docs.sentry.io/product/explore/profiling/transaction-vs-continuous-profiling/#continuous-profiling-mode) documentation page.

### Fixes

- Reduce excessive CPU usage when serializing breadcrumbs to disk for ANRs ([#4181](https://github.com/getsentry/sentry-java/pull/4181))
- Ensure app start type is set, even when ActivityLifecycleIntegration is not running ([#4250](https://github.com/getsentry/sentry-java/pull/4250))
- Use `SpringServletTransactionNameProvider` as fallback for Spring WebMVC ([#4263](https://github.com/getsentry/sentry-java/pull/4263))
  - In certain cases the SDK was not able to provide a transaction name automatically and thus did not finish the transaction for the request.
  - We now first try `SpringMvcTransactionNameProvider` which would provide the route as transaction name.
  - If that does not return anything, we try `SpringServletTransactionNameProvider` next, which returns the URL of the request.

### Behavioral Changes

- The user's `device.name` is not reported anymore via the device context, even if `options.isSendDefaultPii` is enabled ([#4179](https://github.com/getsentry/sentry-java/pull/4179))

### Dependencies

- Bump Gradle from v8.12.1 to v8.13.0 ([#4209](https://github.com/getsentry/sentry-java/pull/4209))
  - [changelog](https://github.com/gradle/gradle/blob/master/CHANGELOG.md#v8130)
  - [diff](https://github.com/gradle/gradle/compare/v8.12.1...v8.13.0)

## 8.4.0

### Fixes

- The SDK now handles `null` on many APIs instead of expecting a non `null` value ([#4245](https://github.com/getsentry/sentry-java/pull/4245))
  - Certain APIs like `setTag`, `setData`, `setExtra`, `setContext` previously caused a `NullPointerException` when invoked with either `null` key or value.
  - The SDK now tries to have a sane fallback when `null` is passed and no longer throws `NullPointerException`
  - If `null` is passed, the SDK will
    - do nothing if a `null` key is passed, returning `null` for non void methods
    - remove any previous value if the new value is set to `null`
- Add support for setting in-app-includes/in-app-excludes via AndroidManifest.xml ([#4240](https://github.com/getsentry/sentry-java/pull/4240))
- Modifications to OkHttp requests are now properly propagated to the affected span / breadcrumbs ([#4238](https://github.com/getsentry/sentry-java/pull/4238))
  - Please ensure the SentryOkHttpInterceptor is added last to your OkHttpClient, as otherwise changes to the `Request`  by subsequent interceptors won't be considered
- Fix "class ch.qos.logback.classic.spi.ThrowableProxyVO cannot be cast to class ch.qos.logback.classic.spi.ThrowableProxy" ([#4206](https://github.com/getsentry/sentry-java/pull/4206))
  - In this case we cannot report the `Throwable` to Sentry as it's not available
  - If you are using OpenTelemetry v1 `OpenTelemetryAppender`, please consider upgrading to v2
- Pass OpenTelemetry span attributes into TracesSampler callback ([#4253](https://github.com/getsentry/sentry-java/pull/4253))
  - `SamplingContext` now has a `getAttribute` method that grants access to OpenTelemetry span attributes via their String key (e.g. `http.request.method`)
- Fix AbstractMethodError when using SentryTraced for Jetpack Compose ([#4255](https://github.com/getsentry/sentry-java/pull/4255))
- Assume `http.client` for span `op` if not a root span ([#4257](https://github.com/getsentry/sentry-java/pull/4257))
- Avoid unnecessary copies when using `CopyOnWriteArrayList` ([#4247](https://github.com/getsentry/sentry-java/pull/4247))
  - This affects in particular `SentryTracer.getLatestActiveSpan` which would have previously copied all child span references. This may have caused `OutOfMemoryError` on certain devices due to high frequency of calling the method.

### Features

- The SDK now automatically propagates the trace-context to the native layer. This allows to connect errors on different layers of the application. ([#4137](https://github.com/getsentry/sentry-java/pull/4137))
- Capture OpenTelemetry span events ([#3564](https://github.com/getsentry/sentry-java/pull/3564))
  - OpenTelemetry spans may have exceptions attached to them (`openTelemetrySpan.recordException`). We can now send those to Sentry as errors.
  - Set `capture-open-telemetry-events=true` in `sentry.properties` to enable it
  - Set `sentry.capture-open-telemetry-events=true` in Springs `application.properties` to enable it
  - Set `sentry.captureOpenTelemetryEvents: true` in Springs `application.yml` to enable it

### Behavioural Changes

- Use `java.net.URI` for parsing URLs in `UrlUtils` ([#4210](https://github.com/getsentry/sentry-java/pull/4210))
  - This could affect grouping for issues with messages containing URLs that fall in known corner cases that were handled incorrectly previously (e.g. email in URL path)

### Internal

- Also use port when checking if a request is made to Sentry DSN ([#4231](https://github.com/getsentry/sentry-java/pull/4231))
  - For our OpenTelemetry integration we check if a span is for a request to Sentry
  - We now also consider the port when performing this check

### Dependencies

- Bump Native SDK from v0.7.20 to v0.8.1 ([#4137](https://github.com/getsentry/sentry-java/pull/4137))
  - [changelog](https://github.com/getsentry/sentry-native/blob/master/CHANGELOG.md#0810)
  - [diff](https://github.com/getsentry/sentry-native/compare/v0.7.20...0.8.1)

## 8.3.0

### Features

- Add HTTP server request headers from OpenTelemetry span attributes to sentry `request` in payload ([#4102](https://github.com/getsentry/sentry-java/pull/4102))
  - You have to explicitly enable each header by adding it to the [OpenTelemetry config](https://opentelemetry.io/docs/zero-code/java/agent/instrumentation/http/#capturing-http-request-and-response-headers)
  - Please only enable headers you actually want to send to Sentry. Some may contain sensitive data like PII, cookies, tokens etc.
  - We are no longer adding request/response headers to `contexts/otel/attributes` of the event.
- The `ignoredErrors` option is now configurable via the manifest property `io.sentry.traces.ignored-errors` ([#4178](https://github.com/getsentry/sentry-java/pull/4178))
- A list of active Spring profiles is attached to payloads sent to Sentry (errors, traces, etc.) and displayed in the UI when using our Spring or Spring Boot integrations ([#4147](https://github.com/getsentry/sentry-java/pull/4147))
  - This consists of an empty list when only the default profile is active
- Added `enableTraceIdGeneration` to the AndroidOptions. This allows Hybrid SDKs to "freeze" and control the trace and connect errors on different layers of the application ([4188](https://github.com/getsentry/sentry-java/pull/4188))
- Move to a single NetworkCallback listener to reduce number of IPC calls on Android ([#4164](https://github.com/getsentry/sentry-java/pull/4164))
- Add GraphQL Apollo Kotlin 4 integration ([#4166](https://github.com/getsentry/sentry-java/pull/4166))
- Add support for async dispatch requests to Spring Boot 2 and 3 ([#3983](https://github.com/getsentry/sentry-java/pull/3983))
  - To enable it, please set `sentry.keep-transactions-open-for-async-responses=true` in `application.properties` or `sentry.keepTransactionsOpenForAsyncResponses: true` in `application.yml`
- Add constructor to JUL `SentryHandler` for disabling external config ([#4208](https://github.com/getsentry/sentry-java/pull/4208))

### Fixes

- Filter strings that cannot be parsed as Regex no longer cause an SDK crash ([#4213](https://github.com/getsentry/sentry-java/pull/4213))
  - This was the case e.g. for `ignoredErrors`, `ignoredTransactions` and `ignoredCheckIns`
  - We now simply don't use such strings for Regex matching and only use them for String comparison
- `SentryOptions.setTracePropagationTargets` is no longer marked internal ([#4170](https://github.com/getsentry/sentry-java/pull/4170))
- Session Replay: Fix crash when a navigation breadcrumb does not have "to" destination ([#4185](https://github.com/getsentry/sentry-java/pull/4185))
- Session Replay: Cap video segment duration to maximum 5 minutes to prevent endless video encoding in background ([#4185](https://github.com/getsentry/sentry-java/pull/4185))
- Check `tracePropagationTargets` in OpenTelemetry propagator ([#4191](https://github.com/getsentry/sentry-java/pull/4191))
  - If a URL can be retrieved from OpenTelemetry span attributes, we check it against `tracePropagationTargets` before attaching `sentry-trace` and `baggage` headers to outgoing requests
  - If no URL can be retrieved we always attach the headers
- Fix `ignoredErrors`, `ignoredTransactions` and `ignoredCheckIns` being unset by external options like `sentry.properties` or ENV vars ([#4207](https://github.com/getsentry/sentry-java/pull/4207))
  - Whenever parsing of external options was enabled (`enableExternalConfiguration`), which is the default for many integrations, the values set on `SentryOptions` passed to `Sentry.init` would be lost
  - Even if the value was not set in any external configuration it would still be set to an empty list

### Behavioural Changes

- The class `io.sentry.spring.jakarta.webflux.ReactorUtils` is now deprecated, please use `io.sentry.reactor.SentryReactorUtils` in the new `sentry-reactor` module instead ([#4155](https://github.com/getsentry/sentry-java/pull/4155))
  - The new module will be exposed as an `api` dependency when using `sentry-spring-boot-jakarta` (Spring Boot 3) or `sentry-spring-jakarta` (Spring 6). 
    Therefore, if you're using one of those modules, changing your imports will suffice.

## 8.2.0

### Breaking Changes

- The Kotlin Language version is now set to 1.6 ([#3936](https://github.com/getsentry/sentry-java/pull/3936))

### Features

- Create onCreate and onStart spans for all Activities ([#4025](https://github.com/getsentry/sentry-java/pull/4025))
- Add split apks info to the `App` context ([#3193](https://github.com/getsentry/sentry-java/pull/3193))
- Expose new `withSentryObservableEffect` method overload that accepts `SentryNavigationListener` as a parameter ([#4143](https://github.com/getsentry/sentry-java/pull/4143))
  - This allows sharing the same `SentryNavigationListener` instance across fragments and composables to preserve the trace 
- (Internal) Add API to filter native debug images based on stacktrace addresses ([#4089](https://github.com/getsentry/sentry-java/pull/4089))
- Propagate sampling random value ([#4153](https://github.com/getsentry/sentry-java/pull/4153))
  - The random value used for sampling traces is now sent to Sentry and attached to the `baggage` header on outgoing requests
- Update `sampleRate` that is sent to Sentry and attached to the `baggage` header on outgoing requests ([#4158](https://github.com/getsentry/sentry-java/pull/4158))
  - If the SDK uses its `sampleRate` or `tracesSampler` callback, it now updates the `sampleRate` in Dynamic Sampling Context.

### Fixes

- Log a warning when envelope or items are dropped due to rate limiting ([#4148](https://github.com/getsentry/sentry-java/pull/4148))
- Do not log if `OtelContextScopesStorage` cannot be found ([#4127](https://github.com/getsentry/sentry-java/pull/4127))
  - Previously `java.lang.ClassNotFoundException: io.sentry.opentelemetry.OtelContextScopesStorage` was shown in the log if the class could not be found.
  - This is just a lookup the SDK performs to configure itself. The SDK also works without OpenTelemetry.
- Session Replay: Fix various crashes and issues ([#4135](https://github.com/getsentry/sentry-java/pull/4135))
  - Fix `FileNotFoundException` when trying to read/write `.ongoing_segment` file
  - Fix `IllegalStateException` when registering `onDrawListener`
  - Fix SIGABRT native crashes on Motorola devices when encoding a video
- Mention javadoc and sources for published artifacts in Gradle `.module` metadata ([#3936](https://github.com/getsentry/sentry-java/pull/3936))
- (Jetpack Compose) Modifier.sentryTag now uses Modifier.Node ([#4029](https://github.com/getsentry/sentry-java/pull/4029))
  - This allows Composables that use this modifier to be skippable

### Dependencies

- Bump Native SDK from v0.7.19 to v0.7.20 ([#4128](https://github.com/getsentry/sentry-java/pull/4128))
  - [changelog](https://github.com/getsentry/sentry-native/blob/master/CHANGELOG.md#0720)
  - [diff](https://github.com/getsentry/sentry-native/compare/v0.7.19...0.7.20)
- Bump Gradle from v8.9.0 to v8.12.1 ([#4106](https://github.com/getsentry/sentry-java/pull/4106))
  - [changelog](https://github.com/gradle/gradle/blob/master/CHANGELOG.md#v8121)
  - [diff](https://github.com/gradle/gradle/compare/v8.9.0...v8.12.1)

## 8.1.0

### Features

- Add `options.ignoredErrors` to filter out errors that match a certain String or Regex ([#4083](https://github.com/getsentry/sentry-java/pull/4083))
  - The matching is attempted on `event.message`, `event.formatted`, and `{event.throwable.class.name}: {event.throwable.message}`
  - Can be set in `sentry.properties`, e.g. `ignored-errors=Some error,Another .*`
  - Can be set in environment variables, e.g. `SENTRY_IGNORED_ERRORS=Some error,Another .*`
  - For Spring Boot, it can be set in `application.properties`, e.g. `sentry.ignored-errors=Some error,Another .*`
- Log OpenTelemetry related Sentry config ([#4122](https://github.com/getsentry/sentry-java/pull/4122))

### Fixes

- Avoid logging an error when a float is passed in the manifest ([#4031](https://github.com/getsentry/sentry-java/pull/4031))
- Add `request` details to transactions created through OpenTelemetry ([#4098](https://github.com/getsentry/sentry-java/pull/4098))
  - We now add HTTP request method and URL where Sentry expects it to display it in Sentry UI
- Remove `java.lang.ClassNotFoundException` debug logs when searching for OpenTelemetry marker classes ([#4091](https://github.com/getsentry/sentry-java/pull/4091))
  - There was up to three of these, one for `io.sentry.opentelemetry.agent.AgentMarker`, `io.sentry.opentelemetry.agent.AgentlessMarker` and `io.sentry.opentelemetry.agent.AgentlessSpringMarker`.
  - These were not indicators of something being wrong but rather the SDK looking at what is available at runtime to configure itself accordingly.
- Do not instrument File I/O operations if tracing is disabled ([#4051](https://github.com/getsentry/sentry-java/pull/4051))
- Do not instrument User Interaction multiple times ([#4051](https://github.com/getsentry/sentry-java/pull/4051))
- Speed up view traversal to find touched target in `UserInteractionIntegration` ([#4051](https://github.com/getsentry/sentry-java/pull/4051))
- Reduce IPC/Binder calls performed by the SDK ([#4058](https://github.com/getsentry/sentry-java/pull/4058))

### Behavioural Changes

- Reduce the number of broadcasts the SDK is subscribed for ([#4052](https://github.com/getsentry/sentry-java/pull/4052))
  - Drop `TempSensorBreadcrumbsIntegration`
  - Drop `PhoneStateBreadcrumbsIntegration`
  - Reduce number of broadcasts in `SystemEventsBreadcrumbsIntegration`

Current list of the broadcast events can be found [here](https://github.com/getsentry/sentry-java/blob/9b8dc0a844d10b55ddeddf55d278c0ab0f86421c/sentry-android-core/src/main/java/io/sentry/android/core/SystemEventsBreadcrumbsIntegration.java#L131-L153). If you'd like to subscribe for more events, consider overriding the `SystemEventsBreadcrumbsIntegration` as follows:

```kotlin
SentryAndroid.init(context) { options ->
    options.integrations.removeAll { it is SystemEventsBreadcrumbsIntegration }
    options.integrations.add(SystemEventsBreadcrumbsIntegration(context, SystemEventsBreadcrumbsIntegration.getDefaultActions() + listOf(/* your custom actions */)))
}
```

If you would like to keep some of the default broadcast events as breadcrumbs, consider opening a [GitHub issue](https://github.com/getsentry/sentry-java/issues/new).
- Set mechanism `type` to `suppressed` for suppressed exceptions ([#4125](https://github.com/getsentry/sentry-java/pull/4125))
  - This helps to distinguish an exceptions cause from any suppressed exceptions in the Sentry UI

### Dependencies

- Bump Spring Boot to `3.4.2` ([#4081](https://github.com/getsentry/sentry-java/pull/4081))
- Bump Native SDK from v0.7.14 to v0.7.19 ([#4076](https://github.com/getsentry/sentry-java/pull/4076))
  - [changelog](https://github.com/getsentry/sentry-native/blob/master/CHANGELOG.md#0719)
  - [diff](https://github.com/getsentry/sentry-native/compare/v0.7.14...0.7.19)

## 8.0.0

### Summary

Version 8 of the Sentry Android/Java SDK brings a variety of features and fixes. The most notable changes are:

- `Hub` has been replaced by `Scopes`
- New `Scope` types have been introduced, see "Behavioural Changes" for more details.
- Lifecycle tokens have been introduced to manage `Scope` lifecycle, see "Behavioural Changes" for more details.
- Bumping `minSdk` level to 21 (Android 5.0)
- Our `sentry-opentelemetry-agent` has been improved and now works in combination with the rest of Sentry. You may now combine OpenTelemetry and Sentry for instrumenting your application.
    - You may now use both OpenTelemetry SDK and Sentry SDK to capture transactions and spans. They can also be mixed and end up on the same transaction.
    - OpenTelemetry extends the Sentry SDK by adding spans for numerous integrations, like Ktor, Vert.x and MongoDB. Please check [the OpenTelemetry GitHub repository](https://github.com/open-telemetry/opentelemetry-java-instrumentation/tree/main/instrumentation) for a full list.
    - OpenTelemetry allows propagating trace information from and to additional libraries, that Sentry did not support before, for example gRPC.
    - OpenTelemetry also has broader support for propagating the Sentry `Scopes` through reactive libraries like RxJava.
- The SDK is now compatible with Spring Boot 3.4
- We now support GraphQL v22 (`sentry-graphql-22`)
- Metrics have been removed

Please take a look at [our migration guide in docs](https://docs.sentry.io/platforms/java/migration/7.x-to-8.0).

### Sentry Self-hosted Compatibility

This SDK version is compatible with a self-hosted version of Sentry `22.12.0` or higher. If you are using an older version of [self-hosted Sentry](https://develop.sentry.dev/self-hosted/) (aka onpremise), you will need to [upgrade](https://develop.sentry.dev/self-hosted/releases/). If you're using `sentry.io` no action is required.

### Breaking Changes

- The Android minSdk level for all Android modules is now 21 ([#3852](https://github.com/getsentry/sentry-java/pull/3852))
- The minSdk level for sentry-android-ndk changed from 19 to 21 ([#3851](https://github.com/getsentry/sentry-java/pull/3851))
- Throw IllegalArgumentException when calling Sentry.init on Android ([#3596](https://github.com/getsentry/sentry-java/pull/3596))
- Metrics have been removed from the SDK ([#3774](https://github.com/getsentry/sentry-java/pull/3774))
    - Metrics will return but we don't know in what exact form yet
- `enableTracing` option (a.k.a `enable-tracing`) has been removed from the SDK ([#3776](https://github.com/getsentry/sentry-java/pull/3776))
    - Please set `tracesSampleRate` to a value >= 0.0 for enabling performance instead. The default value is `null` which means performance is disabled.
- Replace `synchronized` methods and blocks with `ReentrantLock` (`AutoClosableReentrantLock`) ([#3715](https://github.com/getsentry/sentry-java/pull/3715))
    - If you are subclassing any Sentry classes, please check if the parent class used `synchronized` before. Please make sure to use the same lock object as the parent class in that case.
- `traceOrigins` option (`io.sentry.traces.tracing-origins` in manifest) has been removed, please use `tracePropagationTargets` (`io.sentry.traces.trace-propagation-targets` in manifest`) instead ([#3780](https://github.com/getsentry/sentry-java/pull/3780))
- `profilingEnabled` option (`io.sentry.traces.profiling.enable` in manifest) has been removed, please use `profilesSampleRate` (`io.sentry.traces.profiling.sample-rate` instead) instead ([#3780](https://github.com/getsentry/sentry-java/pull/3780))
- `shutdownTimeout` option has been removed, please use `shutdownTimeoutMillis` instead ([#3780](https://github.com/getsentry/sentry-java/pull/3780))
- `profilingTracesIntervalMillis` option for Android has been removed ([#3780](https://github.com/getsentry/sentry-java/pull/3780))
- `io.sentry.session-tracking.enable` manifest option has been removed ([#3780](https://github.com/getsentry/sentry-java/pull/3780))
- `Sentry.traceHeaders()` method has been removed, please use `Sentry.getTraceparent()` instead ([#3718](https://github.com/getsentry/sentry-java/pull/3718))
- `Sentry.reportFullDisplayed()` method has been removed, please use `Sentry.reportFullyDisplayed()` instead ([#3717](https://github.com/getsentry/sentry-java/pull/3717))
- `User.other` has been removed, please use `data` instead ([#3780](https://github.com/getsentry/sentry-java/pull/3780))
- `SdkVersion.getIntegrations()` has been removed, please use `getIntegrationSet` instead ([#3780](https://github.com/getsentry/sentry-java/pull/3780))
- `SdkVersion.getPackages()` has been removed, please use `getPackageSet()` instead ([#3780](https://github.com/getsentry/sentry-java/pull/3780))
- `Device.language` has been removed, please use `locale` instead ([#3780](https://github.com/getsentry/sentry-java/pull/3780))
- `TraceContext.user` and `TraceContextUser` class have been removed, please use `userId` on `TraceContext` instead ([#3780](https://github.com/getsentry/sentry-java/pull/3780))
- `TransactionContext.fromSentryTrace()` has been removed, please use `Sentry.continueTrace()` instead ([#3780](https://github.com/getsentry/sentry-java/pull/3780))
- `SentryDataFetcherExceptionHandler` has been removed, please use `SentryGenericDataFetcherExceptionHandler` in combination with `SentryInstrumentation` instead ([#3780](https://github.com/getsentry/sentry-java/pull/3780))
- `sentry-android-okhttp` has been removed in favor of `sentry-okhttp`, removing android dependency from the module ([#3510](https://github.com/getsentry/sentry-java/pull/3510))
- `Contexts` no longer extends `ConcurrentHashMap`, instead we offer a selected set of methods.
- User segment has been removed ([#3512](https://github.com/getsentry/sentry-java/pull/3512))
- One of the `AndroidTransactionProfiler` constructors has been removed, please use a different one ([#3780](https://github.com/getsentry/sentry-java/pull/3780))
- Use String instead of UUID for SessionId ([#3834](https://github.com/getsentry/sentry-java/pull/3834))
    - The `Session` constructor now takes a `String` instead of a `UUID` for the `sessionId` parameter.
    - `Session.getSessionId()` now returns a `String` instead of a `UUID`.
- All status codes below 400 are now mapped to `SpanStatus.OK` ([#3869](https://github.com/getsentry/sentry-java/pull/3869))
- Change OkHttp sub-spans to span attributes ([#3556](https://github.com/getsentry/sentry-java/pull/3556))
    - This will reduce the number of spans created by the SDK
- `instrumenter` option should no longer be needed as our new OpenTelemetry integration now works in combination with the rest of Sentry

### Behavioural Changes

- We're introducing some new `Scope` types in the SDK, allowing for better control over what data is attached where. Previously there was a stack of scopes that was pushed and popped. Instead we now fork scopes for a given lifecycle and then restore the previous scopes. Since `Hub` is gone, it is also never cloned anymore. Separation of data now happens through the different scope types while making it easier to manipulate exactly what you need without having to attach data at the right time to have it apply where wanted.
    - Global scope is attached to all events created by the SDK. It can also be modified before `Sentry.init` has been called. It can be manipulated using `Sentry.configureScope(ScopeType.GLOBAL, (scope) -> { ... })`.
    - Isolation scope can be used e.g. to attach data to all events that come up while handling an incoming request. It can also be used for other isolation purposes. It can be manipulated using `Sentry.configureScope(ScopeType.ISOLATION, (scope) -> { ... })`. The SDK automatically forks isolation scope in certain cases like incoming requests, CRON jobs, Spring `@Async` and more.
    - Current scope is forked often and data added to it is only added to events that are created while this scope is active. Data is also passed on to newly forked child scopes but not to parents. It can be manipulated using `Sentry.configureScope(ScopeType.CURRENT, (scope) -> { ... })`.
- `Sentry.popScope` has been deprecated, please call `.close()` on the token returned by `Sentry.pushScope` instead or use it in a way described in more detail in [our migration guide](https://docs.sentry.io/platforms/java/migration/7.x-to-8.0).
- We have chosen a default scope that is used for `Sentry.configureScope()` as well as API like `Sentry.setTag()`
    - For Android the type defaults to `CURRENT` scope
    - For Backend and other JVM applicatons it defaults to `ISOLATION` scope
- Event processors on `Scope` can now be ordered by overriding the `getOrder` method on implementations of `EventProcessor`. NOTE: This order only applies to event processors on `Scope` but not `SentryOptions` at the moment. Feel free to request this if you need it.
- `Hub` is deprecated in favor of `Scopes`, alongside some `Hub` relevant APIs. More details can be found in [our migration guide](https://docs.sentry.io/platforms/java/migration/7.x-to-8.0).
- Send file name and path only if `isSendDefaultPii` is `true` ([#3919](https://github.com/getsentry/sentry-java/pull/3919))
- (Android) Enable Performance V2 by default ([#3824](https://github.com/getsentry/sentry-java/pull/3824))
    - With this change cold app start spans will include spans for ContentProviders, Application and Activity load.
- (Android) Replace thread id with kernel thread id in span data ([#3706](https://github.com/getsentry/sentry-java/pull/3706))
- (Android) The JNI layer for sentry-native has now been moved from sentry-java to sentry-native ([#3189](https://github.com/getsentry/sentry-java/pull/3189))
    - This now includes prefab support for sentry-native, allowing you to link and access the sentry-native API within your native app code
    - Checkout the `sentry-samples/sentry-samples-android` example on how to configure CMake and consume `sentry.h`
- The user ip-address is now only set to `"{{auto}}"` if `sendDefaultPii` is enabled ([#4072](https://github.com/getsentry/sentry-java/pull/4072))
  - This change gives you control over IP address collection directly on the client

### Features

- The SDK is now compatible with Spring Boot 3.4 ([#3939](https://github.com/getsentry/sentry-java/pull/3939))
- Our `sentry-opentelemetry-agent` has been completely reworked and now plays nicely with the rest of the Java SDK
    - You may also want to give this new agent a try even if you haven't used OpenTelemetry (with Sentry) before. It offers support for [many more libraries and frameworks](https://github.com/open-telemetry/opentelemetry-java-instrumentation/blob/main/docs/supported-libraries.md), improving on our trace propagation, `Scopes` (used to be `Hub`) propagation as well as performance instrumentation (i.e. more spans).
    - If you are using a framework we did not support before and currently resort to manual instrumentation, please give the agent a try. See [here for a list of supported libraries, frameworks and application servers](https://github.com/open-telemetry/opentelemetry-java-instrumentation/blob/main/docs/supported-libraries.md).
    - Please see [Java SDK docs](https://docs.sentry.io/platforms/java/tracing/instrumentation/opentelemetry/) for more details on how to set up the agent. Please make sure to select the correct SDK from the dropdown on the left side of the docs.
    - What's new about the Agent
        - When the OpenTelemetry Agent is used, Sentry API creates OpenTelemetry spans under the hood, handing back a wrapper object which bridges the gap between traditional Sentry API and OpenTelemetry. We might be replacing some of the Sentry performance API in the future.
            - This is achieved by configuring the SDK to use `OtelSpanFactory` instead of `DefaultSpanFactory` which is done automatically by the auto init of the Java Agent.
        - OpenTelemetry spans are now only turned into Sentry spans when they are finished so they can be sent to the Sentry server.
        - Now registers an OpenTelemetry `Sampler` which uses Sentry sampling configuration
        - Other Performance integrations automatically stop creating spans to avoid duplicate spans
        - The Sentry SDK now makes use of OpenTelemetry `Context` for storing Sentry `Scopes` (which is similar to what used to be called `Hub`) and thus relies on OpenTelemetry for `Context` propagation.
        - Classes used for the previous version of our OpenTelemetry support have been deprecated but can still be used manually. We're not planning to keep the old agent around in favor of less complexity in the SDK.
- Add `sentry-opentelemetry-agentless-spring` module ([#4000](https://github.com/getsentry/sentry-java/pull/4000))
    - This module can be added as a dependency when using Sentry with OpenTelemetry and Spring Boot but don't want to use our Agent. It takes care of configuring OpenTelemetry for use with Sentry.
    - You may want to set `OTEL_LOGS_EXPORTER=none;OTEL_METRICS_EXPORTER=none;OTEL_TRACES_EXPORTER=none` env vars to not have the log flooded with error messages regarding OpenTelemetry features we don't use.
- Add `sentry-opentelemetry-agentless` module ([#3961](https://github.com/getsentry/sentry-java/pull/3961))
    - This module can be added as a dependency when using Sentry with OpenTelemetry but don't want to use our Agent. It takes care of configuring OpenTelemetry for use with Sentry.
    - To enable the auto configuration of it, please set `-Dotel.java.global-autoconfigure.enabled=true` on the `java` command, when starting your application.
    - You may also want to set `OTEL_LOGS_EXPORTER=none;OTEL_METRICS_EXPORTER=none;OTEL_TRACES_EXPORTER=none` env vars to not have the log flooded with error messages regarding OpenTelemetry features we don't use.
- `OpenTelemetryUtil.applyOpenTelemetryOptions` now takes an enum instead of a boolean for its mode
- Add `openTelemetryMode` option ([#3994](https://github.com/getsentry/sentry-java/pull/3994))
    - It defaults to `AUTO` meaning the SDK will figure out how to best configure itself for use with OpenTelemetry
    - Use of OpenTelemetry can also be disabled completely by setting it to `OFF` ([#3995](https://github.com/getsentry/sentry-java/pull/3995))
        - In this case even if OpenTelemetry is present, the Sentry SDK will not use it
    - Use `AGENT` when using `sentry-opentelemetry-agent`
    - Use `AGENTLESS` when using `sentry-opentelemetry-agentless`
    - Use `AGENTLESS_SPRING` when using `sentry-opentelemetry-agentless-spring`
- Add `ignoredTransactions` option to filter out transactions by name ([#3871](https://github.com/getsentry/sentry-java/pull/3871))
    - can be used via ENV vars, e.g. `SENTRY_IGNORED_TRANSACTIONS=POST /person/,GET /pers.*`
    - can also be set in options directly, e.g. `options.setIgnoredTransactions(...)`
    - can also be set in `sentry.properties`, e.g. `ignored-transactions=POST /person/,GET /pers.*`
    - can also be set in Spring config `application.properties`, e.g. `sentry.ignored-transactions=POST /person/,GET /pers.*`
- Add `scopeBindingMode` to `SpanOptions` ([#4004](https://github.com/getsentry/sentry-java/pull/4004))
    - This setting only affects the SDK when used with OpenTelemetry.
    - Defaults to `AUTO` meaning the SDK will decide whether the span should be bound to the current scope. It will not bind transactions to scope using `AUTO`, it will only bind spans where the parent span is on the current scope.
    - `ON` sets the new span on the current scope.
    - `OFF` does not set the new span on the scope.
- Add `ignoredSpanOrigins` option for ignoring spans coming from certain integrations
    - We pre-configure this to ignore Performance instrumentation for Spring and other integrations when using our OpenTelemetry Agent to avoid duplicate spans
- Support `graphql-java` v22 via a new module `sentry-graphql-22` ([#3740](https://github.com/getsentry/sentry-java/pull/3740))
    - If you are using `graphql-java` v21 or earlier, you can use the `sentry-graphql` module
    - For `graphql-java` v22 and newer please use the `sentry-graphql-22` module
- We now provide a `SentryInstrumenter` bean directly for Spring (Boot) if there is none yet instead of using `GraphQlSourceBuilderCustomizer` to add the instrumentation ([#3744](https://github.com/getsentry/sentry-java/pull/3744))
    - It is now also possible to provide a bean of type `SentryGraphqlInstrumentation.BeforeSpanCallback` which is then used by `SentryInstrumenter`
- Add data fetching environment hint to breadcrumb for GraphQL (#3413) ([#3431](https://github.com/getsentry/sentry-java/pull/3431))
- Report exceptions returned by Throwable.getSuppressed() to Sentry as exception groups ([#3396] https://github.com/getsentry/sentry-java/pull/3396)
  - Any suppressed exceptions are added to the issue details page in Sentry, the same way any cause is.
  - We are planning to improve how we visualize suppressed exceptions. See https://github.com/getsentry/sentry-java/issues/4059
- Enable `ThreadLocalAccessor` for Spring Boot 3 WebFlux by default ([#4023](https://github.com/getsentry/sentry-java/pull/4023))
- Allow passing `environment` to `CheckinUtils.withCheckIn` ([3889](https://github.com/getsentry/sentry-java/pull/3889))
- Add `globalHubMode` to options ([#3805](https://github.com/getsentry/sentry-java/pull/3805))
    - `globalHubMode` used to only be a param on `Sentry.init`. To make it easier to be used in e.g. Desktop environments, we now additionally added it as an option on SentryOptions that can also be set via `sentry.properties`.
    - If both the param on `Sentry.init` and the option are set, the option will win. By default the option is set to `null` meaning whatever is passed to `Sentry.init` takes effect.
- Lazy uuid generation for SentryId and SpanId ([#3770](https://github.com/getsentry/sentry-java/pull/3770))
- Faster generation of Sentry and Span IDs ([#3818](https://github.com/getsentry/sentry-java/pull/3818))
    - Uses faster implementation to convert UUID to SentryID String
    - Uses faster Random implementation to generate UUIDs
- Android 15: Add support for 16KB page sizes ([#3851](https://github.com/getsentry/sentry-java/pull/3851))
    - See https://developer.android.com/guide/practices/page-sizes for more details
- Add init priority settings ([#3674](https://github.com/getsentry/sentry-java/pull/3674))
    - You may now set `forceInit=true` (`force-init` for `.properties` files) to ensure a call to Sentry.init / SentryAndroid.init takes effect
- Add force init option to Android Manifest ([#3675](https://github.com/getsentry/sentry-java/pull/3675))
    - Use `<meta-data android:name="io.sentry.force-init" android:value="true" />` to ensure Sentry Android auto init is not easily overwritten
- Attach request body for `application/x-www-form-urlencoded` requests in Spring ([#3731](https://github.com/getsentry/sentry-java/pull/3731))
    - Previously request body was only attached for `application/json` requests
- Set breadcrumb level based on http status ([#3771](https://github.com/getsentry/sentry-java/pull/3771))
- Emit transaction.data inside contexts.trace.data ([#3735](https://github.com/getsentry/sentry-java/pull/3735))
    - Also does not emit `transaction.data` in `extras` anymore
- Add a sample for showcasing Sentry with OpenTelemetry for Spring Boot 3 with our Java agent (`sentry-samples-spring-boot-jakarta-opentelemetry`) ([#3856](https://github.com/getsentry/sentry-java/pull/3828))
- Add a sample for showcasing Sentry with OpenTelemetry for Spring Boot 3 without our Java agent (`sentry-samples-spring-boot-jakarta-opentelemetry-noagent`) ([#3856](https://github.com/getsentry/sentry-java/pull/3856))
- Add a sample for showcasing Sentry with OpenTelemetry (`sentry-samples-console-opentelemetry-noagent`) ([#3856](https://github.com/getsentry/sentry-java/pull/3862))

### Fixes

- Fix incoming defer sampling decision `sentry-trace` header ([#3942](https://github.com/getsentry/sentry-java/pull/3942))
    - A `sentry-trace` header that only contains trace ID and span ID but no sampled flag (`-1`, `-0` suffix) means the receiving system can make its own sampling decision
    - When generating `sentry-trace` header from `PropagationContext` we now copy the `sampled` flag.
    - In `TransactionContext.fromPropagationContext` when there is no parent sampling decision, keep the decision `null` so a new sampling decision is made instead of defaulting to `false`
- Fix order of calling `close` on previous Sentry instance when re-initializing ([#3750](https://github.com/getsentry/sentry-java/pull/3750))
    - Previously some parts of Sentry were immediately closed after re-init that should have stayed open and some parts of the previous init were never closed
- All status codes below 400 are now mapped to `SpanStatus.OK` ([#3869](https://github.com/getsentry/sentry-java/pull/3869))
- Improve ignored check performance ([#3992](https://github.com/getsentry/sentry-java/pull/3992))
    - Checking if a span origin, a transaction or a checkIn should be ignored is now faster
- Cache requests for Spring using Springs `ContentCachingRequestWrapper` instead of our own Wrapper to also cache parameters ([#3641](https://github.com/getsentry/sentry-java/pull/3641))
    - Previously only the body was cached which could lead to problems in the FilterChain as Request parameters were not available
- Close backpressure monitor on SDK shutdown ([#3998](https://github.com/getsentry/sentry-java/pull/3998))
    - Due to the backpressure monitor rescheduling a task to run every 10s, it very likely caused shutdown to wait the full `shutdownTimeoutMillis` (defaulting to 2s) instead of being able to terminate immediately
- Let OpenTelemetry auto instrumentation handle extracting and injecting tracing information if present ([#3953](https://github.com/getsentry/sentry-java/pull/3953))
    - Our integrations no longer call `.continueTrace` and also do not inject tracing headers if the integration has been added to `ignoredSpanOrigins`
- Fix testTag not working for Jetpack Compose user interaction tracking ([#3878](https://github.com/getsentry/sentry-java/pull/3878))
- Mark `DiskFlushNotification` hint flushed when rate limited ([#3892](https://github.com/getsentry/sentry-java/pull/3892))
    - Our `UncaughtExceptionHandlerIntegration` waited for the full flush timeout duration (default 15s) when rate limited.
- Do not replace `op` with auto generated content for OpenTelemetry spans with span kind `INTERNAL` ([#3906](https://github.com/getsentry/sentry-java/pull/3906))
- Add `enable-spotlight` and `spotlight-connection-url` to external options and check if spotlight is enabled when deciding whether to inspect an OpenTelemetry span for connecting to splotlight ([#3709](https://github.com/getsentry/sentry-java/pull/3709))
- Trace context on `Contexts.setTrace` has been marked `@NotNull` ([#3721](https://github.com/getsentry/sentry-java/pull/3721))
    - Setting it to `null` would cause an exception.
    - Transactions are dropped if trace context is missing
- Remove internal annotation on `SpanOptions` ([#3722](https://github.com/getsentry/sentry-java/pull/3722))
- `SentryLogbackInitializer` is now public ([#3723](https://github.com/getsentry/sentry-java/pull/3723))
- Parse and use `send-default-pii` and `max-request-body-size` from `sentry.properties` ([#3534](https://github.com/getsentry/sentry-java/pull/3534))
- `TracesSampler` is now only created once in `SentryOptions` instead of creating a new one for every `Hub` (which is now `Scopes`). This means we're now creating fewer `SecureRandom` instances.

### Internal

- Make `SentryClient` constructor public ([#4045](https://github.com/getsentry/sentry-java/pull/4045))
- Warm starts cleanup ([#3954](https://github.com/getsentry/sentry-java/pull/3954))

### Changes in pre-releases

These changes have been made during development of `8.0.0`. You may skip this section. We just put it here for sake of completeness.

- Extract OpenTelemetry `URL_PATH` span attribute into description ([#3933](https://github.com/getsentry/sentry-java/pull/3933))
- Replace OpenTelemetry `ContextStorage` wrapper with `ContextStorageProvider` ([#3938](https://github.com/getsentry/sentry-java/pull/3938))
    - The wrapper had to be put in place before any call to `Context` whereas `ContextStorageProvider` is automatically invoked at the correct time.
- Send `otel.kind` to Sentry ([#3907](https://github.com/getsentry/sentry-java/pull/3907))
- Spring Boot now automatically detects if OpenTelemetry is available and makes use of it ([#3846](https://github.com/getsentry/sentry-java/pull/3846))
    - This is only enabled if there is no OpenTelemetry agent available
    - We prefer to use the OpenTelemetry agent as it offers more auto instrumentation
    - In some cases the OpenTelemetry agent cannot be used, please see https://opentelemetry.io/docs/zero-code/java/spring-boot-starter/ for more details on when to prefer the Agent and when the Spring Boot starter makes more sense.
    - In this mode the SDK makes use of the `OpenTelemetry` bean that is created by `opentelemetry-spring-boot-starter` instead of `GlobalOpenTelemetry`
- Spring Boot now automatically detects our OpenTelemetry agent if its auto init is disabled ([#3848](https://github.com/getsentry/sentry-java/pull/3848))
    - This means Spring Boot config mechanisms can now be combined with our OpenTelemetry agent
    - The `sentry-opentelemetry-extra` module has been removed again, most classes have been moved to `sentry-opentelemetry-bootstrap` which is loaded into the bootstrap classloader (i.e. `null`) when our Java agent is used. The rest has been moved into `sentry-opentelemetry-agentcustomization` and is loaded into the agent classloader when our Java agent is used.
    - The `sentry-opentelemetry-bootstrap` and `sentry-opentelemetry-agentcustomization` modules can be used without the agent as well, in which case all classes are loaded into the application classloader. Check out our `sentry-samples-spring-boot-jakarta-opentelemetry-noagent` sample.
    - In this mode the SDK makes use of `GlobalOpenTelemetry`
- Automatically set span factory based on presence of OpenTelemetry ([#3858](https://github.com/getsentry/sentry-java/pull/3858))
    - `SentrySpanFactoryHolder` has been removed as it is no longer required.

- Replace deprecated `SimpleInstrumentation` with `SimplePerformantInstrumentation` for graphql 22 ([#3974](https://github.com/getsentry/sentry-java/pull/3974))
- We now hold a strong reference to the underlying OpenTelemetry span when it is created through Sentry API ([#3997](https://github.com/getsentry/sentry-java/pull/3997))
    - This keeps it from being garbage collected too early
- Defer sampling decision by setting `sampled` to `null` in `PropagationContext` when using OpenTelemetry in case of an incoming defer sampling `sentry-trace` header. ([#3945](https://github.com/getsentry/sentry-java/pull/3945))
- Build `PropagationContext` from `SamplingDecision` made by `SentrySampler` instead of parsing headers and potentially ignoring a sampling decision in case a `sentry-trace` header comes in with deferred sampling decision. ([#3947](https://github.com/getsentry/sentry-java/pull/3947))
- The Sentry OpenTelemetry Java agent now makes sure Sentry `Scopes` storage is initialized even if the agents auto init is disabled ([#3848](https://github.com/getsentry/sentry-java/pull/3848))
    - This is required for all integrations to work together with our OpenTelemetry Java agent if its auto init has been disabled and the SDKs init should be used instead.
- Fix `startChild` for span that is not in current OpenTelemetry `Context` ([#3862](https://github.com/getsentry/sentry-java/pull/3862))
    - Starting a child span from a transaction that wasn't in the current `Context` lead to multiple transactions being created (one for the transaction and another per span created).
- Add `auto.graphql.graphql22` to ignored span origins when using OpenTelemetry ([#3828](https://github.com/getsentry/sentry-java/pull/3828))
- Use OpenTelemetry span name as fallback for transaction name ([#3557](https://github.com/getsentry/sentry-java/pull/3557))
    - In certain cases we were sending transactions as "<unlabeled transaction>" when using OpenTelemetry
- Add OpenTelemetry span data to Sentry span ([#3593](https://github.com/getsentry/sentry-java/pull/3593))
- No longer selectively copy OpenTelemetry attributes to Sentry spans / transactions `data` ([#3663](https://github.com/getsentry/sentry-java/pull/3663))
- Remove `PROCESS_COMMAND_ARGS` (`process.command_args`) OpenTelemetry span attribute as it can be very large ([#3664](https://github.com/getsentry/sentry-java/pull/3664))
- Use RECORD_ONLY sampling decision if performance is disabled ([#3659](https://github.com/getsentry/sentry-java/pull/3659))
    - Also fix check whether Performance is enabled when making a sampling decision in the OpenTelemetry sampler
- Sentry OpenTelemetry Java Agent now sets Instrumenter to SENTRY (used to be OTEL) ([#3697](https://github.com/getsentry/sentry-java/pull/3697))
- Set span origin in `ActivityLifecycleIntegration` on span options instead of after creating the span / transaction ([#3702](https://github.com/getsentry/sentry-java/pull/3702))
    - This allows spans to be filtered by span origin on creation
- Honor ignored span origins in `SentryTracer.startChild` ([#3704](https://github.com/getsentry/sentry-java/pull/3704))
- Use span id of remote parent ([#3548](https://github.com/getsentry/sentry-java/pull/3548))
    - Traces were broken because on an incoming request, OtelSentrySpanProcessor did not set the parentSpanId on the span correctly. Traces were not referencing the actual parent span but some other (random) span ID which the server doesn't know.
- Attach active span to scope when using OpenTelemetry ([#3549](https://github.com/getsentry/sentry-java/pull/3549))
    - Errors weren't linked to traces correctly due to parts of the SDK not knowing the current span
- Record dropped spans in client report when sampling out OpenTelemetry spans ([#3552](https://github.com/getsentry/sentry-java/pull/3552))
- Retrieve the correct current span from `Scope`/`Scopes` when using OpenTelemetry ([#3554](https://github.com/getsentry/sentry-java/pull/3554))
- Support spans that are split into multiple batches ([#3539](https://github.com/getsentry/sentry-java/pull/3539))
    - When spans belonging to a single transaction were split into multiple batches for SpanExporter, we did not add all spans because the isSpanTooOld check wasn't inverted.
- Partially fix bootstrap class loading ([#3543](https://github.com/getsentry/sentry-java/pull/3543))
    - There was a problem with two separate Sentry `Scopes` being active inside each OpenTelemetry `Context` due to using context keys from more than one class loader.
- The Spring Boot 3 WebFlux sample now uses our GraphQL v22 integration ([#3828](https://github.com/getsentry/sentry-java/pull/3828))
- Do not ignore certain span origins for OpenTelemetry without agent ([#3856](https://github.com/getsentry/sentry-java/pull/3856))
- `span.startChild` now uses `.makeCurrent()` by default ([#3544](https://github.com/getsentry/sentry-java/pull/3544))
    - This caused an issue where the span tree wasn't correct because some spans were not added to their direct parent
- Do not set the exception group marker when there is a suppressed exception ([#4056](https://github.com/getsentry/sentry-java/pull/4056))
    - Due to how grouping works in Sentry currently sometimes the suppressed exception is treated as the main exception. This change ensures we keep using the main exception and not change how grouping works.
    - As a consequence the list of exceptions in the group on top of an issue is no longer shown in Sentry UI.
    - We are planning to improve this in the future but opted for this fix first.

### Dependencies

- Bump Native SDK from v0.7.0 to v0.7.17 ([#3441](https://github.com/getsentry/sentry-java/pull/3189)) ([#3851](https://github.com/getsentry/sentry-java/pull/3851)) ([#3914](https://github.com/getsentry/sentry-java/pull/3914)) ([#4003](https://github.com/getsentry/sentry-java/pull/4003))
    - [changelog](https://github.com/getsentry/sentry-native/blob/master/CHANGELOG.md#0717)
    - [diff](https://github.com/getsentry/sentry-native/compare/0.7.0...0.7.17)
- Bump OpenTelemetry to 1.44.1, OpenTelemetry Java Agent to 2.10.0 and Semantic Conventions to 1.28.0 ([#3668](https://github.com/getsentry/sentry-java/pull/3668)) ([#3935](https://github.com/getsentry/sentry-java/pull/3935))

### Migration Guide / Deprecations

Please take a look at [our migration guide in docs](https://docs.sentry.io/platforms/java/migration/7.x-to-8.0).

- `Hub` has been deprecated, we're replacing the following:
    - `IHub` has been replaced by `IScopes`, however you should be able to simply pass `IHub` instances to code expecting `IScopes`, allowing for an easier migration.
    - `HubAdapter.getInstance()` has been replaced by `ScopesAdapter.getInstance()`
    - The `.clone()` method on `IHub`/`IScopes` has been deprecated, please use `.pushScope()` or `.pushIsolationScope()` instead
    - Some internal methods like `.getCurrentHub()` and `.setCurrentHub()` have also been replaced.
- `Sentry.popScope` has been replaced by calling `.close()` on the token returned by `Sentry.pushScope()` and `Sentry.pushIsolationScope()`. The token can also be used in a `try` block like this:

```
try (final @NotNull ISentryLifecycleToken ignored = Sentry.pushScope()) {
  // this block has its separate current scope
}
```

as well as:


```
try (final @NotNull ISentryLifecycleToken ignored = Sentry.pushIsolationScope()) {
  // this block has its separate isolation scope
}
```
- Classes used by our previous OpenTelemetry integration have been deprecated (`SentrySpanProcessor`, `SentryPropagator`, `OpenTelemetryLinkErrorEventProcessor`). Please take a look at [docs](https://docs.sentry.io/platforms/java/tracing/instrumentation/opentelemetry/) on how to setup OpenTelemetry in v8.

You may also use `LifecycleHelper.close(token)`, e.g. in case you need to pass the token around for closing later.


### Changes from `rc.4`

If you have been using `8.0.0-rc.4` of the Java SDK, here's the new changes that have been included in the `8.0.0` release:

- Make `SentryClient` constructor public ([#4045](https://github.com/getsentry/sentry-java/pull/4045))
- The user ip-address is now only set to `"{{auto}}"` if sendDefaultPii is enabled ([#4072](https://github.com/getsentry/sentry-java/pull/4072))
    - This change gives you control over IP address collection directly on the client
- Do not set the exception group marker when there is a suppressed exception ([#4056](https://github.com/getsentry/sentry-java/pull/4056))
    - Due to how grouping works in Sentry currently sometimes the suppressed exception is treated as the main exception. This change ensures we keep using the main exception and not change how grouping works.
    - As a consequence the list of exceptions in the group on top of an issue is no longer shown in Sentry UI.
    - We are planning to improve this in the future but opted for this fix first.
- Fix swallow NDK loadLibrary errors ([#4082](https://github.com/getsentry/sentry-java/pull/4082))

## 7.22.6

### Fixes

- Compress Screenshots on a background thread ([#4295](https://github.com/getsentry/sentry-java/pull/4295))
- Improve low memory breadcrumb capturing ([#4325](https://github.com/getsentry/sentry-java/pull/4325))
- Make `SystemEventsBreadcrumbsIntegration` faster ([#4330](https://github.com/getsentry/sentry-java/pull/4330))
- Fix unregister `SystemEventsBroadcastReceiver` when entering background ([#4338](https://github.com/getsentry/sentry-java/pull/4338))
    - This should reduce ANRs seen with this class in the stack trace for Android 14 and above
- Pre-load modules on a background thread upon SDK init ([#4348](https://github.com/getsentry/sentry-java/pull/4348))
- Session Replay: Fix inconsistent `segment_id` ([#4471](https://github.com/getsentry/sentry-java/pull/4471))
- Session Replay: Do not capture current replay for cached events from the past ([#4474](https://github.com/getsentry/sentry-java/pull/4474))
- Session Replay: Fix crash on devices with the Unisoc/Spreadtrum T606 chipset ([#4477](https://github.com/getsentry/sentry-java/pull/4477))
- Session Replay: Fix masking of non-styled `Text` Composables ([#4361](https://github.com/getsentry/sentry-java/pull/4361))
- Session Replay: Fix masking read-only `TextField` Composables ([#4362](https://github.com/getsentry/sentry-java/pull/4362))
- Fix Session Replay masking for newer versions of Jetpack Compose (1.8+) ([#4485](https://github.com/getsentry/sentry-java/pull/4485))
- Session Replay: Expand fix for crash on devices to all Unisoc/Spreadtrum chipsets ([#4510](https://github.com/getsentry/sentry-java/pull/4510))

## 7.22.5

### Fixes

- Session Replay: Change bitmap config to `ARGB_8888` for screenshots ([#4282](https://github.com/getsentry/sentry-java/pull/4282))

## 7.22.4

### Fixes

- Session Replay: Fix crash when a navigation breadcrumb does not have "to" destination ([#4185](https://github.com/getsentry/sentry-java/pull/4185))
- Session Replay: Cap video segment duration to maximum 5 minutes to prevent endless video encoding in background ([#4185](https://github.com/getsentry/sentry-java/pull/4185))
- Avoid logging an error when a float is passed in the manifest ([#4266](https://github.com/getsentry/sentry-java/pull/4266))

## 7.22.3

### Fixes

- Reduce excessive CPU usage when serializing breadcrumbs to disk for ANRs ([#4181](https://github.com/getsentry/sentry-java/pull/4181))

## 7.22.2

### Fixes

- Fix AbstractMethodError when using SentryTraced for Jetpack Compose ([#4256](https://github.com/getsentry/sentry-java/pull/4256))

## 7.22.1

### Fixes

- Fix Ensure app start type is set, even when ActivityLifecycleIntegration is not running ([#4216](https://github.com/getsentry/sentry-java/pull/4216))
- Fix properly reset application/content-provider timespans for warm app starts ([#4244](https://github.com/getsentry/sentry-java/pull/4244))

## 7.22.0

### Fixes

- Session Replay: Fix various crashes and issues ([#4135](https://github.com/getsentry/sentry-java/pull/4135))
    - Fix `FileNotFoundException` when trying to read/write `.ongoing_segment` file
    - Fix `IllegalStateException` when registering `onDrawListener`
    - Fix SIGABRT native crashes on Motorola devices when encoding a video
- (Jetpack Compose) Modifier.sentryTag now uses Modifier.Node ([#4029](https://github.com/getsentry/sentry-java/pull/4029))
    - This allows Composables that use this modifier to be skippable

## 7.21.0

### Fixes

- Do not instrument File I/O operations if tracing is disabled ([#4051](https://github.com/getsentry/sentry-java/pull/4051))
- Do not instrument User Interaction multiple times ([#4051](https://github.com/getsentry/sentry-java/pull/4051))
- Speed up view traversal to find touched target in `UserInteractionIntegration` ([#4051](https://github.com/getsentry/sentry-java/pull/4051))
- Reduce IPC/Binder calls performed by the SDK ([#4058](https://github.com/getsentry/sentry-java/pull/4058))

### Behavioural Changes

- (changed in [7.20.1](https://github.com/getsentry/sentry-java/releases/tag/7.20.1)) The user ip-address is now only set to `"{{auto}}"` if sendDefaultPii is enabled ([#4071](https://github.com/getsentry/sentry-java/pull/4071))
    - This change gives you control over IP address collection directly on the client
- Reduce the number of broadcasts the SDK is subscribed for ([#4052](https://github.com/getsentry/sentry-java/pull/4052))
  - Drop `TempSensorBreadcrumbsIntegration`
  - Drop `PhoneStateBreadcrumbsIntegration`
  - Reduce number of broadcasts in `SystemEventsBreadcrumbsIntegration`

Current list of the broadcast events can be found [here](https://github.com/getsentry/sentry-java/blob/9b8dc0a844d10b55ddeddf55d278c0ab0f86421c/sentry-android-core/src/main/java/io/sentry/android/core/SystemEventsBreadcrumbsIntegration.java#L131-L153). If you'd like to subscribe for more events, consider overriding the `SystemEventsBreadcrumbsIntegration` as follows:

```kotlin
SentryAndroid.init(context) { options ->
    options.integrations.removeAll { it is SystemEventsBreadcrumbsIntegration }
    options.integrations.add(SystemEventsBreadcrumbsIntegration(context, SystemEventsBreadcrumbsIntegration.getDefaultActions() + listOf(/* your custom actions */)))
}
```

If you would like to keep some of the default broadcast events as breadcrumbs, consider opening a [GitHub issue](https://github.com/getsentry/sentry-java/issues/new).

## 7.21.0-beta.1

### Fixes

- Do not instrument File I/O operations if tracing is disabled ([#4051](https://github.com/getsentry/sentry-java/pull/4051))
- Do not instrument User Interaction multiple times ([#4051](https://github.com/getsentry/sentry-java/pull/4051))
- Speed up view traversal to find touched target in `UserInteractionIntegration` ([#4051](https://github.com/getsentry/sentry-java/pull/4051))
- Reduce IPC/Binder calls performed by the SDK ([#4058](https://github.com/getsentry/sentry-java/pull/4058))

### Behavioural Changes

- Reduce the number of broadcasts the SDK is subscribed for ([#4052](https://github.com/getsentry/sentry-java/pull/4052))
  - Drop `TempSensorBreadcrumbsIntegration`
  - Drop `PhoneStateBreadcrumbsIntegration`
  - Reduce number of broadcasts in `SystemEventsBreadcrumbsIntegration`

Current list of the broadcast events can be found [here](https://github.com/getsentry/sentry-java/blob/9b8dc0a844d10b55ddeddf55d278c0ab0f86421c/sentry-android-core/src/main/java/io/sentry/android/core/SystemEventsBreadcrumbsIntegration.java#L131-L153). If you'd like to subscribe for more events, consider overriding the `SystemEventsBreadcrumbsIntegration` as follows:

```kotlin
SentryAndroid.init(context) { options ->
    options.integrations.removeAll { it is SystemEventsBreadcrumbsIntegration }
    options.integrations.add(SystemEventsBreadcrumbsIntegration(context, SystemEventsBreadcrumbsIntegration.getDefaultActions() + listOf(/* your custom actions */)))
}
```

If you would like to keep some of the default broadcast events as breadcrumbs, consider opening a [GitHub issue](https://github.com/getsentry/sentry-java/issues/new).

## 7.20.1

### Behavioural Changes

- The user ip-address is now only set to `"{{auto}}"` if sendDefaultPii is enabled ([#4071](https://github.com/getsentry/sentry-java/pull/4071))
    - This change gives you control over IP address collection directly on the client

## 7.20.0

### Features

- Session Replay GA ([#4017](https://github.com/getsentry/sentry-java/pull/4017))

To enable Replay use the `sessionReplay.sessionSampleRate` or `sessionReplay.onErrorSampleRate` options.

  ```kotlin
  import io.sentry.SentryReplayOptions
  import io.sentry.android.core.SentryAndroid

  SentryAndroid.init(context) { options ->
   
    options.sessionReplay.sessionSampleRate = 1.0
    options.sessionReplay.onErrorSampleRate = 1.0
  
    // To change default redaction behavior (defaults to true)
    options.sessionReplay.redactAllImages = true
    options.sessionReplay.redactAllText = true
  
    // To change quality of the recording (defaults to MEDIUM)
    options.sessionReplay.quality = SentryReplayOptions.SentryReplayQuality.MEDIUM // (LOW|MEDIUM|HIGH)
  }
  ```

### Fixes

- Fix warm start detection ([#3937](https://github.com/getsentry/sentry-java/pull/3937))
- Session Replay: Reduce memory allocations, disk space consumption, and payload size ([#4016](https://github.com/getsentry/sentry-java/pull/4016))
- Session Replay: Do not try to encode corrupted frames multiple times ([#4016](https://github.com/getsentry/sentry-java/pull/4016))

### Internal

- Session Replay: Allow overriding `SdkVersion` for replay events ([#4014](https://github.com/getsentry/sentry-java/pull/4014))
- Session Replay: Send replay options as tags ([#4015](https://github.com/getsentry/sentry-java/pull/4015))

### Breaking changes

- Session Replay options were moved from under `experimental` to the main `options` object ([#4017](https://github.com/getsentry/sentry-java/pull/4017))

## 7.19.1

### Fixes

- Change TTFD timeout to 25 seconds ([#3984](https://github.com/getsentry/sentry-java/pull/3984))
- Session Replay: Fix memory leak when masking Compose screens ([#3985](https://github.com/getsentry/sentry-java/pull/3985))
- Session Replay: Fix potential ANRs in `GestureRecorder` ([#4001](https://github.com/getsentry/sentry-java/pull/4001))

### Internal

- Session Replay: Flutter improvements ([#4007](https://github.com/getsentry/sentry-java/pull/4007))

## 7.19.0

### Fixes

- Session Replay: fix various crashes and issues ([#3970](https://github.com/getsentry/sentry-java/pull/3970))
    - Fix `IndexOutOfBoundsException` when tracking window changes
    - Fix `IllegalStateException` when adding/removing draw listener for a dead view
    - Fix `ConcurrentModificationException` when registering window listeners and stopping `WindowRecorder`/`GestureRecorder`
- Add support for setting sentry-native handler_strategy ([#3671](https://github.com/getsentry/sentry-java/pull/3671))

### Dependencies

- Bump Native SDK from v0.7.8 to v0.7.16 ([#3671](https://github.com/getsentry/sentry-java/pull/3671))
    - [changelog](https://github.com/getsentry/sentry-native/blob/master/CHANGELOG.md#0716)
    - [diff](https://github.com/getsentry/sentry-native/compare/0.7.8...0.7.16)

## 7.18.1

### Fixes

- Fix testTag not working for Jetpack Compose user interaction tracking ([#3878](https://github.com/getsentry/sentry-java/pull/3878))

## 7.18.0

### Features

- Android 15: Add support for 16KB page sizes ([#3620](https://github.com/getsentry/sentry-java/pull/3620))
    - See https://developer.android.com/guide/practices/page-sizes for more details
- Session Replay: Add `beforeSendReplay` callback ([#3855](https://github.com/getsentry/sentry-java/pull/3855))
- Session Replay: Add support for masking/unmasking view containers ([#3881](https://github.com/getsentry/sentry-java/pull/3881))

### Fixes

- Avoid collecting normal frames ([#3782](https://github.com/getsentry/sentry-java/pull/3782))
- Ensure android initialization process continues even if options configuration block throws an exception ([#3887](https://github.com/getsentry/sentry-java/pull/3887))
- Do not report parsing ANR error when there are no threads ([#3888](https://github.com/getsentry/sentry-java/pull/3888))
    - This should significantly reduce the number of events with message "Sentry Android SDK failed to parse system thread dump..." reported
- Session Replay: Disable replay in session mode when rate limit is active ([#3854](https://github.com/getsentry/sentry-java/pull/3854))

### Dependencies

- Bump Native SDK from v0.7.2 to v0.7.8 ([#3620](https://github.com/getsentry/sentry-java/pull/3620))
    - [changelog](https://github.com/getsentry/sentry-native/blob/master/CHANGELOG.md#078)
    - [diff](https://github.com/getsentry/sentry-native/compare/0.7.2...0.7.8)

## 7.17.0

### Features

- Add meta option to set the maximum amount of breadcrumbs to be logged. ([#3836](https://github.com/getsentry/sentry-java/pull/3836))
- Use a separate `Random` instance per thread to improve SDK performance ([#3835](https://github.com/getsentry/sentry-java/pull/3835))

### Fixes

- Using MaxBreadcrumb with value 0 no longer crashes. ([#3836](https://github.com/getsentry/sentry-java/pull/3836))
- Accept manifest integer values when requiring floating values ([#3823](https://github.com/getsentry/sentry-java/pull/3823))
- Fix standalone tomcat jndi issue ([#3873](https://github.com/getsentry/sentry-java/pull/3873))
    - Using Sentry Spring Boot on a standalone tomcat caused the following error:
        - Failed to bind properties under 'sentry.parsed-dsn' to io.sentry.Dsn

## 7.16.0

### Features

- Add meta option to attach ANR thread dumps ([#3791](https://github.com/getsentry/sentry-java/pull/3791))

### Fixes

- Cache parsed Dsn ([#3796](https://github.com/getsentry/sentry-java/pull/3796))
- fix invalid profiles when the transaction name is empty ([#3747](https://github.com/getsentry/sentry-java/pull/3747))
- Deprecate `enableTracing` option ([#3777](https://github.com/getsentry/sentry-java/pull/3777))
- Vendor `java.util.Random` and replace `java.security.SecureRandom` usages ([#3783](https://github.com/getsentry/sentry-java/pull/3783))
- Fix potential ANRs due to NDK scope sync ([#3754](https://github.com/getsentry/sentry-java/pull/3754))
- Fix potential ANRs due to NDK System.loadLibrary calls ([#3670](https://github.com/getsentry/sentry-java/pull/3670))
- Fix slow `Log` calls on app startup ([#3793](https://github.com/getsentry/sentry-java/pull/3793))
- Fix slow Integration name parsing ([#3794](https://github.com/getsentry/sentry-java/pull/3794))
- Session Replay: Reduce startup and capture overhead ([#3799](https://github.com/getsentry/sentry-java/pull/3799))
- Load lazy fields on init in the background ([#3803](https://github.com/getsentry/sentry-java/pull/3803))
- Replace setOf with HashSet.add ([#3801](https://github.com/getsentry/sentry-java/pull/3801))

### Breaking changes

- The method `addIntegrationToSdkVersion(Ljava/lang/Class;)V` has been removed from the core (`io.sentry:sentry`) package. Please make sure all of the packages (e.g. `io.sentry:sentry-android-core`, `io.sentry:sentry-android-fragment`, `io.sentry:sentry-okhttp`  and others) are all aligned and using the same version to prevent the `NoSuchMethodError` exception.

## 7.16.0-alpha.1

### Features

- Add meta option to attach ANR thread dumps ([#3791](https://github.com/getsentry/sentry-java/pull/3791))

### Fixes

- Cache parsed Dsn ([#3796](https://github.com/getsentry/sentry-java/pull/3796))
- fix invalid profiles when the transaction name is empty ([#3747](https://github.com/getsentry/sentry-java/pull/3747))
- Deprecate `enableTracing` option ([#3777](https://github.com/getsentry/sentry-java/pull/3777))
- Vendor `java.util.Random` and replace `java.security.SecureRandom` usages ([#3783](https://github.com/getsentry/sentry-java/pull/3783))
- Fix potential ANRs due to NDK scope sync ([#3754](https://github.com/getsentry/sentry-java/pull/3754))
- Fix potential ANRs due to NDK System.loadLibrary calls ([#3670](https://github.com/getsentry/sentry-java/pull/3670))
- Fix slow `Log` calls on app startup ([#3793](https://github.com/getsentry/sentry-java/pull/3793))
- Fix slow Integration name parsing ([#3794](https://github.com/getsentry/sentry-java/pull/3794))
- Session Replay: Reduce startup and capture overhead ([#3799](https://github.com/getsentry/sentry-java/pull/3799))

## 7.15.0

### Features

- Add support for `feedback` envelope header item type ([#3687](https://github.com/getsentry/sentry-java/pull/3687))
- Add breadcrumb.origin field ([#3727](https://github.com/getsentry/sentry-java/pull/3727))
- Session Replay: Add options to selectively mask/unmask views captured in replay. The following options are available: ([#3689](https://github.com/getsentry/sentry-java/pull/3689))
    - `android:tag="sentry-mask|sentry-unmask"` in XML or `view.setTag("sentry-mask|sentry-unmask")` in code tags
        - if you already have a tag set for a view, you can set a tag by id: `<tag android:id="@id/sentry_privacy" android:value="mask|unmask"/>` in XML or `view.setTag(io.sentry.android.replay.R.id.sentry_privacy, "mask|unmask")` in code
    - `view.sentryReplayMask()` or `view.sentryReplayUnmask()` extension functions
    - mask/unmask `View`s of a certain type by adding fully-qualified classname to one of the lists `options.experimental.sessionReplay.addMaskViewClass()` or `options.experimental.sessionReplay.addUnmaskViewClass()`. Note, that all of the view subclasses/subtypes will be masked/unmasked as well
        - For example, (this is already a default behavior) to mask all `TextView`s and their subclasses (`RadioButton`, `EditText`, etc.): `options.experimental.sessionReplay.addMaskViewClass("android.widget.TextView")`
        - If you're using code obfuscation, adjust your proguard-rules accordingly, so your custom view class name is not minified
- Session Replay: Support Jetpack Compose masking ([#3739](https://github.com/getsentry/sentry-java/pull/3739))
  - To selectively mask/unmask @Composables, use `Modifier.sentryReplayMask()` and `Modifier.sentryReplayUnmask()` modifiers
- Session Replay: Mask `WebView`, `VideoView` and `androidx.media3.ui.PlayerView` by default ([#3775](https://github.com/getsentry/sentry-java/pull/3775))

### Fixes

- Avoid stopping appStartProfiler after application creation ([#3630](https://github.com/getsentry/sentry-java/pull/3630))
- Session Replay: Correctly detect dominant color for `TextView`s with Spans ([#3682](https://github.com/getsentry/sentry-java/pull/3682))
- Fix ensure Application Context is used even when SDK is initialized via Activity Context ([#3669](https://github.com/getsentry/sentry-java/pull/3669))
- Fix potential ANRs due to `Calendar.getInstance` usage in Breadcrumbs constructor ([#3736](https://github.com/getsentry/sentry-java/pull/3736))
- Fix potential ANRs due to default integrations ([#3778](https://github.com/getsentry/sentry-java/pull/3778))
- Lazily initialize heavy `SentryOptions` members to avoid ANRs on app start ([#3749](https://github.com/getsentry/sentry-java/pull/3749))

*Breaking changes*:

- `options.experimental.sessionReplay.errorSampleRate` was renamed to `options.experimental.sessionReplay.onErrorSampleRate` ([#3637](https://github.com/getsentry/sentry-java/pull/3637))
- Manifest option `io.sentry.session-replay.error-sample-rate` was renamed to `io.sentry.session-replay.on-error-sample-rate` ([#3637](https://github.com/getsentry/sentry-java/pull/3637))
- Change `redactAllText` and `redactAllImages` to `maskAllText` and `maskAllImages` ([#3741](https://github.com/getsentry/sentry-java/pull/3741))

## 7.14.0

### Features

- Session Replay: Gesture/touch support for Flutter ([#3623](https://github.com/getsentry/sentry-java/pull/3623))

### Fixes

- Fix app start spans missing from Pixel devices ([#3634](https://github.com/getsentry/sentry-java/pull/3634))
- Avoid ArrayIndexOutOfBoundsException on Android cpu data collection ([#3598](https://github.com/getsentry/sentry-java/pull/3598))
- Fix lazy select queries instrumentation ([#3604](https://github.com/getsentry/sentry-java/pull/3604))
- Session Replay: buffer mode improvements ([#3622](https://github.com/getsentry/sentry-java/pull/3622))
  - Align next segment timestamp with the end of the buffered segment when converting from buffer mode to session mode
  - Persist `buffer` replay type for the entire replay when converting from buffer mode to session mode
  - Properly store screen names for `buffer` mode
- Session Replay: fix various crashes and issues ([#3628](https://github.com/getsentry/sentry-java/pull/3628))
  - Fix video not being encoded on Pixel devices
  - Fix SIGABRT native crashes on Xiaomi devices when encoding a video
  - Fix `RejectedExecutionException` when redacting a screenshot
  - Fix `FileNotFoundException` when persisting segment values

### Chores

- Introduce `ReplayShadowMediaCodec` and refactor tests using custom encoder ([#3612](https://github.com/getsentry/sentry-java/pull/3612))

## 7.13.0

### Features

- Session Replay: ([#3565](https://github.com/getsentry/sentry-java/pull/3565)) ([#3609](https://github.com/getsentry/sentry-java/pull/3609))
  - Capture remaining replay segment for ANRs on next app launch
  - Capture remaining replay segment for unhandled crashes on next app launch

### Fixes

- Session Replay: ([#3565](https://github.com/getsentry/sentry-java/pull/3565)) ([#3609](https://github.com/getsentry/sentry-java/pull/3609))
  - Fix stopping replay in `session` mode at 1 hour deadline
  - Never encode full frames for a video segment, only do partial updates. This further reduces size of the replay segment
  - Use propagation context when no active transaction for ANRs

### Dependencies

- Bump Spring Boot to 3.3.2 ([#3541](https://github.com/getsentry/sentry-java/pull/3541))

## 7.12.1

### Fixes

- Check app start spans time and ignore background app starts ([#3550](https://github.com/getsentry/sentry-java/pull/3550))
  - This should eliminate long-lasting App Start transactions

## 7.12.0

### Features

- Session Replay Public Beta ([#3339](https://github.com/getsentry/sentry-java/pull/3339))

  To enable Replay use the `sessionReplay.sessionSampleRate` or `sessionReplay.errorSampleRate` experimental options.

  ```kotlin
  import io.sentry.SentryReplayOptions
  import io.sentry.android.core.SentryAndroid

  SentryAndroid.init(context) { options ->
   
    // Currently under experimental options:
    options.experimental.sessionReplay.sessionSampleRate = 1.0
    options.experimental.sessionReplay.errorSampleRate = 1.0
  
    // To change default redaction behavior (defaults to true)
    options.experimental.sessionReplay.redactAllImages = true
    options.experimental.sessionReplay.redactAllText = true
  
    // To change quality of the recording (defaults to MEDIUM)
    options.experimental.sessionReplay.quality = SentryReplayOptions.SentryReplayQuality.MEDIUM // (LOW|MEDIUM|HIGH)
  }
  ```

  To learn more visit [Sentry's Mobile Session Replay](https://docs.sentry.io/product/explore/session-replay/mobile/) documentation page.

## 7.11.0

### Features

- Report dropped spans ([#3528](https://github.com/getsentry/sentry-java/pull/3528))

### Fixes

- Fix duplicate session start for React Native ([#3504](https://github.com/getsentry/sentry-java/pull/3504))
- Move onFinishCallback before span or transaction is finished ([#3459](https://github.com/getsentry/sentry-java/pull/3459))
- Add timestamp when a profile starts ([#3442](https://github.com/getsentry/sentry-java/pull/3442))
- Move fragment auto span finish to onFragmentStarted ([#3424](https://github.com/getsentry/sentry-java/pull/3424))
- Remove profiling timeout logic and disable profiling on API 21 ([#3478](https://github.com/getsentry/sentry-java/pull/3478))
- Properly reset metric flush flag on metric emission ([#3493](https://github.com/getsentry/sentry-java/pull/3493))
- Use SecureRandom in favor of Random for Metrics ([#3495](https://github.com/getsentry/sentry-java/pull/3495))
- Fix UncaughtExceptionHandlerIntegration Memory Leak ([#3398](https://github.com/getsentry/sentry-java/pull/3398))
- Deprecated `User.segment`. Use a custom tag or context instead. ([#3511](https://github.com/getsentry/sentry-java/pull/3511))
- Fix duplicated http spans ([#3526](https://github.com/getsentry/sentry-java/pull/3526))
- When capturing unhandled hybrid exception session should be ended and new start if need ([#3480](https://github.com/getsentry/sentry-java/pull/3480))

### Dependencies

- Bump Native SDK from v0.7.0 to v0.7.2 ([#3314](https://github.com/getsentry/sentry-java/pull/3314))
  - [changelog](https://github.com/getsentry/sentry-native/blob/master/CHANGELOG.md#072)
  - [diff](https://github.com/getsentry/sentry-native/compare/0.7.0...0.7.2)

## 7.10.0

### Features

- Publish Gradle module metadata ([#3422](https://github.com/getsentry/sentry-java/pull/3422))

### Fixes

- Fix faulty `span.frame_delay` calculation for early app start spans ([#3427](https://github.com/getsentry/sentry-java/pull/3427))
- Fix crash when installing `ShutdownHookIntegration` and the VM is shutting down ([#3456](https://github.com/getsentry/sentry-java/pull/3456))

## 7.9.0

### Features

- Add start_type to app context ([#3379](https://github.com/getsentry/sentry-java/pull/3379))
- Add ttid/ttfd contribution flags ([#3386](https://github.com/getsentry/sentry-java/pull/3386))

### Fixes

- (Internal) Metrics code cleanup ([#3403](https://github.com/getsentry/sentry-java/pull/3403))
- Fix Frame measurements in app start transactions ([#3382](https://github.com/getsentry/sentry-java/pull/3382))
- Fix timing metric value different from span duration ([#3368](https://github.com/getsentry/sentry-java/pull/3368))
- Do not always write startup crash marker ([#3409](https://github.com/getsentry/sentry-java/pull/3409))
  - This may have been causing the SDK init logic to block the main thread

## 7.8.0

### Features

- Add description to OkHttp spans ([#3320](https://github.com/getsentry/sentry-java/pull/3320))
- Enable backpressure management by default ([#3284](https://github.com/getsentry/sentry-java/pull/3284))

### Fixes

- Add rate limit to Metrics ([#3334](https://github.com/getsentry/sentry-java/pull/3334))
- Fix java.lang.ClassNotFoundException: org.springframework.web.servlet.HandlerMapping in Spring Boot Servlet mode without WebMVC ([#3336](https://github.com/getsentry/sentry-java/pull/3336))
- Fix normalization of metrics keys, tags and values ([#3332](https://github.com/getsentry/sentry-java/pull/3332))

## 7.7.0

### Features

- Add support for Spring Rest Client ([#3199](https://github.com/getsentry/sentry-java/pull/3199))
- Extend Proxy options with proxy type ([#3326](https://github.com/getsentry/sentry-java/pull/3326))

### Fixes

- Fixed default deadline timeout to 30s instead of 300s ([#3322](https://github.com/getsentry/sentry-java/pull/3322))
- Fixed `Fix java.lang.ClassNotFoundException: org.springframework.web.servlet.HandlerExceptionResolver` in Spring Boot Servlet mode without WebMVC ([#3333](https://github.com/getsentry/sentry-java/pull/3333))

## 7.6.0

### Features

- Experimental: Add support for Sentry Developer Metrics ([#3205](https://github.com/getsentry/sentry-java/pull/3205), [#3238](https://github.com/getsentry/sentry-java/pull/3238), [#3248](https://github.com/getsentry/sentry-java/pull/3248), [#3250](https://github.com/getsentry/sentry-java/pull/3250))  
  Use the Metrics API to track processing time, download sizes, user signups, and conversion rates and correlate them back to tracing data in order to get deeper insights and solve issues faster. Our API supports counters, distributions, sets, gauges and timers, and it's easy to get started:
  ```kotlin
  Sentry.metrics()
    .increment(
        "button_login_click", // key
        1.0,                  // value
        null,                 // unit
        mapOf(                // tags
            "provider" to "e-mail"
        )
    )
  ```
  To learn more about Sentry Developer Metrics, head over to our [Java](https://docs.sentry.io/platforms/java/metrics/) and [Android](https://docs.sentry.io//platforms/android/metrics/) docs page.

## 7.5.0

### Features

- Add support for measurements at span level ([#3219](https://github.com/getsentry/sentry-java/pull/3219))
- Add `enableScopePersistence` option to disable `PersistingScopeObserver` used for ANR reporting which may increase performance overhead. Defaults to `true` ([#3218](https://github.com/getsentry/sentry-java/pull/3218))
  - When disabled, the SDK will not enrich ANRv2 events with scope data (e.g. breadcrumbs, user, tags, etc.)
- Configurable defaults for Cron - MonitorConfig ([#3195](https://github.com/getsentry/sentry-java/pull/3195))
- We now display a warning on startup if an incompatible version of Spring Boot is detected ([#3233](https://github.com/getsentry/sentry-java/pull/3233))
  - This should help notice a mismatching Sentry dependency, especially when upgrading a Spring Boot application
- Experimental: Add Metrics API ([#3205](https://github.com/getsentry/sentry-java/pull/3205))

### Fixes

- Ensure performance measurement collection is not taken too frequently ([#3221](https://github.com/getsentry/sentry-java/pull/3221))
- Fix old profiles deletion on SDK init ([#3216](https://github.com/getsentry/sentry-java/pull/3216))
- Fix hub restore point in wrappers: SentryWrapper, SentryTaskDecorator and SentryScheduleHook ([#3225](https://github.com/getsentry/sentry-java/pull/3225))
  - We now reset the hub to its previous value on the thread where the `Runnable`/`Callable`/`Supplier` is executed instead of setting it to the hub that was used on the thread where the `Runnable`/`Callable`/`Supplier` was created.
- Fix add missing thread name/id to app start spans ([#3226](https://github.com/getsentry/sentry-java/pull/3226))

## 7.4.0

### Features

- Add new threshold parameters to monitor config ([#3181](https://github.com/getsentry/sentry-java/pull/3181))
- Report process init time as a span for app start performance ([#3159](https://github.com/getsentry/sentry-java/pull/3159))
- (perf-v2): Calculate frame delay on a span level ([#3197](https://github.com/getsentry/sentry-java/pull/3197))
- Resolve spring properties in @SentryCheckIn annotation ([#3194](https://github.com/getsentry/sentry-java/pull/3194))
- Experimental: Add Spotlight integration ([#3166](https://github.com/getsentry/sentry-java/pull/3166))
    - For more details about Spotlight head over to https://spotlightjs.com/
    - Set `options.isEnableSpotlight = true` to enable Spotlight

### Fixes

- Don't wait on main thread when SDK restarts ([#3200](https://github.com/getsentry/sentry-java/pull/3200))
- Fix Jetpack Compose widgets are not being correctly identified for user interaction tracing ([#3209](https://github.com/getsentry/sentry-java/pull/3209))
- Fix issue title on Android when a wrapping `RuntimeException` is thrown by the system ([#3212](https://github.com/getsentry/sentry-java/pull/3212))
  - This will change grouping of the issues that were previously titled `RuntimeInit$MethodAndArgsCaller` to have them split up properly by the original root cause exception

## 7.3.0

### Features

- Added App Start profiling
    - This depends on the new option `io.sentry.profiling.enable-app-start`, other than the already existing `io.sentry.traces.profiling.sample-rate`.
    - Sampler functions can check the new `isForNextAppStart` flag, to adjust startup profiling sampling programmatically.
      Relevant PRs:
    - Decouple Profiler from Transaction ([#3101](https://github.com/getsentry/sentry-java/pull/3101))
    - Add options and sampling logic ([#3121](https://github.com/getsentry/sentry-java/pull/3121))
    - Add ContentProvider and start profile ([#3128](https://github.com/getsentry/sentry-java/pull/3128))
- Extend internal performance collector APIs ([#3102](https://github.com/getsentry/sentry-java/pull/3102))
- Collect slow and frozen frames for spans using `OnFrameMetricsAvailableListener` ([#3111](https://github.com/getsentry/sentry-java/pull/3111))
- Interpolate total frame count to match span duration ([#3158](https://github.com/getsentry/sentry-java/pull/3158))

### Fixes

- Avoid multiple breadcrumbs from OkHttpEventListener ([#3175](https://github.com/getsentry/sentry-java/pull/3175))
- Apply OkHttp listener auto finish timestamp to all running spans ([#3167](https://github.com/getsentry/sentry-java/pull/3167))
- Fix not eligible for auto proxying warnings ([#3154](https://github.com/getsentry/sentry-java/pull/3154))
- Set default fingerprint for ANRv2 events to correctly group background and foreground ANRs ([#3164](https://github.com/getsentry/sentry-java/pull/3164))
  - This will improve grouping of ANRs that have similar stacktraces but differ in background vs foreground state. Only affects newly-ingested ANR events with `mechanism:AppExitInfo`
- Fix UserFeedback disk cache name conflicts with linked events ([#3116](https://github.com/getsentry/sentry-java/pull/3116))

### Breaking changes

- Remove `HostnameVerifier` option as it's flagged by security tools of some app stores ([#3150](https://github.com/getsentry/sentry-java/pull/3150))
  - If you were using this option, you have 3 possible paths going forward:
    - Provide a custom `ITransportFactory` through `SentryOptions.setTransportFactory()`, where you can copy over most of the parts like `HttpConnection` and `AsyncHttpTransport` from the SDK with necessary modifications
    - Get a certificate for your server through e.g. [Let's Encrypt](https://letsencrypt.org/)
    - Fork the SDK and add the hostname verifier back

### Dependencies

- Bump Native SDK from v0.6.7 to v0.7.0 ([#3133](https://github.com/getsentry/sentry-java/pull/3133))
  - [changelog](https://github.com/getsentry/sentry-native/blob/master/CHANGELOG.md#070)
  - [diff](https://github.com/getsentry/sentry-native/compare/0.6.7...0.7.0)

## 7.2.0

### Features

- Handle `monitor`/`check_in` in client reports and rate limiter ([#3096](https://github.com/getsentry/sentry-java/pull/3096))
- Add support for `graphql-java` version 21 ([#3090](https://github.com/getsentry/sentry-java/pull/3090))

### Fixes

- Avoid concurrency in AndroidProfiler performance data collection ([#3130](https://github.com/getsentry/sentry-java/pull/3130))
- Improve thresholds for network changes breadcrumbs ([#3083](https://github.com/getsentry/sentry-java/pull/3083))
- SchedulerFactoryBeanCustomizer now runs first so user customization is not overridden ([#3095](https://github.com/getsentry/sentry-java/pull/3095))
  - If you are setting global job listeners please also add `SentryJobListener`
- Ensure serialVersionUID of Exception classes are unique ([#3115](https://github.com/getsentry/sentry-java/pull/3115))
- Get rid of "is not eligible for getting processed by all BeanPostProcessors" warnings in Spring Boot ([#3108](https://github.com/getsentry/sentry-java/pull/3108))
- Fix missing `release` and other fields for ANRs reported with `mechanism:AppExitInfo` ([#3074](https://github.com/getsentry/sentry-java/pull/3074))

### Dependencies

- Bump `opentelemetry-sdk` to `1.33.0` and `opentelemetry-javaagent` to `1.32.0` ([#3112](https://github.com/getsentry/sentry-java/pull/3112))

## 7.1.0

### Features

- Support multiple debug-metadata.properties ([#3024](https://github.com/getsentry/sentry-java/pull/3024))
- Automatically downsample transactions when the system is under load ([#3072](https://github.com/getsentry/sentry-java/pull/3072))
  - You can opt into this behaviour by setting `enable-backpressure-handling=true`.
  - We're happy to receive feedback, e.g. [in this GitHub issue](https://github.com/getsentry/sentry-java/issues/2829)
  - When the system is under load we start reducing the `tracesSampleRate` automatically.
  - Once the system goes back to healthy, we reset the `tracesSampleRate` to its original value.
- (Android) Experimental: Provide more detailed cold app start information ([#3057](https://github.com/getsentry/sentry-java/pull/3057))
  - Attaches spans for Application, ContentProvider, and Activities to app-start timings
  - Application and ContentProvider timings are added using bytecode instrumentation, which requires sentry-android-gradle-plugin version `4.1.0` or newer
  - Uses Process.startUptimeMillis to calculate app-start timings
  - To enable this feature set `options.isEnablePerformanceV2 = true`
- Move slow+frozen frame calculation, as well as frame delay inside SentryFrameMetricsCollector ([#3100](https://github.com/getsentry/sentry-java/pull/3100))
- Extract Activity Breadcrumbs generation into own Integration ([#3064](https://github.com/getsentry/sentry-java/pull/3064))

### Fixes

- Send breadcrumbs and client error in `SentryOkHttpEventListener` even without transactions ([#3087](https://github.com/getsentry/sentry-java/pull/3087))
- Keep `io.sentry.exception.SentryHttpClientException` from obfuscation to display proper issue title on Sentry ([#3093](https://github.com/getsentry/sentry-java/pull/3093))
- (Android) Fix wrong activity transaction duration in case SDK init is deferred ([#3092](https://github.com/getsentry/sentry-java/pull/3092))

### Dependencies

- Bump Gradle from v8.4.0 to v8.5.0 ([#3070](https://github.com/getsentry/sentry-java/pull/3070))
  - [changelog](https://github.com/gradle/gradle/blob/master/CHANGELOG.md#v850)
  - [diff](https://github.com/gradle/gradle/compare/v8.4.0...v8.5.0)

## 7.0.0

Version 7 of the Sentry Android/Java SDK brings a variety of features and fixes. The most notable changes are:
- Bumping `minSdk` level to 19 (Android 4.4)
- The SDK will now listen to connectivity changes and try to re-upload cached events when internet connection is re-established additionally to uploading events on app restart 
- `Sentry.getSpan` now returns the root transaction, which should improve the span hierarchy and make it leaner
- Multiple improvements to reduce probability of the SDK causing ANRs
- New `sentry-okhttp` artifact is unbundled from Android and can be used in pure JVM-only apps

## Sentry Self-hosted Compatibility

This SDK version is compatible with a self-hosted version of Sentry `22.12.0` or higher. If you are using an older version of [self-hosted Sentry](https://develop.sentry.dev/self-hosted/) (aka onpremise), you will need to [upgrade](https://develop.sentry.dev/self-hosted/releases/). If you're using `sentry.io` no action is required.

## Sentry Integrations Version Compatibility (Android)

Make sure to align _all_ Sentry dependencies to the same version when bumping the SDK to 7.+, otherwise it will crash at runtime due to binary incompatibility. (E.g. if you're using `-timber`, `-okhttp` or other packages)

For example, if you're using the [Sentry Android Gradle plugin](https://github.com/getsentry/sentry-android-gradle-plugin) with the `autoInstallation` [feature](https://docs.sentry.io/platforms/android/configuration/gradle/#auto-installation) (enabled by default), make sure to use version 4.+ of the gradle plugin together with version 7.+ of the SDK. If you can't do that for some reason, you can specify sentry version via the plugin config block:

```kotlin
sentry {
  autoInstallation {
    sentryVersion.set("7.0.0")
  }
}
```

Similarly, if you have a Sentry SDK (e.g. `sentry-android-core`) dependency on one of your Gradle modules and you're updating it to 7.+, make sure the Gradle plugin is at 4.+ or specify the SDK version as shown in the snippet above.

## Breaking Changes

- Bump min API to 19 ([#2883](https://github.com/getsentry/sentry-java/pull/2883))
- If you're using `sentry-kotlin-extensions`, it requires `kotlinx-coroutines-core` version `1.6.1` or higher now ([#2838](https://github.com/getsentry/sentry-java/pull/2838))
- Move enableNdk from SentryOptions to SentryAndroidOptions ([#2793](https://github.com/getsentry/sentry-java/pull/2793))
- Apollo v2 BeforeSpanCallback now allows returning null ([#2890](https://github.com/getsentry/sentry-java/pull/2890))
- `SentryOkHttpUtils` was removed from public API as it's been exposed by mistake ([#3005](https://github.com/getsentry/sentry-java/pull/3005))
- `Scope` now implements the `IScope` interface, therefore some methods like `ScopeCallback.run` accept `IScope` now ([#3066](https://github.com/getsentry/sentry-java/pull/3066))
- Cleanup `startTransaction` overloads ([#2964](https://github.com/getsentry/sentry-java/pull/2964))
    - We have reduced the number of overloads by allowing to pass in a `TransactionOptions` object instead of having separate parameters for certain options
    - `TransactionOptions` has defaults set and can be customized, for example:

```kotlin
// old
val transaction = Sentry.startTransaction("name", "op", bindToScope = true)
// new
val transaction = Sentry.startTransaction("name", "op", TransactionOptions().apply { isBindToScope = true })
```

## Behavioural Changes

- Android only: `Sentry.getSpan()` returns the root span/transaction instead of the latest span ([#2855](https://github.com/getsentry/sentry-java/pull/2855))
- Capture failed HTTP and GraphQL (Apollo) requests by default ([#2794](https://github.com/getsentry/sentry-java/pull/2794))
    - This can increase your event consumption and may affect your quota, because we will report failed network requests as Sentry events by default, if you're using the `sentry-android-okhttp` or `sentry-apollo-3` integrations. You can customize what errors you want/don't want to have reported for [OkHttp](https://docs.sentry.io/platforms/android/integrations/okhttp#http-client-errors) and [Apollo3](https://docs.sentry.io/platforms/android/integrations/apollo3#graphql-client-errors) respectively.
- Measure AppStart time till First Draw instead of `onResume` ([#2851](https://github.com/getsentry/sentry-java/pull/2851))
- Automatic user interaction tracking: every click now starts a new automatic transaction ([#2891](https://github.com/getsentry/sentry-java/pull/2891))
    - Previously performing a click on the same UI widget twice would keep the existing transaction running, the new behavior now better aligns with other SDKs
- Add deadline timeout for automatic transactions ([#2865](https://github.com/getsentry/sentry-java/pull/2865))
    - This affects all automatically generated transactions on Android (UI, clicks), the default timeout is 30s, meaning the automatic transaction will be force-finished with status `deadline_exceeded` when reaching the deadline 
- Set ip_address to {{auto}} by default, even if sendDefaultPII is disabled ([#2860](https://github.com/getsentry/sentry-java/pull/2860))
    - Instead use the "Prevent Storing of IP Addresses" option in the "Security & Privacy" project settings on sentry.io
- Raw logback message and parameters are now guarded by `sendDefaultPii` if an `encoder` has been configured ([#2976](https://github.com/getsentry/sentry-java/pull/2976))
- The `maxSpans` setting (defaults to 1000) is enforced for nested child spans which means a single transaction can have `maxSpans` number of children (nested or not) at most ([#3065](https://github.com/getsentry/sentry-java/pull/3065))
- The `ScopeCallback` in `withScope` is now always executed ([#3066](https://github.com/getsentry/sentry-java/pull/3066))

## Deprecations

- `sentry-android-okhttp` was deprecated in favour of the new `sentry-okhttp` module. Make sure to replace `io.sentry.android.okhttp` package name with `io.sentry.okhttp` before the next major, where the classes will be removed ([#3005](https://github.com/getsentry/sentry-java/pull/3005))

## Other Changes

### Features

- Observe network state to upload any unsent envelopes ([#2910](https://github.com/getsentry/sentry-java/pull/2910))
    - Android: it works out-of-the-box as part of the default `SendCachedEnvelopeIntegration`
    - JVM: you'd have to install `SendCachedEnvelopeFireAndForgetIntegration` as mentioned in https://docs.sentry.io/platforms/java/configuration/#configuring-offline-caching and provide your own implementation of `IConnectionStatusProvider` via `SentryOptions`
- Add `sentry-okhttp` module to support instrumenting OkHttp in non-Android projects ([#3005](https://github.com/getsentry/sentry-java/pull/3005))
- Do not filter out Sentry SDK frames in case of uncaught exceptions ([#3021](https://github.com/getsentry/sentry-java/pull/3021))
- Do not try to send and drop cached envelopes when rate-limiting is active ([#2937](https://github.com/getsentry/sentry-java/pull/2937))

### Fixes

- Use `getMyMemoryState()` instead of `getRunningAppProcesses()` to retrieve process importance ([#3004](https://github.com/getsentry/sentry-java/pull/3004))
    - This should prevent some app stores from flagging apps as violating their privacy
- Reduce flush timeout to 4s on Android to avoid ANRs ([#2858](https://github.com/getsentry/sentry-java/pull/2858))
- Reduce timeout of AsyncHttpTransport to avoid ANR ([#2879](https://github.com/getsentry/sentry-java/pull/2879))
- Do not overwrite UI transaction status if set by the user ([#2852](https://github.com/getsentry/sentry-java/pull/2852))
- Capture unfinished transaction on Scope with status `aborted` in case a crash happens ([#2938](https://github.com/getsentry/sentry-java/pull/2938))
    - This will fix the link between transactions and corresponding crashes, you'll be able to see them in a single trace
- Fix Coroutine Context Propagation using CopyableThreadContextElement ([#2838](https://github.com/getsentry/sentry-java/pull/2838))
- Fix don't overwrite the span status of unfinished spans ([#2859](https://github.com/getsentry/sentry-java/pull/2859))
- Migrate from `default` interface methods to proper implementations in each interface implementor ([#2847](https://github.com/getsentry/sentry-java/pull/2847))
    - This prevents issues when using the SDK on older AGP versions (< 4.x.x)
- Reduce main thread work on init ([#3036](https://github.com/getsentry/sentry-java/pull/3036))
- Move Integrations registration to background on init ([#3043](https://github.com/getsentry/sentry-java/pull/3043))
- Fix `SentryOkHttpInterceptor.BeforeSpanCallback` was not finishing span when it was dropped ([#2958](https://github.com/getsentry/sentry-java/pull/2958))

## 6.34.0

### Features

- Add current activity name to app context ([#2999](https://github.com/getsentry/sentry-java/pull/2999))
- Add `MonitorConfig` param to `CheckInUtils.withCheckIn` ([#3038](https://github.com/getsentry/sentry-java/pull/3038))
  - This makes it easier to automatically create or update (upsert) monitors.
- (Internal) Extract Android Profiler and Measurements for Hybrid SDKs ([#3016](https://github.com/getsentry/sentry-java/pull/3016))
- (Internal) Remove SentryOptions dependency from AndroidProfiler ([#3051](https://github.com/getsentry/sentry-java/pull/3051))
- (Internal) Add `readBytesFromFile` for use in Hybrid SDKs ([#3052](https://github.com/getsentry/sentry-java/pull/3052))
- (Internal) Add `getProguardUuid` for use in Hybrid SDKs ([#3054](https://github.com/getsentry/sentry-java/pull/3054))

### Fixes

-  Fix SIGSEV, SIGABRT and SIGBUS crashes happening after/around the August Google Play System update, see [#2955](https://github.com/getsentry/sentry-java/issues/2955) for more details (fix provided by Native SDK bump)
- Ensure DSN uses http/https protocol ([#3044](https://github.com/getsentry/sentry-java/pull/3044))

### Dependencies

- Bump Native SDK from v0.6.6 to v0.6.7 ([#3048](https://github.com/getsentry/sentry-java/pull/3048))
  - [changelog](https://github.com/getsentry/sentry-native/blob/master/CHANGELOG.md#067)
  - [diff](https://github.com/getsentry/sentry-native/compare/0.6.6...0.6.7)

## 6.33.2-beta.1

### Fixes

-  Fix SIGSEV, SIGABRT and SIGBUS crashes happening after/around the August Google Play System update, see [#2955](https://github.com/getsentry/sentry-java/issues/2955) for more details (fix provided by Native SDK bump)

### Dependencies

- Bump Native SDK from v0.6.6 to v0.6.7 ([#3048](https://github.com/getsentry/sentry-java/pull/3048))
  - [changelog](https://github.com/getsentry/sentry-native/blob/master/CHANGELOG.md#067)
  - [diff](https://github.com/getsentry/sentry-native/compare/0.6.6...0.6.7)

## 6.33.1

### Fixes

- Do not register `sentrySpringFilter` in ServletContext for Spring Boot ([#3027](https://github.com/getsentry/sentry-java/pull/3027))

## 6.33.0

### Features

- Add thread information to spans ([#2998](https://github.com/getsentry/sentry-java/pull/2998))
- Use PixelCopy API for capturing screenshots on API level 24+ ([#3008](https://github.com/getsentry/sentry-java/pull/3008))

### Fixes

- Fix crash when HTTP connection error message contains formatting symbols ([#3002](https://github.com/getsentry/sentry-java/pull/3002))
- Cap max number of stack frames to 100 to not exceed payload size limit ([#3009](https://github.com/getsentry/sentry-java/pull/3009))
  - This will ensure we report errors with a big number of frames such as `StackOverflowError`
- Fix user interaction tracking not working for Jetpack Compose 1.5+ ([#3010](https://github.com/getsentry/sentry-java/pull/3010))
- Make sure to close all Closeable resources ([#3000](https://github.com/getsentry/sentry-java/pull/3000))

## 6.32.0

### Features

- Make `DebugImagesLoader` public ([#2993](https://github.com/getsentry/sentry-java/pull/2993))

### Fixes

- Make `SystemEventsBroadcastReceiver` exported on API 33+ ([#2990](https://github.com/getsentry/sentry-java/pull/2990))
  - This will fix the `SystemEventsBreadcrumbsIntegration` crashes that you might have encountered on Play Console

## 6.31.0

### Features

- Improve default debouncing mechanism ([#2945](https://github.com/getsentry/sentry-java/pull/2945))
- Add `CheckInUtils.withCheckIn` which abstracts away some of the manual check-ins complexity ([#2959](https://github.com/getsentry/sentry-java/pull/2959))
- Add `@SentryCaptureExceptionParameter` annotation which captures exceptions passed into an annotated method ([#2764](https://github.com/getsentry/sentry-java/pull/2764))
  - This can be used to replace `Sentry.captureException` calls in `@ExceptionHandler` of a `@ControllerAdvice`
- Add `ServerWebExchange` to `Hint` for WebFlux as `WEBFLUX_EXCEPTION_HANDLER_EXCHANGE` ([#2977](https://github.com/getsentry/sentry-java/pull/2977))
- Allow filtering GraphQL errors ([#2967](https://github.com/getsentry/sentry-java/pull/2967))
  - This list can be set directly when calling the constructor of `SentryInstrumentation`
  - For Spring Boot it can also be set in `application.properties` as `sentry.graphql.ignored-error-types=SOME_ERROR,ANOTHER_ERROR`

### Fixes

- Add OkHttp span auto-close when response body is not read ([#2923](https://github.com/getsentry/sentry-java/pull/2923))
- Fix json parsing of nullable/empty fields for Hybrid SDKs ([#2968](https://github.com/getsentry/sentry-java/pull/2968))
  - (Internal) Rename `nextList` to `nextListOrNull` to actually match what the method does
  - (Hybrid) Check if there's any object in a collection before trying to parse it (which prevents the "Failed to deserilize object in list" log message)
  - (Hybrid) If a date can't be parsed as an ISO timestamp, attempts to parse it as millis silently, without printing a log message
  - (Hybrid) If `op` is not defined as part of `SpanContext`, fallback to an empty string, because the filed is optional in the spec
- Always attach OkHttp errors and Http Client Errors only to call root span ([#2961](https://github.com/getsentry/sentry-java/pull/2961))
- Fixed crash accessing Choreographer instance ([#2970](https://github.com/getsentry/sentry-java/pull/2970))

### Dependencies

- Bump Native SDK from v0.6.5 to v0.6.6 ([#2975](https://github.com/getsentry/sentry-java/pull/2975))
  - [changelog](https://github.com/getsentry/sentry-native/blob/master/CHANGELOG.md#066)
  - [diff](https://github.com/getsentry/sentry-native/compare/0.6.5...0.6.6)
- Bump Gradle from v8.3.0 to v8.4.0 ([#2966](https://github.com/getsentry/sentry-java/pull/2966))
  - [changelog](https://github.com/gradle/gradle/blob/master/CHANGELOG.md#v840)
  - [diff](https://github.com/gradle/gradle/compare/v8.3.0...v8.4.0)

## 6.30.0

### Features

- Add `sendModules` option for disable sending modules ([#2926](https://github.com/getsentry/sentry-java/pull/2926))
- Send `db.system` and `db.name` in span data for androidx.sqlite spans ([#2928](https://github.com/getsentry/sentry-java/pull/2928))
- Check-ins (CRONS) support ([#2952](https://github.com/getsentry/sentry-java/pull/2952))
  - Add API for sending check-ins (CRONS) manually ([#2935](https://github.com/getsentry/sentry-java/pull/2935))
  - Support check-ins (CRONS) for Quartz ([#2940](https://github.com/getsentry/sentry-java/pull/2940))
  - `@SentryCheckIn` annotation and advice config for Spring ([#2946](https://github.com/getsentry/sentry-java/pull/2946))
  - Add option for ignoring certain monitor slugs ([#2943](https://github.com/getsentry/sentry-java/pull/2943))

### Fixes

- Always send memory stats for transactions ([#2936](https://github.com/getsentry/sentry-java/pull/2936))
  - This makes it possible to query transactions by the `device.class` tag on Sentry
- Add `sentry.enable-aot-compatibility` property to SpringBoot Jakarta `SentryAutoConfiguration` to enable building for GraalVM ([#2915](https://github.com/getsentry/sentry-java/pull/2915))

### Dependencies

- Bump Gradle from v8.2.1 to v8.3.0 ([#2900](https://github.com/getsentry/sentry-java/pull/2900))
  - [changelog](https://github.com/gradle/gradle/blob/master release-test/CHANGELOG.md#v830)
  - [diff](https://github.com/gradle/gradle/compare/v8.2.1...v8.3.0)

## 6.29.0

### Features

- Send `db.system` and `db.name` in span data ([#2894](https://github.com/getsentry/sentry-java/pull/2894))
- Send `http.request.method` in span data ([#2896](https://github.com/getsentry/sentry-java/pull/2896))
- Add `enablePrettySerializationOutput` option for opting out of pretty print ([#2871](https://github.com/getsentry/sentry-java/pull/2871))

## 6.28.0

### Features

- Add HTTP response code to Spring WebFlux transactions ([#2870](https://github.com/getsentry/sentry-java/pull/2870))
- Add `sampled` to Dynamic Sampling Context ([#2869](https://github.com/getsentry/sentry-java/pull/2869))
- Improve server side GraphQL support for spring-graphql and Nextflix DGS ([#2856](https://github.com/getsentry/sentry-java/pull/2856))
    - If you have already been using `SentryDataFetcherExceptionHandler` that still works but has been deprecated. Please use `SentryGenericDataFetcherExceptionHandler` combined with `SentryInstrumentation` instead for better error reporting.
    - More exceptions and errors caught and reported to Sentry by also looking at the `ExecutionResult` (more specifically its `errors`)
        - You may want to filter out certain errors, please see [docs on filtering](https://docs.sentry.io/platforms/java/configuration/filtering/)
    - More details for Sentry events: query, variables and response (where possible)
    - Breadcrumbs for operation (query, mutation, subscription), data fetchers and data loaders (Spring only)
    - Better hub propagation by using `GraphQLContext`
- Add autoconfigure modules for Spring Boot called `sentry-spring-boot` and `sentry-spring-boot-jakarta` ([#2880](https://github.com/getsentry/sentry-java/pull/2880))
  - The autoconfigure modules `sentry-spring-boot` and `sentry-spring-boot-jakarta` have a `compileOnly` dependency on `spring-boot-starter` which is needed for our auto installation in [sentry-android-gradle-plugin](https://github.com/getsentry/sentry-android-gradle-plugin)
  - The starter modules  `sentry-spring-boot-starter` and `sentry-spring-boot-starter-jakarta` now bring `spring-boot-starter` as a dependency
- You can now disable Sentry by setting the `enabled` option to `false` ([#2840](https://github.com/getsentry/sentry-java/pull/2840))

### Fixes

- Propagate OkHttp status to parent spans ([#2872](https://github.com/getsentry/sentry-java/pull/2872))

## 6.27.0

### Features

- Add TraceOrigin to Transactions and Spans ([#2803](https://github.com/getsentry/sentry-java/pull/2803))

### Fixes

- Deduplicate events happening in multiple threads simultaneously (e.g. `OutOfMemoryError`) ([#2845](https://github.com/getsentry/sentry-java/pull/2845))
  - This will improve Crash-Free Session Rate as we no longer will send multiple Session updates with `Crashed` status, but only the one that is relevant
- Ensure no Java 8 method reference sugar is used for Android ([#2857](https://github.com/getsentry/sentry-java/pull/2857))
- Do not send session updates for terminated sessions ([#2849](https://github.com/getsentry/sentry-java/pull/2849))

## 6.26.0

### Features
- (Internal) Extend APIs for hybrid SDKs ([#2814](https://github.com/getsentry/sentry-java/pull/2814), [#2846](https://github.com/getsentry/sentry-java/pull/2846))

### Fixes

- Fix ANRv2 thread dump parsing for native-only threads ([#2839](https://github.com/getsentry/sentry-java/pull/2839))
- Derive `TracingContext` values from event for ANRv2 events ([#2839](https://github.com/getsentry/sentry-java/pull/2839))

## 6.25.2

### Fixes

- Change Spring Boot, Apollo, Apollo 3, JUL, Logback, Log4j2, OpenFeign, GraphQL and Kotlin coroutines core dependencies to compileOnly ([#2837](https://github.com/getsentry/sentry-java/pull/2837))

## 6.25.1

### Fixes

- Allow removing integrations in SentryAndroid.init ([#2826](https://github.com/getsentry/sentry-java/pull/2826))
- Fix concurrent access to frameMetrics listener ([#2823](https://github.com/getsentry/sentry-java/pull/2823))

### Dependencies

- Bump Native SDK from v0.6.4 to v0.6.5 ([#2822](https://github.com/getsentry/sentry-java/pull/2822))
  - [changelog](https://github.com/getsentry/sentry-native/blob/master/CHANGELOG.md#065)
  - [diff](https://github.com/getsentry/sentry-native/compare/0.6.4...0.6.5)
- Bump Gradle from v8.2.0 to v8.2.1 ([#2830](https://github.com/getsentry/sentry-java/pull/2830))
  - [changelog](https://github.com/gradle/gradle/blob/master/CHANGELOG.md#v821)
  - [diff](https://github.com/gradle/gradle/compare/v8.2.0...v8.2.1)

## 6.25.0

### Features

- Add manifest `AutoInit` to integrations list ([#2795](https://github.com/getsentry/sentry-java/pull/2795))
- Tracing headers (`sentry-trace` and `baggage`) are now attached and passed through even if performance is disabled ([#2788](https://github.com/getsentry/sentry-java/pull/2788))

### Fixes

- Set `environment` from `SentryOptions` if none persisted in ANRv2 ([#2809](https://github.com/getsentry/sentry-java/pull/2809))
- Remove code that set `tracesSampleRate` to `0.0` for Spring Boot if not set ([#2800](https://github.com/getsentry/sentry-java/pull/2800))
  - This used to enable performance but not send any transactions by default.
  - Performance is now disabled by default.
- Fix slow/frozen frames were not reported with transactions ([#2811](https://github.com/getsentry/sentry-java/pull/2811))

### Dependencies

- Bump Native SDK from v0.6.3 to v0.6.4 ([#2796](https://github.com/getsentry/sentry-java/pull/2796))
  - [changelog](https://github.com/getsentry/sentry-native/blob/master/CHANGELOG.md#064)
  - [diff](https://github.com/getsentry/sentry-native/compare/0.6.3...0.6.4)
- Bump Gradle from v8.1.1 to v8.2.0 ([#2810](https://github.com/getsentry/sentry-java/pull/2810))
  - [changelog](https://github.com/gradle/gradle/blob/master/CHANGELOG.md#v820)
  - [diff](https://github.com/gradle/gradle/compare/v8.1.1...v8.2.0)

## 6.24.0

### Features

- Add debouncing mechanism and before-capture callbacks for screenshots and view hierarchies ([#2773](https://github.com/getsentry/sentry-java/pull/2773))
- Improve ANRv2 implementation ([#2792](https://github.com/getsentry/sentry-java/pull/2792))
  - Add a proguard rule to keep `ApplicationNotResponding` class from obfuscation
  - Add a new option `setReportHistoricalAnrs`; when enabled, it will report all of the ANRs from the [getHistoricalExitReasons](https://developer.android.com/reference/android/app/ActivityManager?hl=en#getHistoricalProcessExitReasons(java.lang.String,%20int,%20int)) list. 
  By default, the SDK only reports and enriches the latest ANR and only this one counts towards ANR rate. 
  Worth noting that this option is mainly useful when updating the SDK to the version where ANRv2 has been introduced, to report all ANRs happened prior to the SDK update. After that, the SDK will always pick up the latest ANR from the historical exit reasons list on next app restart, so there should be no historical ANRs to report.
  These ANRs are reported with the `HistoricalAppExitInfo` mechanism.
  - Add a new option `setAttachAnrThreadDump` to send ANR thread dump from the system as an attachment. 
  This is only useful as additional information, because the SDK attempts to parse the thread dump into proper threads with stacktraces by default.
  - If [ApplicationExitInfo#getTraceInputStream](https://developer.android.com/reference/android/app/ApplicationExitInfo#getTraceInputStream()) returns null, the SDK no longer reports an ANR event, as these events are not very useful without it.
  - Enhance regex patterns for native stackframes

## 6.23.0

### Features

- Add profile rate limiting ([#2782](https://github.com/getsentry/sentry-java/pull/2782))
- Support for automatically capturing Failed GraphQL (Apollo 3) Client errors ([#2781](https://github.com/getsentry/sentry-java/pull/2781))

```kotlin
import com.apollographql.apollo3.ApolloClient
import io.sentry.apollo3.sentryTracing

val apolloClient = ApolloClient.Builder()
    .serverUrl("https://example.com/graphql")
    .sentryTracing(captureFailedRequests = true)    
    .build()
```

### Dependencies

- Bump Native SDK from v0.6.2 to v0.6.3 ([#2746](https://github.com/getsentry/sentry-java/pull/2746))
  - [changelog](https://github.com/getsentry/sentry-native/blob/master/CHANGELOG.md#063)
  - [diff](https://github.com/getsentry/sentry-native/compare/0.6.2...0.6.3)

### Fixes

- Align http.status with [span data conventions](https://develop.sentry.dev/sdk/performance/span-data-conventions/) ([#2786](https://github.com/getsentry/sentry-java/pull/2786))

## 6.22.0

### Features

- Add `lock` attribute to the `SentryStackFrame` protocol to better highlight offending frames in the UI ([#2761](https://github.com/getsentry/sentry-java/pull/2761))
- Enrich database spans with blocked main thread info ([#2760](https://github.com/getsentry/sentry-java/pull/2760))
- Add `api_target` to `Request` and `data` to `Response` Protocols ([#2775](https://github.com/getsentry/sentry-java/pull/2775))

### Fixes

- No longer use `String.join` in `Baggage` as it requires API level 26 ([#2778](https://github.com/getsentry/sentry-java/pull/2778))

## 6.21.0

### Features

- Introduce new `sentry-android-sqlite` integration ([#2722](https://github.com/getsentry/sentry-java/pull/2722))
    - This integration replaces the old `androidx.sqlite` database instrumentation in the Sentry Android Gradle plugin
    - A new capability to manually instrument your `androidx.sqlite` databases. 
      - You can wrap your custom `SupportSQLiteOpenHelper` instance into `SentrySupportSQLiteOpenHelper(myHelper)` if you're not using the Sentry Android Gradle plugin and still benefit from performance auto-instrumentation.
- Add SentryWrapper for Callable and Supplier Interface ([#2720](https://github.com/getsentry/sentry-java/pull/2720))
- Load sentry-debug-meta.properties ([#2734](https://github.com/getsentry/sentry-java/pull/2734))
  - This enables source context for Java
  - For more information on how to enable source context, please refer to [#633](https://github.com/getsentry/sentry-java/issues/633#issuecomment-1465599120)

### Fixes

- Finish WebFlux transaction before popping scope ([#2724](https://github.com/getsentry/sentry-java/pull/2724))
- Use daemon threads for SentryExecutorService ([#2747](https://github.com/getsentry/sentry-java/pull/2747))
  - We started using `SentryExecutorService` in `6.19.0` which caused the application to hang on shutdown unless `Sentry.close()` was called. By using daemon threads we no longer block shutdown.
- Use Base64.NO_WRAP to avoid unexpected char errors in Apollo ([#2745](https://github.com/getsentry/sentry-java/pull/2745))
- Don't warn R8 on missing `ComposeViewHierarchyExporter` class ([#2743](https://github.com/getsentry/sentry-java/pull/2743))

## 6.20.0

### Features

- Add support for Sentry Kotlin Compiler Plugin ([#2695](https://github.com/getsentry/sentry-java/pull/2695))
  - In conjunction with our sentry-kotlin-compiler-plugin we improved Jetpack Compose support for
    - [View Hierarchy](https://docs.sentry.io/platforms/android/enriching-events/viewhierarchy/) support for Jetpack Compose screens
    - Automatic breadcrumbs for [user interactions](https://docs.sentry.io/platforms/android/performance/instrumentation/automatic-instrumentation/#user-interaction-instrumentation)
- More granular http requests instrumentation with a new SentryOkHttpEventListener ([#2659](https://github.com/getsentry/sentry-java/pull/2659))
    - Create spans for time spent on:
        - Proxy selection
        - DNS resolution
        - HTTPS setup
        - Connection
        - Requesting headers
        - Receiving response
    - You can attach the event listener to your OkHttpClient through `client.eventListener(new SentryOkHttpEventListener()).addInterceptor(new SentryOkHttpInterceptor()).build();`
    - In case you already have an event listener you can use the SentryOkHttpEventListener as well through `client.eventListener(new SentryOkHttpEventListener(myListener)).addInterceptor(new SentryOkHttpInterceptor()).build();`
- Add a new option to disable `RootChecker` ([#2735](https://github.com/getsentry/sentry-java/pull/2735))

### Fixes

- Base64 encode internal Apollo3 Headers ([#2707](https://github.com/getsentry/sentry-java/pull/2707))
- Fix `SentryTracer` crash when scheduling auto-finish of a transaction, but the timer has already been cancelled ([#2731](https://github.com/getsentry/sentry-java/pull/2731))
- Fix `AndroidTransactionProfiler` crash when finishing a profile that happened due to race condition ([#2731](https://github.com/getsentry/sentry-java/pull/2731))

## 6.19.1

### Fixes

- Ensure screenshots and view hierarchies are captured on the main thread ([#2712](https://github.com/getsentry/sentry-java/pull/2712))

## 6.19.0

### Features

- Add Screenshot and ViewHierarchy to integrations list ([#2698](https://github.com/getsentry/sentry-java/pull/2698))
- New ANR detection based on [ApplicationExitInfo API](https://developer.android.com/reference/android/app/ApplicationExitInfo) ([#2697](https://github.com/getsentry/sentry-java/pull/2697))
    - This implementation completely replaces the old one (based on a watchdog) on devices running Android 11 and above:
      - New implementation provides more precise ANR events/ANR rate detection as well as system thread dump information. The new implementation reports ANRs exactly as Google Play Console, without producing false positives or missing important background ANR events.
      - New implementation reports ANR events with a new mechanism `mechanism:AppExitInfo`.
      - However, despite producing many false positives, the old implementation is capable of better enriching ANR errors (which is not available with the new implementation), for example:
        - Capturing screenshots at the time of ANR event;
        - Capturing transactions and profiling data corresponding to the ANR event;
        - Auxiliary information (such as current memory load) at the time of ANR event.
      - If you would like us to provide support for the old approach working alongside the new one on Android 11 and above (e.g. for raising events for slow code on main thread), consider upvoting [this issue](https://github.com/getsentry/sentry-java/issues/2693).
    - The old watchdog implementation will continue working for older API versions (Android < 11):
        - The old implementation reports ANR events with the existing mechanism `mechanism:ANR`.
- Open up `TransactionOptions`, `ITransaction` and `IHub` methods allowing consumers modify start/end timestamp of transactions and spans ([#2701](https://github.com/getsentry/sentry-java/pull/2701))
- Send source bundle IDs to Sentry to enable source context ([#2663](https://github.com/getsentry/sentry-java/pull/2663))
  - For more information on how to enable source context, please refer to [#633](https://github.com/getsentry/sentry-java/issues/633#issuecomment-1465599120)

### Fixes

- Android Profiler on calling thread ([#2691](https://github.com/getsentry/sentry-java/pull/2691))
- Use `configureScope` instead of `withScope` in `Hub.close()`. This ensures that the main scope releases the in-memory data when closing a hub instance. ([#2688](https://github.com/getsentry/sentry-java/pull/2688))
- Remove null keys/values before creating concurrent hashmap in order to avoid NPE ([#2708](https://github.com/getsentry/sentry-java/pull/2708))
- Exclude SentryOptions from R8/ProGuard obfuscation ([#2699](https://github.com/getsentry/sentry-java/pull/2699))
  - This fixes AGP 8.+ incompatibility, where full R8 mode is enforced

### Dependencies

- Bump Gradle from v8.1.0 to v8.1.1 ([#2666](https://github.com/getsentry/sentry-java/pull/2666))
  - [changelog](https://github.com/gradle/gradle/blob/master release-test/CHANGELOG.md#v811)
  - [diff](https://github.com/gradle/gradle/compare/v8.1.0...v8.1.1)
- Bump Native SDK from v0.6.1 to v0.6.2 ([#2689](https://github.com/getsentry/sentry-java/pull/2689))
  - [changelog](https://github.com/getsentry/sentry-native/blob/master/CHANGELOG.md#062)
  - [diff](https://github.com/getsentry/sentry-native/compare/0.6.1...0.6.2)

## 6.18.1

### Fixes

- Fix crash when Sentry SDK is initialized more than once ([#2679](https://github.com/getsentry/sentry-java/pull/2679))
- Track a ttfd span per Activity ([#2673](https://github.com/getsentry/sentry-java/pull/2673))

## 6.18.0

### Features

- Attach Trace Context when an ANR is detected (ANRv1) ([#2583](https://github.com/getsentry/sentry-java/pull/2583))
- Make log4j2 integration compatible with log4j 3.0 ([#2634](https://github.com/getsentry/sentry-java/pull/2634))
    - Instead of relying on package scanning, we now use an annotation processor to generate `Log4j2Plugins.dat`
- Create `User` and `Breadcrumb` from map ([#2614](https://github.com/getsentry/sentry-java/pull/2614))
- Add `sent_at` to envelope header item ([#2638](https://github.com/getsentry/sentry-java/pull/2638))

### Fixes

- Fix timestamp intervals of PerformanceCollectionData in profiles ([#2648](https://github.com/getsentry/sentry-java/pull/2648))
- Fix timestamps of PerformanceCollectionData in profiles ([#2632](https://github.com/getsentry/sentry-java/pull/2632))
- Fix missing propagateMinConstraints flag for SentryTraced ([#2637](https://github.com/getsentry/sentry-java/pull/2637))
- Fix potential SecurityException thrown by ConnectivityManager on Android 11 ([#2653](https://github.com/getsentry/sentry-java/pull/2653))
- Fix aar artifacts publishing for Maven ([#2641](https://github.com/getsentry/sentry-java/pull/2641))

### Dependencies
- Bump Kotlin compile version from v1.6.10 to 1.8.0 ([#2563](https://github.com/getsentry/sentry-java/pull/2563))
- Bump Compose compile version from v1.1.1 to v1.3.0 ([#2563](https://github.com/getsentry/sentry-java/pull/2563))
- Bump AGP version from v7.3.0 to v7.4.2 ([#2574](https://github.com/getsentry/sentry-java/pull/2574))
- Bump Gradle from v7.6.0 to v8.0.2 ([#2563](https://github.com/getsentry/sentry-java/pull/2563))
    - [changelog](https://github.com/gradle/gradle/blob/master/CHANGELOG.md#v802)
    - [diff](https://github.com/gradle/gradle/compare/v7.6.0...v8.0.2)
- Bump Gradle from v8.0.2 to v8.1.0 ([#2650](https://github.com/getsentry/sentry-java/pull/2650))
  - [changelog](https://github.com/gradle/gradle/blob/master/CHANGELOG.md#v810)
  - [diff](https://github.com/gradle/gradle/compare/v8.0.2...v8.1.0)

## 6.17.0

### Features

- Add `name` and `geo` to `User` ([#2556](https://github.com/getsentry/sentry-java/pull/2556)) 
- Add breadcrumbs on network changes ([#2608](https://github.com/getsentry/sentry-java/pull/2608))
- Add time-to-initial-display and time-to-full-display measurements to Activity transactions ([#2611](https://github.com/getsentry/sentry-java/pull/2611))
- Read integration list written by sentry gradle plugin from manifest ([#2598](https://github.com/getsentry/sentry-java/pull/2598))
- Add Logcat adapter ([#2620](https://github.com/getsentry/sentry-java/pull/2620))
- Provide CPU count/frequency data as device context ([#2622](https://github.com/getsentry/sentry-java/pull/2622))

### Fixes

- Trim time-to-full-display span if reportFullyDisplayed API is never called ([#2631](https://github.com/getsentry/sentry-java/pull/2631))
- Fix Automatic UI transactions having wrong durations ([#2623](https://github.com/getsentry/sentry-java/pull/2623))
- Fix wrong default environment in Session ([#2610](https://github.com/getsentry/sentry-java/pull/2610))
- Pass through unknown sentry baggage keys into SentryEnvelopeHeader ([#2618](https://github.com/getsentry/sentry-java/pull/2618))
- Fix missing null check when removing lifecycle observer ([#2625](https://github.com/getsentry/sentry-java/pull/2625))

### Dependencies

- Bump Native SDK from v0.6.0 to v0.6.1 ([#2629](https://github.com/getsentry/sentry-java/pull/2629))
  - [changelog](https://github.com/getsentry/sentry-native/blob/master/CHANGELOG.md#061)
  - [diff](https://github.com/getsentry/sentry-native/compare/0.6.0...0.6.1)

## 6.16.0

### Features

- Improve versatility of exception resolver component for Spring with more flexible API for consumers. ([#2577](https://github.com/getsentry/sentry-java/pull/2577))
- Automatic performance instrumentation for WebFlux ([#2597](https://github.com/getsentry/sentry-java/pull/2597))
  - You can enable it by adding `sentry.enable-tracing=true` to your `application.properties`
- The Spring Boot integration can now be configured to add the `SentryAppender` to specific loggers instead of the `ROOT` logger ([#2173](https://github.com/getsentry/sentry-java/pull/2173))
  - You can specify the loggers using `"sentry.logging.loggers[0]=foo.bar` and `"sentry.logging.loggers[1]=baz` in your `application.properties`
- Add capabilities to track Jetpack Compose composition/rendering time ([#2507](https://github.com/getsentry/sentry-java/pull/2507))
- Adapt span op and description for graphql to fit spec ([#2607](https://github.com/getsentry/sentry-java/pull/2607))

### Fixes

- Fix timestamps of slow and frozen frames for profiles ([#2584](https://github.com/getsentry/sentry-java/pull/2584))
- Deprecate reportFullDisplayed in favor of reportFullyDisplayed ([#2585](https://github.com/getsentry/sentry-java/pull/2585))
- Add mechanism for logging integrations and update spring mechanism types ([#2595](https://github.com/getsentry/sentry-java/pull/2595))
	- NOTE: If you're using these mechanism types (`HandlerExceptionResolver`, `SentryWebExceptionHandler`) in your dashboards please update them to use the new types.
- Filter out session cookies sent by Spring and Spring Boot integrations ([#2593](https://github.com/getsentry/sentry-java/pull/2593))
  - We filter out some common cookies like JSESSIONID
  - We also read the value from `server.servlet.session.cookie.name` and filter it out
- No longer send event / transaction to Sentry if `beforeSend` / `beforeSendTransaction` throws ([#2591](https://github.com/getsentry/sentry-java/pull/2591))
- Add version to sentryClientName used in auth header ([#2596](https://github.com/getsentry/sentry-java/pull/2596))
- Keep integration names from being obfuscated ([#2599](https://github.com/getsentry/sentry-java/pull/2599))
- Change log level from INFO to WARN for error message indicating a failed Log4j2 Sentry.init ([#2606](https://github.com/getsentry/sentry-java/pull/2606))
  - The log message was often not visible as our docs suggest a minimum log level of WARN
- Fix session tracking on Android ([#2609](https://github.com/getsentry/sentry-java/pull/2609))
  - Incorrect number of session has been sent. In addition, some of the sessions were not properly ended, messing up Session Health Metrics.

### Dependencies

- Bump `opentelemetry-sdk` to `1.23.1` and `opentelemetry-javaagent` to `1.23.0` ([#2590](https://github.com/getsentry/sentry-java/pull/2590))
- Bump Native SDK from v0.5.4 to v0.6.0 ([#2545](https://github.com/getsentry/sentry-java/pull/2545))
  - [changelog](https://github.com/getsentry/sentry-native/blob/master/CHANGELOG.md#060)
  - [diff](https://github.com/getsentry/sentry-native/compare/0.5.4...0.6.0)

## 6.15.0

### Features

- Adjust time-to-full-display span if reportFullDisplayed is called too early ([#2550](https://github.com/getsentry/sentry-java/pull/2550))
- Add `enableTracing` option ([#2530](https://github.com/getsentry/sentry-java/pull/2530))
    - This change is backwards compatible. The default is `null` meaning existing behaviour remains unchanged (setting either `tracesSampleRate` or `tracesSampler` enables performance).
    - If set to `true`, performance is enabled, even if no `tracesSampleRate` or `tracesSampler` have been configured.
    - If set to `false` performance is disabled, regardless of `tracesSampleRate` and `tracesSampler` options.
- Detect dependencies by listing MANIFEST.MF files at runtime ([#2538](https://github.com/getsentry/sentry-java/pull/2538))
- Report integrations in use, report packages in use more consistently ([#2179](https://github.com/getsentry/sentry-java/pull/2179))
- Implement `ThreadLocalAccessor` for propagating Sentry hub with reactor / WebFlux ([#2570](https://github.com/getsentry/sentry-java/pull/2570))
  - Requires `io.micrometer:context-propagation:1.0.2+` as well as Spring Boot 3.0.3+
  - Enable the feature by setting `sentry.reactive.thread-local-accessor-enabled=true`
  - This is still considered experimental. Once we have enough feedback we may turn this on by default.
  - Checkout the sample here: https://github.com/getsentry/sentry-java/tree/main/sentry-samples/sentry-samples-spring-boot-webflux-jakarta
  - A new hub is now cloned from the main hub for every request

### Fixes

- Leave `inApp` flag for stack frames undecided in SDK if unsure and let ingestion decide instead ([#2547](https://github.com/getsentry/sentry-java/pull/2547))
- Allow `0.0` error sample rate ([#2573](https://github.com/getsentry/sentry-java/pull/2573))
- Fix memory leak in WebFlux related to an ever growing stack ([#2580](https://github.com/getsentry/sentry-java/pull/2580))
- Use the same hub in WebFlux exception handler as we do in WebFilter ([#2566](https://github.com/getsentry/sentry-java/pull/2566))
- Switch upstream Jetpack Compose dependencies to `compileOnly` in `sentry-compose-android` ([#2578](https://github.com/getsentry/sentry-java/pull/2578))
  - NOTE: If you're using Compose Navigation/User Interaction integrations, make sure to have the following dependencies on the classpath as we do not bring them in transitively anymore:
    - `androidx.navigation:navigation-compose:`
    - `androidx.compose.runtime:runtime:`
    - `androidx.compose.ui:ui:`

## 6.14.0

### Features

- Add time-to-full-display span to Activity auto-instrumentation ([#2432](https://github.com/getsentry/sentry-java/pull/2432))
- Add `main` flag to threads and `in_foreground` flag for app contexts  ([#2516](https://github.com/getsentry/sentry-java/pull/2516))

### Fixes

- Ignore Shutdown in progress when closing ShutdownHookIntegration ([#2521](https://github.com/getsentry/sentry-java/pull/2521))
- Fix app start span end-time is wrong if SDK init is deferred ([#2519](https://github.com/getsentry/sentry-java/pull/2519))
- Fix invalid session creation when app is launched in background ([#2543](https://github.com/getsentry/sentry-java/pull/2543))

## 6.13.1

### Fixes

- Fix transaction performance collector oom ([#2505](https://github.com/getsentry/sentry-java/pull/2505))
- Remove authority from URLs sent to Sentry ([#2366](https://github.com/getsentry/sentry-java/pull/2366))
- Fix `sentry-bom` containing incorrect artifacts ([#2504](https://github.com/getsentry/sentry-java/pull/2504))

### Dependencies

- Bump Native SDK from v0.5.3 to v0.5.4 ([#2500](https://github.com/getsentry/sentry-java/pull/2500))
  - [changelog](https://github.com/getsentry/sentry-native/blob/master/CHANGELOG.md#054)
  - [diff](https://github.com/getsentry/sentry-native/compare/0.5.3...0.5.4)

## 6.13.0

### Features

- Send cpu usage percentage in profile payload ([#2469](https://github.com/getsentry/sentry-java/pull/2469))
- Send transaction memory stats in profile payload ([#2447](https://github.com/getsentry/sentry-java/pull/2447))
- Add cpu usage collection ([#2462](https://github.com/getsentry/sentry-java/pull/2462))
- Improve ANR implementation: ([#2475](https://github.com/getsentry/sentry-java/pull/2475))
  - Add `abnormal_mechanism` to sessions for ANR rate calculation
  - Always attach thread dump to ANR events
  - Distinguish between foreground and background ANRs
- Improve possible date precision to 10 μs ([#2451](https://github.com/getsentry/sentry-java/pull/2451))

### Fixes

- Fix performance collector setup called in main thread ([#2499](https://github.com/getsentry/sentry-java/pull/2499))
- Expand guard against CVE-2018-9492 "Privilege Escalation via Content Provider" ([#2482](https://github.com/getsentry/sentry-java/pull/2482))
- Prevent OOM by disabling TransactionPerformanceCollector for now ([#2498](https://github.com/getsentry/sentry-java/pull/2498))

## 6.12.1

### Fixes

- Create timer in `TransactionPerformanceCollector` lazily ([#2478](https://github.com/getsentry/sentry-java/pull/2478))

## 6.12.0

### Features

- Attach View Hierarchy to the errored/crashed events ([#2440](https://github.com/getsentry/sentry-java/pull/2440))
- Collect memory usage in transactions ([#2445](https://github.com/getsentry/sentry-java/pull/2445))
- Add `traceOptionsRequests` option to disable tracing of OPTIONS requests ([#2453](https://github.com/getsentry/sentry-java/pull/2453))
- Extend list of HTTP headers considered sensitive ([#2455](https://github.com/getsentry/sentry-java/pull/2455))

### Fixes

- Use a single TransactionPerfomanceCollector ([#2464](https://github.com/getsentry/sentry-java/pull/2464))
- Don't override sdk name with Timber ([#2450](https://github.com/getsentry/sentry-java/pull/2450))
- Set transactionNameSource to CUSTOM when setting transaction name ([#2405](https://github.com/getsentry/sentry-java/pull/2405))
- Guard against CVE-2018-9492 "Privilege Escalation via Content Provider" ([#2466](https://github.com/getsentry/sentry-java/pull/2466))

## 6.11.0

### Features

- Disable Android concurrent profiling ([#2434](https://github.com/getsentry/sentry-java/pull/2434))
- Add logging for OpenTelemetry integration ([#2425](https://github.com/getsentry/sentry-java/pull/2425))
- Auto add `OpenTelemetryLinkErrorEventProcessor` for Spring Boot ([#2429](https://github.com/getsentry/sentry-java/pull/2429))

### Fixes

- Use minSdk compatible `Objects` class ([#2436](https://github.com/getsentry/sentry-java/pull/2436))
- Prevent R8 from warning on missing classes, as we check for their presence at runtime ([#2439](https://github.com/getsentry/sentry-java/pull/2439))

### Dependencies

- Bump Gradle from v7.5.1 to v7.6.0 ([#2438](https://github.com/getsentry/sentry-java/pull/2438))
  - [changelog](https://github.com/gradle/gradle/blob/master/CHANGELOG.md#v760)
  - [diff](https://github.com/gradle/gradle/compare/v7.5.1...v7.6.0)

## 6.10.0

### Features

- Add time-to-initial-display span to Activity transactions ([#2369](https://github.com/getsentry/sentry-java/pull/2369))
- Start a session after init if AutoSessionTracking is enabled ([#2356](https://github.com/getsentry/sentry-java/pull/2356))
- Provide automatic breadcrumbs and transactions for click/scroll events for Compose ([#2390](https://github.com/getsentry/sentry-java/pull/2390))
- Add `blocked_main_thread` and `call_stack` to File I/O spans to detect performance issues ([#2382](https://github.com/getsentry/sentry-java/pull/2382))

### Dependencies

- Bump Native SDK from v0.5.2 to v0.5.3 ([#2423](https://github.com/getsentry/sentry-java/pull/2423))
  - [changelog](https://github.com/getsentry/sentry-native/blob/master/CHANGELOG.md#053)
  - [diff](https://github.com/getsentry/sentry-native/compare/0.5.2...0.5.3)

## 6.9.2

### Fixes

- Updated ProfileMeasurementValue types ([#2412](https://github.com/getsentry/sentry-java/pull/2412))
- Clear window reference only on activity stop in profileMeasurements collector ([#2407](https://github.com/getsentry/sentry-java/pull/2407))
- No longer disable OpenTelemetry exporters in default Java Agent config ([#2408](https://github.com/getsentry/sentry-java/pull/2408))
- Fix `ClassNotFoundException` for `io.sentry.spring.SentrySpringServletContainerInitializer` in `sentry-spring-jakarta` ([#2411](https://github.com/getsentry/sentry-java/issues/2411))
- Fix `sentry-samples-spring-jakarta` ([#2411](https://github.com/getsentry/sentry-java/issues/2411))

### Features

- Add SENTRY_AUTO_INIT environment variable to control OpenTelemetry Agent init ([#2410](https://github.com/getsentry/sentry-java/pull/2410))
- Add OpenTelemetryLinkErrorEventProcessor for linking errors to traces created via OpenTelemetry ([#2418](https://github.com/getsentry/sentry-java/pull/2418))

### Dependencies

- Bump OpenTelemetry to 1.20.1 and OpenTelemetry Java Agent to 1.20.2 ([#2420](https://github.com/getsentry/sentry-java/pull/2420))

## 6.9.1

### Fixes

- OpenTelemetry modules were missing in `6.9.0` so we released the same code again as `6.9.1` including OpenTelemetry modules

## 6.9.0

### Fixes

- Use `canonicalName` in Fragment Integration for better de-obfuscation ([#2379](https://github.com/getsentry/sentry-java/pull/2379))
- Fix Timber and Fragment integrations auto-installation for obfuscated builds ([#2379](https://github.com/getsentry/sentry-java/pull/2379))
- Don't attach screenshots to events from Hybrid SDKs ([#2360](https://github.com/getsentry/sentry-java/pull/2360))
- Ensure Hints do not cause memory leaks ([#2387](https://github.com/getsentry/sentry-java/pull/2387))
- Do not attach empty `sentry-trace` and `baggage` headers ([#2385](https://github.com/getsentry/sentry-java/pull/2385))

### Features

- Add beforeSendTransaction which allows users to filter and change transactions ([#2388](https://github.com/getsentry/sentry-java/pull/2388))
- Add experimental support for OpenTelemetry ([README](sentry-opentelemetry/README.md))([#2344](https://github.com/getsentry/sentry-java/pull/2344))

### Dependencies

- Update Spring Boot Jakarta to Spring Boot 3.0.0 ([#2389](https://github.com/getsentry/sentry-java/pull/2389))
- Bump Spring Boot to 2.7.5 ([#2383](https://github.com/getsentry/sentry-java/pull/2383))

## 6.8.0

### Features

- Add FrameMetrics to Android profiling data ([#2342](https://github.com/getsentry/sentry-java/pull/2342))

### Fixes

- Remove profiler main thread io ([#2348](https://github.com/getsentry/sentry-java/pull/2348))
- Fix ensure all options are processed before integrations are loaded ([#2377](https://github.com/getsentry/sentry-java/pull/2377))

## 6.7.1

### Fixes

- Fix `Gpu.vendorId` should be a String ([#2343](https://github.com/getsentry/sentry-java/pull/2343))
- Don't set device name on Android if `sendDefaultPii` is disabled ([#2354](https://github.com/getsentry/sentry-java/pull/2354))
- Fix corrupted UUID on Motorola devices ([#2363](https://github.com/getsentry/sentry-java/pull/2363))
- Fix ANR on dropped uncaught exception events ([#2368](https://github.com/getsentry/sentry-java/pull/2368))

### Features

- Update Spring Boot Jakarta to Spring Boot 3.0.0-RC2 ([#2347](https://github.com/getsentry/sentry-java/pull/2347))

## 6.7.0

### Fixes

- Use correct set-cookie for the HTTP Client response object ([#2326](https://github.com/getsentry/sentry-java/pull/2326))
- Fix NoSuchElementException in CircularFifoQueue when cloning a Scope ([#2328](https://github.com/getsentry/sentry-java/pull/2328))

### Features

- Customizable fragment lifecycle breadcrumbs ([#2299](https://github.com/getsentry/sentry-java/pull/2299))
- Provide hook for Jetpack Compose navigation instrumentation ([#2320](https://github.com/getsentry/sentry-java/pull/2320))
- Populate `event.modules` with dependencies metadata ([#2324](https://github.com/getsentry/sentry-java/pull/2324))
- Support Spring 6 and Spring Boot 3 ([#2289](https://github.com/getsentry/sentry-java/pull/2289))

### Dependencies

- Bump Native SDK from v0.5.1 to v0.5.2 ([#2315](https://github.com/getsentry/sentry-java/pull/2315))
  - [changelog](https://github.com/getsentry/sentry-native/blob/master/CHANGELOG.md#052)
  - [diff](https://github.com/getsentry/sentry-native/compare/0.5.1...0.5.2)

## 6.6.0

### Fixes

- Ensure potential callback exceptions are caught #2123 ([#2291](https://github.com/getsentry/sentry-java/pull/2291))
- Remove verbose FrameMetricsAggregator failure logging ([#2293](https://github.com/getsentry/sentry-java/pull/2293))
- Ignore broken regex for tracePropagationTarget ([#2288](https://github.com/getsentry/sentry-java/pull/2288))
- No longer serialize static fields; use toString as fallback ([#2309](https://github.com/getsentry/sentry-java/pull/2309))
- Fix `SentryFileWriter`/`SentryFileOutputStream` append overwrites file contents ([#2304](https://github.com/getsentry/sentry-java/pull/2304))
- Respect incoming parent sampled decision when continuing a trace ([#2311](https://github.com/getsentry/sentry-java/pull/2311))

### Features

- Profile envelopes are sent directly from profiler ([#2298](https://github.com/getsentry/sentry-java/pull/2298))
- Add support for using Encoder with logback.SentryAppender ([#2246](https://github.com/getsentry/sentry-java/pull/2246))
- Report Startup Crashes ([#2277](https://github.com/getsentry/sentry-java/pull/2277))
- HTTP Client errors for OkHttp ([#2287](https://github.com/getsentry/sentry-java/pull/2287))
- Add option to enable or disable Frame Tracking ([#2314](https://github.com/getsentry/sentry-java/pull/2314))

### Dependencies

- Bump Native SDK from v0.5.0 to v0.5.1 ([#2306](https://github.com/getsentry/sentry-java/pull/2306))
  - [changelog](https://github.com/getsentry/sentry-native/blob/master/CHANGELOG.md#051)
  - [diff](https://github.com/getsentry/sentry-native/compare/0.5.0...0.5.1)

## 6.5.0

### Fixes

- Improve public facing API for creating Baggage from header ([#2284](https://github.com/getsentry/sentry-java/pull/2284))

## 6.5.0-beta.3

### Features

- Provide API for attaching custom measurements to transactions ([#2260](https://github.com/getsentry/sentry-java/pull/2260))
- Bump spring to 2.7.4 ([#2279](https://github.com/getsentry/sentry-java/pull/2279))

## 6.5.0-beta.2

### Features

- Make user segment a top level property ([#2257](https://github.com/getsentry/sentry-java/pull/2257))
- Replace user `other` with `data` ([#2258](https://github.com/getsentry/sentry-java/pull/2258))
- `isTraceSampling` is now on by default. `tracingOrigins` has been replaced by `tracePropagationTargets` ([#2255](https://github.com/getsentry/sentry-java/pull/2255))

## 6.5.0-beta.1

### Features

- Server-Side Dynamic Sampling Context support  ([#2226](https://github.com/getsentry/sentry-java/pull/2226))

## 6.4.4

### Fixes

- Fix ConcurrentModificationException due to FrameMetricsAggregator manipulation ([#2282](https://github.com/getsentry/sentry-java/pull/2282))

## 6.4.3

- Fix slow and frozen frames tracking ([#2271](https://github.com/getsentry/sentry-java/pull/2271))

## 6.4.2

### Fixes

- Fixed AbstractMethodError when getting Lifecycle ([#2228](https://github.com/getsentry/sentry-java/pull/2228))
- Missing unit fields for Android measurements ([#2204](https://github.com/getsentry/sentry-java/pull/2204))
- Avoid sending empty profiles ([#2232](https://github.com/getsentry/sentry-java/pull/2232))
- Fix file descriptor leak in FileIO instrumentation ([#2248](https://github.com/getsentry/sentry-java/pull/2248))

## 6.4.1

### Fixes

- Fix memory leak caused by throwableToSpan ([#2227](https://github.com/getsentry/sentry-java/pull/2227))

## 6.4.0

### Fixes

- make profiling rate defaults to 101 hz ([#2211](https://github.com/getsentry/sentry-java/pull/2211))
- SentryOptions.setProfilingTracesIntervalMillis has been deprecated
- Added cpu architecture and default environment in profiles envelope ([#2207](https://github.com/getsentry/sentry-java/pull/2207))
- SentryOptions.setProfilingEnabled has been deprecated in favor of setProfilesSampleRate
- Use toString for enum serialization ([#2220](https://github.com/getsentry/sentry-java/pull/2220))

### Features

- Concurrent profiling 3 - added truncation reason ([#2247](https://github.com/getsentry/sentry-java/pull/2247))
- Concurrent profiling 2 - added list of transactions ([#2218](https://github.com/getsentry/sentry-java/pull/2218))
- Concurrent profiling 1 - added envelope payload data format ([#2216](https://github.com/getsentry/sentry-java/pull/2216))
- Send source for transactions ([#2180](https://github.com/getsentry/sentry-java/pull/2180))
- Add profilesSampleRate and profileSampler options for Android sdk ([#2184](https://github.com/getsentry/sentry-java/pull/2184))
- Add baggage header to RestTemplate ([#2206](https://github.com/getsentry/sentry-java/pull/2206))
- Bump Native SDK from v0.4.18 to v0.5.0 ([#2199](https://github.com/getsentry/sentry-java/pull/2199))
  - [changelog](https://github.com/getsentry/sentry-native/blob/master/CHANGELOG.md#050)
  - [diff](https://github.com/getsentry/sentry-native/compare/0.4.18...0.5.0)
- Bump Gradle from v7.5.0 to v7.5.1 ([#2212](https://github.com/getsentry/sentry-java/pull/2212))
  - [changelog](https://github.com/gradle/gradle/blob/master/CHANGELOG.md#v751)
  - [diff](https://github.com/gradle/gradle/compare/v7.5.0...v7.5.1)

## 6.3.1

### Fixes

- Prevent NPE by checking SentryTracer.timer for null again inside synchronized ([#2200](https://github.com/getsentry/sentry-java/pull/2200))
- Weakly reference Activity for transaction finished callback ([#2203](https://github.com/getsentry/sentry-java/pull/2203))
- `attach-screenshot` set on Manual init. didn't work ([#2186](https://github.com/getsentry/sentry-java/pull/2186))
- Remove extra space from `spring.factories` causing issues in old versions of Spring Boot ([#2181](https://github.com/getsentry/sentry-java/pull/2181))


### Features

- Bump Native SDK to v0.4.18 ([#2154](https://github.com/getsentry/sentry-java/pull/2154))
  - [changelog](https://github.com/getsentry/sentry-native/blob/master/CHANGELOG.md#0418)
  - [diff](https://github.com/getsentry/sentry-native/compare/0.4.17...0.4.18)
- Bump Gradle to v7.5.0 ([#2174](https://github.com/getsentry/sentry-java/pull/2174), [#2191](https://github.com/getsentry/sentry-java/pull/2191))
  - [changelog](https://github.com/gradle/gradle/blob/master/CHANGELOG.md#v750)
  - [diff](https://github.com/gradle/gradle/compare/v7.4.2...v7.5.0)

## 6.3.0

### Features

- Switch upstream dependencies to `compileOnly` in integrations ([#2175](https://github.com/getsentry/sentry-java/pull/2175))

### Fixes

- Lazily retrieve HostnameCache in MainEventProcessor ([#2170](https://github.com/getsentry/sentry-java/pull/2170))

## 6.2.1

### Fixes

- Only send userid in Dynamic Sampling Context if sendDefaultPii is true ([#2147](https://github.com/getsentry/sentry-java/pull/2147))
- Remove userId from baggage due to PII ([#2157](https://github.com/getsentry/sentry-java/pull/2157))

### Features

- Add integration for Apollo-Kotlin 3 ([#2109](https://github.com/getsentry/sentry-java/pull/2109))
- New package `sentry-android-navigation` for AndroidX Navigation support ([#2136](https://github.com/getsentry/sentry-java/pull/2136))
- New package `sentry-compose` for Jetpack Compose support (Navigation) ([#2136](https://github.com/getsentry/sentry-java/pull/2136))
- Add sample rate to baggage as well as trace in envelope header and flatten user ([#2135](https://github.com/getsentry/sentry-java/pull/2135))

Breaking Changes:
- The boolean parameter `samplingDecision` in the `TransactionContext` constructor has been replaced with a `TracesSamplingDecision` object. Feel free to ignore the `@ApiStatus.Internal` in this case.

## 6.1.4

### Fixes

- Filter out app starts with more than 60s ([#2127](https://github.com/getsentry/sentry-java/pull/2127))

## 6.1.3

### Fixes

- Fix thread leak due to Timer being created and never cancelled ([#2131](https://github.com/getsentry/sentry-java/pull/2131))

## 6.1.2

### Fixes

- Swallow error when reading ActivityManager#getProcessesInErrorState instead of crashing ([#2114](https://github.com/getsentry/sentry-java/pull/2114))
- Use charset string directly as StandardCharsets is not available on earlier Android versions ([#2111](https://github.com/getsentry/sentry-java/pull/2111))

## 6.1.1

### Features

- Replace `tracestate` header with `baggage` header ([#2078](https://github.com/getsentry/sentry-java/pull/2078))
- Allow opting out of device info collection that requires Inter-Process Communication (IPC) ([#2100](https://github.com/getsentry/sentry-java/pull/2100))

## 6.1.0

### Features

- Implement local scope by adding overloads to the capture methods that accept a ScopeCallback ([#2084](https://github.com/getsentry/sentry-java/pull/2084))
- SentryOptions#merge is now public and can be used to load ExternalOptions ([#2088](https://github.com/getsentry/sentry-java/pull/2088))

### Fixes

- Fix proguard rules to work R8 [issue](https://issuetracker.google.com/issues/235733922) around on AGP 7.3.0-betaX and 7.4.0-alphaX ([#2094](https://github.com/getsentry/sentry-java/pull/2094))
- Fix GraalVM Native Image compatibility ([#2172](https://github.com/getsentry/sentry-java/pull/2172))

## 6.0.0

### Sentry Self-hosted Compatibility

- Starting with version `6.0.0` of the `sentry` package, [Sentry's self hosted version >= v21.9.0](https://github.com/getsentry/self-hosted/releases) is required or you have to manually disable sending client reports via the `sendClientReports` option. This only applies to self-hosted Sentry. If you are using [sentry.io](https://sentry.io), no action is needed.

### Features

- Allow optimization and obfuscation of the SDK by reducing proguard rules ([#2031](https://github.com/getsentry/sentry-java/pull/2031))
- Relax TransactionNameProvider ([#1861](https://github.com/getsentry/sentry-java/pull/1861))
- Use float instead of Date for protocol types for higher precision ([#1737](https://github.com/getsentry/sentry-java/pull/1737))
- Allow setting SDK info (name & version) in manifest ([#2016](https://github.com/getsentry/sentry-java/pull/2016))
- Allow setting native Android SDK name during build ([#2035](https://github.com/getsentry/sentry-java/pull/2035))
- Include application permissions in Android events ([#2018](https://github.com/getsentry/sentry-java/pull/2018))
- Automatically create transactions for UI events ([#1975](https://github.com/getsentry/sentry-java/pull/1975))
- Hints are now used via a Hint object and passed into beforeSend and EventProcessor as @NotNull Hint object ([#2045](https://github.com/getsentry/sentry-java/pull/2045))
- Attachments can be manipulated via hint ([#2046](https://github.com/getsentry/sentry-java/pull/2046))
- Add sentry-servlet-jakarta module ([#1987](https://github.com/getsentry/sentry-java/pull/1987))
- Add client reports ([#1982](https://github.com/getsentry/sentry-java/pull/1982))
- Screenshot is taken when there is an error ([#1967](https://github.com/getsentry/sentry-java/pull/1967))
- Add Android profiling traces ([#1897](https://github.com/getsentry/sentry-java/pull/1897)) ([#1959](https://github.com/getsentry/sentry-java/pull/1959)) and its tests ([#1949](https://github.com/getsentry/sentry-java/pull/1949))
- Enable enableScopeSync by default for Android ([#1928](https://github.com/getsentry/sentry-java/pull/1928))
- Feat: Vendor JSON ([#1554](https://github.com/getsentry/sentry-java/pull/1554))
    - Introduce `JsonSerializable` and `JsonDeserializer` interfaces for manual json
      serialization/deserialization.
    - Introduce `JsonUnknwon` interface to preserve unknown properties when deserializing/serializing
      SDK classes.
    - When passing custom objects, for example in `Contexts`, these are supported for serialization:
        - `JsonSerializable`
        - `Map`, `Collection`, `Array`, `String` and all primitive types.
        - Objects with the help of refection.
            - `Map`, `Collection`, `Array`, `String` and all primitive types.
            - Call `toString()` on objects that have a cyclic reference to a ancestor object.
            - Call `toString()` where object graphs exceed max depth.
    - Remove `gson` dependency.
    - Remove `IUnknownPropertiesConsumer`
- Pass MDC tags as Sentry tags ([#1954](https://github.com/getsentry/sentry-java/pull/1954))

### Fixes

- Calling Sentry.init and specifying contextTags now has an effect on the Logback SentryAppender ([#2052](https://github.com/getsentry/sentry-java/pull/2052))
- Calling Sentry.init and specifying contextTags now has an effect on the Log4j SentryAppender ([#2054](https://github.com/getsentry/sentry-java/pull/2054))
- Calling Sentry.init and specifying contextTags now has an effect on the jul SentryAppender ([#2057](https://github.com/getsentry/sentry-java/pull/2057))
- Update Spring Boot dependency to 2.6.8 and fix the CVE-2022-22970 ([#2068](https://github.com/getsentry/sentry-java/pull/2068))
- Sentry can now self heal after a Thread had its currentHub set to a NoOpHub ([#2076](https://github.com/getsentry/sentry-java/pull/2076))
- No longer close OutputStream that is passed into JsonSerializer ([#2029](https://github.com/getsentry/sentry-java/pull/2029))
- Fix setting context tags on events captured by Spring ([#2060](https://github.com/getsentry/sentry-java/pull/2060))
- Isolate cached events with hashed DSN subfolder ([#2038](https://github.com/getsentry/sentry-java/pull/2038))
- SentryThread.current flag will not be overridden by DefaultAndroidEventProcessor if already set ([#2050](https://github.com/getsentry/sentry-java/pull/2050))
- Fix serialization of Long inside of Request.data ([#2051](https://github.com/getsentry/sentry-java/pull/2051))
- Update sentry-native to 0.4.17 ([#2033](https://github.com/getsentry/sentry-java/pull/2033))
- Update Gradle to 7.4.2 and AGP to 7.2 ([#2042](https://github.com/getsentry/sentry-java/pull/2042))
- Change order of event filtering mechanisms ([#2001](https://github.com/getsentry/sentry-java/pull/2001))
- Only send session update for dropped events if state changed ([#2002](https://github.com/getsentry/sentry-java/pull/2002))
- Android profiling initializes on first profile start ([#2009](https://github.com/getsentry/sentry-java/pull/2009))
- Profiling rate decreased from 300hz to 100hz ([#1997](https://github.com/getsentry/sentry-java/pull/1997))
- Allow disabling sending of client reports via Android Manifest and external options ([#2007](https://github.com/getsentry/sentry-java/pull/2007))
- Ref: Upgrade Spring Boot dependency to 2.5.13 ([#2011](https://github.com/getsentry/sentry-java/pull/2011))
- Ref: Make options.printUncaughtStackTrace primitive type ([#1995](https://github.com/getsentry/sentry-java/pull/1995))
- Ref: Remove not needed interface abstractions on Android ([#1953](https://github.com/getsentry/sentry-java/pull/1953))
- Ref: Make hints Map<String, Object> instead of only Object ([#1929](https://github.com/getsentry/sentry-java/pull/1929))
- Ref: Simplify DateUtils with ISO8601Utils ([#1837](https://github.com/getsentry/sentry-java/pull/1837))
- Ref: Remove deprecated and scheduled fields ([#1875](https://github.com/getsentry/sentry-java/pull/1875))
- Ref: Add shutdownTimeoutMillis in favor of shutdownTimeout ([#1873](https://github.com/getsentry/sentry-java/pull/1873))
- Ref: Remove Attachment ContentType since the Server infers it ([#1874](https://github.com/getsentry/sentry-java/pull/1874))
- Ref: Bind external properties to a dedicated class. ([#1750](https://github.com/getsentry/sentry-java/pull/1750))
- Ref: Debug log serializable objects ([#1795](https://github.com/getsentry/sentry-java/pull/1795))
- Ref: catch Throwable instead of Exception to suppress internal SDK errors ([#1812](https://github.com/getsentry/sentry-java/pull/1812))
- `SentryOptions` can merge properties from `ExternalOptions` instead of another instance of `SentryOptions`
- Following boolean properties from `SentryOptions` that allowed `null` values are now not nullable - `debug`, `enableUncaughtExceptionHandler`, `enableDeduplication`
- `SentryOptions` cannot be created anymore using `PropertiesProvider` with `SentryOptions#from` method. Use `ExternalOptions#from` instead and merge created object with `SentryOptions#merge`
- Bump: Kotlin to 1.5 and compatibility to 1.4 for sentry-android-timber ([#1815](https://github.com/getsentry/sentry-java/pull/1815))

## 5.7.4

### Fixes

* Change order of event filtering mechanisms and only send session update for dropped events if session state changed (#2028)

## 5.7.3

### Fixes

- Sentry Timber integration throws an exception when using args ([#1986](https://github.com/getsentry/sentry-java/pull/1986))

## 5.7.2

### Fixes

- Bring back support for `Timber.tag` ([#1974](https://github.com/getsentry/sentry-java/pull/1974))

## 5.7.1

### Fixes

- Sentry Timber integration does not submit msg.formatted breadcrumbs ([#1957](https://github.com/getsentry/sentry-java/pull/1957))
- ANR WatchDog won't crash on SecurityException ([#1962](https://github.com/getsentry/sentry-java/pull/1962))

## 5.7.0

### Features

- Automatically enable `Timber` and `Fragment` integrations if they are present on the classpath ([#1936](https://github.com/getsentry/sentry-java/pull/1936))

## 5.6.3

### Fixes

- If transaction or span is finished, do not allow to mutate ([#1940](https://github.com/getsentry/sentry-java/pull/1940))
- Keep used AndroidX classes from obfuscation (Fixes UI breadcrumbs and Slow/Frozen frames) ([#1942](https://github.com/getsentry/sentry-java/pull/1942))

## 5.6.2

### Fixes

- Ref: Make ActivityFramesTracker public to be used by Hybrid SDKs ([#1931](https://github.com/getsentry/sentry-java/pull/1931))
- Bump: AGP to 7.1.2 ([#1930](https://github.com/getsentry/sentry-java/pull/1930))
- NPE while adding "response_body_size" breadcrumb, when response body length is unknown ([#1908](https://github.com/getsentry/sentry-java/pull/1908))
- Do not include stacktrace frames into Timber message ([#1898](https://github.com/getsentry/sentry-java/pull/1898))
- Potential memory leaks ([#1909](https://github.com/getsentry/sentry-java/pull/1909))

Breaking changes:
`Timber.tag` is no longer supported by our [Timber integration](https://docs.sentry.io/platforms/android/configuration/integrations/timber/) and will not appear on Sentry for error events.
Please vote on this [issue](https://github.com/getsentry/sentry-java/issues/1900), if you'd like us to provide support for that.

## 5.6.2-beta.3

### Fixes

- Ref: Make ActivityFramesTracker public to be used by Hybrid SDKs ([#1931](https://github.com/getsentry/sentry-java/pull/1931))
- Bump: AGP to 7.1.2 ([#1930](https://github.com/getsentry/sentry-java/pull/1930))

## 5.6.2-beta.2

### Fixes

- NPE while adding "response_body_size" breadcrumb, when response body length is unknown ([#1908](https://github.com/getsentry/sentry-java/pull/1908))

## 5.6.2-beta.1

### Fixes

- Do not include stacktrace frames into Timber message ([#1898](https://github.com/getsentry/sentry-java/pull/1898))
- Potential memory leaks ([#1909](https://github.com/getsentry/sentry-java/pull/1909))

Breaking changes:
`Timber.tag` is no longer supported by our [Timber integration](https://docs.sentry.io/platforms/android/configuration/integrations/timber/) and will not appear on Sentry for error events.
Please vote on this [issue](https://github.com/getsentry/sentry-java/issues/1900), if you'd like us to provide support for that.

## 5.6.1

### Features

- Add options.printUncaughtStackTrace to print uncaught exceptions ([#1890](https://github.com/getsentry/sentry-java/pull/1890))

### Fixes

- NPE while adding "response_body_size" breadcrumb, when response body is null ([#1884](https://github.com/getsentry/sentry-java/pull/1884))
- Bump: AGP to 7.1.0 ([#1892](https://github.com/getsentry/sentry-java/pull/1892))

## 5.6.0

### Features

- Add breadcrumbs support for UI events (automatically captured) ([#1876](https://github.com/getsentry/sentry-java/pull/1876))

### Fixes

- Change scope of servlet-api to compileOnly ([#1880](https://github.com/getsentry/sentry-java/pull/1880))

## 5.5.3

### Fixes

- Do not create SentryExceptionResolver bean when Spring MVC is not on the classpath ([#1865](https://github.com/getsentry/sentry-java/pull/1865))

## 5.5.2

### Fixes

- Detect App Cold start correctly for Hybrid SDKs ([#1855](https://github.com/getsentry/sentry-java/pull/1855))
- Bump: log4j to 2.17.0 ([#1852](https://github.com/getsentry/sentry-java/pull/1852))
- Bump: logback to 1.2.9 ([#1853](https://github.com/getsentry/sentry-java/pull/1853))

## 5.5.1

### Fixes

- Bump: log4j to 2.16.0 ([#1845](https://github.com/getsentry/sentry-java/pull/1845))
- Make App start cold/warm visible to Hybrid SDKs ([#1848](https://github.com/getsentry/sentry-java/pull/1848))

## 5.5.0

### Features

- Add locale to device context and deprecate language ([#1832](https://github.com/getsentry/sentry-java/pull/1832))
- Add `SentryFileInputStream` and `SentryFileOutputStream` for File I/O performance instrumentation ([#1826](https://github.com/getsentry/sentry-java/pull/1826))
- Add `SentryFileReader` and `SentryFileWriter` for File I/O instrumentation ([#1843](https://github.com/getsentry/sentry-java/pull/1843))

### Fixes

- Bump: log4j to 2.15.0 ([#1839](https://github.com/getsentry/sentry-java/pull/1839))
- Ref: Rename Fragment span operation from `ui.fragment.load` to `ui.load` ([#1824](https://github.com/getsentry/sentry-java/pull/1824))
- Ref: change `java.util.Random` to `java.security.SecureRandom` for possible security reasons ([#1831](https://github.com/getsentry/sentry-java/pull/1831))

## 5.4.3

### Fixes

- Only report App start measurement for full launch on Android ([#1821](https://github.com/getsentry/sentry-java/pull/1821))

## 5.4.2

### Fixes

- Ref: catch Throwable instead of Exception to suppress internal SDK errors ([#1812](https://github.com/getsentry/sentry-java/pull/1812))

## 5.4.1

### Features

- Refactor OkHttp and Apollo to Kotlin functional interfaces ([#1797](https://github.com/getsentry/sentry-java/pull/1797))
- Add secondary constructor to SentryInstrumentation ([#1804](https://github.com/getsentry/sentry-java/pull/1804))

### Fixes

- Do not start fragment span if not added to the Activity ([#1813](https://github.com/getsentry/sentry-java/pull/1813))

## 5.4.0

### Features

- Add `graphql-java` instrumentation ([#1777](https://github.com/getsentry/sentry-java/pull/1777))

### Fixes

- Do not crash when event processors throw a lower level Throwable class ([#1800](https://github.com/getsentry/sentry-java/pull/1800))
- ActivityFramesTracker does not throw if Activity has no observers ([#1799](https://github.com/getsentry/sentry-java/pull/1799))

## 5.3.0

### Features

- Add datasource tracing with P6Spy ([#1784](https://github.com/getsentry/sentry-java/pull/1784))

### Fixes

- ActivityFramesTracker does not throw if Activity has not been added ([#1782](https://github.com/getsentry/sentry-java/pull/1782))
- PerformanceAndroidEventProcessor uses up to date isTracingEnabled set on Configuration callback ([#1786](https://github.com/getsentry/sentry-java/pull/1786))

## 5.2.4

### Fixes

- Window.FEATURE_NO_TITLE does not work when using activity traces ([#1769](https://github.com/getsentry/sentry-java/pull/1769))
- unregister UncaughtExceptionHandler on close ([#1770](https://github.com/getsentry/sentry-java/pull/1770))

## 5.2.3

### Fixes

- Make ActivityFramesTracker operations thread-safe ([#1762](https://github.com/getsentry/sentry-java/pull/1762))
- Clone Scope Contexts ([#1763](https://github.com/getsentry/sentry-java/pull/1763))
- Bump: AGP to 7.0.3 ([#1765](https://github.com/getsentry/sentry-java/pull/1765))

## 5.2.2

### Fixes

- Close HostnameCache#executorService on SentryClient#close ([#1757](https://github.com/getsentry/sentry-java/pull/1757))

## 5.2.1

### Features

- Add isCrashedLastRun support ([#1739](https://github.com/getsentry/sentry-java/pull/1739))
- Attach Java vendor and version to events and transactions ([#1703](https://github.com/getsentry/sentry-java/pull/1703))

### Fixes

- Handle exception if Context.registerReceiver throws ([#1747](https://github.com/getsentry/sentry-java/pull/1747))

## 5.2.0

### Features

- Allow setting proguard via Options and/or external resources ([#1728](https://github.com/getsentry/sentry-java/pull/1728))
- Add breadcrumbs for the Apollo integration ([#1726](https://github.com/getsentry/sentry-java/pull/1726))

### Fixes

- Don't set lastEventId for transactions ([#1727](https://github.com/getsentry/sentry-java/pull/1727))
- ActivityLifecycleIntegration#appStartSpan memory leak ([#1732](https://github.com/getsentry/sentry-java/pull/1732))

## 5.2.0-beta.3

### Features

- Add "data" to spans ([#1717](https://github.com/getsentry/sentry-java/pull/1717))

### Fixes

- Check at runtime if AndroidX.Core is available ([#1718](https://github.com/getsentry/sentry-java/pull/1718))
- Should not capture unfinished transaction ([#1719](https://github.com/getsentry/sentry-java/pull/1719))

## 5.2.0-beta.2

### Fixes

- Bump AGP to 7.0.2 ([#1650](https://github.com/getsentry/sentry-java/pull/1650))
- Drop spans in BeforeSpanCallback. ([#1713](https://github.com/getsentry/sentry-java/pull/1713))

## 5.2.0-beta.1

### Features

- Add tracestate HTTP header support ([#1683](https://github.com/getsentry/sentry-java/pull/1683))
- Add option to filter which origins receive tracing headers ([#1698](https://github.com/getsentry/sentry-java/pull/1698))
- Include unfinished spans in transaction ([#1699](https://github.com/getsentry/sentry-java/pull/1699))
- Add static helpers for creating breadcrumbs ([#1702](https://github.com/getsentry/sentry-java/pull/1702))
- Performance support for Android Apollo ([#1705](https://github.com/getsentry/sentry-java/pull/1705))

### Fixes

- Move tags from transaction.contexts.trace.tags to transaction.tags ([#1700](https://github.com/getsentry/sentry-java/pull/1700))

Breaking changes:

- Updated proguard keep rule for enums, which affects consumer application code ([#1694](https://github.com/getsentry/sentry-java/pull/1694))

## 5.1.2

### Fixes

- Servlet 3.1 compatibility issue ([#1681](https://github.com/getsentry/sentry-java/pull/1681))
- Do not drop Contexts key if Collection, Array or Char ([#1680](https://github.com/getsentry/sentry-java/pull/1680))

## 5.1.1

### Features

- Add support for async methods in Spring MVC ([#1652](https://github.com/getsentry/sentry-java/pull/1652))
- Add secondary constructor taking IHub to SentryOkHttpInterceptor ([#1657](https://github.com/getsentry/sentry-java/pull/1657))
- Merge external map properties ([#1656](https://github.com/getsentry/sentry-java/pull/1656))

### Fixes

- Remove onActivityPreCreated call in favor of onActivityCreated ([#1661](https://github.com/getsentry/sentry-java/pull/1661))
- Do not crash if SENSOR_SERVICE throws ([#1655](https://github.com/getsentry/sentry-java/pull/1655))
- Make sure scope is popped when processing request results in exception ([#1665](https://github.com/getsentry/sentry-java/pull/1665))

## 5.1.0

### Features

- Spring WebClient integration ([#1621](https://github.com/getsentry/sentry-java/pull/1621))
- OpenFeign integration ([#1632](https://github.com/getsentry/sentry-java/pull/1632))
- Add more convenient way to pass BeforeSpanCallback in OpenFeign integration ([#1637](https://github.com/getsentry/sentry-java/pull/1637))

### Fixes

- Bump: sentry-native to 0.4.12 ([#1651](https://github.com/getsentry/sentry-java/pull/1651))

## 5.1.0-beta.9

- No documented changes.

## 5.1.0-beta.8

### Features

- Generate Sentry BOM ([#1486](https://github.com/getsentry/sentry-java/pull/1486))

## 5.1.0-beta.7

### Features

- Slow/Frozen frames metrics ([#1609](https://github.com/getsentry/sentry-java/pull/1609))

## 5.1.0-beta.6

### Features

- Add request body extraction for Spring MVC integration ([#1595](https://github.com/getsentry/sentry-java/pull/1595))

### Fixes

- set min sdk version of sentry-android-fragment to API 14 ([#1608](https://github.com/getsentry/sentry-java/pull/1608))
- Ser/Deser of the UserFeedback from cached envelope ([#1611](https://github.com/getsentry/sentry-java/pull/1611))

## 5.1.0-beta.5

### Fixes

- Make SentryAppender non-final for Log4j2 and Logback ([#1603](https://github.com/getsentry/sentry-java/pull/1603))
- Do not throw IAE when tracing header contain invalid trace id ([#1605](https://github.com/getsentry/sentry-java/pull/1605))

## 5.1.0-beta.4

### Fixes

- Update sentry-native to 0.4.11 ([#1591](https://github.com/getsentry/sentry-java/pull/1591))

## 5.1.0-beta.3

### Features

- Spring Webflux integration ([#1529](https://github.com/getsentry/sentry-java/pull/1529))

## 5.1.0-beta.2

### Features

- Support transaction waiting for children to finish. ([#1535](https://github.com/getsentry/sentry-java/pull/1535))
- Capture logged marker in log4j2 and logback appenders ([#1551](https://github.com/getsentry/sentry-java/pull/1551))
- Allow clearing of attachments in the scope ([#1562](https://github.com/getsentry/sentry-java/pull/1562))
- Set mechanism type in SentryExceptionResolver ([#1556](https://github.com/getsentry/sentry-java/pull/1556))
- Perf. for fragments ([#1528](https://github.com/getsentry/sentry-java/pull/1528))

### Fixes

- Handling missing Spring Security on classpath on Java 8 ([#1552](https://github.com/getsentry/sentry-java/pull/1552))
- Use a different method to get strings from JNI, and avoid excessive Stack Space usage. ([#1214](https://github.com/getsentry/sentry-java/pull/1214))
- Add data field to SentrySpan ([#1555](https://github.com/getsentry/sentry-java/pull/1555))
- Clock drift issue when calling DateUtils#getDateTimeWithMillisPrecision ([#1557](https://github.com/getsentry/sentry-java/pull/1557))
- Prefer snake case for HTTP integration data keys ([#1559](https://github.com/getsentry/sentry-java/pull/1559))
- Assign lastEventId only if event was queued for submission ([#1565](https://github.com/getsentry/sentry-java/pull/1565))

## 5.1.0-beta.1

### Features

- Measure app start time ([#1487](https://github.com/getsentry/sentry-java/pull/1487))
- Automatic breadcrumbs logging for fragment lifecycle ([#1522](https://github.com/getsentry/sentry-java/pull/1522))

## 5.0.1

### Fixes

- Sources and Javadoc artifacts were mixed up ([#1515](https://github.com/getsentry/sentry-java/pull/1515))

## 5.0.0

This release brings many improvements but also new features:

- OkHttp Interceptor for Android ([#1330](https://github.com/getsentry/sentry-java/pull/1330))
- GraalVM Native Image Compatibility ([#1329](https://github.com/getsentry/sentry-java/pull/1329))
- Add option to ignore exceptions by type ([#1352](https://github.com/getsentry/sentry-java/pull/1352))
- Enrich transactions with device contexts ([#1430](https://github.com/getsentry/sentry-java/pull/1430)) ([#1469](https://github.com/getsentry/sentry-java/pull/1469))
- Better interoperability with Kotlin null-safety ([#1439](https://github.com/getsentry/sentry-java/pull/1439)) and ([#1462](https://github.com/getsentry/sentry-java/pull/1462))
- Add coroutines support ([#1479](https://github.com/getsentry/sentry-java/pull/1479))
- OkHttp callback for Customising the Span ([#1478](https://github.com/getsentry/sentry-java/pull/1478))
- Add breadcrumb in Spring RestTemplate integration ([#1481](https://github.com/getsentry/sentry-java/pull/1481))

Breaking changes:

- Migration Guide for [Java](https://docs.sentry.io/platforms/java/migration/)
- Migration Guide for [Android](https://docs.sentry.io/platforms/android/migration/)

Other fixes:

- Fix: Add attachmentType to envelope ser/deser. ([#1504](https://github.com/getsentry/sentry-java/pull/1504))

Thank you:

- @maciejwalkowiak for coding most of it.

## 5.0.0-beta.7

### Fixes


- Ref: Deprecate SentryBaseEvent#getOriginThrowable and add SentryBaseEvent#getThrowableMechanism ([#1502](https://github.com/getsentry/sentry-java/pull/1502))
- Graceful Shutdown flushes event instead of Closing SDK ([#1500](https://github.com/getsentry/sentry-java/pull/1500))
- Do not append threads that come from the EnvelopeFileObserver ([#1501](https://github.com/getsentry/sentry-java/pull/1501))
- Ref: Deprecate cacheDirSize and add maxCacheItems ([#1499](https://github.com/getsentry/sentry-java/pull/1499))
- Append all threads if Hint is Cached but attachThreads is enabled ([#1503](https://github.com/getsentry/sentry-java/pull/1503))

## 5.0.0-beta.6

### Features

- Add secondary constructor to SentryOkHttpInterceptor ([#1491](https://github.com/getsentry/sentry-java/pull/1491))
- Add option to enable debug mode in Log4j2 integration ([#1492](https://github.com/getsentry/sentry-java/pull/1492))

### Fixes

- Ref: Replace clone() with copy constructor ([#1496](https://github.com/getsentry/sentry-java/pull/1496))

## 5.0.0-beta.5

### Features

- OkHttp callback for Customising the Span ([#1478](https://github.com/getsentry/sentry-java/pull/1478))
- Add breadcrumb in Spring RestTemplate integration ([#1481](https://github.com/getsentry/sentry-java/pull/1481))
- Add coroutines support ([#1479](https://github.com/getsentry/sentry-java/pull/1479))

### Fixes

- Cloning Stack ([#1483](https://github.com/getsentry/sentry-java/pull/1483))

## 5.0.0-beta.4

### Fixes

- Enrich Transactions with Context Data ([#1469](https://github.com/getsentry/sentry-java/pull/1469))
- Bump: Apache HttpClient to 5.0.4 ([#1476](https://github.com/getsentry/sentry-java/pull/1476))

## 5.0.0-beta.3

### Fixes

- Handling immutable collections on SentryEvent and protocol objects ([#1468](https://github.com/getsentry/sentry-java/pull/1468))
- Associate event with transaction when thrown exception is not a direct cause ([#1463](https://github.com/getsentry/sentry-java/pull/1463))
- Ref: nullability annotations to Sentry module ([#1439](https://github.com/getsentry/sentry-java/pull/1439)) and ([#1462](https://github.com/getsentry/sentry-java/pull/1462))
- NPE when adding Context Data with null values for log4j2 ([#1465](https://github.com/getsentry/sentry-java/pull/1465))

## 5.0.0-beta.2

### Fixes

- sentry-android-timber package sets sentry.java.android.timber as SDK name ([#1456](https://github.com/getsentry/sentry-java/pull/1456))
- When AppLifecycleIntegration is closed, it should remove observer using UI thread ([#1459](https://github.com/getsentry/sentry-java/pull/1459))
- Bump: AGP to 4.2.0 ([#1460](https://github.com/getsentry/sentry-java/pull/1460))

Breaking Changes:

- Remove: Settings.Secure.ANDROID_ID in favor of generated installationId ([#1455](https://github.com/getsentry/sentry-java/pull/1455))
- Rename: enableSessionTracking to enableAutoSessionTracking ([#1457](https://github.com/getsentry/sentry-java/pull/1457))

## 5.0.0-beta.1

### Fixes

- Ref: Refactor converting HttpServletRequest to Sentry Request in Spring integration ([#1387](https://github.com/getsentry/sentry-java/pull/1387))
- Bump: sentry-native to 0.4.9 ([#1431](https://github.com/getsentry/sentry-java/pull/1431))
- Activity tracing auto instrumentation for Android API < 29 ([#1402](https://github.com/getsentry/sentry-java/pull/1402))
- use connection and read timeouts in ApacheHttpClient based transport ([#1397](https://github.com/getsentry/sentry-java/pull/1397))
- set correct transaction status for unhandled exceptions in SentryTracingFilter ([#1406](https://github.com/getsentry/sentry-java/pull/1406))
- handle network errors in SentrySpanClientHttpRequestInterceptor ([#1407](https://github.com/getsentry/sentry-java/pull/1407))
- set scope on transaction ([#1409](https://github.com/getsentry/sentry-java/pull/1409))
- set status and associate events with transactions ([#1426](https://github.com/getsentry/sentry-java/pull/1426))
- Do not set free memory and is low memory fields when it's a NDK hard crash ([#1399](https://github.com/getsentry/sentry-java/pull/1399))
- Apply user from the scope to transaction ([#1424](https://github.com/getsentry/sentry-java/pull/1424))
- Pass maxBreadcrumbs config. to sentry-native ([#1425](https://github.com/getsentry/sentry-java/pull/1425))
- Run event processors and enrich transactions with contexts ([#1430](https://github.com/getsentry/sentry-java/pull/1430))
- Set Span status for OkHttp integration ([#1447](https://github.com/getsentry/sentry-java/pull/1447))
- Set user on transaction in Spring & Spring Boot integrations ([#1443](https://github.com/getsentry/sentry-java/pull/1443))

## 4.4.0-alpha.2

### Features

- Add option to ignore exceptions by type ([#1352](https://github.com/getsentry/sentry-java/pull/1352))
- Sentry closes Android NDK and ShutdownHook integrations ([#1358](https://github.com/getsentry/sentry-java/pull/1358))
- Allow inheritance of SentryHandler class in sentry-jul package([#1367](https://github.com/getsentry/sentry-java/pull/1367))
- Make NoOpHub public ([#1379](https://github.com/getsentry/sentry-java/pull/1379))
- Configure max spans per transaction ([#1394](https://github.com/getsentry/sentry-java/pull/1394))

### Fixes

- Bump: Upgrade Apache HttpComponents Core to 5.0.3 ([#1375](https://github.com/getsentry/sentry-java/pull/1375))
- NPE when MDC contains null values (sentry-logback) ([#1364](https://github.com/getsentry/sentry-java/pull/1364))
- Avoid NPE when MDC contains null values (sentry-jul) ([#1385](https://github.com/getsentry/sentry-java/pull/1385))
- Accept only non null value maps ([#1368](https://github.com/getsentry/sentry-java/pull/1368))
- Do not bind transactions to scope by default. ([#1376](https://github.com/getsentry/sentry-java/pull/1376))
- Hub thread safety ([#1388](https://github.com/getsentry/sentry-java/pull/1388))
- SentryTransactionAdvice should operate on the new scope ([#1389](https://github.com/getsentry/sentry-java/pull/1389))

## 4.4.0-alpha.1

### Features

- Add an overload for `startTransaction` that sets the created transaction to the Scope ([#1313](https://github.com/getsentry/sentry-java/pull/1313))
- Set SDK version on Transactions ([#1307](https://github.com/getsentry/sentry-java/pull/1307))
- GraalVM Native Image Compatibility ([#1329](https://github.com/getsentry/sentry-java/pull/1329))
- Add OkHttp client application interceptor ([#1330](https://github.com/getsentry/sentry-java/pull/1330))

### Fixes

- Bump: sentry-native to 0.4.8
- Ref: Separate user facing and protocol classes in the Performance feature ([#1304](https://github.com/getsentry/sentry-java/pull/1304))
- Use logger set on SentryOptions in GsonSerializer ([#1308](https://github.com/getsentry/sentry-java/pull/1308))
- Use the bindToScope correctly
- Allow 0.0 to be set on tracesSampleRate ([#1328](https://github.com/getsentry/sentry-java/pull/1328))
- set "java" platform to transactions ([#1332](https://github.com/getsentry/sentry-java/pull/1332))
- Allow disabling tracing through SentryOptions ([#1337](https://github.com/getsentry/sentry-java/pull/1337))

## 4.3.0

### Features

- Activity tracing auto instrumentation

### Fixes

- Aetting in-app-includes from external properties ([#1291](https://github.com/getsentry/sentry-java/pull/1291))
- Initialize Sentry in Logback appender when DSN is not set in XML config ([#1296](https://github.com/getsentry/sentry-java/pull/1296))
- JUL integration SDK name ([#1293](https://github.com/getsentry/sentry-java/pull/1293))

## 4.2.0

### Features

- Improve EventProcessor nullability annotations ([#1229](https://github.com/getsentry/sentry-java/pull/1229)).
- Add ability to flush events synchronously.
- Support @SentrySpan and @SentryTransaction on classes and interfaces. ([#1243](https://github.com/getsentry/sentry-java/pull/1243))
- Do not serialize empty collections and maps ([#1245](https://github.com/getsentry/sentry-java/pull/1245))
- Integration interface better compatibility with Kotlin null-safety
- Simplify Sentry configuration in Spring integration ([#1259](https://github.com/getsentry/sentry-java/pull/1259))
- Simplify configuring Logback integration when environment variable with the DSN is not set ([#1271](https://github.com/getsentry/sentry-java/pull/1271))
- Add Request to the Scope. [#1270](https://github.com/getsentry/sentry-java/pull/1270))
- Optimize SentryTracingFilter when hub is disabled.

### Fixes

- Bump: sentry-native to 0.4.7
- Optimize DuplicateEventDetectionEventProcessor performance ([#1247](https://github.com/getsentry/sentry-java/pull/1247)).
- Prefix sdk.package names with io.sentry ([#1249](https://github.com/getsentry/sentry-java/pull/1249))
- Remove experimental annotation for Attachment ([#1257](https://github.com/getsentry/sentry-java/pull/1257))
- Mark stacktrace as snapshot if captured at arbitrary moment ([#1231](https://github.com/getsentry/sentry-java/pull/1231))
- Disable Gson HTML escaping
- Make the ANR Atomic flags immutable
- Prevent NoOpHub from creating heavy SentryOptions objects ([#1272](https://github.com/getsentry/sentry-java/pull/1272))
- SentryTransaction#getStatus NPE ([#1273](https://github.com/getsentry/sentry-java/pull/1273))
- Discard unfinished Spans before sending them over to Sentry ([#1279](https://github.com/getsentry/sentry-java/pull/1279))
- Interrupt the thread in QueuedThreadPoolExecutor ([#1276](https://github.com/getsentry/sentry-java/pull/1276))
- SentryTransaction#finish should not clear another transaction from the scope ([#1278](https://github.com/getsentry/sentry-java/pull/1278))

Breaking Changes:
- Enchancement: SentryExceptionResolver should not send handled errors by default ([#1248](https://github.com/getsentry/sentry-java/pull/1248)).
- Ref: Simplify RestTemplate instrumentation ([#1246](https://github.com/getsentry/sentry-java/pull/1246))
- Enchancement: Add overloads for startTransaction taking op and description ([#1244](https://github.com/getsentry/sentry-java/pull/1244))

## 4.1.0

### Features

- Improve Kotlin compatibility for SdkVersion ([#1213](https://github.com/getsentry/sentry-java/pull/1213))
- Support logging via JUL ([#1211](https://github.com/getsentry/sentry-java/pull/1211))

### Fixes

- Returning Sentry trace header from Span ([#1217](https://github.com/getsentry/sentry-java/pull/1217))
- Remove misleading error logs ([#1222](https://github.com/getsentry/sentry-java/pull/1222))

## 4.0.0

This release brings the Sentry Performance feature to Java SDK, Spring, Spring Boot, and Android integrations. Read more in the reference documentation:

- [Performance for Java](https://docs.sentry.io/platforms/java/performance/)
- [Performance for Spring](https://docs.sentry.io/platforms/java/guides/spring/)
- [Performance for Spring Boot](https://docs.sentry.io/platforms/java/guides/spring-boot/)
- [Performance for Android](https://docs.sentry.io/platforms/android/performance/)

### Other improvements:

#### Core:

- Improved loading external configuration:
  - Load `sentry.properties` from the application's current working directory ([#1046](https://github.com/getsentry/sentry-java/pull/1046))
  - Resolve `in-app-includes`, `in-app-excludes`, `tags`, `debug`, `uncaught.handler.enabled` parameters from the external configuration
- Set global tags on SentryOptions and load them from external configuration ([#1066](https://github.com/getsentry/sentry-java/pull/1066))
- Add support for attachments ([#1082](https://github.com/getsentry/sentry-java/pull/1082))
- Resolve `servername` from the localhost address
- Simplified transport configuration through setting `TransportFactory` instead of `ITransport` on SentryOptions ([#1124](https://github.com/getsentry/sentry-java/pull/1124))

#### Spring Boot:

- Add the ability to register multiple `OptionsConfiguration` beans ([#1093](https://github.com/getsentry/sentry-java/pull/1093))
- Initialize Logback after context refreshes ([#1129](https://github.com/getsentry/sentry-java/pull/1129))

#### Android:

- Add `isSideLoaded` and `installerStore` tags automatically (Where your App. was installed from eg Google Play, Amazon Store, downloaded APK, etc...)
- Bump: sentry-native to 0.4.6
- Bump: Gradle to 6.8.1 and AGP to 4.1.2

## 4.0.0-beta.1

### Features

- Add addToTransactions to Attachment ([#1191](https://github.com/getsentry/sentry-java/pull/1191))
- Support SENTRY_TRACES_SAMPLE_RATE conf. via env variables ([#1171](https://github.com/getsentry/sentry-java/pull/1171))
- Pass request to CustomSamplingContext in Spring integration ([#1172](https://github.com/getsentry/sentry-java/pull/1172))
- Move `SentrySpanClientHttpRequestInterceptor` to Spring module ([#1181](https://github.com/getsentry/sentry-java/pull/1181))
- Add overload for `transaction/span.finish(SpanStatus)` ([#1182](https://github.com/getsentry/sentry-java/pull/1182))
- Simplify registering traces sample callback in Spring integration ([#1184](https://github.com/getsentry/sentry-java/pull/1184))
- Polish Performance API ([#1165](https://github.com/getsentry/sentry-java/pull/1165))
- Set "debug" through external properties ([#1186](https://github.com/getsentry/sentry-java/pull/1186))
- Simplify Spring integration ([#1188](https://github.com/getsentry/sentry-java/pull/1188))
- Init overload with dsn ([#1195](https://github.com/getsentry/sentry-java/pull/1195))
- Enable Kotlin map-like access on CustomSamplingContext ([#1192](https://github.com/getsentry/sentry-java/pull/1192))
- Auto register custom ITransportFactory in Spring integration ([#1194](https://github.com/getsentry/sentry-java/pull/1194))
- Improve Kotlin property access in Performance API ([#1193](https://github.com/getsentry/sentry-java/pull/1193))
- Copy options tags to transactions ([#1198](https://github.com/getsentry/sentry-java/pull/1198))
- Add convenient method for accessing event's throwable ([#1202](https://github.com/getsentry/sentry-java/pull/1202))

### Fixes

- Ref: Set SpanContext on SentryTransaction to avoid potential NPE ([#1173](https://github.com/getsentry/sentry-java/pull/1173))
- Free Local Refs manually due to Android local ref. count limits
- Bring back support for setting transaction name without ongoing transaction ([#1183](https://github.com/getsentry/sentry-java/pull/1183))

## 4.0.0-alpha.3

### Features

- Improve ITransaction and ISpan null-safety compatibility ([#1161](https://github.com/getsentry/sentry-java/pull/1161))
- Automatically assign span context to captured events ([#1156](https://github.com/getsentry/sentry-java/pull/1156))
- Autoconfigure Apache HttpClient 5 based Transport in Spring Boot integration ([#1143](https://github.com/getsentry/sentry-java/pull/1143))
- Send user.ip_address = {{auto}} when sendDefaultPii is true ([#1015](https://github.com/getsentry/sentry-java/pull/1015))
- Read tracesSampleRate from AndroidManifest
- OutboxSender supports all envelope item types ([#1158](https://github.com/getsentry/sentry-java/pull/1158))
- Read `uncaught.handler.enabled` property from the external configuration
- Resolve servername from the localhost address
- Add maxAttachmentSize to SentryOptions ([#1138](https://github.com/getsentry/sentry-java/pull/1138))
- Drop invalid attachments ([#1134](https://github.com/getsentry/sentry-java/pull/1134))
- Set isSideLoaded info tags
- Add non blocking Apache HttpClient 5 based Transport ([#1136](https://github.com/getsentry/sentry-java/pull/1136))

### Fixes

- Ref: Make Attachment immutable ([#1120](https://github.com/getsentry/sentry-java/pull/1120))
- Ref: using Calendar to generate Dates
- Ref: Return NoOpTransaction instead of null ([#1126](https://github.com/getsentry/sentry-java/pull/1126))
- Ref: `ITransport` implementations are now responsible for executing request in asynchronous or synchronous way ([#1118](https://github.com/getsentry/sentry-java/pull/1118))
- Ref: Add option to set `TransportFactory` instead of `ITransport` on `SentryOptions` ([#1124](https://github.com/getsentry/sentry-java/pull/1124))
- Ref: Simplify ITransport creation in ITransportFactory ([#1135](https://github.com/getsentry/sentry-java/pull/1135))
- Fixes and Tests: Session serialization and deserialization
- Inheriting sampling decision from parent ([#1100](https://github.com/getsentry/sentry-java/pull/1100))
- Exception only sets a stack trace if there are frames
- Initialize Logback after context refreshes ([#1129](https://github.com/getsentry/sentry-java/pull/1129))
- Do not crash when passing null values to @Nullable methods, eg User and Scope
- Resolving dashed properties from external configuration
- Consider {{ auto }} as a default ip address ([#1015](https://github.com/getsentry/sentry-java/pull/1015))
- Set release and environment on Transactions ([#1152](https://github.com/getsentry/sentry-java/pull/1152))
- Do not set transaction on the scope automatically

## 4.0.0-alpha.2

### Features

- Add basic support for attachments ([#1082](https://github.com/getsentry/sentry-java/pull/1082))
- Set transaction name on events and transactions sent using Spring integration ([#1067](https://github.com/getsentry/sentry-java/pull/1067))
- Set global tags on SentryOptions and load them from external configuration ([#1066](https://github.com/getsentry/sentry-java/pull/1066))
- Add API validator and remove deprecated methods
- Add more convenient method to start a child span ([#1073](https://github.com/getsentry/sentry-java/pull/1073))
- Autoconfigure traces callback in Spring Boot integration ([#1074](https://github.com/getsentry/sentry-java/pull/1074))
- Resolve in-app-includes and in-app-excludes parameters from the external configuration
- Make InAppIncludesResolver public ([#1084](https://github.com/getsentry/sentry-java/pull/1084))
- Add the ability to register multiple OptionsConfiguration beans ([#1093](https://github.com/getsentry/sentry-java/pull/1093))
- Database query tracing with datasource-proxy ([#1095](https://github.com/getsentry/sentry-java/pull/1095))

### Fixes

- Ref: Refactor resolving SpanContext for Throwable ([#1068](https://github.com/getsentry/sentry-java/pull/1068))
- Ref: Change "op" to "operation" in @SentrySpan and @SentryTransaction
- Remove method reference in SentryEnvelopeItem ([#1091](https://github.com/getsentry/sentry-java/pull/1091))
- Set current thread only if there are no exceptions
- SentryOptions creates GsonSerializer by default
- Append DebugImage list if event already has it
- Sort breadcrumbs by Date if there are breadcrumbs already in the event

## 4.0.0-alpha.1

### Features

- Load `sentry.properties` from the application's current working directory ([#1046](https://github.com/getsentry/sentry-java/pull/1046))
- Performance monitoring ([#971](https://github.com/getsentry/sentry-java/pull/971))
- Performance monitoring for Spring Boot applications ([#971](https://github.com/getsentry/sentry-java/pull/971))

### Fixes

- Ref: Refactor JSON deserialization ([#1047](https://github.com/getsentry/sentry-java/pull/1047))

## 3.2.1

### Fixes

- Set current thread only if theres no exceptions ([#1064](https://github.com/getsentry/sentry-java/pull/1064))
- Append DebugImage list if event already has it ([#1092](https://github.com/getsentry/sentry-java/pull/1092))
- Sort breadcrumbs by Date if there are breadcrumbs already in the event ([#1094](https://github.com/getsentry/sentry-java/pull/1094))
- Free Local Refs manually due to Android local ref. count limits  ([#1179](https://github.com/getsentry/sentry-java/pull/1179))

## 3.2.0

### Features

- Expose a Module (Debug images) Loader for Android thru sentry-native ([#1043](https://github.com/getsentry/sentry-java/pull/1043))
- Added java doc to protocol classes based on sentry-data-schemes project ([#1045](https://github.com/getsentry/sentry-java/pull/1045))
- Make SentryExceptionResolver Order configurable to not send handled web exceptions ([#1008](https://github.com/getsentry/sentry-java/pull/1008))
- Resolve HTTP Proxy parameters from the external configuration ([#1028](https://github.com/getsentry/sentry-java/pull/1028))
- Sentry NDK integration is compiled against default NDK version based on AGP's version ([#1048](https://github.com/getsentry/sentry-java/pull/1048))

### Fixes

- Bump: AGP 4.1.1 ([#1040](https://github.com/getsentry/sentry-java/pull/1040))
- Update to sentry-native 0.4.4 and fix shared library builds ([#1039](https://github.com/getsentry/sentry-java/pull/1039))
- use neutral Locale for String operations ([#1033](https://github.com/getsentry/sentry-java/pull/1033))
- Clean up JNI code and properly free strings ([#1050](https://github.com/getsentry/sentry-java/pull/1050))
- set userId for hard-crashes if no user is set ([#1049](https://github.com/getsentry/sentry-java/pull/1049))

## 3.1.3

### Fixes

- Fix broken NDK integration on 3.1.2 (release failed on packaging a .so file)
- Increase max cached events to 30 ([#1029](https://github.com/getsentry/sentry-java/pull/1029))
- Normalize DSN URI ([#1030](https://github.com/getsentry/sentry-java/pull/1030))

## 3.1.2

### Features

- Manually capturing User Feedback
- Set environment to "production" by default.
- Make public the Breadcrumb constructor that accepts a Date ([#1012](https://github.com/getsentry/sentry-java/pull/1012))

### Fixes

- ref: Validate event id on user feedback submission

## 3.1.1

### Features

- Bind logging related SentryProperties to Slf4j Level instead of Logback to improve Log4j2 compatibility

### Fixes

- Prevent Logback and Log4j2 integrations from re-initializing Sentry when Sentry is already initialized
- Make sure HttpServletRequestSentryUserProvider runs by default before custom SentryUserProvider beans
- Fix setting up Sentry in Spring Webflux annotation by changing the scope of Spring WebMvc related dependencies

## 3.1.0

### Features

- Make getThrowable public and improve set contexts ([#967](https://github.com/getsentry/sentry-java/pull/967))
- Accepted quoted values in properties from external configuration ([#972](https://github.com/getsentry/sentry-java/pull/972))

### Fixes

- Auto-Configure `inAppIncludes` in Spring Boot integration ([#966](https://github.com/getsentry/sentry-java/pull/966))
- Bump: Android Gradle Plugin 4.0.2 ([#968](https://github.com/getsentry/sentry-java/pull/968))
- Don't require `sentry.dsn` to be set when using `io.sentry:sentry-spring-boot-starter` and `io.sentry:sentry-logback` together ([#965](https://github.com/getsentry/sentry-java/pull/965))
- Remove chunked streaming mode ([#974](https://github.com/getsentry/sentry-java/pull/974))
- Android 11 + targetSdkVersion 30 crashes Sentry on start ([#977](https://github.com/getsentry/sentry-java/pull/977))

## 3.0.0

## Java + Android

This release marks the re-unification of Java and Android SDK code bases.
It's based on the Android 2.0 SDK, which implements [Sentry's unified API](https://develop.sentry.dev/sdk/unified-api/).

Considerable changes were done, which include a lot of improvements. More are covered below, but the highlights are:

- Improved `log4j2` integration
  - Capture breadcrumbs for level INFO and higher
  - Raises event for ERROR and higher.
  - Minimum levels are configurable.
  - Optionally initializes the SDK via appender.xml
- Dropped support to `log4j`.
- Improved `logback` integration
  - Capture breadcrumbs for level INFO and higher
  - Raises event for ERROR and higher.
  - Minimum levels are configurable.
  - Optionally initializes the SDK via appender.xml
  - Configurable via Spring integration if both are enabled
- Spring
  - No more duplicate events with Spring and logback
  - Auto initalizes if DSN is available
  - Configuration options available with auto complete
- Google App Engine support dropped

## What’s Changed

- Callback to validate SSL certificate ([#944](https://github.com/getsentry/sentry-java/pull/944))
- Attach stack traces enabled by default

### Android specific

- Release health enabled by default for Android
- Sync of Scopes for Java -> Native (NDK)
- Bump Sentry-Native v0.4.2
- Android 11 Support

[Android migration docs](https://docs.sentry.io/platforms/android/migration/#migrating-from-sentry-android-2x-to-sentry-android-3x)

### Java specific

- Unified API for Java SDK and integrations (Spring, Spring boot starter, Servlet, Logback, Log4j2)

New Java [docs](https://docs.sentry.io/platforms/java/) are live and being improved.

## Acquisition

Packages were released on [`bintray sentry-java`](https://dl.bintray.com/getsentry/sentry-java/io/sentry/), [`bintray sentry-android`](https://dl.bintray.com/getsentry/sentry-android/io/sentry/), [`jcenter`](https://jcenter.bintray.com/io/sentry/) and [`mavenCentral`](https://repo.maven.apache.org/maven2/io/sentry/)

## Where is the Java 1.7 code base?

The previous Java releases, are all available in this repository through the tagged releases.
## 3.0.0-beta.1

## What’s Changed

- feat: ssl support ([#944](https://github.com/getsentry/sentry-java/pull/944)) @ninekaw9 @marandaneto
- feat: sync Java to C ([#937](https://github.com/getsentry/sentry-java/pull/937)) @bruno-garcia @marandaneto
- feat: Auto-configure Logback appender in Spring Boot integration. ([#938](https://github.com/getsentry/sentry-java/pull/938)) @maciejwalkowiak
- feat: Add Servlet integration. ([#935](https://github.com/getsentry/sentry-java/pull/935)) @maciejwalkowiak
- fix: Pop scope at the end of the request in Spring integration. ([#936](https://github.com/getsentry/sentry-java/pull/936)) @maciejwalkowiak
- bump: Upgrade Spring Boot to 2.3.4. ([#932](https://github.com/getsentry/sentry-java/pull/932)) @maciejwalkowiak
- fix: Do not set cookies when send pii is set to false. ([#931](https://github.com/getsentry/sentry-java/pull/931)) @maciejwalkowiak

Packages were released on [`bintray sentry-java`](https://dl.bintray.com/getsentry/sentry-java/io/sentry/), [`bintray sentry-android`](https://dl.bintray.com/getsentry/sentry-android/io/sentry/), [`jcenter`](https://jcenter.bintray.com/io/sentry/) and [`mavenCentral`](https://repo.maven.apache.org/maven2/io/sentry/)

We'd love to get feedback.

## 3.0.0-alpha.3

### Features

- Enable attach stack traces and disable attach threads by default ([#921](https://github.com/getsentry/sentry-java/pull/921)) @marandaneto

### Fixes

- Bump sentry-native to 0.4.2 ([#926](https://github.com/getsentry/sentry-java/pull/926)) @marandaneto
- ref: remove log level as RN do not use it anymore ([#924](https://github.com/getsentry/sentry-java/pull/924)) @marandaneto
- Read sample rate correctly from manifest meta data ([#923](https://github.com/getsentry/sentry-java/pull/923)) @marandaneto

Packages were released on [`bintray sentry-android`](https://dl.bintray.com/getsentry/sentry-android/io/sentry/) and [`bintray sentry-java`](https://dl.bintray.com/getsentry/sentry-java/io/sentry/)

We'd love to get feedback.

## 3.0.0-alpha.2

TBD

Packages were released on [bintray](https://dl.bintray.com/getsentry/maven/io/sentry/)

> Note: This release marks the unification of the Java and Android Sentry codebases based on the core of the Android SDK (version 2.x).
Previous releases for the Android SDK (version 2.x) can be found on the now archived: https://github.com/getsentry/sentry-android/

## 3.0.0-alpha.1

### Features

### Fixes


## New releases will happen on a different repository:

https://github.com/getsentry/sentry-java

## What’s Changed

### Features

### Fixes


- feat: enable release health by default

Packages were released on [`bintray`](https://dl.bintray.com/getsentry/sentry-android/io/sentry/sentry-android/), [`jcenter`](https://jcenter.bintray.com/io/sentry/sentry-android/) and [`mavenCentral`](https://repo.maven.apache.org/maven2/io/sentry/sentry-android/)

We'd love to get feedback.

## 2.3.1

### Fixes

- Add main thread checker for the app lifecycle integration ([#525](https://github.com/getsentry/sentry-android/pull/525)) @marandaneto
- Set correct migration link ([#523](https://github.com/getsentry/sentry-android/pull/523)) @fupduck
- Warn about Sentry re-initialization. ([#521](https://github.com/getsentry/sentry-android/pull/521)) @maciejwalkowiak
- Set SDK version in `MainEventProcessor`. ([#513](https://github.com/getsentry/sentry-android/pull/513)) @maciejwalkowiak
- Bump sentry-native to 0.4.0 ([#512](https://github.com/getsentry/sentry-android/pull/512)) @marandaneto
- Bump Gradle to 6.6 and fix linting issues ([#510](https://github.com/getsentry/sentry-android/pull/510)) @marandaneto
- fix(sentry-java): Contexts belong on the Scope ([#504](https://github.com/getsentry/sentry-android/pull/504)) @maciejwalkowiak
- Add tests for verifying scope changes thread isolation ([#508](https://github.com/getsentry/sentry-android/pull/508)) @maciejwalkowiak
- Set `SdkVersion` in default `SentryOptions` created in sentry-core module ([#506](https://github.com/getsentry/sentry-android/pull/506)) @maciejwalkowiak

Packages were released on [`bintray`](https://dl.bintray.com/getsentry/sentry-android/io/sentry/sentry-android/), [`jcenter`](https://jcenter.bintray.com/io/sentry/sentry-android/) and [`mavenCentral`](https://repo.maven.apache.org/maven2/io/sentry/sentry-android/)

We'd love to get feedback.

## 2.3.0

### Features

- Add console application sample. ([#502](https://github.com/getsentry/sentry-android/pull/502)) @maciejwalkowiak
- Log stacktraces in SystemOutLogger ([#498](https://github.com/getsentry/sentry-android/pull/498)) @maciejwalkowiak
- Add method to add breadcrumb with string parameter. ([#501](https://github.com/getsentry/sentry-android/pull/501)) @maciejwalkowiak

### Fixes

- Converting UTC and ISO timestamp when missing Locale/TimeZone do not error ([#505](https://github.com/getsentry/sentry-android/pull/505)) @marandaneto
- Call `Sentry#close` on JVM shutdown. ([#497](https://github.com/getsentry/sentry-android/pull/497)) @maciejwalkowiak
- ref: sentry-core changes for console app ([#473](https://github.com/getsentry/sentry-android/pull/473)) @marandaneto

Obs: If you are using its own instance of `Hub`/`SentryClient` and reflection to set up the SDK to be usable within Libraries, this change may break your code, please fix the renamed classes.

Packages were released on [`bintray`](https://dl.bintray.com/getsentry/sentry-android/io/sentry/sentry-android/), [`jcenter`](https://jcenter.bintray.com/io/sentry/sentry-android/) and [`mavenCentral`](https://repo.maven.apache.org/maven2/io/sentry/sentry-android/)

We'd love to get feedback.

## 2.2.2

### Features

- Add sdk to envelope header ([#488](https://github.com/getsentry/sentry-android/pull/488)) @marandaneto
- Log request if response code is not 200 ([#484](https://github.com/getsentry/sentry-android/pull/484)) @marandaneto

### Fixes

- Bump plugin versions ([#487](https://github.com/getsentry/sentry-android/pull/487)) @marandaneto
- Bump: AGP 4.0.1 ([#486](https://github.com/getsentry/sentry-android/pull/486)) @marandaneto

Packages were released on [`bintray`](https://dl.bintray.com/getsentry/sentry-android/io/sentry/sentry-android/), [`jcenter`](https://jcenter.bintray.com/io/sentry/sentry-android/) and [`mavenCentral`](https://repo.maven.apache.org/maven2/io/sentry/sentry-android/)

We'd love to get feedback.

## 2.2.1

### Fixes

- Timber adds breadcrumb even if event level is < minEventLevel ([#480](https://github.com/getsentry/sentry-android/pull/480)) @marandaneto
- Contexts serializer avoids reflection and fixes desugaring issue ([#478](https://github.com/getsentry/sentry-android/pull/478)) @marandaneto
- clone session before sending to the transport ([#474](https://github.com/getsentry/sentry-android/pull/474)) @marandaneto
- Bump Gradle 6.5.1 ([#479](https://github.com/getsentry/sentry-android/pull/479)) @marandaneto

Packages were released on [`bintray`](https://dl.bintray.com/getsentry/sentry-android/io/sentry/sentry-android/), [`jcenter`](https://jcenter.bintray.com/io/sentry/sentry-android/) and [`mavenCentral`](https://repo.maven.apache.org/maven2/io/sentry/sentry-android/)

We'd love to get feedback.

## 2.2.0

### Fixes

- Negative session sequence if the date is before java date epoch ([#471](https://github.com/getsentry/sentry-android/pull/471)) @marandaneto
- Deserialise unmapped contexts values from envelope ([#470](https://github.com/getsentry/sentry-android/pull/470)) @marandaneto
- Bump: sentry-native 0.3.4 ([#468](https://github.com/getsentry/sentry-android/pull/468)) @marandaneto

- feat: timber integration ([#464](https://github.com/getsentry/sentry-android/pull/464)) @marandaneto

1) To add integrations it requires a [manual initialization](https://docs.sentry.io/platforms/android/#manual-initialization) of the Android SDK.

2) Add the `sentry-android-timber` dependency:

```groovy
implementation 'io.sentry:sentry-android-timber:{version}' // version >= 2.2.0
```

3) Initialize and add the `SentryTimberIntegration`:

```java
SentryAndroid.init(this, options -> {
    // default values:
    // minEventLevel = ERROR
    // minBreadcrumbLevel = INFO
    options.addIntegration(new SentryTimberIntegration());

    // custom values for minEventLevel and minBreadcrumbLevel
    // options.addIntegration(new SentryTimberIntegration(SentryLevel.WARNING, SentryLevel.ERROR));
});
```

4) Use the Timber integration:

```java
try {
    int x = 1 / 0;
} catch (Exception e) {
    Timber.e(e);
}
```

Packages were released on [`bintray`](https://dl.bintray.com/getsentry/sentry-android/io/sentry/sentry-android/), [`jcenter`](https://jcenter.bintray.com/io/sentry/sentry-android/) and [`mavenCentral`](https://repo.maven.apache.org/maven2/io/sentry/sentry-android/)

We'd love to get feedback.

## 2.1.7

### Fixes

- Init native libs if available on SDK init ([#461](https://github.com/getsentry/sentry-android/pull/461)) @marandaneto
- Make JVM target explicit in sentry-core ([#462](https://github.com/getsentry/sentry-android/pull/462)) @dilbernd
- Timestamp with millis from react-native should be in UTC format ([#456](https://github.com/getsentry/sentry-android/pull/456)) @marandaneto
- Bump Gradle to 6.5 ([#454](https://github.com/getsentry/sentry-android/pull/454)) @marandaneto

Packages were released on [`bintray`](https://dl.bintray.com/getsentry/sentry-android/io/sentry/sentry-android/), [`jcenter`](https://jcenter.bintray.com/io/sentry/sentry-android/) and [`mavenCentral`](https://repo.maven.apache.org/maven2/io/sentry/sentry-android/)

We'd love to get feedback.

## 2.1.6

### Fixes

- Do not lookup sentry-debug-meta but instead load it directly ([#445](https://github.com/getsentry/sentry-android/pull/445)) @marandaneto
- Regression on v2.1.5 which can cause a crash on SDK init

Packages were released on [`bintray`](https://dl.bintray.com/getsentry/sentry-android/io/sentry/sentry-android/), [`jcenter`](https://jcenter.bintray.com/io/sentry/sentry-android/) and [`mavenCentral`](https://repo.maven.apache.org/maven2/io/sentry/sentry-android/)

We'd love to get feedback.

## 2.1.5

### Fixes

This version has a severe bug and can cause a crash on SDK init

Please upgrade to https://github.com/getsentry/sentry-android/releases/tag/2.1.6

## 2.1.4

### Features

- Make gzip as default content encoding type ([#433](https://github.com/getsentry/sentry-android/pull/433)) @marandaneto
- Use AGP 4 features ([#366](https://github.com/getsentry/sentry-android/pull/366)) @marandaneto
- Create GH Actions CI for Ubuntu/macOS ([#403](https://github.com/getsentry/sentry-android/pull/403)) @marandaneto
- Make root checker better and minimize false positive ([#417](https://github.com/getsentry/sentry-android/pull/417)) @marandaneto

### Fixes

- bump: sentry-native to 0.3.1 ([#440](https://github.com/getsentry/sentry-android/pull/440)) @marandaneto
- Update last session timestamp ([#437](https://github.com/getsentry/sentry-android/pull/437)) @marandaneto
- Filter trim memory breadcrumbs ([#431](https://github.com/getsentry/sentry-android/pull/431)) @marandaneto

Packages were released on [`bintray`](https://dl.bintray.com/getsentry/sentry-android/io/sentry/sentry-android/), [`jcenter`](https://jcenter.bintray.com/io/sentry/sentry-android/) and [`mavenCentral`](https://repo.maven.apache.org/maven2/io/sentry/sentry-android/)

We'd love to get feedback.

## 2.1.3

### Fixes

This fixes several critical bugs in sentry-android 2.0 and 2.1

- Sentry.init register integrations after creating the main Hub instead of doing it in the main Hub ctor ([#427](https://github.com/getsentry/sentry-android/pull/427)) @marandaneto
- make NoOpLogger public ([#425](https://github.com/getsentry/sentry-android/pull/425)) @marandaneto
- ConnectivityChecker returns connection status and events are not trying to be sent if no connection. ([#420](https://github.com/getsentry/sentry-android/pull/420)) @marandaneto
- thread pool executor is a single thread executor instead of scheduled thread executor ([#422](https://github.com/getsentry/sentry-android/pull/422)) @marandaneto
- Add Abnormal to the Session.State enum as its part of the protocol ([#424](https://github.com/getsentry/sentry-android/pull/424)) @marandaneto
- Bump: Gradle to 6.4.1 ([#419](https://github.com/getsentry/sentry-android/pull/419)) @marandaneto

We recommend that you use sentry-android 2.1.3 over the initial release of sentry-android 2.0 and 2.1.

Packages were released on [`bintray`](https://dl.bintray.com/getsentry/sentry-android/io/sentry/sentry-android/), [`jcenter`](https://jcenter.bintray.com/io/sentry/sentry-android/) and [`mavenCentral`](https://repo.maven.apache.org/maven2/io/sentry/sentry-android/)

We'd love to get feedback.

## 2.1.2

### Features

- Added options to configure http transport ([#411](https://github.com/getsentry/sentry-android/pull/411)) @marandaneto

### Fixes

- Phone state breadcrumbs require read_phone_state on older OS versions ([#415](https://github.com/getsentry/sentry-android/pull/415)) @marandaneto @bsergean
- before raising ANR events, we check ProcessErrorStateInfo if available ([#412](https://github.com/getsentry/sentry-android/pull/412)) @marandaneto
- send cached events to use a single thread executor ([#405](https://github.com/getsentry/sentry-android/pull/405)) @marandaneto
- initing SDK on AttachBaseContext ([#409](https://github.com/getsentry/sentry-android/pull/409)) @marandaneto
- sessions can't be abnormal, but exited if not ended properly ([#410](https://github.com/getsentry/sentry-android/pull/410)) @marandaneto

Packages were released on [`bintray`](https://dl.bintray.com/getsentry/sentry-android/io/sentry/sentry-android/), [`jcenter`](https://jcenter.bintray.com/io/sentry/sentry-android/) and [`mavenCentral`](https://repo.maven.apache.org/maven2/io/sentry/sentry-android/)

We'd love to get feedback.

## 2.1.1

### Features

- Added missing getters on Breadcrumb and SentryEvent ([#397](https://github.com/getsentry/sentry-android/pull/397)) @marandaneto
- Add trim memory breadcrumbs ([#395](https://github.com/getsentry/sentry-android/pull/395)) @marandaneto
- Only set breadcrumb extras if not empty ([#394](https://github.com/getsentry/sentry-android/pull/394)) @marandaneto
- Added samples of how to disable automatic breadcrumbs ([#389](https://github.com/getsentry/sentry-android/pull/389)) @marandaneto

### Fixes

- Set missing release, environment and dist to sentry-native options ([#404](https://github.com/getsentry/sentry-android/pull/404)) @marandaneto
- Do not add automatic and empty sensor breadcrumbs ([#401](https://github.com/getsentry/sentry-android/pull/401)) @marandaneto
- ref: removed Thread.sleep from LifecycleWatcher tests, using awaitility and DateProvider ([#392](https://github.com/getsentry/sentry-android/pull/392)) @marandaneto
- ref: added a DateTimeProvider for making retry after testable ([#391](https://github.com/getsentry/sentry-android/pull/391)) @marandaneto
- Bump Gradle to 6.4 ([#390](https://github.com/getsentry/sentry-android/pull/390)) @marandaneto
- Bump sentry-native to 0.2.6 ([#396](https://github.com/getsentry/sentry-android/pull/396)) @marandaneto

Packages were released on [`bintray`](https://dl.bintray.com/getsentry/sentry-android/io/sentry/sentry-android/), [`jcenter`](https://jcenter.bintray.com/io/sentry/sentry-android/) and [`mavenCentral`](https://repo.maven.apache.org/maven2/io/sentry/sentry-android/)

We'd love to get feedback.

## 2.1.0

### Features

- Includes all the changes of 2.1.0 alpha, beta and RC

### Fixes

- fix when PhoneStateListener is not ready for use ([#387](https://github.com/getsentry/sentry-android/pull/387)) @marandaneto
- make ANR 5s by default ([#388](https://github.com/getsentry/sentry-android/pull/388)) @marandaneto
- rate limiting by categories ([#381](https://github.com/getsentry/sentry-android/pull/381)) @marandaneto
- Bump NDK to latest stable version 21.1.6352462 ([#386](https://github.com/getsentry/sentry-android/pull/386)) @marandaneto

Packages were released on [`bintray`](https://dl.bintray.com/getsentry/sentry-android/io/sentry/sentry-android/), [`jcenter`](https://jcenter.bintray.com/io/sentry/sentry-android/) and [`mavenCentral`](https://repo.maven.apache.org/maven2/io/sentry/sentry-android/)

We'd love to get feedback.

## 2.0.3

### Fixes

- patch from 2.1.0-alpha.2 - avoid crash if NDK throws UnsatisfiedLinkError ([#344](https://github.com/getsentry/sentry-android/pull/344)) @marandaneto

Packages were released on [`bintray`](https://dl.bintray.com/getsentry/sentry-android/io/sentry/sentry-android/), [`jcenter`](https://jcenter.bintray.com/io/sentry/sentry-android/) and [`mavenCentral`](https://repo.maven.apache.org/maven2/io/sentry/sentry-android/)

We'd love to get feedback.

## 2.1.0-RC.1

### Features

- Options for uncaught exception and make SentryOptions list Thread-Safe ([#384](https://github.com/getsentry/sentry-android/pull/384)) @marandaneto
- Automatic breadcrumbs for app, activity and sessions lifecycles and system events ([#348](https://github.com/getsentry/sentry-android/pull/348)) @marandaneto
- Make capture session and envelope internal ([#372](https://github.com/getsentry/sentry-android/pull/372)) @marandaneto

### Fixes

- If retry after header has empty categories, apply retry after to all of them ([#377](https://github.com/getsentry/sentry-android/pull/377)) @marandaneto
- Discard events and envelopes if cached and retry after ([#378](https://github.com/getsentry/sentry-android/pull/378)) @marandaneto
- Merge loadLibrary calls for sentry-native and clean up CMake files ([#373](https://github.com/getsentry/sentry-android/pull/373)) @Swatinem
- Exceptions should be sorted oldest to newest ([#370](https://github.com/getsentry/sentry-android/pull/370)) @marandaneto
- Check external storage size even if its read only ([#368](https://github.com/getsentry/sentry-android/pull/368)) @marandaneto
- Wrong check for cellular network capability ([#369](https://github.com/getsentry/sentry-android/pull/369)) @marandaneto
- add ScheduledForRemoval annotation to deprecated methods ([#375](https://github.com/getsentry/sentry-android/pull/375)) @marandaneto
- Bump NDK to 21.0.6113669 ([#367](https://github.com/getsentry/sentry-android/pull/367)) @marandaneto
- Bump AGP and add new make cmd to check for updates ([#365](https://github.com/getsentry/sentry-android/pull/365)) @marandaneto

Packages were released on [`bintray`](https://dl.bintray.com/getsentry/sentry-android/io/sentry/sentry-android/), [`jcenter`](https://jcenter.bintray.com/io/sentry/sentry-android/) and [`mavenCentral`](https://repo.maven.apache.org/maven2/io/sentry/sentry-android/)

We'd love to get feedback.

## 2.1.0-beta.2

### Fixes

- Bump sentry-native to 0.2.4 ([#364](https://github.com/getsentry/sentry-android/pull/364)) @marandaneto
- Update current session on session start after deleting previous session ([#362](https://github.com/getsentry/sentry-android/pull/362)) @marandaneto

Packages were released on [`bintray`](https://dl.bintray.com/getsentry/sentry-android/io/sentry/sentry-android/), [`jcenter`](https://jcenter.bintray.com/io/sentry/sentry-android/) and [`mavenCentral`](https://repo.maven.apache.org/maven2/io/sentry/sentry-android/)

We'd love to get feedback.

## 2.1.0-beta.1

### Fixes

- Bump sentry-native to 0.2.3 ([#357](https://github.com/getsentry/sentry-android/pull/357)) @marandaneto
- Check for androidx availability on runtime ([#356](https://github.com/getsentry/sentry-android/pull/356)) @marandaneto
- If theres a left over session file and its crashed, we should not overwrite its state ([#354](https://github.com/getsentry/sentry-android/pull/354)) @marandaneto
- Session should be exited state if state was ok ([#352](https://github.com/getsentry/sentry-android/pull/352)) @marandaneto
- Envelope has dedicated endpoint ([#353](https://github.com/getsentry/sentry-android/pull/353)) @marandaneto

Packages were released on [`bintray`](https://dl.bintray.com/getsentry/sentry-android/io/sentry/sentry-android/), [`jcenter`](https://jcenter.bintray.com/io/sentry/sentry-android/) and [`mavenCentral`](https://repo.maven.apache.org/maven2/io/sentry/sentry-android/)

We'd love to get feedback.

## 2.1.0-alpha.2

### Fixes

- Change integration order for cached outbox events ([#347](https://github.com/getsentry/sentry-android/pull/347)) @marandaneto
- Avoid crash if NDK throws UnsatisfiedLinkError ([#344](https://github.com/getsentry/sentry-android/pull/344)) @marandaneto
- Avoid getting a threadlocal twice. ([#339](https://github.com/getsentry/sentry-android/pull/339)) @metlos
- Removing session tracking guard on hub and client ([#338](https://github.com/getsentry/sentry-android/pull/338)) @marandaneto
- Bump agp to 3.6.2 ([#336](https://github.com/getsentry/sentry-android/pull/336)) @marandaneto
- Fix racey ANR integration ([#332](https://github.com/getsentry/sentry-android/pull/332)) @marandaneto
- Logging envelopes path when possible instead of nullable id ([#331](https://github.com/getsentry/sentry-android/pull/331)) @marandaneto
- Renaming transport gate method ([#330](https://github.com/getsentry/sentry-android/pull/330)) @marandaneto

Packages were released on [`bintray`](https://dl.bintray.com/getsentry/sentry-android/io/sentry/sentry-android/), [`jcenter`](https://jcenter.bintray.com/io/sentry/sentry-android/) and [`mavenCentral`](https://repo.maven.apache.org/maven2/io/sentry/sentry-android/)

We'd love to get feedback.

## 2.1.0-alpha.1

Release of Sentry's new SDK for Android.

## What’s Changed

### Features

- Release health @marandaneto @bruno-garcia
- ANR report should have 'was active=yes' on the dashboard ([#299](https://github.com/getsentry/sentry-android/pull/299)) @marandaneto
- NDK events apply scoped data ([#322](https://github.com/getsentry/sentry-android/pull/322)) @marandaneto
- Add a StdoutTransport ([#310](https://github.com/getsentry/sentry-android/pull/310)) @mike-burns
- Implementing new retry after protocol ([#306](https://github.com/getsentry/sentry-android/pull/306)) @marandaneto

### Fixes

- Bump sentry-native to 0.2.2 ([#305](https://github.com/getsentry/sentry-android/pull/305)) @Swatinem
- Missing App's info ([#315](https://github.com/getsentry/sentry-android/pull/315)) @marandaneto
- Buffered writers/readers - otimizations ([#311](https://github.com/getsentry/sentry-android/pull/311)) @marandaneto
- Boot time should be UTC ([#309](https://github.com/getsentry/sentry-android/pull/309)) @marandaneto
- Make transport result public ([#300](https://github.com/getsentry/sentry-android/pull/300)) @marandaneto

Packages were released on [`bintray`](https://dl.bintray.com/getsentry/sentry-android/io/sentry/sentry-android/), [`jcenter`](https://jcenter.bintray.com/io/sentry/sentry-android/) and [`mavenCentral`](https://repo.maven.apache.org/maven2/io/sentry/sentry-android/)

We'd love to get feedback.

## 2.0.2

Release of Sentry's new SDK for Android.

### Features

- MavenCentral support ([#284](https://github.com/getsentry/sentry-android/pull/284)) @marandaneto

### Fixes

- Bump AGP to 3.6.1 ([#285](https://github.com/getsentry/sentry-android/pull/285)) @marandaneto

Packages were released on [`bintray`](https://dl.bintray.com/getsentry/sentry-android/io/sentry/sentry-android/), [`jcenter`](https://jcenter.bintray.com/io/sentry/sentry-android/) and [`mavenCentral`](https://repo.maven.apache.org/maven2/io/sentry/sentry-android/)

We'd love to get feedback.

## 2.0.1

Release of Sentry's new SDK for Android.

## What’s Changed

### Features

- Attach threads/stacktraces ([#267](https://github.com/getsentry/sentry-android/pull/267)) @marandaneto
- Add the default serverName to SentryOptions and use it in MainEventProcessor ([#279](https://github.com/getsentry/sentry-android/pull/279)) @metlos

### Fixes

- set current threadId when there's no mechanism set ([#277](https://github.com/getsentry/sentry-android/pull/277)) @marandaneto
- Preview package manager ([#269](https://github.com/getsentry/sentry-android/pull/269)) @bruno-garcia

Packages were released on [`bintray`](https://dl.bintray.com/getsentry/sentry-android/io/sentry/), [`jcenter`](https://jcenter.bintray.com/io/sentry/sentry-android/)

We'd love to get feedback.

## 2.0.0

Release of Sentry's new SDK for Android.

New features not offered by (1.7.x):

- NDK support
  - Captures crashes caused by native code
  - Access to the [`sentry-native` SDK](https://github.com/getsentry/sentry-native/) API by your native (C/C++/Rust code/..).
- Automatic init (just add your `DSN` to the manifest)
   - Proguard rules are added automatically
   - Permission (Internet) is added automatically
- Uncaught Exceptions might be captured even before the app restarts
- Sentry's Unified API.
- More context/device information
- Packaged as `aar`
- Frames from the app automatically marked as `InApp=true` (stack traces in Sentry highlights them by default).
- Complete Sentry Protocol available.
- All threads and their stack traces are captured.
- Sample project in this repo to test many features (segfault, uncaught exception, ANR...)

Features from the current SDK like `ANR` are also available (by default triggered after 4 seconds).

Packages were released on [`bintray`](https://dl.bintray.com/getsentry/sentry-android/io/sentry/), [`jcenter`](https://jcenter.bintray.com/io/sentry/sentry-android/)

We'd love to get feedback.

## 2.0.0-rc04

Release of Sentry's new SDK for Android.

### Features

- Take sampleRate from metadata ([#262](https://github.com/getsentry/sentry-android/pull/262)) @bruno-garcia
- Support mills timestamp format ([#263](https://github.com/getsentry/sentry-android/pull/263)) @marandaneto
- Adding logs to installed integrations ([#265](https://github.com/getsentry/sentry-android/pull/265)) @marandaneto

### Fixes

- Breacrumb.data to string,object, Add LOG level ([#264](https://github.com/getsentry/sentry-android/pull/264)) @HazAT
- Read release conf. on manifest ([#266](https://github.com/getsentry/sentry-android/pull/266)) @marandaneto

Packages were released on [`bintray`](https://dl.bintray.com/getsentry/sentry-android/io/sentry/), [`jcenter`](https://jcenter.bintray.com/io/sentry/sentry-android/)

We'd love to get feedback and we'll work in getting the GA `2.0.0` out soon.
Until then, the [stable SDK offered by Sentry is at version 1.7.30](https://github.com/getsentry/sentry-java/releases/tag/v1.7.30)

## 2.0.0-rc03

Release of Sentry's new SDK for Android.

### Fixes

- fixes ([#259](https://github.com/getsentry/sentry-android/issues/259)) - NPE check on getExternalFilesDirs items. ([#260](https://github.com/getsentry/sentry-android/pull/260)) @marandaneto
- strictMode typo ([#258](https://github.com/getsentry/sentry-android/pull/258)) @marandaneto

Packages were released on [`bintray`](https://dl.bintray.com/getsentry/sentry-android/io/sentry/), [`jcenter`](https://jcenter.bintray.com/io/sentry/sentry-android/)

We'd love to get feedback and we'll work in getting the GA `2.0.0` out soon.
Until then, the [stable SDK offered by Sentry is at version 1.7.30](https://github.com/getsentry/sentry-java/releases/tag/v1.7.30)

## 2.0.0-rc02

Release of Sentry's new SDK for Android.

### Features

- Hub mode configurable ([#247](https://github.com/getsentry/sentry-android/pull/247)) @bruno-garcia
- Added remove methods (tags/extras) to the sentry static class ([#243](https://github.com/getsentry/sentry-android/pull/243)) @marandaneto

### Fixes


- Update ndk for new sentry-native version ([#235](https://github.com/getsentry/sentry-android/pull/235)) @Swatinem @marandaneto
- Make integrations public ([#256](https://github.com/getsentry/sentry-android/pull/256)) @marandaneto
- Bump build-tools ([#255](https://github.com/getsentry/sentry-android/pull/255)) @marandaneto
- Added javadocs to scope and its dependencies ([#253](https://github.com/getsentry/sentry-android/pull/253)) @marandaneto
- Build all ABIs ([#254](https://github.com/getsentry/sentry-android/pull/254)) @marandaneto
- Moving back ANR timeout from long to int param. ([#252](https://github.com/getsentry/sentry-android/pull/252)) @marandaneto
- Added HubAdapter to call Sentry static methods from Integrations ([#250](https://github.com/getsentry/sentry-android/pull/250)) @marandaneto
- New Release format ([#242](https://github.com/getsentry/sentry-android/pull/242)) @marandaneto
- Javadocs for SentryOptions ([#246](https://github.com/getsentry/sentry-android/pull/246)) @marandaneto
- non-app is already inApp excluded by default. ([#244](https://github.com/getsentry/sentry-android/pull/244)) @marandaneto
- Fix if symlink exists for sentry-native ([#241](https://github.com/getsentry/sentry-android/pull/241)) @marandaneto
- Clone method - race condition free ([#226](https://github.com/getsentry/sentry-android/pull/226)) @marandaneto
- Refactoring breadcrumbs callback ([#239](https://github.com/getsentry/sentry-android/pull/239)) @marandaneto

Packages were released on [`bintray`](https://dl.bintray.com/getsentry/sentry-android/io/sentry/), [`jcenter`](https://jcenter.bintray.com/io/sentry/sentry-android/)

We'd love to get feedback and we'll work in getting the GA `2.0.0` out soon.
Until then, the [stable SDK offered by Sentry is at version 1.7.30](https://github.com/getsentry/sentry-java/releases/tag/v1.7.30)

## 2.0.0-rc01

Release of Sentry's new SDK for Android.

## What’s Changed

### Features

- Added remove methods for Scope data ([#237](https://github.com/getsentry/sentry-android/pull/237)) @marandaneto
- More device context (deviceId, connectionType and language) ([#229](https://github.com/getsentry/sentry-android/pull/229)) @marandaneto
- Added a few java docs (Sentry, Hub and SentryClient) ([#223](https://github.com/getsentry/sentry-android/pull/223)) @marandaneto
- Implemented diagnostic logger ([#218](https://github.com/getsentry/sentry-android/pull/218)) @marandaneto
- Added event processors to scope ([#209](https://github.com/getsentry/sentry-android/pull/209)) @marandaneto
- Added android transport gate ([#206](https://github.com/getsentry/sentry-android/pull/206)) @marandaneto
- Added executor for caching values out of the main thread ([#201](https://github.com/getsentry/sentry-android/pull/201)) @marandaneto

### Fixes


- Honor RetryAfter ([#236](https://github.com/getsentry/sentry-android/pull/236)) @marandaneto
- Add tests for SentryValues ([#238](https://github.com/getsentry/sentry-android/pull/238)) @philipphofmann
- Do not set frames if there's none ([#234](https://github.com/getsentry/sentry-android/pull/234)) @marandaneto
- Always call interrupt after InterruptedException ([#232](https://github.com/getsentry/sentry-android/pull/232)) @marandaneto
- Mark as current thread if its the main thread ([#228](https://github.com/getsentry/sentry-android/pull/228)) @marandaneto
- Fix lgtm alerts ([#219](https://github.com/getsentry/sentry-android/pull/219)) @marandaneto
- Written unit tests to ANR integration ([#215](https://github.com/getsentry/sentry-android/pull/215)) @marandaneto
- Added blog posts to README ([#214](https://github.com/getsentry/sentry-android/pull/214)) @marandaneto
- Raise code coverage for Dsn to 100% ([#212](https://github.com/getsentry/sentry-android/pull/212)) @philipphofmann
- Remove redundant times(1) for Mockito.verify ([#211](https://github.com/getsentry/sentry-android/pull/211)) @philipphofmann
- Transport may be set on options ([#203](https://github.com/getsentry/sentry-android/pull/203)) @marandaneto
- dist may be set on options ([#204](https://github.com/getsentry/sentry-android/pull/204)) @marandaneto
- Throw an exception if DSN is not set ([#200](https://github.com/getsentry/sentry-android/pull/200)) @marandaneto
- Migration guide markdown ([#197](https://github.com/getsentry/sentry-android/pull/197)) @marandaneto

Packages were released on [`bintray`](https://dl.bintray.com/getsentry/sentry-android/io/sentry/), [`jcenter`](https://jcenter.bintray.com/io/sentry/sentry-android/)

We'd love to get feedback and we'll work in getting the GA `2.0.0` out soon.
Until then, the [stable SDK offered by Sentry is at version 1.7.29](https://github.com/getsentry/sentry-java/releases/tag/v1.7.29)

## 2.0.0-beta02

Release of Sentry's new SDK for Android.

### Features

- addBreadcrumb overloads ([#196](https://github.com/getsentry/sentry-android/pull/196)) and ([#198](https://github.com/getsentry/sentry-android/pull/198))

### Fixes

- fix Android bug on API 24 and 25 about getting current threads and stack traces ([#194](https://github.com/getsentry/sentry-android/pull/194))

Packages were released on [`bintray`](https://dl.bintray.com/getsentry/sentry-android/io/sentry/), [`jcenter`](https://jcenter.bintray.com/io/sentry/sentry-android/)

We'd love to get feedback and we'll work in getting the GA `2.0.0` out soon.
Until then, the [stable SDK offered by Sentry is at version 1.7.28](https://github.com/getsentry/sentry-java/releases/tag/v1.7.28)

## 2.0.0-beta01

Release of Sentry's new SDK for Android.

### Fixes

- ref: ANR doesn't set handled flag ([#186](https://github.com/getsentry/sentry-android/pull/186))
- SDK final review ([#183](https://github.com/getsentry/sentry-android/pull/183))
- ref: Drop errored in favor of crashed ([#187](https://github.com/getsentry/sentry-android/pull/187))
- Workaround android_id ([#185](https://github.com/getsentry/sentry-android/pull/185))
- Renamed sampleRate ([#191](https://github.com/getsentry/sentry-android/pull/191))
- Making timestamp package-private or test-only ([#190](https://github.com/getsentry/sentry-android/pull/190))
- Split event processor in Device/App data ([#180](https://github.com/getsentry/sentry-android/pull/180))

Packages were released on [`bintray`](https://dl.bintray.com/getsentry/sentry-android/io/sentry/), [`jcenter`](https://jcenter.bintray.com/io/sentry/sentry-android/)

We'd love to get feedback and we'll work in getting the GA `2.0.0` out soon.
Until then, the [stable SDK offered by Sentry is at version 1.7.28](https://github.com/getsentry/sentry-java/releases/tag/v1.7.28)

## 2.0.0-alpha09

Release of Sentry's new SDK for Android.

### Features

- Adding nativeBundle plugin ([#161](https://github.com/getsentry/sentry-android/pull/161))
- Adding scope methods to sentry static class ([#179](https://github.com/getsentry/sentry-android/pull/179))

### Fixes

- fix: DSN parsing ([#165](https://github.com/getsentry/sentry-android/pull/165))
- Don't avoid exception type minification ([#166](https://github.com/getsentry/sentry-android/pull/166))
- make Gson retro compatible with older versions of AGP ([#177](https://github.com/getsentry/sentry-android/pull/177))
- Bump sentry-native with message object instead of a string ([#172](https://github.com/getsentry/sentry-android/pull/172))

Packages were released on [`bintray`](https://dl.bintray.com/getsentry/sentry-android/io/sentry/), [`jcenter`](https://jcenter.bintray.com/io/sentry/sentry-android/)

We'd love to get feedback and we'll work in getting the GA `2.0.0` out soon.
Until then, the [stable SDK offered by Sentry is at version 1.7.28](https://github.com/getsentry/sentry-java/releases/tag/v1.7.28)

## 2.0.0-alpha08

Release of Sentry's new SDK for Android.

### Fixes

- DebugId endianness ([#162](https://github.com/getsentry/sentry-android/pull/162))
- Executed beforeBreadcrumb also for scope ([#160](https://github.com/getsentry/sentry-android/pull/160))
- Benefit of manifest merging when minSdk ([#159](https://github.com/getsentry/sentry-android/pull/159))
- Add method to captureMessage with level ([#157](https://github.com/getsentry/sentry-android/pull/157))
- Listing assets file on the wrong dir ([#156](https://github.com/getsentry/sentry-android/pull/156))

Packages were released on [`bintray`](https://dl.bintray.com/getsentry/sentry-android/io/sentry/), [`jcenter`](https://jcenter.bintray.com/io/sentry/sentry-android/)

We'd love to get feedback and we'll work in getting the GA `2.0.0` out soon.
Until then, the [stable SDK offered by Sentry is at version 1.7.28](https://github.com/getsentry/sentry-java/releases/tag/v1.7.28)

## 2.0.0-alpha07

Third release of Sentry's new SDK for Android.

### Fixes

-  Fixed release for jcenter and bintray

Packages were released on [`bintray`](https://dl.bintray.com/getsentry/sentry-android/io/sentry/), [`jcenter`](https://jcenter.bintray.com/io/sentry/sentry-android/)

We'd love to get feedback and we'll work in getting the GA `2.0.0` out soon.
Until then, the [stable SDK offered by Sentry is at version 1.7.28](https://github.com/getsentry/sentry-java/releases/tag/v1.7.28)

## 2.0.0-alpha06

Second release of Sentry's new SDK for Android.

### Fixes

- Fixed a typo on pom generation.

Packages were released on [`bintray`](https://dl.bintray.com/getsentry/sentry-android/io/sentry/), [`jcenter`](https://jcenter.bintray.com/io/sentry/sentry-android/)

We'd love to get feedback and we'll work in getting the GA `2.0.0` out soon.
Until then, the [stable SDK offered by Sentry is at version 1.7.28](https://github.com/getsentry/sentry-java/releases/tag/v1.7.28)

## 2.0.0-alpha05

First release of Sentry's new SDK for Android.

New features not offered by our current (1.7.x), stable SDK are:

- NDK support
  - Captures crashes caused by native code
  - Access to the [`sentry-native` SDK](https://github.com/getsentry/sentry-native/) API by your native (C/C++/Rust code/..).
- Automatic init (just add your `DSN` to the manifest)
   - Proguard rules are added automatically
   - Permission (Internet) is added automatically
- Uncaught Exceptions might be captured even before the app restarts
- Unified API which include scopes etc.
- More context/device information
- Packaged as `aar`
- Frames from the app automatically marked as `InApp=true` (stack traces in Sentry highlights them by default).
- Complete Sentry Protocol available.
- All threads and their stack traces are captured.
- Sample project in this repo to test many features (segfault, uncaught exception, scope)

Features from the current SDK like `ANR` are also available (by default triggered after 4 seconds).

Packages were released on [`bintray`](https://dl.bintray.com/getsentry/sentry-android/io/sentry/), [`jcenter`](https://jcenter.bintray.com/io/sentry/sentry-android/)

We'd love to get feedback and we'll work in getting the GA `2.0.0` out soon.
Until then, the [stable SDK offered by Sentry is at version 1.7.28](https://github.com/getsentry/sentry-java/releases/tag/v1.7.28)<|MERGE_RESOLUTION|>--- conflicted
+++ resolved
@@ -2,15 +2,13 @@
 
 ## Unreleased
 
-<<<<<<< HEAD
 ### Fixes
 
 - Improve network body parsing and truncation handling ([#4958](https://github.com/getsentry/sentry-java/pull/4958))
-=======
+
 ### Internal
 
 - Support `metric` envelope item type ([#4956](https://github.com/getsentry/sentry-java/pull/4956))
->>>>>>> 91bb874e
 
 ## 8.28.0
 
