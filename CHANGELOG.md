# Changelog

## Unreleased

<<<<<<< HEAD
### Fixes

- Session Replay: Disable replay in session mode when rate limit is active ([#3854](https://github.com/getsentry/sentry-java/pull/3854))
=======
### Features

- Android 15: Add support for 16KB page sizes ([#3620](https://github.com/getsentry/sentry-java/pull/3620))
  - See https://developer.android.com/guide/practices/page-sizes for more details

### Fixes

- Avoid collecting normal frames ([#3782](https://github.com/getsentry/sentry-java/pull/3782))
- Ensure android initialization process continues even if options configuration block throws an exception ([#3887](https://github.com/getsentry/sentry-java/pull/3887))
- Do not report parsing ANR error when there are no threads ([#3888](https://github.com/getsentry/sentry-java/pull/3888))
  - This should significantly reduce the number of events with message "Sentry Android SDK failed to parse system thread dump..." reported

### Dependencies

- Bump Native SDK from v0.7.2 to v0.7.8 ([#3620](https://github.com/getsentry/sentry-java/pull/3620))
  - [changelog](https://github.com/getsentry/sentry-native/blob/master/CHANGELOG.md#078)
  - [diff](https://github.com/getsentry/sentry-native/compare/0.7.2...0.7.8)
>>>>>>> dab52e25

## 7.17.0

### Features

- Add meta option to set the maximum amount of breadcrumbs to be logged. ([#3836](https://github.com/getsentry/sentry-java/pull/3836))
- Use a separate `Random` instance per thread to improve SDK performance ([#3835](https://github.com/getsentry/sentry-java/pull/3835))

### Fixes

- Using MaxBreadcrumb with value 0 no longer crashes. ([#3836](https://github.com/getsentry/sentry-java/pull/3836))
- Accept manifest integer values when requiring floating values ([#3823](https://github.com/getsentry/sentry-java/pull/3823))
- Fix standalone tomcat jndi issue ([#3873](https://github.com/getsentry/sentry-java/pull/3873))
  - Using Sentry Spring Boot on a standalone tomcat caused the following error:
    - Failed to bind properties under 'sentry.parsed-dsn' to io.sentry.Dsn

## 7.16.0

### Features

- Add meta option to attach ANR thread dumps ([#3791](https://github.com/getsentry/sentry-java/pull/3791))

### Fixes

- Cache parsed Dsn ([#3796](https://github.com/getsentry/sentry-java/pull/3796))
- fix invalid profiles when the transaction name is empty ([#3747](https://github.com/getsentry/sentry-java/pull/3747))
- Deprecate `enableTracing` option ([#3777](https://github.com/getsentry/sentry-java/pull/3777))
- Vendor `java.util.Random` and replace `java.security.SecureRandom` usages ([#3783](https://github.com/getsentry/sentry-java/pull/3783))
- Fix potential ANRs due to NDK scope sync ([#3754](https://github.com/getsentry/sentry-java/pull/3754))
- Fix potential ANRs due to NDK System.loadLibrary calls ([#3670](https://github.com/getsentry/sentry-java/pull/3670))
- Fix slow `Log` calls on app startup ([#3793](https://github.com/getsentry/sentry-java/pull/3793))
- Fix slow Integration name parsing ([#3794](https://github.com/getsentry/sentry-java/pull/3794))
- Session Replay: Reduce startup and capture overhead ([#3799](https://github.com/getsentry/sentry-java/pull/3799))
- Load lazy fields on init in the background ([#3803](https://github.com/getsentry/sentry-java/pull/3803))
- Replace setOf with HashSet.add ([#3801](https://github.com/getsentry/sentry-java/pull/3801))

### Breaking changes

- The method `addIntegrationToSdkVersion(Ljava/lang/Class;)V` has been removed from the core (`io.sentry:sentry`) package. Please make sure all of the packages (e.g. `io.sentry:sentry-android-core`, `io.sentry:sentry-android-fragment`, `io.sentry:sentry-okhttp`  and others) are all aligned and using the same version to prevent the `NoSuchMethodError` exception.

## 7.16.0-alpha.1

### Features

- Add meta option to attach ANR thread dumps ([#3791](https://github.com/getsentry/sentry-java/pull/3791))

### Fixes

- Cache parsed Dsn ([#3796](https://github.com/getsentry/sentry-java/pull/3796))
- fix invalid profiles when the transaction name is empty ([#3747](https://github.com/getsentry/sentry-java/pull/3747))
- Deprecate `enableTracing` option ([#3777](https://github.com/getsentry/sentry-java/pull/3777))
- Vendor `java.util.Random` and replace `java.security.SecureRandom` usages ([#3783](https://github.com/getsentry/sentry-java/pull/3783))
- Fix potential ANRs due to NDK scope sync ([#3754](https://github.com/getsentry/sentry-java/pull/3754))
- Fix potential ANRs due to NDK System.loadLibrary calls ([#3670](https://github.com/getsentry/sentry-java/pull/3670))
- Fix slow `Log` calls on app startup ([#3793](https://github.com/getsentry/sentry-java/pull/3793))
- Fix slow Integration name parsing ([#3794](https://github.com/getsentry/sentry-java/pull/3794))
- Session Replay: Reduce startup and capture overhead ([#3799](https://github.com/getsentry/sentry-java/pull/3799))

## 7.15.0

### Features

- Add support for `feedback` envelope header item type ([#3687](https://github.com/getsentry/sentry-java/pull/3687))
- Add breadcrumb.origin field ([#3727](https://github.com/getsentry/sentry-java/pull/3727))
- Session Replay: Add options to selectively mask/unmask views captured in replay. The following options are available: ([#3689](https://github.com/getsentry/sentry-java/pull/3689))
    - `android:tag="sentry-mask|sentry-unmask"` in XML or `view.setTag("sentry-mask|sentry-unmask")` in code tags
        - if you already have a tag set for a view, you can set a tag by id: `<tag android:id="@id/sentry_privacy" android:value="mask|unmask"/>` in XML or `view.setTag(io.sentry.android.replay.R.id.sentry_privacy, "mask|unmask")` in code
    - `view.sentryReplayMask()` or `view.sentryReplayUnmask()` extension functions
    - mask/unmask `View`s of a certain type by adding fully-qualified classname to one of the lists `options.experimental.sessionReplay.addMaskViewClass()` or `options.experimental.sessionReplay.addUnmaskViewClass()`. Note, that all of the view subclasses/subtypes will be masked/unmasked as well
        - For example, (this is already a default behavior) to mask all `TextView`s and their subclasses (`RadioButton`, `EditText`, etc.): `options.experimental.sessionReplay.addMaskViewClass("android.widget.TextView")`
        - If you're using code obfuscation, adjust your proguard-rules accordingly, so your custom view class name is not minified
- Session Replay: Support Jetpack Compose masking ([#3739](https://github.com/getsentry/sentry-java/pull/3739))
  - To selectively mask/unmask @Composables, use `Modifier.sentryReplayMask()` and `Modifier.sentryReplayUnmask()` modifiers
- Session Replay: Mask `WebView`, `VideoView` and `androidx.media3.ui.PlayerView` by default ([#3775](https://github.com/getsentry/sentry-java/pull/3775))

### Fixes

- Avoid stopping appStartProfiler after application creation ([#3630](https://github.com/getsentry/sentry-java/pull/3630))
- Session Replay: Correctly detect dominant color for `TextView`s with Spans ([#3682](https://github.com/getsentry/sentry-java/pull/3682))
- Fix ensure Application Context is used even when SDK is initialized via Activity Context ([#3669](https://github.com/getsentry/sentry-java/pull/3669))
- Fix potential ANRs due to `Calendar.getInstance` usage in Breadcrumbs constructor ([#3736](https://github.com/getsentry/sentry-java/pull/3736))
- Fix potential ANRs due to default integrations ([#3778](https://github.com/getsentry/sentry-java/pull/3778))
- Lazily initialize heavy `SentryOptions` members to avoid ANRs on app start ([#3749](https://github.com/getsentry/sentry-java/pull/3749))

*Breaking changes*:

- `options.experimental.sessionReplay.errorSampleRate` was renamed to `options.experimental.sessionReplay.onErrorSampleRate` ([#3637](https://github.com/getsentry/sentry-java/pull/3637))
- Manifest option `io.sentry.session-replay.error-sample-rate` was renamed to `io.sentry.session-replay.on-error-sample-rate` ([#3637](https://github.com/getsentry/sentry-java/pull/3637))
- Change `redactAllText` and `redactAllImages` to `maskAllText` and `maskAllImages` ([#3741](https://github.com/getsentry/sentry-java/pull/3741))

## 7.14.0

### Features

- Session Replay: Gesture/touch support for Flutter ([#3623](https://github.com/getsentry/sentry-java/pull/3623))

### Fixes

- Fix app start spans missing from Pixel devices ([#3634](https://github.com/getsentry/sentry-java/pull/3634))
- Avoid ArrayIndexOutOfBoundsException on Android cpu data collection ([#3598](https://github.com/getsentry/sentry-java/pull/3598))
- Fix lazy select queries instrumentation ([#3604](https://github.com/getsentry/sentry-java/pull/3604))
- Session Replay: buffer mode improvements ([#3622](https://github.com/getsentry/sentry-java/pull/3622))
  - Align next segment timestamp with the end of the buffered segment when converting from buffer mode to session mode
  - Persist `buffer` replay type for the entire replay when converting from buffer mode to session mode
  - Properly store screen names for `buffer` mode
- Session Replay: fix various crashes and issues ([#3628](https://github.com/getsentry/sentry-java/pull/3628))
  - Fix video not being encoded on Pixel devices
  - Fix SIGABRT native crashes on Xiaomi devices when encoding a video
  - Fix `RejectedExecutionException` when redacting a screenshot
  - Fix `FileNotFoundException` when persisting segment values

### Chores

- Introduce `ReplayShadowMediaCodec` and refactor tests using custom encoder ([#3612](https://github.com/getsentry/sentry-java/pull/3612))

## 7.13.0

### Features

- Session Replay: ([#3565](https://github.com/getsentry/sentry-java/pull/3565)) ([#3609](https://github.com/getsentry/sentry-java/pull/3609))
  - Capture remaining replay segment for ANRs on next app launch
  - Capture remaining replay segment for unhandled crashes on next app launch

### Fixes

- Session Replay: ([#3565](https://github.com/getsentry/sentry-java/pull/3565)) ([#3609](https://github.com/getsentry/sentry-java/pull/3609))
  - Fix stopping replay in `session` mode at 1 hour deadline
  - Never encode full frames for a video segment, only do partial updates. This further reduces size of the replay segment
  - Use propagation context when no active transaction for ANRs

### Dependencies

- Bump Spring Boot to 3.3.2 ([#3541](https://github.com/getsentry/sentry-java/pull/3541))

## 7.12.1

### Fixes

- Check app start spans time and ignore background app starts ([#3550](https://github.com/getsentry/sentry-java/pull/3550))
  - This should eliminate long-lasting App Start transactions

## 7.12.0

### Features

- Session Replay Public Beta ([#3339](https://github.com/getsentry/sentry-java/pull/3339))

  To enable Replay use the `sessionReplay.sessionSampleRate` or `sessionReplay.errorSampleRate` experimental options.

  ```kotlin
  import io.sentry.SentryReplayOptions
  import io.sentry.android.core.SentryAndroid

  SentryAndroid.init(context) { options ->
   
    // Currently under experimental options:
    options.experimental.sessionReplay.sessionSampleRate = 1.0
    options.experimental.sessionReplay.errorSampleRate = 1.0
  
    // To change default redaction behavior (defaults to true)
    options.experimental.sessionReplay.redactAllImages = true
    options.experimental.sessionReplay.redactAllText = true
  
    // To change quality of the recording (defaults to MEDIUM)
    options.experimental.sessionReplay.quality = SentryReplayOptions.SentryReplayQuality.MEDIUM // (LOW|MEDIUM|HIGH)
  }
  ```

  To learn more visit [Sentry's Mobile Session Replay](https://docs.sentry.io/product/explore/session-replay/mobile/) documentation page.

## 7.11.0

### Features

- Report dropped spans ([#3528](https://github.com/getsentry/sentry-java/pull/3528))

### Fixes

- Fix duplicate session start for React Native ([#3504](https://github.com/getsentry/sentry-java/pull/3504))
- Move onFinishCallback before span or transaction is finished ([#3459](https://github.com/getsentry/sentry-java/pull/3459))
- Add timestamp when a profile starts ([#3442](https://github.com/getsentry/sentry-java/pull/3442))
- Move fragment auto span finish to onFragmentStarted ([#3424](https://github.com/getsentry/sentry-java/pull/3424))
- Remove profiling timeout logic and disable profiling on API 21 ([#3478](https://github.com/getsentry/sentry-java/pull/3478))
- Properly reset metric flush flag on metric emission ([#3493](https://github.com/getsentry/sentry-java/pull/3493))
- Use SecureRandom in favor of Random for Metrics ([#3495](https://github.com/getsentry/sentry-java/pull/3495))
- Fix UncaughtExceptionHandlerIntegration Memory Leak ([#3398](https://github.com/getsentry/sentry-java/pull/3398))
- Deprecated `User.segment`. Use a custom tag or context instead. ([#3511](https://github.com/getsentry/sentry-java/pull/3511))
- Fix duplicated http spans ([#3526](https://github.com/getsentry/sentry-java/pull/3526))
- When capturing unhandled hybrid exception session should be ended and new start if need ([#3480](https://github.com/getsentry/sentry-java/pull/3480))

### Dependencies

- Bump Native SDK from v0.7.0 to v0.7.2 ([#3314](https://github.com/getsentry/sentry-java/pull/3314))
  - [changelog](https://github.com/getsentry/sentry-native/blob/master/CHANGELOG.md#072)
  - [diff](https://github.com/getsentry/sentry-native/compare/0.7.0...0.7.2)

## 7.10.0

### Features

- Publish Gradle module metadata ([#3422](https://github.com/getsentry/sentry-java/pull/3422))

### Fixes

- Fix faulty `span.frame_delay` calculation for early app start spans ([#3427](https://github.com/getsentry/sentry-java/pull/3427))
- Fix crash when installing `ShutdownHookIntegration` and the VM is shutting down ([#3456](https://github.com/getsentry/sentry-java/pull/3456))

## 7.9.0

### Features

- Add start_type to app context ([#3379](https://github.com/getsentry/sentry-java/pull/3379))
- Add ttid/ttfd contribution flags ([#3386](https://github.com/getsentry/sentry-java/pull/3386))

### Fixes

- (Internal) Metrics code cleanup ([#3403](https://github.com/getsentry/sentry-java/pull/3403))
- Fix Frame measurements in app start transactions ([#3382](https://github.com/getsentry/sentry-java/pull/3382))
- Fix timing metric value different from span duration ([#3368](https://github.com/getsentry/sentry-java/pull/3368))
- Do not always write startup crash marker ([#3409](https://github.com/getsentry/sentry-java/pull/3409))
  - This may have been causing the SDK init logic to block the main thread

## 7.8.0

### Features

- Add description to OkHttp spans ([#3320](https://github.com/getsentry/sentry-java/pull/3320))
- Enable backpressure management by default ([#3284](https://github.com/getsentry/sentry-java/pull/3284))

### Fixes

- Add rate limit to Metrics ([#3334](https://github.com/getsentry/sentry-java/pull/3334))
- Fix java.lang.ClassNotFoundException: org.springframework.web.servlet.HandlerMapping in Spring Boot Servlet mode without WebMVC ([#3336](https://github.com/getsentry/sentry-java/pull/3336))
- Fix normalization of metrics keys, tags and values ([#3332](https://github.com/getsentry/sentry-java/pull/3332))

## 7.7.0

### Features

- Add support for Spring Rest Client ([#3199](https://github.com/getsentry/sentry-java/pull/3199))
- Extend Proxy options with proxy type ([#3326](https://github.com/getsentry/sentry-java/pull/3326))

### Fixes

- Fixed default deadline timeout to 30s instead of 300s ([#3322](https://github.com/getsentry/sentry-java/pull/3322))
- Fixed `Fix java.lang.ClassNotFoundException: org.springframework.web.servlet.HandlerExceptionResolver` in Spring Boot Servlet mode without WebMVC ([#3333](https://github.com/getsentry/sentry-java/pull/3333))

## 7.6.0

### Features

- Experimental: Add support for Sentry Developer Metrics ([#3205](https://github.com/getsentry/sentry-java/pull/3205), [#3238](https://github.com/getsentry/sentry-java/pull/3238), [#3248](https://github.com/getsentry/sentry-java/pull/3248), [#3250](https://github.com/getsentry/sentry-java/pull/3250))  
  Use the Metrics API to track processing time, download sizes, user signups, and conversion rates and correlate them back to tracing data in order to get deeper insights and solve issues faster. Our API supports counters, distributions, sets, gauges and timers, and it's easy to get started:
  ```kotlin
  Sentry.metrics()
    .increment(
        "button_login_click", // key
        1.0,                  // value
        null,                 // unit
        mapOf(                // tags
            "provider" to "e-mail"
        )
    )
  ```
  To learn more about Sentry Developer Metrics, head over to our [Java](https://docs.sentry.io/platforms/java/metrics/) and [Android](https://docs.sentry.io//platforms/android/metrics/) docs page.

## 7.5.0

### Features

- Add support for measurements at span level ([#3219](https://github.com/getsentry/sentry-java/pull/3219))
- Add `enableScopePersistence` option to disable `PersistingScopeObserver` used for ANR reporting which may increase performance overhead. Defaults to `true` ([#3218](https://github.com/getsentry/sentry-java/pull/3218))
  - When disabled, the SDK will not enrich ANRv2 events with scope data (e.g. breadcrumbs, user, tags, etc.)
- Configurable defaults for Cron - MonitorConfig ([#3195](https://github.com/getsentry/sentry-java/pull/3195))
- We now display a warning on startup if an incompatible version of Spring Boot is detected ([#3233](https://github.com/getsentry/sentry-java/pull/3233))
  - This should help notice a mismatching Sentry dependency, especially when upgrading a Spring Boot application
- Experimental: Add Metrics API ([#3205](https://github.com/getsentry/sentry-java/pull/3205))

### Fixes

- Ensure performance measurement collection is not taken too frequently ([#3221](https://github.com/getsentry/sentry-java/pull/3221))
- Fix old profiles deletion on SDK init ([#3216](https://github.com/getsentry/sentry-java/pull/3216))
- Fix hub restore point in wrappers: SentryWrapper, SentryTaskDecorator and SentryScheduleHook ([#3225](https://github.com/getsentry/sentry-java/pull/3225))
  - We now reset the hub to its previous value on the thread where the `Runnable`/`Callable`/`Supplier` is executed instead of setting it to the hub that was used on the thread where the `Runnable`/`Callable`/`Supplier` was created.
- Fix add missing thread name/id to app start spans ([#3226](https://github.com/getsentry/sentry-java/pull/3226))

## 7.4.0

### Features

- Add new threshold parameters to monitor config ([#3181](https://github.com/getsentry/sentry-java/pull/3181))
- Report process init time as a span for app start performance ([#3159](https://github.com/getsentry/sentry-java/pull/3159))
- (perf-v2): Calculate frame delay on a span level ([#3197](https://github.com/getsentry/sentry-java/pull/3197))
- Resolve spring properties in @SentryCheckIn annotation ([#3194](https://github.com/getsentry/sentry-java/pull/3194))
- Experimental: Add Spotlight integration ([#3166](https://github.com/getsentry/sentry-java/pull/3166))
    - For more details about Spotlight head over to https://spotlightjs.com/
    - Set `options.isEnableSpotlight = true` to enable Spotlight

### Fixes

- Don't wait on main thread when SDK restarts ([#3200](https://github.com/getsentry/sentry-java/pull/3200))
- Fix Jetpack Compose widgets are not being correctly identified for user interaction tracing ([#3209](https://github.com/getsentry/sentry-java/pull/3209))
- Fix issue title on Android when a wrapping `RuntimeException` is thrown by the system ([#3212](https://github.com/getsentry/sentry-java/pull/3212))
  - This will change grouping of the issues that were previously titled `RuntimeInit$MethodAndArgsCaller` to have them split up properly by the original root cause exception

## 7.3.0

### Features

- Added App Start profiling
    - This depends on the new option `io.sentry.profiling.enable-app-start`, other than the already existing `io.sentry.traces.profiling.sample-rate`.
    - Sampler functions can check the new `isForNextAppStart` flag, to adjust startup profiling sampling programmatically.
      Relevant PRs:
    - Decouple Profiler from Transaction ([#3101](https://github.com/getsentry/sentry-java/pull/3101))
    - Add options and sampling logic ([#3121](https://github.com/getsentry/sentry-java/pull/3121))
    - Add ContentProvider and start profile ([#3128](https://github.com/getsentry/sentry-java/pull/3128))
- Extend internal performance collector APIs ([#3102](https://github.com/getsentry/sentry-java/pull/3102))
- Collect slow and frozen frames for spans using `OnFrameMetricsAvailableListener` ([#3111](https://github.com/getsentry/sentry-java/pull/3111))
- Interpolate total frame count to match span duration ([#3158](https://github.com/getsentry/sentry-java/pull/3158))

### Fixes

- Avoid multiple breadcrumbs from OkHttpEventListener ([#3175](https://github.com/getsentry/sentry-java/pull/3175))
- Apply OkHttp listener auto finish timestamp to all running spans ([#3167](https://github.com/getsentry/sentry-java/pull/3167))
- Fix not eligible for auto proxying warnings ([#3154](https://github.com/getsentry/sentry-java/pull/3154))
- Set default fingerprint for ANRv2 events to correctly group background and foreground ANRs ([#3164](https://github.com/getsentry/sentry-java/pull/3164))
  - This will improve grouping of ANRs that have similar stacktraces but differ in background vs foreground state. Only affects newly-ingested ANR events with `mechanism:AppExitInfo`
- Fix UserFeedback disk cache name conflicts with linked events ([#3116](https://github.com/getsentry/sentry-java/pull/3116))

### Breaking changes

- Remove `HostnameVerifier` option as it's flagged by security tools of some app stores ([#3150](https://github.com/getsentry/sentry-java/pull/3150))
  - If you were using this option, you have 3 possible paths going forward:
    - Provide a custom `ITransportFactory` through `SentryOptions.setTransportFactory()`, where you can copy over most of the parts like `HttpConnection` and `AsyncHttpTransport` from the SDK with necessary modifications
    - Get a certificate for your server through e.g. [Let's Encrypt](https://letsencrypt.org/)
    - Fork the SDK and add the hostname verifier back

### Dependencies

- Bump Native SDK from v0.6.7 to v0.7.0 ([#3133](https://github.com/getsentry/sentry-java/pull/3133))
  - [changelog](https://github.com/getsentry/sentry-native/blob/master/CHANGELOG.md#070)
  - [diff](https://github.com/getsentry/sentry-native/compare/0.6.7...0.7.0)

## 7.2.0

### Features

- Handle `monitor`/`check_in` in client reports and rate limiter ([#3096](https://github.com/getsentry/sentry-java/pull/3096))
- Add support for `graphql-java` version 21 ([#3090](https://github.com/getsentry/sentry-java/pull/3090))

### Fixes

- Avoid concurrency in AndroidProfiler performance data collection ([#3130](https://github.com/getsentry/sentry-java/pull/3130))
- Improve thresholds for network changes breadcrumbs ([#3083](https://github.com/getsentry/sentry-java/pull/3083))
- SchedulerFactoryBeanCustomizer now runs first so user customization is not overridden ([#3095](https://github.com/getsentry/sentry-java/pull/3095))
  - If you are setting global job listeners please also add `SentryJobListener`
- Ensure serialVersionUID of Exception classes are unique ([#3115](https://github.com/getsentry/sentry-java/pull/3115))
- Get rid of "is not eligible for getting processed by all BeanPostProcessors" warnings in Spring Boot ([#3108](https://github.com/getsentry/sentry-java/pull/3108))
- Fix missing `release` and other fields for ANRs reported with `mechanism:AppExitInfo` ([#3074](https://github.com/getsentry/sentry-java/pull/3074))

### Dependencies

- Bump `opentelemetry-sdk` to `1.33.0` and `opentelemetry-javaagent` to `1.32.0` ([#3112](https://github.com/getsentry/sentry-java/pull/3112))

## 7.1.0

### Features

- Support multiple debug-metadata.properties ([#3024](https://github.com/getsentry/sentry-java/pull/3024))
- Automatically downsample transactions when the system is under load ([#3072](https://github.com/getsentry/sentry-java/pull/3072))
  - You can opt into this behaviour by setting `enable-backpressure-handling=true`.
  - We're happy to receive feedback, e.g. [in this GitHub issue](https://github.com/getsentry/sentry-java/issues/2829)
  - When the system is under load we start reducing the `tracesSampleRate` automatically.
  - Once the system goes back to healthy, we reset the `tracesSampleRate` to its original value.
- (Android) Experimental: Provide more detailed cold app start information ([#3057](https://github.com/getsentry/sentry-java/pull/3057))
  - Attaches spans for Application, ContentProvider, and Activities to app-start timings
  - Application and ContentProvider timings are added using bytecode instrumentation, which requires sentry-android-gradle-plugin version `4.1.0` or newer
  - Uses Process.startUptimeMillis to calculate app-start timings
  - To enable this feature set `options.isEnablePerformanceV2 = true`
- Move slow+frozen frame calculation, as well as frame delay inside SentryFrameMetricsCollector ([#3100](https://github.com/getsentry/sentry-java/pull/3100))
- Extract Activity Breadcrumbs generation into own Integration ([#3064](https://github.com/getsentry/sentry-java/pull/3064))

### Fixes

- Send breadcrumbs and client error in `SentryOkHttpEventListener` even without transactions ([#3087](https://github.com/getsentry/sentry-java/pull/3087))
- Keep `io.sentry.exception.SentryHttpClientException` from obfuscation to display proper issue title on Sentry ([#3093](https://github.com/getsentry/sentry-java/pull/3093))
- (Android) Fix wrong activity transaction duration in case SDK init is deferred ([#3092](https://github.com/getsentry/sentry-java/pull/3092))

### Dependencies

- Bump Gradle from v8.4.0 to v8.5.0 ([#3070](https://github.com/getsentry/sentry-java/pull/3070))
  - [changelog](https://github.com/gradle/gradle/blob/master/CHANGELOG.md#v850)
  - [diff](https://github.com/gradle/gradle/compare/v8.4.0...v8.5.0)

## 7.0.0

Version 7 of the Sentry Android/Java SDK brings a variety of features and fixes. The most notable changes are:
- Bumping `minSdk` level to 19 (Android 4.4)
- The SDK will now listen to connectivity changes and try to re-upload cached events when internet connection is re-established additionally to uploading events on app restart 
- `Sentry.getSpan` now returns the root transaction, which should improve the span hierarchy and make it leaner
- Multiple improvements to reduce probability of the SDK causing ANRs
- New `sentry-okhttp` artifact is unbundled from Android and can be used in pure JVM-only apps

## Sentry Self-hosted Compatibility

This SDK version is compatible with a self-hosted version of Sentry `22.12.0` or higher. If you are using an older version of [self-hosted Sentry](https://develop.sentry.dev/self-hosted/) (aka onpremise), you will need to [upgrade](https://develop.sentry.dev/self-hosted/releases/). If you're using `sentry.io` no action is required.

## Sentry Integrations Version Compatibility (Android)

Make sure to align _all_ Sentry dependencies to the same version when bumping the SDK to 7.+, otherwise it will crash at runtime due to binary incompatibility. (E.g. if you're using `-timber`, `-okhttp` or other packages)

For example, if you're using the [Sentry Android Gradle plugin](https://github.com/getsentry/sentry-android-gradle-plugin) with the `autoInstallation` [feature](https://docs.sentry.io/platforms/android/configuration/gradle/#auto-installation) (enabled by default), make sure to use version 4.+ of the gradle plugin together with version 7.+ of the SDK. If you can't do that for some reason, you can specify sentry version via the plugin config block:

```kotlin
sentry {
  autoInstallation {
    sentryVersion.set("7.0.0")
  }
}
```

Similarly, if you have a Sentry SDK (e.g. `sentry-android-core`) dependency on one of your Gradle modules and you're updating it to 7.+, make sure the Gradle plugin is at 4.+ or specify the SDK version as shown in the snippet above.

## Breaking Changes

- Bump min API to 19 ([#2883](https://github.com/getsentry/sentry-java/pull/2883))
- If you're using `sentry-kotlin-extensions`, it requires `kotlinx-coroutines-core` version `1.6.1` or higher now ([#2838](https://github.com/getsentry/sentry-java/pull/2838))
- Move enableNdk from SentryOptions to SentryAndroidOptions ([#2793](https://github.com/getsentry/sentry-java/pull/2793))
- Apollo v2 BeforeSpanCallback now allows returning null ([#2890](https://github.com/getsentry/sentry-java/pull/2890))
- `SentryOkHttpUtils` was removed from public API as it's been exposed by mistake ([#3005](https://github.com/getsentry/sentry-java/pull/3005))
- `Scope` now implements the `IScope` interface, therefore some methods like `ScopeCallback.run` accept `IScope` now ([#3066](https://github.com/getsentry/sentry-java/pull/3066))
- Cleanup `startTransaction` overloads ([#2964](https://github.com/getsentry/sentry-java/pull/2964))
    - We have reduced the number of overloads by allowing to pass in a `TransactionOptions` object instead of having separate parameters for certain options
    - `TransactionOptions` has defaults set and can be customized, for example:

```kotlin
// old
val transaction = Sentry.startTransaction("name", "op", bindToScope = true)
// new
val transaction = Sentry.startTransaction("name", "op", TransactionOptions().apply { isBindToScope = true })
```

## Behavioural Changes

- Android only: `Sentry.getSpan()` returns the root span/transaction instead of the latest span ([#2855](https://github.com/getsentry/sentry-java/pull/2855))
- Capture failed HTTP and GraphQL (Apollo) requests by default ([#2794](https://github.com/getsentry/sentry-java/pull/2794))
    - This can increase your event consumption and may affect your quota, because we will report failed network requests as Sentry events by default, if you're using the `sentry-android-okhttp` or `sentry-apollo-3` integrations. You can customize what errors you want/don't want to have reported for [OkHttp](https://docs.sentry.io/platforms/android/integrations/okhttp#http-client-errors) and [Apollo3](https://docs.sentry.io/platforms/android/integrations/apollo3#graphql-client-errors) respectively.
- Measure AppStart time till First Draw instead of `onResume` ([#2851](https://github.com/getsentry/sentry-java/pull/2851))
- Automatic user interaction tracking: every click now starts a new automatic transaction ([#2891](https://github.com/getsentry/sentry-java/pull/2891))
    - Previously performing a click on the same UI widget twice would keep the existing transaction running, the new behavior now better aligns with other SDKs
- Add deadline timeout for automatic transactions ([#2865](https://github.com/getsentry/sentry-java/pull/2865))
    - This affects all automatically generated transactions on Android (UI, clicks), the default timeout is 30s, meaning the automatic transaction will be force-finished with status `deadline_exceeded` when reaching the deadline 
- Set ip_address to {{auto}} by default, even if sendDefaultPII is disabled ([#2860](https://github.com/getsentry/sentry-java/pull/2860))
    - Instead use the "Prevent Storing of IP Addresses" option in the "Security & Privacy" project settings on sentry.io
- Raw logback message and parameters are now guarded by `sendDefaultPii` if an `encoder` has been configured ([#2976](https://github.com/getsentry/sentry-java/pull/2976))
- The `maxSpans` setting (defaults to 1000) is enforced for nested child spans which means a single transaction can have `maxSpans` number of children (nested or not) at most ([#3065](https://github.com/getsentry/sentry-java/pull/3065))
- The `ScopeCallback` in `withScope` is now always executed ([#3066](https://github.com/getsentry/sentry-java/pull/3066))

## Deprecations

- `sentry-android-okhttp` was deprecated in favour of the new `sentry-okhttp` module. Make sure to replace `io.sentry.android.okhttp` package name with `io.sentry.okhttp` before the next major, where the classes will be removed ([#3005](https://github.com/getsentry/sentry-java/pull/3005))

## Other Changes

### Features

- Observe network state to upload any unsent envelopes ([#2910](https://github.com/getsentry/sentry-java/pull/2910))
    - Android: it works out-of-the-box as part of the default `SendCachedEnvelopeIntegration`
    - JVM: you'd have to install `SendCachedEnvelopeFireAndForgetIntegration` as mentioned in https://docs.sentry.io/platforms/java/configuration/#configuring-offline-caching and provide your own implementation of `IConnectionStatusProvider` via `SentryOptions`
- Add `sentry-okhttp` module to support instrumenting OkHttp in non-Android projects ([#3005](https://github.com/getsentry/sentry-java/pull/3005))
- Do not filter out Sentry SDK frames in case of uncaught exceptions ([#3021](https://github.com/getsentry/sentry-java/pull/3021))
- Do not try to send and drop cached envelopes when rate-limiting is active ([#2937](https://github.com/getsentry/sentry-java/pull/2937))

### Fixes

- Use `getMyMemoryState()` instead of `getRunningAppProcesses()` to retrieve process importance ([#3004](https://github.com/getsentry/sentry-java/pull/3004))
    - This should prevent some app stores from flagging apps as violating their privacy
- Reduce flush timeout to 4s on Android to avoid ANRs ([#2858](https://github.com/getsentry/sentry-java/pull/2858))
- Reduce timeout of AsyncHttpTransport to avoid ANR ([#2879](https://github.com/getsentry/sentry-java/pull/2879))
- Do not overwrite UI transaction status if set by the user ([#2852](https://github.com/getsentry/sentry-java/pull/2852))
- Capture unfinished transaction on Scope with status `aborted` in case a crash happens ([#2938](https://github.com/getsentry/sentry-java/pull/2938))
    - This will fix the link between transactions and corresponding crashes, you'll be able to see them in a single trace
- Fix Coroutine Context Propagation using CopyableThreadContextElement ([#2838](https://github.com/getsentry/sentry-java/pull/2838))
- Fix don't overwrite the span status of unfinished spans ([#2859](https://github.com/getsentry/sentry-java/pull/2859))
- Migrate from `default` interface methods to proper implementations in each interface implementor ([#2847](https://github.com/getsentry/sentry-java/pull/2847))
    - This prevents issues when using the SDK on older AGP versions (< 4.x.x)
- Reduce main thread work on init ([#3036](https://github.com/getsentry/sentry-java/pull/3036))
- Move Integrations registration to background on init ([#3043](https://github.com/getsentry/sentry-java/pull/3043))
- Fix `SentryOkHttpInterceptor.BeforeSpanCallback` was not finishing span when it was dropped ([#2958](https://github.com/getsentry/sentry-java/pull/2958))

## 6.34.0

### Features

- Add current activity name to app context ([#2999](https://github.com/getsentry/sentry-java/pull/2999))
- Add `MonitorConfig` param to `CheckInUtils.withCheckIn` ([#3038](https://github.com/getsentry/sentry-java/pull/3038))
  - This makes it easier to automatically create or update (upsert) monitors.
- (Internal) Extract Android Profiler and Measurements for Hybrid SDKs ([#3016](https://github.com/getsentry/sentry-java/pull/3016))
- (Internal) Remove SentryOptions dependency from AndroidProfiler ([#3051](https://github.com/getsentry/sentry-java/pull/3051))
- (Internal) Add `readBytesFromFile` for use in Hybrid SDKs ([#3052](https://github.com/getsentry/sentry-java/pull/3052))
- (Internal) Add `getProguardUuid` for use in Hybrid SDKs ([#3054](https://github.com/getsentry/sentry-java/pull/3054))

### Fixes

-  Fix SIGSEV, SIGABRT and SIGBUS crashes happening after/around the August Google Play System update, see [#2955](https://github.com/getsentry/sentry-java/issues/2955) for more details (fix provided by Native SDK bump)
- Ensure DSN uses http/https protocol ([#3044](https://github.com/getsentry/sentry-java/pull/3044))

### Dependencies

- Bump Native SDK from v0.6.6 to v0.6.7 ([#3048](https://github.com/getsentry/sentry-java/pull/3048))
  - [changelog](https://github.com/getsentry/sentry-native/blob/master/CHANGELOG.md#067)
  - [diff](https://github.com/getsentry/sentry-native/compare/0.6.6...0.6.7)

## 6.33.2-beta.1

### Fixes

-  Fix SIGSEV, SIGABRT and SIGBUS crashes happening after/around the August Google Play System update, see [#2955](https://github.com/getsentry/sentry-java/issues/2955) for more details (fix provided by Native SDK bump)

### Dependencies

- Bump Native SDK from v0.6.6 to v0.6.7 ([#3048](https://github.com/getsentry/sentry-java/pull/3048))
  - [changelog](https://github.com/getsentry/sentry-native/blob/master/CHANGELOG.md#067)
  - [diff](https://github.com/getsentry/sentry-native/compare/0.6.6...0.6.7)

## 6.33.1

### Fixes

- Do not register `sentrySpringFilter` in ServletContext for Spring Boot ([#3027](https://github.com/getsentry/sentry-java/pull/3027))

## 6.33.0

### Features

- Add thread information to spans ([#2998](https://github.com/getsentry/sentry-java/pull/2998))
- Use PixelCopy API for capturing screenshots on API level 24+ ([#3008](https://github.com/getsentry/sentry-java/pull/3008))

### Fixes

- Fix crash when HTTP connection error message contains formatting symbols ([#3002](https://github.com/getsentry/sentry-java/pull/3002))
- Cap max number of stack frames to 100 to not exceed payload size limit ([#3009](https://github.com/getsentry/sentry-java/pull/3009))
  - This will ensure we report errors with a big number of frames such as `StackOverflowError`
- Fix user interaction tracking not working for Jetpack Compose 1.5+ ([#3010](https://github.com/getsentry/sentry-java/pull/3010))
- Make sure to close all Closeable resources ([#3000](https://github.com/getsentry/sentry-java/pull/3000))

## 6.32.0

### Features

- Make `DebugImagesLoader` public ([#2993](https://github.com/getsentry/sentry-java/pull/2993))

### Fixes

- Make `SystemEventsBroadcastReceiver` exported on API 33+ ([#2990](https://github.com/getsentry/sentry-java/pull/2990))
  - This will fix the `SystemEventsBreadcrumbsIntegration` crashes that you might have encountered on Play Console

## 6.31.0

### Features

- Improve default debouncing mechanism ([#2945](https://github.com/getsentry/sentry-java/pull/2945))
- Add `CheckInUtils.withCheckIn` which abstracts away some of the manual check-ins complexity ([#2959](https://github.com/getsentry/sentry-java/pull/2959))
- Add `@SentryCaptureExceptionParameter` annotation which captures exceptions passed into an annotated method ([#2764](https://github.com/getsentry/sentry-java/pull/2764))
  - This can be used to replace `Sentry.captureException` calls in `@ExceptionHandler` of a `@ControllerAdvice`
- Add `ServerWebExchange` to `Hint` for WebFlux as `WEBFLUX_EXCEPTION_HANDLER_EXCHANGE` ([#2977](https://github.com/getsentry/sentry-java/pull/2977))
- Allow filtering GraphQL errors ([#2967](https://github.com/getsentry/sentry-java/pull/2967))
  - This list can be set directly when calling the constructor of `SentryInstrumentation`
  - For Spring Boot it can also be set in `application.properties` as `sentry.graphql.ignored-error-types=SOME_ERROR,ANOTHER_ERROR`

### Fixes

- Add OkHttp span auto-close when response body is not read ([#2923](https://github.com/getsentry/sentry-java/pull/2923))
- Fix json parsing of nullable/empty fields for Hybrid SDKs ([#2968](https://github.com/getsentry/sentry-java/pull/2968))
  - (Internal) Rename `nextList` to `nextListOrNull` to actually match what the method does
  - (Hybrid) Check if there's any object in a collection before trying to parse it (which prevents the "Failed to deserilize object in list" log message)
  - (Hybrid) If a date can't be parsed as an ISO timestamp, attempts to parse it as millis silently, without printing a log message
  - (Hybrid) If `op` is not defined as part of `SpanContext`, fallback to an empty string, because the filed is optional in the spec
- Always attach OkHttp errors and Http Client Errors only to call root span ([#2961](https://github.com/getsentry/sentry-java/pull/2961))
- Fixed crash accessing Choreographer instance ([#2970](https://github.com/getsentry/sentry-java/pull/2970))

### Dependencies

- Bump Native SDK from v0.6.5 to v0.6.6 ([#2975](https://github.com/getsentry/sentry-java/pull/2975))
  - [changelog](https://github.com/getsentry/sentry-native/blob/master/CHANGELOG.md#066)
  - [diff](https://github.com/getsentry/sentry-native/compare/0.6.5...0.6.6)
- Bump Gradle from v8.3.0 to v8.4.0 ([#2966](https://github.com/getsentry/sentry-java/pull/2966))
  - [changelog](https://github.com/gradle/gradle/blob/master/CHANGELOG.md#v840)
  - [diff](https://github.com/gradle/gradle/compare/v8.3.0...v8.4.0)

## 6.30.0

### Features

- Add `sendModules` option for disable sending modules ([#2926](https://github.com/getsentry/sentry-java/pull/2926))
- Send `db.system` and `db.name` in span data for androidx.sqlite spans ([#2928](https://github.com/getsentry/sentry-java/pull/2928))
- Check-ins (CRONS) support ([#2952](https://github.com/getsentry/sentry-java/pull/2952))
  - Add API for sending check-ins (CRONS) manually ([#2935](https://github.com/getsentry/sentry-java/pull/2935))
  - Support check-ins (CRONS) for Quartz ([#2940](https://github.com/getsentry/sentry-java/pull/2940))
  - `@SentryCheckIn` annotation and advice config for Spring ([#2946](https://github.com/getsentry/sentry-java/pull/2946))
  - Add option for ignoring certain monitor slugs ([#2943](https://github.com/getsentry/sentry-java/pull/2943))

### Fixes

- Always send memory stats for transactions ([#2936](https://github.com/getsentry/sentry-java/pull/2936))
  - This makes it possible to query transactions by the `device.class` tag on Sentry
- Add `sentry.enable-aot-compatibility` property to SpringBoot Jakarta `SentryAutoConfiguration` to enable building for GraalVM ([#2915](https://github.com/getsentry/sentry-java/pull/2915))

### Dependencies

- Bump Gradle from v8.2.1 to v8.3.0 ([#2900](https://github.com/getsentry/sentry-java/pull/2900))
  - [changelog](https://github.com/gradle/gradle/blob/master release-test/CHANGELOG.md#v830)
  - [diff](https://github.com/gradle/gradle/compare/v8.2.1...v8.3.0)

## 6.29.0

### Features

- Send `db.system` and `db.name` in span data ([#2894](https://github.com/getsentry/sentry-java/pull/2894))
- Send `http.request.method` in span data ([#2896](https://github.com/getsentry/sentry-java/pull/2896))
- Add `enablePrettySerializationOutput` option for opting out of pretty print ([#2871](https://github.com/getsentry/sentry-java/pull/2871))

## 6.28.0

### Features

- Add HTTP response code to Spring WebFlux transactions ([#2870](https://github.com/getsentry/sentry-java/pull/2870))
- Add `sampled` to Dynamic Sampling Context ([#2869](https://github.com/getsentry/sentry-java/pull/2869))
- Improve server side GraphQL support for spring-graphql and Nextflix DGS ([#2856](https://github.com/getsentry/sentry-java/pull/2856))
    - If you have already been using `SentryDataFetcherExceptionHandler` that still works but has been deprecated. Please use `SentryGenericDataFetcherExceptionHandler` combined with `SentryInstrumentation` instead for better error reporting.
    - More exceptions and errors caught and reported to Sentry by also looking at the `ExecutionResult` (more specifically its `errors`)
        - You may want to filter out certain errors, please see [docs on filtering](https://docs.sentry.io/platforms/java/configuration/filtering/)
    - More details for Sentry events: query, variables and response (where possible)
    - Breadcrumbs for operation (query, mutation, subscription), data fetchers and data loaders (Spring only)
    - Better hub propagation by using `GraphQLContext`
- Add autoconfigure modules for Spring Boot called `sentry-spring-boot` and `sentry-spring-boot-jakarta` ([#2880](https://github.com/getsentry/sentry-java/pull/2880))
  - The autoconfigure modules `sentry-spring-boot` and `sentry-spring-boot-jakarta` have a `compileOnly` dependency on `spring-boot-starter` which is needed for our auto installation in [sentry-android-gradle-plugin](https://github.com/getsentry/sentry-android-gradle-plugin)
  - The starter modules  `sentry-spring-boot-starter` and `sentry-spring-boot-starter-jakarta` now bring `spring-boot-starter` as a dependency
- You can now disable Sentry by setting the `enabled` option to `false` ([#2840](https://github.com/getsentry/sentry-java/pull/2840))

### Fixes

- Propagate OkHttp status to parent spans ([#2872](https://github.com/getsentry/sentry-java/pull/2872))

## 6.27.0

### Features

- Add TraceOrigin to Transactions and Spans ([#2803](https://github.com/getsentry/sentry-java/pull/2803))

### Fixes

- Deduplicate events happening in multiple threads simultaneously (e.g. `OutOfMemoryError`) ([#2845](https://github.com/getsentry/sentry-java/pull/2845))
  - This will improve Crash-Free Session Rate as we no longer will send multiple Session updates with `Crashed` status, but only the one that is relevant
- Ensure no Java 8 method reference sugar is used for Android ([#2857](https://github.com/getsentry/sentry-java/pull/2857))
- Do not send session updates for terminated sessions ([#2849](https://github.com/getsentry/sentry-java/pull/2849))

## 6.26.0

### Features
- (Internal) Extend APIs for hybrid SDKs ([#2814](https://github.com/getsentry/sentry-java/pull/2814), [#2846](https://github.com/getsentry/sentry-java/pull/2846))

### Fixes

- Fix ANRv2 thread dump parsing for native-only threads ([#2839](https://github.com/getsentry/sentry-java/pull/2839))
- Derive `TracingContext` values from event for ANRv2 events ([#2839](https://github.com/getsentry/sentry-java/pull/2839))

## 6.25.2

### Fixes

- Change Spring Boot, Apollo, Apollo 3, JUL, Logback, Log4j2, OpenFeign, GraphQL and Kotlin coroutines core dependencies to compileOnly ([#2837](https://github.com/getsentry/sentry-java/pull/2837))

## 6.25.1

### Fixes

- Allow removing integrations in SentryAndroid.init ([#2826](https://github.com/getsentry/sentry-java/pull/2826))
- Fix concurrent access to frameMetrics listener ([#2823](https://github.com/getsentry/sentry-java/pull/2823))

### Dependencies

- Bump Native SDK from v0.6.4 to v0.6.5 ([#2822](https://github.com/getsentry/sentry-java/pull/2822))
  - [changelog](https://github.com/getsentry/sentry-native/blob/master/CHANGELOG.md#065)
  - [diff](https://github.com/getsentry/sentry-native/compare/0.6.4...0.6.5)
- Bump Gradle from v8.2.0 to v8.2.1 ([#2830](https://github.com/getsentry/sentry-java/pull/2830))
  - [changelog](https://github.com/gradle/gradle/blob/master/CHANGELOG.md#v821)
  - [diff](https://github.com/gradle/gradle/compare/v8.2.0...v8.2.1)

## 6.25.0

### Features

- Add manifest `AutoInit` to integrations list ([#2795](https://github.com/getsentry/sentry-java/pull/2795))
- Tracing headers (`sentry-trace` and `baggage`) are now attached and passed through even if performance is disabled ([#2788](https://github.com/getsentry/sentry-java/pull/2788))

### Fixes

- Set `environment` from `SentryOptions` if none persisted in ANRv2 ([#2809](https://github.com/getsentry/sentry-java/pull/2809))
- Remove code that set `tracesSampleRate` to `0.0` for Spring Boot if not set ([#2800](https://github.com/getsentry/sentry-java/pull/2800))
  - This used to enable performance but not send any transactions by default.
  - Performance is now disabled by default.
- Fix slow/frozen frames were not reported with transactions ([#2811](https://github.com/getsentry/sentry-java/pull/2811))

### Dependencies

- Bump Native SDK from v0.6.3 to v0.6.4 ([#2796](https://github.com/getsentry/sentry-java/pull/2796))
  - [changelog](https://github.com/getsentry/sentry-native/blob/master/CHANGELOG.md#064)
  - [diff](https://github.com/getsentry/sentry-native/compare/0.6.3...0.6.4)
- Bump Gradle from v8.1.1 to v8.2.0 ([#2810](https://github.com/getsentry/sentry-java/pull/2810))
  - [changelog](https://github.com/gradle/gradle/blob/master/CHANGELOG.md#v820)
  - [diff](https://github.com/gradle/gradle/compare/v8.1.1...v8.2.0)

## 6.24.0

### Features

- Add debouncing mechanism and before-capture callbacks for screenshots and view hierarchies ([#2773](https://github.com/getsentry/sentry-java/pull/2773))
- Improve ANRv2 implementation ([#2792](https://github.com/getsentry/sentry-java/pull/2792))
  - Add a proguard rule to keep `ApplicationNotResponding` class from obfuscation
  - Add a new option `setReportHistoricalAnrs`; when enabled, it will report all of the ANRs from the [getHistoricalExitReasons](https://developer.android.com/reference/android/app/ActivityManager?hl=en#getHistoricalProcessExitReasons(java.lang.String,%20int,%20int)) list. 
  By default, the SDK only reports and enriches the latest ANR and only this one counts towards ANR rate. 
  Worth noting that this option is mainly useful when updating the SDK to the version where ANRv2 has been introduced, to report all ANRs happened prior to the SDK update. After that, the SDK will always pick up the latest ANR from the historical exit reasons list on next app restart, so there should be no historical ANRs to report.
  These ANRs are reported with the `HistoricalAppExitInfo` mechanism.
  - Add a new option `setAttachAnrThreadDump` to send ANR thread dump from the system as an attachment. 
  This is only useful as additional information, because the SDK attempts to parse the thread dump into proper threads with stacktraces by default.
  - If [ApplicationExitInfo#getTraceInputStream](https://developer.android.com/reference/android/app/ApplicationExitInfo#getTraceInputStream()) returns null, the SDK no longer reports an ANR event, as these events are not very useful without it.
  - Enhance regex patterns for native stackframes

## 6.23.0

### Features

- Add profile rate limiting ([#2782](https://github.com/getsentry/sentry-java/pull/2782))
- Support for automatically capturing Failed GraphQL (Apollo 3) Client errors ([#2781](https://github.com/getsentry/sentry-java/pull/2781))

```kotlin
import com.apollographql.apollo3.ApolloClient
import io.sentry.apollo3.sentryTracing

val apolloClient = ApolloClient.Builder()
    .serverUrl("https://example.com/graphql")
    .sentryTracing(captureFailedRequests = true)    
    .build()
```

### Dependencies

- Bump Native SDK from v0.6.2 to v0.6.3 ([#2746](https://github.com/getsentry/sentry-java/pull/2746))
  - [changelog](https://github.com/getsentry/sentry-native/blob/master/CHANGELOG.md#063)
  - [diff](https://github.com/getsentry/sentry-native/compare/0.6.2...0.6.3)

### Fixes

- Align http.status with [span data conventions](https://develop.sentry.dev/sdk/performance/span-data-conventions/) ([#2786](https://github.com/getsentry/sentry-java/pull/2786))

## 6.22.0

### Features

- Add `lock` attribute to the `SentryStackFrame` protocol to better highlight offending frames in the UI ([#2761](https://github.com/getsentry/sentry-java/pull/2761))
- Enrich database spans with blocked main thread info ([#2760](https://github.com/getsentry/sentry-java/pull/2760))
- Add `api_target` to `Request` and `data` to `Response` Protocols ([#2775](https://github.com/getsentry/sentry-java/pull/2775))

### Fixes

- No longer use `String.join` in `Baggage` as it requires API level 26 ([#2778](https://github.com/getsentry/sentry-java/pull/2778))

## 6.21.0

### Features

- Introduce new `sentry-android-sqlite` integration ([#2722](https://github.com/getsentry/sentry-java/pull/2722))
    - This integration replaces the old `androidx.sqlite` database instrumentation in the Sentry Android Gradle plugin
    - A new capability to manually instrument your `androidx.sqlite` databases. 
      - You can wrap your custom `SupportSQLiteOpenHelper` instance into `SentrySupportSQLiteOpenHelper(myHelper)` if you're not using the Sentry Android Gradle plugin and still benefit from performance auto-instrumentation.
- Add SentryWrapper for Callable and Supplier Interface ([#2720](https://github.com/getsentry/sentry-java/pull/2720))
- Load sentry-debug-meta.properties ([#2734](https://github.com/getsentry/sentry-java/pull/2734))
  - This enables source context for Java
  - For more information on how to enable source context, please refer to [#633](https://github.com/getsentry/sentry-java/issues/633#issuecomment-1465599120)

### Fixes

- Finish WebFlux transaction before popping scope ([#2724](https://github.com/getsentry/sentry-java/pull/2724))
- Use daemon threads for SentryExecutorService ([#2747](https://github.com/getsentry/sentry-java/pull/2747))
  - We started using `SentryExecutorService` in `6.19.0` which caused the application to hang on shutdown unless `Sentry.close()` was called. By using daemon threads we no longer block shutdown.
- Use Base64.NO_WRAP to avoid unexpected char errors in Apollo ([#2745](https://github.com/getsentry/sentry-java/pull/2745))
- Don't warn R8 on missing `ComposeViewHierarchyExporter` class ([#2743](https://github.com/getsentry/sentry-java/pull/2743))

## 6.20.0

### Features

- Add support for Sentry Kotlin Compiler Plugin ([#2695](https://github.com/getsentry/sentry-java/pull/2695))
  - In conjunction with our sentry-kotlin-compiler-plugin we improved Jetpack Compose support for
    - [View Hierarchy](https://docs.sentry.io/platforms/android/enriching-events/viewhierarchy/) support for Jetpack Compose screens
    - Automatic breadcrumbs for [user interactions](https://docs.sentry.io/platforms/android/performance/instrumentation/automatic-instrumentation/#user-interaction-instrumentation)
- More granular http requests instrumentation with a new SentryOkHttpEventListener ([#2659](https://github.com/getsentry/sentry-java/pull/2659))
    - Create spans for time spent on:
        - Proxy selection
        - DNS resolution
        - HTTPS setup
        - Connection
        - Requesting headers
        - Receiving response
    - You can attach the event listener to your OkHttpClient through `client.eventListener(new SentryOkHttpEventListener()).addInterceptor(new SentryOkHttpInterceptor()).build();`
    - In case you already have an event listener you can use the SentryOkHttpEventListener as well through `client.eventListener(new SentryOkHttpEventListener(myListener)).addInterceptor(new SentryOkHttpInterceptor()).build();`
- Add a new option to disable `RootChecker` ([#2735](https://github.com/getsentry/sentry-java/pull/2735))

### Fixes

- Base64 encode internal Apollo3 Headers ([#2707](https://github.com/getsentry/sentry-java/pull/2707))
- Fix `SentryTracer` crash when scheduling auto-finish of a transaction, but the timer has already been cancelled ([#2731](https://github.com/getsentry/sentry-java/pull/2731))
- Fix `AndroidTransactionProfiler` crash when finishing a profile that happened due to race condition ([#2731](https://github.com/getsentry/sentry-java/pull/2731))

## 6.19.1

### Fixes

- Ensure screenshots and view hierarchies are captured on the main thread ([#2712](https://github.com/getsentry/sentry-java/pull/2712))

## 6.19.0

### Features

- Add Screenshot and ViewHierarchy to integrations list ([#2698](https://github.com/getsentry/sentry-java/pull/2698))
- New ANR detection based on [ApplicationExitInfo API](https://developer.android.com/reference/android/app/ApplicationExitInfo) ([#2697](https://github.com/getsentry/sentry-java/pull/2697))
    - This implementation completely replaces the old one (based on a watchdog) on devices running Android 11 and above:
      - New implementation provides more precise ANR events/ANR rate detection as well as system thread dump information. The new implementation reports ANRs exactly as Google Play Console, without producing false positives or missing important background ANR events.
      - New implementation reports ANR events with a new mechanism `mechanism:AppExitInfo`.
      - However, despite producing many false positives, the old implementation is capable of better enriching ANR errors (which is not available with the new implementation), for example:
        - Capturing screenshots at the time of ANR event;
        - Capturing transactions and profiling data corresponding to the ANR event;
        - Auxiliary information (such as current memory load) at the time of ANR event.
      - If you would like us to provide support for the old approach working alongside the new one on Android 11 and above (e.g. for raising events for slow code on main thread), consider upvoting [this issue](https://github.com/getsentry/sentry-java/issues/2693).
    - The old watchdog implementation will continue working for older API versions (Android < 11):
        - The old implementation reports ANR events with the existing mechanism `mechanism:ANR`.
- Open up `TransactionOptions`, `ITransaction` and `IHub` methods allowing consumers modify start/end timestamp of transactions and spans ([#2701](https://github.com/getsentry/sentry-java/pull/2701))
- Send source bundle IDs to Sentry to enable source context ([#2663](https://github.com/getsentry/sentry-java/pull/2663))
  - For more information on how to enable source context, please refer to [#633](https://github.com/getsentry/sentry-java/issues/633#issuecomment-1465599120)

### Fixes

- Android Profiler on calling thread ([#2691](https://github.com/getsentry/sentry-java/pull/2691))
- Use `configureScope` instead of `withScope` in `Hub.close()`. This ensures that the main scope releases the in-memory data when closing a hub instance. ([#2688](https://github.com/getsentry/sentry-java/pull/2688))
- Remove null keys/values before creating concurrent hashmap in order to avoid NPE ([#2708](https://github.com/getsentry/sentry-java/pull/2708))
- Exclude SentryOptions from R8/ProGuard obfuscation ([#2699](https://github.com/getsentry/sentry-java/pull/2699))
  - This fixes AGP 8.+ incompatibility, where full R8 mode is enforced

### Dependencies

- Bump Gradle from v8.1.0 to v8.1.1 ([#2666](https://github.com/getsentry/sentry-java/pull/2666))
  - [changelog](https://github.com/gradle/gradle/blob/master release-test/CHANGELOG.md#v811)
  - [diff](https://github.com/gradle/gradle/compare/v8.1.0...v8.1.1)
- Bump Native SDK from v0.6.1 to v0.6.2 ([#2689](https://github.com/getsentry/sentry-java/pull/2689))
  - [changelog](https://github.com/getsentry/sentry-native/blob/master/CHANGELOG.md#062)
  - [diff](https://github.com/getsentry/sentry-native/compare/0.6.1...0.6.2)

## 6.18.1

### Fixes

- Fix crash when Sentry SDK is initialized more than once ([#2679](https://github.com/getsentry/sentry-java/pull/2679))
- Track a ttfd span per Activity ([#2673](https://github.com/getsentry/sentry-java/pull/2673))

## 6.18.0

### Features

- Attach Trace Context when an ANR is detected (ANRv1) ([#2583](https://github.com/getsentry/sentry-java/pull/2583))
- Make log4j2 integration compatible with log4j 3.0 ([#2634](https://github.com/getsentry/sentry-java/pull/2634))
    - Instead of relying on package scanning, we now use an annotation processor to generate `Log4j2Plugins.dat`
- Create `User` and `Breadcrumb` from map ([#2614](https://github.com/getsentry/sentry-java/pull/2614))
- Add `sent_at` to envelope header item ([#2638](https://github.com/getsentry/sentry-java/pull/2638))

### Fixes

- Fix timestamp intervals of PerformanceCollectionData in profiles ([#2648](https://github.com/getsentry/sentry-java/pull/2648))
- Fix timestamps of PerformanceCollectionData in profiles ([#2632](https://github.com/getsentry/sentry-java/pull/2632))
- Fix missing propagateMinConstraints flag for SentryTraced ([#2637](https://github.com/getsentry/sentry-java/pull/2637))
- Fix potential SecurityException thrown by ConnectivityManager on Android 11 ([#2653](https://github.com/getsentry/sentry-java/pull/2653))
- Fix aar artifacts publishing for Maven ([#2641](https://github.com/getsentry/sentry-java/pull/2641))

### Dependencies
- Bump Kotlin compile version from v1.6.10 to 1.8.0 ([#2563](https://github.com/getsentry/sentry-java/pull/2563))
- Bump Compose compile version from v1.1.1 to v1.3.0 ([#2563](https://github.com/getsentry/sentry-java/pull/2563))
- Bump AGP version from v7.3.0 to v7.4.2 ([#2574](https://github.com/getsentry/sentry-java/pull/2574))
- Bump Gradle from v7.6.0 to v8.0.2 ([#2563](https://github.com/getsentry/sentry-java/pull/2563))
    - [changelog](https://github.com/gradle/gradle/blob/master/CHANGELOG.md#v802)
    - [diff](https://github.com/gradle/gradle/compare/v7.6.0...v8.0.2)
- Bump Gradle from v8.0.2 to v8.1.0 ([#2650](https://github.com/getsentry/sentry-java/pull/2650))
  - [changelog](https://github.com/gradle/gradle/blob/master/CHANGELOG.md#v810)
  - [diff](https://github.com/gradle/gradle/compare/v8.0.2...v8.1.0)

## 6.17.0

### Features

- Add `name` and `geo` to `User` ([#2556](https://github.com/getsentry/sentry-java/pull/2556)) 
- Add breadcrumbs on network changes ([#2608](https://github.com/getsentry/sentry-java/pull/2608))
- Add time-to-initial-display and time-to-full-display measurements to Activity transactions ([#2611](https://github.com/getsentry/sentry-java/pull/2611))
- Read integration list written by sentry gradle plugin from manifest ([#2598](https://github.com/getsentry/sentry-java/pull/2598))
- Add Logcat adapter ([#2620](https://github.com/getsentry/sentry-java/pull/2620))
- Provide CPU count/frequency data as device context ([#2622](https://github.com/getsentry/sentry-java/pull/2622))

### Fixes

- Trim time-to-full-display span if reportFullyDisplayed API is never called ([#2631](https://github.com/getsentry/sentry-java/pull/2631))
- Fix Automatic UI transactions having wrong durations ([#2623](https://github.com/getsentry/sentry-java/pull/2623))
- Fix wrong default environment in Session ([#2610](https://github.com/getsentry/sentry-java/pull/2610))
- Pass through unknown sentry baggage keys into SentryEnvelopeHeader ([#2618](https://github.com/getsentry/sentry-java/pull/2618))
- Fix missing null check when removing lifecycle observer ([#2625](https://github.com/getsentry/sentry-java/pull/2625))

### Dependencies

- Bump Native SDK from v0.6.0 to v0.6.1 ([#2629](https://github.com/getsentry/sentry-java/pull/2629))
  - [changelog](https://github.com/getsentry/sentry-native/blob/master/CHANGELOG.md#061)
  - [diff](https://github.com/getsentry/sentry-native/compare/0.6.0...0.6.1)

## 6.16.0

### Features

- Improve versatility of exception resolver component for Spring with more flexible API for consumers. ([#2577](https://github.com/getsentry/sentry-java/pull/2577))
- Automatic performance instrumentation for WebFlux ([#2597](https://github.com/getsentry/sentry-java/pull/2597))
  - You can enable it by adding `sentry.enable-tracing=true` to your `application.properties`
- The Spring Boot integration can now be configured to add the `SentryAppender` to specific loggers instead of the `ROOT` logger ([#2173](https://github.com/getsentry/sentry-java/pull/2173))
  - You can specify the loggers using `"sentry.logging.loggers[0]=foo.bar` and `"sentry.logging.loggers[1]=baz` in your `application.properties`
- Add capabilities to track Jetpack Compose composition/rendering time ([#2507](https://github.com/getsentry/sentry-java/pull/2507))
- Adapt span op and description for graphql to fit spec ([#2607](https://github.com/getsentry/sentry-java/pull/2607))

### Fixes

- Fix timestamps of slow and frozen frames for profiles ([#2584](https://github.com/getsentry/sentry-java/pull/2584))
- Deprecate reportFullDisplayed in favor of reportFullyDisplayed ([#2585](https://github.com/getsentry/sentry-java/pull/2585))
- Add mechanism for logging integrations and update spring mechanism types ([#2595](https://github.com/getsentry/sentry-java/pull/2595))
	- NOTE: If you're using these mechanism types (`HandlerExceptionResolver`, `SentryWebExceptionHandler`) in your dashboards please update them to use the new types.
- Filter out session cookies sent by Spring and Spring Boot integrations ([#2593](https://github.com/getsentry/sentry-java/pull/2593))
  - We filter out some common cookies like JSESSIONID
  - We also read the value from `server.servlet.session.cookie.name` and filter it out
- No longer send event / transaction to Sentry if `beforeSend` / `beforeSendTransaction` throws ([#2591](https://github.com/getsentry/sentry-java/pull/2591))
- Add version to sentryClientName used in auth header ([#2596](https://github.com/getsentry/sentry-java/pull/2596))
- Keep integration names from being obfuscated ([#2599](https://github.com/getsentry/sentry-java/pull/2599))
- Change log level from INFO to WARN for error message indicating a failed Log4j2 Sentry.init ([#2606](https://github.com/getsentry/sentry-java/pull/2606))
  - The log message was often not visible as our docs suggest a minimum log level of WARN
- Fix session tracking on Android ([#2609](https://github.com/getsentry/sentry-java/pull/2609))
  - Incorrect number of session has been sent. In addition, some of the sessions were not properly ended, messing up Session Health Metrics.

### Dependencies

- Bump `opentelemetry-sdk` to `1.23.1` and `opentelemetry-javaagent` to `1.23.0` ([#2590](https://github.com/getsentry/sentry-java/pull/2590))
- Bump Native SDK from v0.5.4 to v0.6.0 ([#2545](https://github.com/getsentry/sentry-java/pull/2545))
  - [changelog](https://github.com/getsentry/sentry-native/blob/master/CHANGELOG.md#060)
  - [diff](https://github.com/getsentry/sentry-native/compare/0.5.4...0.6.0)

## 6.15.0

### Features

- Adjust time-to-full-display span if reportFullDisplayed is called too early ([#2550](https://github.com/getsentry/sentry-java/pull/2550))
- Add `enableTracing` option ([#2530](https://github.com/getsentry/sentry-java/pull/2530))
    - This change is backwards compatible. The default is `null` meaning existing behaviour remains unchanged (setting either `tracesSampleRate` or `tracesSampler` enables performance).
    - If set to `true`, performance is enabled, even if no `tracesSampleRate` or `tracesSampler` have been configured.
    - If set to `false` performance is disabled, regardless of `tracesSampleRate` and `tracesSampler` options.
- Detect dependencies by listing MANIFEST.MF files at runtime ([#2538](https://github.com/getsentry/sentry-java/pull/2538))
- Report integrations in use, report packages in use more consistently ([#2179](https://github.com/getsentry/sentry-java/pull/2179))
- Implement `ThreadLocalAccessor` for propagating Sentry hub with reactor / WebFlux ([#2570](https://github.com/getsentry/sentry-java/pull/2570))
  - Requires `io.micrometer:context-propagation:1.0.2+` as well as Spring Boot 3.0.3+
  - Enable the feature by setting `sentry.reactive.thread-local-accessor-enabled=true`
  - This is still considered experimental. Once we have enough feedback we may turn this on by default.
  - Checkout the sample here: https://github.com/getsentry/sentry-java/tree/main/sentry-samples/sentry-samples-spring-boot-webflux-jakarta
  - A new hub is now cloned from the main hub for every request

### Fixes

- Leave `inApp` flag for stack frames undecided in SDK if unsure and let ingestion decide instead ([#2547](https://github.com/getsentry/sentry-java/pull/2547))
- Allow `0.0` error sample rate ([#2573](https://github.com/getsentry/sentry-java/pull/2573))
- Fix memory leak in WebFlux related to an ever growing stack ([#2580](https://github.com/getsentry/sentry-java/pull/2580))
- Use the same hub in WebFlux exception handler as we do in WebFilter ([#2566](https://github.com/getsentry/sentry-java/pull/2566))
- Switch upstream Jetpack Compose dependencies to `compileOnly` in `sentry-compose-android` ([#2578](https://github.com/getsentry/sentry-java/pull/2578))
  - NOTE: If you're using Compose Navigation/User Interaction integrations, make sure to have the following dependencies on the classpath as we do not bring them in transitively anymore:
    - `androidx.navigation:navigation-compose:`
    - `androidx.compose.runtime:runtime:`
    - `androidx.compose.ui:ui:`

## 6.14.0

### Features

- Add time-to-full-display span to Activity auto-instrumentation ([#2432](https://github.com/getsentry/sentry-java/pull/2432))
- Add `main` flag to threads and `in_foreground` flag for app contexts  ([#2516](https://github.com/getsentry/sentry-java/pull/2516))

### Fixes

- Ignore Shutdown in progress when closing ShutdownHookIntegration ([#2521](https://github.com/getsentry/sentry-java/pull/2521))
- Fix app start span end-time is wrong if SDK init is deferred ([#2519](https://github.com/getsentry/sentry-java/pull/2519))
- Fix invalid session creation when app is launched in background ([#2543](https://github.com/getsentry/sentry-java/pull/2543))

## 6.13.1

### Fixes

- Fix transaction performance collector oom ([#2505](https://github.com/getsentry/sentry-java/pull/2505))
- Remove authority from URLs sent to Sentry ([#2366](https://github.com/getsentry/sentry-java/pull/2366))
- Fix `sentry-bom` containing incorrect artifacts ([#2504](https://github.com/getsentry/sentry-java/pull/2504))

### Dependencies

- Bump Native SDK from v0.5.3 to v0.5.4 ([#2500](https://github.com/getsentry/sentry-java/pull/2500))
  - [changelog](https://github.com/getsentry/sentry-native/blob/master/CHANGELOG.md#054)
  - [diff](https://github.com/getsentry/sentry-native/compare/0.5.3...0.5.4)

## 6.13.0

### Features

- Send cpu usage percentage in profile payload ([#2469](https://github.com/getsentry/sentry-java/pull/2469))
- Send transaction memory stats in profile payload ([#2447](https://github.com/getsentry/sentry-java/pull/2447))
- Add cpu usage collection ([#2462](https://github.com/getsentry/sentry-java/pull/2462))
- Improve ANR implementation: ([#2475](https://github.com/getsentry/sentry-java/pull/2475))
  - Add `abnormal_mechanism` to sessions for ANR rate calculation
  - Always attach thread dump to ANR events
  - Distinguish between foreground and background ANRs
- Improve possible date precision to 10 μs ([#2451](https://github.com/getsentry/sentry-java/pull/2451))

### Fixes

- Fix performance collector setup called in main thread ([#2499](https://github.com/getsentry/sentry-java/pull/2499))
- Expand guard against CVE-2018-9492 "Privilege Escalation via Content Provider" ([#2482](https://github.com/getsentry/sentry-java/pull/2482))
- Prevent OOM by disabling TransactionPerformanceCollector for now ([#2498](https://github.com/getsentry/sentry-java/pull/2498))

## 6.12.1

### Fixes

- Create timer in `TransactionPerformanceCollector` lazily ([#2478](https://github.com/getsentry/sentry-java/pull/2478))

## 6.12.0

### Features

- Attach View Hierarchy to the errored/crashed events ([#2440](https://github.com/getsentry/sentry-java/pull/2440))
- Collect memory usage in transactions ([#2445](https://github.com/getsentry/sentry-java/pull/2445))
- Add `traceOptionsRequests` option to disable tracing of OPTIONS requests ([#2453](https://github.com/getsentry/sentry-java/pull/2453))
- Extend list of HTTP headers considered sensitive ([#2455](https://github.com/getsentry/sentry-java/pull/2455))

### Fixes

- Use a single TransactionPerfomanceCollector ([#2464](https://github.com/getsentry/sentry-java/pull/2464))
- Don't override sdk name with Timber ([#2450](https://github.com/getsentry/sentry-java/pull/2450))
- Set transactionNameSource to CUSTOM when setting transaction name ([#2405](https://github.com/getsentry/sentry-java/pull/2405))
- Guard against CVE-2018-9492 "Privilege Escalation via Content Provider" ([#2466](https://github.com/getsentry/sentry-java/pull/2466))

## 6.11.0

### Features

- Disable Android concurrent profiling ([#2434](https://github.com/getsentry/sentry-java/pull/2434))
- Add logging for OpenTelemetry integration ([#2425](https://github.com/getsentry/sentry-java/pull/2425))
- Auto add `OpenTelemetryLinkErrorEventProcessor` for Spring Boot ([#2429](https://github.com/getsentry/sentry-java/pull/2429))

### Fixes

- Use minSdk compatible `Objects` class ([#2436](https://github.com/getsentry/sentry-java/pull/2436))
- Prevent R8 from warning on missing classes, as we check for their presence at runtime ([#2439](https://github.com/getsentry/sentry-java/pull/2439))

### Dependencies

- Bump Gradle from v7.5.1 to v7.6.0 ([#2438](https://github.com/getsentry/sentry-java/pull/2438))
  - [changelog](https://github.com/gradle/gradle/blob/master/CHANGELOG.md#v760)
  - [diff](https://github.com/gradle/gradle/compare/v7.5.1...v7.6.0)

## 6.10.0

### Features

- Add time-to-initial-display span to Activity transactions ([#2369](https://github.com/getsentry/sentry-java/pull/2369))
- Start a session after init if AutoSessionTracking is enabled ([#2356](https://github.com/getsentry/sentry-java/pull/2356))
- Provide automatic breadcrumbs and transactions for click/scroll events for Compose ([#2390](https://github.com/getsentry/sentry-java/pull/2390))
- Add `blocked_main_thread` and `call_stack` to File I/O spans to detect performance issues ([#2382](https://github.com/getsentry/sentry-java/pull/2382))

### Dependencies

- Bump Native SDK from v0.5.2 to v0.5.3 ([#2423](https://github.com/getsentry/sentry-java/pull/2423))
  - [changelog](https://github.com/getsentry/sentry-native/blob/master/CHANGELOG.md#053)
  - [diff](https://github.com/getsentry/sentry-native/compare/0.5.2...0.5.3)

## 6.9.2

### Fixes

- Updated ProfileMeasurementValue types ([#2412](https://github.com/getsentry/sentry-java/pull/2412))
- Clear window reference only on activity stop in profileMeasurements collector ([#2407](https://github.com/getsentry/sentry-java/pull/2407))
- No longer disable OpenTelemetry exporters in default Java Agent config ([#2408](https://github.com/getsentry/sentry-java/pull/2408))
- Fix `ClassNotFoundException` for `io.sentry.spring.SentrySpringServletContainerInitializer` in `sentry-spring-jakarta` ([#2411](https://github.com/getsentry/sentry-java/issues/2411))
- Fix `sentry-samples-spring-jakarta` ([#2411](https://github.com/getsentry/sentry-java/issues/2411))

### Features

- Add SENTRY_AUTO_INIT environment variable to control OpenTelemetry Agent init ([#2410](https://github.com/getsentry/sentry-java/pull/2410))
- Add OpenTelemetryLinkErrorEventProcessor for linking errors to traces created via OpenTelemetry ([#2418](https://github.com/getsentry/sentry-java/pull/2418))

### Dependencies

- Bump OpenTelemetry to 1.20.1 and OpenTelemetry Java Agent to 1.20.2 ([#2420](https://github.com/getsentry/sentry-java/pull/2420))

## 6.9.1

### Fixes

- OpenTelemetry modules were missing in `6.9.0` so we released the same code again as `6.9.1` including OpenTelemetry modules

## 6.9.0

### Fixes

- Use `canonicalName` in Fragment Integration for better de-obfuscation ([#2379](https://github.com/getsentry/sentry-java/pull/2379))
- Fix Timber and Fragment integrations auto-installation for obfuscated builds ([#2379](https://github.com/getsentry/sentry-java/pull/2379))
- Don't attach screenshots to events from Hybrid SDKs ([#2360](https://github.com/getsentry/sentry-java/pull/2360))
- Ensure Hints do not cause memory leaks ([#2387](https://github.com/getsentry/sentry-java/pull/2387))
- Do not attach empty `sentry-trace` and `baggage` headers ([#2385](https://github.com/getsentry/sentry-java/pull/2385))

### Features

- Add beforeSendTransaction which allows users to filter and change transactions ([#2388](https://github.com/getsentry/sentry-java/pull/2388))
- Add experimental support for OpenTelemetry ([README](sentry-opentelemetry/README.md))([#2344](https://github.com/getsentry/sentry-java/pull/2344))

### Dependencies

- Update Spring Boot Jakarta to Spring Boot 3.0.0 ([#2389](https://github.com/getsentry/sentry-java/pull/2389))
- Bump Spring Boot to 2.7.5 ([#2383](https://github.com/getsentry/sentry-java/pull/2383))

## 6.8.0

### Features

- Add FrameMetrics to Android profiling data ([#2342](https://github.com/getsentry/sentry-java/pull/2342))

### Fixes

- Remove profiler main thread io ([#2348](https://github.com/getsentry/sentry-java/pull/2348))
- Fix ensure all options are processed before integrations are loaded ([#2377](https://github.com/getsentry/sentry-java/pull/2377))

## 6.7.1

### Fixes

- Fix `Gpu.vendorId` should be a String ([#2343](https://github.com/getsentry/sentry-java/pull/2343))
- Don't set device name on Android if `sendDefaultPii` is disabled ([#2354](https://github.com/getsentry/sentry-java/pull/2354))
- Fix corrupted UUID on Motorola devices ([#2363](https://github.com/getsentry/sentry-java/pull/2363))
- Fix ANR on dropped uncaught exception events ([#2368](https://github.com/getsentry/sentry-java/pull/2368))

### Features

- Update Spring Boot Jakarta to Spring Boot 3.0.0-RC2 ([#2347](https://github.com/getsentry/sentry-java/pull/2347))

## 6.7.0

### Fixes

- Use correct set-cookie for the HTTP Client response object ([#2326](https://github.com/getsentry/sentry-java/pull/2326))
- Fix NoSuchElementException in CircularFifoQueue when cloning a Scope ([#2328](https://github.com/getsentry/sentry-java/pull/2328))

### Features

- Customizable fragment lifecycle breadcrumbs ([#2299](https://github.com/getsentry/sentry-java/pull/2299))
- Provide hook for Jetpack Compose navigation instrumentation ([#2320](https://github.com/getsentry/sentry-java/pull/2320))
- Populate `event.modules` with dependencies metadata ([#2324](https://github.com/getsentry/sentry-java/pull/2324))
- Support Spring 6 and Spring Boot 3 ([#2289](https://github.com/getsentry/sentry-java/pull/2289))

### Dependencies

- Bump Native SDK from v0.5.1 to v0.5.2 ([#2315](https://github.com/getsentry/sentry-java/pull/2315))
  - [changelog](https://github.com/getsentry/sentry-native/blob/master/CHANGELOG.md#052)
  - [diff](https://github.com/getsentry/sentry-native/compare/0.5.1...0.5.2)

## 6.6.0

### Fixes

- Ensure potential callback exceptions are caught #2123 ([#2291](https://github.com/getsentry/sentry-java/pull/2291))
- Remove verbose FrameMetricsAggregator failure logging ([#2293](https://github.com/getsentry/sentry-java/pull/2293))
- Ignore broken regex for tracePropagationTarget ([#2288](https://github.com/getsentry/sentry-java/pull/2288))
- No longer serialize static fields; use toString as fallback ([#2309](https://github.com/getsentry/sentry-java/pull/2309))
- Fix `SentryFileWriter`/`SentryFileOutputStream` append overwrites file contents ([#2304](https://github.com/getsentry/sentry-java/pull/2304))
- Respect incoming parent sampled decision when continuing a trace ([#2311](https://github.com/getsentry/sentry-java/pull/2311))

### Features

- Profile envelopes are sent directly from profiler ([#2298](https://github.com/getsentry/sentry-java/pull/2298))
- Add support for using Encoder with logback.SentryAppender ([#2246](https://github.com/getsentry/sentry-java/pull/2246))
- Report Startup Crashes ([#2277](https://github.com/getsentry/sentry-java/pull/2277))
- HTTP Client errors for OkHttp ([#2287](https://github.com/getsentry/sentry-java/pull/2287))
- Add option to enable or disable Frame Tracking ([#2314](https://github.com/getsentry/sentry-java/pull/2314))

### Dependencies

- Bump Native SDK from v0.5.0 to v0.5.1 ([#2306](https://github.com/getsentry/sentry-java/pull/2306))
  - [changelog](https://github.com/getsentry/sentry-native/blob/master/CHANGELOG.md#051)
  - [diff](https://github.com/getsentry/sentry-native/compare/0.5.0...0.5.1)

## 6.5.0

### Fixes

- Improve public facing API for creating Baggage from header ([#2284](https://github.com/getsentry/sentry-java/pull/2284))

## 6.5.0-beta.3

### Features

- Provide API for attaching custom measurements to transactions ([#2260](https://github.com/getsentry/sentry-java/pull/2260))
- Bump spring to 2.7.4 ([#2279](https://github.com/getsentry/sentry-java/pull/2279))

## 6.5.0-beta.2

### Features

- Make user segment a top level property ([#2257](https://github.com/getsentry/sentry-java/pull/2257))
- Replace user `other` with `data` ([#2258](https://github.com/getsentry/sentry-java/pull/2258))
- `isTraceSampling` is now on by default. `tracingOrigins` has been replaced by `tracePropagationTargets` ([#2255](https://github.com/getsentry/sentry-java/pull/2255))

## 6.5.0-beta.1

### Features

- Server-Side Dynamic Sampling Context support  ([#2226](https://github.com/getsentry/sentry-java/pull/2226))

## 6.4.4

### Fixes

- Fix ConcurrentModificationException due to FrameMetricsAggregator manipulation ([#2282](https://github.com/getsentry/sentry-java/pull/2282))

## 6.4.3

- Fix slow and frozen frames tracking ([#2271](https://github.com/getsentry/sentry-java/pull/2271))

## 6.4.2

### Fixes

- Fixed AbstractMethodError when getting Lifecycle ([#2228](https://github.com/getsentry/sentry-java/pull/2228))
- Missing unit fields for Android measurements ([#2204](https://github.com/getsentry/sentry-java/pull/2204))
- Avoid sending empty profiles ([#2232](https://github.com/getsentry/sentry-java/pull/2232))
- Fix file descriptor leak in FileIO instrumentation ([#2248](https://github.com/getsentry/sentry-java/pull/2248))

## 6.4.1

### Fixes

- Fix memory leak caused by throwableToSpan ([#2227](https://github.com/getsentry/sentry-java/pull/2227))

## 6.4.0

### Fixes

- make profiling rate defaults to 101 hz ([#2211](https://github.com/getsentry/sentry-java/pull/2211))
- SentryOptions.setProfilingTracesIntervalMillis has been deprecated
- Added cpu architecture and default environment in profiles envelope ([#2207](https://github.com/getsentry/sentry-java/pull/2207))
- SentryOptions.setProfilingEnabled has been deprecated in favor of setProfilesSampleRate
- Use toString for enum serialization ([#2220](https://github.com/getsentry/sentry-java/pull/2220))

### Features

- Concurrent profiling 3 - added truncation reason ([#2247](https://github.com/getsentry/sentry-java/pull/2247))
- Concurrent profiling 2 - added list of transactions ([#2218](https://github.com/getsentry/sentry-java/pull/2218))
- Concurrent profiling 1 - added envelope payload data format ([#2216](https://github.com/getsentry/sentry-java/pull/2216))
- Send source for transactions ([#2180](https://github.com/getsentry/sentry-java/pull/2180))
- Add profilesSampleRate and profileSampler options for Android sdk ([#2184](https://github.com/getsentry/sentry-java/pull/2184))
- Add baggage header to RestTemplate ([#2206](https://github.com/getsentry/sentry-java/pull/2206))
- Bump Native SDK from v0.4.18 to v0.5.0 ([#2199](https://github.com/getsentry/sentry-java/pull/2199))
  - [changelog](https://github.com/getsentry/sentry-native/blob/master/CHANGELOG.md#050)
  - [diff](https://github.com/getsentry/sentry-native/compare/0.4.18...0.5.0)
- Bump Gradle from v7.5.0 to v7.5.1 ([#2212](https://github.com/getsentry/sentry-java/pull/2212))
  - [changelog](https://github.com/gradle/gradle/blob/master/CHANGELOG.md#v751)
  - [diff](https://github.com/gradle/gradle/compare/v7.5.0...v7.5.1)

## 6.3.1

### Fixes

- Prevent NPE by checking SentryTracer.timer for null again inside synchronized ([#2200](https://github.com/getsentry/sentry-java/pull/2200))
- Weakly reference Activity for transaction finished callback ([#2203](https://github.com/getsentry/sentry-java/pull/2203))
- `attach-screenshot` set on Manual init. didn't work ([#2186](https://github.com/getsentry/sentry-java/pull/2186))
- Remove extra space from `spring.factories` causing issues in old versions of Spring Boot ([#2181](https://github.com/getsentry/sentry-java/pull/2181))


### Features

- Bump Native SDK to v0.4.18 ([#2154](https://github.com/getsentry/sentry-java/pull/2154))
  - [changelog](https://github.com/getsentry/sentry-native/blob/master/CHANGELOG.md#0418)
  - [diff](https://github.com/getsentry/sentry-native/compare/0.4.17...0.4.18)
- Bump Gradle to v7.5.0 ([#2174](https://github.com/getsentry/sentry-java/pull/2174), [#2191](https://github.com/getsentry/sentry-java/pull/2191))
  - [changelog](https://github.com/gradle/gradle/blob/master/CHANGELOG.md#v750)
  - [diff](https://github.com/gradle/gradle/compare/v7.4.2...v7.5.0)

## 6.3.0

### Features

- Switch upstream dependencies to `compileOnly` in integrations ([#2175](https://github.com/getsentry/sentry-java/pull/2175))

### Fixes

- Lazily retrieve HostnameCache in MainEventProcessor ([#2170](https://github.com/getsentry/sentry-java/pull/2170))

## 6.2.1

### Fixes

- Only send userid in Dynamic Sampling Context if sendDefaultPii is true ([#2147](https://github.com/getsentry/sentry-java/pull/2147))
- Remove userId from baggage due to PII ([#2157](https://github.com/getsentry/sentry-java/pull/2157))

### Features

- Add integration for Apollo-Kotlin 3 ([#2109](https://github.com/getsentry/sentry-java/pull/2109))
- New package `sentry-android-navigation` for AndroidX Navigation support ([#2136](https://github.com/getsentry/sentry-java/pull/2136))
- New package `sentry-compose` for Jetpack Compose support (Navigation) ([#2136](https://github.com/getsentry/sentry-java/pull/2136))
- Add sample rate to baggage as well as trace in envelope header and flatten user ([#2135](https://github.com/getsentry/sentry-java/pull/2135))

Breaking Changes:
- The boolean parameter `samplingDecision` in the `TransactionContext` constructor has been replaced with a `TracesSamplingDecision` object. Feel free to ignore the `@ApiStatus.Internal` in this case.

## 6.1.4

### Fixes

- Filter out app starts with more than 60s ([#2127](https://github.com/getsentry/sentry-java/pull/2127))

## 6.1.3

### Fixes

- Fix thread leak due to Timer being created and never cancelled ([#2131](https://github.com/getsentry/sentry-java/pull/2131))

## 6.1.2

### Fixes

- Swallow error when reading ActivityManager#getProcessesInErrorState instead of crashing ([#2114](https://github.com/getsentry/sentry-java/pull/2114))
- Use charset string directly as StandardCharsets is not available on earlier Android versions ([#2111](https://github.com/getsentry/sentry-java/pull/2111))

## 6.1.1

### Features

- Replace `tracestate` header with `baggage` header ([#2078](https://github.com/getsentry/sentry-java/pull/2078))
- Allow opting out of device info collection that requires Inter-Process Communication (IPC) ([#2100](https://github.com/getsentry/sentry-java/pull/2100))

## 6.1.0

### Features

- Implement local scope by adding overloads to the capture methods that accept a ScopeCallback ([#2084](https://github.com/getsentry/sentry-java/pull/2084))
- SentryOptions#merge is now public and can be used to load ExternalOptions ([#2088](https://github.com/getsentry/sentry-java/pull/2088))

### Fixes

- Fix proguard rules to work R8 [issue](https://issuetracker.google.com/issues/235733922) around on AGP 7.3.0-betaX and 7.4.0-alphaX ([#2094](https://github.com/getsentry/sentry-java/pull/2094))
- Fix GraalVM Native Image compatibility ([#2172](https://github.com/getsentry/sentry-java/pull/2172))

## 6.0.0

### Sentry Self-hosted Compatibility

- Starting with version `6.0.0` of the `sentry` package, [Sentry's self hosted version >= v21.9.0](https://github.com/getsentry/self-hosted/releases) is required or you have to manually disable sending client reports via the `sendClientReports` option. This only applies to self-hosted Sentry. If you are using [sentry.io](https://sentry.io), no action is needed.

### Features

- Allow optimization and obfuscation of the SDK by reducing proguard rules ([#2031](https://github.com/getsentry/sentry-java/pull/2031))
- Relax TransactionNameProvider ([#1861](https://github.com/getsentry/sentry-java/pull/1861))
- Use float instead of Date for protocol types for higher precision ([#1737](https://github.com/getsentry/sentry-java/pull/1737))
- Allow setting SDK info (name & version) in manifest ([#2016](https://github.com/getsentry/sentry-java/pull/2016))
- Allow setting native Android SDK name during build ([#2035](https://github.com/getsentry/sentry-java/pull/2035))
- Include application permissions in Android events ([#2018](https://github.com/getsentry/sentry-java/pull/2018))
- Automatically create transactions for UI events ([#1975](https://github.com/getsentry/sentry-java/pull/1975))
- Hints are now used via a Hint object and passed into beforeSend and EventProcessor as @NotNull Hint object ([#2045](https://github.com/getsentry/sentry-java/pull/2045))
- Attachments can be manipulated via hint ([#2046](https://github.com/getsentry/sentry-java/pull/2046))
- Add sentry-servlet-jakarta module ([#1987](https://github.com/getsentry/sentry-java/pull/1987))
- Add client reports ([#1982](https://github.com/getsentry/sentry-java/pull/1982))
- Screenshot is taken when there is an error ([#1967](https://github.com/getsentry/sentry-java/pull/1967))
- Add Android profiling traces ([#1897](https://github.com/getsentry/sentry-java/pull/1897)) ([#1959](https://github.com/getsentry/sentry-java/pull/1959)) and its tests ([#1949](https://github.com/getsentry/sentry-java/pull/1949))
- Enable enableScopeSync by default for Android ([#1928](https://github.com/getsentry/sentry-java/pull/1928))
- Feat: Vendor JSON ([#1554](https://github.com/getsentry/sentry-java/pull/1554))
    - Introduce `JsonSerializable` and `JsonDeserializer` interfaces for manual json
      serialization/deserialization.
    - Introduce `JsonUnknwon` interface to preserve unknown properties when deserializing/serializing
      SDK classes.
    - When passing custom objects, for example in `Contexts`, these are supported for serialization:
        - `JsonSerializable`
        - `Map`, `Collection`, `Array`, `String` and all primitive types.
        - Objects with the help of refection.
            - `Map`, `Collection`, `Array`, `String` and all primitive types.
            - Call `toString()` on objects that have a cyclic reference to a ancestor object.
            - Call `toString()` where object graphs exceed max depth.
    - Remove `gson` dependency.
    - Remove `IUnknownPropertiesConsumer`
- Pass MDC tags as Sentry tags ([#1954](https://github.com/getsentry/sentry-java/pull/1954))

### Fixes

- Calling Sentry.init and specifying contextTags now has an effect on the Logback SentryAppender ([#2052](https://github.com/getsentry/sentry-java/pull/2052))
- Calling Sentry.init and specifying contextTags now has an effect on the Log4j SentryAppender ([#2054](https://github.com/getsentry/sentry-java/pull/2054))
- Calling Sentry.init and specifying contextTags now has an effect on the jul SentryAppender ([#2057](https://github.com/getsentry/sentry-java/pull/2057))
- Update Spring Boot dependency to 2.6.8 and fix the CVE-2022-22970 ([#2068](https://github.com/getsentry/sentry-java/pull/2068))
- Sentry can now self heal after a Thread had its currentHub set to a NoOpHub ([#2076](https://github.com/getsentry/sentry-java/pull/2076))
- No longer close OutputStream that is passed into JsonSerializer ([#2029](https://github.com/getsentry/sentry-java/pull/2029))
- Fix setting context tags on events captured by Spring ([#2060](https://github.com/getsentry/sentry-java/pull/2060))
- Isolate cached events with hashed DSN subfolder ([#2038](https://github.com/getsentry/sentry-java/pull/2038))
- SentryThread.current flag will not be overridden by DefaultAndroidEventProcessor if already set ([#2050](https://github.com/getsentry/sentry-java/pull/2050))
- Fix serialization of Long inside of Request.data ([#2051](https://github.com/getsentry/sentry-java/pull/2051))
- Update sentry-native to 0.4.17 ([#2033](https://github.com/getsentry/sentry-java/pull/2033))
- Update Gradle to 7.4.2 and AGP to 7.2 ([#2042](https://github.com/getsentry/sentry-java/pull/2042))
- Change order of event filtering mechanisms ([#2001](https://github.com/getsentry/sentry-java/pull/2001))
- Only send session update for dropped events if state changed ([#2002](https://github.com/getsentry/sentry-java/pull/2002))
- Android profiling initializes on first profile start ([#2009](https://github.com/getsentry/sentry-java/pull/2009))
- Profiling rate decreased from 300hz to 100hz ([#1997](https://github.com/getsentry/sentry-java/pull/1997))
- Allow disabling sending of client reports via Android Manifest and external options ([#2007](https://github.com/getsentry/sentry-java/pull/2007))
- Ref: Upgrade Spring Boot dependency to 2.5.13 ([#2011](https://github.com/getsentry/sentry-java/pull/2011))
- Ref: Make options.printUncaughtStackTrace primitive type ([#1995](https://github.com/getsentry/sentry-java/pull/1995))
- Ref: Remove not needed interface abstractions on Android ([#1953](https://github.com/getsentry/sentry-java/pull/1953))
- Ref: Make hints Map<String, Object> instead of only Object ([#1929](https://github.com/getsentry/sentry-java/pull/1929))
- Ref: Simplify DateUtils with ISO8601Utils ([#1837](https://github.com/getsentry/sentry-java/pull/1837))
- Ref: Remove deprecated and scheduled fields ([#1875](https://github.com/getsentry/sentry-java/pull/1875))
- Ref: Add shutdownTimeoutMillis in favor of shutdownTimeout ([#1873](https://github.com/getsentry/sentry-java/pull/1873))
- Ref: Remove Attachment ContentType since the Server infers it ([#1874](https://github.com/getsentry/sentry-java/pull/1874))
- Ref: Bind external properties to a dedicated class. ([#1750](https://github.com/getsentry/sentry-java/pull/1750))
- Ref: Debug log serializable objects ([#1795](https://github.com/getsentry/sentry-java/pull/1795))
- Ref: catch Throwable instead of Exception to suppress internal SDK errors ([#1812](https://github.com/getsentry/sentry-java/pull/1812))
- `SentryOptions` can merge properties from `ExternalOptions` instead of another instance of `SentryOptions`
- Following boolean properties from `SentryOptions` that allowed `null` values are now not nullable - `debug`, `enableUncaughtExceptionHandler`, `enableDeduplication`
- `SentryOptions` cannot be created anymore using `PropertiesProvider` with `SentryOptions#from` method. Use `ExternalOptions#from` instead and merge created object with `SentryOptions#merge`
- Bump: Kotlin to 1.5 and compatibility to 1.4 for sentry-android-timber ([#1815](https://github.com/getsentry/sentry-java/pull/1815))

## 5.7.4

### Fixes

* Change order of event filtering mechanisms and only send session update for dropped events if session state changed (#2028)

## 5.7.3

### Fixes

- Sentry Timber integration throws an exception when using args ([#1986](https://github.com/getsentry/sentry-java/pull/1986))

## 5.7.2

### Fixes

- Bring back support for `Timber.tag` ([#1974](https://github.com/getsentry/sentry-java/pull/1974))

## 5.7.1

### Fixes

- Sentry Timber integration does not submit msg.formatted breadcrumbs ([#1957](https://github.com/getsentry/sentry-java/pull/1957))
- ANR WatchDog won't crash on SecurityException ([#1962](https://github.com/getsentry/sentry-java/pull/1962))

## 5.7.0

### Features

- Automatically enable `Timber` and `Fragment` integrations if they are present on the classpath ([#1936](https://github.com/getsentry/sentry-java/pull/1936))

## 5.6.3

### Fixes

- If transaction or span is finished, do not allow to mutate ([#1940](https://github.com/getsentry/sentry-java/pull/1940))
- Keep used AndroidX classes from obfuscation (Fixes UI breadcrumbs and Slow/Frozen frames) ([#1942](https://github.com/getsentry/sentry-java/pull/1942))

## 5.6.2

### Fixes

- Ref: Make ActivityFramesTracker public to be used by Hybrid SDKs ([#1931](https://github.com/getsentry/sentry-java/pull/1931))
- Bump: AGP to 7.1.2 ([#1930](https://github.com/getsentry/sentry-java/pull/1930))
- NPE while adding "response_body_size" breadcrumb, when response body length is unknown ([#1908](https://github.com/getsentry/sentry-java/pull/1908))
- Do not include stacktrace frames into Timber message ([#1898](https://github.com/getsentry/sentry-java/pull/1898))
- Potential memory leaks ([#1909](https://github.com/getsentry/sentry-java/pull/1909))

Breaking changes:
`Timber.tag` is no longer supported by our [Timber integration](https://docs.sentry.io/platforms/android/configuration/integrations/timber/) and will not appear on Sentry for error events.
Please vote on this [issue](https://github.com/getsentry/sentry-java/issues/1900), if you'd like us to provide support for that.

## 5.6.2-beta.3

### Fixes

- Ref: Make ActivityFramesTracker public to be used by Hybrid SDKs ([#1931](https://github.com/getsentry/sentry-java/pull/1931))
- Bump: AGP to 7.1.2 ([#1930](https://github.com/getsentry/sentry-java/pull/1930))

## 5.6.2-beta.2

### Fixes

- NPE while adding "response_body_size" breadcrumb, when response body length is unknown ([#1908](https://github.com/getsentry/sentry-java/pull/1908))

## 5.6.2-beta.1

### Fixes

- Do not include stacktrace frames into Timber message ([#1898](https://github.com/getsentry/sentry-java/pull/1898))
- Potential memory leaks ([#1909](https://github.com/getsentry/sentry-java/pull/1909))

Breaking changes:
`Timber.tag` is no longer supported by our [Timber integration](https://docs.sentry.io/platforms/android/configuration/integrations/timber/) and will not appear on Sentry for error events.
Please vote on this [issue](https://github.com/getsentry/sentry-java/issues/1900), if you'd like us to provide support for that.

## 5.6.1

### Features

- Add options.printUncaughtStackTrace to print uncaught exceptions ([#1890](https://github.com/getsentry/sentry-java/pull/1890))

### Fixes

- NPE while adding "response_body_size" breadcrumb, when response body is null ([#1884](https://github.com/getsentry/sentry-java/pull/1884))
- Bump: AGP to 7.1.0 ([#1892](https://github.com/getsentry/sentry-java/pull/1892))

## 5.6.0

### Features

- Add breadcrumbs support for UI events (automatically captured) ([#1876](https://github.com/getsentry/sentry-java/pull/1876))

### Fixes

- Change scope of servlet-api to compileOnly ([#1880](https://github.com/getsentry/sentry-java/pull/1880))

## 5.5.3

### Fixes

- Do not create SentryExceptionResolver bean when Spring MVC is not on the classpath ([#1865](https://github.com/getsentry/sentry-java/pull/1865))

## 5.5.2

### Fixes

- Detect App Cold start correctly for Hybrid SDKs ([#1855](https://github.com/getsentry/sentry-java/pull/1855))
- Bump: log4j to 2.17.0 ([#1852](https://github.com/getsentry/sentry-java/pull/1852))
- Bump: logback to 1.2.9 ([#1853](https://github.com/getsentry/sentry-java/pull/1853))

## 5.5.1

### Fixes

- Bump: log4j to 2.16.0 ([#1845](https://github.com/getsentry/sentry-java/pull/1845))
- Make App start cold/warm visible to Hybrid SDKs ([#1848](https://github.com/getsentry/sentry-java/pull/1848))

## 5.5.0

### Features

- Add locale to device context and deprecate language ([#1832](https://github.com/getsentry/sentry-java/pull/1832))
- Add `SentryFileInputStream` and `SentryFileOutputStream` for File I/O performance instrumentation ([#1826](https://github.com/getsentry/sentry-java/pull/1826))
- Add `SentryFileReader` and `SentryFileWriter` for File I/O instrumentation ([#1843](https://github.com/getsentry/sentry-java/pull/1843))

### Fixes

- Bump: log4j to 2.15.0 ([#1839](https://github.com/getsentry/sentry-java/pull/1839))
- Ref: Rename Fragment span operation from `ui.fragment.load` to `ui.load` ([#1824](https://github.com/getsentry/sentry-java/pull/1824))
- Ref: change `java.util.Random` to `java.security.SecureRandom` for possible security reasons ([#1831](https://github.com/getsentry/sentry-java/pull/1831))

## 5.4.3

### Fixes

- Only report App start measurement for full launch on Android ([#1821](https://github.com/getsentry/sentry-java/pull/1821))

## 5.4.2

### Fixes

- Ref: catch Throwable instead of Exception to suppress internal SDK errors ([#1812](https://github.com/getsentry/sentry-java/pull/1812))

## 5.4.1

### Features

- Refactor OkHttp and Apollo to Kotlin functional interfaces ([#1797](https://github.com/getsentry/sentry-java/pull/1797))
- Add secondary constructor to SentryInstrumentation ([#1804](https://github.com/getsentry/sentry-java/pull/1804))

### Fixes

- Do not start fragment span if not added to the Activity ([#1813](https://github.com/getsentry/sentry-java/pull/1813))

## 5.4.0

### Features

- Add `graphql-java` instrumentation ([#1777](https://github.com/getsentry/sentry-java/pull/1777))

### Fixes

- Do not crash when event processors throw a lower level Throwable class ([#1800](https://github.com/getsentry/sentry-java/pull/1800))
- ActivityFramesTracker does not throw if Activity has no observers ([#1799](https://github.com/getsentry/sentry-java/pull/1799))

## 5.3.0

### Features

- Add datasource tracing with P6Spy ([#1784](https://github.com/getsentry/sentry-java/pull/1784))

### Fixes

- ActivityFramesTracker does not throw if Activity has not been added ([#1782](https://github.com/getsentry/sentry-java/pull/1782))
- PerformanceAndroidEventProcessor uses up to date isTracingEnabled set on Configuration callback ([#1786](https://github.com/getsentry/sentry-java/pull/1786))

## 5.2.4

### Fixes

- Window.FEATURE_NO_TITLE does not work when using activity traces ([#1769](https://github.com/getsentry/sentry-java/pull/1769))
- unregister UncaughtExceptionHandler on close ([#1770](https://github.com/getsentry/sentry-java/pull/1770))

## 5.2.3

### Fixes

- Make ActivityFramesTracker operations thread-safe ([#1762](https://github.com/getsentry/sentry-java/pull/1762))
- Clone Scope Contexts ([#1763](https://github.com/getsentry/sentry-java/pull/1763))
- Bump: AGP to 7.0.3 ([#1765](https://github.com/getsentry/sentry-java/pull/1765))

## 5.2.2

### Fixes

- Close HostnameCache#executorService on SentryClient#close ([#1757](https://github.com/getsentry/sentry-java/pull/1757))

## 5.2.1

### Features

- Add isCrashedLastRun support ([#1739](https://github.com/getsentry/sentry-java/pull/1739))
- Attach Java vendor and version to events and transactions ([#1703](https://github.com/getsentry/sentry-java/pull/1703))

### Fixes

- Handle exception if Context.registerReceiver throws ([#1747](https://github.com/getsentry/sentry-java/pull/1747))

## 5.2.0

### Features

- Allow setting proguard via Options and/or external resources ([#1728](https://github.com/getsentry/sentry-java/pull/1728))
- Add breadcrumbs for the Apollo integration ([#1726](https://github.com/getsentry/sentry-java/pull/1726))

### Fixes

- Don't set lastEventId for transactions ([#1727](https://github.com/getsentry/sentry-java/pull/1727))
- ActivityLifecycleIntegration#appStartSpan memory leak ([#1732](https://github.com/getsentry/sentry-java/pull/1732))

## 5.2.0-beta.3

### Features

- Add "data" to spans ([#1717](https://github.com/getsentry/sentry-java/pull/1717))

### Fixes

- Check at runtime if AndroidX.Core is available ([#1718](https://github.com/getsentry/sentry-java/pull/1718))
- Should not capture unfinished transaction ([#1719](https://github.com/getsentry/sentry-java/pull/1719))

## 5.2.0-beta.2

### Fixes

- Bump AGP to 7.0.2 ([#1650](https://github.com/getsentry/sentry-java/pull/1650))
- Drop spans in BeforeSpanCallback. ([#1713](https://github.com/getsentry/sentry-java/pull/1713))

## 5.2.0-beta.1

### Features

- Add tracestate HTTP header support ([#1683](https://github.com/getsentry/sentry-java/pull/1683))
- Add option to filter which origins receive tracing headers ([#1698](https://github.com/getsentry/sentry-java/pull/1698))
- Include unfinished spans in transaction ([#1699](https://github.com/getsentry/sentry-java/pull/1699))
- Add static helpers for creating breadcrumbs ([#1702](https://github.com/getsentry/sentry-java/pull/1702))
- Performance support for Android Apollo ([#1705](https://github.com/getsentry/sentry-java/pull/1705))

### Fixes

- Move tags from transaction.contexts.trace.tags to transaction.tags ([#1700](https://github.com/getsentry/sentry-java/pull/1700))

Breaking changes:

- Updated proguard keep rule for enums, which affects consumer application code ([#1694](https://github.com/getsentry/sentry-java/pull/1694))

## 5.1.2

### Fixes

- Servlet 3.1 compatibility issue ([#1681](https://github.com/getsentry/sentry-java/pull/1681))
- Do not drop Contexts key if Collection, Array or Char ([#1680](https://github.com/getsentry/sentry-java/pull/1680))

## 5.1.1

### Features

- Add support for async methods in Spring MVC ([#1652](https://github.com/getsentry/sentry-java/pull/1652))
- Add secondary constructor taking IHub to SentryOkHttpInterceptor ([#1657](https://github.com/getsentry/sentry-java/pull/1657))
- Merge external map properties ([#1656](https://github.com/getsentry/sentry-java/pull/1656))

### Fixes

- Remove onActivityPreCreated call in favor of onActivityCreated ([#1661](https://github.com/getsentry/sentry-java/pull/1661))
- Do not crash if SENSOR_SERVICE throws ([#1655](https://github.com/getsentry/sentry-java/pull/1655))
- Make sure scope is popped when processing request results in exception ([#1665](https://github.com/getsentry/sentry-java/pull/1665))

## 5.1.0

### Features

- Spring WebClient integration ([#1621](https://github.com/getsentry/sentry-java/pull/1621))
- OpenFeign integration ([#1632](https://github.com/getsentry/sentry-java/pull/1632))
- Add more convenient way to pass BeforeSpanCallback in OpenFeign integration ([#1637](https://github.com/getsentry/sentry-java/pull/1637))

### Fixes

- Bump: sentry-native to 0.4.12 ([#1651](https://github.com/getsentry/sentry-java/pull/1651))

## 5.1.0-beta.9

- No documented changes.

## 5.1.0-beta.8

### Features

- Generate Sentry BOM ([#1486](https://github.com/getsentry/sentry-java/pull/1486))

## 5.1.0-beta.7

### Features

- Slow/Frozen frames metrics ([#1609](https://github.com/getsentry/sentry-java/pull/1609))

## 5.1.0-beta.6

### Features

- Add request body extraction for Spring MVC integration ([#1595](https://github.com/getsentry/sentry-java/pull/1595))

### Fixes

- set min sdk version of sentry-android-fragment to API 14 ([#1608](https://github.com/getsentry/sentry-java/pull/1608))
- Ser/Deser of the UserFeedback from cached envelope ([#1611](https://github.com/getsentry/sentry-java/pull/1611))

## 5.1.0-beta.5

### Fixes

- Make SentryAppender non-final for Log4j2 and Logback ([#1603](https://github.com/getsentry/sentry-java/pull/1603))
- Do not throw IAE when tracing header contain invalid trace id ([#1605](https://github.com/getsentry/sentry-java/pull/1605))

## 5.1.0-beta.4

### Fixes

- Update sentry-native to 0.4.11 ([#1591](https://github.com/getsentry/sentry-java/pull/1591))

## 5.1.0-beta.3

### Features

- Spring Webflux integration ([#1529](https://github.com/getsentry/sentry-java/pull/1529))

## 5.1.0-beta.2

### Features

- Support transaction waiting for children to finish. ([#1535](https://github.com/getsentry/sentry-java/pull/1535))
- Capture logged marker in log4j2 and logback appenders ([#1551](https://github.com/getsentry/sentry-java/pull/1551))
- Allow clearing of attachments in the scope ([#1562](https://github.com/getsentry/sentry-java/pull/1562))
- Set mechanism type in SentryExceptionResolver ([#1556](https://github.com/getsentry/sentry-java/pull/1556))
- Perf. for fragments ([#1528](https://github.com/getsentry/sentry-java/pull/1528))

### Fixes

- Handling missing Spring Security on classpath on Java 8 ([#1552](https://github.com/getsentry/sentry-java/pull/1552))
- Use a different method to get strings from JNI, and avoid excessive Stack Space usage. ([#1214](https://github.com/getsentry/sentry-java/pull/1214))
- Add data field to SentrySpan ([#1555](https://github.com/getsentry/sentry-java/pull/1555))
- Clock drift issue when calling DateUtils#getDateTimeWithMillisPrecision ([#1557](https://github.com/getsentry/sentry-java/pull/1557))
- Prefer snake case for HTTP integration data keys ([#1559](https://github.com/getsentry/sentry-java/pull/1559))
- Assign lastEventId only if event was queued for submission ([#1565](https://github.com/getsentry/sentry-java/pull/1565))

## 5.1.0-beta.1

### Features

- Measure app start time ([#1487](https://github.com/getsentry/sentry-java/pull/1487))
- Automatic breadcrumbs logging for fragment lifecycle ([#1522](https://github.com/getsentry/sentry-java/pull/1522))

## 5.0.1

### Fixes

- Sources and Javadoc artifacts were mixed up ([#1515](https://github.com/getsentry/sentry-java/pull/1515))

## 5.0.0

This release brings many improvements but also new features:

- OkHttp Interceptor for Android ([#1330](https://github.com/getsentry/sentry-java/pull/1330))
- GraalVM Native Image Compatibility ([#1329](https://github.com/getsentry/sentry-java/pull/1329))
- Add option to ignore exceptions by type ([#1352](https://github.com/getsentry/sentry-java/pull/1352))
- Enrich transactions with device contexts ([#1430](https://github.com/getsentry/sentry-java/pull/1430)) ([#1469](https://github.com/getsentry/sentry-java/pull/1469))
- Better interoperability with Kotlin null-safety ([#1439](https://github.com/getsentry/sentry-java/pull/1439)) and ([#1462](https://github.com/getsentry/sentry-java/pull/1462))
- Add coroutines support ([#1479](https://github.com/getsentry/sentry-java/pull/1479))
- OkHttp callback for Customising the Span ([#1478](https://github.com/getsentry/sentry-java/pull/1478))
- Add breadcrumb in Spring RestTemplate integration ([#1481](https://github.com/getsentry/sentry-java/pull/1481))

Breaking changes:

- Migration Guide for [Java](https://docs.sentry.io/platforms/java/migration/)
- Migration Guide for [Android](https://docs.sentry.io/platforms/android/migration/)

Other fixes:

- Fix: Add attachmentType to envelope ser/deser. ([#1504](https://github.com/getsentry/sentry-java/pull/1504))

Thank you:

- @maciejwalkowiak for coding most of it.

## 5.0.0-beta.7

### Fixes


- Ref: Deprecate SentryBaseEvent#getOriginThrowable and add SentryBaseEvent#getThrowableMechanism ([#1502](https://github.com/getsentry/sentry-java/pull/1502))
- Graceful Shutdown flushes event instead of Closing SDK ([#1500](https://github.com/getsentry/sentry-java/pull/1500))
- Do not append threads that come from the EnvelopeFileObserver ([#1501](https://github.com/getsentry/sentry-java/pull/1501))
- Ref: Deprecate cacheDirSize and add maxCacheItems ([#1499](https://github.com/getsentry/sentry-java/pull/1499))
- Append all threads if Hint is Cached but attachThreads is enabled ([#1503](https://github.com/getsentry/sentry-java/pull/1503))

## 5.0.0-beta.6

### Features

- Add secondary constructor to SentryOkHttpInterceptor ([#1491](https://github.com/getsentry/sentry-java/pull/1491))
- Add option to enable debug mode in Log4j2 integration ([#1492](https://github.com/getsentry/sentry-java/pull/1492))

### Fixes

- Ref: Replace clone() with copy constructor ([#1496](https://github.com/getsentry/sentry-java/pull/1496))

## 5.0.0-beta.5

### Features

- OkHttp callback for Customising the Span ([#1478](https://github.com/getsentry/sentry-java/pull/1478))
- Add breadcrumb in Spring RestTemplate integration ([#1481](https://github.com/getsentry/sentry-java/pull/1481))
- Add coroutines support ([#1479](https://github.com/getsentry/sentry-java/pull/1479))

### Fixes

- Cloning Stack ([#1483](https://github.com/getsentry/sentry-java/pull/1483))

## 5.0.0-beta.4

### Fixes

- Enrich Transactions with Context Data ([#1469](https://github.com/getsentry/sentry-java/pull/1469))
- Bump: Apache HttpClient to 5.0.4 ([#1476](https://github.com/getsentry/sentry-java/pull/1476))

## 5.0.0-beta.3

### Fixes

- Handling immutable collections on SentryEvent and protocol objects ([#1468](https://github.com/getsentry/sentry-java/pull/1468))
- Associate event with transaction when thrown exception is not a direct cause ([#1463](https://github.com/getsentry/sentry-java/pull/1463))
- Ref: nullability annotations to Sentry module ([#1439](https://github.com/getsentry/sentry-java/pull/1439)) and ([#1462](https://github.com/getsentry/sentry-java/pull/1462))
- NPE when adding Context Data with null values for log4j2 ([#1465](https://github.com/getsentry/sentry-java/pull/1465))

## 5.0.0-beta.2

### Fixes

- sentry-android-timber package sets sentry.java.android.timber as SDK name ([#1456](https://github.com/getsentry/sentry-java/pull/1456))
- When AppLifecycleIntegration is closed, it should remove observer using UI thread ([#1459](https://github.com/getsentry/sentry-java/pull/1459))
- Bump: AGP to 4.2.0 ([#1460](https://github.com/getsentry/sentry-java/pull/1460))

Breaking Changes:

- Remove: Settings.Secure.ANDROID_ID in favor of generated installationId ([#1455](https://github.com/getsentry/sentry-java/pull/1455))
- Rename: enableSessionTracking to enableAutoSessionTracking ([#1457](https://github.com/getsentry/sentry-java/pull/1457))

## 5.0.0-beta.1

### Fixes

- Ref: Refactor converting HttpServletRequest to Sentry Request in Spring integration ([#1387](https://github.com/getsentry/sentry-java/pull/1387))
- Bump: sentry-native to 0.4.9 ([#1431](https://github.com/getsentry/sentry-java/pull/1431))
- Activity tracing auto instrumentation for Android API < 29 ([#1402](https://github.com/getsentry/sentry-java/pull/1402))
- use connection and read timeouts in ApacheHttpClient based transport ([#1397](https://github.com/getsentry/sentry-java/pull/1397))
- set correct transaction status for unhandled exceptions in SentryTracingFilter ([#1406](https://github.com/getsentry/sentry-java/pull/1406))
- handle network errors in SentrySpanClientHttpRequestInterceptor ([#1407](https://github.com/getsentry/sentry-java/pull/1407))
- set scope on transaction ([#1409](https://github.com/getsentry/sentry-java/pull/1409))
- set status and associate events with transactions ([#1426](https://github.com/getsentry/sentry-java/pull/1426))
- Do not set free memory and is low memory fields when it's a NDK hard crash ([#1399](https://github.com/getsentry/sentry-java/pull/1399))
- Apply user from the scope to transaction ([#1424](https://github.com/getsentry/sentry-java/pull/1424))
- Pass maxBreadcrumbs config. to sentry-native ([#1425](https://github.com/getsentry/sentry-java/pull/1425))
- Run event processors and enrich transactions with contexts ([#1430](https://github.com/getsentry/sentry-java/pull/1430))
- Set Span status for OkHttp integration ([#1447](https://github.com/getsentry/sentry-java/pull/1447))
- Set user on transaction in Spring & Spring Boot integrations ([#1443](https://github.com/getsentry/sentry-java/pull/1443))

## 4.4.0-alpha.2

### Features

- Add option to ignore exceptions by type ([#1352](https://github.com/getsentry/sentry-java/pull/1352))
- Sentry closes Android NDK and ShutdownHook integrations ([#1358](https://github.com/getsentry/sentry-java/pull/1358))
- Allow inheritance of SentryHandler class in sentry-jul package([#1367](https://github.com/getsentry/sentry-java/pull/1367))
- Make NoOpHub public ([#1379](https://github.com/getsentry/sentry-java/pull/1379))
- Configure max spans per transaction ([#1394](https://github.com/getsentry/sentry-java/pull/1394))

### Fixes

- Bump: Upgrade Apache HttpComponents Core to 5.0.3 ([#1375](https://github.com/getsentry/sentry-java/pull/1375))
- NPE when MDC contains null values (sentry-logback) ([#1364](https://github.com/getsentry/sentry-java/pull/1364))
- Avoid NPE when MDC contains null values (sentry-jul) ([#1385](https://github.com/getsentry/sentry-java/pull/1385))
- Accept only non null value maps ([#1368](https://github.com/getsentry/sentry-java/pull/1368))
- Do not bind transactions to scope by default. ([#1376](https://github.com/getsentry/sentry-java/pull/1376))
- Hub thread safety ([#1388](https://github.com/getsentry/sentry-java/pull/1388))
- SentryTransactionAdvice should operate on the new scope ([#1389](https://github.com/getsentry/sentry-java/pull/1389))

## 4.4.0-alpha.1

### Features

- Add an overload for `startTransaction` that sets the created transaction to the Scope ([#1313](https://github.com/getsentry/sentry-java/pull/1313))
- Set SDK version on Transactions ([#1307](https://github.com/getsentry/sentry-java/pull/1307))
- GraalVM Native Image Compatibility ([#1329](https://github.com/getsentry/sentry-java/pull/1329))
- Add OkHttp client application interceptor ([#1330](https://github.com/getsentry/sentry-java/pull/1330))

### Fixes

- Bump: sentry-native to 0.4.8
- Ref: Separate user facing and protocol classes in the Performance feature ([#1304](https://github.com/getsentry/sentry-java/pull/1304))
- Use logger set on SentryOptions in GsonSerializer ([#1308](https://github.com/getsentry/sentry-java/pull/1308))
- Use the bindToScope correctly
- Allow 0.0 to be set on tracesSampleRate ([#1328](https://github.com/getsentry/sentry-java/pull/1328))
- set "java" platform to transactions ([#1332](https://github.com/getsentry/sentry-java/pull/1332))
- Allow disabling tracing through SentryOptions ([#1337](https://github.com/getsentry/sentry-java/pull/1337))

## 4.3.0

### Features

- Activity tracing auto instrumentation

### Fixes

- Aetting in-app-includes from external properties ([#1291](https://github.com/getsentry/sentry-java/pull/1291))
- Initialize Sentry in Logback appender when DSN is not set in XML config ([#1296](https://github.com/getsentry/sentry-java/pull/1296))
- JUL integration SDK name ([#1293](https://github.com/getsentry/sentry-java/pull/1293))

## 4.2.0

### Features

- Improve EventProcessor nullability annotations ([#1229](https://github.com/getsentry/sentry-java/pull/1229)).
- Add ability to flush events synchronously.
- Support @SentrySpan and @SentryTransaction on classes and interfaces. ([#1243](https://github.com/getsentry/sentry-java/pull/1243))
- Do not serialize empty collections and maps ([#1245](https://github.com/getsentry/sentry-java/pull/1245))
- Integration interface better compatibility with Kotlin null-safety
- Simplify Sentry configuration in Spring integration ([#1259](https://github.com/getsentry/sentry-java/pull/1259))
- Simplify configuring Logback integration when environment variable with the DSN is not set ([#1271](https://github.com/getsentry/sentry-java/pull/1271))
- Add Request to the Scope. [#1270](https://github.com/getsentry/sentry-java/pull/1270))
- Optimize SentryTracingFilter when hub is disabled.

### Fixes

- Bump: sentry-native to 0.4.7
- Optimize DuplicateEventDetectionEventProcessor performance ([#1247](https://github.com/getsentry/sentry-java/pull/1247)).
- Prefix sdk.package names with io.sentry ([#1249](https://github.com/getsentry/sentry-java/pull/1249))
- Remove experimental annotation for Attachment ([#1257](https://github.com/getsentry/sentry-java/pull/1257))
- Mark stacktrace as snapshot if captured at arbitrary moment ([#1231](https://github.com/getsentry/sentry-java/pull/1231))
- Disable Gson HTML escaping
- Make the ANR Atomic flags immutable
- Prevent NoOpHub from creating heavy SentryOptions objects ([#1272](https://github.com/getsentry/sentry-java/pull/1272))
- SentryTransaction#getStatus NPE ([#1273](https://github.com/getsentry/sentry-java/pull/1273))
- Discard unfinished Spans before sending them over to Sentry ([#1279](https://github.com/getsentry/sentry-java/pull/1279))
- Interrupt the thread in QueuedThreadPoolExecutor ([#1276](https://github.com/getsentry/sentry-java/pull/1276))
- SentryTransaction#finish should not clear another transaction from the scope ([#1278](https://github.com/getsentry/sentry-java/pull/1278))

Breaking Changes:
- Enchancement: SentryExceptionResolver should not send handled errors by default ([#1248](https://github.com/getsentry/sentry-java/pull/1248)).
- Ref: Simplify RestTemplate instrumentation ([#1246](https://github.com/getsentry/sentry-java/pull/1246))
- Enchancement: Add overloads for startTransaction taking op and description ([#1244](https://github.com/getsentry/sentry-java/pull/1244))

## 4.1.0

### Features

- Improve Kotlin compatibility for SdkVersion ([#1213](https://github.com/getsentry/sentry-java/pull/1213))
- Support logging via JUL ([#1211](https://github.com/getsentry/sentry-java/pull/1211))

### Fixes

- Returning Sentry trace header from Span ([#1217](https://github.com/getsentry/sentry-java/pull/1217))
- Remove misleading error logs ([#1222](https://github.com/getsentry/sentry-java/pull/1222))

## 4.0.0

This release brings the Sentry Performance feature to Java SDK, Spring, Spring Boot, and Android integrations. Read more in the reference documentation:

- [Performance for Java](https://docs.sentry.io/platforms/java/performance/)
- [Performance for Spring](https://docs.sentry.io/platforms/java/guides/spring/)
- [Performance for Spring Boot](https://docs.sentry.io/platforms/java/guides/spring-boot/)
- [Performance for Android](https://docs.sentry.io/platforms/android/performance/)

### Other improvements:

#### Core:

- Improved loading external configuration:
  - Load `sentry.properties` from the application's current working directory ([#1046](https://github.com/getsentry/sentry-java/pull/1046))
  - Resolve `in-app-includes`, `in-app-excludes`, `tags`, `debug`, `uncaught.handler.enabled` parameters from the external configuration
- Set global tags on SentryOptions and load them from external configuration ([#1066](https://github.com/getsentry/sentry-java/pull/1066))
- Add support for attachments ([#1082](https://github.com/getsentry/sentry-java/pull/1082))
- Resolve `servername` from the localhost address
- Simplified transport configuration through setting `TransportFactory` instead of `ITransport` on SentryOptions ([#1124](https://github.com/getsentry/sentry-java/pull/1124))

#### Spring Boot:

- Add the ability to register multiple `OptionsConfiguration` beans ([#1093](https://github.com/getsentry/sentry-java/pull/1093))
- Initialize Logback after context refreshes ([#1129](https://github.com/getsentry/sentry-java/pull/1129))

#### Android:

- Add `isSideLoaded` and `installerStore` tags automatically (Where your App. was installed from eg Google Play, Amazon Store, downloaded APK, etc...)
- Bump: sentry-native to 0.4.6
- Bump: Gradle to 6.8.1 and AGP to 4.1.2

## 4.0.0-beta.1

### Features

- Add addToTransactions to Attachment ([#1191](https://github.com/getsentry/sentry-java/pull/1191))
- Support SENTRY_TRACES_SAMPLE_RATE conf. via env variables ([#1171](https://github.com/getsentry/sentry-java/pull/1171))
- Pass request to CustomSamplingContext in Spring integration ([#1172](https://github.com/getsentry/sentry-java/pull/1172))
- Move `SentrySpanClientHttpRequestInterceptor` to Spring module ([#1181](https://github.com/getsentry/sentry-java/pull/1181))
- Add overload for `transaction/span.finish(SpanStatus)` ([#1182](https://github.com/getsentry/sentry-java/pull/1182))
- Simplify registering traces sample callback in Spring integration ([#1184](https://github.com/getsentry/sentry-java/pull/1184))
- Polish Performance API ([#1165](https://github.com/getsentry/sentry-java/pull/1165))
- Set "debug" through external properties ([#1186](https://github.com/getsentry/sentry-java/pull/1186))
- Simplify Spring integration ([#1188](https://github.com/getsentry/sentry-java/pull/1188))
- Init overload with dsn ([#1195](https://github.com/getsentry/sentry-java/pull/1195))
- Enable Kotlin map-like access on CustomSamplingContext ([#1192](https://github.com/getsentry/sentry-java/pull/1192))
- Auto register custom ITransportFactory in Spring integration ([#1194](https://github.com/getsentry/sentry-java/pull/1194))
- Improve Kotlin property access in Performance API ([#1193](https://github.com/getsentry/sentry-java/pull/1193))
- Copy options tags to transactions ([#1198](https://github.com/getsentry/sentry-java/pull/1198))
- Add convenient method for accessing event's throwable ([#1202](https://github.com/getsentry/sentry-java/pull/1202))

### Fixes

- Ref: Set SpanContext on SentryTransaction to avoid potential NPE ([#1173](https://github.com/getsentry/sentry-java/pull/1173))
- Free Local Refs manually due to Android local ref. count limits
- Bring back support for setting transaction name without ongoing transaction ([#1183](https://github.com/getsentry/sentry-java/pull/1183))

## 4.0.0-alpha.3

### Features

- Improve ITransaction and ISpan null-safety compatibility ([#1161](https://github.com/getsentry/sentry-java/pull/1161))
- Automatically assign span context to captured events ([#1156](https://github.com/getsentry/sentry-java/pull/1156))
- Autoconfigure Apache HttpClient 5 based Transport in Spring Boot integration ([#1143](https://github.com/getsentry/sentry-java/pull/1143))
- Send user.ip_address = {{auto}} when sendDefaultPii is true ([#1015](https://github.com/getsentry/sentry-java/pull/1015))
- Read tracesSampleRate from AndroidManifest
- OutboxSender supports all envelope item types ([#1158](https://github.com/getsentry/sentry-java/pull/1158))
- Read `uncaught.handler.enabled` property from the external configuration
- Resolve servername from the localhost address
- Add maxAttachmentSize to SentryOptions ([#1138](https://github.com/getsentry/sentry-java/pull/1138))
- Drop invalid attachments ([#1134](https://github.com/getsentry/sentry-java/pull/1134))
- Set isSideLoaded info tags
- Add non blocking Apache HttpClient 5 based Transport ([#1136](https://github.com/getsentry/sentry-java/pull/1136))

### Fixes

- Ref: Make Attachment immutable ([#1120](https://github.com/getsentry/sentry-java/pull/1120))
- Ref: using Calendar to generate Dates
- Ref: Return NoOpTransaction instead of null ([#1126](https://github.com/getsentry/sentry-java/pull/1126))
- Ref: `ITransport` implementations are now responsible for executing request in asynchronous or synchronous way ([#1118](https://github.com/getsentry/sentry-java/pull/1118))
- Ref: Add option to set `TransportFactory` instead of `ITransport` on `SentryOptions` ([#1124](https://github.com/getsentry/sentry-java/pull/1124))
- Ref: Simplify ITransport creation in ITransportFactory ([#1135](https://github.com/getsentry/sentry-java/pull/1135))
- Fixes and Tests: Session serialization and deserialization
- Inheriting sampling decision from parent ([#1100](https://github.com/getsentry/sentry-java/pull/1100))
- Exception only sets a stack trace if there are frames
- Initialize Logback after context refreshes ([#1129](https://github.com/getsentry/sentry-java/pull/1129))
- Do not crash when passing null values to @Nullable methods, eg User and Scope
- Resolving dashed properties from external configuration
- Consider {{ auto }} as a default ip address ([#1015](https://github.com/getsentry/sentry-java/pull/1015))
- Set release and environment on Transactions ([#1152](https://github.com/getsentry/sentry-java/pull/1152))
- Do not set transaction on the scope automatically

## 4.0.0-alpha.2

### Features

- Add basic support for attachments ([#1082](https://github.com/getsentry/sentry-java/pull/1082))
- Set transaction name on events and transactions sent using Spring integration ([#1067](https://github.com/getsentry/sentry-java/pull/1067))
- Set global tags on SentryOptions and load them from external configuration ([#1066](https://github.com/getsentry/sentry-java/pull/1066))
- Add API validator and remove deprecated methods
- Add more convenient method to start a child span ([#1073](https://github.com/getsentry/sentry-java/pull/1073))
- Autoconfigure traces callback in Spring Boot integration ([#1074](https://github.com/getsentry/sentry-java/pull/1074))
- Resolve in-app-includes and in-app-excludes parameters from the external configuration
- Make InAppIncludesResolver public ([#1084](https://github.com/getsentry/sentry-java/pull/1084))
- Add the ability to register multiple OptionsConfiguration beans ([#1093](https://github.com/getsentry/sentry-java/pull/1093))
- Database query tracing with datasource-proxy ([#1095](https://github.com/getsentry/sentry-java/pull/1095))

### Fixes

- Ref: Refactor resolving SpanContext for Throwable ([#1068](https://github.com/getsentry/sentry-java/pull/1068))
- Ref: Change "op" to "operation" in @SentrySpan and @SentryTransaction
- Remove method reference in SentryEnvelopeItem ([#1091](https://github.com/getsentry/sentry-java/pull/1091))
- Set current thread only if there are no exceptions
- SentryOptions creates GsonSerializer by default
- Append DebugImage list if event already has it
- Sort breadcrumbs by Date if there are breadcrumbs already in the event

## 4.0.0-alpha.1

### Features

- Load `sentry.properties` from the application's current working directory ([#1046](https://github.com/getsentry/sentry-java/pull/1046))
- Performance monitoring ([#971](https://github.com/getsentry/sentry-java/pull/971))
- Performance monitoring for Spring Boot applications ([#971](https://github.com/getsentry/sentry-java/pull/971))

### Fixes

- Ref: Refactor JSON deserialization ([#1047](https://github.com/getsentry/sentry-java/pull/1047))

## 3.2.1

### Fixes

- Set current thread only if theres no exceptions ([#1064](https://github.com/getsentry/sentry-java/pull/1064))
- Append DebugImage list if event already has it ([#1092](https://github.com/getsentry/sentry-java/pull/1092))
- Sort breadcrumbs by Date if there are breadcrumbs already in the event ([#1094](https://github.com/getsentry/sentry-java/pull/1094))
- Free Local Refs manually due to Android local ref. count limits  ([#1179](https://github.com/getsentry/sentry-java/pull/1179))

## 3.2.0

### Features

- Expose a Module (Debug images) Loader for Android thru sentry-native ([#1043](https://github.com/getsentry/sentry-java/pull/1043))
- Added java doc to protocol classes based on sentry-data-schemes project ([#1045](https://github.com/getsentry/sentry-java/pull/1045))
- Make SentryExceptionResolver Order configurable to not send handled web exceptions ([#1008](https://github.com/getsentry/sentry-java/pull/1008))
- Resolve HTTP Proxy parameters from the external configuration ([#1028](https://github.com/getsentry/sentry-java/pull/1028))
- Sentry NDK integration is compiled against default NDK version based on AGP's version ([#1048](https://github.com/getsentry/sentry-java/pull/1048))

### Fixes

- Bump: AGP 4.1.1 ([#1040](https://github.com/getsentry/sentry-java/pull/1040))
- Update to sentry-native 0.4.4 and fix shared library builds ([#1039](https://github.com/getsentry/sentry-java/pull/1039))
- use neutral Locale for String operations ([#1033](https://github.com/getsentry/sentry-java/pull/1033))
- Clean up JNI code and properly free strings ([#1050](https://github.com/getsentry/sentry-java/pull/1050))
- set userId for hard-crashes if no user is set ([#1049](https://github.com/getsentry/sentry-java/pull/1049))

## 3.1.3

### Fixes

- Fix broken NDK integration on 3.1.2 (release failed on packaging a .so file)
- Increase max cached events to 30 ([#1029](https://github.com/getsentry/sentry-java/pull/1029))
- Normalize DSN URI ([#1030](https://github.com/getsentry/sentry-java/pull/1030))

## 3.1.2

### Features

- Manually capturing User Feedback
- Set environment to "production" by default.
- Make public the Breadcrumb constructor that accepts a Date ([#1012](https://github.com/getsentry/sentry-java/pull/1012))

### Fixes

- ref: Validate event id on user feedback submission

## 3.1.1

### Features

- Bind logging related SentryProperties to Slf4j Level instead of Logback to improve Log4j2 compatibility

### Fixes

- Prevent Logback and Log4j2 integrations from re-initializing Sentry when Sentry is already initialized
- Make sure HttpServletRequestSentryUserProvider runs by default before custom SentryUserProvider beans
- Fix setting up Sentry in Spring Webflux annotation by changing the scope of Spring WebMvc related dependencies

## 3.1.0

### Features

- Make getThrowable public and improve set contexts ([#967](https://github.com/getsentry/sentry-java/pull/967))
- Accepted quoted values in properties from external configuration ([#972](https://github.com/getsentry/sentry-java/pull/972))

### Fixes

- Auto-Configure `inAppIncludes` in Spring Boot integration ([#966](https://github.com/getsentry/sentry-java/pull/966))
- Bump: Android Gradle Plugin 4.0.2 ([#968](https://github.com/getsentry/sentry-java/pull/968))
- Don't require `sentry.dsn` to be set when using `io.sentry:sentry-spring-boot-starter` and `io.sentry:sentry-logback` together ([#965](https://github.com/getsentry/sentry-java/pull/965))
- Remove chunked streaming mode ([#974](https://github.com/getsentry/sentry-java/pull/974))
- Android 11 + targetSdkVersion 30 crashes Sentry on start ([#977](https://github.com/getsentry/sentry-java/pull/977))

## 3.0.0

## Java + Android

This release marks the re-unification of Java and Android SDK code bases.
It's based on the Android 2.0 SDK, which implements [Sentry's unified API](https://develop.sentry.dev/sdk/unified-api/).

Considerable changes were done, which include a lot of improvements. More are covered below, but the highlights are:

- Improved `log4j2` integration
  - Capture breadcrumbs for level INFO and higher
  - Raises event for ERROR and higher.
  - Minimum levels are configurable.
  - Optionally initializes the SDK via appender.xml
- Dropped support to `log4j`.
- Improved `logback` integration
  - Capture breadcrumbs for level INFO and higher
  - Raises event for ERROR and higher.
  - Minimum levels are configurable.
  - Optionally initializes the SDK via appender.xml
  - Configurable via Spring integration if both are enabled
- Spring
  - No more duplicate events with Spring and logback
  - Auto initalizes if DSN is available
  - Configuration options available with auto complete
- Google App Engine support dropped

## What’s Changed

- Callback to validate SSL certificate ([#944](https://github.com/getsentry/sentry-java/pull/944))
- Attach stack traces enabled by default

### Android specific

- Release health enabled by default for Android
- Sync of Scopes for Java -> Native (NDK)
- Bump Sentry-Native v0.4.2
- Android 11 Support

[Android migration docs](https://docs.sentry.io/platforms/android/migration/#migrating-from-sentry-android-2x-to-sentry-android-3x)

### Java specific

- Unified API for Java SDK and integrations (Spring, Spring boot starter, Servlet, Logback, Log4j2)

New Java [docs](https://docs.sentry.io/platforms/java/) are live and being improved.

## Acquisition

Packages were released on [`bintray sentry-java`](https://dl.bintray.com/getsentry/sentry-java/io/sentry/), [`bintray sentry-android`](https://dl.bintray.com/getsentry/sentry-android/io/sentry/), [`jcenter`](https://jcenter.bintray.com/io/sentry/) and [`mavenCentral`](https://repo.maven.apache.org/maven2/io/sentry/)

## Where is the Java 1.7 code base?

The previous Java releases, are all available in this repository through the tagged releases.
## 3.0.0-beta.1

## What’s Changed

- feat: ssl support ([#944](https://github.com/getsentry/sentry-java/pull/944)) @ninekaw9 @marandaneto
- feat: sync Java to C ([#937](https://github.com/getsentry/sentry-java/pull/937)) @bruno-garcia @marandaneto
- feat: Auto-configure Logback appender in Spring Boot integration. ([#938](https://github.com/getsentry/sentry-java/pull/938)) @maciejwalkowiak
- feat: Add Servlet integration. ([#935](https://github.com/getsentry/sentry-java/pull/935)) @maciejwalkowiak
- fix: Pop scope at the end of the request in Spring integration. ([#936](https://github.com/getsentry/sentry-java/pull/936)) @maciejwalkowiak
- bump: Upgrade Spring Boot to 2.3.4. ([#932](https://github.com/getsentry/sentry-java/pull/932)) @maciejwalkowiak
- fix: Do not set cookies when send pii is set to false. ([#931](https://github.com/getsentry/sentry-java/pull/931)) @maciejwalkowiak

Packages were released on [`bintray sentry-java`](https://dl.bintray.com/getsentry/sentry-java/io/sentry/), [`bintray sentry-android`](https://dl.bintray.com/getsentry/sentry-android/io/sentry/), [`jcenter`](https://jcenter.bintray.com/io/sentry/) and [`mavenCentral`](https://repo.maven.apache.org/maven2/io/sentry/)

We'd love to get feedback.

## 3.0.0-alpha.3

### Features

- Enable attach stack traces and disable attach threads by default ([#921](https://github.com/getsentry/sentry-java/pull/921)) @marandaneto

### Fixes

- Bump sentry-native to 0.4.2 ([#926](https://github.com/getsentry/sentry-java/pull/926)) @marandaneto
- ref: remove log level as RN do not use it anymore ([#924](https://github.com/getsentry/sentry-java/pull/924)) @marandaneto
- Read sample rate correctly from manifest meta data ([#923](https://github.com/getsentry/sentry-java/pull/923)) @marandaneto

Packages were released on [`bintray sentry-android`](https://dl.bintray.com/getsentry/sentry-android/io/sentry/) and [`bintray sentry-java`](https://dl.bintray.com/getsentry/sentry-java/io/sentry/)

We'd love to get feedback.

## 3.0.0-alpha.2

TBD

Packages were released on [bintray](https://dl.bintray.com/getsentry/maven/io/sentry/)

> Note: This release marks the unification of the Java and Android Sentry codebases based on the core of the Android SDK (version 2.x).
Previous releases for the Android SDK (version 2.x) can be found on the now archived: https://github.com/getsentry/sentry-android/

## 3.0.0-alpha.1

### Features

### Fixes


## New releases will happen on a different repository:

https://github.com/getsentry/sentry-java

## What’s Changed

### Features

### Fixes


- feat: enable release health by default

Packages were released on [`bintray`](https://dl.bintray.com/getsentry/sentry-android/io/sentry/sentry-android/), [`jcenter`](https://jcenter.bintray.com/io/sentry/sentry-android/) and [`mavenCentral`](https://repo.maven.apache.org/maven2/io/sentry/sentry-android/)

We'd love to get feedback.

## 2.3.1

### Fixes

- Add main thread checker for the app lifecycle integration ([#525](https://github.com/getsentry/sentry-android/pull/525)) @marandaneto
- Set correct migration link ([#523](https://github.com/getsentry/sentry-android/pull/523)) @fupduck
- Warn about Sentry re-initialization. ([#521](https://github.com/getsentry/sentry-android/pull/521)) @maciejwalkowiak
- Set SDK version in `MainEventProcessor`. ([#513](https://github.com/getsentry/sentry-android/pull/513)) @maciejwalkowiak
- Bump sentry-native to 0.4.0 ([#512](https://github.com/getsentry/sentry-android/pull/512)) @marandaneto
- Bump Gradle to 6.6 and fix linting issues ([#510](https://github.com/getsentry/sentry-android/pull/510)) @marandaneto
- fix(sentry-java): Contexts belong on the Scope ([#504](https://github.com/getsentry/sentry-android/pull/504)) @maciejwalkowiak
- Add tests for verifying scope changes thread isolation ([#508](https://github.com/getsentry/sentry-android/pull/508)) @maciejwalkowiak
- Set `SdkVersion` in default `SentryOptions` created in sentry-core module ([#506](https://github.com/getsentry/sentry-android/pull/506)) @maciejwalkowiak

Packages were released on [`bintray`](https://dl.bintray.com/getsentry/sentry-android/io/sentry/sentry-android/), [`jcenter`](https://jcenter.bintray.com/io/sentry/sentry-android/) and [`mavenCentral`](https://repo.maven.apache.org/maven2/io/sentry/sentry-android/)

We'd love to get feedback.

## 2.3.0

### Features

- Add console application sample. ([#502](https://github.com/getsentry/sentry-android/pull/502)) @maciejwalkowiak
- Log stacktraces in SystemOutLogger ([#498](https://github.com/getsentry/sentry-android/pull/498)) @maciejwalkowiak
- Add method to add breadcrumb with string parameter. ([#501](https://github.com/getsentry/sentry-android/pull/501)) @maciejwalkowiak

### Fixes

- Converting UTC and ISO timestamp when missing Locale/TimeZone do not error ([#505](https://github.com/getsentry/sentry-android/pull/505)) @marandaneto
- Call `Sentry#close` on JVM shutdown. ([#497](https://github.com/getsentry/sentry-android/pull/497)) @maciejwalkowiak
- ref: sentry-core changes for console app ([#473](https://github.com/getsentry/sentry-android/pull/473)) @marandaneto

Obs: If you are using its own instance of `Hub`/`SentryClient` and reflection to set up the SDK to be usable within Libraries, this change may break your code, please fix the renamed classes.

Packages were released on [`bintray`](https://dl.bintray.com/getsentry/sentry-android/io/sentry/sentry-android/), [`jcenter`](https://jcenter.bintray.com/io/sentry/sentry-android/) and [`mavenCentral`](https://repo.maven.apache.org/maven2/io/sentry/sentry-android/)

We'd love to get feedback.

## 2.2.2

### Features

- Add sdk to envelope header ([#488](https://github.com/getsentry/sentry-android/pull/488)) @marandaneto
- Log request if response code is not 200 ([#484](https://github.com/getsentry/sentry-android/pull/484)) @marandaneto

### Fixes

- Bump plugin versions ([#487](https://github.com/getsentry/sentry-android/pull/487)) @marandaneto
- Bump: AGP 4.0.1 ([#486](https://github.com/getsentry/sentry-android/pull/486)) @marandaneto

Packages were released on [`bintray`](https://dl.bintray.com/getsentry/sentry-android/io/sentry/sentry-android/), [`jcenter`](https://jcenter.bintray.com/io/sentry/sentry-android/) and [`mavenCentral`](https://repo.maven.apache.org/maven2/io/sentry/sentry-android/)

We'd love to get feedback.

## 2.2.1

### Fixes

- Timber adds breadcrumb even if event level is < minEventLevel ([#480](https://github.com/getsentry/sentry-android/pull/480)) @marandaneto
- Contexts serializer avoids reflection and fixes desugaring issue ([#478](https://github.com/getsentry/sentry-android/pull/478)) @marandaneto
- clone session before sending to the transport ([#474](https://github.com/getsentry/sentry-android/pull/474)) @marandaneto
- Bump Gradle 6.5.1 ([#479](https://github.com/getsentry/sentry-android/pull/479)) @marandaneto

Packages were released on [`bintray`](https://dl.bintray.com/getsentry/sentry-android/io/sentry/sentry-android/), [`jcenter`](https://jcenter.bintray.com/io/sentry/sentry-android/) and [`mavenCentral`](https://repo.maven.apache.org/maven2/io/sentry/sentry-android/)

We'd love to get feedback.

## 2.2.0

### Fixes

- Negative session sequence if the date is before java date epoch ([#471](https://github.com/getsentry/sentry-android/pull/471)) @marandaneto
- Deserialise unmapped contexts values from envelope ([#470](https://github.com/getsentry/sentry-android/pull/470)) @marandaneto
- Bump: sentry-native 0.3.4 ([#468](https://github.com/getsentry/sentry-android/pull/468)) @marandaneto

- feat: timber integration ([#464](https://github.com/getsentry/sentry-android/pull/464)) @marandaneto

1) To add integrations it requires a [manual initialization](https://docs.sentry.io/platforms/android/#manual-initialization) of the Android SDK.

2) Add the `sentry-android-timber` dependency:

```groovy
implementation 'io.sentry:sentry-android-timber:{version}' // version >= 2.2.0
```

3) Initialize and add the `SentryTimberIntegration`:

```java
SentryAndroid.init(this, options -> {
    // default values:
    // minEventLevel = ERROR
    // minBreadcrumbLevel = INFO
    options.addIntegration(new SentryTimberIntegration());

    // custom values for minEventLevel and minBreadcrumbLevel
    // options.addIntegration(new SentryTimberIntegration(SentryLevel.WARNING, SentryLevel.ERROR));
});
```

4) Use the Timber integration:

```java
try {
    int x = 1 / 0;
} catch (Exception e) {
    Timber.e(e);
}
```

Packages were released on [`bintray`](https://dl.bintray.com/getsentry/sentry-android/io/sentry/sentry-android/), [`jcenter`](https://jcenter.bintray.com/io/sentry/sentry-android/) and [`mavenCentral`](https://repo.maven.apache.org/maven2/io/sentry/sentry-android/)

We'd love to get feedback.

## 2.1.7

### Fixes

- Init native libs if available on SDK init ([#461](https://github.com/getsentry/sentry-android/pull/461)) @marandaneto
- Make JVM target explicit in sentry-core ([#462](https://github.com/getsentry/sentry-android/pull/462)) @dilbernd
- Timestamp with millis from react-native should be in UTC format ([#456](https://github.com/getsentry/sentry-android/pull/456)) @marandaneto
- Bump Gradle to 6.5 ([#454](https://github.com/getsentry/sentry-android/pull/454)) @marandaneto

Packages were released on [`bintray`](https://dl.bintray.com/getsentry/sentry-android/io/sentry/sentry-android/), [`jcenter`](https://jcenter.bintray.com/io/sentry/sentry-android/) and [`mavenCentral`](https://repo.maven.apache.org/maven2/io/sentry/sentry-android/)

We'd love to get feedback.

## 2.1.6

### Fixes

- Do not lookup sentry-debug-meta but instead load it directly ([#445](https://github.com/getsentry/sentry-android/pull/445)) @marandaneto
- Regression on v2.1.5 which can cause a crash on SDK init

Packages were released on [`bintray`](https://dl.bintray.com/getsentry/sentry-android/io/sentry/sentry-android/), [`jcenter`](https://jcenter.bintray.com/io/sentry/sentry-android/) and [`mavenCentral`](https://repo.maven.apache.org/maven2/io/sentry/sentry-android/)

We'd love to get feedback.

## 2.1.5

### Fixes

This version has a severe bug and can cause a crash on SDK init

Please upgrade to https://github.com/getsentry/sentry-android/releases/tag/2.1.6

## 2.1.4

### Features

- Make gzip as default content encoding type ([#433](https://github.com/getsentry/sentry-android/pull/433)) @marandaneto
- Use AGP 4 features ([#366](https://github.com/getsentry/sentry-android/pull/366)) @marandaneto
- Create GH Actions CI for Ubuntu/macOS ([#403](https://github.com/getsentry/sentry-android/pull/403)) @marandaneto
- Make root checker better and minimize false positive ([#417](https://github.com/getsentry/sentry-android/pull/417)) @marandaneto

### Fixes

- bump: sentry-native to 0.3.1 ([#440](https://github.com/getsentry/sentry-android/pull/440)) @marandaneto
- Update last session timestamp ([#437](https://github.com/getsentry/sentry-android/pull/437)) @marandaneto
- Filter trim memory breadcrumbs ([#431](https://github.com/getsentry/sentry-android/pull/431)) @marandaneto

Packages were released on [`bintray`](https://dl.bintray.com/getsentry/sentry-android/io/sentry/sentry-android/), [`jcenter`](https://jcenter.bintray.com/io/sentry/sentry-android/) and [`mavenCentral`](https://repo.maven.apache.org/maven2/io/sentry/sentry-android/)

We'd love to get feedback.

## 2.1.3

### Fixes

This fixes several critical bugs in sentry-android 2.0 and 2.1

- Sentry.init register integrations after creating the main Hub instead of doing it in the main Hub ctor ([#427](https://github.com/getsentry/sentry-android/pull/427)) @marandaneto
- make NoOpLogger public ([#425](https://github.com/getsentry/sentry-android/pull/425)) @marandaneto
- ConnectivityChecker returns connection status and events are not trying to be sent if no connection. ([#420](https://github.com/getsentry/sentry-android/pull/420)) @marandaneto
- thread pool executor is a single thread executor instead of scheduled thread executor ([#422](https://github.com/getsentry/sentry-android/pull/422)) @marandaneto
- Add Abnormal to the Session.State enum as its part of the protocol ([#424](https://github.com/getsentry/sentry-android/pull/424)) @marandaneto
- Bump: Gradle to 6.4.1 ([#419](https://github.com/getsentry/sentry-android/pull/419)) @marandaneto

We recommend that you use sentry-android 2.1.3 over the initial release of sentry-android 2.0 and 2.1.

Packages were released on [`bintray`](https://dl.bintray.com/getsentry/sentry-android/io/sentry/sentry-android/), [`jcenter`](https://jcenter.bintray.com/io/sentry/sentry-android/) and [`mavenCentral`](https://repo.maven.apache.org/maven2/io/sentry/sentry-android/)

We'd love to get feedback.

## 2.1.2

### Features

- Added options to configure http transport ([#411](https://github.com/getsentry/sentry-android/pull/411)) @marandaneto

### Fixes

- Phone state breadcrumbs require read_phone_state on older OS versions ([#415](https://github.com/getsentry/sentry-android/pull/415)) @marandaneto @bsergean
- before raising ANR events, we check ProcessErrorStateInfo if available ([#412](https://github.com/getsentry/sentry-android/pull/412)) @marandaneto
- send cached events to use a single thread executor ([#405](https://github.com/getsentry/sentry-android/pull/405)) @marandaneto
- initing SDK on AttachBaseContext ([#409](https://github.com/getsentry/sentry-android/pull/409)) @marandaneto
- sessions can't be abnormal, but exited if not ended properly ([#410](https://github.com/getsentry/sentry-android/pull/410)) @marandaneto

Packages were released on [`bintray`](https://dl.bintray.com/getsentry/sentry-android/io/sentry/sentry-android/), [`jcenter`](https://jcenter.bintray.com/io/sentry/sentry-android/) and [`mavenCentral`](https://repo.maven.apache.org/maven2/io/sentry/sentry-android/)

We'd love to get feedback.

## 2.1.1

### Features

- Added missing getters on Breadcrumb and SentryEvent ([#397](https://github.com/getsentry/sentry-android/pull/397)) @marandaneto
- Add trim memory breadcrumbs ([#395](https://github.com/getsentry/sentry-android/pull/395)) @marandaneto
- Only set breadcrumb extras if not empty ([#394](https://github.com/getsentry/sentry-android/pull/394)) @marandaneto
- Added samples of how to disable automatic breadcrumbs ([#389](https://github.com/getsentry/sentry-android/pull/389)) @marandaneto

### Fixes

- Set missing release, environment and dist to sentry-native options ([#404](https://github.com/getsentry/sentry-android/pull/404)) @marandaneto
- Do not add automatic and empty sensor breadcrumbs ([#401](https://github.com/getsentry/sentry-android/pull/401)) @marandaneto
- ref: removed Thread.sleep from LifecycleWatcher tests, using awaitility and DateProvider ([#392](https://github.com/getsentry/sentry-android/pull/392)) @marandaneto
- ref: added a DateTimeProvider for making retry after testable ([#391](https://github.com/getsentry/sentry-android/pull/391)) @marandaneto
- Bump Gradle to 6.4 ([#390](https://github.com/getsentry/sentry-android/pull/390)) @marandaneto
- Bump sentry-native to 0.2.6 ([#396](https://github.com/getsentry/sentry-android/pull/396)) @marandaneto

Packages were released on [`bintray`](https://dl.bintray.com/getsentry/sentry-android/io/sentry/sentry-android/), [`jcenter`](https://jcenter.bintray.com/io/sentry/sentry-android/) and [`mavenCentral`](https://repo.maven.apache.org/maven2/io/sentry/sentry-android/)

We'd love to get feedback.

## 2.1.0

### Features

- Includes all the changes of 2.1.0 alpha, beta and RC

### Fixes

- fix when PhoneStateListener is not ready for use ([#387](https://github.com/getsentry/sentry-android/pull/387)) @marandaneto
- make ANR 5s by default ([#388](https://github.com/getsentry/sentry-android/pull/388)) @marandaneto
- rate limiting by categories ([#381](https://github.com/getsentry/sentry-android/pull/381)) @marandaneto
- Bump NDK to latest stable version 21.1.6352462 ([#386](https://github.com/getsentry/sentry-android/pull/386)) @marandaneto

Packages were released on [`bintray`](https://dl.bintray.com/getsentry/sentry-android/io/sentry/sentry-android/), [`jcenter`](https://jcenter.bintray.com/io/sentry/sentry-android/) and [`mavenCentral`](https://repo.maven.apache.org/maven2/io/sentry/sentry-android/)

We'd love to get feedback.

## 2.0.3

### Fixes

- patch from 2.1.0-alpha.2 - avoid crash if NDK throws UnsatisfiedLinkError ([#344](https://github.com/getsentry/sentry-android/pull/344)) @marandaneto

Packages were released on [`bintray`](https://dl.bintray.com/getsentry/sentry-android/io/sentry/sentry-android/), [`jcenter`](https://jcenter.bintray.com/io/sentry/sentry-android/) and [`mavenCentral`](https://repo.maven.apache.org/maven2/io/sentry/sentry-android/)

We'd love to get feedback.

## 2.1.0-RC.1

### Features

- Options for uncaught exception and make SentryOptions list Thread-Safe ([#384](https://github.com/getsentry/sentry-android/pull/384)) @marandaneto
- Automatic breadcrumbs for app, activity and sessions lifecycles and system events ([#348](https://github.com/getsentry/sentry-android/pull/348)) @marandaneto
- Make capture session and envelope internal ([#372](https://github.com/getsentry/sentry-android/pull/372)) @marandaneto

### Fixes

- If retry after header has empty categories, apply retry after to all of them ([#377](https://github.com/getsentry/sentry-android/pull/377)) @marandaneto
- Discard events and envelopes if cached and retry after ([#378](https://github.com/getsentry/sentry-android/pull/378)) @marandaneto
- Merge loadLibrary calls for sentry-native and clean up CMake files ([#373](https://github.com/getsentry/sentry-android/pull/373)) @Swatinem
- Exceptions should be sorted oldest to newest ([#370](https://github.com/getsentry/sentry-android/pull/370)) @marandaneto
- Check external storage size even if its read only ([#368](https://github.com/getsentry/sentry-android/pull/368)) @marandaneto
- Wrong check for cellular network capability ([#369](https://github.com/getsentry/sentry-android/pull/369)) @marandaneto
- add ScheduledForRemoval annotation to deprecated methods ([#375](https://github.com/getsentry/sentry-android/pull/375)) @marandaneto
- Bump NDK to 21.0.6113669 ([#367](https://github.com/getsentry/sentry-android/pull/367)) @marandaneto
- Bump AGP and add new make cmd to check for updates ([#365](https://github.com/getsentry/sentry-android/pull/365)) @marandaneto

Packages were released on [`bintray`](https://dl.bintray.com/getsentry/sentry-android/io/sentry/sentry-android/), [`jcenter`](https://jcenter.bintray.com/io/sentry/sentry-android/) and [`mavenCentral`](https://repo.maven.apache.org/maven2/io/sentry/sentry-android/)

We'd love to get feedback.

## 2.1.0-beta.2

### Fixes

- Bump sentry-native to 0.2.4 ([#364](https://github.com/getsentry/sentry-android/pull/364)) @marandaneto
- Update current session on session start after deleting previous session ([#362](https://github.com/getsentry/sentry-android/pull/362)) @marandaneto

Packages were released on [`bintray`](https://dl.bintray.com/getsentry/sentry-android/io/sentry/sentry-android/), [`jcenter`](https://jcenter.bintray.com/io/sentry/sentry-android/) and [`mavenCentral`](https://repo.maven.apache.org/maven2/io/sentry/sentry-android/)

We'd love to get feedback.

## 2.1.0-beta.1

### Fixes

- Bump sentry-native to 0.2.3 ([#357](https://github.com/getsentry/sentry-android/pull/357)) @marandaneto
- Check for androidx availability on runtime ([#356](https://github.com/getsentry/sentry-android/pull/356)) @marandaneto
- If theres a left over session file and its crashed, we should not overwrite its state ([#354](https://github.com/getsentry/sentry-android/pull/354)) @marandaneto
- Session should be exited state if state was ok ([#352](https://github.com/getsentry/sentry-android/pull/352)) @marandaneto
- Envelope has dedicated endpoint ([#353](https://github.com/getsentry/sentry-android/pull/353)) @marandaneto

Packages were released on [`bintray`](https://dl.bintray.com/getsentry/sentry-android/io/sentry/sentry-android/), [`jcenter`](https://jcenter.bintray.com/io/sentry/sentry-android/) and [`mavenCentral`](https://repo.maven.apache.org/maven2/io/sentry/sentry-android/)

We'd love to get feedback.

## 2.1.0-alpha.2

### Fixes

- Change integration order for cached outbox events ([#347](https://github.com/getsentry/sentry-android/pull/347)) @marandaneto
- Avoid crash if NDK throws UnsatisfiedLinkError ([#344](https://github.com/getsentry/sentry-android/pull/344)) @marandaneto
- Avoid getting a threadlocal twice. ([#339](https://github.com/getsentry/sentry-android/pull/339)) @metlos
- Removing session tracking guard on hub and client ([#338](https://github.com/getsentry/sentry-android/pull/338)) @marandaneto
- Bump agp to 3.6.2 ([#336](https://github.com/getsentry/sentry-android/pull/336)) @marandaneto
- Fix racey ANR integration ([#332](https://github.com/getsentry/sentry-android/pull/332)) @marandaneto
- Logging envelopes path when possible instead of nullable id ([#331](https://github.com/getsentry/sentry-android/pull/331)) @marandaneto
- Renaming transport gate method ([#330](https://github.com/getsentry/sentry-android/pull/330)) @marandaneto

Packages were released on [`bintray`](https://dl.bintray.com/getsentry/sentry-android/io/sentry/sentry-android/), [`jcenter`](https://jcenter.bintray.com/io/sentry/sentry-android/) and [`mavenCentral`](https://repo.maven.apache.org/maven2/io/sentry/sentry-android/)

We'd love to get feedback.

## 2.1.0-alpha.1

Release of Sentry's new SDK for Android.

## What’s Changed

### Features

- Release health @marandaneto @bruno-garcia
- ANR report should have 'was active=yes' on the dashboard ([#299](https://github.com/getsentry/sentry-android/pull/299)) @marandaneto
- NDK events apply scoped data ([#322](https://github.com/getsentry/sentry-android/pull/322)) @marandaneto
- Add a StdoutTransport ([#310](https://github.com/getsentry/sentry-android/pull/310)) @mike-burns
- Implementing new retry after protocol ([#306](https://github.com/getsentry/sentry-android/pull/306)) @marandaneto

### Fixes

- Bump sentry-native to 0.2.2 ([#305](https://github.com/getsentry/sentry-android/pull/305)) @Swatinem
- Missing App's info ([#315](https://github.com/getsentry/sentry-android/pull/315)) @marandaneto
- Buffered writers/readers - otimizations ([#311](https://github.com/getsentry/sentry-android/pull/311)) @marandaneto
- Boot time should be UTC ([#309](https://github.com/getsentry/sentry-android/pull/309)) @marandaneto
- Make transport result public ([#300](https://github.com/getsentry/sentry-android/pull/300)) @marandaneto

Packages were released on [`bintray`](https://dl.bintray.com/getsentry/sentry-android/io/sentry/sentry-android/), [`jcenter`](https://jcenter.bintray.com/io/sentry/sentry-android/) and [`mavenCentral`](https://repo.maven.apache.org/maven2/io/sentry/sentry-android/)

We'd love to get feedback.

## 2.0.2

Release of Sentry's new SDK for Android.

### Features

- MavenCentral support ([#284](https://github.com/getsentry/sentry-android/pull/284)) @marandaneto

### Fixes

- Bump AGP to 3.6.1 ([#285](https://github.com/getsentry/sentry-android/pull/285)) @marandaneto

Packages were released on [`bintray`](https://dl.bintray.com/getsentry/sentry-android/io/sentry/sentry-android/), [`jcenter`](https://jcenter.bintray.com/io/sentry/sentry-android/) and [`mavenCentral`](https://repo.maven.apache.org/maven2/io/sentry/sentry-android/)

We'd love to get feedback.

## 2.0.1

Release of Sentry's new SDK for Android.

## What’s Changed

### Features

- Attach threads/stacktraces ([#267](https://github.com/getsentry/sentry-android/pull/267)) @marandaneto
- Add the default serverName to SentryOptions and use it in MainEventProcessor ([#279](https://github.com/getsentry/sentry-android/pull/279)) @metlos

### Fixes

- set current threadId when there's no mechanism set ([#277](https://github.com/getsentry/sentry-android/pull/277)) @marandaneto
- Preview package manager ([#269](https://github.com/getsentry/sentry-android/pull/269)) @bruno-garcia

Packages were released on [`bintray`](https://dl.bintray.com/getsentry/sentry-android/io/sentry/), [`jcenter`](https://jcenter.bintray.com/io/sentry/sentry-android/)

We'd love to get feedback.

## 2.0.0

Release of Sentry's new SDK for Android.

New features not offered by (1.7.x):

- NDK support
  - Captures crashes caused by native code
  - Access to the [`sentry-native` SDK](https://github.com/getsentry/sentry-native/) API by your native (C/C++/Rust code/..).
- Automatic init (just add your `DSN` to the manifest)
   - Proguard rules are added automatically
   - Permission (Internet) is added automatically
- Uncaught Exceptions might be captured even before the app restarts
- Sentry's Unified API.
- More context/device information
- Packaged as `aar`
- Frames from the app automatically marked as `InApp=true` (stack traces in Sentry highlights them by default).
- Complete Sentry Protocol available.
- All threads and their stack traces are captured.
- Sample project in this repo to test many features (segfault, uncaught exception, ANR...)

Features from the current SDK like `ANR` are also available (by default triggered after 4 seconds).

Packages were released on [`bintray`](https://dl.bintray.com/getsentry/sentry-android/io/sentry/), [`jcenter`](https://jcenter.bintray.com/io/sentry/sentry-android/)

We'd love to get feedback.

## 2.0.0-rc04

Release of Sentry's new SDK for Android.

### Features

- Take sampleRate from metadata ([#262](https://github.com/getsentry/sentry-android/pull/262)) @bruno-garcia
- Support mills timestamp format ([#263](https://github.com/getsentry/sentry-android/pull/263)) @marandaneto
- Adding logs to installed integrations ([#265](https://github.com/getsentry/sentry-android/pull/265)) @marandaneto

### Fixes

- Breacrumb.data to string,object, Add LOG level ([#264](https://github.com/getsentry/sentry-android/pull/264)) @HazAT
- Read release conf. on manifest ([#266](https://github.com/getsentry/sentry-android/pull/266)) @marandaneto

Packages were released on [`bintray`](https://dl.bintray.com/getsentry/sentry-android/io/sentry/), [`jcenter`](https://jcenter.bintray.com/io/sentry/sentry-android/)

We'd love to get feedback and we'll work in getting the GA `2.0.0` out soon.
Until then, the [stable SDK offered by Sentry is at version 1.7.30](https://github.com/getsentry/sentry-java/releases/tag/v1.7.30)

## 2.0.0-rc03

Release of Sentry's new SDK for Android.

### Fixes

- fixes ([#259](https://github.com/getsentry/sentry-android/issues/259)) - NPE check on getExternalFilesDirs items. ([#260](https://github.com/getsentry/sentry-android/pull/260)) @marandaneto
- strictMode typo ([#258](https://github.com/getsentry/sentry-android/pull/258)) @marandaneto

Packages were released on [`bintray`](https://dl.bintray.com/getsentry/sentry-android/io/sentry/), [`jcenter`](https://jcenter.bintray.com/io/sentry/sentry-android/)

We'd love to get feedback and we'll work in getting the GA `2.0.0` out soon.
Until then, the [stable SDK offered by Sentry is at version 1.7.30](https://github.com/getsentry/sentry-java/releases/tag/v1.7.30)

## 2.0.0-rc02

Release of Sentry's new SDK for Android.

### Features

- Hub mode configurable ([#247](https://github.com/getsentry/sentry-android/pull/247)) @bruno-garcia
- Added remove methods (tags/extras) to the sentry static class ([#243](https://github.com/getsentry/sentry-android/pull/243)) @marandaneto

### Fixes


- Update ndk for new sentry-native version ([#235](https://github.com/getsentry/sentry-android/pull/235)) @Swatinem @marandaneto
- Make integrations public ([#256](https://github.com/getsentry/sentry-android/pull/256)) @marandaneto
- Bump build-tools ([#255](https://github.com/getsentry/sentry-android/pull/255)) @marandaneto
- Added javadocs to scope and its dependencies ([#253](https://github.com/getsentry/sentry-android/pull/253)) @marandaneto
- Build all ABIs ([#254](https://github.com/getsentry/sentry-android/pull/254)) @marandaneto
- Moving back ANR timeout from long to int param. ([#252](https://github.com/getsentry/sentry-android/pull/252)) @marandaneto
- Added HubAdapter to call Sentry static methods from Integrations ([#250](https://github.com/getsentry/sentry-android/pull/250)) @marandaneto
- New Release format ([#242](https://github.com/getsentry/sentry-android/pull/242)) @marandaneto
- Javadocs for SentryOptions ([#246](https://github.com/getsentry/sentry-android/pull/246)) @marandaneto
- non-app is already inApp excluded by default. ([#244](https://github.com/getsentry/sentry-android/pull/244)) @marandaneto
- Fix if symlink exists for sentry-native ([#241](https://github.com/getsentry/sentry-android/pull/241)) @marandaneto
- Clone method - race condition free ([#226](https://github.com/getsentry/sentry-android/pull/226)) @marandaneto
- Refactoring breadcrumbs callback ([#239](https://github.com/getsentry/sentry-android/pull/239)) @marandaneto

Packages were released on [`bintray`](https://dl.bintray.com/getsentry/sentry-android/io/sentry/), [`jcenter`](https://jcenter.bintray.com/io/sentry/sentry-android/)

We'd love to get feedback and we'll work in getting the GA `2.0.0` out soon.
Until then, the [stable SDK offered by Sentry is at version 1.7.30](https://github.com/getsentry/sentry-java/releases/tag/v1.7.30)

## 2.0.0-rc01

Release of Sentry's new SDK for Android.

## What’s Changed

### Features

- Added remove methods for Scope data ([#237](https://github.com/getsentry/sentry-android/pull/237)) @marandaneto
- More device context (deviceId, connectionType and language) ([#229](https://github.com/getsentry/sentry-android/pull/229)) @marandaneto
- Added a few java docs (Sentry, Hub and SentryClient) ([#223](https://github.com/getsentry/sentry-android/pull/223)) @marandaneto
- Implemented diagnostic logger ([#218](https://github.com/getsentry/sentry-android/pull/218)) @marandaneto
- Added event processors to scope ([#209](https://github.com/getsentry/sentry-android/pull/209)) @marandaneto
- Added android transport gate ([#206](https://github.com/getsentry/sentry-android/pull/206)) @marandaneto
- Added executor for caching values out of the main thread ([#201](https://github.com/getsentry/sentry-android/pull/201)) @marandaneto

### Fixes


- Honor RetryAfter ([#236](https://github.com/getsentry/sentry-android/pull/236)) @marandaneto
- Add tests for SentryValues ([#238](https://github.com/getsentry/sentry-android/pull/238)) @philipphofmann
- Do not set frames if there's none ([#234](https://github.com/getsentry/sentry-android/pull/234)) @marandaneto
- Always call interrupt after InterruptedException ([#232](https://github.com/getsentry/sentry-android/pull/232)) @marandaneto
- Mark as current thread if its the main thread ([#228](https://github.com/getsentry/sentry-android/pull/228)) @marandaneto
- Fix lgtm alerts ([#219](https://github.com/getsentry/sentry-android/pull/219)) @marandaneto
- Written unit tests to ANR integration ([#215](https://github.com/getsentry/sentry-android/pull/215)) @marandaneto
- Added blog posts to README ([#214](https://github.com/getsentry/sentry-android/pull/214)) @marandaneto
- Raise code coverage for Dsn to 100% ([#212](https://github.com/getsentry/sentry-android/pull/212)) @philipphofmann
- Remove redundant times(1) for Mockito.verify ([#211](https://github.com/getsentry/sentry-android/pull/211)) @philipphofmann
- Transport may be set on options ([#203](https://github.com/getsentry/sentry-android/pull/203)) @marandaneto
- dist may be set on options ([#204](https://github.com/getsentry/sentry-android/pull/204)) @marandaneto
- Throw an exception if DSN is not set ([#200](https://github.com/getsentry/sentry-android/pull/200)) @marandaneto
- Migration guide markdown ([#197](https://github.com/getsentry/sentry-android/pull/197)) @marandaneto

Packages were released on [`bintray`](https://dl.bintray.com/getsentry/sentry-android/io/sentry/), [`jcenter`](https://jcenter.bintray.com/io/sentry/sentry-android/)

We'd love to get feedback and we'll work in getting the GA `2.0.0` out soon.
Until then, the [stable SDK offered by Sentry is at version 1.7.29](https://github.com/getsentry/sentry-java/releases/tag/v1.7.29)

## 2.0.0-beta02

Release of Sentry's new SDK for Android.

### Features

- addBreadcrumb overloads ([#196](https://github.com/getsentry/sentry-android/pull/196)) and ([#198](https://github.com/getsentry/sentry-android/pull/198))

### Fixes

- fix Android bug on API 24 and 25 about getting current threads and stack traces ([#194](https://github.com/getsentry/sentry-android/pull/194))

Packages were released on [`bintray`](https://dl.bintray.com/getsentry/sentry-android/io/sentry/), [`jcenter`](https://jcenter.bintray.com/io/sentry/sentry-android/)

We'd love to get feedback and we'll work in getting the GA `2.0.0` out soon.
Until then, the [stable SDK offered by Sentry is at version 1.7.28](https://github.com/getsentry/sentry-java/releases/tag/v1.7.28)

## 2.0.0-beta01

Release of Sentry's new SDK for Android.

### Fixes

- ref: ANR doesn't set handled flag ([#186](https://github.com/getsentry/sentry-android/pull/186))
- SDK final review ([#183](https://github.com/getsentry/sentry-android/pull/183))
- ref: Drop errored in favor of crashed ([#187](https://github.com/getsentry/sentry-android/pull/187))
- Workaround android_id ([#185](https://github.com/getsentry/sentry-android/pull/185))
- Renamed sampleRate ([#191](https://github.com/getsentry/sentry-android/pull/191))
- Making timestamp package-private or test-only ([#190](https://github.com/getsentry/sentry-android/pull/190))
- Split event processor in Device/App data ([#180](https://github.com/getsentry/sentry-android/pull/180))

Packages were released on [`bintray`](https://dl.bintray.com/getsentry/sentry-android/io/sentry/), [`jcenter`](https://jcenter.bintray.com/io/sentry/sentry-android/)

We'd love to get feedback and we'll work in getting the GA `2.0.0` out soon.
Until then, the [stable SDK offered by Sentry is at version 1.7.28](https://github.com/getsentry/sentry-java/releases/tag/v1.7.28)

## 2.0.0-alpha09

Release of Sentry's new SDK for Android.

### Features

- Adding nativeBundle plugin ([#161](https://github.com/getsentry/sentry-android/pull/161))
- Adding scope methods to sentry static class ([#179](https://github.com/getsentry/sentry-android/pull/179))

### Fixes

- fix: DSN parsing ([#165](https://github.com/getsentry/sentry-android/pull/165))
- Don't avoid exception type minification ([#166](https://github.com/getsentry/sentry-android/pull/166))
- make Gson retro compatible with older versions of AGP ([#177](https://github.com/getsentry/sentry-android/pull/177))
- Bump sentry-native with message object instead of a string ([#172](https://github.com/getsentry/sentry-android/pull/172))

Packages were released on [`bintray`](https://dl.bintray.com/getsentry/sentry-android/io/sentry/), [`jcenter`](https://jcenter.bintray.com/io/sentry/sentry-android/)

We'd love to get feedback and we'll work in getting the GA `2.0.0` out soon.
Until then, the [stable SDK offered by Sentry is at version 1.7.28](https://github.com/getsentry/sentry-java/releases/tag/v1.7.28)

## 2.0.0-alpha08

Release of Sentry's new SDK for Android.

### Fixes

- DebugId endianness ([#162](https://github.com/getsentry/sentry-android/pull/162))
- Executed beforeBreadcrumb also for scope ([#160](https://github.com/getsentry/sentry-android/pull/160))
- Benefit of manifest merging when minSdk ([#159](https://github.com/getsentry/sentry-android/pull/159))
- Add method to captureMessage with level ([#157](https://github.com/getsentry/sentry-android/pull/157))
- Listing assets file on the wrong dir ([#156](https://github.com/getsentry/sentry-android/pull/156))

Packages were released on [`bintray`](https://dl.bintray.com/getsentry/sentry-android/io/sentry/), [`jcenter`](https://jcenter.bintray.com/io/sentry/sentry-android/)

We'd love to get feedback and we'll work in getting the GA `2.0.0` out soon.
Until then, the [stable SDK offered by Sentry is at version 1.7.28](https://github.com/getsentry/sentry-java/releases/tag/v1.7.28)

## 2.0.0-alpha07

Third release of Sentry's new SDK for Android.

### Fixes

-  Fixed release for jcenter and bintray

Packages were released on [`bintray`](https://dl.bintray.com/getsentry/sentry-android/io/sentry/), [`jcenter`](https://jcenter.bintray.com/io/sentry/sentry-android/)

We'd love to get feedback and we'll work in getting the GA `2.0.0` out soon.
Until then, the [stable SDK offered by Sentry is at version 1.7.28](https://github.com/getsentry/sentry-java/releases/tag/v1.7.28)

## 2.0.0-alpha06

Second release of Sentry's new SDK for Android.

### Fixes

- Fixed a typo on pom generation.

Packages were released on [`bintray`](https://dl.bintray.com/getsentry/sentry-android/io/sentry/), [`jcenter`](https://jcenter.bintray.com/io/sentry/sentry-android/)

We'd love to get feedback and we'll work in getting the GA `2.0.0` out soon.
Until then, the [stable SDK offered by Sentry is at version 1.7.28](https://github.com/getsentry/sentry-java/releases/tag/v1.7.28)

## 2.0.0-alpha05

First release of Sentry's new SDK for Android.

New features not offered by our current (1.7.x), stable SDK are:

- NDK support
  - Captures crashes caused by native code
  - Access to the [`sentry-native` SDK](https://github.com/getsentry/sentry-native/) API by your native (C/C++/Rust code/..).
- Automatic init (just add your `DSN` to the manifest)
   - Proguard rules are added automatically
   - Permission (Internet) is added automatically
- Uncaught Exceptions might be captured even before the app restarts
- Unified API which include scopes etc.
- More context/device information
- Packaged as `aar`
- Frames from the app automatically marked as `InApp=true` (stack traces in Sentry highlights them by default).
- Complete Sentry Protocol available.
- All threads and their stack traces are captured.
- Sample project in this repo to test many features (segfault, uncaught exception, scope)

Features from the current SDK like `ANR` are also available (by default triggered after 4 seconds).

Packages were released on [`bintray`](https://dl.bintray.com/getsentry/sentry-android/io/sentry/), [`jcenter`](https://jcenter.bintray.com/io/sentry/sentry-android/)

We'd love to get feedback and we'll work in getting the GA `2.0.0` out soon.
Until then, the [stable SDK offered by Sentry is at version 1.7.28](https://github.com/getsentry/sentry-java/releases/tag/v1.7.28)<|MERGE_RESOLUTION|>--- conflicted
+++ resolved
@@ -2,11 +2,6 @@
 
 ## Unreleased
 
-<<<<<<< HEAD
-### Fixes
-
-- Session Replay: Disable replay in session mode when rate limit is active ([#3854](https://github.com/getsentry/sentry-java/pull/3854))
-=======
 ### Features
 
 - Android 15: Add support for 16KB page sizes ([#3620](https://github.com/getsentry/sentry-java/pull/3620))
@@ -18,13 +13,13 @@
 - Ensure android initialization process continues even if options configuration block throws an exception ([#3887](https://github.com/getsentry/sentry-java/pull/3887))
 - Do not report parsing ANR error when there are no threads ([#3888](https://github.com/getsentry/sentry-java/pull/3888))
   - This should significantly reduce the number of events with message "Sentry Android SDK failed to parse system thread dump..." reported
+- Session Replay: Disable replay in session mode when rate limit is active ([#3854](https://github.com/getsentry/sentry-java/pull/3854))
 
 ### Dependencies
 
 - Bump Native SDK from v0.7.2 to v0.7.8 ([#3620](https://github.com/getsentry/sentry-java/pull/3620))
   - [changelog](https://github.com/getsentry/sentry-native/blob/master/CHANGELOG.md#078)
   - [diff](https://github.com/getsentry/sentry-native/compare/0.7.2...0.7.8)
->>>>>>> dab52e25
 
 ## 7.17.0
 
