# Changelog

## Unreleased

## 5.1.0

* Feat: Spring WebClient integration (#1621)
* Feat: OpenFeign integration (#1632)
<<<<<<< HEAD
* Feat: Add support for async methods in Spring MVC (#1652)
=======
* Feat: Add more convenient way to pass BeforeSpanCallback in OpenFeign integration (#1637)
* Bump: sentry-native to 0.4.12 (#1651)
>>>>>>> fd717176

## 5.1.0-beta.9

- No documented changes.

## 5.1.0-beta.8

* Feat: Generate Sentry BOM (#1486)

## 5.1.0-beta.7

* Feat: Slow/Frozen frames metrics (#1609)

## 5.1.0-beta.6

* Fix: set min sdk version of sentry-android-fragment to API 14 (#1608)
* Fix: Ser/Deser of the UserFeedback from cached envelope (#1611)
* Feat: Add request body extraction for Spring MVC integration (#1595)

## 5.1.0-beta.5

* Make SentryAppender non-final for Log4j2 and Logback (#1603) 
* Fix: Do not throw IAE when tracing header contain invalid trace id (#1605)

## 5.1.0-beta.4

* Update sentry-native to 0.4.11 (#1591)

## 5.1.0-beta.3

* Feat: Spring Webflux integration (#1529)

## 5.1.0-beta.2

* Fix: Handling missing Spring Security on classpath on Java 8 (#1552)
* Feat: Support transaction waiting for children to finish. (#1535) 
* Feat: Capture logged marker in log4j2 and logback appenders (#1551)
* Feat: Allow clearing of attachments in the scope (#1562)
* Fix: Use a different method to get strings from JNI, and avoid excessive Stack Space usage. (#1214)
* Fix: Add data field to SentrySpan (#1555)
* Fix: Clock drift issue when calling DateUtils#getDateTimeWithMillisPrecision (#1557)
* Feat: Set mechanism type in SentryExceptionResolver (#1556)
* Feat: Perf. for fragments (#1528)
* Ref: Prefer snake case for HTTP integration data keys (#1559)
* Fix: Assign lastEventId only if event was queued for submission (#1565)

## 5.1.0-beta.1

* Feat: Measure app start time (#1487)
* Feat: Automatic breadcrumbs logging for fragment lifecycle (#1522) 

## 5.0.1

* Fix: Sources and Javadoc artifacts were mixed up (#1515)

## 5.0.0

This release brings many improvements but also new features:

* OkHttp Interceptor for Android (#1330)
* GraalVM Native Image Compatibility (#1329)
* Add option to ignore exceptions by type (#1352)
* Enrich transactions with device contexts (#1430) (#1469)
* Better interoperability with Kotlin null-safety (#1439) and (#1462)
* Add coroutines support (#1479)
* OkHttp callback for Customising the Span (#1478)
* Add breadcrumb in Spring RestTemplate integration (#1481)

Breaking changes:

* Migration Guide for [Java](https://docs.sentry.io/platforms/java/migration/)
* Migration Guide for [Android](https://docs.sentry.io/platforms/android/migration/)

Other fixes:

* Fix: Add attachmentType to envelope ser/deser. (#1504)

Thank you:

* @maciejwalkowiak for coding most of it.

## 5.0.0-beta.7

* Ref: Deprecate SentryBaseEvent#getOriginThrowable and add SentryBaseEvent#getThrowableMechanism (#1502)
* Fix: Graceful Shutdown flushes event instead of Closing SDK (#1500)
* Fix: Do not append threads that come from the EnvelopeFileObserver (#1501)
* Ref: Deprecate cacheDirSize and add maxCacheItems (#1499)
* Fix: Append all threads if Hint is Cached but attachThreads is enabled (#1503)

## 5.0.0-beta.6

* Feat: Add secondary constructor to SentryOkHttpInterceptor (#1491)
* Feat: Add option to enable debug mode in Log4j2 integration (#1492)
* Ref: Replace clone() with copy constructor (#1496)

## 5.0.0-beta.5

* Feat: OkHttp callback for Customising the Span (#1478)
* Feat: Add breadcrumb in Spring RestTemplate integration (#1481)
* Fix: Cloning Stack (#1483)
* Feat: Add coroutines support (#1479)

## 5.0.0-beta.4

* Fix: Enrich Transactions with Context Data (#1469)
* Bump: Apache HttpClient to 5.0.4 (#1476)

## 5.0.0-beta.3

* Fix: handling immutable collections on SentryEvent and protocol objects (#1468)
* Fix: associate event with transaction when thrown exception is not a direct cause (#1463)
* Ref: nullability annotations to Sentry module (#1439) and (#1462)
* Fix: NPE when adding Context Data with null values for log4j2 (#1465)

## 5.0.0-beta.2

* Fix: sentry-android-timber package sets sentry.java.android.timber as SDK name (#1456)
* Fix: When AppLifecycleIntegration is closed, it should remove observer using UI thread (#1459)
* Bump: AGP to 4.2.0 (#1460)

Breaking Changes:

* Remove: Settings.Secure.ANDROID_ID in favor of generated installationId (#1455)
* Rename: enableSessionTracking to enableAutoSessionTracking (#1457)

## 5.0.0-beta.1

* Fix: Activity tracing auto instrumentation for Android API < 29 (#1402)
* Fix: use connection and read timeouts in ApacheHttpClient based transport (#1397)
* Ref: Refactor converting HttpServletRequest to Sentry Request in Spring integration (#1387)
* Fix: set correct transaction status for unhandled exceptions in SentryTracingFilter (#1406)
* Fix: handle network errors in SentrySpanClientHttpRequestInterceptor (#1407)
* Fix: set scope on transaction (#1409)
* Fix: set status and associate events with transactions (#1426)
* Fix: Do not set free memory and is low memory fields when it's a NDK hard crash (#1399)
* Fix: Apply user from the scope to transaction (#1424)
* Fix: Pass maxBreadcrumbs config. to sentry-native (#1425)
* Fix: Run event processors and enrich transactions with contexts (#1430)
* Bump: sentry-native to 0.4.9 (#1431)
* Fix: Set Span status for OkHttp integration (#1447)
* Fix: Set user on transaction in Spring & Spring Boot integrations (#1443)

## 4.4.0-alpha.2

* Feat: Add option to ignore exceptions by type (#1352)
* Fix: NPE when MDC contains null values (sentry-logback) (#1364)
* Fix: Avoid NPE when MDC contains null values (sentry-jul) (#1385)
* Feat: Sentry closes Android NDK and ShutdownHook integrations (#1358)
* Enhancement: Allow inheritance of SentryHandler class in sentry-jul package(#1367)
* Fix: Accept only non null value maps (#1368)
* Bump: Upgrade Apache HttpComponents Core to 5.0.3 (#1375)
* Enhancement: Make NoOpHub public (#1379)
* Fix: Do not bind transactions to scope by default. (#1376)
* Fix: Hub thread safety (#1388)
* Fix: SentryTransactionAdvice should operate on the new scope (#1389)
* Feat: configure max spans per transaction (#1394)

## 4.4.0-alpha.1

* Bump: sentry-native to 0.4.8
* Feat: Add an overload for `startTransaction` that sets the created transaction to the Scope #1313
* Ref: Separate user facing and protocol classes in the Performance feature (#1304)
* Feat: Set SDK version on Transactions (#1307)
* Fix: Use logger set on SentryOptions in GsonSerializer (#1308)
* Fix: Use the bindToScope correctly
* Feat: GraalVM Native Image Compatibility (#1329)
* Fix: Allow 0.0 to be set on tracesSampleRate (#1328)
* Fix: set "java" platform to transactions #1332
* Feat: Add OkHttp client application interceptor (#1330)
* Fix: Allow disabling tracing through SentryOptions (#1337)

## 4.3.0

* Fix: setting in-app-includes from external properties (#1291)
* Fix: Initialize Sentry in Logback appender when DSN is not set in XML config (#1296)
* Fix: JUL integration SDK name (#1293)
* Feat: Activity tracing auto instrumentation

## 4.2.0

* Fix: Remove experimental annotation for Attachment #1257
* Fix: Mark stacktrace as snapshot if captured at arbitrary moment #1231
* Enchancement: Improve EventProcessor nullability annotations (#1229).
* Bump: sentry-native to 0.4.7
* Enchancement: Add ability to flush events synchronously.
* Fix: Disable Gson HTML escaping
* Enchancement: Support @SentrySpan and @SentryTransaction on classes and interfaces. (#1243)
* Enchancement: Do not serialize empty collections and maps (#1245)
* Ref: Optimize DuplicateEventDetectionEventProcessor performance (#1247).
* Ref: Prefix sdk.package names with io.sentry (#1249)
* Fix: Make the ANR Atomic flags immutable
* Enchancement: Integration interface better compatibility with Kotlin null-safety
* Enchancement: Simplify Sentry configuration in Spring integration (#1259)
* Enchancement: Simplify configuring Logback integration when environment variable with the DSN is not set (#1271)
* Fix: Prevent NoOpHub from creating heavy SentryOptions objects (#1272)
* Enchancement: Add Request to the Scope. #1270
* Fix: SentryTransaction#getStatus NPE (#1273)
* Enchancement: Optimize SentryTracingFilter when hub is disabled.
* Fix: Discard unfinished Spans before sending them over to Sentry (#1279)
* Fix: Interrupt the thread in QueuedThreadPoolExecutor (#1276)
* Fix: SentryTransaction#finish should not clear another transaction from the scope (#1278)

Breaking Changes:
* Enchancement: SentryExceptionResolver should not send handled errors by default (#1248).
* Ref: Simplify RestTemplate instrumentation (#1246)
* Enchancement: Add overloads for startTransaction taking op and description (#1244)

## 4.1.0

* Improve Kotlin compatibility for SdkVersion (#1213)
* Feat: Support logging via JUL (#1211)
* Fix: returning Sentry trace header from Span (#1217)
* Fix: Remove misleading error logs (#1222)

## 4.0.0

This release brings the Sentry Performance feature to Java SDK, Spring, Spring Boot, and Android integrations. Read more in the reference documentation:

- [Performance for Java](https://docs.sentry.io/platforms/java/performance/)
- [Performance for Spring](https://docs.sentry.io/platforms/java/guides/spring/)
- [Performance for Spring Boot](https://docs.sentry.io/platforms/java/guides/spring-boot/)
- [Performance for Android](https://docs.sentry.io/platforms/android/performance/)

### Other improvements:

#### Core:

- Improved loading external configuration:
  - Load `sentry.properties` from the application's current working directory (#1046)
  - Resolve `in-app-includes`, `in-app-excludes`, `tags`, `debug`, `uncaught.handler.enabled` parameters from the external configuration
- Set global tags on SentryOptions and load them from external configuration (#1066)
- Add support for attachments (#1082)
- Resolve `servername` from the localhost address
- Simplified transport configuration through setting `TransportFactory` instead of `ITransport` on SentryOptions (#1124)

#### Spring Boot:
- Add the ability to register multiple `OptionsConfiguration` beans (#1093)
- Initialize Logback after context refreshes (#1129)

#### Android:
- Add `isSideLoaded` and `installerStore` tags automatically (Where your App. was installed from eg Google Play, Amazon Store, downloaded APK, etc...)
- Bump: sentry-native to 0.4.6
- Bump: Gradle to 6.8.1 and AGP to 4.1.2

## 4.0.0-beta.1

* Feat: Add addToTransactions to Attachment (#1191)
* Enhancement: Support SENTRY_TRACES_SAMPLE_RATE conf. via env variables (#1171)
* Enhancement: Pass request to CustomSamplingContext in Spring integration (#1172)
* Ref: Set SpanContext on SentryTransaction to avoid potential NPE (#1173)
* Fix: Free Local Refs manually due to Android local ref. count limits
* Enhancement: Move `SentrySpanClientHttpRequestInterceptor` to Spring module (#1181)
* Enhancement: Add overload for `transaction/span.finish(SpanStatus)` (#1182)
* Fix: Bring back support for setting transaction name without ongoing transaction (#1183)
* Enhancement: Simplify registering traces sample callback in Spring integration (#1184)
* Enhancement: Polish Performance API (#1165)
* Enhancement: Set "debug" through external properties (#1186)
* Enhancement: Simplify Spring integration (#1188)
* Enhancement: Init overload with dsn (#1195)
* Enhancement: Enable Kotlin map-like access on CustomSamplingContext (#1192)
* Enhancement: Auto register custom ITransportFactory in Spring integration (#1194)
* Enhancement: Improve Kotlin property access in Performance API (#1193)
* Enhancement: Copy options tags to transactions (#1198)
* Enhancement: Add convenient method for accessing event's throwable (1202)

## 4.0.0-alpha.3

* Feat: Add maxAttachmentSize to SentryOptions (#1138)
* Feat: Drop invalid attachments (#1134)
* Ref: Make Attachment immutable (#1120)
* Fix inheriting sampling decision from parent (#1100)
* Fixes and Tests: Session serialization and deserialization
* Ref: using Calendar to generate Dates
* Fix: Exception only sets a stack trace if there are frames
* Feat: set isSideLoaded info tags
* Enhancement: Read tracesSampleRate from AndroidManifest
* Fix: Initialize Logback after context refreshes (#1129)
* Ref: Return NoOpTransaction instead of null (#1126)
* Fix: Do not crash when passing null values to @Nullable methods, eg User and Scope
* Ref: `ITransport` implementations are now responsible for executing request in asynchronous or synchronous way (#1118)
* Ref: Add option to set `TransportFactory` instead of `ITransport` on `SentryOptions` (#1124)
* Ref: Simplify ITransport creation in ITransportFactory (#1135) 
* Feat: Add non blocking Apache HttpClient 5 based Transport (#1136)
* Enhancement: Autoconfigure Apache HttpClient 5 based Transport in Spring Boot integration (#1143)
* Enhancement: Send user.ip_address = {{auto}} when sendDefaultPii is true (#1015)
* Fix: Resolving dashed properties from external configuration
* Feat: Read `uncaught.handler.enabled` property from the external configuration 
* Feat: Resolve servername from the localhost address
* Fix: Consider {{ auto }} as a default ip address (#1015) 
* Fix: Set release and environment on Transactions (#1152)
* Fix: Do not set transaction on the scope automatically   
* Enhancement: Automatically assign span context to captured events (#1156)
* Feat: OutboxSender supports all envelope item types #1158
* Enhancement: Improve ITransaction and ISpan null-safety compatibility (#1161)

## 4.0.0-alpha.2

* Feat: Add basic support for attachments (#1082)
* Fix: Remove method reference in SentryEnvelopeItem (#1091)
* Enhancement: Set transaction name on events and transactions sent using Spring integration (#1067)
* Fix: Set current thread only if there are no exceptions
* Enhancement: Set global tags on SentryOptions and load them from external configuration (#1066)
* Ref: Refactor resolving SpanContext for Throwable (#1068)
* Enhancement: Add API validator and remove deprecated methods
* Enhancement: Add more convenient method to start a child span (#1073)
* Enhancement: Autoconfigure traces callback in Spring Boot integration (#1074)
* Enhancement: Resolve in-app-includes and in-app-excludes parameters from the external configuration
* Enhancement: Make InAppIncludesResolver public (#1084)
* Ref: Change "op" to "operation" in @SentrySpan and @SentryTransaction
* Fix: SentryOptions creates GsonSerializer by default
* Enhancement: Add the ability to register multiple OptionsConfiguration beans (#1093)
* Fix: Append DebugImage list if event already has it
* Fix: Sort breadcrumbs by Date if there are breadcrumbs already in the event
* Feat: Database query tracing with datasource-proxy (#1095)

## 4.0.0-alpha.1

* Enhancement: Load `sentry.properties` from the application's current working directory (#1046)
* Ref: Refactor JSON deserialization (#1047)
* Feat: Performance monitoring (#971)
* Feat: Performance monitoring for Spring Boot applications (#971)

## 3.2.1

* Fix: Set current thread only if theres no exceptions (#1064)
* Fix: Append DebugImage list if event already has it (#1092)
* Fix: Sort breadcrumbs by Date if there are breadcrumbs already in the event (#1094)
* Fix: Free Local Refs manually due to Android local ref. count limits  (#1179)

## 3.2.0

* Bump: AGP 4.1.1 (#1040)
* Fix: use neutral Locale for String operations #1033
* Update to sentry-native 0.4.4 and fix shared library builds (#1039)
* Feat: Expose a Module (Debug images) Loader for Android thru sentry-native #1043
* Enhancement: Added java doc to protocol classes based on sentry-data-schemes project (#1045)
* Enhancement: Make SentryExceptionResolver Order configurable to not send handled web exceptions (#1008)
* Enhancement: Resolve HTTP Proxy parameters from the external configuration (#1028)
* Enhancement: Sentry NDK integration is compiled against default NDK version based on AGP's version #1048
* Fix: Clean up JNI code and properly free strings #1050
* Fix: set userId for hard-crashes if no user is set #1049

## 3.1.3

* Fix broken NDK integration on 3.1.2 (release failed on packaging a .so file)
* Increase max cached events to 30 (#1029)
* Normalize DSN URI (#1030)

## 3.1.2

* feat: Manually capturing User Feedback
* Enhancement: Set environment to "production" by default.
* Enhancement: Make public the Breadcrumb constructor that accepts a Date #1012
* ref: Validate event id on user feedback submission
 
## 3.1.1

* fix: Prevent Logback and Log4j2 integrations from re-initializing Sentry when Sentry is already initialized
* Enhancement: Bind logging related SentryProperties to Slf4j Level instead of Logback to improve Log4j2 compatibility
* fix: Make sure HttpServletRequestSentryUserProvider runs by default before custom SentryUserProvider beans
* fix: fix setting up Sentry in Spring Webflux annotation by changing the scope of Spring WebMvc related dependencies

## 3.1.0

* fix: Don't require `sentry.dsn` to be set when using `io.sentry:sentry-spring-boot-starter` and `io.sentry:sentry-logback` together #965
* Auto-Configure `inAppIncludes` in Spring Boot integration #966
* Enhancement: make getThrowable public and improve set contexts #967
* Bump: Android Gradle Plugin 4.0.2 #968
* Enhancement: accepted quoted values in properties from external configuration #972
* fix: remove chunked streaming mode #974
* fix: Android 11 + targetSdkVersion 30 crashes Sentry on start #977

## 3.0.0

## Java + Android

This release marks the re-unification of Java and Android SDK code bases.
It's based on the Android 2.0 SDK, which implements [Sentry's unified API](https://develop.sentry.dev/sdk/unified-api/).

Considerable changes were done, which include a lot of improvements. More are covered below, but the highlights are:

* Improved `log4j2` integration
  * Capture breadcrumbs for level INFO and higher
  * Raises event for ERROR and higher.
  * Minimum levels are configurable.
  * Optionally initializes the SDK via appender.xml
* Dropped support to `log4j`.
* Improved `logback` integration
  * Capture breadcrumbs for level INFO and higher
  * Raises event for ERROR and higher. 
  * Minimum levels are configurable.
  * Optionally initializes the SDK via appender.xml
  * Configurable via Spring integration if both are enabled
* Spring
  * No more duplicate events with Spring and logback
  * Auto initalizes if DSN is available
  * Configuration options available with auto complete
* Google App Engine support dropped

## What’s Changed

* Callback to validate SSL certificate (#944) 
* Attach stack traces enabled by default

### Android specific

* Release health enabled by default for Android
* Sync of Scopes for Java -> Native (NDK)
* Bump Sentry-Native v0.4.2
* Android 11 Support

[Android migration docs](https://docs.sentry.io/platforms/android/migration/#migrating-from-sentry-android-2x-to-sentry-android-3x)

### Java specific

* Unified API for Java SDK and integrations (Spring, Spring boot starter, Servlet, Logback, Log4j2)

New Java [docs](https://docs.sentry.io/platforms/java/) are live and being improved.

## Acquisition

Packages were released on [`bintray sentry-java`](https://dl.bintray.com/getsentry/sentry-java/io/sentry/), [`bintray sentry-android`](https://dl.bintray.com/getsentry/sentry-android/io/sentry/), [`jcenter`](https://jcenter.bintray.com/io/sentry/) and [`mavenCentral`](https://repo.maven.apache.org/maven2/io/sentry/)

## Where is the Java 1.7 code base?

The previous Java releases, are all available in this repository through the tagged releases.
## 3.0.0-beta.1

## What’s Changed

* feat: ssl support (#944) @ninekaw9 @marandaneto 
* feat: sync Java to C (#937) @bruno-garcia @marandaneto
* feat: Auto-configure Logback appender in Spring Boot integration. (#938) @maciejwalkowiak
* feat: Add Servlet integration. (#935) @maciejwalkowiak
* fix: Pop scope at the end of the request in Spring integration. (#936) @maciejwalkowiak
* bump: Upgrade Spring Boot to 2.3.4. (#932) @maciejwalkowiak
* fix: Do not set cookies when send pii is set to false. (#931) @maciejwalkowiak

Packages were released on [`bintray sentry-java`](https://dl.bintray.com/getsentry/sentry-java/io/sentry/), [`bintray sentry-android`](https://dl.bintray.com/getsentry/sentry-android/io/sentry/), [`jcenter`](https://jcenter.bintray.com/io/sentry/) and [`mavenCentral`](https://repo.maven.apache.org/maven2/io/sentry/)

We'd love to get feedback.

## 3.0.0-alpha.3

## What’s Changed

* Bump sentry-native to 0.4.2 (#926) @marandaneto
* feat: enable attach stack traces and disable attach threads by default (#921) @marandaneto
* fix: read sample rate correctly from manifest meta data (#923) @marandaneto
* ref: remove log level as RN do not use it anymore (#924) @marandaneto

Packages were released on [`bintray sentry-android`](https://dl.bintray.com/getsentry/sentry-android/io/sentry/) and [`bintray sentry-java`](https://dl.bintray.com/getsentry/sentry-java/io/sentry/)

We'd love to get feedback.

## 3.0.0-alpha.2

TBD

Packages were released on [bintray](https://dl.bintray.com/getsentry/maven/io/sentry/)

> Note: This release marks the unification of the Java and Android Sentry codebases based on the core of the Android SDK (version 2.x).
Previous releases for the Android SDK (version 2.x) can be found on the now archived: https://github.com/getsentry/sentry-android/

## 3.0.0-alpha.1

## New releases will happen on a different repository:

https://github.com/getsentry/sentry-java

## What’s Changed

* feat: enable release health by default

Packages were released on [`bintray`](https://dl.bintray.com/getsentry/sentry-android/io/sentry/sentry-android/), [`jcenter`](https://jcenter.bintray.com/io/sentry/sentry-android/) and [`mavenCentral`](https://repo.maven.apache.org/maven2/io/sentry/sentry-android/)

We'd love to get feedback.

## 2.3.1

## What’s Changed

* fix: add main thread checker for the app lifecycle integration (#525) @marandaneto
* Set correct migration link (#523) @fupduck
* Warn about Sentry re-initialization. (#521) @maciejwalkowiak
* Set SDK version in `MainEventProcessor`. (#513) @maciejwalkowiak
* Bump sentry-native to 0.4.0 (#512) @marandaneto
* Bump Gradle to 6.6 and fix linting issues (#510) @marandaneto
* fix(sentry-java): Contexts belong on the Scope (#504) @maciejwalkowiak
* Add tests for verifying scope changes thread isolation (#508) @maciejwalkowiak
* Set `SdkVersion` in default `SentryOptions` created in sentry-core module (#506) @maciejwalkowiak

Packages were released on [`bintray`](https://dl.bintray.com/getsentry/sentry-android/io/sentry/sentry-android/), [`jcenter`](https://jcenter.bintray.com/io/sentry/sentry-android/) and [`mavenCentral`](https://repo.maven.apache.org/maven2/io/sentry/sentry-android/)

We'd love to get feedback.

## 2.3.0

## What’s Changed

* fix: converting UTC and ISO timestamp when missing Locale/TimeZone do not error (#505) @marandaneto
* Add console application sample. (#502) @maciejwalkowiak
* Log stacktraces in SystemOutLogger (#498) @maciejwalkowiak
* Add method to add breadcrumb with string parameter. (#501) @maciejwalkowiak
* Call `Sentry#close` on JVM shutdown. (#497) @maciejwalkowiak
* ref: sentry-core changes for console app (#473) @marandaneto

Obs: If you are using its own instance of `Hub`/`SentryClient` and reflection to set up the SDK to be usable within Libraries, this change may break your code, please fix the renamed classes.

Packages were released on [`bintray`](https://dl.bintray.com/getsentry/sentry-android/io/sentry/sentry-android/), [`jcenter`](https://jcenter.bintray.com/io/sentry/sentry-android/) and [`mavenCentral`](https://repo.maven.apache.org/maven2/io/sentry/sentry-android/)

We'd love to get feedback.

## 2.2.2

## What’s Changed

* feat: add sdk to envelope header (#488) @marandaneto
* Bump plugin versions (#487) @marandaneto
* Bump: AGP 4.0.1 (#486) @marandaneto
* feat: log request if response code is not 200 (#484) @marandaneto

Packages were released on [`bintray`](https://dl.bintray.com/getsentry/sentry-android/io/sentry/sentry-android/), [`jcenter`](https://jcenter.bintray.com/io/sentry/sentry-android/) and [`mavenCentral`](https://repo.maven.apache.org/maven2/io/sentry/sentry-android/)

We'd love to get feedback.

## 2.2.1

## What’s Changed

* fix: Timber adds breadcrumb even if event level is < minEventLevel (#480) @marandaneto
* enhancement: Bump Gradle 6.5.1 (#479) @marandaneto
* fix: contexts serializer avoids reflection and fixes desugaring issue (#478) @marandaneto
* fix: clone session before sending to the transport (#474) @marandaneto

Packages were released on [`bintray`](https://dl.bintray.com/getsentry/sentry-android/io/sentry/sentry-android/), [`jcenter`](https://jcenter.bintray.com/io/sentry/sentry-android/) and [`mavenCentral`](https://repo.maven.apache.org/maven2/io/sentry/sentry-android/)

We'd love to get feedback.

## 2.2.0

## What’s Changed

* fix: negative session sequence if the date is before java date epoch (#471) @marandaneto
* fix: deserialise unmapped contexts values from envelope (#470) @marandaneto
* Bump: sentry-native 0.3.4 (#468) @marandaneto

* feat: timber integration (#464) @marandaneto

1) To add integrations it requires a [manual initialization](https://docs.sentry.io/platforms/android/#manual-initialization) of the Android SDK.

2) Add the `sentry-android-timber` dependency:

```groovy
implementation 'io.sentry:sentry-android-timber:{version}' // version >= 2.2.0
```

3) Initialize and add the `SentryTimberIntegration`:

```java
SentryAndroid.init(this, options -> {
    // default values:
    // minEventLevel = ERROR
    // minBreadcrumbLevel = INFO
    options.addIntegration(new SentryTimberIntegration());

    // custom values for minEventLevel and minBreadcrumbLevel
    // options.addIntegration(new SentryTimberIntegration(SentryLevel.WARNING, SentryLevel.ERROR));
});
```

4) Use the Timber integration:

```java
try {
    int x = 1 / 0;
} catch (Exception e) {
    Timber.e(e);
}
```

Packages were released on [`bintray`](https://dl.bintray.com/getsentry/sentry-android/io/sentry/sentry-android/), [`jcenter`](https://jcenter.bintray.com/io/sentry/sentry-android/) and [`mavenCentral`](https://repo.maven.apache.org/maven2/io/sentry/sentry-android/)

We'd love to get feedback.

## 2.1.7

## What’s Changed

* fix: init native libs if available on SDK init (#461) @marandaneto
* Make JVM target explicit in sentry-core (#462) @dilbernd
* fix: timestamp with millis from react-native should be in UTC format (#456) @marandaneto
* Bump Gradle to 6.5 (#454) @marandaneto

Packages were released on [`bintray`](https://dl.bintray.com/getsentry/sentry-android/io/sentry/sentry-android/), [`jcenter`](https://jcenter.bintray.com/io/sentry/sentry-android/) and [`mavenCentral`](https://repo.maven.apache.org/maven2/io/sentry/sentry-android/)

We'd love to get feedback.

## 2.1.6

## What’s Changed

* fix: do not lookup sentry-debug-meta but instead load it directly (#445) @marandaneto
* fix: regression on v2.1.5 which can cause a crash on SDK init

Packages were released on [`bintray`](https://dl.bintray.com/getsentry/sentry-android/io/sentry/sentry-android/), [`jcenter`](https://jcenter.bintray.com/io/sentry/sentry-android/) and [`mavenCentral`](https://repo.maven.apache.org/maven2/io/sentry/sentry-android/)

We'd love to get feedback.

## 2.1.5

This version has a severe bug and can cause a crash on SDK init

Please upgrade to https://github.com/getsentry/sentry-android/releases/tag/2.1.6

## 2.1.4

## What’s Changed

* bump: sentry-native to 0.3.1 (#440) @marandaneto
* fix: update last session timestamp (#437) @marandaneto
* feat: make gzip as default content encoding type (#433) @marandaneto
* enhancement: use AGP 4 features (#366) @marandaneto
* enhancement: Create GH Actions CI for Ubuntu/macOS (#403) @marandaneto
* enhancement: make root checker better and minimize false positive (#417) @marandaneto
* fix: filter trim memory breadcrumbs (#431) @marandaneto

Packages were released on [`bintray`](https://dl.bintray.com/getsentry/sentry-android/io/sentry/sentry-android/), [`jcenter`](https://jcenter.bintray.com/io/sentry/sentry-android/) and [`mavenCentral`](https://repo.maven.apache.org/maven2/io/sentry/sentry-android/)

We'd love to get feedback.

## 2.1.3

## What’s Changed

This fixes several critical bugs in sentry-android 2.0 and 2.1

* fix: Sentry.init register integrations after creating the main Hub instead of doing it in the main Hub ctor (#427) @marandaneto
* fix: make NoOpLogger public (#425) @marandaneto
* fix: ConnectivityChecker returns connection status and events are not trying to be sent if no connection. (#420) @marandaneto
* ref: thread pool executor is a single thread executor instead of scheduled thread executor (#422) @marandaneto
* fix: Add Abnormal to the Session.State enum as its part of the protocol (#424) @marandaneto
* Bump: Gradle to 6.4.1 (#419) @marandaneto

We recommend that you use sentry-android 2.1.3 over the initial release of sentry-android 2.0 and 2.1.

Packages were released on [`bintray`](https://dl.bintray.com/getsentry/sentry-android/io/sentry/sentry-android/), [`jcenter`](https://jcenter.bintray.com/io/sentry/sentry-android/) and [`mavenCentral`](https://repo.maven.apache.org/maven2/io/sentry/sentry-android/)

We'd love to get feedback.

## 2.1.2

## What’s Changed

* fix: Phone state breadcrumbs require read_phone_state on older OS versions (#415) @marandaneto @bsergean
* fix: before raising ANR events, we check ProcessErrorStateInfo if available (#412) @marandaneto
* fix: send cached events to use a single thread executor (#405) @marandaneto
* enha: added options to configure http transport (#411) @marandaneto
* fix: initing SDK on AttachBaseContext (#409) @marandaneto
* fix: sessions can't be abnormal, but exited if not ended properly (#410) @marandaneto

Packages were released on [`bintray`](https://dl.bintray.com/getsentry/sentry-android/io/sentry/sentry-android/), [`jcenter`](https://jcenter.bintray.com/io/sentry/sentry-android/) and [`mavenCentral`](https://repo.maven.apache.org/maven2/io/sentry/sentry-android/)

We'd love to get feedback.

## 2.1.1

## What’s Changed

* fix: set missing release, environment and dist to sentry-native options (#404) @marandaneto
* fix: do not add automatic and empty sensor breadcrumbs (#401) @marandaneto
* enha: added missing getters on Breadcrumb and SentryEvent (#397) @marandaneto
* enha: bump sentry-native to 0.2.6 (#396) @marandaneto
* feat: add trim memory breadcrumbs (#395) @marandaneto
* enha: only set breadcrumb extras if not empty (#394) @marandaneto
* ref: removed Thread.sleep from LifecycleWatcher tests, using awaitility and DateProvider (#392) @marandaneto
* ref: added a DateTimeProvider for making retry after testable (#391) @marandaneto
* enha: BUMP Gradle to 6.4 (#390) @marandaneto
* enha: added samples of how to disable automatic breadcrumbs (#389) @marandaneto

Packages were released on [`bintray`](https://dl.bintray.com/getsentry/sentry-android/io/sentry/sentry-android/), [`jcenter`](https://jcenter.bintray.com/io/sentry/sentry-android/) and [`mavenCentral`](https://repo.maven.apache.org/maven2/io/sentry/sentry-android/)

We'd love to get feedback.

## 2.1.0

## What’s Changed

* Includes all the changes of 2.1.0 alpha, beta and RC
* fix when PhoneStateListener is not ready for use (#387) @marandaneto
* make ANR 5s by default (#388) @marandaneto
* fix: rate limiting by categories (#381) @marandaneto
* BUMP NDK to latest stable version 21.1.6352462 (#386) @marandaneto

Packages were released on [`bintray`](https://dl.bintray.com/getsentry/sentry-android/io/sentry/sentry-android/), [`jcenter`](https://jcenter.bintray.com/io/sentry/sentry-android/) and [`mavenCentral`](https://repo.maven.apache.org/maven2/io/sentry/sentry-android/)

We'd love to get feedback.

## 2.0.3

## What’s Changed

* patch from 2.1.0-alpha.2 - avoid crash if NDK throws UnsatisfiedLinkError (#344) @marandaneto

Packages were released on [`bintray`](https://dl.bintray.com/getsentry/sentry-android/io/sentry/sentry-android/), [`jcenter`](https://jcenter.bintray.com/io/sentry/sentry-android/) and [`mavenCentral`](https://repo.maven.apache.org/maven2/io/sentry/sentry-android/)

We'd love to get feedback.
## 2.1.0-RC.1

## What’s Changed

* feat: Options for uncaught exception and make SentryOptions list Thread-Safe (#384) @marandaneto
* feat: automatic breadcrumbs for app, activity and sessions lifecycles and system events (#348) @marandaneto
* fix: if retry after header has empty categories, apply retry after to all of them (#377) @marandaneto
* fix: discard events and envelopes if cached and retry after (#378) @marandaneto
* add ScheduledForRemoval annotation to deprecated methods (#375) @marandaneto
* fix: Merge loadLibrary calls for sentry-native and clean up CMake files (#373) @Swatinem
* enha: make capture session and envelope internal (#372) @marandaneto
* fix: exceptions should be sorted oldest to newest (#370) @marandaneto
* fix: check external storage size even if its read only (#368) @marandaneto
* fix: wrong check for cellular network capability (#369) @marandaneto
* bump NDK to 21.0.6113669 (#367) @marandaneto
* bump AGP and add new make cmd to check for updates (#365) @marandaneto

Packages were released on [`bintray`](https://dl.bintray.com/getsentry/sentry-android/io/sentry/sentry-android/), [`jcenter`](https://jcenter.bintray.com/io/sentry/sentry-android/) and [`mavenCentral`](https://repo.maven.apache.org/maven2/io/sentry/sentry-android/)

We'd love to get feedback.

## 2.1.0-beta.2

## What’s Changed

* bump sentry-native to 0.2.4 (#364) @marandaneto
* update current session on session start after deleting previous session (#362) @marandaneto

Packages were released on [`bintray`](https://dl.bintray.com/getsentry/sentry-android/io/sentry/sentry-android/), [`jcenter`](https://jcenter.bintray.com/io/sentry/sentry-android/) and [`mavenCentral`](https://repo.maven.apache.org/maven2/io/sentry/sentry-android/)

We'd love to get feedback.

## 2.1.0-beta.1

## What’s Changed

* BUMP sentry-native to 0.2.3 (#357) @marandaneto
* check for androidx availability on runtime (#356) @marandaneto
* if theres a left over session file and its crashed, we should not overwrite its state (#354) @marandaneto
* session should be exited state if state was ok (#352) @marandaneto
* envelope has dedicated endpoint (#353) @marandaneto

Packages were released on [`bintray`](https://dl.bintray.com/getsentry/sentry-android/io/sentry/sentry-android/), [`jcenter`](https://jcenter.bintray.com/io/sentry/sentry-android/) and [`mavenCentral`](https://repo.maven.apache.org/maven2/io/sentry/sentry-android/)

We'd love to get feedback.

## 2.1.0-alpha.2

## What’s Changed

* change integration order for cached outbox events (#347) @marandaneto
* avoid crash if NDK throws UnsatisfiedLinkError (#344) @marandaneto
* Avoid getting a threadlocal twice. (#339) @metlos
* removing session tracking guard on hub and client (#338) @marandaneto
* bump agp to 3.6.2 (#336) @marandaneto
* fix racey ANR integration (#332) @marandaneto
* logging envelopes path when possible instead of nullable id (#331) @marandaneto
* renaming transport gate method (#330) @marandaneto

Packages were released on [`bintray`](https://dl.bintray.com/getsentry/sentry-android/io/sentry/sentry-android/), [`jcenter`](https://jcenter.bintray.com/io/sentry/sentry-android/) and [`mavenCentral`](https://repo.maven.apache.org/maven2/io/sentry/sentry-android/)

We'd love to get feedback.

## 2.1.0-alpha.1

Release of Sentry's new SDK for Android.

## What’s Changed

* BUMP sentry-native to 0.2.2 (#305) @Swatinem
* ANR report should have 'was active=yes' on the dashboard (#299) @marandaneto
* NDK events apply scoped data (#322) @marandaneto
* fix missing App's info (#315) @marandaneto
* buffered writers/readers - otimizations (#311) @marandaneto
* Add a StdoutTransport (#310) @mike-burns
* boot time should be UTC (#309) @marandaneto
* implementing new retry after protocol (#306) @marandaneto
* make transport result public (#300) @marandaneto
* release health @marandaneto @bruno-garcia 

Packages were released on [`bintray`](https://dl.bintray.com/getsentry/sentry-android/io/sentry/sentry-android/), [`jcenter`](https://jcenter.bintray.com/io/sentry/sentry-android/) and [`mavenCentral`](https://repo.maven.apache.org/maven2/io/sentry/sentry-android/)

We'd love to get feedback.

## 2.0.2

Release of Sentry's new SDK for Android.

## What’s Changed

* BUMP AGP to 3.6.1 (#285) @marandaneto
* MavenCentral support (#284) @marandaneto

Packages were released on [`bintray`](https://dl.bintray.com/getsentry/sentry-android/io/sentry/sentry-android/), [`jcenter`](https://jcenter.bintray.com/io/sentry/sentry-android/) and [`mavenCentral`](https://repo.maven.apache.org/maven2/io/sentry/sentry-android/)

We'd love to get feedback.

## 2.0.1

Release of Sentry's new SDK for Android.

## What’s Changed

* Add the default serverName to SentryOptions and use it in MainEventProcessor (#279) @metlos
* set current threadId when there's no mechanism set (#277) @marandaneto
* feat: attach threads/stacktraces (#267) @marandaneto
* fix: preview package manager (#269) @bruno-garcia

Packages were released on [`bintray`](https://dl.bintray.com/getsentry/sentry-android/io/sentry/), [`jcenter`](https://jcenter.bintray.com/io/sentry/sentry-android/)

We'd love to get feedback.

## 2.0.0

Release of Sentry's new SDK for Android.

New features not offered by (1.7.x):

* NDK support
  * Captures crashes caused by native code
  * Access to the [`sentry-native` SDK](https://github.com/getsentry/sentry-native/) API by your native (C/C++/Rust code/..).
* Automatic init (just add your `DSN` to the manifest)
   * Proguard rules are added automatically
   * Permission (Internet) is added automatically
* Uncaught Exceptions might be captured even before the app restarts
* Sentry's Unified API.
* More context/device information
* Packaged as `aar`
* Frames from the app automatically marked as `InApp=true` (stack traces in Sentry highlights them by default).
* Complete Sentry Protocol available.
* All threads and their stack traces are captured.
* Sample project in this repo to test many features (segfault, uncaught exception, ANR...)

Features from the current SDK like `ANR` are also available (by default triggered after 4 seconds).

Packages were released on [`bintray`](https://dl.bintray.com/getsentry/sentry-android/io/sentry/), [`jcenter`](https://jcenter.bintray.com/io/sentry/sentry-android/)

We'd love to get feedback.

## 2.0.0-rc04

Release of Sentry's new SDK for Android.

## What’s Changed

* fix: breacrumb.data to string,object, Add LOG level (#264) @HazAT
* read release conf. on manifest (#266) @marandaneto
* Support mills timestamp format (#263) @marandaneto
* adding logs to installed integrations (#265) @marandaneto
* feat: Take sampleRate from metadata (#262) @bruno-garcia

Packages were released on [`bintray`](https://dl.bintray.com/getsentry/sentry-android/io/sentry/), [`jcenter`](https://jcenter.bintray.com/io/sentry/sentry-android/)

We'd love to get feedback and we'll work in getting the GA `2.0.0` out soon.
Until then, the [stable SDK offered by Sentry is at version 1.7.30](https://github.com/getsentry/sentry-java/releases/tag/v1.7.30)
## 2.0.0-rc03

Release of Sentry's new SDK for Android.

## What’s Changed

* fixes #259 - NPE check on getExternalFilesDirs items. (#260) @marandaneto
* fix strictMode typo (#258) @marandaneto

Packages were released on [`bintray`](https://dl.bintray.com/getsentry/sentry-android/io/sentry/), [`jcenter`](https://jcenter.bintray.com/io/sentry/sentry-android/)

We'd love to get feedback and we'll work in getting the GA `2.0.0` out soon.
Until then, the [stable SDK offered by Sentry is at version 1.7.30](https://github.com/getsentry/sentry-java/releases/tag/v1.7.30)
## 2.0.0-rc02

Release of Sentry's new SDK for Android.

## What’s Changed

* update ndk for new sentry-native version (#235) @Swatinem @marandaneto
* make integrations public (#256) @marandaneto
* BUMP build-tools (#255) @marandaneto
* added javadocs to scope and its dependencies (#253) @marandaneto
* build all ABIs (#254) @marandaneto
* moving back ANR timeout from long to int param. (#252) @marandaneto
* feat: Hub mode configurable (#247) @bruno-garcia
* Added HubAdapter to call Sentry static methods from Integrations (#250) @marandaneto
* new Release format (#242) @marandaneto
* Javadocs for SentryOptions (#246) @marandaneto
* non-app is already inApp excluded by default. (#244) @marandaneto
* added remove methods (tags/extras) to the sentry static class (#243) @marandaneto
* fix if symlink exists for sentry-native (#241) @marandaneto
* clone method - race condition free (#226) @marandaneto
* refactoring breadcrumbs callback (#239) @marandaneto

Packages were released on [`bintray`](https://dl.bintray.com/getsentry/sentry-android/io/sentry/), [`jcenter`](https://jcenter.bintray.com/io/sentry/sentry-android/)

We'd love to get feedback and we'll work in getting the GA `2.0.0` out soon.
Until then, the [stable SDK offered by Sentry is at version 1.7.30](https://github.com/getsentry/sentry-java/releases/tag/v1.7.30)

## 2.0.0-rc01

Release of Sentry's new SDK for Android.

## What’s Changed

* Honor RetryAfter (#236) @marandaneto
* Add tests for SentryValues (#238) @philipphofmann
* added remove methods for Scope data (#237) @marandaneto
* do not set frames if there's none (#234) @marandaneto
* always call interrupt after InterruptedException (#232) @marandaneto
* more device context (deviceId, connectionType and language) (#229) @marandaneto
* mark as current thread if its the main thread (#228) @marandaneto
* added a few java docs (Sentry, Hub and SentryClient) (#223) @marandaneto
* implemented diagnostic logger (#218) @marandaneto
* fix lgtm alerts (#219) @marandaneto
* written unit tests to ANR integration (#215) @marandaneto
* added blog posts to README (#214) @marandaneto
* added event processors to scope (#209) @marandaneto
* Raise code coverage for Dsn to 100% (#212) @philipphofmann
* Remove redundant times(1) for Mockito.verify (#211) @philipphofmann
* added android transport gate (#206) @marandaneto
* transport may be set on options (#203) @marandaneto
* dist may be set on options (#204) @marandaneto
* added executor for caching values out of the main thread (#201) @marandaneto
* throw an exception if DSN is not set (#200) @marandaneto
* migration guide markdown (#197) @marandaneto

Packages were released on [`bintray`](https://dl.bintray.com/getsentry/sentry-android/io/sentry/), [`jcenter`](https://jcenter.bintray.com/io/sentry/sentry-android/)

We'd love to get feedback and we'll work in getting the GA `2.0.0` out soon.
Until then, the [stable SDK offered by Sentry is at version 1.7.29](https://github.com/getsentry/sentry-java/releases/tag/v1.7.29)

## 2.0.0-beta02

Release of Sentry's new SDK for Android.

* fix Android bug on API 24 and 25 about getting current threads and stack traces (#194)
* addBreadcrumb overloads #196 and #198

Packages were released on [`bintray`](https://dl.bintray.com/getsentry/sentry-android/io/sentry/), [`jcenter`](https://jcenter.bintray.com/io/sentry/sentry-android/)

We'd love to get feedback and we'll work in getting the GA `2.0.0` out soon.
Until then, the [stable SDK offered by Sentry is at version 1.7.28](https://github.com/getsentry/sentry-java/releases/tag/v1.7.28)
## 2.0.0-beta01

Release of Sentry's new SDK for Android.

* ref: ANR doesn't set handled flag #186
* SDK final review (#183)
* ref: Drop errored in favor of crashed (#187)
* workaround android_id (#185)
* renamed sampleRate (#191)
* making timestamp package-private or test-only (#190)
* Split event processor in Device/App data (#180)

Packages were released on [`bintray`](https://dl.bintray.com/getsentry/sentry-android/io/sentry/), [`jcenter`](https://jcenter.bintray.com/io/sentry/sentry-android/)

We'd love to get feedback and we'll work in getting the GA `2.0.0` out soon.
Until then, the [stable SDK offered by Sentry is at version 1.7.28](https://github.com/getsentry/sentry-java/releases/tag/v1.7.28)

## 2.0.0-alpha09

Release of Sentry's new SDK for Android.

* fix: DSN parsing (#165)
* BUMP: sentry-native with message object instead of a string (#172)
* Don't avoid exception type minification (#166)
* make Gson retro compatible with older versions of AGP (#177)
* adding nativeBundle plugin (#161)
* adding scope methods to sentry static class (#179)

Packages were released on [`bintray`](https://dl.bintray.com/getsentry/sentry-android/io/sentry/), [`jcenter`](https://jcenter.bintray.com/io/sentry/sentry-android/)

We'd love to get feedback and we'll work in getting the GA `2.0.0` out soon.
Until then, the [stable SDK offered by Sentry is at version 1.7.28](https://github.com/getsentry/sentry-java/releases/tag/v1.7.28)

## 2.0.0-alpha08

Release of Sentry's new SDK for Android.

* DebugId endianness (#162)
* executed beforeBreadcrumb also for scope (#160)
* benefit of manifest merging when minSdk (#159)
* add method to captureMessage with level (#157)
* listing assets file on the wrong dir (#156)

Packages were released on [`bintray`](https://dl.bintray.com/getsentry/sentry-android/io/sentry/), [`jcenter`](https://jcenter.bintray.com/io/sentry/sentry-android/)

We'd love to get feedback and we'll work in getting the GA `2.0.0` out soon.
Until then, the [stable SDK offered by Sentry is at version 1.7.28](https://github.com/getsentry/sentry-java/releases/tag/v1.7.28)

## 2.0.0-alpha07

Third release of Sentry's new SDK for Android.

*  Fixed release for jcenter and bintray

Packages were released on [`bintray`](https://dl.bintray.com/getsentry/sentry-android/io/sentry/), [`jcenter`](https://jcenter.bintray.com/io/sentry/sentry-android/)

We'd love to get feedback and we'll work in getting the GA `2.0.0` out soon.
Until then, the [stable SDK offered by Sentry is at version 1.7.28](https://github.com/getsentry/sentry-java/releases/tag/v1.7.28)

## 2.0.0-alpha06

Second release of Sentry's new SDK for Android.

* Fixed a typo on pom generation.

Packages were released on [`bintray`](https://dl.bintray.com/getsentry/sentry-android/io/sentry/), [`jcenter`](https://jcenter.bintray.com/io/sentry/sentry-android/)

We'd love to get feedback and we'll work in getting the GA `2.0.0` out soon.
Until then, the [stable SDK offered by Sentry is at version 1.7.28](https://github.com/getsentry/sentry-java/releases/tag/v1.7.28)

## 2.0.0-alpha05

First release of Sentry's new SDK for Android.

New features not offered by our current (1.7.x), stable SDK are:

* NDK support
  * Captures crashes caused by native code
  * Access to the [`sentry-native` SDK](https://github.com/getsentry/sentry-native/) API by your native (C/C++/Rust code/..).
* Automatic init (just add your `DSN` to the manifest)
   * Proguard rules are added automatically
   * Permission (Internet) is added automatically
* Uncaught Exceptions might be captured even before the app restarts
* Unified API which include scopes etc.
* More context/device information
* Packaged as `aar`
* Frames from the app automatically marked as `InApp=true` (stack traces in Sentry highlights them by default).
* Complete Sentry Protocol available.
* All threads and their stack traces are captured.
* Sample project in this repo to test many features (segfault, uncaught exception, scope)

Features from the current SDK like `ANR` are also available (by default triggered after 4 seconds).

Packages were released on [`bintray`](https://dl.bintray.com/getsentry/sentry-android/io/sentry/), [`jcenter`](https://jcenter.bintray.com/io/sentry/sentry-android/)

We'd love to get feedback and we'll work in getting the GA `2.0.0` out soon.
Until then, the [stable SDK offered by Sentry is at version 1.7.28](https://github.com/getsentry/sentry-java/releases/tag/v1.7.28)<|MERGE_RESOLUTION|>--- conflicted
+++ resolved
@@ -1,17 +1,15 @@
 # Changelog
 
 ## Unreleased
+
+* Feat: Add support for async methods in Spring MVC (#1652)
 
 ## 5.1.0
 
 * Feat: Spring WebClient integration (#1621)
 * Feat: OpenFeign integration (#1632)
-<<<<<<< HEAD
-* Feat: Add support for async methods in Spring MVC (#1652)
-=======
 * Feat: Add more convenient way to pass BeforeSpanCallback in OpenFeign integration (#1637)
 * Bump: sentry-native to 0.4.12 (#1651)
->>>>>>> fd717176
 
 ## 5.1.0-beta.9
 
