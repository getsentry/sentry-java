--- conflicted
+++ resolved
@@ -2,11 +2,8 @@
 
 ## Unreleased
 
-<<<<<<< HEAD
 * Fix: Window.FEATURE_NO_TITLE does not work when using activity traces (#1769)
-=======
 * Fix: unregister UncaughtExceptionHandler on close (#1770)
->>>>>>> a001bbff
 
 ## 5.2.3
 
