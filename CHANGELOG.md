--- conflicted
+++ resolved
@@ -2,12 +2,11 @@
 
 ## Unreleased
 
-<<<<<<< HEAD
 ### Features
 
 - Add native stack frame address information and debug image metadata to ANR events ([#4061](https://github.com/getsentry/sentry-java/pull/4061))
   - This enables symbolication for stripped native code in ANRs
-=======
+
 ### Fixes
 
 - Reduce excessive CPU usage when serializing breadcrumbs to disk for ANRs ([#4181](https://github.com/getsentry/sentry-java/pull/4181))
@@ -146,7 +145,6 @@
 - Bump Gradle from v8.9.0 to v8.12.1 ([#4106](https://github.com/getsentry/sentry-java/pull/4106))
   - [changelog](https://github.com/gradle/gradle/blob/master/CHANGELOG.md#v8121)
   - [diff](https://github.com/gradle/gradle/compare/v8.9.0...v8.12.1)
->>>>>>> 1b7c68d2
 
 ## 8.1.0
 
