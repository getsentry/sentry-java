# Changelog

## Unreleased

<<<<<<< HEAD
### Features

- Add captureProfile method to hub and client ([#2290](https://github.com/getsentry/sentry-java/pull/2290))
=======
### Fixes

- Remove verbose FrameMetricsAggregator failure logging ([#2293](https://github.com/getsentry/sentry-java/pull/2293))
>>>>>>> 2be62a10

## 6.5.0

### Fixes

- Improve public facing API for creating Baggage from header ([#2284](https://github.com/getsentry/sentry-java/pull/2284))

## 6.5.0-beta.3

### Features

- Provide API for attaching custom measurements to transactions ([#2260](https://github.com/getsentry/sentry-java/pull/2260))
- Bump spring to 2.7.4 ([#2279](https://github.com/getsentry/sentry-java/pull/2279))

## 6.5.0-beta.2

### Features

- Make user segment a top level property ([#2257](https://github.com/getsentry/sentry-java/pull/2257))
- Replace user `other` with `data` ([#2258](https://github.com/getsentry/sentry-java/pull/2258))
- `isTraceSampling` is now on by default. `tracingOrigins` has been replaced by `tracePropagationTargets` ([#2255](https://github.com/getsentry/sentry-java/pull/2255))

## 6.5.0-beta.1

### Features

- Server-Side Dynamic Sampling Context support  ([#2226](https://github.com/getsentry/sentry-java/pull/2226))

## 6.4.4

### Fixes

- Fix ConcurrentModificationException due to FrameMetricsAggregator manipulation ([#2282](https://github.com/getsentry/sentry-java/pull/2282))

## 6.4.3

- Fix slow and frozen frames tracking ([#2271](https://github.com/getsentry/sentry-java/pull/2271))

## 6.4.2

### Fixes

- Fixed AbstractMethodError when getting Lifecycle ([#2228](https://github.com/getsentry/sentry-java/pull/2228))
- Missing unit fields for Android measurements ([#2204](https://github.com/getsentry/sentry-java/pull/2204))
- Avoid sending empty profiles ([#2232](https://github.com/getsentry/sentry-java/pull/2232))
- Fix file descriptor leak in FileIO instrumentation ([#2248](https://github.com/getsentry/sentry-java/pull/2248))

## 6.4.1

### Fixes

- Fix memory leak caused by throwableToSpan ([#2227](https://github.com/getsentry/sentry-java/pull/2227))

## 6.4.0

### Fixes

- make profiling rate defaults to 101 hz ([#2211](https://github.com/getsentry/sentry-java/pull/2211))
- SentryOptions.setProfilingTracesIntervalMillis has been deprecated
- Added cpu architecture and default environment in profiles envelope ([#2207](https://github.com/getsentry/sentry-java/pull/2207))
- SentryOptions.setProfilingEnabled has been deprecated in favor of setProfilesSampleRate
- Use toString for enum serialization ([#2220](https://github.com/getsentry/sentry-java/pull/2220))

### Features

- Concurrent profiling 3 - added truncation reason ([#2247](https://github.com/getsentry/sentry-java/pull/2247))
- Concurrent profiling 2 - added list of transactions ([#2218](https://github.com/getsentry/sentry-java/pull/2218))
- Concurrent profiling 1 - added envelope payload data format ([#2216](https://github.com/getsentry/sentry-java/pull/2216))
- Send source for transactions ([#2180](https://github.com/getsentry/sentry-java/pull/2180))
- Add profilesSampleRate and profileSampler options for Android sdk ([#2184](https://github.com/getsentry/sentry-java/pull/2184))
- Add baggage header to RestTemplate ([#2206](https://github.com/getsentry/sentry-java/pull/2206))
- Bump Native SDK from v0.4.18 to v0.5.0 ([#2199](https://github.com/getsentry/sentry-java/pull/2199))
  - [changelog](https://github.com/getsentry/sentry-native/blob/master/CHANGELOG.md#050)
  - [diff](https://github.com/getsentry/sentry-native/compare/0.4.18...0.5.0)
- Bump Gradle from v7.5.0 to v7.5.1 ([#2212](https://github.com/getsentry/sentry-java/pull/2212))
  - [changelog](https://github.com/gradle/gradle/blob/master/CHANGELOG.md#v751)
  - [diff](https://github.com/gradle/gradle/compare/v7.5.0...v7.5.1)

## 6.3.1

### Fixes

- Prevent NPE by checking SentryTracer.timer for null again inside synchronized ([#2200](https://github.com/getsentry/sentry-java/pull/2200))
- Weakly reference Activity for transaction finished callback ([#2203](https://github.com/getsentry/sentry-java/pull/2203))
- `attach-screenshot` set on Manual init. didn't work ([#2186](https://github.com/getsentry/sentry-java/pull/2186))
- Remove extra space from `spring.factories` causing issues in old versions of Spring Boot ([#2181](https://github.com/getsentry/sentry-java/pull/2181))


### Features

- Bump Native SDK to v0.4.18 ([#2154](https://github.com/getsentry/sentry-java/pull/2154))
  - [changelog](https://github.com/getsentry/sentry-native/blob/master/CHANGELOG.md#0418)
  - [diff](https://github.com/getsentry/sentry-native/compare/0.4.17...0.4.18)
- Bump Gradle to v7.5.0 ([#2174](https://github.com/getsentry/sentry-java/pull/2174), [#2191](https://github.com/getsentry/sentry-java/pull/2191))
  - [changelog](https://github.com/gradle/gradle/blob/master/CHANGELOG.md#v750)
  - [diff](https://github.com/gradle/gradle/compare/v7.4.2...v7.5.0)

## 6.3.0

### Features

- Switch upstream dependencies to `compileOnly` in integrations ([#2175](https://github.com/getsentry/sentry-java/pull/2175))

### Fixes

- Lazily retrieve HostnameCache in MainEventProcessor ([#2170](https://github.com/getsentry/sentry-java/pull/2170))

## 6.2.1

### Fixes

- Only send userid in Dynamic Sampling Context if sendDefaultPii is true ([#2147](https://github.com/getsentry/sentry-java/pull/2147))
- Remove userId from baggage due to PII ([#2157](https://github.com/getsentry/sentry-java/pull/2157))

### Features

- Add integration for Apollo-Kotlin 3 ([#2109](https://github.com/getsentry/sentry-java/pull/2109))
- New package `sentry-android-navigation` for AndroidX Navigation support ([#2136](https://github.com/getsentry/sentry-java/pull/2136))
- New package `sentry-compose` for Jetpack Compose support (Navigation) ([#2136](https://github.com/getsentry/sentry-java/pull/2136))
- Add sample rate to baggage as well as trace in envelope header and flatten user ([#2135](https://github.com/getsentry/sentry-java/pull/2135))

## 6.1.4

### Fixes

- Filter out app starts with more than 60s ([#2127](https://github.com/getsentry/sentry-java/pull/2127))

## 6.1.3

### Fixes

- Fix thread leak due to Timer being created and never cancelled ([#2131](https://github.com/getsentry/sentry-java/pull/2131))

## 6.1.2

### Fixes

- Swallow error when reading ActivityManager#getProcessesInErrorState instead of crashing ([#2114](https://github.com/getsentry/sentry-java/pull/2114))
- Use charset string directly as StandardCharsets is not available on earlier Android versions ([#2111](https://github.com/getsentry/sentry-java/pull/2111))

## 6.1.1

### Features

- Replace `tracestate` header with `baggage` header ([#2078](https://github.com/getsentry/sentry-java/pull/2078))
- Allow opting out of device info collection that requires Inter-Process Communication (IPC) ([#2100](https://github.com/getsentry/sentry-java/pull/2100))

## 6.1.0

### Features

- Implement local scope by adding overloads to the capture methods that accept a ScopeCallback ([#2084](https://github.com/getsentry/sentry-java/pull/2084))
- SentryOptions#merge is now public and can be used to load ExternalOptions ([#2088](https://github.com/getsentry/sentry-java/pull/2088))

### Fixes

- Fix proguard rules to work R8 [issue](https://issuetracker.google.com/issues/235733922) around on AGP 7.3.0-betaX and 7.4.0-alphaX ([#2094](https://github.com/getsentry/sentry-java/pull/2094))
- Fix GraalVM Native Image compatibility ([#2172](https://github.com/getsentry/sentry-java/pull/2172))

## 6.0.0

### Sentry Self-hosted Compatibility

- Starting with version `6.0.0` of the `sentry` package, [Sentry's self hosted version >= v21.9.0](https://github.com/getsentry/self-hosted/releases) is required or you have to manually disable sending client reports via the `sendClientReports` option. This only applies to self-hosted Sentry. If you are using [sentry.io](https://sentry.io), no action is needed.

### Features

- Allow optimization and obfuscation of the SDK by reducing proguard rules ([#2031](https://github.com/getsentry/sentry-java/pull/2031))
- Relax TransactionNameProvider ([#1861](https://github.com/getsentry/sentry-java/pull/1861))
- Use float instead of Date for protocol types for higher precision ([#1737](https://github.com/getsentry/sentry-java/pull/1737))
- Allow setting SDK info (name & version) in manifest ([#2016](https://github.com/getsentry/sentry-java/pull/2016))
- Allow setting native Android SDK name during build ([#2035](https://github.com/getsentry/sentry-java/pull/2035))
- Include application permissions in Android events ([#2018](https://github.com/getsentry/sentry-java/pull/2018))
- Automatically create transactions for UI events ([#1975](https://github.com/getsentry/sentry-java/pull/1975))
- Hints are now used via a Hint object and passed into beforeSend and EventProcessor as @NotNull Hint object ([#2045](https://github.com/getsentry/sentry-java/pull/2045))
- Attachments can be manipulated via hint ([#2046](https://github.com/getsentry/sentry-java/pull/2046))
- Add sentry-servlet-jakarta module ([#1987](https://github.com/getsentry/sentry-java/pull/1987))
- Add client reports ([#1982](https://github.com/getsentry/sentry-java/pull/1982))
- Screenshot is taken when there is an error ([#1967](https://github.com/getsentry/sentry-java/pull/1967))
- Add Android profiling traces ([#1897](https://github.com/getsentry/sentry-java/pull/1897)) ([#1959](https://github.com/getsentry/sentry-java/pull/1959)) and its tests ([#1949](https://github.com/getsentry/sentry-java/pull/1949))
- Enable enableScopeSync by default for Android ([#1928](https://github.com/getsentry/sentry-java/pull/1928))
- Feat: Vendor JSON ([#1554](https://github.com/getsentry/sentry-java/pull/1554))
    - Introduce `JsonSerializable` and `JsonDeserializer` interfaces for manual json
      serialization/deserialization.
    - Introduce `JsonUnknwon` interface to preserve unknown properties when deserializing/serializing
      SDK classes.
    - When passing custom objects, for example in `Contexts`, these are supported for serialization:
        - `JsonSerializable`
        - `Map`, `Collection`, `Array`, `String` and all primitive types.
        - Objects with the help of refection.
            - `Map`, `Collection`, `Array`, `String` and all primitive types.
            - Call `toString()` on objects that have a cyclic reference to a ancestor object.
            - Call `toString()` where object graphs exceed max depth.
    - Remove `gson` dependency.
    - Remove `IUnknownPropertiesConsumer`
- Pass MDC tags as Sentry tags ([#1954](https://github.com/getsentry/sentry-java/pull/1954))

### Fixes

- Calling Sentry.init and specifying contextTags now has an effect on the Logback SentryAppender ([#2052](https://github.com/getsentry/sentry-java/pull/2052))
- Calling Sentry.init and specifying contextTags now has an effect on the Log4j SentryAppender ([#2054](https://github.com/getsentry/sentry-java/pull/2054))
- Calling Sentry.init and specifying contextTags now has an effect on the jul SentryAppender ([#2057](https://github.com/getsentry/sentry-java/pull/2057))
- Update Spring Boot dependency to 2.6.8 and fix the CVE-2022-22970 ([#2068](https://github.com/getsentry/sentry-java/pull/2068))
- Sentry can now self heal after a Thread had its currentHub set to a NoOpHub ([#2076](https://github.com/getsentry/sentry-java/pull/2076))
- No longer close OutputStream that is passed into JsonSerializer ([#2029](https://github.com/getsentry/sentry-java/pull/2029))
- Fix setting context tags on events captured by Spring ([#2060](https://github.com/getsentry/sentry-java/pull/2060))
- Isolate cached events with hashed DSN subfolder ([#2038](https://github.com/getsentry/sentry-java/pull/2038))
- SentryThread.current flag will not be overridden by DefaultAndroidEventProcessor if already set ([#2050](https://github.com/getsentry/sentry-java/pull/2050))
- Fix serialization of Long inside of Request.data ([#2051](https://github.com/getsentry/sentry-java/pull/2051))
- Update sentry-native to 0.4.17 ([#2033](https://github.com/getsentry/sentry-java/pull/2033))
- Update Gradle to 7.4.2 and AGP to 7.2 ([#2042](https://github.com/getsentry/sentry-java/pull/2042))
- Change order of event filtering mechanisms ([#2001](https://github.com/getsentry/sentry-java/pull/2001))
- Only send session update for dropped events if state changed ([#2002](https://github.com/getsentry/sentry-java/pull/2002))
- Android profiling initializes on first profile start ([#2009](https://github.com/getsentry/sentry-java/pull/2009))
- Profiling rate decreased from 300hz to 100hz ([#1997](https://github.com/getsentry/sentry-java/pull/1997))
- Allow disabling sending of client reports via Android Manifest and external options ([#2007](https://github.com/getsentry/sentry-java/pull/2007))
- Ref: Upgrade Spring Boot dependency to 2.5.13 ([#2011](https://github.com/getsentry/sentry-java/pull/2011))
- Ref: Make options.printUncaughtStackTrace primitive type ([#1995](https://github.com/getsentry/sentry-java/pull/1995))
- Ref: Remove not needed interface abstractions on Android ([#1953](https://github.com/getsentry/sentry-java/pull/1953))
- Ref: Make hints Map<String, Object> instead of only Object ([#1929](https://github.com/getsentry/sentry-java/pull/1929))
- Ref: Simplify DateUtils with ISO8601Utils ([#1837](https://github.com/getsentry/sentry-java/pull/1837))
- Ref: Remove deprecated and scheduled fields ([#1875](https://github.com/getsentry/sentry-java/pull/1875))
- Ref: Add shutdownTimeoutMillis in favor of shutdownTimeout ([#1873](https://github.com/getsentry/sentry-java/pull/1873))
- Ref: Remove Attachment ContentType since the Server infers it ([#1874](https://github.com/getsentry/sentry-java/pull/1874))
- Ref: Bind external properties to a dedicated class. ([#1750](https://github.com/getsentry/sentry-java/pull/1750))
- Ref: Debug log serializable objects ([#1795](https://github.com/getsentry/sentry-java/pull/1795))
- Ref: catch Throwable instead of Exception to suppress internal SDK errors ([#1812](https://github.com/getsentry/sentry-java/pull/1812))
- `SentryOptions` can merge properties from `ExternalOptions` instead of another instance of `SentryOptions`
- Following boolean properties from `SentryOptions` that allowed `null` values are now not nullable - `debug`, `enableUncaughtExceptionHandler`, `enableDeduplication`
- `SentryOptions` cannot be created anymore using `PropertiesProvider` with `SentryOptions#from` method. Use `ExternalOptions#from` instead and merge created object with `SentryOptions#merge`
- Bump: Kotlin to 1.5 and compatibility to 1.4 for sentry-android-timber ([#1815](https://github.com/getsentry/sentry-java/pull/1815))

## 5.7.4

### Fixes

* Change order of event filtering mechanisms and only send session update for dropped events if session state changed (#2028)

## 5.7.3

### Fixes

- Sentry Timber integration throws an exception when using args ([#1986](https://github.com/getsentry/sentry-java/pull/1986))

## 5.7.2

### Fixes

- Bring back support for `Timber.tag` ([#1974](https://github.com/getsentry/sentry-java/pull/1974))

## 5.7.1

### Fixes

- Sentry Timber integration does not submit msg.formatted breadcrumbs ([#1957](https://github.com/getsentry/sentry-java/pull/1957))
- ANR WatchDog won't crash on SecurityException ([#1962](https://github.com/getsentry/sentry-java/pull/1962))

## 5.7.0

### Features

- Automatically enable `Timber` and `Fragment` integrations if they are present on the classpath ([#1936](https://github.com/getsentry/sentry-java/pull/1936))

## 5.6.3

### Fixes

- If transaction or span is finished, do not allow to mutate ([#1940](https://github.com/getsentry/sentry-java/pull/1940))
- Keep used AndroidX classes from obfuscation (Fixes UI breadcrumbs and Slow/Frozen frames) ([#1942](https://github.com/getsentry/sentry-java/pull/1942))

## 5.6.2

### Fixes

- Ref: Make ActivityFramesTracker public to be used by Hybrid SDKs ([#1931](https://github.com/getsentry/sentry-java/pull/1931))
- Bump: AGP to 7.1.2 ([#1930](https://github.com/getsentry/sentry-java/pull/1930))
- NPE while adding "response_body_size" breadcrumb, when response body length is unknown ([#1908](https://github.com/getsentry/sentry-java/pull/1908))
- Do not include stacktrace frames into Timber message ([#1898](https://github.com/getsentry/sentry-java/pull/1898))
- Potential memory leaks ([#1909](https://github.com/getsentry/sentry-java/pull/1909))

Breaking changes:
`Timber.tag` is no longer supported by our [Timber integration](https://docs.sentry.io/platforms/android/configuration/integrations/timber/) and will not appear on Sentry for error events.
Please vote on this [issue](https://github.com/getsentry/sentry-java/issues/1900), if you'd like us to provide support for that.

## 5.6.2-beta.3

### Fixes

- Ref: Make ActivityFramesTracker public to be used by Hybrid SDKs ([#1931](https://github.com/getsentry/sentry-java/pull/1931))
- Bump: AGP to 7.1.2 ([#1930](https://github.com/getsentry/sentry-java/pull/1930))

## 5.6.2-beta.2

### Fixes

- NPE while adding "response_body_size" breadcrumb, when response body length is unknown ([#1908](https://github.com/getsentry/sentry-java/pull/1908))

## 5.6.2-beta.1

### Fixes

- Do not include stacktrace frames into Timber message ([#1898](https://github.com/getsentry/sentry-java/pull/1898))
- Potential memory leaks ([#1909](https://github.com/getsentry/sentry-java/pull/1909))

Breaking changes:
`Timber.tag` is no longer supported by our [Timber integration](https://docs.sentry.io/platforms/android/configuration/integrations/timber/) and will not appear on Sentry for error events.
Please vote on this [issue](https://github.com/getsentry/sentry-java/issues/1900), if you'd like us to provide support for that.

## 5.6.1

### Features

- Add options.printUncaughtStackTrace to print uncaught exceptions ([#1890](https://github.com/getsentry/sentry-java/pull/1890))

### Fixes

- NPE while adding "response_body_size" breadcrumb, when response body is null ([#1884](https://github.com/getsentry/sentry-java/pull/1884))
- Bump: AGP to 7.1.0 ([#1892](https://github.com/getsentry/sentry-java/pull/1892))

## 5.6.0

### Features

- Add breadcrumbs support for UI events (automatically captured) ([#1876](https://github.com/getsentry/sentry-java/pull/1876))

### Fixes

- Change scope of servlet-api to compileOnly ([#1880](https://github.com/getsentry/sentry-java/pull/1880))

## 5.5.3

### Fixes

- Do not create SentryExceptionResolver bean when Spring MVC is not on the classpath ([#1865](https://github.com/getsentry/sentry-java/pull/1865))

## 5.5.2

### Fixes

- Detect App Cold start correctly for Hybrid SDKs ([#1855](https://github.com/getsentry/sentry-java/pull/1855))
- Bump: log4j to 2.17.0 ([#1852](https://github.com/getsentry/sentry-java/pull/1852))
- Bump: logback to 1.2.9 ([#1853](https://github.com/getsentry/sentry-java/pull/1853))

## 5.5.1

### Fixes

- Bump: log4j to 2.16.0 ([#1845](https://github.com/getsentry/sentry-java/pull/1845))
- Make App start cold/warm visible to Hybrid SDKs ([#1848](https://github.com/getsentry/sentry-java/pull/1848))

## 5.5.0

### Features

- Add locale to device context and deprecate language ([#1832](https://github.com/getsentry/sentry-java/pull/1832))
- Add `SentryFileInputStream` and `SentryFileOutputStream` for File I/O performance instrumentation ([#1826](https://github.com/getsentry/sentry-java/pull/1826))
- Add `SentryFileReader` and `SentryFileWriter` for File I/O instrumentation ([#1843](https://github.com/getsentry/sentry-java/pull/1843))

### Fixes

- Bump: log4j to 2.15.0 ([#1839](https://github.com/getsentry/sentry-java/pull/1839))
- Ref: Rename Fragment span operation from `ui.fragment.load` to `ui.load` ([#1824](https://github.com/getsentry/sentry-java/pull/1824))
- Ref: change `java.util.Random` to `java.security.SecureRandom` for possible security reasons ([#1831](https://github.com/getsentry/sentry-java/pull/1831))

## 5.4.3

### Fixes

- Only report App start measurement for full launch on Android ([#1821](https://github.com/getsentry/sentry-java/pull/1821))

## 5.4.2

### Fixes

- Ref: catch Throwable instead of Exception to suppress internal SDK errors ([#1812](https://github.com/getsentry/sentry-java/pull/1812))

## 5.4.1

### Features

- Refactor OkHttp and Apollo to Kotlin functional interfaces ([#1797](https://github.com/getsentry/sentry-java/pull/1797))
- Add secondary constructor to SentryInstrumentation ([#1804](https://github.com/getsentry/sentry-java/pull/1804))

### Fixes

- Do not start fragment span if not added to the Activity ([#1813](https://github.com/getsentry/sentry-java/pull/1813))

## 5.4.0

### Features

- Add `graphql-java` instrumentation ([#1777](https://github.com/getsentry/sentry-java/pull/1777))

### Fixes

- Do not crash when event processors throw a lower level Throwable class ([#1800](https://github.com/getsentry/sentry-java/pull/1800))
- ActivityFramesTracker does not throw if Activity has no observers ([#1799](https://github.com/getsentry/sentry-java/pull/1799))

## 5.3.0

### Features

- Add datasource tracing with P6Spy ([#1784](https://github.com/getsentry/sentry-java/pull/1784))

### Fixes

- ActivityFramesTracker does not throw if Activity has not been added ([#1782](https://github.com/getsentry/sentry-java/pull/1782))
- PerformanceAndroidEventProcessor uses up to date isTracingEnabled set on Configuration callback ([#1786](https://github.com/getsentry/sentry-java/pull/1786))

## 5.2.4

### Fixes

- Window.FEATURE_NO_TITLE does not work when using activity traces ([#1769](https://github.com/getsentry/sentry-java/pull/1769))
- unregister UncaughtExceptionHandler on close ([#1770](https://github.com/getsentry/sentry-java/pull/1770))

## 5.2.3

### Fixes

- Make ActivityFramesTracker operations thread-safe ([#1762](https://github.com/getsentry/sentry-java/pull/1762))
- Clone Scope Contexts ([#1763](https://github.com/getsentry/sentry-java/pull/1763))
- Bump: AGP to 7.0.3 ([#1765](https://github.com/getsentry/sentry-java/pull/1765))

## 5.2.2

### Fixes

- Close HostnameCache#executorService on SentryClient#close ([#1757](https://github.com/getsentry/sentry-java/pull/1757))

## 5.2.1

### Features

- Add isCrashedLastRun support ([#1739](https://github.com/getsentry/sentry-java/pull/1739))
- Attach Java vendor and version to events and transactions ([#1703](https://github.com/getsentry/sentry-java/pull/1703))

### Fixes

- Handle exception if Context.registerReceiver throws ([#1747](https://github.com/getsentry/sentry-java/pull/1747))

## 5.2.0

### Features

- Allow setting proguard via Options and/or external resources ([#1728](https://github.com/getsentry/sentry-java/pull/1728))
- Add breadcrumbs for the Apollo integration ([#1726](https://github.com/getsentry/sentry-java/pull/1726))

### Fixes

- Don't set lastEventId for transactions ([#1727](https://github.com/getsentry/sentry-java/pull/1727))
- ActivityLifecycleIntegration#appStartSpan memory leak ([#1732](https://github.com/getsentry/sentry-java/pull/1732))

## 5.2.0-beta.3

### Features

- Add "data" to spans ([#1717](https://github.com/getsentry/sentry-java/pull/1717))

### Fixes

- Check at runtime if AndroidX.Core is available ([#1718](https://github.com/getsentry/sentry-java/pull/1718))
- Should not capture unfinished transaction ([#1719](https://github.com/getsentry/sentry-java/pull/1719))

## 5.2.0-beta.2

### Fixes

- Bump AGP to 7.0.2 ([#1650](https://github.com/getsentry/sentry-java/pull/1650))
- Drop spans in BeforeSpanCallback. ([#1713](https://github.com/getsentry/sentry-java/pull/1713))

## 5.2.0-beta.1

### Features

- Add tracestate HTTP header support ([#1683](https://github.com/getsentry/sentry-java/pull/1683))
- Add option to filter which origins receive tracing headers ([#1698](https://github.com/getsentry/sentry-java/pull/1698))
- Include unfinished spans in transaction ([#1699](https://github.com/getsentry/sentry-java/pull/1699))
- Add static helpers for creating breadcrumbs ([#1702](https://github.com/getsentry/sentry-java/pull/1702))
- Performance support for Android Apollo ([#1705](https://github.com/getsentry/sentry-java/pull/1705))

### Fixes

- Move tags from transaction.contexts.trace.tags to transaction.tags ([#1700](https://github.com/getsentry/sentry-java/pull/1700))

Breaking changes:

- Updated proguard keep rule for enums, which affects consumer application code ([#1694](https://github.com/getsentry/sentry-java/pull/1694))

## 5.1.2

### Fixes

- Servlet 3.1 compatibility issue ([#1681](https://github.com/getsentry/sentry-java/pull/1681))
- Do not drop Contexts key if Collection, Array or Char ([#1680](https://github.com/getsentry/sentry-java/pull/1680))

## 5.1.1

### Features

- Add support for async methods in Spring MVC ([#1652](https://github.com/getsentry/sentry-java/pull/1652))
- Add secondary constructor taking IHub to SentryOkHttpInterceptor ([#1657](https://github.com/getsentry/sentry-java/pull/1657))
- Merge external map properties ([#1656](https://github.com/getsentry/sentry-java/pull/1656))

### Fixes

- Remove onActivityPreCreated call in favor of onActivityCreated ([#1661](https://github.com/getsentry/sentry-java/pull/1661))
- Do not crash if SENSOR_SERVICE throws ([#1655](https://github.com/getsentry/sentry-java/pull/1655))
- Make sure scope is popped when processing request results in exception ([#1665](https://github.com/getsentry/sentry-java/pull/1665))

## 5.1.0

### Features

- Spring WebClient integration ([#1621](https://github.com/getsentry/sentry-java/pull/1621))
- OpenFeign integration ([#1632](https://github.com/getsentry/sentry-java/pull/1632))
- Add more convenient way to pass BeforeSpanCallback in OpenFeign integration ([#1637](https://github.com/getsentry/sentry-java/pull/1637))

### Fixes

- Bump: sentry-native to 0.4.12 ([#1651](https://github.com/getsentry/sentry-java/pull/1651))

## 5.1.0-beta.9

- No documented changes.

## 5.1.0-beta.8

### Features

- Generate Sentry BOM ([#1486](https://github.com/getsentry/sentry-java/pull/1486))

## 5.1.0-beta.7

### Features

- Slow/Frozen frames metrics ([#1609](https://github.com/getsentry/sentry-java/pull/1609))

## 5.1.0-beta.6

### Features

- Add request body extraction for Spring MVC integration ([#1595](https://github.com/getsentry/sentry-java/pull/1595))

### Fixes

- set min sdk version of sentry-android-fragment to API 14 ([#1608](https://github.com/getsentry/sentry-java/pull/1608))
- Ser/Deser of the UserFeedback from cached envelope ([#1611](https://github.com/getsentry/sentry-java/pull/1611))

## 5.1.0-beta.5

### Fixes

- Make SentryAppender non-final for Log4j2 and Logback ([#1603](https://github.com/getsentry/sentry-java/pull/1603))
- Do not throw IAE when tracing header contain invalid trace id ([#1605](https://github.com/getsentry/sentry-java/pull/1605))

## 5.1.0-beta.4

### Fixes

- Update sentry-native to 0.4.11 ([#1591](https://github.com/getsentry/sentry-java/pull/1591))

## 5.1.0-beta.3

### Features

- Spring Webflux integration ([#1529](https://github.com/getsentry/sentry-java/pull/1529))

## 5.1.0-beta.2

### Features

- Support transaction waiting for children to finish. ([#1535](https://github.com/getsentry/sentry-java/pull/1535))
- Capture logged marker in log4j2 and logback appenders ([#1551](https://github.com/getsentry/sentry-java/pull/1551))
- Allow clearing of attachments in the scope ([#1562](https://github.com/getsentry/sentry-java/pull/1562))
- Set mechanism type in SentryExceptionResolver ([#1556](https://github.com/getsentry/sentry-java/pull/1556))
- Perf. for fragments ([#1528](https://github.com/getsentry/sentry-java/pull/1528))

### Fixes

- Handling missing Spring Security on classpath on Java 8 ([#1552](https://github.com/getsentry/sentry-java/pull/1552))
- Use a different method to get strings from JNI, and avoid excessive Stack Space usage. ([#1214](https://github.com/getsentry/sentry-java/pull/1214))
- Add data field to SentrySpan ([#1555](https://github.com/getsentry/sentry-java/pull/1555))
- Clock drift issue when calling DateUtils#getDateTimeWithMillisPrecision ([#1557](https://github.com/getsentry/sentry-java/pull/1557))
- Prefer snake case for HTTP integration data keys ([#1559](https://github.com/getsentry/sentry-java/pull/1559))
- Assign lastEventId only if event was queued for submission ([#1565](https://github.com/getsentry/sentry-java/pull/1565))

## 5.1.0-beta.1

### Features

- Measure app start time ([#1487](https://github.com/getsentry/sentry-java/pull/1487))
- Automatic breadcrumbs logging for fragment lifecycle ([#1522](https://github.com/getsentry/sentry-java/pull/1522))

## 5.0.1

### Fixes

- Sources and Javadoc artifacts were mixed up ([#1515](https://github.com/getsentry/sentry-java/pull/1515))

## 5.0.0

This release brings many improvements but also new features:

- OkHttp Interceptor for Android ([#1330](https://github.com/getsentry/sentry-java/pull/1330))
- GraalVM Native Image Compatibility ([#1329](https://github.com/getsentry/sentry-java/pull/1329))
- Add option to ignore exceptions by type ([#1352](https://github.com/getsentry/sentry-java/pull/1352))
- Enrich transactions with device contexts ([#1430](https://github.com/getsentry/sentry-java/pull/1430)) ([#1469](https://github.com/getsentry/sentry-java/pull/1469))
- Better interoperability with Kotlin null-safety ([#1439](https://github.com/getsentry/sentry-java/pull/1439)) and ([#1462](https://github.com/getsentry/sentry-java/pull/1462))
- Add coroutines support ([#1479](https://github.com/getsentry/sentry-java/pull/1479))
- OkHttp callback for Customising the Span ([#1478](https://github.com/getsentry/sentry-java/pull/1478))
- Add breadcrumb in Spring RestTemplate integration ([#1481](https://github.com/getsentry/sentry-java/pull/1481))

Breaking changes:

- Migration Guide for [Java](https://docs.sentry.io/platforms/java/migration/)
- Migration Guide for [Android](https://docs.sentry.io/platforms/android/migration/)

Other fixes:

- Fix: Add attachmentType to envelope ser/deser. ([#1504](https://github.com/getsentry/sentry-java/pull/1504))

Thank you:

- @maciejwalkowiak for coding most of it.

## 5.0.0-beta.7

### Fixes


- Ref: Deprecate SentryBaseEvent#getOriginThrowable and add SentryBaseEvent#getThrowableMechanism ([#1502](https://github.com/getsentry/sentry-java/pull/1502))
- Graceful Shutdown flushes event instead of Closing SDK ([#1500](https://github.com/getsentry/sentry-java/pull/1500))
- Do not append threads that come from the EnvelopeFileObserver ([#1501](https://github.com/getsentry/sentry-java/pull/1501))
- Ref: Deprecate cacheDirSize and add maxCacheItems ([#1499](https://github.com/getsentry/sentry-java/pull/1499))
- Append all threads if Hint is Cached but attachThreads is enabled ([#1503](https://github.com/getsentry/sentry-java/pull/1503))

## 5.0.0-beta.6

### Features

- Add secondary constructor to SentryOkHttpInterceptor ([#1491](https://github.com/getsentry/sentry-java/pull/1491))
- Add option to enable debug mode in Log4j2 integration ([#1492](https://github.com/getsentry/sentry-java/pull/1492))

### Fixes

- Ref: Replace clone() with copy constructor ([#1496](https://github.com/getsentry/sentry-java/pull/1496))

## 5.0.0-beta.5

### Features

- OkHttp callback for Customising the Span ([#1478](https://github.com/getsentry/sentry-java/pull/1478))
- Add breadcrumb in Spring RestTemplate integration ([#1481](https://github.com/getsentry/sentry-java/pull/1481))
- Add coroutines support ([#1479](https://github.com/getsentry/sentry-java/pull/1479))

### Fixes

- Cloning Stack ([#1483](https://github.com/getsentry/sentry-java/pull/1483))

## 5.0.0-beta.4

### Fixes

- Enrich Transactions with Context Data ([#1469](https://github.com/getsentry/sentry-java/pull/1469))
- Bump: Apache HttpClient to 5.0.4 ([#1476](https://github.com/getsentry/sentry-java/pull/1476))

## 5.0.0-beta.3

### Fixes

- Handling immutable collections on SentryEvent and protocol objects ([#1468](https://github.com/getsentry/sentry-java/pull/1468))
- Associate event with transaction when thrown exception is not a direct cause ([#1463](https://github.com/getsentry/sentry-java/pull/1463))
- Ref: nullability annotations to Sentry module ([#1439](https://github.com/getsentry/sentry-java/pull/1439)) and ([#1462](https://github.com/getsentry/sentry-java/pull/1462))
- NPE when adding Context Data with null values for log4j2 ([#1465](https://github.com/getsentry/sentry-java/pull/1465))

## 5.0.0-beta.2

### Fixes

- sentry-android-timber package sets sentry.java.android.timber as SDK name ([#1456](https://github.com/getsentry/sentry-java/pull/1456))
- When AppLifecycleIntegration is closed, it should remove observer using UI thread ([#1459](https://github.com/getsentry/sentry-java/pull/1459))
- Bump: AGP to 4.2.0 ([#1460](https://github.com/getsentry/sentry-java/pull/1460))

Breaking Changes:

- Remove: Settings.Secure.ANDROID_ID in favor of generated installationId ([#1455](https://github.com/getsentry/sentry-java/pull/1455))
- Rename: enableSessionTracking to enableAutoSessionTracking ([#1457](https://github.com/getsentry/sentry-java/pull/1457))

## 5.0.0-beta.1

### Fixes

- Ref: Refactor converting HttpServletRequest to Sentry Request in Spring integration ([#1387](https://github.com/getsentry/sentry-java/pull/1387))
- Bump: sentry-native to 0.4.9 ([#1431](https://github.com/getsentry/sentry-java/pull/1431))
- Activity tracing auto instrumentation for Android API < 29 ([#1402](https://github.com/getsentry/sentry-java/pull/1402))
- use connection and read timeouts in ApacheHttpClient based transport ([#1397](https://github.com/getsentry/sentry-java/pull/1397))
- set correct transaction status for unhandled exceptions in SentryTracingFilter ([#1406](https://github.com/getsentry/sentry-java/pull/1406))
- handle network errors in SentrySpanClientHttpRequestInterceptor ([#1407](https://github.com/getsentry/sentry-java/pull/1407))
- set scope on transaction ([#1409](https://github.com/getsentry/sentry-java/pull/1409))
- set status and associate events with transactions ([#1426](https://github.com/getsentry/sentry-java/pull/1426))
- Do not set free memory and is low memory fields when it's a NDK hard crash ([#1399](https://github.com/getsentry/sentry-java/pull/1399))
- Apply user from the scope to transaction ([#1424](https://github.com/getsentry/sentry-java/pull/1424))
- Pass maxBreadcrumbs config. to sentry-native ([#1425](https://github.com/getsentry/sentry-java/pull/1425))
- Run event processors and enrich transactions with contexts ([#1430](https://github.com/getsentry/sentry-java/pull/1430))
- Set Span status for OkHttp integration ([#1447](https://github.com/getsentry/sentry-java/pull/1447))
- Set user on transaction in Spring & Spring Boot integrations ([#1443](https://github.com/getsentry/sentry-java/pull/1443))

## 4.4.0-alpha.2

### Features

- Add option to ignore exceptions by type ([#1352](https://github.com/getsentry/sentry-java/pull/1352))
- Sentry closes Android NDK and ShutdownHook integrations ([#1358](https://github.com/getsentry/sentry-java/pull/1358))
- Allow inheritance of SentryHandler class in sentry-jul package([#1367](https://github.com/getsentry/sentry-java/pull/1367))
- Make NoOpHub public ([#1379](https://github.com/getsentry/sentry-java/pull/1379))
- Configure max spans per transaction ([#1394](https://github.com/getsentry/sentry-java/pull/1394))

### Fixes

- Bump: Upgrade Apache HttpComponents Core to 5.0.3 ([#1375](https://github.com/getsentry/sentry-java/pull/1375))
- NPE when MDC contains null values (sentry-logback) ([#1364](https://github.com/getsentry/sentry-java/pull/1364))
- Avoid NPE when MDC contains null values (sentry-jul) ([#1385](https://github.com/getsentry/sentry-java/pull/1385))
- Accept only non null value maps ([#1368](https://github.com/getsentry/sentry-java/pull/1368))
- Do not bind transactions to scope by default. ([#1376](https://github.com/getsentry/sentry-java/pull/1376))
- Hub thread safety ([#1388](https://github.com/getsentry/sentry-java/pull/1388))
- SentryTransactionAdvice should operate on the new scope ([#1389](https://github.com/getsentry/sentry-java/pull/1389))

## 4.4.0-alpha.1

### Features

- Add an overload for `startTransaction` that sets the created transaction to the Scope ([#1313](https://github.com/getsentry/sentry-java/pull/1313))
- Set SDK version on Transactions ([#1307](https://github.com/getsentry/sentry-java/pull/1307))
- GraalVM Native Image Compatibility ([#1329](https://github.com/getsentry/sentry-java/pull/1329))
- Add OkHttp client application interceptor ([#1330](https://github.com/getsentry/sentry-java/pull/1330))

### Fixes

- Bump: sentry-native to 0.4.8
- Ref: Separate user facing and protocol classes in the Performance feature ([#1304](https://github.com/getsentry/sentry-java/pull/1304))
- Use logger set on SentryOptions in GsonSerializer ([#1308](https://github.com/getsentry/sentry-java/pull/1308))
- Use the bindToScope correctly
- Allow 0.0 to be set on tracesSampleRate ([#1328](https://github.com/getsentry/sentry-java/pull/1328))
- set "java" platform to transactions ([#1332](https://github.com/getsentry/sentry-java/pull/1332))
- Allow disabling tracing through SentryOptions ([#1337](https://github.com/getsentry/sentry-java/pull/1337))

## 4.3.0

### Features

- Activity tracing auto instrumentation

### Fixes

- Aetting in-app-includes from external properties ([#1291](https://github.com/getsentry/sentry-java/pull/1291))
- Initialize Sentry in Logback appender when DSN is not set in XML config ([#1296](https://github.com/getsentry/sentry-java/pull/1296))
- JUL integration SDK name ([#1293](https://github.com/getsentry/sentry-java/pull/1293))

## 4.2.0

### Features

- Improve EventProcessor nullability annotations ([#1229](https://github.com/getsentry/sentry-java/pull/1229)).
- Add ability to flush events synchronously.
- Support @SentrySpan and @SentryTransaction on classes and interfaces. ([#1243](https://github.com/getsentry/sentry-java/pull/1243))
- Do not serialize empty collections and maps ([#1245](https://github.com/getsentry/sentry-java/pull/1245))
- Integration interface better compatibility with Kotlin null-safety
- Simplify Sentry configuration in Spring integration ([#1259](https://github.com/getsentry/sentry-java/pull/1259))
- Simplify configuring Logback integration when environment variable with the DSN is not set ([#1271](https://github.com/getsentry/sentry-java/pull/1271))
- Add Request to the Scope. [#1270](https://github.com/getsentry/sentry-java/pull/1270))
- Optimize SentryTracingFilter when hub is disabled.

### Fixes

- Bump: sentry-native to 0.4.7
- Optimize DuplicateEventDetectionEventProcessor performance ([#1247](https://github.com/getsentry/sentry-java/pull/1247)).
- Prefix sdk.package names with io.sentry ([#1249](https://github.com/getsentry/sentry-java/pull/1249))
- Remove experimental annotation for Attachment ([#1257](https://github.com/getsentry/sentry-java/pull/1257))
- Mark stacktrace as snapshot if captured at arbitrary moment ([#1231](https://github.com/getsentry/sentry-java/pull/1231))
- Disable Gson HTML escaping
- Make the ANR Atomic flags immutable
- Prevent NoOpHub from creating heavy SentryOptions objects ([#1272](https://github.com/getsentry/sentry-java/pull/1272))
- SentryTransaction#getStatus NPE ([#1273](https://github.com/getsentry/sentry-java/pull/1273))
- Discard unfinished Spans before sending them over to Sentry ([#1279](https://github.com/getsentry/sentry-java/pull/1279))
- Interrupt the thread in QueuedThreadPoolExecutor ([#1276](https://github.com/getsentry/sentry-java/pull/1276))
- SentryTransaction#finish should not clear another transaction from the scope ([#1278](https://github.com/getsentry/sentry-java/pull/1278))

Breaking Changes:
- Enchancement: SentryExceptionResolver should not send handled errors by default ([#1248](https://github.com/getsentry/sentry-java/pull/1248)).
- Ref: Simplify RestTemplate instrumentation ([#1246](https://github.com/getsentry/sentry-java/pull/1246))
- Enchancement: Add overloads for startTransaction taking op and description ([#1244](https://github.com/getsentry/sentry-java/pull/1244))

## 4.1.0

### Features

- Improve Kotlin compatibility for SdkVersion ([#1213](https://github.com/getsentry/sentry-java/pull/1213))
- Support logging via JUL ([#1211](https://github.com/getsentry/sentry-java/pull/1211))

### Fixes

- Returning Sentry trace header from Span ([#1217](https://github.com/getsentry/sentry-java/pull/1217))
- Remove misleading error logs ([#1222](https://github.com/getsentry/sentry-java/pull/1222))

## 4.0.0

This release brings the Sentry Performance feature to Java SDK, Spring, Spring Boot, and Android integrations. Read more in the reference documentation:

- [Performance for Java](https://docs.sentry.io/platforms/java/performance/)
- [Performance for Spring](https://docs.sentry.io/platforms/java/guides/spring/)
- [Performance for Spring Boot](https://docs.sentry.io/platforms/java/guides/spring-boot/)
- [Performance for Android](https://docs.sentry.io/platforms/android/performance/)

### Other improvements:

#### Core:

- Improved loading external configuration:
  - Load `sentry.properties` from the application's current working directory ([#1046](https://github.com/getsentry/sentry-java/pull/1046))
  - Resolve `in-app-includes`, `in-app-excludes`, `tags`, `debug`, `uncaught.handler.enabled` parameters from the external configuration
- Set global tags on SentryOptions and load them from external configuration ([#1066](https://github.com/getsentry/sentry-java/pull/1066))
- Add support for attachments ([#1082](https://github.com/getsentry/sentry-java/pull/1082))
- Resolve `servername` from the localhost address
- Simplified transport configuration through setting `TransportFactory` instead of `ITransport` on SentryOptions ([#1124](https://github.com/getsentry/sentry-java/pull/1124))

#### Spring Boot:

- Add the ability to register multiple `OptionsConfiguration` beans ([#1093](https://github.com/getsentry/sentry-java/pull/1093))
- Initialize Logback after context refreshes ([#1129](https://github.com/getsentry/sentry-java/pull/1129))

#### Android:

- Add `isSideLoaded` and `installerStore` tags automatically (Where your App. was installed from eg Google Play, Amazon Store, downloaded APK, etc...)
- Bump: sentry-native to 0.4.6
- Bump: Gradle to 6.8.1 and AGP to 4.1.2

## 4.0.0-beta.1

### Features

- Add addToTransactions to Attachment ([#1191](https://github.com/getsentry/sentry-java/pull/1191))
- Support SENTRY_TRACES_SAMPLE_RATE conf. via env variables ([#1171](https://github.com/getsentry/sentry-java/pull/1171))
- Pass request to CustomSamplingContext in Spring integration ([#1172](https://github.com/getsentry/sentry-java/pull/1172))
- Move `SentrySpanClientHttpRequestInterceptor` to Spring module ([#1181](https://github.com/getsentry/sentry-java/pull/1181))
- Add overload for `transaction/span.finish(SpanStatus)` ([#1182](https://github.com/getsentry/sentry-java/pull/1182))
- Simplify registering traces sample callback in Spring integration ([#1184](https://github.com/getsentry/sentry-java/pull/1184))
- Polish Performance API ([#1165](https://github.com/getsentry/sentry-java/pull/1165))
- Set "debug" through external properties ([#1186](https://github.com/getsentry/sentry-java/pull/1186))
- Simplify Spring integration ([#1188](https://github.com/getsentry/sentry-java/pull/1188))
- Init overload with dsn ([#1195](https://github.com/getsentry/sentry-java/pull/1195))
- Enable Kotlin map-like access on CustomSamplingContext ([#1192](https://github.com/getsentry/sentry-java/pull/1192))
- Auto register custom ITransportFactory in Spring integration ([#1194](https://github.com/getsentry/sentry-java/pull/1194))
- Improve Kotlin property access in Performance API ([#1193](https://github.com/getsentry/sentry-java/pull/1193))
- Copy options tags to transactions ([#1198](https://github.com/getsentry/sentry-java/pull/1198))
- Add convenient method for accessing event's throwable ([#1202](https://github.com/getsentry/sentry-java/pull/1202))

### Fixes

- Ref: Set SpanContext on SentryTransaction to avoid potential NPE ([#1173](https://github.com/getsentry/sentry-java/pull/1173))
- Free Local Refs manually due to Android local ref. count limits
- Bring back support for setting transaction name without ongoing transaction ([#1183](https://github.com/getsentry/sentry-java/pull/1183))

## 4.0.0-alpha.3

### Features

- Improve ITransaction and ISpan null-safety compatibility ([#1161](https://github.com/getsentry/sentry-java/pull/1161))
- Automatically assign span context to captured events ([#1156](https://github.com/getsentry/sentry-java/pull/1156))
- Autoconfigure Apache HttpClient 5 based Transport in Spring Boot integration ([#1143](https://github.com/getsentry/sentry-java/pull/1143))
- Send user.ip_address = {{auto}} when sendDefaultPii is true ([#1015](https://github.com/getsentry/sentry-java/pull/1015))
- Read tracesSampleRate from AndroidManifest
- OutboxSender supports all envelope item types ([#1158](https://github.com/getsentry/sentry-java/pull/1158))
- Read `uncaught.handler.enabled` property from the external configuration
- Resolve servername from the localhost address
- Add maxAttachmentSize to SentryOptions ([#1138](https://github.com/getsentry/sentry-java/pull/1138))
- Drop invalid attachments ([#1134](https://github.com/getsentry/sentry-java/pull/1134))
- Set isSideLoaded info tags
- Add non blocking Apache HttpClient 5 based Transport ([#1136](https://github.com/getsentry/sentry-java/pull/1136))

### Fixes

- Ref: Make Attachment immutable ([#1120](https://github.com/getsentry/sentry-java/pull/1120))
- Ref: using Calendar to generate Dates
- Ref: Return NoOpTransaction instead of null ([#1126](https://github.com/getsentry/sentry-java/pull/1126))
- Ref: `ITransport` implementations are now responsible for executing request in asynchronous or synchronous way ([#1118](https://github.com/getsentry/sentry-java/pull/1118))
- Ref: Add option to set `TransportFactory` instead of `ITransport` on `SentryOptions` ([#1124](https://github.com/getsentry/sentry-java/pull/1124))
- Ref: Simplify ITransport creation in ITransportFactory ([#1135](https://github.com/getsentry/sentry-java/pull/1135))
- Fixes and Tests: Session serialization and deserialization
- Inheriting sampling decision from parent ([#1100](https://github.com/getsentry/sentry-java/pull/1100))
- Exception only sets a stack trace if there are frames
- Initialize Logback after context refreshes ([#1129](https://github.com/getsentry/sentry-java/pull/1129))
- Do not crash when passing null values to @Nullable methods, eg User and Scope
- Resolving dashed properties from external configuration
- Consider {{ auto }} as a default ip address ([#1015](https://github.com/getsentry/sentry-java/pull/1015))
- Set release and environment on Transactions ([#1152](https://github.com/getsentry/sentry-java/pull/1152))
- Do not set transaction on the scope automatically

## 4.0.0-alpha.2

### Features

- Add basic support for attachments ([#1082](https://github.com/getsentry/sentry-java/pull/1082))
- Set transaction name on events and transactions sent using Spring integration ([#1067](https://github.com/getsentry/sentry-java/pull/1067))
- Set global tags on SentryOptions and load them from external configuration ([#1066](https://github.com/getsentry/sentry-java/pull/1066))
- Add API validator and remove deprecated methods
- Add more convenient method to start a child span ([#1073](https://github.com/getsentry/sentry-java/pull/1073))
- Autoconfigure traces callback in Spring Boot integration ([#1074](https://github.com/getsentry/sentry-java/pull/1074))
- Resolve in-app-includes and in-app-excludes parameters from the external configuration
- Make InAppIncludesResolver public ([#1084](https://github.com/getsentry/sentry-java/pull/1084))
- Add the ability to register multiple OptionsConfiguration beans ([#1093](https://github.com/getsentry/sentry-java/pull/1093))
- Database query tracing with datasource-proxy ([#1095](https://github.com/getsentry/sentry-java/pull/1095))

### Fixes

- Ref: Refactor resolving SpanContext for Throwable ([#1068](https://github.com/getsentry/sentry-java/pull/1068))
- Ref: Change "op" to "operation" in @SentrySpan and @SentryTransaction
- Remove method reference in SentryEnvelopeItem ([#1091](https://github.com/getsentry/sentry-java/pull/1091))
- Set current thread only if there are no exceptions
- SentryOptions creates GsonSerializer by default
- Append DebugImage list if event already has it
- Sort breadcrumbs by Date if there are breadcrumbs already in the event

## 4.0.0-alpha.1

### Features

- Load `sentry.properties` from the application's current working directory ([#1046](https://github.com/getsentry/sentry-java/pull/1046))
- Performance monitoring ([#971](https://github.com/getsentry/sentry-java/pull/971))
- Performance monitoring for Spring Boot applications ([#971](https://github.com/getsentry/sentry-java/pull/971))

### Fixes

- Ref: Refactor JSON deserialization ([#1047](https://github.com/getsentry/sentry-java/pull/1047))

## 3.2.1

### Fixes

- Set current thread only if theres no exceptions ([#1064](https://github.com/getsentry/sentry-java/pull/1064))
- Append DebugImage list if event already has it ([#1092](https://github.com/getsentry/sentry-java/pull/1092))
- Sort breadcrumbs by Date if there are breadcrumbs already in the event ([#1094](https://github.com/getsentry/sentry-java/pull/1094))
- Free Local Refs manually due to Android local ref. count limits  ([#1179](https://github.com/getsentry/sentry-java/pull/1179))

## 3.2.0

### Features

- Expose a Module (Debug images) Loader for Android thru sentry-native ([#1043](https://github.com/getsentry/sentry-java/pull/1043))
- Added java doc to protocol classes based on sentry-data-schemes project ([#1045](https://github.com/getsentry/sentry-java/pull/1045))
- Make SentryExceptionResolver Order configurable to not send handled web exceptions ([#1008](https://github.com/getsentry/sentry-java/pull/1008))
- Resolve HTTP Proxy parameters from the external configuration ([#1028](https://github.com/getsentry/sentry-java/pull/1028))
- Sentry NDK integration is compiled against default NDK version based on AGP's version ([#1048](https://github.com/getsentry/sentry-java/pull/1048))

### Fixes

- Bump: AGP 4.1.1 ([#1040](https://github.com/getsentry/sentry-java/pull/1040))
- Update to sentry-native 0.4.4 and fix shared library builds ([#1039](https://github.com/getsentry/sentry-java/pull/1039))
- use neutral Locale for String operations ([#1033](https://github.com/getsentry/sentry-java/pull/1033))
- Clean up JNI code and properly free strings ([#1050](https://github.com/getsentry/sentry-java/pull/1050))
- set userId for hard-crashes if no user is set ([#1049](https://github.com/getsentry/sentry-java/pull/1049))

## 3.1.3

### Fixes

- Fix broken NDK integration on 3.1.2 (release failed on packaging a .so file)
- Increase max cached events to 30 ([#1029](https://github.com/getsentry/sentry-java/pull/1029))
- Normalize DSN URI ([#1030](https://github.com/getsentry/sentry-java/pull/1030))

## 3.1.2

### Features

- Manually capturing User Feedback
- Set environment to "production" by default.
- Make public the Breadcrumb constructor that accepts a Date ([#1012](https://github.com/getsentry/sentry-java/pull/1012))

### Fixes

- ref: Validate event id on user feedback submission

## 3.1.1

### Features

- Bind logging related SentryProperties to Slf4j Level instead of Logback to improve Log4j2 compatibility

### Fixes

- Prevent Logback and Log4j2 integrations from re-initializing Sentry when Sentry is already initialized
- Make sure HttpServletRequestSentryUserProvider runs by default before custom SentryUserProvider beans
- Fix setting up Sentry in Spring Webflux annotation by changing the scope of Spring WebMvc related dependencies

## 3.1.0

### Features

- Make getThrowable public and improve set contexts ([#967](https://github.com/getsentry/sentry-java/pull/967))
- Accepted quoted values in properties from external configuration ([#972](https://github.com/getsentry/sentry-java/pull/972))

### Fixes

- Auto-Configure `inAppIncludes` in Spring Boot integration ([#966](https://github.com/getsentry/sentry-java/pull/966))
- Bump: Android Gradle Plugin 4.0.2 ([#968](https://github.com/getsentry/sentry-java/pull/968))
- Don't require `sentry.dsn` to be set when using `io.sentry:sentry-spring-boot-starter` and `io.sentry:sentry-logback` together ([#965](https://github.com/getsentry/sentry-java/pull/965))
- Remove chunked streaming mode ([#974](https://github.com/getsentry/sentry-java/pull/974))
- Android 11 + targetSdkVersion 30 crashes Sentry on start ([#977](https://github.com/getsentry/sentry-java/pull/977))

## 3.0.0

## Java + Android

This release marks the re-unification of Java and Android SDK code bases.
It's based on the Android 2.0 SDK, which implements [Sentry's unified API](https://develop.sentry.dev/sdk/unified-api/).

Considerable changes were done, which include a lot of improvements. More are covered below, but the highlights are:

- Improved `log4j2` integration
  - Capture breadcrumbs for level INFO and higher
  - Raises event for ERROR and higher.
  - Minimum levels are configurable.
  - Optionally initializes the SDK via appender.xml
- Dropped support to `log4j`.
- Improved `logback` integration
  - Capture breadcrumbs for level INFO and higher
  - Raises event for ERROR and higher.
  - Minimum levels are configurable.
  - Optionally initializes the SDK via appender.xml
  - Configurable via Spring integration if both are enabled
- Spring
  - No more duplicate events with Spring and logback
  - Auto initalizes if DSN is available
  - Configuration options available with auto complete
- Google App Engine support dropped

## What’s Changed

- Callback to validate SSL certificate ([#944](https://github.com/getsentry/sentry-java/pull/944))
- Attach stack traces enabled by default

### Android specific

- Release health enabled by default for Android
- Sync of Scopes for Java -> Native (NDK)
- Bump Sentry-Native v0.4.2
- Android 11 Support

[Android migration docs](https://docs.sentry.io/platforms/android/migration/#migrating-from-sentry-android-2x-to-sentry-android-3x)

### Java specific

- Unified API for Java SDK and integrations (Spring, Spring boot starter, Servlet, Logback, Log4j2)

New Java [docs](https://docs.sentry.io/platforms/java/) are live and being improved.

## Acquisition

Packages were released on [`bintray sentry-java`](https://dl.bintray.com/getsentry/sentry-java/io/sentry/), [`bintray sentry-android`](https://dl.bintray.com/getsentry/sentry-android/io/sentry/), [`jcenter`](https://jcenter.bintray.com/io/sentry/) and [`mavenCentral`](https://repo.maven.apache.org/maven2/io/sentry/)

## Where is the Java 1.7 code base?

The previous Java releases, are all available in this repository through the tagged releases.
## 3.0.0-beta.1

## What’s Changed

- feat: ssl support ([#944](https://github.com/getsentry/sentry-java/pull/944)) @ninekaw9 @marandaneto
- feat: sync Java to C ([#937](https://github.com/getsentry/sentry-java/pull/937)) @bruno-garcia @marandaneto
- feat: Auto-configure Logback appender in Spring Boot integration. ([#938](https://github.com/getsentry/sentry-java/pull/938)) @maciejwalkowiak
- feat: Add Servlet integration. ([#935](https://github.com/getsentry/sentry-java/pull/935)) @maciejwalkowiak
- fix: Pop scope at the end of the request in Spring integration. ([#936](https://github.com/getsentry/sentry-java/pull/936)) @maciejwalkowiak
- bump: Upgrade Spring Boot to 2.3.4. ([#932](https://github.com/getsentry/sentry-java/pull/932)) @maciejwalkowiak
- fix: Do not set cookies when send pii is set to false. ([#931](https://github.com/getsentry/sentry-java/pull/931)) @maciejwalkowiak

Packages were released on [`bintray sentry-java`](https://dl.bintray.com/getsentry/sentry-java/io/sentry/), [`bintray sentry-android`](https://dl.bintray.com/getsentry/sentry-android/io/sentry/), [`jcenter`](https://jcenter.bintray.com/io/sentry/) and [`mavenCentral`](https://repo.maven.apache.org/maven2/io/sentry/)

We'd love to get feedback.

## 3.0.0-alpha.3

### Features

- Enable attach stack traces and disable attach threads by default ([#921](https://github.com/getsentry/sentry-java/pull/921)) @marandaneto

### Fixes

- Bump sentry-native to 0.4.2 ([#926](https://github.com/getsentry/sentry-java/pull/926)) @marandaneto
- ref: remove log level as RN do not use it anymore ([#924](https://github.com/getsentry/sentry-java/pull/924)) @marandaneto
- Read sample rate correctly from manifest meta data ([#923](https://github.com/getsentry/sentry-java/pull/923)) @marandaneto

Packages were released on [`bintray sentry-android`](https://dl.bintray.com/getsentry/sentry-android/io/sentry/) and [`bintray sentry-java`](https://dl.bintray.com/getsentry/sentry-java/io/sentry/)

We'd love to get feedback.

## 3.0.0-alpha.2

TBD

Packages were released on [bintray](https://dl.bintray.com/getsentry/maven/io/sentry/)

> Note: This release marks the unification of the Java and Android Sentry codebases based on the core of the Android SDK (version 2.x).
Previous releases for the Android SDK (version 2.x) can be found on the now archived: https://github.com/getsentry/sentry-android/

## 3.0.0-alpha.1

### Features

### Fixes


## New releases will happen on a different repository:

https://github.com/getsentry/sentry-java

## What’s Changed

### Features

### Fixes


- feat: enable release health by default

Packages were released on [`bintray`](https://dl.bintray.com/getsentry/sentry-android/io/sentry/sentry-android/), [`jcenter`](https://jcenter.bintray.com/io/sentry/sentry-android/) and [`mavenCentral`](https://repo.maven.apache.org/maven2/io/sentry/sentry-android/)

We'd love to get feedback.

## 2.3.1

### Fixes

- Add main thread checker for the app lifecycle integration ([#525](https://github.com/getsentry/sentry-android/pull/525)) @marandaneto
- Set correct migration link ([#523](https://github.com/getsentry/sentry-android/pull/523)) @fupduck
- Warn about Sentry re-initialization. ([#521](https://github.com/getsentry/sentry-android/pull/521)) @maciejwalkowiak
- Set SDK version in `MainEventProcessor`. ([#513](https://github.com/getsentry/sentry-android/pull/513)) @maciejwalkowiak
- Bump sentry-native to 0.4.0 ([#512](https://github.com/getsentry/sentry-android/pull/512)) @marandaneto
- Bump Gradle to 6.6 and fix linting issues ([#510](https://github.com/getsentry/sentry-android/pull/510)) @marandaneto
- fix(sentry-java): Contexts belong on the Scope ([#504](https://github.com/getsentry/sentry-android/pull/504)) @maciejwalkowiak
- Add tests for verifying scope changes thread isolation ([#508](https://github.com/getsentry/sentry-android/pull/508)) @maciejwalkowiak
- Set `SdkVersion` in default `SentryOptions` created in sentry-core module ([#506](https://github.com/getsentry/sentry-android/pull/506)) @maciejwalkowiak

Packages were released on [`bintray`](https://dl.bintray.com/getsentry/sentry-android/io/sentry/sentry-android/), [`jcenter`](https://jcenter.bintray.com/io/sentry/sentry-android/) and [`mavenCentral`](https://repo.maven.apache.org/maven2/io/sentry/sentry-android/)

We'd love to get feedback.

## 2.3.0

### Features

- Add console application sample. ([#502](https://github.com/getsentry/sentry-android/pull/502)) @maciejwalkowiak
- Log stacktraces in SystemOutLogger ([#498](https://github.com/getsentry/sentry-android/pull/498)) @maciejwalkowiak
- Add method to add breadcrumb with string parameter. ([#501](https://github.com/getsentry/sentry-android/pull/501)) @maciejwalkowiak

### Fixes

- Converting UTC and ISO timestamp when missing Locale/TimeZone do not error ([#505](https://github.com/getsentry/sentry-android/pull/505)) @marandaneto
- Call `Sentry#close` on JVM shutdown. ([#497](https://github.com/getsentry/sentry-android/pull/497)) @maciejwalkowiak
- ref: sentry-core changes for console app ([#473](https://github.com/getsentry/sentry-android/pull/473)) @marandaneto

Obs: If you are using its own instance of `Hub`/`SentryClient` and reflection to set up the SDK to be usable within Libraries, this change may break your code, please fix the renamed classes.

Packages were released on [`bintray`](https://dl.bintray.com/getsentry/sentry-android/io/sentry/sentry-android/), [`jcenter`](https://jcenter.bintray.com/io/sentry/sentry-android/) and [`mavenCentral`](https://repo.maven.apache.org/maven2/io/sentry/sentry-android/)

We'd love to get feedback.

## 2.2.2

### Features

- Add sdk to envelope header ([#488](https://github.com/getsentry/sentry-android/pull/488)) @marandaneto
- Log request if response code is not 200 ([#484](https://github.com/getsentry/sentry-android/pull/484)) @marandaneto

### Fixes

- Bump plugin versions ([#487](https://github.com/getsentry/sentry-android/pull/487)) @marandaneto
- Bump: AGP 4.0.1 ([#486](https://github.com/getsentry/sentry-android/pull/486)) @marandaneto

Packages were released on [`bintray`](https://dl.bintray.com/getsentry/sentry-android/io/sentry/sentry-android/), [`jcenter`](https://jcenter.bintray.com/io/sentry/sentry-android/) and [`mavenCentral`](https://repo.maven.apache.org/maven2/io/sentry/sentry-android/)

We'd love to get feedback.

## 2.2.1

### Fixes

- Timber adds breadcrumb even if event level is < minEventLevel ([#480](https://github.com/getsentry/sentry-android/pull/480)) @marandaneto
- Contexts serializer avoids reflection and fixes desugaring issue ([#478](https://github.com/getsentry/sentry-android/pull/478)) @marandaneto
- clone session before sending to the transport ([#474](https://github.com/getsentry/sentry-android/pull/474)) @marandaneto
- Bump Gradle 6.5.1 ([#479](https://github.com/getsentry/sentry-android/pull/479)) @marandaneto

Packages were released on [`bintray`](https://dl.bintray.com/getsentry/sentry-android/io/sentry/sentry-android/), [`jcenter`](https://jcenter.bintray.com/io/sentry/sentry-android/) and [`mavenCentral`](https://repo.maven.apache.org/maven2/io/sentry/sentry-android/)

We'd love to get feedback.

## 2.2.0

### Fixes

- Negative session sequence if the date is before java date epoch ([#471](https://github.com/getsentry/sentry-android/pull/471)) @marandaneto
- Deserialise unmapped contexts values from envelope ([#470](https://github.com/getsentry/sentry-android/pull/470)) @marandaneto
- Bump: sentry-native 0.3.4 ([#468](https://github.com/getsentry/sentry-android/pull/468)) @marandaneto

- feat: timber integration ([#464](https://github.com/getsentry/sentry-android/pull/464)) @marandaneto

1) To add integrations it requires a [manual initialization](https://docs.sentry.io/platforms/android/#manual-initialization) of the Android SDK.

2) Add the `sentry-android-timber` dependency:

```groovy
implementation 'io.sentry:sentry-android-timber:{version}' // version >= 2.2.0
```

3) Initialize and add the `SentryTimberIntegration`:

```java
SentryAndroid.init(this, options -> {
    // default values:
    // minEventLevel = ERROR
    // minBreadcrumbLevel = INFO
    options.addIntegration(new SentryTimberIntegration());

    // custom values for minEventLevel and minBreadcrumbLevel
    // options.addIntegration(new SentryTimberIntegration(SentryLevel.WARNING, SentryLevel.ERROR));
});
```

4) Use the Timber integration:

```java
try {
    int x = 1 / 0;
} catch (Exception e) {
    Timber.e(e);
}
```

Packages were released on [`bintray`](https://dl.bintray.com/getsentry/sentry-android/io/sentry/sentry-android/), [`jcenter`](https://jcenter.bintray.com/io/sentry/sentry-android/) and [`mavenCentral`](https://repo.maven.apache.org/maven2/io/sentry/sentry-android/)

We'd love to get feedback.

## 2.1.7

### Fixes

- Init native libs if available on SDK init ([#461](https://github.com/getsentry/sentry-android/pull/461)) @marandaneto
- Make JVM target explicit in sentry-core ([#462](https://github.com/getsentry/sentry-android/pull/462)) @dilbernd
- Timestamp with millis from react-native should be in UTC format ([#456](https://github.com/getsentry/sentry-android/pull/456)) @marandaneto
- Bump Gradle to 6.5 ([#454](https://github.com/getsentry/sentry-android/pull/454)) @marandaneto

Packages were released on [`bintray`](https://dl.bintray.com/getsentry/sentry-android/io/sentry/sentry-android/), [`jcenter`](https://jcenter.bintray.com/io/sentry/sentry-android/) and [`mavenCentral`](https://repo.maven.apache.org/maven2/io/sentry/sentry-android/)

We'd love to get feedback.

## 2.1.6

### Fixes

- Do not lookup sentry-debug-meta but instead load it directly ([#445](https://github.com/getsentry/sentry-android/pull/445)) @marandaneto
- Regression on v2.1.5 which can cause a crash on SDK init

Packages were released on [`bintray`](https://dl.bintray.com/getsentry/sentry-android/io/sentry/sentry-android/), [`jcenter`](https://jcenter.bintray.com/io/sentry/sentry-android/) and [`mavenCentral`](https://repo.maven.apache.org/maven2/io/sentry/sentry-android/)

We'd love to get feedback.

## 2.1.5

### Fixes

This version has a severe bug and can cause a crash on SDK init

Please upgrade to https://github.com/getsentry/sentry-android/releases/tag/2.1.6

## 2.1.4

### Features

- Make gzip as default content encoding type ([#433](https://github.com/getsentry/sentry-android/pull/433)) @marandaneto
- Use AGP 4 features ([#366](https://github.com/getsentry/sentry-android/pull/366)) @marandaneto
- Create GH Actions CI for Ubuntu/macOS ([#403](https://github.com/getsentry/sentry-android/pull/403)) @marandaneto
- Make root checker better and minimize false positive ([#417](https://github.com/getsentry/sentry-android/pull/417)) @marandaneto

### Fixes

- bump: sentry-native to 0.3.1 ([#440](https://github.com/getsentry/sentry-android/pull/440)) @marandaneto
- Update last session timestamp ([#437](https://github.com/getsentry/sentry-android/pull/437)) @marandaneto
- Filter trim memory breadcrumbs ([#431](https://github.com/getsentry/sentry-android/pull/431)) @marandaneto

Packages were released on [`bintray`](https://dl.bintray.com/getsentry/sentry-android/io/sentry/sentry-android/), [`jcenter`](https://jcenter.bintray.com/io/sentry/sentry-android/) and [`mavenCentral`](https://repo.maven.apache.org/maven2/io/sentry/sentry-android/)

We'd love to get feedback.

## 2.1.3

### Fixes

This fixes several critical bugs in sentry-android 2.0 and 2.1

- Sentry.init register integrations after creating the main Hub instead of doing it in the main Hub ctor ([#427](https://github.com/getsentry/sentry-android/pull/427)) @marandaneto
- make NoOpLogger public ([#425](https://github.com/getsentry/sentry-android/pull/425)) @marandaneto
- ConnectivityChecker returns connection status and events are not trying to be sent if no connection. ([#420](https://github.com/getsentry/sentry-android/pull/420)) @marandaneto
- thread pool executor is a single thread executor instead of scheduled thread executor ([#422](https://github.com/getsentry/sentry-android/pull/422)) @marandaneto
- Add Abnormal to the Session.State enum as its part of the protocol ([#424](https://github.com/getsentry/sentry-android/pull/424)) @marandaneto
- Bump: Gradle to 6.4.1 ([#419](https://github.com/getsentry/sentry-android/pull/419)) @marandaneto

We recommend that you use sentry-android 2.1.3 over the initial release of sentry-android 2.0 and 2.1.

Packages were released on [`bintray`](https://dl.bintray.com/getsentry/sentry-android/io/sentry/sentry-android/), [`jcenter`](https://jcenter.bintray.com/io/sentry/sentry-android/) and [`mavenCentral`](https://repo.maven.apache.org/maven2/io/sentry/sentry-android/)

We'd love to get feedback.

## 2.1.2

### Features

- Added options to configure http transport ([#411](https://github.com/getsentry/sentry-android/pull/411)) @marandaneto

### Fixes

- Phone state breadcrumbs require read_phone_state on older OS versions ([#415](https://github.com/getsentry/sentry-android/pull/415)) @marandaneto @bsergean
- before raising ANR events, we check ProcessErrorStateInfo if available ([#412](https://github.com/getsentry/sentry-android/pull/412)) @marandaneto
- send cached events to use a single thread executor ([#405](https://github.com/getsentry/sentry-android/pull/405)) @marandaneto
- initing SDK on AttachBaseContext ([#409](https://github.com/getsentry/sentry-android/pull/409)) @marandaneto
- sessions can't be abnormal, but exited if not ended properly ([#410](https://github.com/getsentry/sentry-android/pull/410)) @marandaneto

Packages were released on [`bintray`](https://dl.bintray.com/getsentry/sentry-android/io/sentry/sentry-android/), [`jcenter`](https://jcenter.bintray.com/io/sentry/sentry-android/) and [`mavenCentral`](https://repo.maven.apache.org/maven2/io/sentry/sentry-android/)

We'd love to get feedback.

## 2.1.1

### Features

- Added missing getters on Breadcrumb and SentryEvent ([#397](https://github.com/getsentry/sentry-android/pull/397)) @marandaneto
- Add trim memory breadcrumbs ([#395](https://github.com/getsentry/sentry-android/pull/395)) @marandaneto
- Only set breadcrumb extras if not empty ([#394](https://github.com/getsentry/sentry-android/pull/394)) @marandaneto
- Added samples of how to disable automatic breadcrumbs ([#389](https://github.com/getsentry/sentry-android/pull/389)) @marandaneto

### Fixes

- Set missing release, environment and dist to sentry-native options ([#404](https://github.com/getsentry/sentry-android/pull/404)) @marandaneto
- Do not add automatic and empty sensor breadcrumbs ([#401](https://github.com/getsentry/sentry-android/pull/401)) @marandaneto
- ref: removed Thread.sleep from LifecycleWatcher tests, using awaitility and DateProvider ([#392](https://github.com/getsentry/sentry-android/pull/392)) @marandaneto
- ref: added a DateTimeProvider for making retry after testable ([#391](https://github.com/getsentry/sentry-android/pull/391)) @marandaneto
- Bump Gradle to 6.4 ([#390](https://github.com/getsentry/sentry-android/pull/390)) @marandaneto
- Bump sentry-native to 0.2.6 ([#396](https://github.com/getsentry/sentry-android/pull/396)) @marandaneto

Packages were released on [`bintray`](https://dl.bintray.com/getsentry/sentry-android/io/sentry/sentry-android/), [`jcenter`](https://jcenter.bintray.com/io/sentry/sentry-android/) and [`mavenCentral`](https://repo.maven.apache.org/maven2/io/sentry/sentry-android/)

We'd love to get feedback.

## 2.1.0

### Features

- Includes all the changes of 2.1.0 alpha, beta and RC

### Fixes

- fix when PhoneStateListener is not ready for use ([#387](https://github.com/getsentry/sentry-android/pull/387)) @marandaneto
- make ANR 5s by default ([#388](https://github.com/getsentry/sentry-android/pull/388)) @marandaneto
- rate limiting by categories ([#381](https://github.com/getsentry/sentry-android/pull/381)) @marandaneto
- Bump NDK to latest stable version 21.1.6352462 ([#386](https://github.com/getsentry/sentry-android/pull/386)) @marandaneto

Packages were released on [`bintray`](https://dl.bintray.com/getsentry/sentry-android/io/sentry/sentry-android/), [`jcenter`](https://jcenter.bintray.com/io/sentry/sentry-android/) and [`mavenCentral`](https://repo.maven.apache.org/maven2/io/sentry/sentry-android/)

We'd love to get feedback.

## 2.0.3

### Fixes

- patch from 2.1.0-alpha.2 - avoid crash if NDK throws UnsatisfiedLinkError ([#344](https://github.com/getsentry/sentry-android/pull/344)) @marandaneto

Packages were released on [`bintray`](https://dl.bintray.com/getsentry/sentry-android/io/sentry/sentry-android/), [`jcenter`](https://jcenter.bintray.com/io/sentry/sentry-android/) and [`mavenCentral`](https://repo.maven.apache.org/maven2/io/sentry/sentry-android/)

We'd love to get feedback.

## 2.1.0-RC.1

### Features

- Options for uncaught exception and make SentryOptions list Thread-Safe ([#384](https://github.com/getsentry/sentry-android/pull/384)) @marandaneto
- Automatic breadcrumbs for app, activity and sessions lifecycles and system events ([#348](https://github.com/getsentry/sentry-android/pull/348)) @marandaneto
- Make capture session and envelope internal ([#372](https://github.com/getsentry/sentry-android/pull/372)) @marandaneto

### Fixes

- If retry after header has empty categories, apply retry after to all of them ([#377](https://github.com/getsentry/sentry-android/pull/377)) @marandaneto
- Discard events and envelopes if cached and retry after ([#378](https://github.com/getsentry/sentry-android/pull/378)) @marandaneto
- Merge loadLibrary calls for sentry-native and clean up CMake files ([#373](https://github.com/getsentry/sentry-android/pull/373)) @Swatinem
- Exceptions should be sorted oldest to newest ([#370](https://github.com/getsentry/sentry-android/pull/370)) @marandaneto
- Check external storage size even if its read only ([#368](https://github.com/getsentry/sentry-android/pull/368)) @marandaneto
- Wrong check for cellular network capability ([#369](https://github.com/getsentry/sentry-android/pull/369)) @marandaneto
- add ScheduledForRemoval annotation to deprecated methods ([#375](https://github.com/getsentry/sentry-android/pull/375)) @marandaneto
- Bump NDK to 21.0.6113669 ([#367](https://github.com/getsentry/sentry-android/pull/367)) @marandaneto
- Bump AGP and add new make cmd to check for updates ([#365](https://github.com/getsentry/sentry-android/pull/365)) @marandaneto

Packages were released on [`bintray`](https://dl.bintray.com/getsentry/sentry-android/io/sentry/sentry-android/), [`jcenter`](https://jcenter.bintray.com/io/sentry/sentry-android/) and [`mavenCentral`](https://repo.maven.apache.org/maven2/io/sentry/sentry-android/)

We'd love to get feedback.

## 2.1.0-beta.2

### Fixes

- Bump sentry-native to 0.2.4 ([#364](https://github.com/getsentry/sentry-android/pull/364)) @marandaneto
- Update current session on session start after deleting previous session ([#362](https://github.com/getsentry/sentry-android/pull/362)) @marandaneto

Packages were released on [`bintray`](https://dl.bintray.com/getsentry/sentry-android/io/sentry/sentry-android/), [`jcenter`](https://jcenter.bintray.com/io/sentry/sentry-android/) and [`mavenCentral`](https://repo.maven.apache.org/maven2/io/sentry/sentry-android/)

We'd love to get feedback.

## 2.1.0-beta.1

### Fixes

- Bump sentry-native to 0.2.3 ([#357](https://github.com/getsentry/sentry-android/pull/357)) @marandaneto
- Check for androidx availability on runtime ([#356](https://github.com/getsentry/sentry-android/pull/356)) @marandaneto
- If theres a left over session file and its crashed, we should not overwrite its state ([#354](https://github.com/getsentry/sentry-android/pull/354)) @marandaneto
- Session should be exited state if state was ok ([#352](https://github.com/getsentry/sentry-android/pull/352)) @marandaneto
- Envelope has dedicated endpoint ([#353](https://github.com/getsentry/sentry-android/pull/353)) @marandaneto

Packages were released on [`bintray`](https://dl.bintray.com/getsentry/sentry-android/io/sentry/sentry-android/), [`jcenter`](https://jcenter.bintray.com/io/sentry/sentry-android/) and [`mavenCentral`](https://repo.maven.apache.org/maven2/io/sentry/sentry-android/)

We'd love to get feedback.

## 2.1.0-alpha.2

### Fixes

- Change integration order for cached outbox events ([#347](https://github.com/getsentry/sentry-android/pull/347)) @marandaneto
- Avoid crash if NDK throws UnsatisfiedLinkError ([#344](https://github.com/getsentry/sentry-android/pull/344)) @marandaneto
- Avoid getting a threadlocal twice. ([#339](https://github.com/getsentry/sentry-android/pull/339)) @metlos
- Removing session tracking guard on hub and client ([#338](https://github.com/getsentry/sentry-android/pull/338)) @marandaneto
- Bump agp to 3.6.2 ([#336](https://github.com/getsentry/sentry-android/pull/336)) @marandaneto
- Fix racey ANR integration ([#332](https://github.com/getsentry/sentry-android/pull/332)) @marandaneto
- Logging envelopes path when possible instead of nullable id ([#331](https://github.com/getsentry/sentry-android/pull/331)) @marandaneto
- Renaming transport gate method ([#330](https://github.com/getsentry/sentry-android/pull/330)) @marandaneto

Packages were released on [`bintray`](https://dl.bintray.com/getsentry/sentry-android/io/sentry/sentry-android/), [`jcenter`](https://jcenter.bintray.com/io/sentry/sentry-android/) and [`mavenCentral`](https://repo.maven.apache.org/maven2/io/sentry/sentry-android/)

We'd love to get feedback.

## 2.1.0-alpha.1

Release of Sentry's new SDK for Android.

## What’s Changed

### Features

- Release health @marandaneto @bruno-garcia
- ANR report should have 'was active=yes' on the dashboard ([#299](https://github.com/getsentry/sentry-android/pull/299)) @marandaneto
- NDK events apply scoped data ([#322](https://github.com/getsentry/sentry-android/pull/322)) @marandaneto
- Add a StdoutTransport ([#310](https://github.com/getsentry/sentry-android/pull/310)) @mike-burns
- Implementing new retry after protocol ([#306](https://github.com/getsentry/sentry-android/pull/306)) @marandaneto

### Fixes

- Bump sentry-native to 0.2.2 ([#305](https://github.com/getsentry/sentry-android/pull/305)) @Swatinem
- Missing App's info ([#315](https://github.com/getsentry/sentry-android/pull/315)) @marandaneto
- Buffered writers/readers - otimizations ([#311](https://github.com/getsentry/sentry-android/pull/311)) @marandaneto
- Boot time should be UTC ([#309](https://github.com/getsentry/sentry-android/pull/309)) @marandaneto
- Make transport result public ([#300](https://github.com/getsentry/sentry-android/pull/300)) @marandaneto

Packages were released on [`bintray`](https://dl.bintray.com/getsentry/sentry-android/io/sentry/sentry-android/), [`jcenter`](https://jcenter.bintray.com/io/sentry/sentry-android/) and [`mavenCentral`](https://repo.maven.apache.org/maven2/io/sentry/sentry-android/)

We'd love to get feedback.

## 2.0.2

Release of Sentry's new SDK for Android.

### Features

- MavenCentral support ([#284](https://github.com/getsentry/sentry-android/pull/284)) @marandaneto

### Fixes

- Bump AGP to 3.6.1 ([#285](https://github.com/getsentry/sentry-android/pull/285)) @marandaneto

Packages were released on [`bintray`](https://dl.bintray.com/getsentry/sentry-android/io/sentry/sentry-android/), [`jcenter`](https://jcenter.bintray.com/io/sentry/sentry-android/) and [`mavenCentral`](https://repo.maven.apache.org/maven2/io/sentry/sentry-android/)

We'd love to get feedback.

## 2.0.1

Release of Sentry's new SDK for Android.

## What’s Changed

### Features

- Attach threads/stacktraces ([#267](https://github.com/getsentry/sentry-android/pull/267)) @marandaneto
- Add the default serverName to SentryOptions and use it in MainEventProcessor ([#279](https://github.com/getsentry/sentry-android/pull/279)) @metlos

### Fixes

- set current threadId when there's no mechanism set ([#277](https://github.com/getsentry/sentry-android/pull/277)) @marandaneto
- Preview package manager ([#269](https://github.com/getsentry/sentry-android/pull/269)) @bruno-garcia

Packages were released on [`bintray`](https://dl.bintray.com/getsentry/sentry-android/io/sentry/), [`jcenter`](https://jcenter.bintray.com/io/sentry/sentry-android/)

We'd love to get feedback.

## 2.0.0

Release of Sentry's new SDK for Android.

New features not offered by (1.7.x):

- NDK support
  - Captures crashes caused by native code
  - Access to the [`sentry-native` SDK](https://github.com/getsentry/sentry-native/) API by your native (C/C++/Rust code/..).
- Automatic init (just add your `DSN` to the manifest)
   - Proguard rules are added automatically
   - Permission (Internet) is added automatically
- Uncaught Exceptions might be captured even before the app restarts
- Sentry's Unified API.
- More context/device information
- Packaged as `aar`
- Frames from the app automatically marked as `InApp=true` (stack traces in Sentry highlights them by default).
- Complete Sentry Protocol available.
- All threads and their stack traces are captured.
- Sample project in this repo to test many features (segfault, uncaught exception, ANR...)

Features from the current SDK like `ANR` are also available (by default triggered after 4 seconds).

Packages were released on [`bintray`](https://dl.bintray.com/getsentry/sentry-android/io/sentry/), [`jcenter`](https://jcenter.bintray.com/io/sentry/sentry-android/)

We'd love to get feedback.

## 2.0.0-rc04

Release of Sentry's new SDK for Android.

### Features

- Take sampleRate from metadata ([#262](https://github.com/getsentry/sentry-android/pull/262)) @bruno-garcia
- Support mills timestamp format ([#263](https://github.com/getsentry/sentry-android/pull/263)) @marandaneto
- Adding logs to installed integrations ([#265](https://github.com/getsentry/sentry-android/pull/265)) @marandaneto

### Fixes

- Breacrumb.data to string,object, Add LOG level ([#264](https://github.com/getsentry/sentry-android/pull/264)) @HazAT
- Read release conf. on manifest ([#266](https://github.com/getsentry/sentry-android/pull/266)) @marandaneto

Packages were released on [`bintray`](https://dl.bintray.com/getsentry/sentry-android/io/sentry/), [`jcenter`](https://jcenter.bintray.com/io/sentry/sentry-android/)

We'd love to get feedback and we'll work in getting the GA `2.0.0` out soon.
Until then, the [stable SDK offered by Sentry is at version 1.7.30](https://github.com/getsentry/sentry-java/releases/tag/v1.7.30)

## 2.0.0-rc03

Release of Sentry's new SDK for Android.

### Fixes

- fixes ([#259](https://github.com/getsentry/sentry-android/issues/259)) - NPE check on getExternalFilesDirs items. ([#260](https://github.com/getsentry/sentry-android/pull/260)) @marandaneto
- strictMode typo ([#258](https://github.com/getsentry/sentry-android/pull/258)) @marandaneto

Packages were released on [`bintray`](https://dl.bintray.com/getsentry/sentry-android/io/sentry/), [`jcenter`](https://jcenter.bintray.com/io/sentry/sentry-android/)

We'd love to get feedback and we'll work in getting the GA `2.0.0` out soon.
Until then, the [stable SDK offered by Sentry is at version 1.7.30](https://github.com/getsentry/sentry-java/releases/tag/v1.7.30)

## 2.0.0-rc02

Release of Sentry's new SDK for Android.

### Features

- Hub mode configurable ([#247](https://github.com/getsentry/sentry-android/pull/247)) @bruno-garcia
- Added remove methods (tags/extras) to the sentry static class ([#243](https://github.com/getsentry/sentry-android/pull/243)) @marandaneto

### Fixes


- Update ndk for new sentry-native version ([#235](https://github.com/getsentry/sentry-android/pull/235)) @Swatinem @marandaneto
- Make integrations public ([#256](https://github.com/getsentry/sentry-android/pull/256)) @marandaneto
- Bump build-tools ([#255](https://github.com/getsentry/sentry-android/pull/255)) @marandaneto
- Added javadocs to scope and its dependencies ([#253](https://github.com/getsentry/sentry-android/pull/253)) @marandaneto
- Build all ABIs ([#254](https://github.com/getsentry/sentry-android/pull/254)) @marandaneto
- Moving back ANR timeout from long to int param. ([#252](https://github.com/getsentry/sentry-android/pull/252)) @marandaneto
- Added HubAdapter to call Sentry static methods from Integrations ([#250](https://github.com/getsentry/sentry-android/pull/250)) @marandaneto
- New Release format ([#242](https://github.com/getsentry/sentry-android/pull/242)) @marandaneto
- Javadocs for SentryOptions ([#246](https://github.com/getsentry/sentry-android/pull/246)) @marandaneto
- non-app is already inApp excluded by default. ([#244](https://github.com/getsentry/sentry-android/pull/244)) @marandaneto
- Fix if symlink exists for sentry-native ([#241](https://github.com/getsentry/sentry-android/pull/241)) @marandaneto
- Clone method - race condition free ([#226](https://github.com/getsentry/sentry-android/pull/226)) @marandaneto
- Refactoring breadcrumbs callback ([#239](https://github.com/getsentry/sentry-android/pull/239)) @marandaneto

Packages were released on [`bintray`](https://dl.bintray.com/getsentry/sentry-android/io/sentry/), [`jcenter`](https://jcenter.bintray.com/io/sentry/sentry-android/)

We'd love to get feedback and we'll work in getting the GA `2.0.0` out soon.
Until then, the [stable SDK offered by Sentry is at version 1.7.30](https://github.com/getsentry/sentry-java/releases/tag/v1.7.30)

## 2.0.0-rc01

Release of Sentry's new SDK for Android.

## What’s Changed

### Features

- Added remove methods for Scope data ([#237](https://github.com/getsentry/sentry-android/pull/237)) @marandaneto
- More device context (deviceId, connectionType and language) ([#229](https://github.com/getsentry/sentry-android/pull/229)) @marandaneto
- Added a few java docs (Sentry, Hub and SentryClient) ([#223](https://github.com/getsentry/sentry-android/pull/223)) @marandaneto
- Implemented diagnostic logger ([#218](https://github.com/getsentry/sentry-android/pull/218)) @marandaneto
- Added event processors to scope ([#209](https://github.com/getsentry/sentry-android/pull/209)) @marandaneto
- Added android transport gate ([#206](https://github.com/getsentry/sentry-android/pull/206)) @marandaneto
- Added executor for caching values out of the main thread ([#201](https://github.com/getsentry/sentry-android/pull/201)) @marandaneto

### Fixes


- Honor RetryAfter ([#236](https://github.com/getsentry/sentry-android/pull/236)) @marandaneto
- Add tests for SentryValues ([#238](https://github.com/getsentry/sentry-android/pull/238)) @philipphofmann
- Do not set frames if there's none ([#234](https://github.com/getsentry/sentry-android/pull/234)) @marandaneto
- Always call interrupt after InterruptedException ([#232](https://github.com/getsentry/sentry-android/pull/232)) @marandaneto
- Mark as current thread if its the main thread ([#228](https://github.com/getsentry/sentry-android/pull/228)) @marandaneto
- Fix lgtm alerts ([#219](https://github.com/getsentry/sentry-android/pull/219)) @marandaneto
- Written unit tests to ANR integration ([#215](https://github.com/getsentry/sentry-android/pull/215)) @marandaneto
- Added blog posts to README ([#214](https://github.com/getsentry/sentry-android/pull/214)) @marandaneto
- Raise code coverage for Dsn to 100% ([#212](https://github.com/getsentry/sentry-android/pull/212)) @philipphofmann
- Remove redundant times(1) for Mockito.verify ([#211](https://github.com/getsentry/sentry-android/pull/211)) @philipphofmann
- Transport may be set on options ([#203](https://github.com/getsentry/sentry-android/pull/203)) @marandaneto
- dist may be set on options ([#204](https://github.com/getsentry/sentry-android/pull/204)) @marandaneto
- Throw an exception if DSN is not set ([#200](https://github.com/getsentry/sentry-android/pull/200)) @marandaneto
- Migration guide markdown ([#197](https://github.com/getsentry/sentry-android/pull/197)) @marandaneto

Packages were released on [`bintray`](https://dl.bintray.com/getsentry/sentry-android/io/sentry/), [`jcenter`](https://jcenter.bintray.com/io/sentry/sentry-android/)

We'd love to get feedback and we'll work in getting the GA `2.0.0` out soon.
Until then, the [stable SDK offered by Sentry is at version 1.7.29](https://github.com/getsentry/sentry-java/releases/tag/v1.7.29)

## 2.0.0-beta02

Release of Sentry's new SDK for Android.

### Features

- addBreadcrumb overloads ([#196](https://github.com/getsentry/sentry-android/pull/196)) and ([#198](https://github.com/getsentry/sentry-android/pull/198))

### Fixes

- fix Android bug on API 24 and 25 about getting current threads and stack traces ([#194](https://github.com/getsentry/sentry-android/pull/194))

Packages were released on [`bintray`](https://dl.bintray.com/getsentry/sentry-android/io/sentry/), [`jcenter`](https://jcenter.bintray.com/io/sentry/sentry-android/)

We'd love to get feedback and we'll work in getting the GA `2.0.0` out soon.
Until then, the [stable SDK offered by Sentry is at version 1.7.28](https://github.com/getsentry/sentry-java/releases/tag/v1.7.28)

## 2.0.0-beta01

Release of Sentry's new SDK for Android.

### Fixes

- ref: ANR doesn't set handled flag ([#186](https://github.com/getsentry/sentry-android/pull/186))
- SDK final review ([#183](https://github.com/getsentry/sentry-android/pull/183))
- ref: Drop errored in favor of crashed ([#187](https://github.com/getsentry/sentry-android/pull/187))
- Workaround android_id ([#185](https://github.com/getsentry/sentry-android/pull/185))
- Renamed sampleRate ([#191](https://github.com/getsentry/sentry-android/pull/191))
- Making timestamp package-private or test-only ([#190](https://github.com/getsentry/sentry-android/pull/190))
- Split event processor in Device/App data ([#180](https://github.com/getsentry/sentry-android/pull/180))

Packages were released on [`bintray`](https://dl.bintray.com/getsentry/sentry-android/io/sentry/), [`jcenter`](https://jcenter.bintray.com/io/sentry/sentry-android/)

We'd love to get feedback and we'll work in getting the GA `2.0.0` out soon.
Until then, the [stable SDK offered by Sentry is at version 1.7.28](https://github.com/getsentry/sentry-java/releases/tag/v1.7.28)

## 2.0.0-alpha09

Release of Sentry's new SDK for Android.

### Features

- Adding nativeBundle plugin ([#161](https://github.com/getsentry/sentry-android/pull/161))
- Adding scope methods to sentry static class ([#179](https://github.com/getsentry/sentry-android/pull/179))

### Fixes

- fix: DSN parsing ([#165](https://github.com/getsentry/sentry-android/pull/165))
- Don't avoid exception type minification ([#166](https://github.com/getsentry/sentry-android/pull/166))
- make Gson retro compatible with older versions of AGP ([#177](https://github.com/getsentry/sentry-android/pull/177))
- Bump sentry-native with message object instead of a string ([#172](https://github.com/getsentry/sentry-android/pull/172))

Packages were released on [`bintray`](https://dl.bintray.com/getsentry/sentry-android/io/sentry/), [`jcenter`](https://jcenter.bintray.com/io/sentry/sentry-android/)

We'd love to get feedback and we'll work in getting the GA `2.0.0` out soon.
Until then, the [stable SDK offered by Sentry is at version 1.7.28](https://github.com/getsentry/sentry-java/releases/tag/v1.7.28)

## 2.0.0-alpha08

Release of Sentry's new SDK for Android.

### Fixes

- DebugId endianness ([#162](https://github.com/getsentry/sentry-android/pull/162))
- Executed beforeBreadcrumb also for scope ([#160](https://github.com/getsentry/sentry-android/pull/160))
- Benefit of manifest merging when minSdk ([#159](https://github.com/getsentry/sentry-android/pull/159))
- Add method to captureMessage with level ([#157](https://github.com/getsentry/sentry-android/pull/157))
- Listing assets file on the wrong dir ([#156](https://github.com/getsentry/sentry-android/pull/156))

Packages were released on [`bintray`](https://dl.bintray.com/getsentry/sentry-android/io/sentry/), [`jcenter`](https://jcenter.bintray.com/io/sentry/sentry-android/)

We'd love to get feedback and we'll work in getting the GA `2.0.0` out soon.
Until then, the [stable SDK offered by Sentry is at version 1.7.28](https://github.com/getsentry/sentry-java/releases/tag/v1.7.28)

## 2.0.0-alpha07

Third release of Sentry's new SDK for Android.

### Fixes

-  Fixed release for jcenter and bintray

Packages were released on [`bintray`](https://dl.bintray.com/getsentry/sentry-android/io/sentry/), [`jcenter`](https://jcenter.bintray.com/io/sentry/sentry-android/)

We'd love to get feedback and we'll work in getting the GA `2.0.0` out soon.
Until then, the [stable SDK offered by Sentry is at version 1.7.28](https://github.com/getsentry/sentry-java/releases/tag/v1.7.28)

## 2.0.0-alpha06

Second release of Sentry's new SDK for Android.

### Fixes

- Fixed a typo on pom generation.

Packages were released on [`bintray`](https://dl.bintray.com/getsentry/sentry-android/io/sentry/), [`jcenter`](https://jcenter.bintray.com/io/sentry/sentry-android/)

We'd love to get feedback and we'll work in getting the GA `2.0.0` out soon.
Until then, the [stable SDK offered by Sentry is at version 1.7.28](https://github.com/getsentry/sentry-java/releases/tag/v1.7.28)

## 2.0.0-alpha05

First release of Sentry's new SDK for Android.

New features not offered by our current (1.7.x), stable SDK are:

- NDK support
  - Captures crashes caused by native code
  - Access to the [`sentry-native` SDK](https://github.com/getsentry/sentry-native/) API by your native (C/C++/Rust code/..).
- Automatic init (just add your `DSN` to the manifest)
   - Proguard rules are added automatically
   - Permission (Internet) is added automatically
- Uncaught Exceptions might be captured even before the app restarts
- Unified API which include scopes etc.
- More context/device information
- Packaged as `aar`
- Frames from the app automatically marked as `InApp=true` (stack traces in Sentry highlights them by default).
- Complete Sentry Protocol available.
- All threads and their stack traces are captured.
- Sample project in this repo to test many features (segfault, uncaught exception, scope)

Features from the current SDK like `ANR` are also available (by default triggered after 4 seconds).

Packages were released on [`bintray`](https://dl.bintray.com/getsentry/sentry-android/io/sentry/), [`jcenter`](https://jcenter.bintray.com/io/sentry/sentry-android/)

We'd love to get feedback and we'll work in getting the GA `2.0.0` out soon.
Until then, the [stable SDK offered by Sentry is at version 1.7.28](https://github.com/getsentry/sentry-java/releases/tag/v1.7.28)<|MERGE_RESOLUTION|>--- conflicted
+++ resolved
@@ -2,15 +2,13 @@
 
 ## Unreleased
 
-<<<<<<< HEAD
 ### Features
 
 - Add captureProfile method to hub and client ([#2290](https://github.com/getsentry/sentry-java/pull/2290))
-=======
+
 ### Fixes
 
 - Remove verbose FrameMetricsAggregator failure logging ([#2293](https://github.com/getsentry/sentry-java/pull/2293))
->>>>>>> 2be62a10
 
 ## 6.5.0
 
