--- conflicted
+++ resolved
@@ -2,7 +2,6 @@
 
 ## Unreleased
 
-<<<<<<< HEAD
 Version 7 of the Sentry Android/Java SDK brings a variety of features and fixes. The most notable changes are:
 - Bumping `minSdk` level to 19 (Android 4.4)
 - The SDK will now listen to connectivity changes and try to re-upload cached events when internet connection is re-established additionally to uploading events on app restart 
@@ -81,12 +80,8 @@
 - Fix don't overwrite the span status of unfinished spans ([#2859](https://github.com/getsentry/sentry-java/pull/2859))
 - Migrate from `default` interface methods to proper implementations in each interface implementor ([#2847](https://github.com/getsentry/sentry-java/pull/2847))
     - This prevents issues when using the SDK on older AGP versions (< 4.x.x)
-=======
-### Fixes
-
 - Reduce main thread work on init ([#3036](https://github.com/getsentry/sentry-java/pull/3036))
 - Move Integrations registration to background on init ([#3043](https://github.com/getsentry/sentry-java/pull/3043))
->>>>>>> e6ffd7b0
 
 ## 6.34.0
 
