# Changelog

## Unreleased

### Features

- Add support for measurements at span level ([#3219](https://github.com/getsentry/sentry-java/pull/3219))
- Add `enableScopePersistence` option to disable `PersistingScopeObserver` used for ANR reporting which may increase performance overhead. Defaults to `true` ([#3218](https://github.com/getsentry/sentry-java/pull/3218))
  - When disabled, the SDK will not enrich ANRv2 events with scope data (e.g. breadcrumbs, user, tags, etc.)
<<<<<<< HEAD
- We now display a warning on startup if an incompatible version of Spring Boot is detected ([#3233](https://github.com/getsentry/sentry-java/pull/3233))
  - This should help notice a mismatching Sentry dependency, especially when upgrading a Spring Boot application
=======
- Configurable defaults for Cron - MonitorConfig ([#3195](https://github.com/getsentry/sentry-java/pull/3195))
>>>>>>> a816b3f0

### Fixes

- Ensure performance measurement collection is not taken too frequently ([#3221](https://github.com/getsentry/sentry-java/pull/3221))
- Fix old profiles deletion on SDK init ([#3216](https://github.com/getsentry/sentry-java/pull/3216))
- Fix hub restore point in wrappers: SentryWrapper, SentryTaskDecorator and SentryScheduleHook ([#3225](https://github.com/getsentry/sentry-java/pull/3225))
  - We now reset the hub to its previous value on the thread where the `Runnable`/`Callable`/`Supplier` is executed instead of setting it to the hub that was used on the thread where the `Runnable`/`Callable`/`Supplier` was created.
- Fix add missing thread name/id to app start spans ([#3226](https://github.com/getsentry/sentry-java/pull/3226))
- Experimental: Add Metrics API ([#3205](https://github.com/getsentry/sentry-java/pull/3205))

## 7.4.0

### Features

- Add new threshold parameters to monitor config ([#3181](https://github.com/getsentry/sentry-java/pull/3181))
- Report process init time as a span for app start performance ([#3159](https://github.com/getsentry/sentry-java/pull/3159))
- (perf-v2): Calculate frame delay on a span level ([#3197](https://github.com/getsentry/sentry-java/pull/3197))
- Resolve spring properties in @SentryCheckIn annotation ([#3194](https://github.com/getsentry/sentry-java/pull/3194))
- Experimental: Add Spotlight integration ([#3166](https://github.com/getsentry/sentry-java/pull/3166))
    - For more details about Spotlight head over to https://spotlightjs.com/
    - Set `options.isEnableSpotlight = true` to enable Spotlight

### Fixes

- Don't wait on main thread when SDK restarts ([#3200](https://github.com/getsentry/sentry-java/pull/3200))
- Fix Jetpack Compose widgets are not being correctly identified for user interaction tracing ([#3209](https://github.com/getsentry/sentry-java/pull/3209))
- Fix issue title on Android when a wrapping `RuntimeException` is thrown by the system ([#3212](https://github.com/getsentry/sentry-java/pull/3212))
  - This will change grouping of the issues that were previously titled `RuntimeInit$MethodAndArgsCaller` to have them split up properly by the original root cause exception

## 7.3.0

### Features

- Added App Start profiling
    - This depends on the new option `io.sentry.profiling.enable-app-start`, other than the already existing `io.sentry.traces.profiling.sample-rate`.
    - Sampler functions can check the new `isForNextAppStart` flag, to adjust startup profiling sampling programmatically.
      Relevant PRs:
    - Decouple Profiler from Transaction ([#3101](https://github.com/getsentry/sentry-java/pull/3101))
    - Add options and sampling logic ([#3121](https://github.com/getsentry/sentry-java/pull/3121))
    - Add ContentProvider and start profile ([#3128](https://github.com/getsentry/sentry-java/pull/3128))
- Extend internal performance collector APIs ([#3102](https://github.com/getsentry/sentry-java/pull/3102))
- Collect slow and frozen frames for spans using `OnFrameMetricsAvailableListener` ([#3111](https://github.com/getsentry/sentry-java/pull/3111))
- Interpolate total frame count to match span duration ([#3158](https://github.com/getsentry/sentry-java/pull/3158))

### Fixes

- Avoid multiple breadcrumbs from OkHttpEventListener ([#3175](https://github.com/getsentry/sentry-java/pull/3175))
- Apply OkHttp listener auto finish timestamp to all running spans ([#3167](https://github.com/getsentry/sentry-java/pull/3167))
- Fix not eligible for auto proxying warnings ([#3154](https://github.com/getsentry/sentry-java/pull/3154))
- Set default fingerprint for ANRv2 events to correctly group background and foreground ANRs ([#3164](https://github.com/getsentry/sentry-java/pull/3164))
  - This will improve grouping of ANRs that have similar stacktraces but differ in background vs foreground state. Only affects newly-ingested ANR events with `mechanism:AppExitInfo`
- Fix UserFeedback disk cache name conflicts with linked events ([#3116](https://github.com/getsentry/sentry-java/pull/3116))

### Breaking changes

- Remove `HostnameVerifier` option as it's flagged by security tools of some app stores ([#3150](https://github.com/getsentry/sentry-java/pull/3150))
  - If you were using this option, you have 3 possible paths going forward:
    - Provide a custom `ITransportFactory` through `SentryOptions.setTransportFactory()`, where you can copy over most of the parts like `HttpConnection` and `AsyncHttpTransport` from the SDK with necessary modifications
    - Get a certificate for your server through e.g. [Let's Encrypt](https://letsencrypt.org/)
    - Fork the SDK and add the hostname verifier back

### Dependencies

- Bump Native SDK from v0.6.7 to v0.7.0 ([#3133](https://github.com/getsentry/sentry-java/pull/3133))
  - [changelog](https://github.com/getsentry/sentry-native/blob/master/CHANGELOG.md#070)
  - [diff](https://github.com/getsentry/sentry-native/compare/0.6.7...0.7.0)

## 7.2.0

### Features

- Handle `monitor`/`check_in` in client reports and rate limiter ([#3096](https://github.com/getsentry/sentry-java/pull/3096))
- Add support for `graphql-java` version 21 ([#3090](https://github.com/getsentry/sentry-java/pull/3090))

### Fixes

- Avoid concurrency in AndroidProfiler performance data collection ([#3130](https://github.com/getsentry/sentry-java/pull/3130))
- Improve thresholds for network changes breadcrumbs ([#3083](https://github.com/getsentry/sentry-java/pull/3083))
- SchedulerFactoryBeanCustomizer now runs first so user customization is not overridden ([#3095](https://github.com/getsentry/sentry-java/pull/3095))
  - If you are setting global job listeners please also add `SentryJobListener`
- Ensure serialVersionUID of Exception classes are unique ([#3115](https://github.com/getsentry/sentry-java/pull/3115))
- Get rid of "is not eligible for getting processed by all BeanPostProcessors" warnings in Spring Boot ([#3108](https://github.com/getsentry/sentry-java/pull/3108))
- Fix missing `release` and other fields for ANRs reported with `mechanism:AppExitInfo` ([#3074](https://github.com/getsentry/sentry-java/pull/3074))

### Dependencies

- Bump `opentelemetry-sdk` to `1.33.0` and `opentelemetry-javaagent` to `1.32.0` ([#3112](https://github.com/getsentry/sentry-java/pull/3112))

## 7.1.0

### Features

- Support multiple debug-metadata.properties ([#3024](https://github.com/getsentry/sentry-java/pull/3024))
- Automatically downsample transactions when the system is under load ([#3072](https://github.com/getsentry/sentry-java/pull/3072))
  - You can opt into this behaviour by setting `enable-backpressure-handling=true`.
  - We're happy to receive feedback, e.g. [in this GitHub issue](https://github.com/getsentry/sentry-java/issues/2829)
  - When the system is under load we start reducing the `tracesSampleRate` automatically.
  - Once the system goes back to healthy, we reset the `tracesSampleRate` to its original value.
- (Android) Experimental: Provide more detailed cold app start information ([#3057](https://github.com/getsentry/sentry-java/pull/3057))
  - Attaches spans for Application, ContentProvider, and Activities to app-start timings
  - Application and ContentProvider timings are added using bytecode instrumentation, which requires sentry-android-gradle-plugin version `4.1.0` or newer
  - Uses Process.startUptimeMillis to calculate app-start timings
  - To enable this feature set `options.isEnablePerformanceV2 = true`
- Move slow+frozen frame calculation, as well as frame delay inside SentryFrameMetricsCollector ([#3100](https://github.com/getsentry/sentry-java/pull/3100))
- Extract Activity Breadcrumbs generation into own Integration ([#3064](https://github.com/getsentry/sentry-java/pull/3064))

### Fixes

- Send breadcrumbs and client error in `SentryOkHttpEventListener` even without transactions ([#3087](https://github.com/getsentry/sentry-java/pull/3087))
- Keep `io.sentry.exception.SentryHttpClientException` from obfuscation to display proper issue title on Sentry ([#3093](https://github.com/getsentry/sentry-java/pull/3093))
- (Android) Fix wrong activity transaction duration in case SDK init is deferred ([#3092](https://github.com/getsentry/sentry-java/pull/3092))

### Dependencies

- Bump Gradle from v8.4.0 to v8.5.0 ([#3070](https://github.com/getsentry/sentry-java/pull/3070))
  - [changelog](https://github.com/gradle/gradle/blob/master/CHANGELOG.md#v850)
  - [diff](https://github.com/gradle/gradle/compare/v8.4.0...v8.5.0)

## 7.0.0

Version 7 of the Sentry Android/Java SDK brings a variety of features and fixes. The most notable changes are:
- Bumping `minSdk` level to 19 (Android 4.4)
- The SDK will now listen to connectivity changes and try to re-upload cached events when internet connection is re-established additionally to uploading events on app restart 
- `Sentry.getSpan` now returns the root transaction, which should improve the span hierarchy and make it leaner
- Multiple improvements to reduce probability of the SDK causing ANRs
- New `sentry-okhttp` artifact is unbundled from Android and can be used in pure JVM-only apps

## Sentry Self-hosted Compatibility

This SDK version is compatible with a self-hosted version of Sentry `22.12.0` or higher. If you are using an older version of [self-hosted Sentry](https://develop.sentry.dev/self-hosted/) (aka onpremise), you will need to [upgrade](https://develop.sentry.dev/self-hosted/releases/). If you're using `sentry.io` no action is required.

## Sentry Integrations Version Compatibility (Android)

Make sure to align _all_ Sentry dependencies to the same version when bumping the SDK to 7.+, otherwise it will crash at runtime due to binary incompatibility. (E.g. if you're using `-timber`, `-okhttp` or other packages)

For example, if you're using the [Sentry Android Gradle plugin](https://github.com/getsentry/sentry-android-gradle-plugin) with the `autoInstallation` [feature](https://docs.sentry.io/platforms/android/configuration/gradle/#auto-installation) (enabled by default), make sure to use version 4.+ of the gradle plugin together with version 7.+ of the SDK. If you can't do that for some reason, you can specify sentry version via the plugin config block:

```kotlin
sentry {
  autoInstallation {
    sentryVersion.set("7.0.0")
  }
}
```

Similarly, if you have a Sentry SDK (e.g. `sentry-android-core`) dependency on one of your Gradle modules and you're updating it to 7.+, make sure the Gradle plugin is at 4.+ or specify the SDK version as shown in the snippet above.

## Breaking Changes

- Bump min API to 19 ([#2883](https://github.com/getsentry/sentry-java/pull/2883))
- If you're using `sentry-kotlin-extensions`, it requires `kotlinx-coroutines-core` version `1.6.1` or higher now ([#2838](https://github.com/getsentry/sentry-java/pull/2838))
- Move enableNdk from SentryOptions to SentryAndroidOptions ([#2793](https://github.com/getsentry/sentry-java/pull/2793))
- Apollo v2 BeforeSpanCallback now allows returning null ([#2890](https://github.com/getsentry/sentry-java/pull/2890))
- `SentryOkHttpUtils` was removed from public API as it's been exposed by mistake ([#3005](https://github.com/getsentry/sentry-java/pull/3005))
- `Scope` now implements the `IScope` interface, therefore some methods like `ScopeCallback.run` accept `IScope` now ([#3066](https://github.com/getsentry/sentry-java/pull/3066))
- Cleanup `startTransaction` overloads ([#2964](https://github.com/getsentry/sentry-java/pull/2964))
    - We have reduced the number of overloads by allowing to pass in a `TransactionOptions` object instead of having separate parameters for certain options
    - `TransactionOptions` has defaults set and can be customized, for example:

```kotlin
// old
val transaction = Sentry.startTransaction("name", "op", bindToScope = true)
// new
val transaction = Sentry.startTransaction("name", "op", TransactionOptions().apply { isBindToScope = true })
```

## Behavioural Changes

- Android only: `Sentry.getSpan()` returns the root span/transaction instead of the latest span ([#2855](https://github.com/getsentry/sentry-java/pull/2855))
- Capture failed HTTP and GraphQL (Apollo) requests by default ([#2794](https://github.com/getsentry/sentry-java/pull/2794))
    - This can increase your event consumption and may affect your quota, because we will report failed network requests as Sentry events by default, if you're using the `sentry-android-okhttp` or `sentry-apollo-3` integrations. You can customize what errors you want/don't want to have reported for [OkHttp](https://docs.sentry.io/platforms/android/integrations/okhttp#http-client-errors) and [Apollo3](https://docs.sentry.io/platforms/android/integrations/apollo3#graphql-client-errors) respectively.
- Measure AppStart time till First Draw instead of `onResume` ([#2851](https://github.com/getsentry/sentry-java/pull/2851))
- Automatic user interaction tracking: every click now starts a new automatic transaction ([#2891](https://github.com/getsentry/sentry-java/pull/2891))
    - Previously performing a click on the same UI widget twice would keep the existing transaction running, the new behavior now better aligns with other SDKs
- Add deadline timeout for automatic transactions ([#2865](https://github.com/getsentry/sentry-java/pull/2865))
    - This affects all automatically generated transactions on Android (UI, clicks), the default timeout is 30s, meaning the automatic transaction will be force-finished with status `deadline_exceeded` when reaching the deadline 
- Set ip_address to {{auto}} by default, even if sendDefaultPII is disabled ([#2860](https://github.com/getsentry/sentry-java/pull/2860))
    - Instead use the "Prevent Storing of IP Addresses" option in the "Security & Privacy" project settings on sentry.io
- Raw logback message and parameters are now guarded by `sendDefaultPii` if an `encoder` has been configured ([#2976](https://github.com/getsentry/sentry-java/pull/2976))
- The `maxSpans` setting (defaults to 1000) is enforced for nested child spans which means a single transaction can have `maxSpans` number of children (nested or not) at most ([#3065](https://github.com/getsentry/sentry-java/pull/3065))
- The `ScopeCallback` in `withScope` is now always executed ([#3066](https://github.com/getsentry/sentry-java/pull/3066))

## Deprecations

- `sentry-android-okhttp` was deprecated in favour of the new `sentry-okhttp` module. Make sure to replace `io.sentry.android.okhttp` package name with `io.sentry.okhttp` before the next major, where the classes will be removed ([#3005](https://github.com/getsentry/sentry-java/pull/3005))

## Other Changes

### Features

- Observe network state to upload any unsent envelopes ([#2910](https://github.com/getsentry/sentry-java/pull/2910))
    - Android: it works out-of-the-box as part of the default `SendCachedEnvelopeIntegration`
    - JVM: you'd have to install `SendCachedEnvelopeFireAndForgetIntegration` as mentioned in https://docs.sentry.io/platforms/java/configuration/#configuring-offline-caching and provide your own implementation of `IConnectionStatusProvider` via `SentryOptions`
- Add `sentry-okhttp` module to support instrumenting OkHttp in non-Android projects ([#3005](https://github.com/getsentry/sentry-java/pull/3005))
- Do not filter out Sentry SDK frames in case of uncaught exceptions ([#3021](https://github.com/getsentry/sentry-java/pull/3021))
- Do not try to send and drop cached envelopes when rate-limiting is active ([#2937](https://github.com/getsentry/sentry-java/pull/2937))

### Fixes

- Use `getMyMemoryState()` instead of `getRunningAppProcesses()` to retrieve process importance ([#3004](https://github.com/getsentry/sentry-java/pull/3004))
    - This should prevent some app stores from flagging apps as violating their privacy
- Reduce flush timeout to 4s on Android to avoid ANRs ([#2858](https://github.com/getsentry/sentry-java/pull/2858))
- Reduce timeout of AsyncHttpTransport to avoid ANR ([#2879](https://github.com/getsentry/sentry-java/pull/2879))
- Do not overwrite UI transaction status if set by the user ([#2852](https://github.com/getsentry/sentry-java/pull/2852))
- Capture unfinished transaction on Scope with status `aborted` in case a crash happens ([#2938](https://github.com/getsentry/sentry-java/pull/2938))
    - This will fix the link between transactions and corresponding crashes, you'll be able to see them in a single trace
- Fix Coroutine Context Propagation using CopyableThreadContextElement ([#2838](https://github.com/getsentry/sentry-java/pull/2838))
- Fix don't overwrite the span status of unfinished spans ([#2859](https://github.com/getsentry/sentry-java/pull/2859))
- Migrate from `default` interface methods to proper implementations in each interface implementor ([#2847](https://github.com/getsentry/sentry-java/pull/2847))
    - This prevents issues when using the SDK on older AGP versions (< 4.x.x)
- Reduce main thread work on init ([#3036](https://github.com/getsentry/sentry-java/pull/3036))
- Move Integrations registration to background on init ([#3043](https://github.com/getsentry/sentry-java/pull/3043))
- Fix `SentryOkHttpInterceptor.BeforeSpanCallback` was not finishing span when it was dropped ([#2958](https://github.com/getsentry/sentry-java/pull/2958))

## 6.34.0

### Features

- Add current activity name to app context ([#2999](https://github.com/getsentry/sentry-java/pull/2999))
- Add `MonitorConfig` param to `CheckInUtils.withCheckIn` ([#3038](https://github.com/getsentry/sentry-java/pull/3038))
  - This makes it easier to automatically create or update (upsert) monitors.
- (Internal) Extract Android Profiler and Measurements for Hybrid SDKs ([#3016](https://github.com/getsentry/sentry-java/pull/3016))
- (Internal) Remove SentryOptions dependency from AndroidProfiler ([#3051](https://github.com/getsentry/sentry-java/pull/3051))
- (Internal) Add `readBytesFromFile` for use in Hybrid SDKs ([#3052](https://github.com/getsentry/sentry-java/pull/3052))
- (Internal) Add `getProguardUuid` for use in Hybrid SDKs ([#3054](https://github.com/getsentry/sentry-java/pull/3054))

### Fixes

-  Fix SIGSEV, SIGABRT and SIGBUS crashes happening after/around the August Google Play System update, see [#2955](https://github.com/getsentry/sentry-java/issues/2955) for more details (fix provided by Native SDK bump)
- Ensure DSN uses http/https protocol ([#3044](https://github.com/getsentry/sentry-java/pull/3044))

### Dependencies

- Bump Native SDK from v0.6.6 to v0.6.7 ([#3048](https://github.com/getsentry/sentry-java/pull/3048))
  - [changelog](https://github.com/getsentry/sentry-native/blob/master/CHANGELOG.md#067)
  - [diff](https://github.com/getsentry/sentry-native/compare/0.6.6...0.6.7)

## 6.33.2-beta.1

### Fixes

-  Fix SIGSEV, SIGABRT and SIGBUS crashes happening after/around the August Google Play System update, see [#2955](https://github.com/getsentry/sentry-java/issues/2955) for more details (fix provided by Native SDK bump)

### Dependencies

- Bump Native SDK from v0.6.6 to v0.6.7 ([#3048](https://github.com/getsentry/sentry-java/pull/3048))
  - [changelog](https://github.com/getsentry/sentry-native/blob/master/CHANGELOG.md#067)
  - [diff](https://github.com/getsentry/sentry-native/compare/0.6.6...0.6.7)

## 6.33.1

### Fixes

- Do not register `sentrySpringFilter` in ServletContext for Spring Boot ([#3027](https://github.com/getsentry/sentry-java/pull/3027))

## 6.33.0

### Features

- Add thread information to spans ([#2998](https://github.com/getsentry/sentry-java/pull/2998))
- Use PixelCopy API for capturing screenshots on API level 24+ ([#3008](https://github.com/getsentry/sentry-java/pull/3008))

### Fixes

- Fix crash when HTTP connection error message contains formatting symbols ([#3002](https://github.com/getsentry/sentry-java/pull/3002))
- Cap max number of stack frames to 100 to not exceed payload size limit ([#3009](https://github.com/getsentry/sentry-java/pull/3009))
  - This will ensure we report errors with a big number of frames such as `StackOverflowError`
- Fix user interaction tracking not working for Jetpack Compose 1.5+ ([#3010](https://github.com/getsentry/sentry-java/pull/3010))
- Make sure to close all Closeable resources ([#3000](https://github.com/getsentry/sentry-java/pull/3000))

## 6.32.0

### Features

- Make `DebugImagesLoader` public ([#2993](https://github.com/getsentry/sentry-java/pull/2993))

### Fixes

- Make `SystemEventsBroadcastReceiver` exported on API 33+ ([#2990](https://github.com/getsentry/sentry-java/pull/2990))
  - This will fix the `SystemEventsBreadcrumbsIntegration` crashes that you might have encountered on Play Console

## 6.31.0

### Features

- Improve default debouncing mechanism ([#2945](https://github.com/getsentry/sentry-java/pull/2945))
- Add `CheckInUtils.withCheckIn` which abstracts away some of the manual check-ins complexity ([#2959](https://github.com/getsentry/sentry-java/pull/2959))
- Add `@SentryCaptureExceptionParameter` annotation which captures exceptions passed into an annotated method ([#2764](https://github.com/getsentry/sentry-java/pull/2764))
  - This can be used to replace `Sentry.captureException` calls in `@ExceptionHandler` of a `@ControllerAdvice`
- Add `ServerWebExchange` to `Hint` for WebFlux as `WEBFLUX_EXCEPTION_HANDLER_EXCHANGE` ([#2977](https://github.com/getsentry/sentry-java/pull/2977))
- Allow filtering GraphQL errors ([#2967](https://github.com/getsentry/sentry-java/pull/2967))
  - This list can be set directly when calling the constructor of `SentryInstrumentation`
  - For Spring Boot it can also be set in `application.properties` as `sentry.graphql.ignored-error-types=SOME_ERROR,ANOTHER_ERROR`

### Fixes

- Add OkHttp span auto-close when response body is not read ([#2923](https://github.com/getsentry/sentry-java/pull/2923))
- Fix json parsing of nullable/empty fields for Hybrid SDKs ([#2968](https://github.com/getsentry/sentry-java/pull/2968))
  - (Internal) Rename `nextList` to `nextListOrNull` to actually match what the method does
  - (Hybrid) Check if there's any object in a collection before trying to parse it (which prevents the "Failed to deserilize object in list" log message)
  - (Hybrid) If a date can't be parsed as an ISO timestamp, attempts to parse it as millis silently, without printing a log message
  - (Hybrid) If `op` is not defined as part of `SpanContext`, fallback to an empty string, because the filed is optional in the spec
- Always attach OkHttp errors and Http Client Errors only to call root span ([#2961](https://github.com/getsentry/sentry-java/pull/2961))
- Fixed crash accessing Choreographer instance ([#2970](https://github.com/getsentry/sentry-java/pull/2970))

### Dependencies

- Bump Native SDK from v0.6.5 to v0.6.6 ([#2975](https://github.com/getsentry/sentry-java/pull/2975))
  - [changelog](https://github.com/getsentry/sentry-native/blob/master/CHANGELOG.md#066)
  - [diff](https://github.com/getsentry/sentry-native/compare/0.6.5...0.6.6)
- Bump Gradle from v8.3.0 to v8.4.0 ([#2966](https://github.com/getsentry/sentry-java/pull/2966))
  - [changelog](https://github.com/gradle/gradle/blob/master/CHANGELOG.md#v840)
  - [diff](https://github.com/gradle/gradle/compare/v8.3.0...v8.4.0)

## 6.30.0

### Features

- Add `sendModules` option for disable sending modules ([#2926](https://github.com/getsentry/sentry-java/pull/2926))
- Send `db.system` and `db.name` in span data for androidx.sqlite spans ([#2928](https://github.com/getsentry/sentry-java/pull/2928))
- Check-ins (CRONS) support ([#2952](https://github.com/getsentry/sentry-java/pull/2952))
  - Add API for sending check-ins (CRONS) manually ([#2935](https://github.com/getsentry/sentry-java/pull/2935))
  - Support check-ins (CRONS) for Quartz ([#2940](https://github.com/getsentry/sentry-java/pull/2940))
  - `@SentryCheckIn` annotation and advice config for Spring ([#2946](https://github.com/getsentry/sentry-java/pull/2946))
  - Add option for ignoring certain monitor slugs ([#2943](https://github.com/getsentry/sentry-java/pull/2943))

### Fixes

- Always send memory stats for transactions ([#2936](https://github.com/getsentry/sentry-java/pull/2936))
  - This makes it possible to query transactions by the `device.class` tag on Sentry
- Add `sentry.enable-aot-compatibility` property to SpringBoot Jakarta `SentryAutoConfiguration` to enable building for GraalVM ([#2915](https://github.com/getsentry/sentry-java/pull/2915))

### Dependencies

- Bump Gradle from v8.2.1 to v8.3.0 ([#2900](https://github.com/getsentry/sentry-java/pull/2900))
  - [changelog](https://github.com/gradle/gradle/blob/master release-test/CHANGELOG.md#v830)
  - [diff](https://github.com/gradle/gradle/compare/v8.2.1...v8.3.0)

## 6.29.0

### Features

- Send `db.system` and `db.name` in span data ([#2894](https://github.com/getsentry/sentry-java/pull/2894))
- Send `http.request.method` in span data ([#2896](https://github.com/getsentry/sentry-java/pull/2896))
- Add `enablePrettySerializationOutput` option for opting out of pretty print ([#2871](https://github.com/getsentry/sentry-java/pull/2871))

## 6.28.0

### Features

- Add HTTP response code to Spring WebFlux transactions ([#2870](https://github.com/getsentry/sentry-java/pull/2870))
- Add `sampled` to Dynamic Sampling Context ([#2869](https://github.com/getsentry/sentry-java/pull/2869))
- Improve server side GraphQL support for spring-graphql and Nextflix DGS ([#2856](https://github.com/getsentry/sentry-java/pull/2856))
    - If you have already been using `SentryDataFetcherExceptionHandler` that still works but has been deprecated. Please use `SentryGenericDataFetcherExceptionHandler` combined with `SentryInstrumentation` instead for better error reporting.
    - More exceptions and errors caught and reported to Sentry by also looking at the `ExecutionResult` (more specifically its `errors`)
        - You may want to filter out certain errors, please see [docs on filtering](https://docs.sentry.io/platforms/java/configuration/filtering/)
    - More details for Sentry events: query, variables and response (where possible)
    - Breadcrumbs for operation (query, mutation, subscription), data fetchers and data loaders (Spring only)
    - Better hub propagation by using `GraphQLContext`
- Add autoconfigure modules for Spring Boot called `sentry-spring-boot` and `sentry-spring-boot-jakarta` ([#2880](https://github.com/getsentry/sentry-java/pull/2880))
  - The autoconfigure modules `sentry-spring-boot` and `sentry-spring-boot-jakarta` have a `compileOnly` dependency on `spring-boot-starter` which is needed for our auto installation in [sentry-android-gradle-plugin](https://github.com/getsentry/sentry-android-gradle-plugin)
  - The starter modules  `sentry-spring-boot-starter` and `sentry-spring-boot-starter-jakarta` now bring `spring-boot-starter` as a dependency
- You can now disable Sentry by setting the `enabled` option to `false` ([#2840](https://github.com/getsentry/sentry-java/pull/2840))

### Fixes

- Propagate OkHttp status to parent spans ([#2872](https://github.com/getsentry/sentry-java/pull/2872))

## 6.27.0

### Features

- Add TraceOrigin to Transactions and Spans ([#2803](https://github.com/getsentry/sentry-java/pull/2803))

### Fixes

- Deduplicate events happening in multiple threads simultaneously (e.g. `OutOfMemoryError`) ([#2845](https://github.com/getsentry/sentry-java/pull/2845))
  - This will improve Crash-Free Session Rate as we no longer will send multiple Session updates with `Crashed` status, but only the one that is relevant
- Ensure no Java 8 method reference sugar is used for Android ([#2857](https://github.com/getsentry/sentry-java/pull/2857))
- Do not send session updates for terminated sessions ([#2849](https://github.com/getsentry/sentry-java/pull/2849))

## 6.26.0

### Features
- (Internal) Extend APIs for hybrid SDKs ([#2814](https://github.com/getsentry/sentry-java/pull/2814), [#2846](https://github.com/getsentry/sentry-java/pull/2846))

### Fixes

- Fix ANRv2 thread dump parsing for native-only threads ([#2839](https://github.com/getsentry/sentry-java/pull/2839))
- Derive `TracingContext` values from event for ANRv2 events ([#2839](https://github.com/getsentry/sentry-java/pull/2839))

## 6.25.2

### Fixes

- Change Spring Boot, Apollo, Apollo 3, JUL, Logback, Log4j2, OpenFeign, GraphQL and Kotlin coroutines core dependencies to compileOnly ([#2837](https://github.com/getsentry/sentry-java/pull/2837))

## 6.25.1

### Fixes

- Allow removing integrations in SentryAndroid.init ([#2826](https://github.com/getsentry/sentry-java/pull/2826))
- Fix concurrent access to frameMetrics listener ([#2823](https://github.com/getsentry/sentry-java/pull/2823))

### Dependencies

- Bump Native SDK from v0.6.4 to v0.6.5 ([#2822](https://github.com/getsentry/sentry-java/pull/2822))
  - [changelog](https://github.com/getsentry/sentry-native/blob/master/CHANGELOG.md#065)
  - [diff](https://github.com/getsentry/sentry-native/compare/0.6.4...0.6.5)
- Bump Gradle from v8.2.0 to v8.2.1 ([#2830](https://github.com/getsentry/sentry-java/pull/2830))
  - [changelog](https://github.com/gradle/gradle/blob/master/CHANGELOG.md#v821)
  - [diff](https://github.com/gradle/gradle/compare/v8.2.0...v8.2.1)

## 6.25.0

### Features

- Add manifest `AutoInit` to integrations list ([#2795](https://github.com/getsentry/sentry-java/pull/2795))
- Tracing headers (`sentry-trace` and `baggage`) are now attached and passed through even if performance is disabled ([#2788](https://github.com/getsentry/sentry-java/pull/2788))

### Fixes

- Set `environment` from `SentryOptions` if none persisted in ANRv2 ([#2809](https://github.com/getsentry/sentry-java/pull/2809))
- Remove code that set `tracesSampleRate` to `0.0` for Spring Boot if not set ([#2800](https://github.com/getsentry/sentry-java/pull/2800))
  - This used to enable performance but not send any transactions by default.
  - Performance is now disabled by default.
- Fix slow/frozen frames were not reported with transactions ([#2811](https://github.com/getsentry/sentry-java/pull/2811))

### Dependencies

- Bump Native SDK from v0.6.3 to v0.6.4 ([#2796](https://github.com/getsentry/sentry-java/pull/2796))
  - [changelog](https://github.com/getsentry/sentry-native/blob/master/CHANGELOG.md#064)
  - [diff](https://github.com/getsentry/sentry-native/compare/0.6.3...0.6.4)
- Bump Gradle from v8.1.1 to v8.2.0 ([#2810](https://github.com/getsentry/sentry-java/pull/2810))
  - [changelog](https://github.com/gradle/gradle/blob/master/CHANGELOG.md#v820)
  - [diff](https://github.com/gradle/gradle/compare/v8.1.1...v8.2.0)

## 6.24.0

### Features

- Add debouncing mechanism and before-capture callbacks for screenshots and view hierarchies ([#2773](https://github.com/getsentry/sentry-java/pull/2773))
- Improve ANRv2 implementation ([#2792](https://github.com/getsentry/sentry-java/pull/2792))
  - Add a proguard rule to keep `ApplicationNotResponding` class from obfuscation
  - Add a new option `setReportHistoricalAnrs`; when enabled, it will report all of the ANRs from the [getHistoricalExitReasons](https://developer.android.com/reference/android/app/ActivityManager?hl=en#getHistoricalProcessExitReasons(java.lang.String,%20int,%20int)) list. 
  By default, the SDK only reports and enriches the latest ANR and only this one counts towards ANR rate. 
  Worth noting that this option is mainly useful when updating the SDK to the version where ANRv2 has been introduced, to report all ANRs happened prior to the SDK update. After that, the SDK will always pick up the latest ANR from the historical exit reasons list on next app restart, so there should be no historical ANRs to report.
  These ANRs are reported with the `HistoricalAppExitInfo` mechanism.
  - Add a new option `setAttachAnrThreadDump` to send ANR thread dump from the system as an attachment. 
  This is only useful as additional information, because the SDK attempts to parse the thread dump into proper threads with stacktraces by default.
  - If [ApplicationExitInfo#getTraceInputStream](https://developer.android.com/reference/android/app/ApplicationExitInfo#getTraceInputStream()) returns null, the SDK no longer reports an ANR event, as these events are not very useful without it.
  - Enhance regex patterns for native stackframes

## 6.23.0

### Features

- Add profile rate limiting ([#2782](https://github.com/getsentry/sentry-java/pull/2782))
- Support for automatically capturing Failed GraphQL (Apollo 3) Client errors ([#2781](https://github.com/getsentry/sentry-java/pull/2781))

```kotlin
import com.apollographql.apollo3.ApolloClient
import io.sentry.apollo3.sentryTracing

val apolloClient = ApolloClient.Builder()
    .serverUrl("https://example.com/graphql")
    .sentryTracing(captureFailedRequests = true)    
    .build()
```

### Dependencies

- Bump Native SDK from v0.6.2 to v0.6.3 ([#2746](https://github.com/getsentry/sentry-java/pull/2746))
  - [changelog](https://github.com/getsentry/sentry-native/blob/master/CHANGELOG.md#063)
  - [diff](https://github.com/getsentry/sentry-native/compare/0.6.2...0.6.3)

### Fixes

- Align http.status with [span data conventions](https://develop.sentry.dev/sdk/performance/span-data-conventions/) ([#2786](https://github.com/getsentry/sentry-java/pull/2786))

## 6.22.0

### Features

- Add `lock` attribute to the `SentryStackFrame` protocol to better highlight offending frames in the UI ([#2761](https://github.com/getsentry/sentry-java/pull/2761))
- Enrich database spans with blocked main thread info ([#2760](https://github.com/getsentry/sentry-java/pull/2760))
- Add `api_target` to `Request` and `data` to `Response` Protocols ([#2775](https://github.com/getsentry/sentry-java/pull/2775))

### Fixes

- No longer use `String.join` in `Baggage` as it requires API level 26 ([#2778](https://github.com/getsentry/sentry-java/pull/2778))

## 6.21.0

### Features

- Introduce new `sentry-android-sqlite` integration ([#2722](https://github.com/getsentry/sentry-java/pull/2722))
    - This integration replaces the old `androidx.sqlite` database instrumentation in the Sentry Android Gradle plugin
    - A new capability to manually instrument your `androidx.sqlite` databases. 
      - You can wrap your custom `SupportSQLiteOpenHelper` instance into `SentrySupportSQLiteOpenHelper(myHelper)` if you're not using the Sentry Android Gradle plugin and still benefit from performance auto-instrumentation.
- Add SentryWrapper for Callable and Supplier Interface ([#2720](https://github.com/getsentry/sentry-java/pull/2720))
- Load sentry-debug-meta.properties ([#2734](https://github.com/getsentry/sentry-java/pull/2734))
  - This enables source context for Java
  - For more information on how to enable source context, please refer to [#633](https://github.com/getsentry/sentry-java/issues/633#issuecomment-1465599120)

### Fixes

- Finish WebFlux transaction before popping scope ([#2724](https://github.com/getsentry/sentry-java/pull/2724))
- Use daemon threads for SentryExecutorService ([#2747](https://github.com/getsentry/sentry-java/pull/2747))
  - We started using `SentryExecutorService` in `6.19.0` which caused the application to hang on shutdown unless `Sentry.close()` was called. By using daemon threads we no longer block shutdown.
- Use Base64.NO_WRAP to avoid unexpected char errors in Apollo ([#2745](https://github.com/getsentry/sentry-java/pull/2745))
- Don't warn R8 on missing `ComposeViewHierarchyExporter` class ([#2743](https://github.com/getsentry/sentry-java/pull/2743))

## 6.20.0

### Features

- Add support for Sentry Kotlin Compiler Plugin ([#2695](https://github.com/getsentry/sentry-java/pull/2695))
  - In conjunction with our sentry-kotlin-compiler-plugin we improved Jetpack Compose support for
    - [View Hierarchy](https://docs.sentry.io/platforms/android/enriching-events/viewhierarchy/) support for Jetpack Compose screens
    - Automatic breadcrumbs for [user interactions](https://docs.sentry.io/platforms/android/performance/instrumentation/automatic-instrumentation/#user-interaction-instrumentation)
- More granular http requests instrumentation with a new SentryOkHttpEventListener ([#2659](https://github.com/getsentry/sentry-java/pull/2659))
    - Create spans for time spent on:
        - Proxy selection
        - DNS resolution
        - HTTPS setup
        - Connection
        - Requesting headers
        - Receiving response
    - You can attach the event listener to your OkHttpClient through `client.eventListener(new SentryOkHttpEventListener()).addInterceptor(new SentryOkHttpInterceptor()).build();`
    - In case you already have an event listener you can use the SentryOkHttpEventListener as well through `client.eventListener(new SentryOkHttpEventListener(myListener)).addInterceptor(new SentryOkHttpInterceptor()).build();`
- Add a new option to disable `RootChecker` ([#2735](https://github.com/getsentry/sentry-java/pull/2735))

### Fixes

- Base64 encode internal Apollo3 Headers ([#2707](https://github.com/getsentry/sentry-java/pull/2707))
- Fix `SentryTracer` crash when scheduling auto-finish of a transaction, but the timer has already been cancelled ([#2731](https://github.com/getsentry/sentry-java/pull/2731))
- Fix `AndroidTransactionProfiler` crash when finishing a profile that happened due to race condition ([#2731](https://github.com/getsentry/sentry-java/pull/2731))

## 6.19.1

### Fixes

- Ensure screenshots and view hierarchies are captured on the main thread ([#2712](https://github.com/getsentry/sentry-java/pull/2712))

## 6.19.0

### Features

- Add Screenshot and ViewHierarchy to integrations list ([#2698](https://github.com/getsentry/sentry-java/pull/2698))
- New ANR detection based on [ApplicationExitInfo API](https://developer.android.com/reference/android/app/ApplicationExitInfo) ([#2697](https://github.com/getsentry/sentry-java/pull/2697))
    - This implementation completely replaces the old one (based on a watchdog) on devices running Android 11 and above:
      - New implementation provides more precise ANR events/ANR rate detection as well as system thread dump information. The new implementation reports ANRs exactly as Google Play Console, without producing false positives or missing important background ANR events.
      - New implementation reports ANR events with a new mechanism `mechanism:AppExitInfo`.
      - However, despite producing many false positives, the old implementation is capable of better enriching ANR errors (which is not available with the new implementation), for example:
        - Capturing screenshots at the time of ANR event;
        - Capturing transactions and profiling data corresponding to the ANR event;
        - Auxiliary information (such as current memory load) at the time of ANR event.
      - If you would like us to provide support for the old approach working alongside the new one on Android 11 and above (e.g. for raising events for slow code on main thread), consider upvoting [this issue](https://github.com/getsentry/sentry-java/issues/2693).
    - The old watchdog implementation will continue working for older API versions (Android < 11):
        - The old implementation reports ANR events with the existing mechanism `mechanism:ANR`.
- Open up `TransactionOptions`, `ITransaction` and `IHub` methods allowing consumers modify start/end timestamp of transactions and spans ([#2701](https://github.com/getsentry/sentry-java/pull/2701))
- Send source bundle IDs to Sentry to enable source context ([#2663](https://github.com/getsentry/sentry-java/pull/2663))
  - For more information on how to enable source context, please refer to [#633](https://github.com/getsentry/sentry-java/issues/633#issuecomment-1465599120)

### Fixes

- Android Profiler on calling thread ([#2691](https://github.com/getsentry/sentry-java/pull/2691))
- Use `configureScope` instead of `withScope` in `Hub.close()`. This ensures that the main scope releases the in-memory data when closing a hub instance. ([#2688](https://github.com/getsentry/sentry-java/pull/2688))
- Remove null keys/values before creating concurrent hashmap in order to avoid NPE ([#2708](https://github.com/getsentry/sentry-java/pull/2708))
- Exclude SentryOptions from R8/ProGuard obfuscation ([#2699](https://github.com/getsentry/sentry-java/pull/2699))
  - This fixes AGP 8.+ incompatibility, where full R8 mode is enforced

### Dependencies

- Bump Gradle from v8.1.0 to v8.1.1 ([#2666](https://github.com/getsentry/sentry-java/pull/2666))
  - [changelog](https://github.com/gradle/gradle/blob/master release-test/CHANGELOG.md#v811)
  - [diff](https://github.com/gradle/gradle/compare/v8.1.0...v8.1.1)
- Bump Native SDK from v0.6.1 to v0.6.2 ([#2689](https://github.com/getsentry/sentry-java/pull/2689))
  - [changelog](https://github.com/getsentry/sentry-native/blob/master/CHANGELOG.md#062)
  - [diff](https://github.com/getsentry/sentry-native/compare/0.6.1...0.6.2)

## 6.18.1

### Fixes

- Fix crash when Sentry SDK is initialized more than once ([#2679](https://github.com/getsentry/sentry-java/pull/2679))
- Track a ttfd span per Activity ([#2673](https://github.com/getsentry/sentry-java/pull/2673))

## 6.18.0

### Features

- Attach Trace Context when an ANR is detected (ANRv1) ([#2583](https://github.com/getsentry/sentry-java/pull/2583))
- Make log4j2 integration compatible with log4j 3.0 ([#2634](https://github.com/getsentry/sentry-java/pull/2634))
    - Instead of relying on package scanning, we now use an annotation processor to generate `Log4j2Plugins.dat`
- Create `User` and `Breadcrumb` from map ([#2614](https://github.com/getsentry/sentry-java/pull/2614))
- Add `sent_at` to envelope header item ([#2638](https://github.com/getsentry/sentry-java/pull/2638))

### Fixes

- Fix timestamp intervals of PerformanceCollectionData in profiles ([#2648](https://github.com/getsentry/sentry-java/pull/2648))
- Fix timestamps of PerformanceCollectionData in profiles ([#2632](https://github.com/getsentry/sentry-java/pull/2632))
- Fix missing propagateMinConstraints flag for SentryTraced ([#2637](https://github.com/getsentry/sentry-java/pull/2637))
- Fix potential SecurityException thrown by ConnectivityManager on Android 11 ([#2653](https://github.com/getsentry/sentry-java/pull/2653))
- Fix aar artifacts publishing for Maven ([#2641](https://github.com/getsentry/sentry-java/pull/2641))

### Dependencies
- Bump Kotlin compile version from v1.6.10 to 1.8.0 ([#2563](https://github.com/getsentry/sentry-java/pull/2563))
- Bump Compose compile version from v1.1.1 to v1.3.0 ([#2563](https://github.com/getsentry/sentry-java/pull/2563))
- Bump AGP version from v7.3.0 to v7.4.2 ([#2574](https://github.com/getsentry/sentry-java/pull/2574))
- Bump Gradle from v7.6.0 to v8.0.2 ([#2563](https://github.com/getsentry/sentry-java/pull/2563))
    - [changelog](https://github.com/gradle/gradle/blob/master/CHANGELOG.md#v802)
    - [diff](https://github.com/gradle/gradle/compare/v7.6.0...v8.0.2)
- Bump Gradle from v8.0.2 to v8.1.0 ([#2650](https://github.com/getsentry/sentry-java/pull/2650))
  - [changelog](https://github.com/gradle/gradle/blob/master/CHANGELOG.md#v810)
  - [diff](https://github.com/gradle/gradle/compare/v8.0.2...v8.1.0)

## 6.17.0

### Features

- Add `name` and `geo` to `User` ([#2556](https://github.com/getsentry/sentry-java/pull/2556)) 
- Add breadcrumbs on network changes ([#2608](https://github.com/getsentry/sentry-java/pull/2608))
- Add time-to-initial-display and time-to-full-display measurements to Activity transactions ([#2611](https://github.com/getsentry/sentry-java/pull/2611))
- Read integration list written by sentry gradle plugin from manifest ([#2598](https://github.com/getsentry/sentry-java/pull/2598))
- Add Logcat adapter ([#2620](https://github.com/getsentry/sentry-java/pull/2620))
- Provide CPU count/frequency data as device context ([#2622](https://github.com/getsentry/sentry-java/pull/2622))

### Fixes

- Trim time-to-full-display span if reportFullyDisplayed API is never called ([#2631](https://github.com/getsentry/sentry-java/pull/2631))
- Fix Automatic UI transactions having wrong durations ([#2623](https://github.com/getsentry/sentry-java/pull/2623))
- Fix wrong default environment in Session ([#2610](https://github.com/getsentry/sentry-java/pull/2610))
- Pass through unknown sentry baggage keys into SentryEnvelopeHeader ([#2618](https://github.com/getsentry/sentry-java/pull/2618))
- Fix missing null check when removing lifecycle observer ([#2625](https://github.com/getsentry/sentry-java/pull/2625))

### Dependencies

- Bump Native SDK from v0.6.0 to v0.6.1 ([#2629](https://github.com/getsentry/sentry-java/pull/2629))
  - [changelog](https://github.com/getsentry/sentry-native/blob/master/CHANGELOG.md#061)
  - [diff](https://github.com/getsentry/sentry-native/compare/0.6.0...0.6.1)

## 6.16.0

### Features

- Improve versatility of exception resolver component for Spring with more flexible API for consumers. ([#2577](https://github.com/getsentry/sentry-java/pull/2577))
- Automatic performance instrumentation for WebFlux ([#2597](https://github.com/getsentry/sentry-java/pull/2597))
  - You can enable it by adding `sentry.enable-tracing=true` to your `application.properties`
- The Spring Boot integration can now be configured to add the `SentryAppender` to specific loggers instead of the `ROOT` logger ([#2173](https://github.com/getsentry/sentry-java/pull/2173))
  - You can specify the loggers using `"sentry.logging.loggers[0]=foo.bar` and `"sentry.logging.loggers[1]=baz` in your `application.properties`
- Add capabilities to track Jetpack Compose composition/rendering time ([#2507](https://github.com/getsentry/sentry-java/pull/2507))
- Adapt span op and description for graphql to fit spec ([#2607](https://github.com/getsentry/sentry-java/pull/2607))

### Fixes

- Fix timestamps of slow and frozen frames for profiles ([#2584](https://github.com/getsentry/sentry-java/pull/2584))
- Deprecate reportFullDisplayed in favor of reportFullyDisplayed ([#2585](https://github.com/getsentry/sentry-java/pull/2585))
- Add mechanism for logging integrations and update spring mechanism types ([#2595](https://github.com/getsentry/sentry-java/pull/2595))
	- NOTE: If you're using these mechanism types (`HandlerExceptionResolver`, `SentryWebExceptionHandler`) in your dashboards please update them to use the new types.
- Filter out session cookies sent by Spring and Spring Boot integrations ([#2593](https://github.com/getsentry/sentry-java/pull/2593))
  - We filter out some common cookies like JSESSIONID
  - We also read the value from `server.servlet.session.cookie.name` and filter it out
- No longer send event / transaction to Sentry if `beforeSend` / `beforeSendTransaction` throws ([#2591](https://github.com/getsentry/sentry-java/pull/2591))
- Add version to sentryClientName used in auth header ([#2596](https://github.com/getsentry/sentry-java/pull/2596))
- Keep integration names from being obfuscated ([#2599](https://github.com/getsentry/sentry-java/pull/2599))
- Change log level from INFO to WARN for error message indicating a failed Log4j2 Sentry.init ([#2606](https://github.com/getsentry/sentry-java/pull/2606))
  - The log message was often not visible as our docs suggest a minimum log level of WARN
- Fix session tracking on Android ([#2609](https://github.com/getsentry/sentry-java/pull/2609))
  - Incorrect number of session has been sent. In addition, some of the sessions were not properly ended, messing up Session Health Metrics.

### Dependencies

- Bump `opentelemetry-sdk` to `1.23.1` and `opentelemetry-javaagent` to `1.23.0` ([#2590](https://github.com/getsentry/sentry-java/pull/2590))
- Bump Native SDK from v0.5.4 to v0.6.0 ([#2545](https://github.com/getsentry/sentry-java/pull/2545))
  - [changelog](https://github.com/getsentry/sentry-native/blob/master/CHANGELOG.md#060)
  - [diff](https://github.com/getsentry/sentry-native/compare/0.5.4...0.6.0)

## 6.15.0

### Features

- Adjust time-to-full-display span if reportFullDisplayed is called too early ([#2550](https://github.com/getsentry/sentry-java/pull/2550))
- Add `enableTracing` option ([#2530](https://github.com/getsentry/sentry-java/pull/2530))
    - This change is backwards compatible. The default is `null` meaning existing behaviour remains unchanged (setting either `tracesSampleRate` or `tracesSampler` enables performance).
    - If set to `true`, performance is enabled, even if no `tracesSampleRate` or `tracesSampler` have been configured.
    - If set to `false` performance is disabled, regardless of `tracesSampleRate` and `tracesSampler` options.
- Detect dependencies by listing MANIFEST.MF files at runtime ([#2538](https://github.com/getsentry/sentry-java/pull/2538))
- Report integrations in use, report packages in use more consistently ([#2179](https://github.com/getsentry/sentry-java/pull/2179))
- Implement `ThreadLocalAccessor` for propagating Sentry hub with reactor / WebFlux ([#2570](https://github.com/getsentry/sentry-java/pull/2570))
  - Requires `io.micrometer:context-propagation:1.0.2+` as well as Spring Boot 3.0.3+
  - Enable the feature by setting `sentry.reactive.thread-local-accessor-enabled=true`
  - This is still considered experimental. Once we have enough feedback we may turn this on by default.
  - Checkout the sample here: https://github.com/getsentry/sentry-java/tree/main/sentry-samples/sentry-samples-spring-boot-webflux-jakarta
  - A new hub is now cloned from the main hub for every request

### Fixes

- Leave `inApp` flag for stack frames undecided in SDK if unsure and let ingestion decide instead ([#2547](https://github.com/getsentry/sentry-java/pull/2547))
- Allow `0.0` error sample rate ([#2573](https://github.com/getsentry/sentry-java/pull/2573))
- Fix memory leak in WebFlux related to an ever growing stack ([#2580](https://github.com/getsentry/sentry-java/pull/2580))
- Use the same hub in WebFlux exception handler as we do in WebFilter ([#2566](https://github.com/getsentry/sentry-java/pull/2566))
- Switch upstream Jetpack Compose dependencies to `compileOnly` in `sentry-compose-android` ([#2578](https://github.com/getsentry/sentry-java/pull/2578))
  - NOTE: If you're using Compose Navigation/User Interaction integrations, make sure to have the following dependencies on the classpath as we do not bring them in transitively anymore:
    - `androidx.navigation:navigation-compose:`
    - `androidx.compose.runtime:runtime:`
    - `androidx.compose.ui:ui:`

## 6.14.0

### Features

- Add time-to-full-display span to Activity auto-instrumentation ([#2432](https://github.com/getsentry/sentry-java/pull/2432))
- Add `main` flag to threads and `in_foreground` flag for app contexts  ([#2516](https://github.com/getsentry/sentry-java/pull/2516))

### Fixes

- Ignore Shutdown in progress when closing ShutdownHookIntegration ([#2521](https://github.com/getsentry/sentry-java/pull/2521))
- Fix app start span end-time is wrong if SDK init is deferred ([#2519](https://github.com/getsentry/sentry-java/pull/2519))
- Fix invalid session creation when app is launched in background ([#2543](https://github.com/getsentry/sentry-java/pull/2543))

## 6.13.1

### Fixes

- Fix transaction performance collector oom ([#2505](https://github.com/getsentry/sentry-java/pull/2505))
- Remove authority from URLs sent to Sentry ([#2366](https://github.com/getsentry/sentry-java/pull/2366))
- Fix `sentry-bom` containing incorrect artifacts ([#2504](https://github.com/getsentry/sentry-java/pull/2504))

### Dependencies

- Bump Native SDK from v0.5.3 to v0.5.4 ([#2500](https://github.com/getsentry/sentry-java/pull/2500))
  - [changelog](https://github.com/getsentry/sentry-native/blob/master/CHANGELOG.md#054)
  - [diff](https://github.com/getsentry/sentry-native/compare/0.5.3...0.5.4)

## 6.13.0

### Features

- Send cpu usage percentage in profile payload ([#2469](https://github.com/getsentry/sentry-java/pull/2469))
- Send transaction memory stats in profile payload ([#2447](https://github.com/getsentry/sentry-java/pull/2447))
- Add cpu usage collection ([#2462](https://github.com/getsentry/sentry-java/pull/2462))
- Improve ANR implementation: ([#2475](https://github.com/getsentry/sentry-java/pull/2475))
  - Add `abnormal_mechanism` to sessions for ANR rate calculation
  - Always attach thread dump to ANR events
  - Distinguish between foreground and background ANRs
- Improve possible date precision to 10 μs ([#2451](https://github.com/getsentry/sentry-java/pull/2451))

### Fixes

- Fix performance collector setup called in main thread ([#2499](https://github.com/getsentry/sentry-java/pull/2499))
- Expand guard against CVE-2018-9492 "Privilege Escalation via Content Provider" ([#2482](https://github.com/getsentry/sentry-java/pull/2482))
- Prevent OOM by disabling TransactionPerformanceCollector for now ([#2498](https://github.com/getsentry/sentry-java/pull/2498))

## 6.12.1

### Fixes

- Create timer in `TransactionPerformanceCollector` lazily ([#2478](https://github.com/getsentry/sentry-java/pull/2478))

## 6.12.0

### Features

- Attach View Hierarchy to the errored/crashed events ([#2440](https://github.com/getsentry/sentry-java/pull/2440))
- Collect memory usage in transactions ([#2445](https://github.com/getsentry/sentry-java/pull/2445))
- Add `traceOptionsRequests` option to disable tracing of OPTIONS requests ([#2453](https://github.com/getsentry/sentry-java/pull/2453))
- Extend list of HTTP headers considered sensitive ([#2455](https://github.com/getsentry/sentry-java/pull/2455))

### Fixes

- Use a single TransactionPerfomanceCollector ([#2464](https://github.com/getsentry/sentry-java/pull/2464))
- Don't override sdk name with Timber ([#2450](https://github.com/getsentry/sentry-java/pull/2450))
- Set transactionNameSource to CUSTOM when setting transaction name ([#2405](https://github.com/getsentry/sentry-java/pull/2405))
- Guard against CVE-2018-9492 "Privilege Escalation via Content Provider" ([#2466](https://github.com/getsentry/sentry-java/pull/2466))

## 6.11.0

### Features

- Disable Android concurrent profiling ([#2434](https://github.com/getsentry/sentry-java/pull/2434))
- Add logging for OpenTelemetry integration ([#2425](https://github.com/getsentry/sentry-java/pull/2425))
- Auto add `OpenTelemetryLinkErrorEventProcessor` for Spring Boot ([#2429](https://github.com/getsentry/sentry-java/pull/2429))

### Fixes

- Use minSdk compatible `Objects` class ([#2436](https://github.com/getsentry/sentry-java/pull/2436))
- Prevent R8 from warning on missing classes, as we check for their presence at runtime ([#2439](https://github.com/getsentry/sentry-java/pull/2439))

### Dependencies

- Bump Gradle from v7.5.1 to v7.6.0 ([#2438](https://github.com/getsentry/sentry-java/pull/2438))
  - [changelog](https://github.com/gradle/gradle/blob/master/CHANGELOG.md#v760)
  - [diff](https://github.com/gradle/gradle/compare/v7.5.1...v7.6.0)

## 6.10.0

### Features

- Add time-to-initial-display span to Activity transactions ([#2369](https://github.com/getsentry/sentry-java/pull/2369))
- Start a session after init if AutoSessionTracking is enabled ([#2356](https://github.com/getsentry/sentry-java/pull/2356))
- Provide automatic breadcrumbs and transactions for click/scroll events for Compose ([#2390](https://github.com/getsentry/sentry-java/pull/2390))
- Add `blocked_main_thread` and `call_stack` to File I/O spans to detect performance issues ([#2382](https://github.com/getsentry/sentry-java/pull/2382))

### Dependencies

- Bump Native SDK from v0.5.2 to v0.5.3 ([#2423](https://github.com/getsentry/sentry-java/pull/2423))
  - [changelog](https://github.com/getsentry/sentry-native/blob/master/CHANGELOG.md#053)
  - [diff](https://github.com/getsentry/sentry-native/compare/0.5.2...0.5.3)

## 6.9.2

### Fixes

- Updated ProfileMeasurementValue types ([#2412](https://github.com/getsentry/sentry-java/pull/2412))
- Clear window reference only on activity stop in profileMeasurements collector ([#2407](https://github.com/getsentry/sentry-java/pull/2407))
- No longer disable OpenTelemetry exporters in default Java Agent config ([#2408](https://github.com/getsentry/sentry-java/pull/2408))
- Fix `ClassNotFoundException` for `io.sentry.spring.SentrySpringServletContainerInitializer` in `sentry-spring-jakarta` ([#2411](https://github.com/getsentry/sentry-java/issues/2411))
- Fix `sentry-samples-spring-jakarta` ([#2411](https://github.com/getsentry/sentry-java/issues/2411))

### Features

- Add SENTRY_AUTO_INIT environment variable to control OpenTelemetry Agent init ([#2410](https://github.com/getsentry/sentry-java/pull/2410))
- Add OpenTelemetryLinkErrorEventProcessor for linking errors to traces created via OpenTelemetry ([#2418](https://github.com/getsentry/sentry-java/pull/2418))

### Dependencies

- Bump OpenTelemetry to 1.20.1 and OpenTelemetry Java Agent to 1.20.2 ([#2420](https://github.com/getsentry/sentry-java/pull/2420))

## 6.9.1

### Fixes

- OpenTelemetry modules were missing in `6.9.0` so we released the same code again as `6.9.1` including OpenTelemetry modules

## 6.9.0

### Fixes

- Use `canonicalName` in Fragment Integration for better de-obfuscation ([#2379](https://github.com/getsentry/sentry-java/pull/2379))
- Fix Timber and Fragment integrations auto-installation for obfuscated builds ([#2379](https://github.com/getsentry/sentry-java/pull/2379))
- Don't attach screenshots to events from Hybrid SDKs ([#2360](https://github.com/getsentry/sentry-java/pull/2360))
- Ensure Hints do not cause memory leaks ([#2387](https://github.com/getsentry/sentry-java/pull/2387))
- Do not attach empty `sentry-trace` and `baggage` headers ([#2385](https://github.com/getsentry/sentry-java/pull/2385))

### Features

- Add beforeSendTransaction which allows users to filter and change transactions ([#2388](https://github.com/getsentry/sentry-java/pull/2388))
- Add experimental support for OpenTelemetry ([README](sentry-opentelemetry/README.md))([#2344](https://github.com/getsentry/sentry-java/pull/2344))

### Dependencies

- Update Spring Boot Jakarta to Spring Boot 3.0.0 ([#2389](https://github.com/getsentry/sentry-java/pull/2389))
- Bump Spring Boot to 2.7.5 ([#2383](https://github.com/getsentry/sentry-java/pull/2383))

## 6.8.0

### Features

- Add FrameMetrics to Android profiling data ([#2342](https://github.com/getsentry/sentry-java/pull/2342))

### Fixes

- Remove profiler main thread io ([#2348](https://github.com/getsentry/sentry-java/pull/2348))
- Fix ensure all options are processed before integrations are loaded ([#2377](https://github.com/getsentry/sentry-java/pull/2377))

## 6.7.1

### Fixes

- Fix `Gpu.vendorId` should be a String ([#2343](https://github.com/getsentry/sentry-java/pull/2343))
- Don't set device name on Android if `sendDefaultPii` is disabled ([#2354](https://github.com/getsentry/sentry-java/pull/2354))
- Fix corrupted UUID on Motorola devices ([#2363](https://github.com/getsentry/sentry-java/pull/2363))
- Fix ANR on dropped uncaught exception events ([#2368](https://github.com/getsentry/sentry-java/pull/2368))

### Features

- Update Spring Boot Jakarta to Spring Boot 3.0.0-RC2 ([#2347](https://github.com/getsentry/sentry-java/pull/2347))

## 6.7.0

### Fixes

- Use correct set-cookie for the HTTP Client response object ([#2326](https://github.com/getsentry/sentry-java/pull/2326))
- Fix NoSuchElementException in CircularFifoQueue when cloning a Scope ([#2328](https://github.com/getsentry/sentry-java/pull/2328))

### Features

- Customizable fragment lifecycle breadcrumbs ([#2299](https://github.com/getsentry/sentry-java/pull/2299))
- Provide hook for Jetpack Compose navigation instrumentation ([#2320](https://github.com/getsentry/sentry-java/pull/2320))
- Populate `event.modules` with dependencies metadata ([#2324](https://github.com/getsentry/sentry-java/pull/2324))
- Support Spring 6 and Spring Boot 3 ([#2289](https://github.com/getsentry/sentry-java/pull/2289))

### Dependencies

- Bump Native SDK from v0.5.1 to v0.5.2 ([#2315](https://github.com/getsentry/sentry-java/pull/2315))
  - [changelog](https://github.com/getsentry/sentry-native/blob/master/CHANGELOG.md#052)
  - [diff](https://github.com/getsentry/sentry-native/compare/0.5.1...0.5.2)

## 6.6.0

### Fixes

- Ensure potential callback exceptions are caught #2123 ([#2291](https://github.com/getsentry/sentry-java/pull/2291))
- Remove verbose FrameMetricsAggregator failure logging ([#2293](https://github.com/getsentry/sentry-java/pull/2293))
- Ignore broken regex for tracePropagationTarget ([#2288](https://github.com/getsentry/sentry-java/pull/2288))
- No longer serialize static fields; use toString as fallback ([#2309](https://github.com/getsentry/sentry-java/pull/2309))
- Fix `SentryFileWriter`/`SentryFileOutputStream` append overwrites file contents ([#2304](https://github.com/getsentry/sentry-java/pull/2304))
- Respect incoming parent sampled decision when continuing a trace ([#2311](https://github.com/getsentry/sentry-java/pull/2311))

### Features

- Profile envelopes are sent directly from profiler ([#2298](https://github.com/getsentry/sentry-java/pull/2298))
- Add support for using Encoder with logback.SentryAppender ([#2246](https://github.com/getsentry/sentry-java/pull/2246))
- Report Startup Crashes ([#2277](https://github.com/getsentry/sentry-java/pull/2277))
- HTTP Client errors for OkHttp ([#2287](https://github.com/getsentry/sentry-java/pull/2287))
- Add option to enable or disable Frame Tracking ([#2314](https://github.com/getsentry/sentry-java/pull/2314))

### Dependencies

- Bump Native SDK from v0.5.0 to v0.5.1 ([#2306](https://github.com/getsentry/sentry-java/pull/2306))
  - [changelog](https://github.com/getsentry/sentry-native/blob/master/CHANGELOG.md#051)
  - [diff](https://github.com/getsentry/sentry-native/compare/0.5.0...0.5.1)

## 6.5.0

### Fixes

- Improve public facing API for creating Baggage from header ([#2284](https://github.com/getsentry/sentry-java/pull/2284))

## 6.5.0-beta.3

### Features

- Provide API for attaching custom measurements to transactions ([#2260](https://github.com/getsentry/sentry-java/pull/2260))
- Bump spring to 2.7.4 ([#2279](https://github.com/getsentry/sentry-java/pull/2279))

## 6.5.0-beta.2

### Features

- Make user segment a top level property ([#2257](https://github.com/getsentry/sentry-java/pull/2257))
- Replace user `other` with `data` ([#2258](https://github.com/getsentry/sentry-java/pull/2258))
- `isTraceSampling` is now on by default. `tracingOrigins` has been replaced by `tracePropagationTargets` ([#2255](https://github.com/getsentry/sentry-java/pull/2255))

## 6.5.0-beta.1

### Features

- Server-Side Dynamic Sampling Context support  ([#2226](https://github.com/getsentry/sentry-java/pull/2226))

## 6.4.4

### Fixes

- Fix ConcurrentModificationException due to FrameMetricsAggregator manipulation ([#2282](https://github.com/getsentry/sentry-java/pull/2282))

## 6.4.3

- Fix slow and frozen frames tracking ([#2271](https://github.com/getsentry/sentry-java/pull/2271))

## 6.4.2

### Fixes

- Fixed AbstractMethodError when getting Lifecycle ([#2228](https://github.com/getsentry/sentry-java/pull/2228))
- Missing unit fields for Android measurements ([#2204](https://github.com/getsentry/sentry-java/pull/2204))
- Avoid sending empty profiles ([#2232](https://github.com/getsentry/sentry-java/pull/2232))
- Fix file descriptor leak in FileIO instrumentation ([#2248](https://github.com/getsentry/sentry-java/pull/2248))

## 6.4.1

### Fixes

- Fix memory leak caused by throwableToSpan ([#2227](https://github.com/getsentry/sentry-java/pull/2227))

## 6.4.0

### Fixes

- make profiling rate defaults to 101 hz ([#2211](https://github.com/getsentry/sentry-java/pull/2211))
- SentryOptions.setProfilingTracesIntervalMillis has been deprecated
- Added cpu architecture and default environment in profiles envelope ([#2207](https://github.com/getsentry/sentry-java/pull/2207))
- SentryOptions.setProfilingEnabled has been deprecated in favor of setProfilesSampleRate
- Use toString for enum serialization ([#2220](https://github.com/getsentry/sentry-java/pull/2220))

### Features

- Concurrent profiling 3 - added truncation reason ([#2247](https://github.com/getsentry/sentry-java/pull/2247))
- Concurrent profiling 2 - added list of transactions ([#2218](https://github.com/getsentry/sentry-java/pull/2218))
- Concurrent profiling 1 - added envelope payload data format ([#2216](https://github.com/getsentry/sentry-java/pull/2216))
- Send source for transactions ([#2180](https://github.com/getsentry/sentry-java/pull/2180))
- Add profilesSampleRate and profileSampler options for Android sdk ([#2184](https://github.com/getsentry/sentry-java/pull/2184))
- Add baggage header to RestTemplate ([#2206](https://github.com/getsentry/sentry-java/pull/2206))
- Bump Native SDK from v0.4.18 to v0.5.0 ([#2199](https://github.com/getsentry/sentry-java/pull/2199))
  - [changelog](https://github.com/getsentry/sentry-native/blob/master/CHANGELOG.md#050)
  - [diff](https://github.com/getsentry/sentry-native/compare/0.4.18...0.5.0)
- Bump Gradle from v7.5.0 to v7.5.1 ([#2212](https://github.com/getsentry/sentry-java/pull/2212))
  - [changelog](https://github.com/gradle/gradle/blob/master/CHANGELOG.md#v751)
  - [diff](https://github.com/gradle/gradle/compare/v7.5.0...v7.5.1)

## 6.3.1

### Fixes

- Prevent NPE by checking SentryTracer.timer for null again inside synchronized ([#2200](https://github.com/getsentry/sentry-java/pull/2200))
- Weakly reference Activity for transaction finished callback ([#2203](https://github.com/getsentry/sentry-java/pull/2203))
- `attach-screenshot` set on Manual init. didn't work ([#2186](https://github.com/getsentry/sentry-java/pull/2186))
- Remove extra space from `spring.factories` causing issues in old versions of Spring Boot ([#2181](https://github.com/getsentry/sentry-java/pull/2181))


### Features

- Bump Native SDK to v0.4.18 ([#2154](https://github.com/getsentry/sentry-java/pull/2154))
  - [changelog](https://github.com/getsentry/sentry-native/blob/master/CHANGELOG.md#0418)
  - [diff](https://github.com/getsentry/sentry-native/compare/0.4.17...0.4.18)
- Bump Gradle to v7.5.0 ([#2174](https://github.com/getsentry/sentry-java/pull/2174), [#2191](https://github.com/getsentry/sentry-java/pull/2191))
  - [changelog](https://github.com/gradle/gradle/blob/master/CHANGELOG.md#v750)
  - [diff](https://github.com/gradle/gradle/compare/v7.4.2...v7.5.0)

## 6.3.0

### Features

- Switch upstream dependencies to `compileOnly` in integrations ([#2175](https://github.com/getsentry/sentry-java/pull/2175))

### Fixes

- Lazily retrieve HostnameCache in MainEventProcessor ([#2170](https://github.com/getsentry/sentry-java/pull/2170))

## 6.2.1

### Fixes

- Only send userid in Dynamic Sampling Context if sendDefaultPii is true ([#2147](https://github.com/getsentry/sentry-java/pull/2147))
- Remove userId from baggage due to PII ([#2157](https://github.com/getsentry/sentry-java/pull/2157))

### Features

- Add integration for Apollo-Kotlin 3 ([#2109](https://github.com/getsentry/sentry-java/pull/2109))
- New package `sentry-android-navigation` for AndroidX Navigation support ([#2136](https://github.com/getsentry/sentry-java/pull/2136))
- New package `sentry-compose` for Jetpack Compose support (Navigation) ([#2136](https://github.com/getsentry/sentry-java/pull/2136))
- Add sample rate to baggage as well as trace in envelope header and flatten user ([#2135](https://github.com/getsentry/sentry-java/pull/2135))

Breaking Changes:
- The boolean parameter `samplingDecision` in the `TransactionContext` constructor has been replaced with a `TracesSamplingDecision` object. Feel free to ignore the `@ApiStatus.Internal` in this case.

## 6.1.4

### Fixes

- Filter out app starts with more than 60s ([#2127](https://github.com/getsentry/sentry-java/pull/2127))

## 6.1.3

### Fixes

- Fix thread leak due to Timer being created and never cancelled ([#2131](https://github.com/getsentry/sentry-java/pull/2131))

## 6.1.2

### Fixes

- Swallow error when reading ActivityManager#getProcessesInErrorState instead of crashing ([#2114](https://github.com/getsentry/sentry-java/pull/2114))
- Use charset string directly as StandardCharsets is not available on earlier Android versions ([#2111](https://github.com/getsentry/sentry-java/pull/2111))

## 6.1.1

### Features

- Replace `tracestate` header with `baggage` header ([#2078](https://github.com/getsentry/sentry-java/pull/2078))
- Allow opting out of device info collection that requires Inter-Process Communication (IPC) ([#2100](https://github.com/getsentry/sentry-java/pull/2100))

## 6.1.0

### Features

- Implement local scope by adding overloads to the capture methods that accept a ScopeCallback ([#2084](https://github.com/getsentry/sentry-java/pull/2084))
- SentryOptions#merge is now public and can be used to load ExternalOptions ([#2088](https://github.com/getsentry/sentry-java/pull/2088))

### Fixes

- Fix proguard rules to work R8 [issue](https://issuetracker.google.com/issues/235733922) around on AGP 7.3.0-betaX and 7.4.0-alphaX ([#2094](https://github.com/getsentry/sentry-java/pull/2094))
- Fix GraalVM Native Image compatibility ([#2172](https://github.com/getsentry/sentry-java/pull/2172))

## 6.0.0

### Sentry Self-hosted Compatibility

- Starting with version `6.0.0` of the `sentry` package, [Sentry's self hosted version >= v21.9.0](https://github.com/getsentry/self-hosted/releases) is required or you have to manually disable sending client reports via the `sendClientReports` option. This only applies to self-hosted Sentry. If you are using [sentry.io](https://sentry.io), no action is needed.

### Features

- Allow optimization and obfuscation of the SDK by reducing proguard rules ([#2031](https://github.com/getsentry/sentry-java/pull/2031))
- Relax TransactionNameProvider ([#1861](https://github.com/getsentry/sentry-java/pull/1861))
- Use float instead of Date for protocol types for higher precision ([#1737](https://github.com/getsentry/sentry-java/pull/1737))
- Allow setting SDK info (name & version) in manifest ([#2016](https://github.com/getsentry/sentry-java/pull/2016))
- Allow setting native Android SDK name during build ([#2035](https://github.com/getsentry/sentry-java/pull/2035))
- Include application permissions in Android events ([#2018](https://github.com/getsentry/sentry-java/pull/2018))
- Automatically create transactions for UI events ([#1975](https://github.com/getsentry/sentry-java/pull/1975))
- Hints are now used via a Hint object and passed into beforeSend and EventProcessor as @NotNull Hint object ([#2045](https://github.com/getsentry/sentry-java/pull/2045))
- Attachments can be manipulated via hint ([#2046](https://github.com/getsentry/sentry-java/pull/2046))
- Add sentry-servlet-jakarta module ([#1987](https://github.com/getsentry/sentry-java/pull/1987))
- Add client reports ([#1982](https://github.com/getsentry/sentry-java/pull/1982))
- Screenshot is taken when there is an error ([#1967](https://github.com/getsentry/sentry-java/pull/1967))
- Add Android profiling traces ([#1897](https://github.com/getsentry/sentry-java/pull/1897)) ([#1959](https://github.com/getsentry/sentry-java/pull/1959)) and its tests ([#1949](https://github.com/getsentry/sentry-java/pull/1949))
- Enable enableScopeSync by default for Android ([#1928](https://github.com/getsentry/sentry-java/pull/1928))
- Feat: Vendor JSON ([#1554](https://github.com/getsentry/sentry-java/pull/1554))
    - Introduce `JsonSerializable` and `JsonDeserializer` interfaces for manual json
      serialization/deserialization.
    - Introduce `JsonUnknwon` interface to preserve unknown properties when deserializing/serializing
      SDK classes.
    - When passing custom objects, for example in `Contexts`, these are supported for serialization:
        - `JsonSerializable`
        - `Map`, `Collection`, `Array`, `String` and all primitive types.
        - Objects with the help of refection.
            - `Map`, `Collection`, `Array`, `String` and all primitive types.
            - Call `toString()` on objects that have a cyclic reference to a ancestor object.
            - Call `toString()` where object graphs exceed max depth.
    - Remove `gson` dependency.
    - Remove `IUnknownPropertiesConsumer`
- Pass MDC tags as Sentry tags ([#1954](https://github.com/getsentry/sentry-java/pull/1954))

### Fixes

- Calling Sentry.init and specifying contextTags now has an effect on the Logback SentryAppender ([#2052](https://github.com/getsentry/sentry-java/pull/2052))
- Calling Sentry.init and specifying contextTags now has an effect on the Log4j SentryAppender ([#2054](https://github.com/getsentry/sentry-java/pull/2054))
- Calling Sentry.init and specifying contextTags now has an effect on the jul SentryAppender ([#2057](https://github.com/getsentry/sentry-java/pull/2057))
- Update Spring Boot dependency to 2.6.8 and fix the CVE-2022-22970 ([#2068](https://github.com/getsentry/sentry-java/pull/2068))
- Sentry can now self heal after a Thread had its currentHub set to a NoOpHub ([#2076](https://github.com/getsentry/sentry-java/pull/2076))
- No longer close OutputStream that is passed into JsonSerializer ([#2029](https://github.com/getsentry/sentry-java/pull/2029))
- Fix setting context tags on events captured by Spring ([#2060](https://github.com/getsentry/sentry-java/pull/2060))
- Isolate cached events with hashed DSN subfolder ([#2038](https://github.com/getsentry/sentry-java/pull/2038))
- SentryThread.current flag will not be overridden by DefaultAndroidEventProcessor if already set ([#2050](https://github.com/getsentry/sentry-java/pull/2050))
- Fix serialization of Long inside of Request.data ([#2051](https://github.com/getsentry/sentry-java/pull/2051))
- Update sentry-native to 0.4.17 ([#2033](https://github.com/getsentry/sentry-java/pull/2033))
- Update Gradle to 7.4.2 and AGP to 7.2 ([#2042](https://github.com/getsentry/sentry-java/pull/2042))
- Change order of event filtering mechanisms ([#2001](https://github.com/getsentry/sentry-java/pull/2001))
- Only send session update for dropped events if state changed ([#2002](https://github.com/getsentry/sentry-java/pull/2002))
- Android profiling initializes on first profile start ([#2009](https://github.com/getsentry/sentry-java/pull/2009))
- Profiling rate decreased from 300hz to 100hz ([#1997](https://github.com/getsentry/sentry-java/pull/1997))
- Allow disabling sending of client reports via Android Manifest and external options ([#2007](https://github.com/getsentry/sentry-java/pull/2007))
- Ref: Upgrade Spring Boot dependency to 2.5.13 ([#2011](https://github.com/getsentry/sentry-java/pull/2011))
- Ref: Make options.printUncaughtStackTrace primitive type ([#1995](https://github.com/getsentry/sentry-java/pull/1995))
- Ref: Remove not needed interface abstractions on Android ([#1953](https://github.com/getsentry/sentry-java/pull/1953))
- Ref: Make hints Map<String, Object> instead of only Object ([#1929](https://github.com/getsentry/sentry-java/pull/1929))
- Ref: Simplify DateUtils with ISO8601Utils ([#1837](https://github.com/getsentry/sentry-java/pull/1837))
- Ref: Remove deprecated and scheduled fields ([#1875](https://github.com/getsentry/sentry-java/pull/1875))
- Ref: Add shutdownTimeoutMillis in favor of shutdownTimeout ([#1873](https://github.com/getsentry/sentry-java/pull/1873))
- Ref: Remove Attachment ContentType since the Server infers it ([#1874](https://github.com/getsentry/sentry-java/pull/1874))
- Ref: Bind external properties to a dedicated class. ([#1750](https://github.com/getsentry/sentry-java/pull/1750))
- Ref: Debug log serializable objects ([#1795](https://github.com/getsentry/sentry-java/pull/1795))
- Ref: catch Throwable instead of Exception to suppress internal SDK errors ([#1812](https://github.com/getsentry/sentry-java/pull/1812))
- `SentryOptions` can merge properties from `ExternalOptions` instead of another instance of `SentryOptions`
- Following boolean properties from `SentryOptions` that allowed `null` values are now not nullable - `debug`, `enableUncaughtExceptionHandler`, `enableDeduplication`
- `SentryOptions` cannot be created anymore using `PropertiesProvider` with `SentryOptions#from` method. Use `ExternalOptions#from` instead and merge created object with `SentryOptions#merge`
- Bump: Kotlin to 1.5 and compatibility to 1.4 for sentry-android-timber ([#1815](https://github.com/getsentry/sentry-java/pull/1815))

## 5.7.4

### Fixes

* Change order of event filtering mechanisms and only send session update for dropped events if session state changed (#2028)

## 5.7.3

### Fixes

- Sentry Timber integration throws an exception when using args ([#1986](https://github.com/getsentry/sentry-java/pull/1986))

## 5.7.2

### Fixes

- Bring back support for `Timber.tag` ([#1974](https://github.com/getsentry/sentry-java/pull/1974))

## 5.7.1

### Fixes

- Sentry Timber integration does not submit msg.formatted breadcrumbs ([#1957](https://github.com/getsentry/sentry-java/pull/1957))
- ANR WatchDog won't crash on SecurityException ([#1962](https://github.com/getsentry/sentry-java/pull/1962))

## 5.7.0

### Features

- Automatically enable `Timber` and `Fragment` integrations if they are present on the classpath ([#1936](https://github.com/getsentry/sentry-java/pull/1936))

## 5.6.3

### Fixes

- If transaction or span is finished, do not allow to mutate ([#1940](https://github.com/getsentry/sentry-java/pull/1940))
- Keep used AndroidX classes from obfuscation (Fixes UI breadcrumbs and Slow/Frozen frames) ([#1942](https://github.com/getsentry/sentry-java/pull/1942))

## 5.6.2

### Fixes

- Ref: Make ActivityFramesTracker public to be used by Hybrid SDKs ([#1931](https://github.com/getsentry/sentry-java/pull/1931))
- Bump: AGP to 7.1.2 ([#1930](https://github.com/getsentry/sentry-java/pull/1930))
- NPE while adding "response_body_size" breadcrumb, when response body length is unknown ([#1908](https://github.com/getsentry/sentry-java/pull/1908))
- Do not include stacktrace frames into Timber message ([#1898](https://github.com/getsentry/sentry-java/pull/1898))
- Potential memory leaks ([#1909](https://github.com/getsentry/sentry-java/pull/1909))

Breaking changes:
`Timber.tag` is no longer supported by our [Timber integration](https://docs.sentry.io/platforms/android/configuration/integrations/timber/) and will not appear on Sentry for error events.
Please vote on this [issue](https://github.com/getsentry/sentry-java/issues/1900), if you'd like us to provide support for that.

## 5.6.2-beta.3

### Fixes

- Ref: Make ActivityFramesTracker public to be used by Hybrid SDKs ([#1931](https://github.com/getsentry/sentry-java/pull/1931))
- Bump: AGP to 7.1.2 ([#1930](https://github.com/getsentry/sentry-java/pull/1930))

## 5.6.2-beta.2

### Fixes

- NPE while adding "response_body_size" breadcrumb, when response body length is unknown ([#1908](https://github.com/getsentry/sentry-java/pull/1908))

## 5.6.2-beta.1

### Fixes

- Do not include stacktrace frames into Timber message ([#1898](https://github.com/getsentry/sentry-java/pull/1898))
- Potential memory leaks ([#1909](https://github.com/getsentry/sentry-java/pull/1909))

Breaking changes:
`Timber.tag` is no longer supported by our [Timber integration](https://docs.sentry.io/platforms/android/configuration/integrations/timber/) and will not appear on Sentry for error events.
Please vote on this [issue](https://github.com/getsentry/sentry-java/issues/1900), if you'd like us to provide support for that.

## 5.6.1

### Features

- Add options.printUncaughtStackTrace to print uncaught exceptions ([#1890](https://github.com/getsentry/sentry-java/pull/1890))

### Fixes

- NPE while adding "response_body_size" breadcrumb, when response body is null ([#1884](https://github.com/getsentry/sentry-java/pull/1884))
- Bump: AGP to 7.1.0 ([#1892](https://github.com/getsentry/sentry-java/pull/1892))

## 5.6.0

### Features

- Add breadcrumbs support for UI events (automatically captured) ([#1876](https://github.com/getsentry/sentry-java/pull/1876))

### Fixes

- Change scope of servlet-api to compileOnly ([#1880](https://github.com/getsentry/sentry-java/pull/1880))

## 5.5.3

### Fixes

- Do not create SentryExceptionResolver bean when Spring MVC is not on the classpath ([#1865](https://github.com/getsentry/sentry-java/pull/1865))

## 5.5.2

### Fixes

- Detect App Cold start correctly for Hybrid SDKs ([#1855](https://github.com/getsentry/sentry-java/pull/1855))
- Bump: log4j to 2.17.0 ([#1852](https://github.com/getsentry/sentry-java/pull/1852))
- Bump: logback to 1.2.9 ([#1853](https://github.com/getsentry/sentry-java/pull/1853))

## 5.5.1

### Fixes

- Bump: log4j to 2.16.0 ([#1845](https://github.com/getsentry/sentry-java/pull/1845))
- Make App start cold/warm visible to Hybrid SDKs ([#1848](https://github.com/getsentry/sentry-java/pull/1848))

## 5.5.0

### Features

- Add locale to device context and deprecate language ([#1832](https://github.com/getsentry/sentry-java/pull/1832))
- Add `SentryFileInputStream` and `SentryFileOutputStream` for File I/O performance instrumentation ([#1826](https://github.com/getsentry/sentry-java/pull/1826))
- Add `SentryFileReader` and `SentryFileWriter` for File I/O instrumentation ([#1843](https://github.com/getsentry/sentry-java/pull/1843))

### Fixes

- Bump: log4j to 2.15.0 ([#1839](https://github.com/getsentry/sentry-java/pull/1839))
- Ref: Rename Fragment span operation from `ui.fragment.load` to `ui.load` ([#1824](https://github.com/getsentry/sentry-java/pull/1824))
- Ref: change `java.util.Random` to `java.security.SecureRandom` for possible security reasons ([#1831](https://github.com/getsentry/sentry-java/pull/1831))

## 5.4.3

### Fixes

- Only report App start measurement for full launch on Android ([#1821](https://github.com/getsentry/sentry-java/pull/1821))

## 5.4.2

### Fixes

- Ref: catch Throwable instead of Exception to suppress internal SDK errors ([#1812](https://github.com/getsentry/sentry-java/pull/1812))

## 5.4.1

### Features

- Refactor OkHttp and Apollo to Kotlin functional interfaces ([#1797](https://github.com/getsentry/sentry-java/pull/1797))
- Add secondary constructor to SentryInstrumentation ([#1804](https://github.com/getsentry/sentry-java/pull/1804))

### Fixes

- Do not start fragment span if not added to the Activity ([#1813](https://github.com/getsentry/sentry-java/pull/1813))

## 5.4.0

### Features

- Add `graphql-java` instrumentation ([#1777](https://github.com/getsentry/sentry-java/pull/1777))

### Fixes

- Do not crash when event processors throw a lower level Throwable class ([#1800](https://github.com/getsentry/sentry-java/pull/1800))
- ActivityFramesTracker does not throw if Activity has no observers ([#1799](https://github.com/getsentry/sentry-java/pull/1799))

## 5.3.0

### Features

- Add datasource tracing with P6Spy ([#1784](https://github.com/getsentry/sentry-java/pull/1784))

### Fixes

- ActivityFramesTracker does not throw if Activity has not been added ([#1782](https://github.com/getsentry/sentry-java/pull/1782))
- PerformanceAndroidEventProcessor uses up to date isTracingEnabled set on Configuration callback ([#1786](https://github.com/getsentry/sentry-java/pull/1786))

## 5.2.4

### Fixes

- Window.FEATURE_NO_TITLE does not work when using activity traces ([#1769](https://github.com/getsentry/sentry-java/pull/1769))
- unregister UncaughtExceptionHandler on close ([#1770](https://github.com/getsentry/sentry-java/pull/1770))

## 5.2.3

### Fixes

- Make ActivityFramesTracker operations thread-safe ([#1762](https://github.com/getsentry/sentry-java/pull/1762))
- Clone Scope Contexts ([#1763](https://github.com/getsentry/sentry-java/pull/1763))
- Bump: AGP to 7.0.3 ([#1765](https://github.com/getsentry/sentry-java/pull/1765))

## 5.2.2

### Fixes

- Close HostnameCache#executorService on SentryClient#close ([#1757](https://github.com/getsentry/sentry-java/pull/1757))

## 5.2.1

### Features

- Add isCrashedLastRun support ([#1739](https://github.com/getsentry/sentry-java/pull/1739))
- Attach Java vendor and version to events and transactions ([#1703](https://github.com/getsentry/sentry-java/pull/1703))

### Fixes

- Handle exception if Context.registerReceiver throws ([#1747](https://github.com/getsentry/sentry-java/pull/1747))

## 5.2.0

### Features

- Allow setting proguard via Options and/or external resources ([#1728](https://github.com/getsentry/sentry-java/pull/1728))
- Add breadcrumbs for the Apollo integration ([#1726](https://github.com/getsentry/sentry-java/pull/1726))

### Fixes

- Don't set lastEventId for transactions ([#1727](https://github.com/getsentry/sentry-java/pull/1727))
- ActivityLifecycleIntegration#appStartSpan memory leak ([#1732](https://github.com/getsentry/sentry-java/pull/1732))

## 5.2.0-beta.3

### Features

- Add "data" to spans ([#1717](https://github.com/getsentry/sentry-java/pull/1717))

### Fixes

- Check at runtime if AndroidX.Core is available ([#1718](https://github.com/getsentry/sentry-java/pull/1718))
- Should not capture unfinished transaction ([#1719](https://github.com/getsentry/sentry-java/pull/1719))

## 5.2.0-beta.2

### Fixes

- Bump AGP to 7.0.2 ([#1650](https://github.com/getsentry/sentry-java/pull/1650))
- Drop spans in BeforeSpanCallback. ([#1713](https://github.com/getsentry/sentry-java/pull/1713))

## 5.2.0-beta.1

### Features

- Add tracestate HTTP header support ([#1683](https://github.com/getsentry/sentry-java/pull/1683))
- Add option to filter which origins receive tracing headers ([#1698](https://github.com/getsentry/sentry-java/pull/1698))
- Include unfinished spans in transaction ([#1699](https://github.com/getsentry/sentry-java/pull/1699))
- Add static helpers for creating breadcrumbs ([#1702](https://github.com/getsentry/sentry-java/pull/1702))
- Performance support for Android Apollo ([#1705](https://github.com/getsentry/sentry-java/pull/1705))

### Fixes

- Move tags from transaction.contexts.trace.tags to transaction.tags ([#1700](https://github.com/getsentry/sentry-java/pull/1700))

Breaking changes:

- Updated proguard keep rule for enums, which affects consumer application code ([#1694](https://github.com/getsentry/sentry-java/pull/1694))

## 5.1.2

### Fixes

- Servlet 3.1 compatibility issue ([#1681](https://github.com/getsentry/sentry-java/pull/1681))
- Do not drop Contexts key if Collection, Array or Char ([#1680](https://github.com/getsentry/sentry-java/pull/1680))

## 5.1.1

### Features

- Add support for async methods in Spring MVC ([#1652](https://github.com/getsentry/sentry-java/pull/1652))
- Add secondary constructor taking IHub to SentryOkHttpInterceptor ([#1657](https://github.com/getsentry/sentry-java/pull/1657))
- Merge external map properties ([#1656](https://github.com/getsentry/sentry-java/pull/1656))

### Fixes

- Remove onActivityPreCreated call in favor of onActivityCreated ([#1661](https://github.com/getsentry/sentry-java/pull/1661))
- Do not crash if SENSOR_SERVICE throws ([#1655](https://github.com/getsentry/sentry-java/pull/1655))
- Make sure scope is popped when processing request results in exception ([#1665](https://github.com/getsentry/sentry-java/pull/1665))

## 5.1.0

### Features

- Spring WebClient integration ([#1621](https://github.com/getsentry/sentry-java/pull/1621))
- OpenFeign integration ([#1632](https://github.com/getsentry/sentry-java/pull/1632))
- Add more convenient way to pass BeforeSpanCallback in OpenFeign integration ([#1637](https://github.com/getsentry/sentry-java/pull/1637))

### Fixes

- Bump: sentry-native to 0.4.12 ([#1651](https://github.com/getsentry/sentry-java/pull/1651))

## 5.1.0-beta.9

- No documented changes.

## 5.1.0-beta.8

### Features

- Generate Sentry BOM ([#1486](https://github.com/getsentry/sentry-java/pull/1486))

## 5.1.0-beta.7

### Features

- Slow/Frozen frames metrics ([#1609](https://github.com/getsentry/sentry-java/pull/1609))

## 5.1.0-beta.6

### Features

- Add request body extraction for Spring MVC integration ([#1595](https://github.com/getsentry/sentry-java/pull/1595))

### Fixes

- set min sdk version of sentry-android-fragment to API 14 ([#1608](https://github.com/getsentry/sentry-java/pull/1608))
- Ser/Deser of the UserFeedback from cached envelope ([#1611](https://github.com/getsentry/sentry-java/pull/1611))

## 5.1.0-beta.5

### Fixes

- Make SentryAppender non-final for Log4j2 and Logback ([#1603](https://github.com/getsentry/sentry-java/pull/1603))
- Do not throw IAE when tracing header contain invalid trace id ([#1605](https://github.com/getsentry/sentry-java/pull/1605))

## 5.1.0-beta.4

### Fixes

- Update sentry-native to 0.4.11 ([#1591](https://github.com/getsentry/sentry-java/pull/1591))

## 5.1.0-beta.3

### Features

- Spring Webflux integration ([#1529](https://github.com/getsentry/sentry-java/pull/1529))

## 5.1.0-beta.2

### Features

- Support transaction waiting for children to finish. ([#1535](https://github.com/getsentry/sentry-java/pull/1535))
- Capture logged marker in log4j2 and logback appenders ([#1551](https://github.com/getsentry/sentry-java/pull/1551))
- Allow clearing of attachments in the scope ([#1562](https://github.com/getsentry/sentry-java/pull/1562))
- Set mechanism type in SentryExceptionResolver ([#1556](https://github.com/getsentry/sentry-java/pull/1556))
- Perf. for fragments ([#1528](https://github.com/getsentry/sentry-java/pull/1528))

### Fixes

- Handling missing Spring Security on classpath on Java 8 ([#1552](https://github.com/getsentry/sentry-java/pull/1552))
- Use a different method to get strings from JNI, and avoid excessive Stack Space usage. ([#1214](https://github.com/getsentry/sentry-java/pull/1214))
- Add data field to SentrySpan ([#1555](https://github.com/getsentry/sentry-java/pull/1555))
- Clock drift issue when calling DateUtils#getDateTimeWithMillisPrecision ([#1557](https://github.com/getsentry/sentry-java/pull/1557))
- Prefer snake case for HTTP integration data keys ([#1559](https://github.com/getsentry/sentry-java/pull/1559))
- Assign lastEventId only if event was queued for submission ([#1565](https://github.com/getsentry/sentry-java/pull/1565))

## 5.1.0-beta.1

### Features

- Measure app start time ([#1487](https://github.com/getsentry/sentry-java/pull/1487))
- Automatic breadcrumbs logging for fragment lifecycle ([#1522](https://github.com/getsentry/sentry-java/pull/1522))

## 5.0.1

### Fixes

- Sources and Javadoc artifacts were mixed up ([#1515](https://github.com/getsentry/sentry-java/pull/1515))

## 5.0.0

This release brings many improvements but also new features:

- OkHttp Interceptor for Android ([#1330](https://github.com/getsentry/sentry-java/pull/1330))
- GraalVM Native Image Compatibility ([#1329](https://github.com/getsentry/sentry-java/pull/1329))
- Add option to ignore exceptions by type ([#1352](https://github.com/getsentry/sentry-java/pull/1352))
- Enrich transactions with device contexts ([#1430](https://github.com/getsentry/sentry-java/pull/1430)) ([#1469](https://github.com/getsentry/sentry-java/pull/1469))
- Better interoperability with Kotlin null-safety ([#1439](https://github.com/getsentry/sentry-java/pull/1439)) and ([#1462](https://github.com/getsentry/sentry-java/pull/1462))
- Add coroutines support ([#1479](https://github.com/getsentry/sentry-java/pull/1479))
- OkHttp callback for Customising the Span ([#1478](https://github.com/getsentry/sentry-java/pull/1478))
- Add breadcrumb in Spring RestTemplate integration ([#1481](https://github.com/getsentry/sentry-java/pull/1481))

Breaking changes:

- Migration Guide for [Java](https://docs.sentry.io/platforms/java/migration/)
- Migration Guide for [Android](https://docs.sentry.io/platforms/android/migration/)

Other fixes:

- Fix: Add attachmentType to envelope ser/deser. ([#1504](https://github.com/getsentry/sentry-java/pull/1504))

Thank you:

- @maciejwalkowiak for coding most of it.

## 5.0.0-beta.7

### Fixes


- Ref: Deprecate SentryBaseEvent#getOriginThrowable and add SentryBaseEvent#getThrowableMechanism ([#1502](https://github.com/getsentry/sentry-java/pull/1502))
- Graceful Shutdown flushes event instead of Closing SDK ([#1500](https://github.com/getsentry/sentry-java/pull/1500))
- Do not append threads that come from the EnvelopeFileObserver ([#1501](https://github.com/getsentry/sentry-java/pull/1501))
- Ref: Deprecate cacheDirSize and add maxCacheItems ([#1499](https://github.com/getsentry/sentry-java/pull/1499))
- Append all threads if Hint is Cached but attachThreads is enabled ([#1503](https://github.com/getsentry/sentry-java/pull/1503))

## 5.0.0-beta.6

### Features

- Add secondary constructor to SentryOkHttpInterceptor ([#1491](https://github.com/getsentry/sentry-java/pull/1491))
- Add option to enable debug mode in Log4j2 integration ([#1492](https://github.com/getsentry/sentry-java/pull/1492))

### Fixes

- Ref: Replace clone() with copy constructor ([#1496](https://github.com/getsentry/sentry-java/pull/1496))

## 5.0.0-beta.5

### Features

- OkHttp callback for Customising the Span ([#1478](https://github.com/getsentry/sentry-java/pull/1478))
- Add breadcrumb in Spring RestTemplate integration ([#1481](https://github.com/getsentry/sentry-java/pull/1481))
- Add coroutines support ([#1479](https://github.com/getsentry/sentry-java/pull/1479))

### Fixes

- Cloning Stack ([#1483](https://github.com/getsentry/sentry-java/pull/1483))

## 5.0.0-beta.4

### Fixes

- Enrich Transactions with Context Data ([#1469](https://github.com/getsentry/sentry-java/pull/1469))
- Bump: Apache HttpClient to 5.0.4 ([#1476](https://github.com/getsentry/sentry-java/pull/1476))

## 5.0.0-beta.3

### Fixes

- Handling immutable collections on SentryEvent and protocol objects ([#1468](https://github.com/getsentry/sentry-java/pull/1468))
- Associate event with transaction when thrown exception is not a direct cause ([#1463](https://github.com/getsentry/sentry-java/pull/1463))
- Ref: nullability annotations to Sentry module ([#1439](https://github.com/getsentry/sentry-java/pull/1439)) and ([#1462](https://github.com/getsentry/sentry-java/pull/1462))
- NPE when adding Context Data with null values for log4j2 ([#1465](https://github.com/getsentry/sentry-java/pull/1465))

## 5.0.0-beta.2

### Fixes

- sentry-android-timber package sets sentry.java.android.timber as SDK name ([#1456](https://github.com/getsentry/sentry-java/pull/1456))
- When AppLifecycleIntegration is closed, it should remove observer using UI thread ([#1459](https://github.com/getsentry/sentry-java/pull/1459))
- Bump: AGP to 4.2.0 ([#1460](https://github.com/getsentry/sentry-java/pull/1460))

Breaking Changes:

- Remove: Settings.Secure.ANDROID_ID in favor of generated installationId ([#1455](https://github.com/getsentry/sentry-java/pull/1455))
- Rename: enableSessionTracking to enableAutoSessionTracking ([#1457](https://github.com/getsentry/sentry-java/pull/1457))

## 5.0.0-beta.1

### Fixes

- Ref: Refactor converting HttpServletRequest to Sentry Request in Spring integration ([#1387](https://github.com/getsentry/sentry-java/pull/1387))
- Bump: sentry-native to 0.4.9 ([#1431](https://github.com/getsentry/sentry-java/pull/1431))
- Activity tracing auto instrumentation for Android API < 29 ([#1402](https://github.com/getsentry/sentry-java/pull/1402))
- use connection and read timeouts in ApacheHttpClient based transport ([#1397](https://github.com/getsentry/sentry-java/pull/1397))
- set correct transaction status for unhandled exceptions in SentryTracingFilter ([#1406](https://github.com/getsentry/sentry-java/pull/1406))
- handle network errors in SentrySpanClientHttpRequestInterceptor ([#1407](https://github.com/getsentry/sentry-java/pull/1407))
- set scope on transaction ([#1409](https://github.com/getsentry/sentry-java/pull/1409))
- set status and associate events with transactions ([#1426](https://github.com/getsentry/sentry-java/pull/1426))
- Do not set free memory and is low memory fields when it's a NDK hard crash ([#1399](https://github.com/getsentry/sentry-java/pull/1399))
- Apply user from the scope to transaction ([#1424](https://github.com/getsentry/sentry-java/pull/1424))
- Pass maxBreadcrumbs config. to sentry-native ([#1425](https://github.com/getsentry/sentry-java/pull/1425))
- Run event processors and enrich transactions with contexts ([#1430](https://github.com/getsentry/sentry-java/pull/1430))
- Set Span status for OkHttp integration ([#1447](https://github.com/getsentry/sentry-java/pull/1447))
- Set user on transaction in Spring & Spring Boot integrations ([#1443](https://github.com/getsentry/sentry-java/pull/1443))

## 4.4.0-alpha.2

### Features

- Add option to ignore exceptions by type ([#1352](https://github.com/getsentry/sentry-java/pull/1352))
- Sentry closes Android NDK and ShutdownHook integrations ([#1358](https://github.com/getsentry/sentry-java/pull/1358))
- Allow inheritance of SentryHandler class in sentry-jul package([#1367](https://github.com/getsentry/sentry-java/pull/1367))
- Make NoOpHub public ([#1379](https://github.com/getsentry/sentry-java/pull/1379))
- Configure max spans per transaction ([#1394](https://github.com/getsentry/sentry-java/pull/1394))

### Fixes

- Bump: Upgrade Apache HttpComponents Core to 5.0.3 ([#1375](https://github.com/getsentry/sentry-java/pull/1375))
- NPE when MDC contains null values (sentry-logback) ([#1364](https://github.com/getsentry/sentry-java/pull/1364))
- Avoid NPE when MDC contains null values (sentry-jul) ([#1385](https://github.com/getsentry/sentry-java/pull/1385))
- Accept only non null value maps ([#1368](https://github.com/getsentry/sentry-java/pull/1368))
- Do not bind transactions to scope by default. ([#1376](https://github.com/getsentry/sentry-java/pull/1376))
- Hub thread safety ([#1388](https://github.com/getsentry/sentry-java/pull/1388))
- SentryTransactionAdvice should operate on the new scope ([#1389](https://github.com/getsentry/sentry-java/pull/1389))

## 4.4.0-alpha.1

### Features

- Add an overload for `startTransaction` that sets the created transaction to the Scope ([#1313](https://github.com/getsentry/sentry-java/pull/1313))
- Set SDK version on Transactions ([#1307](https://github.com/getsentry/sentry-java/pull/1307))
- GraalVM Native Image Compatibility ([#1329](https://github.com/getsentry/sentry-java/pull/1329))
- Add OkHttp client application interceptor ([#1330](https://github.com/getsentry/sentry-java/pull/1330))

### Fixes

- Bump: sentry-native to 0.4.8
- Ref: Separate user facing and protocol classes in the Performance feature ([#1304](https://github.com/getsentry/sentry-java/pull/1304))
- Use logger set on SentryOptions in GsonSerializer ([#1308](https://github.com/getsentry/sentry-java/pull/1308))
- Use the bindToScope correctly
- Allow 0.0 to be set on tracesSampleRate ([#1328](https://github.com/getsentry/sentry-java/pull/1328))
- set "java" platform to transactions ([#1332](https://github.com/getsentry/sentry-java/pull/1332))
- Allow disabling tracing through SentryOptions ([#1337](https://github.com/getsentry/sentry-java/pull/1337))

## 4.3.0

### Features

- Activity tracing auto instrumentation

### Fixes

- Aetting in-app-includes from external properties ([#1291](https://github.com/getsentry/sentry-java/pull/1291))
- Initialize Sentry in Logback appender when DSN is not set in XML config ([#1296](https://github.com/getsentry/sentry-java/pull/1296))
- JUL integration SDK name ([#1293](https://github.com/getsentry/sentry-java/pull/1293))

## 4.2.0

### Features

- Improve EventProcessor nullability annotations ([#1229](https://github.com/getsentry/sentry-java/pull/1229)).
- Add ability to flush events synchronously.
- Support @SentrySpan and @SentryTransaction on classes and interfaces. ([#1243](https://github.com/getsentry/sentry-java/pull/1243))
- Do not serialize empty collections and maps ([#1245](https://github.com/getsentry/sentry-java/pull/1245))
- Integration interface better compatibility with Kotlin null-safety
- Simplify Sentry configuration in Spring integration ([#1259](https://github.com/getsentry/sentry-java/pull/1259))
- Simplify configuring Logback integration when environment variable with the DSN is not set ([#1271](https://github.com/getsentry/sentry-java/pull/1271))
- Add Request to the Scope. [#1270](https://github.com/getsentry/sentry-java/pull/1270))
- Optimize SentryTracingFilter when hub is disabled.

### Fixes

- Bump: sentry-native to 0.4.7
- Optimize DuplicateEventDetectionEventProcessor performance ([#1247](https://github.com/getsentry/sentry-java/pull/1247)).
- Prefix sdk.package names with io.sentry ([#1249](https://github.com/getsentry/sentry-java/pull/1249))
- Remove experimental annotation for Attachment ([#1257](https://github.com/getsentry/sentry-java/pull/1257))
- Mark stacktrace as snapshot if captured at arbitrary moment ([#1231](https://github.com/getsentry/sentry-java/pull/1231))
- Disable Gson HTML escaping
- Make the ANR Atomic flags immutable
- Prevent NoOpHub from creating heavy SentryOptions objects ([#1272](https://github.com/getsentry/sentry-java/pull/1272))
- SentryTransaction#getStatus NPE ([#1273](https://github.com/getsentry/sentry-java/pull/1273))
- Discard unfinished Spans before sending them over to Sentry ([#1279](https://github.com/getsentry/sentry-java/pull/1279))
- Interrupt the thread in QueuedThreadPoolExecutor ([#1276](https://github.com/getsentry/sentry-java/pull/1276))
- SentryTransaction#finish should not clear another transaction from the scope ([#1278](https://github.com/getsentry/sentry-java/pull/1278))

Breaking Changes:
- Enchancement: SentryExceptionResolver should not send handled errors by default ([#1248](https://github.com/getsentry/sentry-java/pull/1248)).
- Ref: Simplify RestTemplate instrumentation ([#1246](https://github.com/getsentry/sentry-java/pull/1246))
- Enchancement: Add overloads for startTransaction taking op and description ([#1244](https://github.com/getsentry/sentry-java/pull/1244))

## 4.1.0

### Features

- Improve Kotlin compatibility for SdkVersion ([#1213](https://github.com/getsentry/sentry-java/pull/1213))
- Support logging via JUL ([#1211](https://github.com/getsentry/sentry-java/pull/1211))

### Fixes

- Returning Sentry trace header from Span ([#1217](https://github.com/getsentry/sentry-java/pull/1217))
- Remove misleading error logs ([#1222](https://github.com/getsentry/sentry-java/pull/1222))

## 4.0.0

This release brings the Sentry Performance feature to Java SDK, Spring, Spring Boot, and Android integrations. Read more in the reference documentation:

- [Performance for Java](https://docs.sentry.io/platforms/java/performance/)
- [Performance for Spring](https://docs.sentry.io/platforms/java/guides/spring/)
- [Performance for Spring Boot](https://docs.sentry.io/platforms/java/guides/spring-boot/)
- [Performance for Android](https://docs.sentry.io/platforms/android/performance/)

### Other improvements:

#### Core:

- Improved loading external configuration:
  - Load `sentry.properties` from the application's current working directory ([#1046](https://github.com/getsentry/sentry-java/pull/1046))
  - Resolve `in-app-includes`, `in-app-excludes`, `tags`, `debug`, `uncaught.handler.enabled` parameters from the external configuration
- Set global tags on SentryOptions and load them from external configuration ([#1066](https://github.com/getsentry/sentry-java/pull/1066))
- Add support for attachments ([#1082](https://github.com/getsentry/sentry-java/pull/1082))
- Resolve `servername` from the localhost address
- Simplified transport configuration through setting `TransportFactory` instead of `ITransport` on SentryOptions ([#1124](https://github.com/getsentry/sentry-java/pull/1124))

#### Spring Boot:

- Add the ability to register multiple `OptionsConfiguration` beans ([#1093](https://github.com/getsentry/sentry-java/pull/1093))
- Initialize Logback after context refreshes ([#1129](https://github.com/getsentry/sentry-java/pull/1129))

#### Android:

- Add `isSideLoaded` and `installerStore` tags automatically (Where your App. was installed from eg Google Play, Amazon Store, downloaded APK, etc...)
- Bump: sentry-native to 0.4.6
- Bump: Gradle to 6.8.1 and AGP to 4.1.2

## 4.0.0-beta.1

### Features

- Add addToTransactions to Attachment ([#1191](https://github.com/getsentry/sentry-java/pull/1191))
- Support SENTRY_TRACES_SAMPLE_RATE conf. via env variables ([#1171](https://github.com/getsentry/sentry-java/pull/1171))
- Pass request to CustomSamplingContext in Spring integration ([#1172](https://github.com/getsentry/sentry-java/pull/1172))
- Move `SentrySpanClientHttpRequestInterceptor` to Spring module ([#1181](https://github.com/getsentry/sentry-java/pull/1181))
- Add overload for `transaction/span.finish(SpanStatus)` ([#1182](https://github.com/getsentry/sentry-java/pull/1182))
- Simplify registering traces sample callback in Spring integration ([#1184](https://github.com/getsentry/sentry-java/pull/1184))
- Polish Performance API ([#1165](https://github.com/getsentry/sentry-java/pull/1165))
- Set "debug" through external properties ([#1186](https://github.com/getsentry/sentry-java/pull/1186))
- Simplify Spring integration ([#1188](https://github.com/getsentry/sentry-java/pull/1188))
- Init overload with dsn ([#1195](https://github.com/getsentry/sentry-java/pull/1195))
- Enable Kotlin map-like access on CustomSamplingContext ([#1192](https://github.com/getsentry/sentry-java/pull/1192))
- Auto register custom ITransportFactory in Spring integration ([#1194](https://github.com/getsentry/sentry-java/pull/1194))
- Improve Kotlin property access in Performance API ([#1193](https://github.com/getsentry/sentry-java/pull/1193))
- Copy options tags to transactions ([#1198](https://github.com/getsentry/sentry-java/pull/1198))
- Add convenient method for accessing event's throwable ([#1202](https://github.com/getsentry/sentry-java/pull/1202))

### Fixes

- Ref: Set SpanContext on SentryTransaction to avoid potential NPE ([#1173](https://github.com/getsentry/sentry-java/pull/1173))
- Free Local Refs manually due to Android local ref. count limits
- Bring back support for setting transaction name without ongoing transaction ([#1183](https://github.com/getsentry/sentry-java/pull/1183))

## 4.0.0-alpha.3

### Features

- Improve ITransaction and ISpan null-safety compatibility ([#1161](https://github.com/getsentry/sentry-java/pull/1161))
- Automatically assign span context to captured events ([#1156](https://github.com/getsentry/sentry-java/pull/1156))
- Autoconfigure Apache HttpClient 5 based Transport in Spring Boot integration ([#1143](https://github.com/getsentry/sentry-java/pull/1143))
- Send user.ip_address = {{auto}} when sendDefaultPii is true ([#1015](https://github.com/getsentry/sentry-java/pull/1015))
- Read tracesSampleRate from AndroidManifest
- OutboxSender supports all envelope item types ([#1158](https://github.com/getsentry/sentry-java/pull/1158))
- Read `uncaught.handler.enabled` property from the external configuration
- Resolve servername from the localhost address
- Add maxAttachmentSize to SentryOptions ([#1138](https://github.com/getsentry/sentry-java/pull/1138))
- Drop invalid attachments ([#1134](https://github.com/getsentry/sentry-java/pull/1134))
- Set isSideLoaded info tags
- Add non blocking Apache HttpClient 5 based Transport ([#1136](https://github.com/getsentry/sentry-java/pull/1136))

### Fixes

- Ref: Make Attachment immutable ([#1120](https://github.com/getsentry/sentry-java/pull/1120))
- Ref: using Calendar to generate Dates
- Ref: Return NoOpTransaction instead of null ([#1126](https://github.com/getsentry/sentry-java/pull/1126))
- Ref: `ITransport` implementations are now responsible for executing request in asynchronous or synchronous way ([#1118](https://github.com/getsentry/sentry-java/pull/1118))
- Ref: Add option to set `TransportFactory` instead of `ITransport` on `SentryOptions` ([#1124](https://github.com/getsentry/sentry-java/pull/1124))
- Ref: Simplify ITransport creation in ITransportFactory ([#1135](https://github.com/getsentry/sentry-java/pull/1135))
- Fixes and Tests: Session serialization and deserialization
- Inheriting sampling decision from parent ([#1100](https://github.com/getsentry/sentry-java/pull/1100))
- Exception only sets a stack trace if there are frames
- Initialize Logback after context refreshes ([#1129](https://github.com/getsentry/sentry-java/pull/1129))
- Do not crash when passing null values to @Nullable methods, eg User and Scope
- Resolving dashed properties from external configuration
- Consider {{ auto }} as a default ip address ([#1015](https://github.com/getsentry/sentry-java/pull/1015))
- Set release and environment on Transactions ([#1152](https://github.com/getsentry/sentry-java/pull/1152))
- Do not set transaction on the scope automatically

## 4.0.0-alpha.2

### Features

- Add basic support for attachments ([#1082](https://github.com/getsentry/sentry-java/pull/1082))
- Set transaction name on events and transactions sent using Spring integration ([#1067](https://github.com/getsentry/sentry-java/pull/1067))
- Set global tags on SentryOptions and load them from external configuration ([#1066](https://github.com/getsentry/sentry-java/pull/1066))
- Add API validator and remove deprecated methods
- Add more convenient method to start a child span ([#1073](https://github.com/getsentry/sentry-java/pull/1073))
- Autoconfigure traces callback in Spring Boot integration ([#1074](https://github.com/getsentry/sentry-java/pull/1074))
- Resolve in-app-includes and in-app-excludes parameters from the external configuration
- Make InAppIncludesResolver public ([#1084](https://github.com/getsentry/sentry-java/pull/1084))
- Add the ability to register multiple OptionsConfiguration beans ([#1093](https://github.com/getsentry/sentry-java/pull/1093))
- Database query tracing with datasource-proxy ([#1095](https://github.com/getsentry/sentry-java/pull/1095))

### Fixes

- Ref: Refactor resolving SpanContext for Throwable ([#1068](https://github.com/getsentry/sentry-java/pull/1068))
- Ref: Change "op" to "operation" in @SentrySpan and @SentryTransaction
- Remove method reference in SentryEnvelopeItem ([#1091](https://github.com/getsentry/sentry-java/pull/1091))
- Set current thread only if there are no exceptions
- SentryOptions creates GsonSerializer by default
- Append DebugImage list if event already has it
- Sort breadcrumbs by Date if there are breadcrumbs already in the event

## 4.0.0-alpha.1

### Features

- Load `sentry.properties` from the application's current working directory ([#1046](https://github.com/getsentry/sentry-java/pull/1046))
- Performance monitoring ([#971](https://github.com/getsentry/sentry-java/pull/971))
- Performance monitoring for Spring Boot applications ([#971](https://github.com/getsentry/sentry-java/pull/971))

### Fixes

- Ref: Refactor JSON deserialization ([#1047](https://github.com/getsentry/sentry-java/pull/1047))

## 3.2.1

### Fixes

- Set current thread only if theres no exceptions ([#1064](https://github.com/getsentry/sentry-java/pull/1064))
- Append DebugImage list if event already has it ([#1092](https://github.com/getsentry/sentry-java/pull/1092))
- Sort breadcrumbs by Date if there are breadcrumbs already in the event ([#1094](https://github.com/getsentry/sentry-java/pull/1094))
- Free Local Refs manually due to Android local ref. count limits  ([#1179](https://github.com/getsentry/sentry-java/pull/1179))

## 3.2.0

### Features

- Expose a Module (Debug images) Loader for Android thru sentry-native ([#1043](https://github.com/getsentry/sentry-java/pull/1043))
- Added java doc to protocol classes based on sentry-data-schemes project ([#1045](https://github.com/getsentry/sentry-java/pull/1045))
- Make SentryExceptionResolver Order configurable to not send handled web exceptions ([#1008](https://github.com/getsentry/sentry-java/pull/1008))
- Resolve HTTP Proxy parameters from the external configuration ([#1028](https://github.com/getsentry/sentry-java/pull/1028))
- Sentry NDK integration is compiled against default NDK version based on AGP's version ([#1048](https://github.com/getsentry/sentry-java/pull/1048))

### Fixes

- Bump: AGP 4.1.1 ([#1040](https://github.com/getsentry/sentry-java/pull/1040))
- Update to sentry-native 0.4.4 and fix shared library builds ([#1039](https://github.com/getsentry/sentry-java/pull/1039))
- use neutral Locale for String operations ([#1033](https://github.com/getsentry/sentry-java/pull/1033))
- Clean up JNI code and properly free strings ([#1050](https://github.com/getsentry/sentry-java/pull/1050))
- set userId for hard-crashes if no user is set ([#1049](https://github.com/getsentry/sentry-java/pull/1049))

## 3.1.3

### Fixes

- Fix broken NDK integration on 3.1.2 (release failed on packaging a .so file)
- Increase max cached events to 30 ([#1029](https://github.com/getsentry/sentry-java/pull/1029))
- Normalize DSN URI ([#1030](https://github.com/getsentry/sentry-java/pull/1030))

## 3.1.2

### Features

- Manually capturing User Feedback
- Set environment to "production" by default.
- Make public the Breadcrumb constructor that accepts a Date ([#1012](https://github.com/getsentry/sentry-java/pull/1012))

### Fixes

- ref: Validate event id on user feedback submission

## 3.1.1

### Features

- Bind logging related SentryProperties to Slf4j Level instead of Logback to improve Log4j2 compatibility

### Fixes

- Prevent Logback and Log4j2 integrations from re-initializing Sentry when Sentry is already initialized
- Make sure HttpServletRequestSentryUserProvider runs by default before custom SentryUserProvider beans
- Fix setting up Sentry in Spring Webflux annotation by changing the scope of Spring WebMvc related dependencies

## 3.1.0

### Features

- Make getThrowable public and improve set contexts ([#967](https://github.com/getsentry/sentry-java/pull/967))
- Accepted quoted values in properties from external configuration ([#972](https://github.com/getsentry/sentry-java/pull/972))

### Fixes

- Auto-Configure `inAppIncludes` in Spring Boot integration ([#966](https://github.com/getsentry/sentry-java/pull/966))
- Bump: Android Gradle Plugin 4.0.2 ([#968](https://github.com/getsentry/sentry-java/pull/968))
- Don't require `sentry.dsn` to be set when using `io.sentry:sentry-spring-boot-starter` and `io.sentry:sentry-logback` together ([#965](https://github.com/getsentry/sentry-java/pull/965))
- Remove chunked streaming mode ([#974](https://github.com/getsentry/sentry-java/pull/974))
- Android 11 + targetSdkVersion 30 crashes Sentry on start ([#977](https://github.com/getsentry/sentry-java/pull/977))

## 3.0.0

## Java + Android

This release marks the re-unification of Java and Android SDK code bases.
It's based on the Android 2.0 SDK, which implements [Sentry's unified API](https://develop.sentry.dev/sdk/unified-api/).

Considerable changes were done, which include a lot of improvements. More are covered below, but the highlights are:

- Improved `log4j2` integration
  - Capture breadcrumbs for level INFO and higher
  - Raises event for ERROR and higher.
  - Minimum levels are configurable.
  - Optionally initializes the SDK via appender.xml
- Dropped support to `log4j`.
- Improved `logback` integration
  - Capture breadcrumbs for level INFO and higher
  - Raises event for ERROR and higher.
  - Minimum levels are configurable.
  - Optionally initializes the SDK via appender.xml
  - Configurable via Spring integration if both are enabled
- Spring
  - No more duplicate events with Spring and logback
  - Auto initalizes if DSN is available
  - Configuration options available with auto complete
- Google App Engine support dropped

## What’s Changed

- Callback to validate SSL certificate ([#944](https://github.com/getsentry/sentry-java/pull/944))
- Attach stack traces enabled by default

### Android specific

- Release health enabled by default for Android
- Sync of Scopes for Java -> Native (NDK)
- Bump Sentry-Native v0.4.2
- Android 11 Support

[Android migration docs](https://docs.sentry.io/platforms/android/migration/#migrating-from-sentry-android-2x-to-sentry-android-3x)

### Java specific

- Unified API for Java SDK and integrations (Spring, Spring boot starter, Servlet, Logback, Log4j2)

New Java [docs](https://docs.sentry.io/platforms/java/) are live and being improved.

## Acquisition

Packages were released on [`bintray sentry-java`](https://dl.bintray.com/getsentry/sentry-java/io/sentry/), [`bintray sentry-android`](https://dl.bintray.com/getsentry/sentry-android/io/sentry/), [`jcenter`](https://jcenter.bintray.com/io/sentry/) and [`mavenCentral`](https://repo.maven.apache.org/maven2/io/sentry/)

## Where is the Java 1.7 code base?

The previous Java releases, are all available in this repository through the tagged releases.
## 3.0.0-beta.1

## What’s Changed

- feat: ssl support ([#944](https://github.com/getsentry/sentry-java/pull/944)) @ninekaw9 @marandaneto
- feat: sync Java to C ([#937](https://github.com/getsentry/sentry-java/pull/937)) @bruno-garcia @marandaneto
- feat: Auto-configure Logback appender in Spring Boot integration. ([#938](https://github.com/getsentry/sentry-java/pull/938)) @maciejwalkowiak
- feat: Add Servlet integration. ([#935](https://github.com/getsentry/sentry-java/pull/935)) @maciejwalkowiak
- fix: Pop scope at the end of the request in Spring integration. ([#936](https://github.com/getsentry/sentry-java/pull/936)) @maciejwalkowiak
- bump: Upgrade Spring Boot to 2.3.4. ([#932](https://github.com/getsentry/sentry-java/pull/932)) @maciejwalkowiak
- fix: Do not set cookies when send pii is set to false. ([#931](https://github.com/getsentry/sentry-java/pull/931)) @maciejwalkowiak

Packages were released on [`bintray sentry-java`](https://dl.bintray.com/getsentry/sentry-java/io/sentry/), [`bintray sentry-android`](https://dl.bintray.com/getsentry/sentry-android/io/sentry/), [`jcenter`](https://jcenter.bintray.com/io/sentry/) and [`mavenCentral`](https://repo.maven.apache.org/maven2/io/sentry/)

We'd love to get feedback.

## 3.0.0-alpha.3

### Features

- Enable attach stack traces and disable attach threads by default ([#921](https://github.com/getsentry/sentry-java/pull/921)) @marandaneto

### Fixes

- Bump sentry-native to 0.4.2 ([#926](https://github.com/getsentry/sentry-java/pull/926)) @marandaneto
- ref: remove log level as RN do not use it anymore ([#924](https://github.com/getsentry/sentry-java/pull/924)) @marandaneto
- Read sample rate correctly from manifest meta data ([#923](https://github.com/getsentry/sentry-java/pull/923)) @marandaneto

Packages were released on [`bintray sentry-android`](https://dl.bintray.com/getsentry/sentry-android/io/sentry/) and [`bintray sentry-java`](https://dl.bintray.com/getsentry/sentry-java/io/sentry/)

We'd love to get feedback.

## 3.0.0-alpha.2

TBD

Packages were released on [bintray](https://dl.bintray.com/getsentry/maven/io/sentry/)

> Note: This release marks the unification of the Java and Android Sentry codebases based on the core of the Android SDK (version 2.x).
Previous releases for the Android SDK (version 2.x) can be found on the now archived: https://github.com/getsentry/sentry-android/

## 3.0.0-alpha.1

### Features

### Fixes


## New releases will happen on a different repository:

https://github.com/getsentry/sentry-java

## What’s Changed

### Features

### Fixes


- feat: enable release health by default

Packages were released on [`bintray`](https://dl.bintray.com/getsentry/sentry-android/io/sentry/sentry-android/), [`jcenter`](https://jcenter.bintray.com/io/sentry/sentry-android/) and [`mavenCentral`](https://repo.maven.apache.org/maven2/io/sentry/sentry-android/)

We'd love to get feedback.

## 2.3.1

### Fixes

- Add main thread checker for the app lifecycle integration ([#525](https://github.com/getsentry/sentry-android/pull/525)) @marandaneto
- Set correct migration link ([#523](https://github.com/getsentry/sentry-android/pull/523)) @fupduck
- Warn about Sentry re-initialization. ([#521](https://github.com/getsentry/sentry-android/pull/521)) @maciejwalkowiak
- Set SDK version in `MainEventProcessor`. ([#513](https://github.com/getsentry/sentry-android/pull/513)) @maciejwalkowiak
- Bump sentry-native to 0.4.0 ([#512](https://github.com/getsentry/sentry-android/pull/512)) @marandaneto
- Bump Gradle to 6.6 and fix linting issues ([#510](https://github.com/getsentry/sentry-android/pull/510)) @marandaneto
- fix(sentry-java): Contexts belong on the Scope ([#504](https://github.com/getsentry/sentry-android/pull/504)) @maciejwalkowiak
- Add tests for verifying scope changes thread isolation ([#508](https://github.com/getsentry/sentry-android/pull/508)) @maciejwalkowiak
- Set `SdkVersion` in default `SentryOptions` created in sentry-core module ([#506](https://github.com/getsentry/sentry-android/pull/506)) @maciejwalkowiak

Packages were released on [`bintray`](https://dl.bintray.com/getsentry/sentry-android/io/sentry/sentry-android/), [`jcenter`](https://jcenter.bintray.com/io/sentry/sentry-android/) and [`mavenCentral`](https://repo.maven.apache.org/maven2/io/sentry/sentry-android/)

We'd love to get feedback.

## 2.3.0

### Features

- Add console application sample. ([#502](https://github.com/getsentry/sentry-android/pull/502)) @maciejwalkowiak
- Log stacktraces in SystemOutLogger ([#498](https://github.com/getsentry/sentry-android/pull/498)) @maciejwalkowiak
- Add method to add breadcrumb with string parameter. ([#501](https://github.com/getsentry/sentry-android/pull/501)) @maciejwalkowiak

### Fixes

- Converting UTC and ISO timestamp when missing Locale/TimeZone do not error ([#505](https://github.com/getsentry/sentry-android/pull/505)) @marandaneto
- Call `Sentry#close` on JVM shutdown. ([#497](https://github.com/getsentry/sentry-android/pull/497)) @maciejwalkowiak
- ref: sentry-core changes for console app ([#473](https://github.com/getsentry/sentry-android/pull/473)) @marandaneto

Obs: If you are using its own instance of `Hub`/`SentryClient` and reflection to set up the SDK to be usable within Libraries, this change may break your code, please fix the renamed classes.

Packages were released on [`bintray`](https://dl.bintray.com/getsentry/sentry-android/io/sentry/sentry-android/), [`jcenter`](https://jcenter.bintray.com/io/sentry/sentry-android/) and [`mavenCentral`](https://repo.maven.apache.org/maven2/io/sentry/sentry-android/)

We'd love to get feedback.

## 2.2.2

### Features

- Add sdk to envelope header ([#488](https://github.com/getsentry/sentry-android/pull/488)) @marandaneto
- Log request if response code is not 200 ([#484](https://github.com/getsentry/sentry-android/pull/484)) @marandaneto

### Fixes

- Bump plugin versions ([#487](https://github.com/getsentry/sentry-android/pull/487)) @marandaneto
- Bump: AGP 4.0.1 ([#486](https://github.com/getsentry/sentry-android/pull/486)) @marandaneto

Packages were released on [`bintray`](https://dl.bintray.com/getsentry/sentry-android/io/sentry/sentry-android/), [`jcenter`](https://jcenter.bintray.com/io/sentry/sentry-android/) and [`mavenCentral`](https://repo.maven.apache.org/maven2/io/sentry/sentry-android/)

We'd love to get feedback.

## 2.2.1

### Fixes

- Timber adds breadcrumb even if event level is < minEventLevel ([#480](https://github.com/getsentry/sentry-android/pull/480)) @marandaneto
- Contexts serializer avoids reflection and fixes desugaring issue ([#478](https://github.com/getsentry/sentry-android/pull/478)) @marandaneto
- clone session before sending to the transport ([#474](https://github.com/getsentry/sentry-android/pull/474)) @marandaneto
- Bump Gradle 6.5.1 ([#479](https://github.com/getsentry/sentry-android/pull/479)) @marandaneto

Packages were released on [`bintray`](https://dl.bintray.com/getsentry/sentry-android/io/sentry/sentry-android/), [`jcenter`](https://jcenter.bintray.com/io/sentry/sentry-android/) and [`mavenCentral`](https://repo.maven.apache.org/maven2/io/sentry/sentry-android/)

We'd love to get feedback.

## 2.2.0

### Fixes

- Negative session sequence if the date is before java date epoch ([#471](https://github.com/getsentry/sentry-android/pull/471)) @marandaneto
- Deserialise unmapped contexts values from envelope ([#470](https://github.com/getsentry/sentry-android/pull/470)) @marandaneto
- Bump: sentry-native 0.3.4 ([#468](https://github.com/getsentry/sentry-android/pull/468)) @marandaneto

- feat: timber integration ([#464](https://github.com/getsentry/sentry-android/pull/464)) @marandaneto

1) To add integrations it requires a [manual initialization](https://docs.sentry.io/platforms/android/#manual-initialization) of the Android SDK.

2) Add the `sentry-android-timber` dependency:

```groovy
implementation 'io.sentry:sentry-android-timber:{version}' // version >= 2.2.0
```

3) Initialize and add the `SentryTimberIntegration`:

```java
SentryAndroid.init(this, options -> {
    // default values:
    // minEventLevel = ERROR
    // minBreadcrumbLevel = INFO
    options.addIntegration(new SentryTimberIntegration());

    // custom values for minEventLevel and minBreadcrumbLevel
    // options.addIntegration(new SentryTimberIntegration(SentryLevel.WARNING, SentryLevel.ERROR));
});
```

4) Use the Timber integration:

```java
try {
    int x = 1 / 0;
} catch (Exception e) {
    Timber.e(e);
}
```

Packages were released on [`bintray`](https://dl.bintray.com/getsentry/sentry-android/io/sentry/sentry-android/), [`jcenter`](https://jcenter.bintray.com/io/sentry/sentry-android/) and [`mavenCentral`](https://repo.maven.apache.org/maven2/io/sentry/sentry-android/)

We'd love to get feedback.

## 2.1.7

### Fixes

- Init native libs if available on SDK init ([#461](https://github.com/getsentry/sentry-android/pull/461)) @marandaneto
- Make JVM target explicit in sentry-core ([#462](https://github.com/getsentry/sentry-android/pull/462)) @dilbernd
- Timestamp with millis from react-native should be in UTC format ([#456](https://github.com/getsentry/sentry-android/pull/456)) @marandaneto
- Bump Gradle to 6.5 ([#454](https://github.com/getsentry/sentry-android/pull/454)) @marandaneto

Packages were released on [`bintray`](https://dl.bintray.com/getsentry/sentry-android/io/sentry/sentry-android/), [`jcenter`](https://jcenter.bintray.com/io/sentry/sentry-android/) and [`mavenCentral`](https://repo.maven.apache.org/maven2/io/sentry/sentry-android/)

We'd love to get feedback.

## 2.1.6

### Fixes

- Do not lookup sentry-debug-meta but instead load it directly ([#445](https://github.com/getsentry/sentry-android/pull/445)) @marandaneto
- Regression on v2.1.5 which can cause a crash on SDK init

Packages were released on [`bintray`](https://dl.bintray.com/getsentry/sentry-android/io/sentry/sentry-android/), [`jcenter`](https://jcenter.bintray.com/io/sentry/sentry-android/) and [`mavenCentral`](https://repo.maven.apache.org/maven2/io/sentry/sentry-android/)

We'd love to get feedback.

## 2.1.5

### Fixes

This version has a severe bug and can cause a crash on SDK init

Please upgrade to https://github.com/getsentry/sentry-android/releases/tag/2.1.6

## 2.1.4

### Features

- Make gzip as default content encoding type ([#433](https://github.com/getsentry/sentry-android/pull/433)) @marandaneto
- Use AGP 4 features ([#366](https://github.com/getsentry/sentry-android/pull/366)) @marandaneto
- Create GH Actions CI for Ubuntu/macOS ([#403](https://github.com/getsentry/sentry-android/pull/403)) @marandaneto
- Make root checker better and minimize false positive ([#417](https://github.com/getsentry/sentry-android/pull/417)) @marandaneto

### Fixes

- bump: sentry-native to 0.3.1 ([#440](https://github.com/getsentry/sentry-android/pull/440)) @marandaneto
- Update last session timestamp ([#437](https://github.com/getsentry/sentry-android/pull/437)) @marandaneto
- Filter trim memory breadcrumbs ([#431](https://github.com/getsentry/sentry-android/pull/431)) @marandaneto

Packages were released on [`bintray`](https://dl.bintray.com/getsentry/sentry-android/io/sentry/sentry-android/), [`jcenter`](https://jcenter.bintray.com/io/sentry/sentry-android/) and [`mavenCentral`](https://repo.maven.apache.org/maven2/io/sentry/sentry-android/)

We'd love to get feedback.

## 2.1.3

### Fixes

This fixes several critical bugs in sentry-android 2.0 and 2.1

- Sentry.init register integrations after creating the main Hub instead of doing it in the main Hub ctor ([#427](https://github.com/getsentry/sentry-android/pull/427)) @marandaneto
- make NoOpLogger public ([#425](https://github.com/getsentry/sentry-android/pull/425)) @marandaneto
- ConnectivityChecker returns connection status and events are not trying to be sent if no connection. ([#420](https://github.com/getsentry/sentry-android/pull/420)) @marandaneto
- thread pool executor is a single thread executor instead of scheduled thread executor ([#422](https://github.com/getsentry/sentry-android/pull/422)) @marandaneto
- Add Abnormal to the Session.State enum as its part of the protocol ([#424](https://github.com/getsentry/sentry-android/pull/424)) @marandaneto
- Bump: Gradle to 6.4.1 ([#419](https://github.com/getsentry/sentry-android/pull/419)) @marandaneto

We recommend that you use sentry-android 2.1.3 over the initial release of sentry-android 2.0 and 2.1.

Packages were released on [`bintray`](https://dl.bintray.com/getsentry/sentry-android/io/sentry/sentry-android/), [`jcenter`](https://jcenter.bintray.com/io/sentry/sentry-android/) and [`mavenCentral`](https://repo.maven.apache.org/maven2/io/sentry/sentry-android/)

We'd love to get feedback.

## 2.1.2

### Features

- Added options to configure http transport ([#411](https://github.com/getsentry/sentry-android/pull/411)) @marandaneto

### Fixes

- Phone state breadcrumbs require read_phone_state on older OS versions ([#415](https://github.com/getsentry/sentry-android/pull/415)) @marandaneto @bsergean
- before raising ANR events, we check ProcessErrorStateInfo if available ([#412](https://github.com/getsentry/sentry-android/pull/412)) @marandaneto
- send cached events to use a single thread executor ([#405](https://github.com/getsentry/sentry-android/pull/405)) @marandaneto
- initing SDK on AttachBaseContext ([#409](https://github.com/getsentry/sentry-android/pull/409)) @marandaneto
- sessions can't be abnormal, but exited if not ended properly ([#410](https://github.com/getsentry/sentry-android/pull/410)) @marandaneto

Packages were released on [`bintray`](https://dl.bintray.com/getsentry/sentry-android/io/sentry/sentry-android/), [`jcenter`](https://jcenter.bintray.com/io/sentry/sentry-android/) and [`mavenCentral`](https://repo.maven.apache.org/maven2/io/sentry/sentry-android/)

We'd love to get feedback.

## 2.1.1

### Features

- Added missing getters on Breadcrumb and SentryEvent ([#397](https://github.com/getsentry/sentry-android/pull/397)) @marandaneto
- Add trim memory breadcrumbs ([#395](https://github.com/getsentry/sentry-android/pull/395)) @marandaneto
- Only set breadcrumb extras if not empty ([#394](https://github.com/getsentry/sentry-android/pull/394)) @marandaneto
- Added samples of how to disable automatic breadcrumbs ([#389](https://github.com/getsentry/sentry-android/pull/389)) @marandaneto

### Fixes

- Set missing release, environment and dist to sentry-native options ([#404](https://github.com/getsentry/sentry-android/pull/404)) @marandaneto
- Do not add automatic and empty sensor breadcrumbs ([#401](https://github.com/getsentry/sentry-android/pull/401)) @marandaneto
- ref: removed Thread.sleep from LifecycleWatcher tests, using awaitility and DateProvider ([#392](https://github.com/getsentry/sentry-android/pull/392)) @marandaneto
- ref: added a DateTimeProvider for making retry after testable ([#391](https://github.com/getsentry/sentry-android/pull/391)) @marandaneto
- Bump Gradle to 6.4 ([#390](https://github.com/getsentry/sentry-android/pull/390)) @marandaneto
- Bump sentry-native to 0.2.6 ([#396](https://github.com/getsentry/sentry-android/pull/396)) @marandaneto

Packages were released on [`bintray`](https://dl.bintray.com/getsentry/sentry-android/io/sentry/sentry-android/), [`jcenter`](https://jcenter.bintray.com/io/sentry/sentry-android/) and [`mavenCentral`](https://repo.maven.apache.org/maven2/io/sentry/sentry-android/)

We'd love to get feedback.

## 2.1.0

### Features

- Includes all the changes of 2.1.0 alpha, beta and RC

### Fixes

- fix when PhoneStateListener is not ready for use ([#387](https://github.com/getsentry/sentry-android/pull/387)) @marandaneto
- make ANR 5s by default ([#388](https://github.com/getsentry/sentry-android/pull/388)) @marandaneto
- rate limiting by categories ([#381](https://github.com/getsentry/sentry-android/pull/381)) @marandaneto
- Bump NDK to latest stable version 21.1.6352462 ([#386](https://github.com/getsentry/sentry-android/pull/386)) @marandaneto

Packages were released on [`bintray`](https://dl.bintray.com/getsentry/sentry-android/io/sentry/sentry-android/), [`jcenter`](https://jcenter.bintray.com/io/sentry/sentry-android/) and [`mavenCentral`](https://repo.maven.apache.org/maven2/io/sentry/sentry-android/)

We'd love to get feedback.

## 2.0.3

### Fixes

- patch from 2.1.0-alpha.2 - avoid crash if NDK throws UnsatisfiedLinkError ([#344](https://github.com/getsentry/sentry-android/pull/344)) @marandaneto

Packages were released on [`bintray`](https://dl.bintray.com/getsentry/sentry-android/io/sentry/sentry-android/), [`jcenter`](https://jcenter.bintray.com/io/sentry/sentry-android/) and [`mavenCentral`](https://repo.maven.apache.org/maven2/io/sentry/sentry-android/)

We'd love to get feedback.

## 2.1.0-RC.1

### Features

- Options for uncaught exception and make SentryOptions list Thread-Safe ([#384](https://github.com/getsentry/sentry-android/pull/384)) @marandaneto
- Automatic breadcrumbs for app, activity and sessions lifecycles and system events ([#348](https://github.com/getsentry/sentry-android/pull/348)) @marandaneto
- Make capture session and envelope internal ([#372](https://github.com/getsentry/sentry-android/pull/372)) @marandaneto

### Fixes

- If retry after header has empty categories, apply retry after to all of them ([#377](https://github.com/getsentry/sentry-android/pull/377)) @marandaneto
- Discard events and envelopes if cached and retry after ([#378](https://github.com/getsentry/sentry-android/pull/378)) @marandaneto
- Merge loadLibrary calls for sentry-native and clean up CMake files ([#373](https://github.com/getsentry/sentry-android/pull/373)) @Swatinem
- Exceptions should be sorted oldest to newest ([#370](https://github.com/getsentry/sentry-android/pull/370)) @marandaneto
- Check external storage size even if its read only ([#368](https://github.com/getsentry/sentry-android/pull/368)) @marandaneto
- Wrong check for cellular network capability ([#369](https://github.com/getsentry/sentry-android/pull/369)) @marandaneto
- add ScheduledForRemoval annotation to deprecated methods ([#375](https://github.com/getsentry/sentry-android/pull/375)) @marandaneto
- Bump NDK to 21.0.6113669 ([#367](https://github.com/getsentry/sentry-android/pull/367)) @marandaneto
- Bump AGP and add new make cmd to check for updates ([#365](https://github.com/getsentry/sentry-android/pull/365)) @marandaneto

Packages were released on [`bintray`](https://dl.bintray.com/getsentry/sentry-android/io/sentry/sentry-android/), [`jcenter`](https://jcenter.bintray.com/io/sentry/sentry-android/) and [`mavenCentral`](https://repo.maven.apache.org/maven2/io/sentry/sentry-android/)

We'd love to get feedback.

## 2.1.0-beta.2

### Fixes

- Bump sentry-native to 0.2.4 ([#364](https://github.com/getsentry/sentry-android/pull/364)) @marandaneto
- Update current session on session start after deleting previous session ([#362](https://github.com/getsentry/sentry-android/pull/362)) @marandaneto

Packages were released on [`bintray`](https://dl.bintray.com/getsentry/sentry-android/io/sentry/sentry-android/), [`jcenter`](https://jcenter.bintray.com/io/sentry/sentry-android/) and [`mavenCentral`](https://repo.maven.apache.org/maven2/io/sentry/sentry-android/)

We'd love to get feedback.

## 2.1.0-beta.1

### Fixes

- Bump sentry-native to 0.2.3 ([#357](https://github.com/getsentry/sentry-android/pull/357)) @marandaneto
- Check for androidx availability on runtime ([#356](https://github.com/getsentry/sentry-android/pull/356)) @marandaneto
- If theres a left over session file and its crashed, we should not overwrite its state ([#354](https://github.com/getsentry/sentry-android/pull/354)) @marandaneto
- Session should be exited state if state was ok ([#352](https://github.com/getsentry/sentry-android/pull/352)) @marandaneto
- Envelope has dedicated endpoint ([#353](https://github.com/getsentry/sentry-android/pull/353)) @marandaneto

Packages were released on [`bintray`](https://dl.bintray.com/getsentry/sentry-android/io/sentry/sentry-android/), [`jcenter`](https://jcenter.bintray.com/io/sentry/sentry-android/) and [`mavenCentral`](https://repo.maven.apache.org/maven2/io/sentry/sentry-android/)

We'd love to get feedback.

## 2.1.0-alpha.2

### Fixes

- Change integration order for cached outbox events ([#347](https://github.com/getsentry/sentry-android/pull/347)) @marandaneto
- Avoid crash if NDK throws UnsatisfiedLinkError ([#344](https://github.com/getsentry/sentry-android/pull/344)) @marandaneto
- Avoid getting a threadlocal twice. ([#339](https://github.com/getsentry/sentry-android/pull/339)) @metlos
- Removing session tracking guard on hub and client ([#338](https://github.com/getsentry/sentry-android/pull/338)) @marandaneto
- Bump agp to 3.6.2 ([#336](https://github.com/getsentry/sentry-android/pull/336)) @marandaneto
- Fix racey ANR integration ([#332](https://github.com/getsentry/sentry-android/pull/332)) @marandaneto
- Logging envelopes path when possible instead of nullable id ([#331](https://github.com/getsentry/sentry-android/pull/331)) @marandaneto
- Renaming transport gate method ([#330](https://github.com/getsentry/sentry-android/pull/330)) @marandaneto

Packages were released on [`bintray`](https://dl.bintray.com/getsentry/sentry-android/io/sentry/sentry-android/), [`jcenter`](https://jcenter.bintray.com/io/sentry/sentry-android/) and [`mavenCentral`](https://repo.maven.apache.org/maven2/io/sentry/sentry-android/)

We'd love to get feedback.

## 2.1.0-alpha.1

Release of Sentry's new SDK for Android.

## What’s Changed

### Features

- Release health @marandaneto @bruno-garcia
- ANR report should have 'was active=yes' on the dashboard ([#299](https://github.com/getsentry/sentry-android/pull/299)) @marandaneto
- NDK events apply scoped data ([#322](https://github.com/getsentry/sentry-android/pull/322)) @marandaneto
- Add a StdoutTransport ([#310](https://github.com/getsentry/sentry-android/pull/310)) @mike-burns
- Implementing new retry after protocol ([#306](https://github.com/getsentry/sentry-android/pull/306)) @marandaneto

### Fixes

- Bump sentry-native to 0.2.2 ([#305](https://github.com/getsentry/sentry-android/pull/305)) @Swatinem
- Missing App's info ([#315](https://github.com/getsentry/sentry-android/pull/315)) @marandaneto
- Buffered writers/readers - otimizations ([#311](https://github.com/getsentry/sentry-android/pull/311)) @marandaneto
- Boot time should be UTC ([#309](https://github.com/getsentry/sentry-android/pull/309)) @marandaneto
- Make transport result public ([#300](https://github.com/getsentry/sentry-android/pull/300)) @marandaneto

Packages were released on [`bintray`](https://dl.bintray.com/getsentry/sentry-android/io/sentry/sentry-android/), [`jcenter`](https://jcenter.bintray.com/io/sentry/sentry-android/) and [`mavenCentral`](https://repo.maven.apache.org/maven2/io/sentry/sentry-android/)

We'd love to get feedback.

## 2.0.2

Release of Sentry's new SDK for Android.

### Features

- MavenCentral support ([#284](https://github.com/getsentry/sentry-android/pull/284)) @marandaneto

### Fixes

- Bump AGP to 3.6.1 ([#285](https://github.com/getsentry/sentry-android/pull/285)) @marandaneto

Packages were released on [`bintray`](https://dl.bintray.com/getsentry/sentry-android/io/sentry/sentry-android/), [`jcenter`](https://jcenter.bintray.com/io/sentry/sentry-android/) and [`mavenCentral`](https://repo.maven.apache.org/maven2/io/sentry/sentry-android/)

We'd love to get feedback.

## 2.0.1

Release of Sentry's new SDK for Android.

## What’s Changed

### Features

- Attach threads/stacktraces ([#267](https://github.com/getsentry/sentry-android/pull/267)) @marandaneto
- Add the default serverName to SentryOptions and use it in MainEventProcessor ([#279](https://github.com/getsentry/sentry-android/pull/279)) @metlos

### Fixes

- set current threadId when there's no mechanism set ([#277](https://github.com/getsentry/sentry-android/pull/277)) @marandaneto
- Preview package manager ([#269](https://github.com/getsentry/sentry-android/pull/269)) @bruno-garcia

Packages were released on [`bintray`](https://dl.bintray.com/getsentry/sentry-android/io/sentry/), [`jcenter`](https://jcenter.bintray.com/io/sentry/sentry-android/)

We'd love to get feedback.

## 2.0.0

Release of Sentry's new SDK for Android.

New features not offered by (1.7.x):

- NDK support
  - Captures crashes caused by native code
  - Access to the [`sentry-native` SDK](https://github.com/getsentry/sentry-native/) API by your native (C/C++/Rust code/..).
- Automatic init (just add your `DSN` to the manifest)
   - Proguard rules are added automatically
   - Permission (Internet) is added automatically
- Uncaught Exceptions might be captured even before the app restarts
- Sentry's Unified API.
- More context/device information
- Packaged as `aar`
- Frames from the app automatically marked as `InApp=true` (stack traces in Sentry highlights them by default).
- Complete Sentry Protocol available.
- All threads and their stack traces are captured.
- Sample project in this repo to test many features (segfault, uncaught exception, ANR...)

Features from the current SDK like `ANR` are also available (by default triggered after 4 seconds).

Packages were released on [`bintray`](https://dl.bintray.com/getsentry/sentry-android/io/sentry/), [`jcenter`](https://jcenter.bintray.com/io/sentry/sentry-android/)

We'd love to get feedback.

## 2.0.0-rc04

Release of Sentry's new SDK for Android.

### Features

- Take sampleRate from metadata ([#262](https://github.com/getsentry/sentry-android/pull/262)) @bruno-garcia
- Support mills timestamp format ([#263](https://github.com/getsentry/sentry-android/pull/263)) @marandaneto
- Adding logs to installed integrations ([#265](https://github.com/getsentry/sentry-android/pull/265)) @marandaneto

### Fixes

- Breacrumb.data to string,object, Add LOG level ([#264](https://github.com/getsentry/sentry-android/pull/264)) @HazAT
- Read release conf. on manifest ([#266](https://github.com/getsentry/sentry-android/pull/266)) @marandaneto

Packages were released on [`bintray`](https://dl.bintray.com/getsentry/sentry-android/io/sentry/), [`jcenter`](https://jcenter.bintray.com/io/sentry/sentry-android/)

We'd love to get feedback and we'll work in getting the GA `2.0.0` out soon.
Until then, the [stable SDK offered by Sentry is at version 1.7.30](https://github.com/getsentry/sentry-java/releases/tag/v1.7.30)

## 2.0.0-rc03

Release of Sentry's new SDK for Android.

### Fixes

- fixes ([#259](https://github.com/getsentry/sentry-android/issues/259)) - NPE check on getExternalFilesDirs items. ([#260](https://github.com/getsentry/sentry-android/pull/260)) @marandaneto
- strictMode typo ([#258](https://github.com/getsentry/sentry-android/pull/258)) @marandaneto

Packages were released on [`bintray`](https://dl.bintray.com/getsentry/sentry-android/io/sentry/), [`jcenter`](https://jcenter.bintray.com/io/sentry/sentry-android/)

We'd love to get feedback and we'll work in getting the GA `2.0.0` out soon.
Until then, the [stable SDK offered by Sentry is at version 1.7.30](https://github.com/getsentry/sentry-java/releases/tag/v1.7.30)

## 2.0.0-rc02

Release of Sentry's new SDK for Android.

### Features

- Hub mode configurable ([#247](https://github.com/getsentry/sentry-android/pull/247)) @bruno-garcia
- Added remove methods (tags/extras) to the sentry static class ([#243](https://github.com/getsentry/sentry-android/pull/243)) @marandaneto

### Fixes


- Update ndk for new sentry-native version ([#235](https://github.com/getsentry/sentry-android/pull/235)) @Swatinem @marandaneto
- Make integrations public ([#256](https://github.com/getsentry/sentry-android/pull/256)) @marandaneto
- Bump build-tools ([#255](https://github.com/getsentry/sentry-android/pull/255)) @marandaneto
- Added javadocs to scope and its dependencies ([#253](https://github.com/getsentry/sentry-android/pull/253)) @marandaneto
- Build all ABIs ([#254](https://github.com/getsentry/sentry-android/pull/254)) @marandaneto
- Moving back ANR timeout from long to int param. ([#252](https://github.com/getsentry/sentry-android/pull/252)) @marandaneto
- Added HubAdapter to call Sentry static methods from Integrations ([#250](https://github.com/getsentry/sentry-android/pull/250)) @marandaneto
- New Release format ([#242](https://github.com/getsentry/sentry-android/pull/242)) @marandaneto
- Javadocs for SentryOptions ([#246](https://github.com/getsentry/sentry-android/pull/246)) @marandaneto
- non-app is already inApp excluded by default. ([#244](https://github.com/getsentry/sentry-android/pull/244)) @marandaneto
- Fix if symlink exists for sentry-native ([#241](https://github.com/getsentry/sentry-android/pull/241)) @marandaneto
- Clone method - race condition free ([#226](https://github.com/getsentry/sentry-android/pull/226)) @marandaneto
- Refactoring breadcrumbs callback ([#239](https://github.com/getsentry/sentry-android/pull/239)) @marandaneto

Packages were released on [`bintray`](https://dl.bintray.com/getsentry/sentry-android/io/sentry/), [`jcenter`](https://jcenter.bintray.com/io/sentry/sentry-android/)

We'd love to get feedback and we'll work in getting the GA `2.0.0` out soon.
Until then, the [stable SDK offered by Sentry is at version 1.7.30](https://github.com/getsentry/sentry-java/releases/tag/v1.7.30)

## 2.0.0-rc01

Release of Sentry's new SDK for Android.

## What’s Changed

### Features

- Added remove methods for Scope data ([#237](https://github.com/getsentry/sentry-android/pull/237)) @marandaneto
- More device context (deviceId, connectionType and language) ([#229](https://github.com/getsentry/sentry-android/pull/229)) @marandaneto
- Added a few java docs (Sentry, Hub and SentryClient) ([#223](https://github.com/getsentry/sentry-android/pull/223)) @marandaneto
- Implemented diagnostic logger ([#218](https://github.com/getsentry/sentry-android/pull/218)) @marandaneto
- Added event processors to scope ([#209](https://github.com/getsentry/sentry-android/pull/209)) @marandaneto
- Added android transport gate ([#206](https://github.com/getsentry/sentry-android/pull/206)) @marandaneto
- Added executor for caching values out of the main thread ([#201](https://github.com/getsentry/sentry-android/pull/201)) @marandaneto

### Fixes


- Honor RetryAfter ([#236](https://github.com/getsentry/sentry-android/pull/236)) @marandaneto
- Add tests for SentryValues ([#238](https://github.com/getsentry/sentry-android/pull/238)) @philipphofmann
- Do not set frames if there's none ([#234](https://github.com/getsentry/sentry-android/pull/234)) @marandaneto
- Always call interrupt after InterruptedException ([#232](https://github.com/getsentry/sentry-android/pull/232)) @marandaneto
- Mark as current thread if its the main thread ([#228](https://github.com/getsentry/sentry-android/pull/228)) @marandaneto
- Fix lgtm alerts ([#219](https://github.com/getsentry/sentry-android/pull/219)) @marandaneto
- Written unit tests to ANR integration ([#215](https://github.com/getsentry/sentry-android/pull/215)) @marandaneto
- Added blog posts to README ([#214](https://github.com/getsentry/sentry-android/pull/214)) @marandaneto
- Raise code coverage for Dsn to 100% ([#212](https://github.com/getsentry/sentry-android/pull/212)) @philipphofmann
- Remove redundant times(1) for Mockito.verify ([#211](https://github.com/getsentry/sentry-android/pull/211)) @philipphofmann
- Transport may be set on options ([#203](https://github.com/getsentry/sentry-android/pull/203)) @marandaneto
- dist may be set on options ([#204](https://github.com/getsentry/sentry-android/pull/204)) @marandaneto
- Throw an exception if DSN is not set ([#200](https://github.com/getsentry/sentry-android/pull/200)) @marandaneto
- Migration guide markdown ([#197](https://github.com/getsentry/sentry-android/pull/197)) @marandaneto

Packages were released on [`bintray`](https://dl.bintray.com/getsentry/sentry-android/io/sentry/), [`jcenter`](https://jcenter.bintray.com/io/sentry/sentry-android/)

We'd love to get feedback and we'll work in getting the GA `2.0.0` out soon.
Until then, the [stable SDK offered by Sentry is at version 1.7.29](https://github.com/getsentry/sentry-java/releases/tag/v1.7.29)

## 2.0.0-beta02

Release of Sentry's new SDK for Android.

### Features

- addBreadcrumb overloads ([#196](https://github.com/getsentry/sentry-android/pull/196)) and ([#198](https://github.com/getsentry/sentry-android/pull/198))

### Fixes

- fix Android bug on API 24 and 25 about getting current threads and stack traces ([#194](https://github.com/getsentry/sentry-android/pull/194))

Packages were released on [`bintray`](https://dl.bintray.com/getsentry/sentry-android/io/sentry/), [`jcenter`](https://jcenter.bintray.com/io/sentry/sentry-android/)

We'd love to get feedback and we'll work in getting the GA `2.0.0` out soon.
Until then, the [stable SDK offered by Sentry is at version 1.7.28](https://github.com/getsentry/sentry-java/releases/tag/v1.7.28)

## 2.0.0-beta01

Release of Sentry's new SDK for Android.

### Fixes

- ref: ANR doesn't set handled flag ([#186](https://github.com/getsentry/sentry-android/pull/186))
- SDK final review ([#183](https://github.com/getsentry/sentry-android/pull/183))
- ref: Drop errored in favor of crashed ([#187](https://github.com/getsentry/sentry-android/pull/187))
- Workaround android_id ([#185](https://github.com/getsentry/sentry-android/pull/185))
- Renamed sampleRate ([#191](https://github.com/getsentry/sentry-android/pull/191))
- Making timestamp package-private or test-only ([#190](https://github.com/getsentry/sentry-android/pull/190))
- Split event processor in Device/App data ([#180](https://github.com/getsentry/sentry-android/pull/180))

Packages were released on [`bintray`](https://dl.bintray.com/getsentry/sentry-android/io/sentry/), [`jcenter`](https://jcenter.bintray.com/io/sentry/sentry-android/)

We'd love to get feedback and we'll work in getting the GA `2.0.0` out soon.
Until then, the [stable SDK offered by Sentry is at version 1.7.28](https://github.com/getsentry/sentry-java/releases/tag/v1.7.28)

## 2.0.0-alpha09

Release of Sentry's new SDK for Android.

### Features

- Adding nativeBundle plugin ([#161](https://github.com/getsentry/sentry-android/pull/161))
- Adding scope methods to sentry static class ([#179](https://github.com/getsentry/sentry-android/pull/179))

### Fixes

- fix: DSN parsing ([#165](https://github.com/getsentry/sentry-android/pull/165))
- Don't avoid exception type minification ([#166](https://github.com/getsentry/sentry-android/pull/166))
- make Gson retro compatible with older versions of AGP ([#177](https://github.com/getsentry/sentry-android/pull/177))
- Bump sentry-native with message object instead of a string ([#172](https://github.com/getsentry/sentry-android/pull/172))

Packages were released on [`bintray`](https://dl.bintray.com/getsentry/sentry-android/io/sentry/), [`jcenter`](https://jcenter.bintray.com/io/sentry/sentry-android/)

We'd love to get feedback and we'll work in getting the GA `2.0.0` out soon.
Until then, the [stable SDK offered by Sentry is at version 1.7.28](https://github.com/getsentry/sentry-java/releases/tag/v1.7.28)

## 2.0.0-alpha08

Release of Sentry's new SDK for Android.

### Fixes

- DebugId endianness ([#162](https://github.com/getsentry/sentry-android/pull/162))
- Executed beforeBreadcrumb also for scope ([#160](https://github.com/getsentry/sentry-android/pull/160))
- Benefit of manifest merging when minSdk ([#159](https://github.com/getsentry/sentry-android/pull/159))
- Add method to captureMessage with level ([#157](https://github.com/getsentry/sentry-android/pull/157))
- Listing assets file on the wrong dir ([#156](https://github.com/getsentry/sentry-android/pull/156))

Packages were released on [`bintray`](https://dl.bintray.com/getsentry/sentry-android/io/sentry/), [`jcenter`](https://jcenter.bintray.com/io/sentry/sentry-android/)

We'd love to get feedback and we'll work in getting the GA `2.0.0` out soon.
Until then, the [stable SDK offered by Sentry is at version 1.7.28](https://github.com/getsentry/sentry-java/releases/tag/v1.7.28)

## 2.0.0-alpha07

Third release of Sentry's new SDK for Android.

### Fixes

-  Fixed release for jcenter and bintray

Packages were released on [`bintray`](https://dl.bintray.com/getsentry/sentry-android/io/sentry/), [`jcenter`](https://jcenter.bintray.com/io/sentry/sentry-android/)

We'd love to get feedback and we'll work in getting the GA `2.0.0` out soon.
Until then, the [stable SDK offered by Sentry is at version 1.7.28](https://github.com/getsentry/sentry-java/releases/tag/v1.7.28)

## 2.0.0-alpha06

Second release of Sentry's new SDK for Android.

### Fixes

- Fixed a typo on pom generation.

Packages were released on [`bintray`](https://dl.bintray.com/getsentry/sentry-android/io/sentry/), [`jcenter`](https://jcenter.bintray.com/io/sentry/sentry-android/)

We'd love to get feedback and we'll work in getting the GA `2.0.0` out soon.
Until then, the [stable SDK offered by Sentry is at version 1.7.28](https://github.com/getsentry/sentry-java/releases/tag/v1.7.28)

## 2.0.0-alpha05

First release of Sentry's new SDK for Android.

New features not offered by our current (1.7.x), stable SDK are:

- NDK support
  - Captures crashes caused by native code
  - Access to the [`sentry-native` SDK](https://github.com/getsentry/sentry-native/) API by your native (C/C++/Rust code/..).
- Automatic init (just add your `DSN` to the manifest)
   - Proguard rules are added automatically
   - Permission (Internet) is added automatically
- Uncaught Exceptions might be captured even before the app restarts
- Unified API which include scopes etc.
- More context/device information
- Packaged as `aar`
- Frames from the app automatically marked as `InApp=true` (stack traces in Sentry highlights them by default).
- Complete Sentry Protocol available.
- All threads and their stack traces are captured.
- Sample project in this repo to test many features (segfault, uncaught exception, scope)

Features from the current SDK like `ANR` are also available (by default triggered after 4 seconds).

Packages were released on [`bintray`](https://dl.bintray.com/getsentry/sentry-android/io/sentry/), [`jcenter`](https://jcenter.bintray.com/io/sentry/sentry-android/)

We'd love to get feedback and we'll work in getting the GA `2.0.0` out soon.
Until then, the [stable SDK offered by Sentry is at version 1.7.28](https://github.com/getsentry/sentry-java/releases/tag/v1.7.28)<|MERGE_RESOLUTION|>--- conflicted
+++ resolved
@@ -7,12 +7,9 @@
 - Add support for measurements at span level ([#3219](https://github.com/getsentry/sentry-java/pull/3219))
 - Add `enableScopePersistence` option to disable `PersistingScopeObserver` used for ANR reporting which may increase performance overhead. Defaults to `true` ([#3218](https://github.com/getsentry/sentry-java/pull/3218))
   - When disabled, the SDK will not enrich ANRv2 events with scope data (e.g. breadcrumbs, user, tags, etc.)
-<<<<<<< HEAD
+- Configurable defaults for Cron - MonitorConfig ([#3195](https://github.com/getsentry/sentry-java/pull/3195))
 - We now display a warning on startup if an incompatible version of Spring Boot is detected ([#3233](https://github.com/getsentry/sentry-java/pull/3233))
   - This should help notice a mismatching Sentry dependency, especially when upgrading a Spring Boot application
-=======
-- Configurable defaults for Cron - MonitorConfig ([#3195](https://github.com/getsentry/sentry-java/pull/3195))
->>>>>>> a816b3f0
 
 ### Fixes
 
