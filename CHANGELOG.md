# Changelog

## Unreleased

<<<<<<< HEAD
* Feat: Refactor OkHttp and Apollo to Kotlin functional interfaces (#1797)
=======
* Feat: Add `graphql-java` instrumentation (#1777)
>>>>>>> 95fa93c6

## 5.3.0

* Feat: Add datasource tracing with P6Spy (#1784)
* Fix: ActivityFramesTracker does not throw if Activity has not been added (#1782)
* Fix: PerformanceAndroidEventProcessor uses up to date isTracingEnabled set on Configuration callback (#1786)

## 5.2.4

* Fix: Window.FEATURE_NO_TITLE does not work when using activity traces (#1769)
* Fix: unregister UncaughtExceptionHandler on close (#1770)

## 5.2.3

* Fix: Make ActivityFramesTracker operations thread-safe (#1762)
* Fix: Clone Scope Contexts (#1763)
* Bump: AGP to 7.0.3 (#1765)

## 5.2.2

* Fix: Close HostnameCache#executorService on SentryClient#close (#1757)

## 5.2.1

* Feat: Add isCrashedLastRun support (#1739)
* Fix: Handle exception if Context.registerReceiver throws (#1747)
* Feat: Attach Java vendor and version to events and transactions (#1703)

## 5.2.0

* Feat: Allow setting proguard via Options and/or external resources (#1728)
* Feat: Add breadcrumbs for the Apollo integration (#1726)
* Fix: Don't set lastEventId for transactions (#1727)
* Fix: ActivityLifecycleIntegration#appStartSpan memory leak (#1732)

## 5.2.0-beta.3

* Fix: Check at runtime if AndroidX.Core is available (#1718)
* Feat: Add "data" to spans (#1717)
* Fix: Should not capture unfinished transaction (#1719)

## 5.2.0-beta.2

* Bump AGP to 7.0.2 (#1650)
* Fix: drop spans in BeforeSpanCallback. (#1713)

## 5.2.0-beta.1

* Feat: Add tracestate HTTP header support (#1683)
* Feat: Add option to filter which origins receive tracing headers (#1698)
* Feat: Include unfinished spans in transaction (#1699)
* Fix: Move tags from transaction.contexts.trace.tags to transaction.tags (#1700)
* Feat: Add static helpers for creating breadcrumbs (#1702)
* Feat: Performance support for Android Apollo (#1705)

Breaking changes:

* Updated proguard keep rule for enums, which affects consumer application code (#1694)

## 5.1.2

* Fix: Servlet 3.1 compatibility issue (#1681)
* Fix: Do not drop Contexts key if Collection, Array or Char (#1680)

## 5.1.1

* Fix: Remove onActivityPreCreated call in favor of onActivityCreated (#1661)
* Fix: Do not crash if SENSOR_SERVICE throws (#1655)
* Feat: Add support for async methods in Spring MVC (#1652)
* Feat: Add secondary constructor taking IHub to SentryOkHttpInterceptor (#1657)
* Feat: Merge external map properties (#1656)
* Fix: Make sure scope is popped when processing request results in exception (#1665)

## 5.1.0

* Feat: Spring WebClient integration (#1621)
* Feat: OpenFeign integration (#1632)
* Feat: Add more convenient way to pass BeforeSpanCallback in OpenFeign integration (#1637)
* Bump: sentry-native to 0.4.12 (#1651)

## 5.1.0-beta.9

- No documented changes.

## 5.1.0-beta.8

* Feat: Generate Sentry BOM (#1486)

## 5.1.0-beta.7

* Feat: Slow/Frozen frames metrics (#1609)

## 5.1.0-beta.6

* Fix: set min sdk version of sentry-android-fragment to API 14 (#1608)
* Fix: Ser/Deser of the UserFeedback from cached envelope (#1611)
* Feat: Add request body extraction for Spring MVC integration (#1595)

## 5.1.0-beta.5

* Make SentryAppender non-final for Log4j2 and Logback (#1603) 
* Fix: Do not throw IAE when tracing header contain invalid trace id (#1605)

## 5.1.0-beta.4

* Update sentry-native to 0.4.11 (#1591)

## 5.1.0-beta.3

* Feat: Spring Webflux integration (#1529)

## 5.1.0-beta.2

* Fix: Handling missing Spring Security on classpath on Java 8 (#1552)
* Feat: Support transaction waiting for children to finish. (#1535) 
* Feat: Capture logged marker in log4j2 and logback appenders (#1551)
* Feat: Allow clearing of attachments in the scope (#1562)
* Fix: Use a different method to get strings from JNI, and avoid excessive Stack Space usage. (#1214)
* Fix: Add data field to SentrySpan (#1555)
* Fix: Clock drift issue when calling DateUtils#getDateTimeWithMillisPrecision (#1557)
* Feat: Set mechanism type in SentryExceptionResolver (#1556)
* Feat: Perf. for fragments (#1528)
* Ref: Prefer snake case for HTTP integration data keys (#1559)
* Fix: Assign lastEventId only if event was queued for submission (#1565)

## 5.1.0-beta.1

* Feat: Measure app start time (#1487)
* Feat: Automatic breadcrumbs logging for fragment lifecycle (#1522) 

## 5.0.1

* Fix: Sources and Javadoc artifacts were mixed up (#1515)

## 5.0.0

This release brings many improvements but also new features:

* OkHttp Interceptor for Android (#1330)
* GraalVM Native Image Compatibility (#1329)
* Add option to ignore exceptions by type (#1352)
* Enrich transactions with device contexts (#1430) (#1469)
* Better interoperability with Kotlin null-safety (#1439) and (#1462)
* Add coroutines support (#1479)
* OkHttp callback for Customising the Span (#1478)
* Add breadcrumb in Spring RestTemplate integration (#1481)

Breaking changes:

* Migration Guide for [Java](https://docs.sentry.io/platforms/java/migration/)
* Migration Guide for [Android](https://docs.sentry.io/platforms/android/migration/)

Other fixes:

* Fix: Add attachmentType to envelope ser/deser. (#1504)

Thank you:

* @maciejwalkowiak for coding most of it.

## 5.0.0-beta.7

* Ref: Deprecate SentryBaseEvent#getOriginThrowable and add SentryBaseEvent#getThrowableMechanism (#1502)
* Fix: Graceful Shutdown flushes event instead of Closing SDK (#1500)
* Fix: Do not append threads that come from the EnvelopeFileObserver (#1501)
* Ref: Deprecate cacheDirSize and add maxCacheItems (#1499)
* Fix: Append all threads if Hint is Cached but attachThreads is enabled (#1503)

## 5.0.0-beta.6

* Feat: Add secondary constructor to SentryOkHttpInterceptor (#1491)
* Feat: Add option to enable debug mode in Log4j2 integration (#1492)
* Ref: Replace clone() with copy constructor (#1496)

## 5.0.0-beta.5

* Feat: OkHttp callback for Customising the Span (#1478)
* Feat: Add breadcrumb in Spring RestTemplate integration (#1481)
* Fix: Cloning Stack (#1483)
* Feat: Add coroutines support (#1479)

## 5.0.0-beta.4

* Fix: Enrich Transactions with Context Data (#1469)
* Bump: Apache HttpClient to 5.0.4 (#1476)

## 5.0.0-beta.3

* Fix: handling immutable collections on SentryEvent and protocol objects (#1468)
* Fix: associate event with transaction when thrown exception is not a direct cause (#1463)
* Ref: nullability annotations to Sentry module (#1439) and (#1462)
* Fix: NPE when adding Context Data with null values for log4j2 (#1465)

## 5.0.0-beta.2

* Fix: sentry-android-timber package sets sentry.java.android.timber as SDK name (#1456)
* Fix: When AppLifecycleIntegration is closed, it should remove observer using UI thread (#1459)
* Bump: AGP to 4.2.0 (#1460)

Breaking Changes:

* Remove: Settings.Secure.ANDROID_ID in favor of generated installationId (#1455)
* Rename: enableSessionTracking to enableAutoSessionTracking (#1457)

## 5.0.0-beta.1

* Fix: Activity tracing auto instrumentation for Android API < 29 (#1402)
* Fix: use connection and read timeouts in ApacheHttpClient based transport (#1397)
* Ref: Refactor converting HttpServletRequest to Sentry Request in Spring integration (#1387)
* Fix: set correct transaction status for unhandled exceptions in SentryTracingFilter (#1406)
* Fix: handle network errors in SentrySpanClientHttpRequestInterceptor (#1407)
* Fix: set scope on transaction (#1409)
* Fix: set status and associate events with transactions (#1426)
* Fix: Do not set free memory and is low memory fields when it's a NDK hard crash (#1399)
* Fix: Apply user from the scope to transaction (#1424)
* Fix: Pass maxBreadcrumbs config. to sentry-native (#1425)
* Fix: Run event processors and enrich transactions with contexts (#1430)
* Bump: sentry-native to 0.4.9 (#1431)
* Fix: Set Span status for OkHttp integration (#1447)
* Fix: Set user on transaction in Spring & Spring Boot integrations (#1443)

## 4.4.0-alpha.2

* Feat: Add option to ignore exceptions by type (#1352)
* Fix: NPE when MDC contains null values (sentry-logback) (#1364)
* Fix: Avoid NPE when MDC contains null values (sentry-jul) (#1385)
* Feat: Sentry closes Android NDK and ShutdownHook integrations (#1358)
* Enhancement: Allow inheritance of SentryHandler class in sentry-jul package(#1367)
* Fix: Accept only non null value maps (#1368)
* Bump: Upgrade Apache HttpComponents Core to 5.0.3 (#1375)
* Enhancement: Make NoOpHub public (#1379)
* Fix: Do not bind transactions to scope by default. (#1376)
* Fix: Hub thread safety (#1388)
* Fix: SentryTransactionAdvice should operate on the new scope (#1389)
* Feat: configure max spans per transaction (#1394)

## 4.4.0-alpha.1

* Bump: sentry-native to 0.4.8
* Feat: Add an overload for `startTransaction` that sets the created transaction to the Scope #1313
* Ref: Separate user facing and protocol classes in the Performance feature (#1304)
* Feat: Set SDK version on Transactions (#1307)
* Fix: Use logger set on SentryOptions in GsonSerializer (#1308)
* Fix: Use the bindToScope correctly
* Feat: GraalVM Native Image Compatibility (#1329)
* Fix: Allow 0.0 to be set on tracesSampleRate (#1328)
* Fix: set "java" platform to transactions #1332
* Feat: Add OkHttp client application interceptor (#1330)
* Fix: Allow disabling tracing through SentryOptions (#1337)

## 4.3.0

* Fix: setting in-app-includes from external properties (#1291)
* Fix: Initialize Sentry in Logback appender when DSN is not set in XML config (#1296)
* Fix: JUL integration SDK name (#1293)
* Feat: Activity tracing auto instrumentation

## 4.2.0

* Fix: Remove experimental annotation for Attachment #1257
* Fix: Mark stacktrace as snapshot if captured at arbitrary moment #1231
* Enchancement: Improve EventProcessor nullability annotations (#1229).
* Bump: sentry-native to 0.4.7
* Enchancement: Add ability to flush events synchronously.
* Fix: Disable Gson HTML escaping
* Enchancement: Support @SentrySpan and @SentryTransaction on classes and interfaces. (#1243)
* Enchancement: Do not serialize empty collections and maps (#1245)
* Ref: Optimize DuplicateEventDetectionEventProcessor performance (#1247).
* Ref: Prefix sdk.package names with io.sentry (#1249)
* Fix: Make the ANR Atomic flags immutable
* Enchancement: Integration interface better compatibility with Kotlin null-safety
* Enchancement: Simplify Sentry configuration in Spring integration (#1259)
* Enchancement: Simplify configuring Logback integration when environment variable with the DSN is not set (#1271)
* Fix: Prevent NoOpHub from creating heavy SentryOptions objects (#1272)
* Enchancement: Add Request to the Scope. #1270
* Fix: SentryTransaction#getStatus NPE (#1273)
* Enchancement: Optimize SentryTracingFilter when hub is disabled.
* Fix: Discard unfinished Spans before sending them over to Sentry (#1279)
* Fix: Interrupt the thread in QueuedThreadPoolExecutor (#1276)
* Fix: SentryTransaction#finish should not clear another transaction from the scope (#1278)

Breaking Changes:
* Enchancement: SentryExceptionResolver should not send handled errors by default (#1248).
* Ref: Simplify RestTemplate instrumentation (#1246)
* Enchancement: Add overloads for startTransaction taking op and description (#1244)

## 4.1.0

* Improve Kotlin compatibility for SdkVersion (#1213)
* Feat: Support logging via JUL (#1211)
* Fix: returning Sentry trace header from Span (#1217)
* Fix: Remove misleading error logs (#1222)

## 4.0.0

This release brings the Sentry Performance feature to Java SDK, Spring, Spring Boot, and Android integrations. Read more in the reference documentation:

- [Performance for Java](https://docs.sentry.io/platforms/java/performance/)
- [Performance for Spring](https://docs.sentry.io/platforms/java/guides/spring/)
- [Performance for Spring Boot](https://docs.sentry.io/platforms/java/guides/spring-boot/)
- [Performance for Android](https://docs.sentry.io/platforms/android/performance/)

### Other improvements:

#### Core:

- Improved loading external configuration:
  - Load `sentry.properties` from the application's current working directory (#1046)
  - Resolve `in-app-includes`, `in-app-excludes`, `tags`, `debug`, `uncaught.handler.enabled` parameters from the external configuration
- Set global tags on SentryOptions and load them from external configuration (#1066)
- Add support for attachments (#1082)
- Resolve `servername` from the localhost address
- Simplified transport configuration through setting `TransportFactory` instead of `ITransport` on SentryOptions (#1124)

#### Spring Boot:
- Add the ability to register multiple `OptionsConfiguration` beans (#1093)
- Initialize Logback after context refreshes (#1129)

#### Android:
- Add `isSideLoaded` and `installerStore` tags automatically (Where your App. was installed from eg Google Play, Amazon Store, downloaded APK, etc...)
- Bump: sentry-native to 0.4.6
- Bump: Gradle to 6.8.1 and AGP to 4.1.2

## 4.0.0-beta.1

* Feat: Add addToTransactions to Attachment (#1191)
* Enhancement: Support SENTRY_TRACES_SAMPLE_RATE conf. via env variables (#1171)
* Enhancement: Pass request to CustomSamplingContext in Spring integration (#1172)
* Ref: Set SpanContext on SentryTransaction to avoid potential NPE (#1173)
* Fix: Free Local Refs manually due to Android local ref. count limits
* Enhancement: Move `SentrySpanClientHttpRequestInterceptor` to Spring module (#1181)
* Enhancement: Add overload for `transaction/span.finish(SpanStatus)` (#1182)
* Fix: Bring back support for setting transaction name without ongoing transaction (#1183)
* Enhancement: Simplify registering traces sample callback in Spring integration (#1184)
* Enhancement: Polish Performance API (#1165)
* Enhancement: Set "debug" through external properties (#1186)
* Enhancement: Simplify Spring integration (#1188)
* Enhancement: Init overload with dsn (#1195)
* Enhancement: Enable Kotlin map-like access on CustomSamplingContext (#1192)
* Enhancement: Auto register custom ITransportFactory in Spring integration (#1194)
* Enhancement: Improve Kotlin property access in Performance API (#1193)
* Enhancement: Copy options tags to transactions (#1198)
* Enhancement: Add convenient method for accessing event's throwable (1202)

## 4.0.0-alpha.3

* Feat: Add maxAttachmentSize to SentryOptions (#1138)
* Feat: Drop invalid attachments (#1134)
* Ref: Make Attachment immutable (#1120)
* Fix inheriting sampling decision from parent (#1100)
* Fixes and Tests: Session serialization and deserialization
* Ref: using Calendar to generate Dates
* Fix: Exception only sets a stack trace if there are frames
* Feat: set isSideLoaded info tags
* Enhancement: Read tracesSampleRate from AndroidManifest
* Fix: Initialize Logback after context refreshes (#1129)
* Ref: Return NoOpTransaction instead of null (#1126)
* Fix: Do not crash when passing null values to @Nullable methods, eg User and Scope
* Ref: `ITransport` implementations are now responsible for executing request in asynchronous or synchronous way (#1118)
* Ref: Add option to set `TransportFactory` instead of `ITransport` on `SentryOptions` (#1124)
* Ref: Simplify ITransport creation in ITransportFactory (#1135) 
* Feat: Add non blocking Apache HttpClient 5 based Transport (#1136)
* Enhancement: Autoconfigure Apache HttpClient 5 based Transport in Spring Boot integration (#1143)
* Enhancement: Send user.ip_address = {{auto}} when sendDefaultPii is true (#1015)
* Fix: Resolving dashed properties from external configuration
* Feat: Read `uncaught.handler.enabled` property from the external configuration 
* Feat: Resolve servername from the localhost address
* Fix: Consider {{ auto }} as a default ip address (#1015) 
* Fix: Set release and environment on Transactions (#1152)
* Fix: Do not set transaction on the scope automatically   
* Enhancement: Automatically assign span context to captured events (#1156)
* Feat: OutboxSender supports all envelope item types #1158
* Enhancement: Improve ITransaction and ISpan null-safety compatibility (#1161)

## 4.0.0-alpha.2

* Feat: Add basic support for attachments (#1082)
* Fix: Remove method reference in SentryEnvelopeItem (#1091)
* Enhancement: Set transaction name on events and transactions sent using Spring integration (#1067)
* Fix: Set current thread only if there are no exceptions
* Enhancement: Set global tags on SentryOptions and load them from external configuration (#1066)
* Ref: Refactor resolving SpanContext for Throwable (#1068)
* Enhancement: Add API validator and remove deprecated methods
* Enhancement: Add more convenient method to start a child span (#1073)
* Enhancement: Autoconfigure traces callback in Spring Boot integration (#1074)
* Enhancement: Resolve in-app-includes and in-app-excludes parameters from the external configuration
* Enhancement: Make InAppIncludesResolver public (#1084)
* Ref: Change "op" to "operation" in @SentrySpan and @SentryTransaction
* Fix: SentryOptions creates GsonSerializer by default
* Enhancement: Add the ability to register multiple OptionsConfiguration beans (#1093)
* Fix: Append DebugImage list if event already has it
* Fix: Sort breadcrumbs by Date if there are breadcrumbs already in the event
* Feat: Database query tracing with datasource-proxy (#1095)

## 4.0.0-alpha.1

* Enhancement: Load `sentry.properties` from the application's current working directory (#1046)
* Ref: Refactor JSON deserialization (#1047)
* Feat: Performance monitoring (#971)
* Feat: Performance monitoring for Spring Boot applications (#971)

## 3.2.1

* Fix: Set current thread only if theres no exceptions (#1064)
* Fix: Append DebugImage list if event already has it (#1092)
* Fix: Sort breadcrumbs by Date if there are breadcrumbs already in the event (#1094)
* Fix: Free Local Refs manually due to Android local ref. count limits  (#1179)

## 3.2.0

* Bump: AGP 4.1.1 (#1040)
* Fix: use neutral Locale for String operations #1033
* Update to sentry-native 0.4.4 and fix shared library builds (#1039)
* Feat: Expose a Module (Debug images) Loader for Android thru sentry-native #1043
* Enhancement: Added java doc to protocol classes based on sentry-data-schemes project (#1045)
* Enhancement: Make SentryExceptionResolver Order configurable to not send handled web exceptions (#1008)
* Enhancement: Resolve HTTP Proxy parameters from the external configuration (#1028)
* Enhancement: Sentry NDK integration is compiled against default NDK version based on AGP's version #1048
* Fix: Clean up JNI code and properly free strings #1050
* Fix: set userId for hard-crashes if no user is set #1049

## 3.1.3

* Fix broken NDK integration on 3.1.2 (release failed on packaging a .so file)
* Increase max cached events to 30 (#1029)
* Normalize DSN URI (#1030)

## 3.1.2

* feat: Manually capturing User Feedback
* Enhancement: Set environment to "production" by default.
* Enhancement: Make public the Breadcrumb constructor that accepts a Date #1012
* ref: Validate event id on user feedback submission
 
## 3.1.1

* fix: Prevent Logback and Log4j2 integrations from re-initializing Sentry when Sentry is already initialized
* Enhancement: Bind logging related SentryProperties to Slf4j Level instead of Logback to improve Log4j2 compatibility
* fix: Make sure HttpServletRequestSentryUserProvider runs by default before custom SentryUserProvider beans
* fix: fix setting up Sentry in Spring Webflux annotation by changing the scope of Spring WebMvc related dependencies

## 3.1.0

* fix: Don't require `sentry.dsn` to be set when using `io.sentry:sentry-spring-boot-starter` and `io.sentry:sentry-logback` together #965
* Auto-Configure `inAppIncludes` in Spring Boot integration #966
* Enhancement: make getThrowable public and improve set contexts #967
* Bump: Android Gradle Plugin 4.0.2 #968
* Enhancement: accepted quoted values in properties from external configuration #972
* fix: remove chunked streaming mode #974
* fix: Android 11 + targetSdkVersion 30 crashes Sentry on start #977

## 3.0.0

## Java + Android

This release marks the re-unification of Java and Android SDK code bases.
It's based on the Android 2.0 SDK, which implements [Sentry's unified API](https://develop.sentry.dev/sdk/unified-api/).

Considerable changes were done, which include a lot of improvements. More are covered below, but the highlights are:

* Improved `log4j2` integration
  * Capture breadcrumbs for level INFO and higher
  * Raises event for ERROR and higher.
  * Minimum levels are configurable.
  * Optionally initializes the SDK via appender.xml
* Dropped support to `log4j`.
* Improved `logback` integration
  * Capture breadcrumbs for level INFO and higher
  * Raises event for ERROR and higher. 
  * Minimum levels are configurable.
  * Optionally initializes the SDK via appender.xml
  * Configurable via Spring integration if both are enabled
* Spring
  * No more duplicate events with Spring and logback
  * Auto initalizes if DSN is available
  * Configuration options available with auto complete
* Google App Engine support dropped

## What’s Changed

* Callback to validate SSL certificate (#944) 
* Attach stack traces enabled by default

### Android specific

* Release health enabled by default for Android
* Sync of Scopes for Java -> Native (NDK)
* Bump Sentry-Native v0.4.2
* Android 11 Support

[Android migration docs](https://docs.sentry.io/platforms/android/migration/#migrating-from-sentry-android-2x-to-sentry-android-3x)

### Java specific

* Unified API for Java SDK and integrations (Spring, Spring boot starter, Servlet, Logback, Log4j2)

New Java [docs](https://docs.sentry.io/platforms/java/) are live and being improved.

## Acquisition

Packages were released on [`bintray sentry-java`](https://dl.bintray.com/getsentry/sentry-java/io/sentry/), [`bintray sentry-android`](https://dl.bintray.com/getsentry/sentry-android/io/sentry/), [`jcenter`](https://jcenter.bintray.com/io/sentry/) and [`mavenCentral`](https://repo.maven.apache.org/maven2/io/sentry/)

## Where is the Java 1.7 code base?

The previous Java releases, are all available in this repository through the tagged releases.
## 3.0.0-beta.1

## What’s Changed

* feat: ssl support (#944) @ninekaw9 @marandaneto 
* feat: sync Java to C (#937) @bruno-garcia @marandaneto
* feat: Auto-configure Logback appender in Spring Boot integration. (#938) @maciejwalkowiak
* feat: Add Servlet integration. (#935) @maciejwalkowiak
* fix: Pop scope at the end of the request in Spring integration. (#936) @maciejwalkowiak
* bump: Upgrade Spring Boot to 2.3.4. (#932) @maciejwalkowiak
* fix: Do not set cookies when send pii is set to false. (#931) @maciejwalkowiak

Packages were released on [`bintray sentry-java`](https://dl.bintray.com/getsentry/sentry-java/io/sentry/), [`bintray sentry-android`](https://dl.bintray.com/getsentry/sentry-android/io/sentry/), [`jcenter`](https://jcenter.bintray.com/io/sentry/) and [`mavenCentral`](https://repo.maven.apache.org/maven2/io/sentry/)

We'd love to get feedback.

## 3.0.0-alpha.3

## What’s Changed

* Bump sentry-native to 0.4.2 (#926) @marandaneto
* feat: enable attach stack traces and disable attach threads by default (#921) @marandaneto
* fix: read sample rate correctly from manifest meta data (#923) @marandaneto
* ref: remove log level as RN do not use it anymore (#924) @marandaneto

Packages were released on [`bintray sentry-android`](https://dl.bintray.com/getsentry/sentry-android/io/sentry/) and [`bintray sentry-java`](https://dl.bintray.com/getsentry/sentry-java/io/sentry/)

We'd love to get feedback.

## 3.0.0-alpha.2

TBD

Packages were released on [bintray](https://dl.bintray.com/getsentry/maven/io/sentry/)

> Note: This release marks the unification of the Java and Android Sentry codebases based on the core of the Android SDK (version 2.x).
Previous releases for the Android SDK (version 2.x) can be found on the now archived: https://github.com/getsentry/sentry-android/

## 3.0.0-alpha.1

## New releases will happen on a different repository:

https://github.com/getsentry/sentry-java

## What’s Changed

* feat: enable release health by default

Packages were released on [`bintray`](https://dl.bintray.com/getsentry/sentry-android/io/sentry/sentry-android/), [`jcenter`](https://jcenter.bintray.com/io/sentry/sentry-android/) and [`mavenCentral`](https://repo.maven.apache.org/maven2/io/sentry/sentry-android/)

We'd love to get feedback.

## 2.3.1

## What’s Changed

* fix: add main thread checker for the app lifecycle integration (#525) @marandaneto
* Set correct migration link (#523) @fupduck
* Warn about Sentry re-initialization. (#521) @maciejwalkowiak
* Set SDK version in `MainEventProcessor`. (#513) @maciejwalkowiak
* Bump sentry-native to 0.4.0 (#512) @marandaneto
* Bump Gradle to 6.6 and fix linting issues (#510) @marandaneto
* fix(sentry-java): Contexts belong on the Scope (#504) @maciejwalkowiak
* Add tests for verifying scope changes thread isolation (#508) @maciejwalkowiak
* Set `SdkVersion` in default `SentryOptions` created in sentry-core module (#506) @maciejwalkowiak

Packages were released on [`bintray`](https://dl.bintray.com/getsentry/sentry-android/io/sentry/sentry-android/), [`jcenter`](https://jcenter.bintray.com/io/sentry/sentry-android/) and [`mavenCentral`](https://repo.maven.apache.org/maven2/io/sentry/sentry-android/)

We'd love to get feedback.

## 2.3.0

## What’s Changed

* fix: converting UTC and ISO timestamp when missing Locale/TimeZone do not error (#505) @marandaneto
* Add console application sample. (#502) @maciejwalkowiak
* Log stacktraces in SystemOutLogger (#498) @maciejwalkowiak
* Add method to add breadcrumb with string parameter. (#501) @maciejwalkowiak
* Call `Sentry#close` on JVM shutdown. (#497) @maciejwalkowiak
* ref: sentry-core changes for console app (#473) @marandaneto

Obs: If you are using its own instance of `Hub`/`SentryClient` and reflection to set up the SDK to be usable within Libraries, this change may break your code, please fix the renamed classes.

Packages were released on [`bintray`](https://dl.bintray.com/getsentry/sentry-android/io/sentry/sentry-android/), [`jcenter`](https://jcenter.bintray.com/io/sentry/sentry-android/) and [`mavenCentral`](https://repo.maven.apache.org/maven2/io/sentry/sentry-android/)

We'd love to get feedback.

## 2.2.2

## What’s Changed

* feat: add sdk to envelope header (#488) @marandaneto
* Bump plugin versions (#487) @marandaneto
* Bump: AGP 4.0.1 (#486) @marandaneto
* feat: log request if response code is not 200 (#484) @marandaneto

Packages were released on [`bintray`](https://dl.bintray.com/getsentry/sentry-android/io/sentry/sentry-android/), [`jcenter`](https://jcenter.bintray.com/io/sentry/sentry-android/) and [`mavenCentral`](https://repo.maven.apache.org/maven2/io/sentry/sentry-android/)

We'd love to get feedback.

## 2.2.1

## What’s Changed

* fix: Timber adds breadcrumb even if event level is < minEventLevel (#480) @marandaneto
* enhancement: Bump Gradle 6.5.1 (#479) @marandaneto
* fix: contexts serializer avoids reflection and fixes desugaring issue (#478) @marandaneto
* fix: clone session before sending to the transport (#474) @marandaneto

Packages were released on [`bintray`](https://dl.bintray.com/getsentry/sentry-android/io/sentry/sentry-android/), [`jcenter`](https://jcenter.bintray.com/io/sentry/sentry-android/) and [`mavenCentral`](https://repo.maven.apache.org/maven2/io/sentry/sentry-android/)

We'd love to get feedback.

## 2.2.0

## What’s Changed

* fix: negative session sequence if the date is before java date epoch (#471) @marandaneto
* fix: deserialise unmapped contexts values from envelope (#470) @marandaneto
* Bump: sentry-native 0.3.4 (#468) @marandaneto

* feat: timber integration (#464) @marandaneto

1) To add integrations it requires a [manual initialization](https://docs.sentry.io/platforms/android/#manual-initialization) of the Android SDK.

2) Add the `sentry-android-timber` dependency:

```groovy
implementation 'io.sentry:sentry-android-timber:{version}' // version >= 2.2.0
```

3) Initialize and add the `SentryTimberIntegration`:

```java
SentryAndroid.init(this, options -> {
    // default values:
    // minEventLevel = ERROR
    // minBreadcrumbLevel = INFO
    options.addIntegration(new SentryTimberIntegration());

    // custom values for minEventLevel and minBreadcrumbLevel
    // options.addIntegration(new SentryTimberIntegration(SentryLevel.WARNING, SentryLevel.ERROR));
});
```

4) Use the Timber integration:

```java
try {
    int x = 1 / 0;
} catch (Exception e) {
    Timber.e(e);
}
```

Packages were released on [`bintray`](https://dl.bintray.com/getsentry/sentry-android/io/sentry/sentry-android/), [`jcenter`](https://jcenter.bintray.com/io/sentry/sentry-android/) and [`mavenCentral`](https://repo.maven.apache.org/maven2/io/sentry/sentry-android/)

We'd love to get feedback.

## 2.1.7

## What’s Changed

* fix: init native libs if available on SDK init (#461) @marandaneto
* Make JVM target explicit in sentry-core (#462) @dilbernd
* fix: timestamp with millis from react-native should be in UTC format (#456) @marandaneto
* Bump Gradle to 6.5 (#454) @marandaneto

Packages were released on [`bintray`](https://dl.bintray.com/getsentry/sentry-android/io/sentry/sentry-android/), [`jcenter`](https://jcenter.bintray.com/io/sentry/sentry-android/) and [`mavenCentral`](https://repo.maven.apache.org/maven2/io/sentry/sentry-android/)

We'd love to get feedback.

## 2.1.6

## What’s Changed

* fix: do not lookup sentry-debug-meta but instead load it directly (#445) @marandaneto
* fix: regression on v2.1.5 which can cause a crash on SDK init

Packages were released on [`bintray`](https://dl.bintray.com/getsentry/sentry-android/io/sentry/sentry-android/), [`jcenter`](https://jcenter.bintray.com/io/sentry/sentry-android/) and [`mavenCentral`](https://repo.maven.apache.org/maven2/io/sentry/sentry-android/)

We'd love to get feedback.

## 2.1.5

This version has a severe bug and can cause a crash on SDK init

Please upgrade to https://github.com/getsentry/sentry-android/releases/tag/2.1.6

## 2.1.4

## What’s Changed

* bump: sentry-native to 0.3.1 (#440) @marandaneto
* fix: update last session timestamp (#437) @marandaneto
* feat: make gzip as default content encoding type (#433) @marandaneto
* enhancement: use AGP 4 features (#366) @marandaneto
* enhancement: Create GH Actions CI for Ubuntu/macOS (#403) @marandaneto
* enhancement: make root checker better and minimize false positive (#417) @marandaneto
* fix: filter trim memory breadcrumbs (#431) @marandaneto

Packages were released on [`bintray`](https://dl.bintray.com/getsentry/sentry-android/io/sentry/sentry-android/), [`jcenter`](https://jcenter.bintray.com/io/sentry/sentry-android/) and [`mavenCentral`](https://repo.maven.apache.org/maven2/io/sentry/sentry-android/)

We'd love to get feedback.

## 2.1.3

## What’s Changed

This fixes several critical bugs in sentry-android 2.0 and 2.1

* fix: Sentry.init register integrations after creating the main Hub instead of doing it in the main Hub ctor (#427) @marandaneto
* fix: make NoOpLogger public (#425) @marandaneto
* fix: ConnectivityChecker returns connection status and events are not trying to be sent if no connection. (#420) @marandaneto
* ref: thread pool executor is a single thread executor instead of scheduled thread executor (#422) @marandaneto
* fix: Add Abnormal to the Session.State enum as its part of the protocol (#424) @marandaneto
* Bump: Gradle to 6.4.1 (#419) @marandaneto

We recommend that you use sentry-android 2.1.3 over the initial release of sentry-android 2.0 and 2.1.

Packages were released on [`bintray`](https://dl.bintray.com/getsentry/sentry-android/io/sentry/sentry-android/), [`jcenter`](https://jcenter.bintray.com/io/sentry/sentry-android/) and [`mavenCentral`](https://repo.maven.apache.org/maven2/io/sentry/sentry-android/)

We'd love to get feedback.

## 2.1.2

## What’s Changed

* fix: Phone state breadcrumbs require read_phone_state on older OS versions (#415) @marandaneto @bsergean
* fix: before raising ANR events, we check ProcessErrorStateInfo if available (#412) @marandaneto
* fix: send cached events to use a single thread executor (#405) @marandaneto
* enha: added options to configure http transport (#411) @marandaneto
* fix: initing SDK on AttachBaseContext (#409) @marandaneto
* fix: sessions can't be abnormal, but exited if not ended properly (#410) @marandaneto

Packages were released on [`bintray`](https://dl.bintray.com/getsentry/sentry-android/io/sentry/sentry-android/), [`jcenter`](https://jcenter.bintray.com/io/sentry/sentry-android/) and [`mavenCentral`](https://repo.maven.apache.org/maven2/io/sentry/sentry-android/)

We'd love to get feedback.

## 2.1.1

## What’s Changed

* fix: set missing release, environment and dist to sentry-native options (#404) @marandaneto
* fix: do not add automatic and empty sensor breadcrumbs (#401) @marandaneto
* enha: added missing getters on Breadcrumb and SentryEvent (#397) @marandaneto
* enha: bump sentry-native to 0.2.6 (#396) @marandaneto
* feat: add trim memory breadcrumbs (#395) @marandaneto
* enha: only set breadcrumb extras if not empty (#394) @marandaneto
* ref: removed Thread.sleep from LifecycleWatcher tests, using awaitility and DateProvider (#392) @marandaneto
* ref: added a DateTimeProvider for making retry after testable (#391) @marandaneto
* enha: BUMP Gradle to 6.4 (#390) @marandaneto
* enha: added samples of how to disable automatic breadcrumbs (#389) @marandaneto

Packages were released on [`bintray`](https://dl.bintray.com/getsentry/sentry-android/io/sentry/sentry-android/), [`jcenter`](https://jcenter.bintray.com/io/sentry/sentry-android/) and [`mavenCentral`](https://repo.maven.apache.org/maven2/io/sentry/sentry-android/)

We'd love to get feedback.

## 2.1.0

## What’s Changed

* Includes all the changes of 2.1.0 alpha, beta and RC
* fix when PhoneStateListener is not ready for use (#387) @marandaneto
* make ANR 5s by default (#388) @marandaneto
* fix: rate limiting by categories (#381) @marandaneto
* BUMP NDK to latest stable version 21.1.6352462 (#386) @marandaneto

Packages were released on [`bintray`](https://dl.bintray.com/getsentry/sentry-android/io/sentry/sentry-android/), [`jcenter`](https://jcenter.bintray.com/io/sentry/sentry-android/) and [`mavenCentral`](https://repo.maven.apache.org/maven2/io/sentry/sentry-android/)

We'd love to get feedback.

## 2.0.3

## What’s Changed

* patch from 2.1.0-alpha.2 - avoid crash if NDK throws UnsatisfiedLinkError (#344) @marandaneto

Packages were released on [`bintray`](https://dl.bintray.com/getsentry/sentry-android/io/sentry/sentry-android/), [`jcenter`](https://jcenter.bintray.com/io/sentry/sentry-android/) and [`mavenCentral`](https://repo.maven.apache.org/maven2/io/sentry/sentry-android/)

We'd love to get feedback.
## 2.1.0-RC.1

## What’s Changed

* feat: Options for uncaught exception and make SentryOptions list Thread-Safe (#384) @marandaneto
* feat: automatic breadcrumbs for app, activity and sessions lifecycles and system events (#348) @marandaneto
* fix: if retry after header has empty categories, apply retry after to all of them (#377) @marandaneto
* fix: discard events and envelopes if cached and retry after (#378) @marandaneto
* add ScheduledForRemoval annotation to deprecated methods (#375) @marandaneto
* fix: Merge loadLibrary calls for sentry-native and clean up CMake files (#373) @Swatinem
* enha: make capture session and envelope internal (#372) @marandaneto
* fix: exceptions should be sorted oldest to newest (#370) @marandaneto
* fix: check external storage size even if its read only (#368) @marandaneto
* fix: wrong check for cellular network capability (#369) @marandaneto
* bump NDK to 21.0.6113669 (#367) @marandaneto
* bump AGP and add new make cmd to check for updates (#365) @marandaneto

Packages were released on [`bintray`](https://dl.bintray.com/getsentry/sentry-android/io/sentry/sentry-android/), [`jcenter`](https://jcenter.bintray.com/io/sentry/sentry-android/) and [`mavenCentral`](https://repo.maven.apache.org/maven2/io/sentry/sentry-android/)

We'd love to get feedback.

## 2.1.0-beta.2

## What’s Changed

* bump sentry-native to 0.2.4 (#364) @marandaneto
* update current session on session start after deleting previous session (#362) @marandaneto

Packages were released on [`bintray`](https://dl.bintray.com/getsentry/sentry-android/io/sentry/sentry-android/), [`jcenter`](https://jcenter.bintray.com/io/sentry/sentry-android/) and [`mavenCentral`](https://repo.maven.apache.org/maven2/io/sentry/sentry-android/)

We'd love to get feedback.

## 2.1.0-beta.1

## What’s Changed

* BUMP sentry-native to 0.2.3 (#357) @marandaneto
* check for androidx availability on runtime (#356) @marandaneto
* if theres a left over session file and its crashed, we should not overwrite its state (#354) @marandaneto
* session should be exited state if state was ok (#352) @marandaneto
* envelope has dedicated endpoint (#353) @marandaneto

Packages were released on [`bintray`](https://dl.bintray.com/getsentry/sentry-android/io/sentry/sentry-android/), [`jcenter`](https://jcenter.bintray.com/io/sentry/sentry-android/) and [`mavenCentral`](https://repo.maven.apache.org/maven2/io/sentry/sentry-android/)

We'd love to get feedback.

## 2.1.0-alpha.2

## What’s Changed

* change integration order for cached outbox events (#347) @marandaneto
* avoid crash if NDK throws UnsatisfiedLinkError (#344) @marandaneto
* Avoid getting a threadlocal twice. (#339) @metlos
* removing session tracking guard on hub and client (#338) @marandaneto
* bump agp to 3.6.2 (#336) @marandaneto
* fix racey ANR integration (#332) @marandaneto
* logging envelopes path when possible instead of nullable id (#331) @marandaneto
* renaming transport gate method (#330) @marandaneto

Packages were released on [`bintray`](https://dl.bintray.com/getsentry/sentry-android/io/sentry/sentry-android/), [`jcenter`](https://jcenter.bintray.com/io/sentry/sentry-android/) and [`mavenCentral`](https://repo.maven.apache.org/maven2/io/sentry/sentry-android/)

We'd love to get feedback.

## 2.1.0-alpha.1

Release of Sentry's new SDK for Android.

## What’s Changed

* BUMP sentry-native to 0.2.2 (#305) @Swatinem
* ANR report should have 'was active=yes' on the dashboard (#299) @marandaneto
* NDK events apply scoped data (#322) @marandaneto
* fix missing App's info (#315) @marandaneto
* buffered writers/readers - otimizations (#311) @marandaneto
* Add a StdoutTransport (#310) @mike-burns
* boot time should be UTC (#309) @marandaneto
* implementing new retry after protocol (#306) @marandaneto
* make transport result public (#300) @marandaneto
* release health @marandaneto @bruno-garcia 

Packages were released on [`bintray`](https://dl.bintray.com/getsentry/sentry-android/io/sentry/sentry-android/), [`jcenter`](https://jcenter.bintray.com/io/sentry/sentry-android/) and [`mavenCentral`](https://repo.maven.apache.org/maven2/io/sentry/sentry-android/)

We'd love to get feedback.

## 2.0.2

Release of Sentry's new SDK for Android.

## What’s Changed

* BUMP AGP to 3.6.1 (#285) @marandaneto
* MavenCentral support (#284) @marandaneto

Packages were released on [`bintray`](https://dl.bintray.com/getsentry/sentry-android/io/sentry/sentry-android/), [`jcenter`](https://jcenter.bintray.com/io/sentry/sentry-android/) and [`mavenCentral`](https://repo.maven.apache.org/maven2/io/sentry/sentry-android/)

We'd love to get feedback.

## 2.0.1

Release of Sentry's new SDK for Android.

## What’s Changed

* Add the default serverName to SentryOptions and use it in MainEventProcessor (#279) @metlos
* set current threadId when there's no mechanism set (#277) @marandaneto
* feat: attach threads/stacktraces (#267) @marandaneto
* fix: preview package manager (#269) @bruno-garcia

Packages were released on [`bintray`](https://dl.bintray.com/getsentry/sentry-android/io/sentry/), [`jcenter`](https://jcenter.bintray.com/io/sentry/sentry-android/)

We'd love to get feedback.

## 2.0.0

Release of Sentry's new SDK for Android.

New features not offered by (1.7.x):

* NDK support
  * Captures crashes caused by native code
  * Access to the [`sentry-native` SDK](https://github.com/getsentry/sentry-native/) API by your native (C/C++/Rust code/..).
* Automatic init (just add your `DSN` to the manifest)
   * Proguard rules are added automatically
   * Permission (Internet) is added automatically
* Uncaught Exceptions might be captured even before the app restarts
* Sentry's Unified API.
* More context/device information
* Packaged as `aar`
* Frames from the app automatically marked as `InApp=true` (stack traces in Sentry highlights them by default).
* Complete Sentry Protocol available.
* All threads and their stack traces are captured.
* Sample project in this repo to test many features (segfault, uncaught exception, ANR...)

Features from the current SDK like `ANR` are also available (by default triggered after 4 seconds).

Packages were released on [`bintray`](https://dl.bintray.com/getsentry/sentry-android/io/sentry/), [`jcenter`](https://jcenter.bintray.com/io/sentry/sentry-android/)

We'd love to get feedback.

## 2.0.0-rc04

Release of Sentry's new SDK for Android.

## What’s Changed

* fix: breacrumb.data to string,object, Add LOG level (#264) @HazAT
* read release conf. on manifest (#266) @marandaneto
* Support mills timestamp format (#263) @marandaneto
* adding logs to installed integrations (#265) @marandaneto
* feat: Take sampleRate from metadata (#262) @bruno-garcia

Packages were released on [`bintray`](https://dl.bintray.com/getsentry/sentry-android/io/sentry/), [`jcenter`](https://jcenter.bintray.com/io/sentry/sentry-android/)

We'd love to get feedback and we'll work in getting the GA `2.0.0` out soon.
Until then, the [stable SDK offered by Sentry is at version 1.7.30](https://github.com/getsentry/sentry-java/releases/tag/v1.7.30)
## 2.0.0-rc03

Release of Sentry's new SDK for Android.

## What’s Changed

* fixes #259 - NPE check on getExternalFilesDirs items. (#260) @marandaneto
* fix strictMode typo (#258) @marandaneto

Packages were released on [`bintray`](https://dl.bintray.com/getsentry/sentry-android/io/sentry/), [`jcenter`](https://jcenter.bintray.com/io/sentry/sentry-android/)

We'd love to get feedback and we'll work in getting the GA `2.0.0` out soon.
Until then, the [stable SDK offered by Sentry is at version 1.7.30](https://github.com/getsentry/sentry-java/releases/tag/v1.7.30)
## 2.0.0-rc02

Release of Sentry's new SDK for Android.

## What’s Changed

* update ndk for new sentry-native version (#235) @Swatinem @marandaneto
* make integrations public (#256) @marandaneto
* BUMP build-tools (#255) @marandaneto
* added javadocs to scope and its dependencies (#253) @marandaneto
* build all ABIs (#254) @marandaneto
* moving back ANR timeout from long to int param. (#252) @marandaneto
* feat: Hub mode configurable (#247) @bruno-garcia
* Added HubAdapter to call Sentry static methods from Integrations (#250) @marandaneto
* new Release format (#242) @marandaneto
* Javadocs for SentryOptions (#246) @marandaneto
* non-app is already inApp excluded by default. (#244) @marandaneto
* added remove methods (tags/extras) to the sentry static class (#243) @marandaneto
* fix if symlink exists for sentry-native (#241) @marandaneto
* clone method - race condition free (#226) @marandaneto
* refactoring breadcrumbs callback (#239) @marandaneto

Packages were released on [`bintray`](https://dl.bintray.com/getsentry/sentry-android/io/sentry/), [`jcenter`](https://jcenter.bintray.com/io/sentry/sentry-android/)

We'd love to get feedback and we'll work in getting the GA `2.0.0` out soon.
Until then, the [stable SDK offered by Sentry is at version 1.7.30](https://github.com/getsentry/sentry-java/releases/tag/v1.7.30)

## 2.0.0-rc01

Release of Sentry's new SDK for Android.

## What’s Changed

* Honor RetryAfter (#236) @marandaneto
* Add tests for SentryValues (#238) @philipphofmann
* added remove methods for Scope data (#237) @marandaneto
* do not set frames if there's none (#234) @marandaneto
* always call interrupt after InterruptedException (#232) @marandaneto
* more device context (deviceId, connectionType and language) (#229) @marandaneto
* mark as current thread if its the main thread (#228) @marandaneto
* added a few java docs (Sentry, Hub and SentryClient) (#223) @marandaneto
* implemented diagnostic logger (#218) @marandaneto
* fix lgtm alerts (#219) @marandaneto
* written unit tests to ANR integration (#215) @marandaneto
* added blog posts to README (#214) @marandaneto
* added event processors to scope (#209) @marandaneto
* Raise code coverage for Dsn to 100% (#212) @philipphofmann
* Remove redundant times(1) for Mockito.verify (#211) @philipphofmann
* added android transport gate (#206) @marandaneto
* transport may be set on options (#203) @marandaneto
* dist may be set on options (#204) @marandaneto
* added executor for caching values out of the main thread (#201) @marandaneto
* throw an exception if DSN is not set (#200) @marandaneto
* migration guide markdown (#197) @marandaneto

Packages were released on [`bintray`](https://dl.bintray.com/getsentry/sentry-android/io/sentry/), [`jcenter`](https://jcenter.bintray.com/io/sentry/sentry-android/)

We'd love to get feedback and we'll work in getting the GA `2.0.0` out soon.
Until then, the [stable SDK offered by Sentry is at version 1.7.29](https://github.com/getsentry/sentry-java/releases/tag/v1.7.29)

## 2.0.0-beta02

Release of Sentry's new SDK for Android.

* fix Android bug on API 24 and 25 about getting current threads and stack traces (#194)
* addBreadcrumb overloads #196 and #198

Packages were released on [`bintray`](https://dl.bintray.com/getsentry/sentry-android/io/sentry/), [`jcenter`](https://jcenter.bintray.com/io/sentry/sentry-android/)

We'd love to get feedback and we'll work in getting the GA `2.0.0` out soon.
Until then, the [stable SDK offered by Sentry is at version 1.7.28](https://github.com/getsentry/sentry-java/releases/tag/v1.7.28)
## 2.0.0-beta01

Release of Sentry's new SDK for Android.

* ref: ANR doesn't set handled flag #186
* SDK final review (#183)
* ref: Drop errored in favor of crashed (#187)
* workaround android_id (#185)
* renamed sampleRate (#191)
* making timestamp package-private or test-only (#190)
* Split event processor in Device/App data (#180)

Packages were released on [`bintray`](https://dl.bintray.com/getsentry/sentry-android/io/sentry/), [`jcenter`](https://jcenter.bintray.com/io/sentry/sentry-android/)

We'd love to get feedback and we'll work in getting the GA `2.0.0` out soon.
Until then, the [stable SDK offered by Sentry is at version 1.7.28](https://github.com/getsentry/sentry-java/releases/tag/v1.7.28)

## 2.0.0-alpha09

Release of Sentry's new SDK for Android.

* fix: DSN parsing (#165)
* BUMP: sentry-native with message object instead of a string (#172)
* Don't avoid exception type minification (#166)
* make Gson retro compatible with older versions of AGP (#177)
* adding nativeBundle plugin (#161)
* adding scope methods to sentry static class (#179)

Packages were released on [`bintray`](https://dl.bintray.com/getsentry/sentry-android/io/sentry/), [`jcenter`](https://jcenter.bintray.com/io/sentry/sentry-android/)

We'd love to get feedback and we'll work in getting the GA `2.0.0` out soon.
Until then, the [stable SDK offered by Sentry is at version 1.7.28](https://github.com/getsentry/sentry-java/releases/tag/v1.7.28)

## 2.0.0-alpha08

Release of Sentry's new SDK for Android.

* DebugId endianness (#162)
* executed beforeBreadcrumb also for scope (#160)
* benefit of manifest merging when minSdk (#159)
* add method to captureMessage with level (#157)
* listing assets file on the wrong dir (#156)

Packages were released on [`bintray`](https://dl.bintray.com/getsentry/sentry-android/io/sentry/), [`jcenter`](https://jcenter.bintray.com/io/sentry/sentry-android/)

We'd love to get feedback and we'll work in getting the GA `2.0.0` out soon.
Until then, the [stable SDK offered by Sentry is at version 1.7.28](https://github.com/getsentry/sentry-java/releases/tag/v1.7.28)

## 2.0.0-alpha07

Third release of Sentry's new SDK for Android.

*  Fixed release for jcenter and bintray

Packages were released on [`bintray`](https://dl.bintray.com/getsentry/sentry-android/io/sentry/), [`jcenter`](https://jcenter.bintray.com/io/sentry/sentry-android/)

We'd love to get feedback and we'll work in getting the GA `2.0.0` out soon.
Until then, the [stable SDK offered by Sentry is at version 1.7.28](https://github.com/getsentry/sentry-java/releases/tag/v1.7.28)

## 2.0.0-alpha06

Second release of Sentry's new SDK for Android.

* Fixed a typo on pom generation.

Packages were released on [`bintray`](https://dl.bintray.com/getsentry/sentry-android/io/sentry/), [`jcenter`](https://jcenter.bintray.com/io/sentry/sentry-android/)

We'd love to get feedback and we'll work in getting the GA `2.0.0` out soon.
Until then, the [stable SDK offered by Sentry is at version 1.7.28](https://github.com/getsentry/sentry-java/releases/tag/v1.7.28)

## 2.0.0-alpha05

First release of Sentry's new SDK for Android.

New features not offered by our current (1.7.x), stable SDK are:

* NDK support
  * Captures crashes caused by native code
  * Access to the [`sentry-native` SDK](https://github.com/getsentry/sentry-native/) API by your native (C/C++/Rust code/..).
* Automatic init (just add your `DSN` to the manifest)
   * Proguard rules are added automatically
   * Permission (Internet) is added automatically
* Uncaught Exceptions might be captured even before the app restarts
* Unified API which include scopes etc.
* More context/device information
* Packaged as `aar`
* Frames from the app automatically marked as `InApp=true` (stack traces in Sentry highlights them by default).
* Complete Sentry Protocol available.
* All threads and their stack traces are captured.
* Sample project in this repo to test many features (segfault, uncaught exception, scope)

Features from the current SDK like `ANR` are also available (by default triggered after 4 seconds).

Packages were released on [`bintray`](https://dl.bintray.com/getsentry/sentry-android/io/sentry/), [`jcenter`](https://jcenter.bintray.com/io/sentry/sentry-android/)

We'd love to get feedback and we'll work in getting the GA `2.0.0` out soon.
Until then, the [stable SDK offered by Sentry is at version 1.7.28](https://github.com/getsentry/sentry-java/releases/tag/v1.7.28)<|MERGE_RESOLUTION|>--- conflicted
+++ resolved
@@ -2,11 +2,8 @@
 
 ## Unreleased
 
-<<<<<<< HEAD
 * Feat: Refactor OkHttp and Apollo to Kotlin functional interfaces (#1797)
-=======
 * Feat: Add `graphql-java` instrumentation (#1777)
->>>>>>> 95fa93c6
 
 ## 5.3.0
 
