--- conflicted
+++ resolved
@@ -2,12 +2,10 @@
 
 ## Unreleased
 
-<<<<<<< HEAD
-* Feat: Release Health - server side session tracking (#1572)
-=======
 * Feat: Add support for async methods in Spring MVC (#1652)
 * Feat: Add secondary constructor taking IHub to SentryOkHttpInterceptor (#1657)
 * Feat: Merge external map properties (#1656)
+* Feat: Release Health - server side session tracking (#1572)
 
 ## 5.1.0
 
@@ -15,7 +13,6 @@
 * Feat: OpenFeign integration (#1632)
 * Feat: Add more convenient way to pass BeforeSpanCallback in OpenFeign integration (#1637)
 * Bump: sentry-native to 0.4.12 (#1651)
->>>>>>> 3660e29a
 
 ## 5.1.0-beta.9
 
