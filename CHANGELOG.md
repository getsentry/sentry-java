# Changelog

## Unreleased

<<<<<<< HEAD
## 6.0.0-alpha.2

* Ref: Simplify DateUtils with ISO8601Utils (#1837)

Breaking changes:

* Ref: Remove deprecated and scheduled fields (#1875)
* Ref: Add shutdownTimeoutMillis in favor of shutdownTimeout (#1873)
* Feat: Relax TransactionNameProvider (#1861)
* Ref: Remove Attachment ContentType since the Server infers it (#1874)

## 6.0.0-alpha.1

* Feat: Use float instead of Date for protocol types for higher precision (#1737)
* Ref: Bind external properties to a dedicated class. (#1750)
* Ref: Debug log serializable objects (#1795)
* Ref: catch Throwable instead of Exception to suppress internal SDK errors (#1812)

Breaking changes:

* `SentryOptions` can merge properties from `ExternalOptions` instead of another instance of `SentryOptions`
* Following boolean properties from `SentryOptions` that allowed `null` values are now not nullable - `debug`, `enableUncaughtExceptionHandler`, `enableDeduplication`
* `SentryOptions` cannot be created anymore using `PropertiesProvider` with `SentryOptions#from` method. Use `ExternalOptions#from` instead and merge created object with `SentryOptions#merge`
* Feat: Vendor JSON (#1554)
    * Introduce `JsonSerializable` and `JsonDeserializer` interfaces for manual json
      serialization/deserialization.
    * Introduce `JsonUnknwon` interface to preserve unknown properties when deserializing/serializing
      SDK classes.
    * When passing custom objects, for example in `Contexts`, these are supported for serialization:
        * `JsonSerializable`
        * `Map`, `Collection`, `Array`, `String` and all primitive types.
        * Objects with the help of refection.
            * `Map`, `Collection`, `Array`, `String` and all primitive types.
            * Call `toString()` on objects that have a cyclic reference to a ancestor object.
            * Call `toString()` where object graphs exceed max depth.
    * Remove `gson` dependency.
    * Remove `IUnknownPropertiesConsumer`
* Bump: Kotlin to 1.5 and compatibility to 1.4 for sentry-android-timber (#1815)
=======
* Fix: Do not include stacktrace frames into Timber message (#1898)

Breaking changes:
`Timber.tag` is no longer supported by our [Timber integration](https://docs.sentry.io/platforms/android/configuration/integrations/timber/) and will not appear on Sentry for error events. 
Please vote on this [issue](https://github.com/getsentry/sentry-java/issues/1900), if you'd like us to provide support for that.
>>>>>>> af2b1a3e

## 5.6.1

* Fix: NPE while adding "response_body_size" breadcrumb, when response body is null (#1884)
* Bump: AGP to 7.1.0 (#1892)
* Feat: Add options.printUncaughtStackTrace to print uncaught exceptions (#1890)

## 5.6.0

* Fix: Change scope of servlet-api to compileOnly (#1880)
* Feat: Add breadcrumbs support for UI events (automatically captured) (#1876)

## 5.5.3

* Fix: Do not create SentryExceptionResolver bean when Spring MVC is not on the classpath (#1865)

## 5.5.2

* Fix: Detect App Cold start correctly for Hybrid SDKs (#1855)
* Bump: log4j to 2.17.0 (#1852)
* Bump: logback to 1.2.9 (#1853)

## 5.5.1

* Bump: log4j to 2.16.0 (#1845)
* Fix: Make App start cold/warm visible to Hybrid SDKs (#1848)

## 5.5.0

* Bump: log4j to 2.15.0 (#1839)
* Ref: Rename Fragment span operation from `ui.fragment.load` to `ui.load` (#1824)
* Feat: Add locale to device context and deprecate language (#1832)
* Ref: change `java.util.Random` to `java.security.SecureRandom` for possible security reasons (#1831)
* Feat: Add `SentryFileInputStream` and `SentryFileOutputStream` for File I/O performance instrumentation (#1826)
* Feat: Add `SentryFileReader` and `SentryFileWriter` for File I/O instrumentation (#1843)

## 5.4.3

* Fix: Only report App start measurement for full launch on Android (#1821)

## 5.4.2

* Ref: catch Throwable instead of Exception to suppress internal SDK errors (#1812)

## 5.4.1

* Feat: Refactor OkHttp and Apollo to Kotlin functional interfaces (#1797)
* Feat: Add secondary constructor to SentryInstrumentation (#1804)
* Fix: Do not start fragment span if not added to the Activity (#1813)

## 5.4.0

* Feat: Add `graphql-java` instrumentation (#1777)
* Fix: Do not crash when event processors throw a lower level Throwable class (#1800)
* Fix: ActivityFramesTracker does not throw if Activity has no observers (#1799)

## 5.3.0

* Feat: Add datasource tracing with P6Spy (#1784)
* Fix: ActivityFramesTracker does not throw if Activity has not been added (#1782)
* Fix: PerformanceAndroidEventProcessor uses up to date isTracingEnabled set on Configuration callback (#1786)

## 5.2.4

* Fix: Window.FEATURE_NO_TITLE does not work when using activity traces (#1769)
* Fix: unregister UncaughtExceptionHandler on close (#1770)

## 5.2.3

* Fix: Make ActivityFramesTracker operations thread-safe (#1762)
* Fix: Clone Scope Contexts (#1763)
* Bump: AGP to 7.0.3 (#1765)

## 5.2.2

* Fix: Close HostnameCache#executorService on SentryClient#close (#1757)

## 5.2.1

* Feat: Add isCrashedLastRun support (#1739)
* Fix: Handle exception if Context.registerReceiver throws (#1747)
* Feat: Attach Java vendor and version to events and transactions (#1703)

## 5.2.0

* Feat: Allow setting proguard via Options and/or external resources (#1728)
* Feat: Add breadcrumbs for the Apollo integration (#1726)
* Fix: Don't set lastEventId for transactions (#1727)
* Fix: ActivityLifecycleIntegration#appStartSpan memory leak (#1732)

## 5.2.0-beta.3

* Fix: Check at runtime if AndroidX.Core is available (#1718)
* Feat: Add "data" to spans (#1717)
* Fix: Should not capture unfinished transaction (#1719)

## 5.2.0-beta.2

* Bump AGP to 7.0.2 (#1650)
* Fix: drop spans in BeforeSpanCallback. (#1713)

## 5.2.0-beta.1

* Feat: Add tracestate HTTP header support (#1683)
* Feat: Add option to filter which origins receive tracing headers (#1698)
* Feat: Include unfinished spans in transaction (#1699)
* Fix: Move tags from transaction.contexts.trace.tags to transaction.tags (#1700)
* Feat: Add static helpers for creating breadcrumbs (#1702)
* Feat: Performance support for Android Apollo (#1705)

Breaking changes:

* Updated proguard keep rule for enums, which affects consumer application code (#1694)

## 5.1.2

* Fix: Servlet 3.1 compatibility issue (#1681)
* Fix: Do not drop Contexts key if Collection, Array or Char (#1680)

## 5.1.1

* Fix: Remove onActivityPreCreated call in favor of onActivityCreated (#1661)
* Fix: Do not crash if SENSOR_SERVICE throws (#1655)
* Feat: Add support for async methods in Spring MVC (#1652)
* Feat: Add secondary constructor taking IHub to SentryOkHttpInterceptor (#1657)
* Feat: Merge external map properties (#1656)
* Fix: Make sure scope is popped when processing request results in exception (#1665)

## 5.1.0

* Feat: Spring WebClient integration (#1621)
* Feat: OpenFeign integration (#1632)
* Feat: Add more convenient way to pass BeforeSpanCallback in OpenFeign integration (#1637)
* Bump: sentry-native to 0.4.12 (#1651)

## 5.1.0-beta.9

- No documented changes.

## 5.1.0-beta.8

* Feat: Generate Sentry BOM (#1486)

## 5.1.0-beta.7

* Feat: Slow/Frozen frames metrics (#1609)

## 5.1.0-beta.6

* Fix: set min sdk version of sentry-android-fragment to API 14 (#1608)
* Fix: Ser/Deser of the UserFeedback from cached envelope (#1611)
* Feat: Add request body extraction for Spring MVC integration (#1595)

## 5.1.0-beta.5

* Make SentryAppender non-final for Log4j2 and Logback (#1603) 
* Fix: Do not throw IAE when tracing header contain invalid trace id (#1605)

## 5.1.0-beta.4

* Update sentry-native to 0.4.11 (#1591)

## 5.1.0-beta.3

* Feat: Spring Webflux integration (#1529)

## 5.1.0-beta.2

* Fix: Handling missing Spring Security on classpath on Java 8 (#1552)
* Feat: Support transaction waiting for children to finish. (#1535) 
* Feat: Capture logged marker in log4j2 and logback appenders (#1551)
* Feat: Allow clearing of attachments in the scope (#1562)
* Fix: Use a different method to get strings from JNI, and avoid excessive Stack Space usage. (#1214)
* Fix: Add data field to SentrySpan (#1555)
* Fix: Clock drift issue when calling DateUtils#getDateTimeWithMillisPrecision (#1557)
* Feat: Set mechanism type in SentryExceptionResolver (#1556)
* Feat: Perf. for fragments (#1528)
* Ref: Prefer snake case for HTTP integration data keys (#1559)
* Fix: Assign lastEventId only if event was queued for submission (#1565)

## 5.1.0-beta.1

* Feat: Measure app start time (#1487)
* Feat: Automatic breadcrumbs logging for fragment lifecycle (#1522) 

## 5.0.1

* Fix: Sources and Javadoc artifacts were mixed up (#1515)

## 5.0.0

This release brings many improvements but also new features:

* OkHttp Interceptor for Android (#1330)
* GraalVM Native Image Compatibility (#1329)
* Add option to ignore exceptions by type (#1352)
* Enrich transactions with device contexts (#1430) (#1469)
* Better interoperability with Kotlin null-safety (#1439) and (#1462)
* Add coroutines support (#1479)
* OkHttp callback for Customising the Span (#1478)
* Add breadcrumb in Spring RestTemplate integration (#1481)

Breaking changes:

* Migration Guide for [Java](https://docs.sentry.io/platforms/java/migration/)
* Migration Guide for [Android](https://docs.sentry.io/platforms/android/migration/)

Other fixes:

* Fix: Add attachmentType to envelope ser/deser. (#1504)

Thank you:

* @maciejwalkowiak for coding most of it.

## 5.0.0-beta.7

* Ref: Deprecate SentryBaseEvent#getOriginThrowable and add SentryBaseEvent#getThrowableMechanism (#1502)
* Fix: Graceful Shutdown flushes event instead of Closing SDK (#1500)
* Fix: Do not append threads that come from the EnvelopeFileObserver (#1501)
* Ref: Deprecate cacheDirSize and add maxCacheItems (#1499)
* Fix: Append all threads if Hint is Cached but attachThreads is enabled (#1503)

## 5.0.0-beta.6

* Feat: Add secondary constructor to SentryOkHttpInterceptor (#1491)
* Feat: Add option to enable debug mode in Log4j2 integration (#1492)
* Ref: Replace clone() with copy constructor (#1496)

## 5.0.0-beta.5

* Feat: OkHttp callback for Customising the Span (#1478)
* Feat: Add breadcrumb in Spring RestTemplate integration (#1481)
* Fix: Cloning Stack (#1483)
* Feat: Add coroutines support (#1479)

## 5.0.0-beta.4

* Fix: Enrich Transactions with Context Data (#1469)
* Bump: Apache HttpClient to 5.0.4 (#1476)

## 5.0.0-beta.3

* Fix: handling immutable collections on SentryEvent and protocol objects (#1468)
* Fix: associate event with transaction when thrown exception is not a direct cause (#1463)
* Ref: nullability annotations to Sentry module (#1439) and (#1462)
* Fix: NPE when adding Context Data with null values for log4j2 (#1465)

## 5.0.0-beta.2

* Fix: sentry-android-timber package sets sentry.java.android.timber as SDK name (#1456)
* Fix: When AppLifecycleIntegration is closed, it should remove observer using UI thread (#1459)
* Bump: AGP to 4.2.0 (#1460)

Breaking Changes:

* Remove: Settings.Secure.ANDROID_ID in favor of generated installationId (#1455)
* Rename: enableSessionTracking to enableAutoSessionTracking (#1457)

## 5.0.0-beta.1

* Fix: Activity tracing auto instrumentation for Android API < 29 (#1402)
* Fix: use connection and read timeouts in ApacheHttpClient based transport (#1397)
* Ref: Refactor converting HttpServletRequest to Sentry Request in Spring integration (#1387)
* Fix: set correct transaction status for unhandled exceptions in SentryTracingFilter (#1406)
* Fix: handle network errors in SentrySpanClientHttpRequestInterceptor (#1407)
* Fix: set scope on transaction (#1409)
* Fix: set status and associate events with transactions (#1426)
* Fix: Do not set free memory and is low memory fields when it's a NDK hard crash (#1399)
* Fix: Apply user from the scope to transaction (#1424)
* Fix: Pass maxBreadcrumbs config. to sentry-native (#1425)
* Fix: Run event processors and enrich transactions with contexts (#1430)
* Bump: sentry-native to 0.4.9 (#1431)
* Fix: Set Span status for OkHttp integration (#1447)
* Fix: Set user on transaction in Spring & Spring Boot integrations (#1443)

## 4.4.0-alpha.2

* Feat: Add option to ignore exceptions by type (#1352)
* Fix: NPE when MDC contains null values (sentry-logback) (#1364)
* Fix: Avoid NPE when MDC contains null values (sentry-jul) (#1385)
* Feat: Sentry closes Android NDK and ShutdownHook integrations (#1358)
* Enhancement: Allow inheritance of SentryHandler class in sentry-jul package(#1367)
* Fix: Accept only non null value maps (#1368)
* Bump: Upgrade Apache HttpComponents Core to 5.0.3 (#1375)
* Enhancement: Make NoOpHub public (#1379)
* Fix: Do not bind transactions to scope by default. (#1376)
* Fix: Hub thread safety (#1388)
* Fix: SentryTransactionAdvice should operate on the new scope (#1389)
* Feat: configure max spans per transaction (#1394)

## 4.4.0-alpha.1

* Bump: sentry-native to 0.4.8
* Feat: Add an overload for `startTransaction` that sets the created transaction to the Scope #1313
* Ref: Separate user facing and protocol classes in the Performance feature (#1304)
* Feat: Set SDK version on Transactions (#1307)
* Fix: Use logger set on SentryOptions in GsonSerializer (#1308)
* Fix: Use the bindToScope correctly
* Feat: GraalVM Native Image Compatibility (#1329)
* Fix: Allow 0.0 to be set on tracesSampleRate (#1328)
* Fix: set "java" platform to transactions #1332
* Feat: Add OkHttp client application interceptor (#1330)
* Fix: Allow disabling tracing through SentryOptions (#1337)

## 4.3.0

* Fix: setting in-app-includes from external properties (#1291)
* Fix: Initialize Sentry in Logback appender when DSN is not set in XML config (#1296)
* Fix: JUL integration SDK name (#1293)
* Feat: Activity tracing auto instrumentation

## 4.2.0

* Fix: Remove experimental annotation for Attachment #1257
* Fix: Mark stacktrace as snapshot if captured at arbitrary moment #1231
* Enchancement: Improve EventProcessor nullability annotations (#1229).
* Bump: sentry-native to 0.4.7
* Enchancement: Add ability to flush events synchronously.
* Fix: Disable Gson HTML escaping
* Enchancement: Support @SentrySpan and @SentryTransaction on classes and interfaces. (#1243)
* Enchancement: Do not serialize empty collections and maps (#1245)
* Ref: Optimize DuplicateEventDetectionEventProcessor performance (#1247).
* Ref: Prefix sdk.package names with io.sentry (#1249)
* Fix: Make the ANR Atomic flags immutable
* Enchancement: Integration interface better compatibility with Kotlin null-safety
* Enchancement: Simplify Sentry configuration in Spring integration (#1259)
* Enchancement: Simplify configuring Logback integration when environment variable with the DSN is not set (#1271)
* Fix: Prevent NoOpHub from creating heavy SentryOptions objects (#1272)
* Enchancement: Add Request to the Scope. #1270
* Fix: SentryTransaction#getStatus NPE (#1273)
* Enchancement: Optimize SentryTracingFilter when hub is disabled.
* Fix: Discard unfinished Spans before sending them over to Sentry (#1279)
* Fix: Interrupt the thread in QueuedThreadPoolExecutor (#1276)
* Fix: SentryTransaction#finish should not clear another transaction from the scope (#1278)

Breaking Changes:
* Enchancement: SentryExceptionResolver should not send handled errors by default (#1248).
* Ref: Simplify RestTemplate instrumentation (#1246)
* Enchancement: Add overloads for startTransaction taking op and description (#1244)

## 4.1.0

* Improve Kotlin compatibility for SdkVersion (#1213)
* Feat: Support logging via JUL (#1211)
* Fix: returning Sentry trace header from Span (#1217)
* Fix: Remove misleading error logs (#1222)

## 4.0.0

This release brings the Sentry Performance feature to Java SDK, Spring, Spring Boot, and Android integrations. Read more in the reference documentation:

- [Performance for Java](https://docs.sentry.io/platforms/java/performance/)
- [Performance for Spring](https://docs.sentry.io/platforms/java/guides/spring/)
- [Performance for Spring Boot](https://docs.sentry.io/platforms/java/guides/spring-boot/)
- [Performance for Android](https://docs.sentry.io/platforms/android/performance/)

### Other improvements:

#### Core:

- Improved loading external configuration:
  - Load `sentry.properties` from the application's current working directory (#1046)
  - Resolve `in-app-includes`, `in-app-excludes`, `tags`, `debug`, `uncaught.handler.enabled` parameters from the external configuration
- Set global tags on SentryOptions and load them from external configuration (#1066)
- Add support for attachments (#1082)
- Resolve `servername` from the localhost address
- Simplified transport configuration through setting `TransportFactory` instead of `ITransport` on SentryOptions (#1124)

#### Spring Boot:
- Add the ability to register multiple `OptionsConfiguration` beans (#1093)
- Initialize Logback after context refreshes (#1129)

#### Android:
- Add `isSideLoaded` and `installerStore` tags automatically (Where your App. was installed from eg Google Play, Amazon Store, downloaded APK, etc...)
- Bump: sentry-native to 0.4.6
- Bump: Gradle to 6.8.1 and AGP to 4.1.2

## 4.0.0-beta.1

* Feat: Add addToTransactions to Attachment (#1191)
* Enhancement: Support SENTRY_TRACES_SAMPLE_RATE conf. via env variables (#1171)
* Enhancement: Pass request to CustomSamplingContext in Spring integration (#1172)
* Ref: Set SpanContext on SentryTransaction to avoid potential NPE (#1173)
* Fix: Free Local Refs manually due to Android local ref. count limits
* Enhancement: Move `SentrySpanClientHttpRequestInterceptor` to Spring module (#1181)
* Enhancement: Add overload for `transaction/span.finish(SpanStatus)` (#1182)
* Fix: Bring back support for setting transaction name without ongoing transaction (#1183)
* Enhancement: Simplify registering traces sample callback in Spring integration (#1184)
* Enhancement: Polish Performance API (#1165)
* Enhancement: Set "debug" through external properties (#1186)
* Enhancement: Simplify Spring integration (#1188)
* Enhancement: Init overload with dsn (#1195)
* Enhancement: Enable Kotlin map-like access on CustomSamplingContext (#1192)
* Enhancement: Auto register custom ITransportFactory in Spring integration (#1194)
* Enhancement: Improve Kotlin property access in Performance API (#1193)
* Enhancement: Copy options tags to transactions (#1198)
* Enhancement: Add convenient method for accessing event's throwable (1202)

## 4.0.0-alpha.3

* Feat: Add maxAttachmentSize to SentryOptions (#1138)
* Feat: Drop invalid attachments (#1134)
* Ref: Make Attachment immutable (#1120)
* Fix inheriting sampling decision from parent (#1100)
* Fixes and Tests: Session serialization and deserialization
* Ref: using Calendar to generate Dates
* Fix: Exception only sets a stack trace if there are frames
* Feat: set isSideLoaded info tags
* Enhancement: Read tracesSampleRate from AndroidManifest
* Fix: Initialize Logback after context refreshes (#1129)
* Ref: Return NoOpTransaction instead of null (#1126)
* Fix: Do not crash when passing null values to @Nullable methods, eg User and Scope
* Ref: `ITransport` implementations are now responsible for executing request in asynchronous or synchronous way (#1118)
* Ref: Add option to set `TransportFactory` instead of `ITransport` on `SentryOptions` (#1124)
* Ref: Simplify ITransport creation in ITransportFactory (#1135) 
* Feat: Add non blocking Apache HttpClient 5 based Transport (#1136)
* Enhancement: Autoconfigure Apache HttpClient 5 based Transport in Spring Boot integration (#1143)
* Enhancement: Send user.ip_address = {{auto}} when sendDefaultPii is true (#1015)
* Fix: Resolving dashed properties from external configuration
* Feat: Read `uncaught.handler.enabled` property from the external configuration 
* Feat: Resolve servername from the localhost address
* Fix: Consider {{ auto }} as a default ip address (#1015) 
* Fix: Set release and environment on Transactions (#1152)
* Fix: Do not set transaction on the scope automatically   
* Enhancement: Automatically assign span context to captured events (#1156)
* Feat: OutboxSender supports all envelope item types #1158
* Enhancement: Improve ITransaction and ISpan null-safety compatibility (#1161)

## 4.0.0-alpha.2

* Feat: Add basic support for attachments (#1082)
* Fix: Remove method reference in SentryEnvelopeItem (#1091)
* Enhancement: Set transaction name on events and transactions sent using Spring integration (#1067)
* Fix: Set current thread only if there are no exceptions
* Enhancement: Set global tags on SentryOptions and load them from external configuration (#1066)
* Ref: Refactor resolving SpanContext for Throwable (#1068)
* Enhancement: Add API validator and remove deprecated methods
* Enhancement: Add more convenient method to start a child span (#1073)
* Enhancement: Autoconfigure traces callback in Spring Boot integration (#1074)
* Enhancement: Resolve in-app-includes and in-app-excludes parameters from the external configuration
* Enhancement: Make InAppIncludesResolver public (#1084)
* Ref: Change "op" to "operation" in @SentrySpan and @SentryTransaction
* Fix: SentryOptions creates GsonSerializer by default
* Enhancement: Add the ability to register multiple OptionsConfiguration beans (#1093)
* Fix: Append DebugImage list if event already has it
* Fix: Sort breadcrumbs by Date if there are breadcrumbs already in the event
* Feat: Database query tracing with datasource-proxy (#1095)

## 4.0.0-alpha.1

* Enhancement: Load `sentry.properties` from the application's current working directory (#1046)
* Ref: Refactor JSON deserialization (#1047)
* Feat: Performance monitoring (#971)
* Feat: Performance monitoring for Spring Boot applications (#971)

## 3.2.1

* Fix: Set current thread only if theres no exceptions (#1064)
* Fix: Append DebugImage list if event already has it (#1092)
* Fix: Sort breadcrumbs by Date if there are breadcrumbs already in the event (#1094)
* Fix: Free Local Refs manually due to Android local ref. count limits  (#1179)

## 3.2.0

* Bump: AGP 4.1.1 (#1040)
* Fix: use neutral Locale for String operations #1033
* Update to sentry-native 0.4.4 and fix shared library builds (#1039)
* Feat: Expose a Module (Debug images) Loader for Android thru sentry-native #1043
* Enhancement: Added java doc to protocol classes based on sentry-data-schemes project (#1045)
* Enhancement: Make SentryExceptionResolver Order configurable to not send handled web exceptions (#1008)
* Enhancement: Resolve HTTP Proxy parameters from the external configuration (#1028)
* Enhancement: Sentry NDK integration is compiled against default NDK version based on AGP's version #1048
* Fix: Clean up JNI code and properly free strings #1050
* Fix: set userId for hard-crashes if no user is set #1049

## 3.1.3

* Fix broken NDK integration on 3.1.2 (release failed on packaging a .so file)
* Increase max cached events to 30 (#1029)
* Normalize DSN URI (#1030)

## 3.1.2

* feat: Manually capturing User Feedback
* Enhancement: Set environment to "production" by default.
* Enhancement: Make public the Breadcrumb constructor that accepts a Date #1012
* ref: Validate event id on user feedback submission
 
## 3.1.1

* fix: Prevent Logback and Log4j2 integrations from re-initializing Sentry when Sentry is already initialized
* Enhancement: Bind logging related SentryProperties to Slf4j Level instead of Logback to improve Log4j2 compatibility
* fix: Make sure HttpServletRequestSentryUserProvider runs by default before custom SentryUserProvider beans
* fix: fix setting up Sentry in Spring Webflux annotation by changing the scope of Spring WebMvc related dependencies

## 3.1.0

* fix: Don't require `sentry.dsn` to be set when using `io.sentry:sentry-spring-boot-starter` and `io.sentry:sentry-logback` together #965
* Auto-Configure `inAppIncludes` in Spring Boot integration #966
* Enhancement: make getThrowable public and improve set contexts #967
* Bump: Android Gradle Plugin 4.0.2 #968
* Enhancement: accepted quoted values in properties from external configuration #972
* fix: remove chunked streaming mode #974
* fix: Android 11 + targetSdkVersion 30 crashes Sentry on start #977

## 3.0.0

## Java + Android

This release marks the re-unification of Java and Android SDK code bases.
It's based on the Android 2.0 SDK, which implements [Sentry's unified API](https://develop.sentry.dev/sdk/unified-api/).

Considerable changes were done, which include a lot of improvements. More are covered below, but the highlights are:

* Improved `log4j2` integration
  * Capture breadcrumbs for level INFO and higher
  * Raises event for ERROR and higher.
  * Minimum levels are configurable.
  * Optionally initializes the SDK via appender.xml
* Dropped support to `log4j`.
* Improved `logback` integration
  * Capture breadcrumbs for level INFO and higher
  * Raises event for ERROR and higher. 
  * Minimum levels are configurable.
  * Optionally initializes the SDK via appender.xml
  * Configurable via Spring integration if both are enabled
* Spring
  * No more duplicate events with Spring and logback
  * Auto initalizes if DSN is available
  * Configuration options available with auto complete
* Google App Engine support dropped

## What’s Changed

* Callback to validate SSL certificate (#944) 
* Attach stack traces enabled by default

### Android specific

* Release health enabled by default for Android
* Sync of Scopes for Java -> Native (NDK)
* Bump Sentry-Native v0.4.2
* Android 11 Support

[Android migration docs](https://docs.sentry.io/platforms/android/migration/#migrating-from-sentry-android-2x-to-sentry-android-3x)

### Java specific

* Unified API for Java SDK and integrations (Spring, Spring boot starter, Servlet, Logback, Log4j2)

New Java [docs](https://docs.sentry.io/platforms/java/) are live and being improved.

## Acquisition

Packages were released on [`bintray sentry-java`](https://dl.bintray.com/getsentry/sentry-java/io/sentry/), [`bintray sentry-android`](https://dl.bintray.com/getsentry/sentry-android/io/sentry/), [`jcenter`](https://jcenter.bintray.com/io/sentry/) and [`mavenCentral`](https://repo.maven.apache.org/maven2/io/sentry/)

## Where is the Java 1.7 code base?

The previous Java releases, are all available in this repository through the tagged releases.
## 3.0.0-beta.1

## What’s Changed

* feat: ssl support (#944) @ninekaw9 @marandaneto 
* feat: sync Java to C (#937) @bruno-garcia @marandaneto
* feat: Auto-configure Logback appender in Spring Boot integration. (#938) @maciejwalkowiak
* feat: Add Servlet integration. (#935) @maciejwalkowiak
* fix: Pop scope at the end of the request in Spring integration. (#936) @maciejwalkowiak
* bump: Upgrade Spring Boot to 2.3.4. (#932) @maciejwalkowiak
* fix: Do not set cookies when send pii is set to false. (#931) @maciejwalkowiak

Packages were released on [`bintray sentry-java`](https://dl.bintray.com/getsentry/sentry-java/io/sentry/), [`bintray sentry-android`](https://dl.bintray.com/getsentry/sentry-android/io/sentry/), [`jcenter`](https://jcenter.bintray.com/io/sentry/) and [`mavenCentral`](https://repo.maven.apache.org/maven2/io/sentry/)

We'd love to get feedback.

## 3.0.0-alpha.3

## What’s Changed

* Bump sentry-native to 0.4.2 (#926) @marandaneto
* feat: enable attach stack traces and disable attach threads by default (#921) @marandaneto
* fix: read sample rate correctly from manifest meta data (#923) @marandaneto
* ref: remove log level as RN do not use it anymore (#924) @marandaneto

Packages were released on [`bintray sentry-android`](https://dl.bintray.com/getsentry/sentry-android/io/sentry/) and [`bintray sentry-java`](https://dl.bintray.com/getsentry/sentry-java/io/sentry/)

We'd love to get feedback.

## 3.0.0-alpha.2

TBD

Packages were released on [bintray](https://dl.bintray.com/getsentry/maven/io/sentry/)

> Note: This release marks the unification of the Java and Android Sentry codebases based on the core of the Android SDK (version 2.x).
Previous releases for the Android SDK (version 2.x) can be found on the now archived: https://github.com/getsentry/sentry-android/

## 3.0.0-alpha.1

## New releases will happen on a different repository:

https://github.com/getsentry/sentry-java

## What’s Changed

* feat: enable release health by default

Packages were released on [`bintray`](https://dl.bintray.com/getsentry/sentry-android/io/sentry/sentry-android/), [`jcenter`](https://jcenter.bintray.com/io/sentry/sentry-android/) and [`mavenCentral`](https://repo.maven.apache.org/maven2/io/sentry/sentry-android/)

We'd love to get feedback.

## 2.3.1

## What’s Changed

* fix: add main thread checker for the app lifecycle integration (#525) @marandaneto
* Set correct migration link (#523) @fupduck
* Warn about Sentry re-initialization. (#521) @maciejwalkowiak
* Set SDK version in `MainEventProcessor`. (#513) @maciejwalkowiak
* Bump sentry-native to 0.4.0 (#512) @marandaneto
* Bump Gradle to 6.6 and fix linting issues (#510) @marandaneto
* fix(sentry-java): Contexts belong on the Scope (#504) @maciejwalkowiak
* Add tests for verifying scope changes thread isolation (#508) @maciejwalkowiak
* Set `SdkVersion` in default `SentryOptions` created in sentry-core module (#506) @maciejwalkowiak

Packages were released on [`bintray`](https://dl.bintray.com/getsentry/sentry-android/io/sentry/sentry-android/), [`jcenter`](https://jcenter.bintray.com/io/sentry/sentry-android/) and [`mavenCentral`](https://repo.maven.apache.org/maven2/io/sentry/sentry-android/)

We'd love to get feedback.

## 2.3.0

## What’s Changed

* fix: converting UTC and ISO timestamp when missing Locale/TimeZone do not error (#505) @marandaneto
* Add console application sample. (#502) @maciejwalkowiak
* Log stacktraces in SystemOutLogger (#498) @maciejwalkowiak
* Add method to add breadcrumb with string parameter. (#501) @maciejwalkowiak
* Call `Sentry#close` on JVM shutdown. (#497) @maciejwalkowiak
* ref: sentry-core changes for console app (#473) @marandaneto

Obs: If you are using its own instance of `Hub`/`SentryClient` and reflection to set up the SDK to be usable within Libraries, this change may break your code, please fix the renamed classes.

Packages were released on [`bintray`](https://dl.bintray.com/getsentry/sentry-android/io/sentry/sentry-android/), [`jcenter`](https://jcenter.bintray.com/io/sentry/sentry-android/) and [`mavenCentral`](https://repo.maven.apache.org/maven2/io/sentry/sentry-android/)

We'd love to get feedback.

## 2.2.2

## What’s Changed

* feat: add sdk to envelope header (#488) @marandaneto
* Bump plugin versions (#487) @marandaneto
* Bump: AGP 4.0.1 (#486) @marandaneto
* feat: log request if response code is not 200 (#484) @marandaneto

Packages were released on [`bintray`](https://dl.bintray.com/getsentry/sentry-android/io/sentry/sentry-android/), [`jcenter`](https://jcenter.bintray.com/io/sentry/sentry-android/) and [`mavenCentral`](https://repo.maven.apache.org/maven2/io/sentry/sentry-android/)

We'd love to get feedback.

## 2.2.1

## What’s Changed

* fix: Timber adds breadcrumb even if event level is < minEventLevel (#480) @marandaneto
* enhancement: Bump Gradle 6.5.1 (#479) @marandaneto
* fix: contexts serializer avoids reflection and fixes desugaring issue (#478) @marandaneto
* fix: clone session before sending to the transport (#474) @marandaneto

Packages were released on [`bintray`](https://dl.bintray.com/getsentry/sentry-android/io/sentry/sentry-android/), [`jcenter`](https://jcenter.bintray.com/io/sentry/sentry-android/) and [`mavenCentral`](https://repo.maven.apache.org/maven2/io/sentry/sentry-android/)

We'd love to get feedback.

## 2.2.0

## What’s Changed

* fix: negative session sequence if the date is before java date epoch (#471) @marandaneto
* fix: deserialise unmapped contexts values from envelope (#470) @marandaneto
* Bump: sentry-native 0.3.4 (#468) @marandaneto

* feat: timber integration (#464) @marandaneto

1) To add integrations it requires a [manual initialization](https://docs.sentry.io/platforms/android/#manual-initialization) of the Android SDK.

2) Add the `sentry-android-timber` dependency:

```groovy
implementation 'io.sentry:sentry-android-timber:{version}' // version >= 2.2.0
```

3) Initialize and add the `SentryTimberIntegration`:

```java
SentryAndroid.init(this, options -> {
    // default values:
    // minEventLevel = ERROR
    // minBreadcrumbLevel = INFO
    options.addIntegration(new SentryTimberIntegration());

    // custom values for minEventLevel and minBreadcrumbLevel
    // options.addIntegration(new SentryTimberIntegration(SentryLevel.WARNING, SentryLevel.ERROR));
});
```

4) Use the Timber integration:

```java
try {
    int x = 1 / 0;
} catch (Exception e) {
    Timber.e(e);
}
```

Packages were released on [`bintray`](https://dl.bintray.com/getsentry/sentry-android/io/sentry/sentry-android/), [`jcenter`](https://jcenter.bintray.com/io/sentry/sentry-android/) and [`mavenCentral`](https://repo.maven.apache.org/maven2/io/sentry/sentry-android/)

We'd love to get feedback.

## 2.1.7

## What’s Changed

* fix: init native libs if available on SDK init (#461) @marandaneto
* Make JVM target explicit in sentry-core (#462) @dilbernd
* fix: timestamp with millis from react-native should be in UTC format (#456) @marandaneto
* Bump Gradle to 6.5 (#454) @marandaneto

Packages were released on [`bintray`](https://dl.bintray.com/getsentry/sentry-android/io/sentry/sentry-android/), [`jcenter`](https://jcenter.bintray.com/io/sentry/sentry-android/) and [`mavenCentral`](https://repo.maven.apache.org/maven2/io/sentry/sentry-android/)

We'd love to get feedback.

## 2.1.6

## What’s Changed

* fix: do not lookup sentry-debug-meta but instead load it directly (#445) @marandaneto
* fix: regression on v2.1.5 which can cause a crash on SDK init

Packages were released on [`bintray`](https://dl.bintray.com/getsentry/sentry-android/io/sentry/sentry-android/), [`jcenter`](https://jcenter.bintray.com/io/sentry/sentry-android/) and [`mavenCentral`](https://repo.maven.apache.org/maven2/io/sentry/sentry-android/)

We'd love to get feedback.

## 2.1.5

This version has a severe bug and can cause a crash on SDK init

Please upgrade to https://github.com/getsentry/sentry-android/releases/tag/2.1.6

## 2.1.4

## What’s Changed

* bump: sentry-native to 0.3.1 (#440) @marandaneto
* fix: update last session timestamp (#437) @marandaneto
* feat: make gzip as default content encoding type (#433) @marandaneto
* enhancement: use AGP 4 features (#366) @marandaneto
* enhancement: Create GH Actions CI for Ubuntu/macOS (#403) @marandaneto
* enhancement: make root checker better and minimize false positive (#417) @marandaneto
* fix: filter trim memory breadcrumbs (#431) @marandaneto

Packages were released on [`bintray`](https://dl.bintray.com/getsentry/sentry-android/io/sentry/sentry-android/), [`jcenter`](https://jcenter.bintray.com/io/sentry/sentry-android/) and [`mavenCentral`](https://repo.maven.apache.org/maven2/io/sentry/sentry-android/)

We'd love to get feedback.

## 2.1.3

## What’s Changed

This fixes several critical bugs in sentry-android 2.0 and 2.1

* fix: Sentry.init register integrations after creating the main Hub instead of doing it in the main Hub ctor (#427) @marandaneto
* fix: make NoOpLogger public (#425) @marandaneto
* fix: ConnectivityChecker returns connection status and events are not trying to be sent if no connection. (#420) @marandaneto
* ref: thread pool executor is a single thread executor instead of scheduled thread executor (#422) @marandaneto
* fix: Add Abnormal to the Session.State enum as its part of the protocol (#424) @marandaneto
* Bump: Gradle to 6.4.1 (#419) @marandaneto

We recommend that you use sentry-android 2.1.3 over the initial release of sentry-android 2.0 and 2.1.

Packages were released on [`bintray`](https://dl.bintray.com/getsentry/sentry-android/io/sentry/sentry-android/), [`jcenter`](https://jcenter.bintray.com/io/sentry/sentry-android/) and [`mavenCentral`](https://repo.maven.apache.org/maven2/io/sentry/sentry-android/)

We'd love to get feedback.

## 2.1.2

## What’s Changed

* fix: Phone state breadcrumbs require read_phone_state on older OS versions (#415) @marandaneto @bsergean
* fix: before raising ANR events, we check ProcessErrorStateInfo if available (#412) @marandaneto
* fix: send cached events to use a single thread executor (#405) @marandaneto
* enha: added options to configure http transport (#411) @marandaneto
* fix: initing SDK on AttachBaseContext (#409) @marandaneto
* fix: sessions can't be abnormal, but exited if not ended properly (#410) @marandaneto

Packages were released on [`bintray`](https://dl.bintray.com/getsentry/sentry-android/io/sentry/sentry-android/), [`jcenter`](https://jcenter.bintray.com/io/sentry/sentry-android/) and [`mavenCentral`](https://repo.maven.apache.org/maven2/io/sentry/sentry-android/)

We'd love to get feedback.

## 2.1.1

## What’s Changed

* fix: set missing release, environment and dist to sentry-native options (#404) @marandaneto
* fix: do not add automatic and empty sensor breadcrumbs (#401) @marandaneto
* enha: added missing getters on Breadcrumb and SentryEvent (#397) @marandaneto
* enha: bump sentry-native to 0.2.6 (#396) @marandaneto
* feat: add trim memory breadcrumbs (#395) @marandaneto
* enha: only set breadcrumb extras if not empty (#394) @marandaneto
* ref: removed Thread.sleep from LifecycleWatcher tests, using awaitility and DateProvider (#392) @marandaneto
* ref: added a DateTimeProvider for making retry after testable (#391) @marandaneto
* enha: BUMP Gradle to 6.4 (#390) @marandaneto
* enha: added samples of how to disable automatic breadcrumbs (#389) @marandaneto

Packages were released on [`bintray`](https://dl.bintray.com/getsentry/sentry-android/io/sentry/sentry-android/), [`jcenter`](https://jcenter.bintray.com/io/sentry/sentry-android/) and [`mavenCentral`](https://repo.maven.apache.org/maven2/io/sentry/sentry-android/)

We'd love to get feedback.

## 2.1.0

## What’s Changed

* Includes all the changes of 2.1.0 alpha, beta and RC
* fix when PhoneStateListener is not ready for use (#387) @marandaneto
* make ANR 5s by default (#388) @marandaneto
* fix: rate limiting by categories (#381) @marandaneto
* BUMP NDK to latest stable version 21.1.6352462 (#386) @marandaneto

Packages were released on [`bintray`](https://dl.bintray.com/getsentry/sentry-android/io/sentry/sentry-android/), [`jcenter`](https://jcenter.bintray.com/io/sentry/sentry-android/) and [`mavenCentral`](https://repo.maven.apache.org/maven2/io/sentry/sentry-android/)

We'd love to get feedback.

## 2.0.3

## What’s Changed

* patch from 2.1.0-alpha.2 - avoid crash if NDK throws UnsatisfiedLinkError (#344) @marandaneto

Packages were released on [`bintray`](https://dl.bintray.com/getsentry/sentry-android/io/sentry/sentry-android/), [`jcenter`](https://jcenter.bintray.com/io/sentry/sentry-android/) and [`mavenCentral`](https://repo.maven.apache.org/maven2/io/sentry/sentry-android/)

We'd love to get feedback.
## 2.1.0-RC.1

## What’s Changed

* feat: Options for uncaught exception and make SentryOptions list Thread-Safe (#384) @marandaneto
* feat: automatic breadcrumbs for app, activity and sessions lifecycles and system events (#348) @marandaneto
* fix: if retry after header has empty categories, apply retry after to all of them (#377) @marandaneto
* fix: discard events and envelopes if cached and retry after (#378) @marandaneto
* add ScheduledForRemoval annotation to deprecated methods (#375) @marandaneto
* fix: Merge loadLibrary calls for sentry-native and clean up CMake files (#373) @Swatinem
* enha: make capture session and envelope internal (#372) @marandaneto
* fix: exceptions should be sorted oldest to newest (#370) @marandaneto
* fix: check external storage size even if its read only (#368) @marandaneto
* fix: wrong check for cellular network capability (#369) @marandaneto
* bump NDK to 21.0.6113669 (#367) @marandaneto
* bump AGP and add new make cmd to check for updates (#365) @marandaneto

Packages were released on [`bintray`](https://dl.bintray.com/getsentry/sentry-android/io/sentry/sentry-android/), [`jcenter`](https://jcenter.bintray.com/io/sentry/sentry-android/) and [`mavenCentral`](https://repo.maven.apache.org/maven2/io/sentry/sentry-android/)

We'd love to get feedback.

## 2.1.0-beta.2

## What’s Changed

* bump sentry-native to 0.2.4 (#364) @marandaneto
* update current session on session start after deleting previous session (#362) @marandaneto

Packages were released on [`bintray`](https://dl.bintray.com/getsentry/sentry-android/io/sentry/sentry-android/), [`jcenter`](https://jcenter.bintray.com/io/sentry/sentry-android/) and [`mavenCentral`](https://repo.maven.apache.org/maven2/io/sentry/sentry-android/)

We'd love to get feedback.

## 2.1.0-beta.1

## What’s Changed

* BUMP sentry-native to 0.2.3 (#357) @marandaneto
* check for androidx availability on runtime (#356) @marandaneto
* if theres a left over session file and its crashed, we should not overwrite its state (#354) @marandaneto
* session should be exited state if state was ok (#352) @marandaneto
* envelope has dedicated endpoint (#353) @marandaneto

Packages were released on [`bintray`](https://dl.bintray.com/getsentry/sentry-android/io/sentry/sentry-android/), [`jcenter`](https://jcenter.bintray.com/io/sentry/sentry-android/) and [`mavenCentral`](https://repo.maven.apache.org/maven2/io/sentry/sentry-android/)

We'd love to get feedback.

## 2.1.0-alpha.2

## What’s Changed

* change integration order for cached outbox events (#347) @marandaneto
* avoid crash if NDK throws UnsatisfiedLinkError (#344) @marandaneto
* Avoid getting a threadlocal twice. (#339) @metlos
* removing session tracking guard on hub and client (#338) @marandaneto
* bump agp to 3.6.2 (#336) @marandaneto
* fix racey ANR integration (#332) @marandaneto
* logging envelopes path when possible instead of nullable id (#331) @marandaneto
* renaming transport gate method (#330) @marandaneto

Packages were released on [`bintray`](https://dl.bintray.com/getsentry/sentry-android/io/sentry/sentry-android/), [`jcenter`](https://jcenter.bintray.com/io/sentry/sentry-android/) and [`mavenCentral`](https://repo.maven.apache.org/maven2/io/sentry/sentry-android/)

We'd love to get feedback.

## 2.1.0-alpha.1

Release of Sentry's new SDK for Android.

## What’s Changed

* BUMP sentry-native to 0.2.2 (#305) @Swatinem
* ANR report should have 'was active=yes' on the dashboard (#299) @marandaneto
* NDK events apply scoped data (#322) @marandaneto
* fix missing App's info (#315) @marandaneto
* buffered writers/readers - otimizations (#311) @marandaneto
* Add a StdoutTransport (#310) @mike-burns
* boot time should be UTC (#309) @marandaneto
* implementing new retry after protocol (#306) @marandaneto
* make transport result public (#300) @marandaneto
* release health @marandaneto @bruno-garcia 

Packages were released on [`bintray`](https://dl.bintray.com/getsentry/sentry-android/io/sentry/sentry-android/), [`jcenter`](https://jcenter.bintray.com/io/sentry/sentry-android/) and [`mavenCentral`](https://repo.maven.apache.org/maven2/io/sentry/sentry-android/)

We'd love to get feedback.

## 2.0.2

Release of Sentry's new SDK for Android.

## What’s Changed

* BUMP AGP to 3.6.1 (#285) @marandaneto
* MavenCentral support (#284) @marandaneto

Packages were released on [`bintray`](https://dl.bintray.com/getsentry/sentry-android/io/sentry/sentry-android/), [`jcenter`](https://jcenter.bintray.com/io/sentry/sentry-android/) and [`mavenCentral`](https://repo.maven.apache.org/maven2/io/sentry/sentry-android/)

We'd love to get feedback.

## 2.0.1

Release of Sentry's new SDK for Android.

## What’s Changed

* Add the default serverName to SentryOptions and use it in MainEventProcessor (#279) @metlos
* set current threadId when there's no mechanism set (#277) @marandaneto
* feat: attach threads/stacktraces (#267) @marandaneto
* fix: preview package manager (#269) @bruno-garcia

Packages were released on [`bintray`](https://dl.bintray.com/getsentry/sentry-android/io/sentry/), [`jcenter`](https://jcenter.bintray.com/io/sentry/sentry-android/)

We'd love to get feedback.

## 2.0.0

Release of Sentry's new SDK for Android.

New features not offered by (1.7.x):

* NDK support
  * Captures crashes caused by native code
  * Access to the [`sentry-native` SDK](https://github.com/getsentry/sentry-native/) API by your native (C/C++/Rust code/..).
* Automatic init (just add your `DSN` to the manifest)
   * Proguard rules are added automatically
   * Permission (Internet) is added automatically
* Uncaught Exceptions might be captured even before the app restarts
* Sentry's Unified API.
* More context/device information
* Packaged as `aar`
* Frames from the app automatically marked as `InApp=true` (stack traces in Sentry highlights them by default).
* Complete Sentry Protocol available.
* All threads and their stack traces are captured.
* Sample project in this repo to test many features (segfault, uncaught exception, ANR...)

Features from the current SDK like `ANR` are also available (by default triggered after 4 seconds).

Packages were released on [`bintray`](https://dl.bintray.com/getsentry/sentry-android/io/sentry/), [`jcenter`](https://jcenter.bintray.com/io/sentry/sentry-android/)

We'd love to get feedback.

## 2.0.0-rc04

Release of Sentry's new SDK for Android.

## What’s Changed

* fix: breacrumb.data to string,object, Add LOG level (#264) @HazAT
* read release conf. on manifest (#266) @marandaneto
* Support mills timestamp format (#263) @marandaneto
* adding logs to installed integrations (#265) @marandaneto
* feat: Take sampleRate from metadata (#262) @bruno-garcia

Packages were released on [`bintray`](https://dl.bintray.com/getsentry/sentry-android/io/sentry/), [`jcenter`](https://jcenter.bintray.com/io/sentry/sentry-android/)

We'd love to get feedback and we'll work in getting the GA `2.0.0` out soon.
Until then, the [stable SDK offered by Sentry is at version 1.7.30](https://github.com/getsentry/sentry-java/releases/tag/v1.7.30)
## 2.0.0-rc03

Release of Sentry's new SDK for Android.

## What’s Changed

* fixes #259 - NPE check on getExternalFilesDirs items. (#260) @marandaneto
* fix strictMode typo (#258) @marandaneto

Packages were released on [`bintray`](https://dl.bintray.com/getsentry/sentry-android/io/sentry/), [`jcenter`](https://jcenter.bintray.com/io/sentry/sentry-android/)

We'd love to get feedback and we'll work in getting the GA `2.0.0` out soon.
Until then, the [stable SDK offered by Sentry is at version 1.7.30](https://github.com/getsentry/sentry-java/releases/tag/v1.7.30)
## 2.0.0-rc02

Release of Sentry's new SDK for Android.

## What’s Changed

* update ndk for new sentry-native version (#235) @Swatinem @marandaneto
* make integrations public (#256) @marandaneto
* BUMP build-tools (#255) @marandaneto
* added javadocs to scope and its dependencies (#253) @marandaneto
* build all ABIs (#254) @marandaneto
* moving back ANR timeout from long to int param. (#252) @marandaneto
* feat: Hub mode configurable (#247) @bruno-garcia
* Added HubAdapter to call Sentry static methods from Integrations (#250) @marandaneto
* new Release format (#242) @marandaneto
* Javadocs for SentryOptions (#246) @marandaneto
* non-app is already inApp excluded by default. (#244) @marandaneto
* added remove methods (tags/extras) to the sentry static class (#243) @marandaneto
* fix if symlink exists for sentry-native (#241) @marandaneto
* clone method - race condition free (#226) @marandaneto
* refactoring breadcrumbs callback (#239) @marandaneto

Packages were released on [`bintray`](https://dl.bintray.com/getsentry/sentry-android/io/sentry/), [`jcenter`](https://jcenter.bintray.com/io/sentry/sentry-android/)

We'd love to get feedback and we'll work in getting the GA `2.0.0` out soon.
Until then, the [stable SDK offered by Sentry is at version 1.7.30](https://github.com/getsentry/sentry-java/releases/tag/v1.7.30)

## 2.0.0-rc01

Release of Sentry's new SDK for Android.

## What’s Changed

* Honor RetryAfter (#236) @marandaneto
* Add tests for SentryValues (#238) @philipphofmann
* added remove methods for Scope data (#237) @marandaneto
* do not set frames if there's none (#234) @marandaneto
* always call interrupt after InterruptedException (#232) @marandaneto
* more device context (deviceId, connectionType and language) (#229) @marandaneto
* mark as current thread if its the main thread (#228) @marandaneto
* added a few java docs (Sentry, Hub and SentryClient) (#223) @marandaneto
* implemented diagnostic logger (#218) @marandaneto
* fix lgtm alerts (#219) @marandaneto
* written unit tests to ANR integration (#215) @marandaneto
* added blog posts to README (#214) @marandaneto
* added event processors to scope (#209) @marandaneto
* Raise code coverage for Dsn to 100% (#212) @philipphofmann
* Remove redundant times(1) for Mockito.verify (#211) @philipphofmann
* added android transport gate (#206) @marandaneto
* transport may be set on options (#203) @marandaneto
* dist may be set on options (#204) @marandaneto
* added executor for caching values out of the main thread (#201) @marandaneto
* throw an exception if DSN is not set (#200) @marandaneto
* migration guide markdown (#197) @marandaneto

Packages were released on [`bintray`](https://dl.bintray.com/getsentry/sentry-android/io/sentry/), [`jcenter`](https://jcenter.bintray.com/io/sentry/sentry-android/)

We'd love to get feedback and we'll work in getting the GA `2.0.0` out soon.
Until then, the [stable SDK offered by Sentry is at version 1.7.29](https://github.com/getsentry/sentry-java/releases/tag/v1.7.29)

## 2.0.0-beta02

Release of Sentry's new SDK for Android.

* fix Android bug on API 24 and 25 about getting current threads and stack traces (#194)
* addBreadcrumb overloads #196 and #198

Packages were released on [`bintray`](https://dl.bintray.com/getsentry/sentry-android/io/sentry/), [`jcenter`](https://jcenter.bintray.com/io/sentry/sentry-android/)

We'd love to get feedback and we'll work in getting the GA `2.0.0` out soon.
Until then, the [stable SDK offered by Sentry is at version 1.7.28](https://github.com/getsentry/sentry-java/releases/tag/v1.7.28)
## 2.0.0-beta01

Release of Sentry's new SDK for Android.

* ref: ANR doesn't set handled flag #186
* SDK final review (#183)
* ref: Drop errored in favor of crashed (#187)
* workaround android_id (#185)
* renamed sampleRate (#191)
* making timestamp package-private or test-only (#190)
* Split event processor in Device/App data (#180)

Packages were released on [`bintray`](https://dl.bintray.com/getsentry/sentry-android/io/sentry/), [`jcenter`](https://jcenter.bintray.com/io/sentry/sentry-android/)

We'd love to get feedback and we'll work in getting the GA `2.0.0` out soon.
Until then, the [stable SDK offered by Sentry is at version 1.7.28](https://github.com/getsentry/sentry-java/releases/tag/v1.7.28)

## 2.0.0-alpha09

Release of Sentry's new SDK for Android.

* fix: DSN parsing (#165)
* BUMP: sentry-native with message object instead of a string (#172)
* Don't avoid exception type minification (#166)
* make Gson retro compatible with older versions of AGP (#177)
* adding nativeBundle plugin (#161)
* adding scope methods to sentry static class (#179)

Packages were released on [`bintray`](https://dl.bintray.com/getsentry/sentry-android/io/sentry/), [`jcenter`](https://jcenter.bintray.com/io/sentry/sentry-android/)

We'd love to get feedback and we'll work in getting the GA `2.0.0` out soon.
Until then, the [stable SDK offered by Sentry is at version 1.7.28](https://github.com/getsentry/sentry-java/releases/tag/v1.7.28)

## 2.0.0-alpha08

Release of Sentry's new SDK for Android.

* DebugId endianness (#162)
* executed beforeBreadcrumb also for scope (#160)
* benefit of manifest merging when minSdk (#159)
* add method to captureMessage with level (#157)
* listing assets file on the wrong dir (#156)

Packages were released on [`bintray`](https://dl.bintray.com/getsentry/sentry-android/io/sentry/), [`jcenter`](https://jcenter.bintray.com/io/sentry/sentry-android/)

We'd love to get feedback and we'll work in getting the GA `2.0.0` out soon.
Until then, the [stable SDK offered by Sentry is at version 1.7.28](https://github.com/getsentry/sentry-java/releases/tag/v1.7.28)

## 2.0.0-alpha07

Third release of Sentry's new SDK for Android.

*  Fixed release for jcenter and bintray

Packages were released on [`bintray`](https://dl.bintray.com/getsentry/sentry-android/io/sentry/), [`jcenter`](https://jcenter.bintray.com/io/sentry/sentry-android/)

We'd love to get feedback and we'll work in getting the GA `2.0.0` out soon.
Until then, the [stable SDK offered by Sentry is at version 1.7.28](https://github.com/getsentry/sentry-java/releases/tag/v1.7.28)

## 2.0.0-alpha06

Second release of Sentry's new SDK for Android.

* Fixed a typo on pom generation.

Packages were released on [`bintray`](https://dl.bintray.com/getsentry/sentry-android/io/sentry/), [`jcenter`](https://jcenter.bintray.com/io/sentry/sentry-android/)

We'd love to get feedback and we'll work in getting the GA `2.0.0` out soon.
Until then, the [stable SDK offered by Sentry is at version 1.7.28](https://github.com/getsentry/sentry-java/releases/tag/v1.7.28)

## 2.0.0-alpha05

First release of Sentry's new SDK for Android.

New features not offered by our current (1.7.x), stable SDK are:

* NDK support
  * Captures crashes caused by native code
  * Access to the [`sentry-native` SDK](https://github.com/getsentry/sentry-native/) API by your native (C/C++/Rust code/..).
* Automatic init (just add your `DSN` to the manifest)
   * Proguard rules are added automatically
   * Permission (Internet) is added automatically
* Uncaught Exceptions might be captured even before the app restarts
* Unified API which include scopes etc.
* More context/device information
* Packaged as `aar`
* Frames from the app automatically marked as `InApp=true` (stack traces in Sentry highlights them by default).
* Complete Sentry Protocol available.
* All threads and their stack traces are captured.
* Sample project in this repo to test many features (segfault, uncaught exception, scope)

Features from the current SDK like `ANR` are also available (by default triggered after 4 seconds).

Packages were released on [`bintray`](https://dl.bintray.com/getsentry/sentry-android/io/sentry/), [`jcenter`](https://jcenter.bintray.com/io/sentry/sentry-android/)

We'd love to get feedback and we'll work in getting the GA `2.0.0` out soon.
Until then, the [stable SDK offered by Sentry is at version 1.7.28](https://github.com/getsentry/sentry-java/releases/tag/v1.7.28)<|MERGE_RESOLUTION|>--- conflicted
+++ resolved
@@ -2,7 +2,12 @@
 
 ## Unreleased
 
-<<<<<<< HEAD
+* Fix: Do not include stacktrace frames into Timber message (#1898)
+
+Breaking changes:
+`Timber.tag` is no longer supported by our [Timber integration](https://docs.sentry.io/platforms/android/configuration/integrations/timber/) and will not appear on Sentry for error events. 
+Please vote on this [issue](https://github.com/getsentry/sentry-java/issues/1900), if you'd like us to provide support for that.
+
 ## 6.0.0-alpha.2
 
 * Ref: Simplify DateUtils with ISO8601Utils (#1837)
@@ -41,13 +46,6 @@
     * Remove `gson` dependency.
     * Remove `IUnknownPropertiesConsumer`
 * Bump: Kotlin to 1.5 and compatibility to 1.4 for sentry-android-timber (#1815)
-=======
-* Fix: Do not include stacktrace frames into Timber message (#1898)
-
-Breaking changes:
-`Timber.tag` is no longer supported by our [Timber integration](https://docs.sentry.io/platforms/android/configuration/integrations/timber/) and will not appear on Sentry for error events. 
-Please vote on this [issue](https://github.com/getsentry/sentry-java/issues/1900), if you'd like us to provide support for that.
->>>>>>> af2b1a3e
 
 ## 5.6.1
 
