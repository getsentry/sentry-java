--- conflicted
+++ resolved
@@ -3,13 +3,9 @@
 * feat: Manually capturing User Feedback
 * Enhancement: Set environment to "production" by default.
 * Enhancement: Make public the Breadcrumb constructor that accepts a Date #1012
-<<<<<<< HEAD
 * feat: Support for spring-webflux integration 
-
-=======
 * ref: Validate event id on user feedback submission
  
->>>>>>> 202f771d
 # 3.1.1
 
 * fix: Prevent Logback and Log4j2 integrations from re-initializing Sentry when Sentry is already initialized
