# Changelog

## Unreleased

### Fixes

- The SDK now handles `null` on many APIs instead of expecting a non `null` value ([#4245](https://github.com/getsentry/sentry-java/pull/4245))
  - Certain APIs like `setTag`, `setData`, `setExtra`, `setContext` previously caused a `NullPointerException` when invoked with either `null` key or value.
  - The SDK now tries to have a sane fallback when `null` is passed and no longer throws `NullPointerException`
  - If `null` is passed, the SDK will
    - do nothing if a `null` key is passed, returning `null` for non void methods
    - remove any previous value if the new value is set to `null`
- Add support for setting in-app-includes/in-app-excludes via AndroidManifest.xml ([#4240](https://github.com/getsentry/sentry-java/pull/4240))
- Modifications to OkHttp requests are now properly propagated to the affected span / breadcrumbs ([#4238](https://github.com/getsentry/sentry-java/pull/4238))
  - Please ensure the SentryOkHttpInterceptor is added last to your OkHttpClient, as otherwise changes to the `Request`  by subsequent interceptors won't be considered
- Fix "class ch.qos.logback.classic.spi.ThrowableProxyVO cannot be cast to class ch.qos.logback.classic.spi.ThrowableProxy" ([#4206](https://github.com/getsentry/sentry-java/pull/4206))
  - In this case we cannot report the `Throwable` to Sentry as it's not available
  - If you are using OpenTelemetry v1 `OpenTelemetryAppender`, please consider upgrading to v2
- Pass OpenTelemetry span attributes into TracesSampler callback ([#4253](https://github.com/getsentry/sentry-java/pull/4253))
  - `SamplingContext` now has a `getAttribute` method that grants access to OpenTelemetry span attributes via their String key (e.g. `http.request.method`)
- Fix AbstractMethodError when using SentryTraced for Jetpack Compose ([#4255](https://github.com/getsentry/sentry-java/pull/4255))

### Features

- The SDK now automatically propagates the trace-context to the native layer. This allows to connect errors on different layers of the application. ([#4137](https://github.com/getsentry/sentry-java/pull/4137))
- Capture OpenTelemetry span events ([#3564](https://github.com/getsentry/sentry-java/pull/3564))
  - OpenTelemetry spans may have exceptions attached to them (`openTelemetrySpan.recordException`). We can now send those to Sentry as errors.
  - Set `capture-open-telemetry-events=true` in `sentry.properties` to enable it
  - Set `sentry.capture-open-telemetry-events=true` in Springs `application.properties` to enable it
  - Set `sentry.captureOpenTelemetryEvents: true` in Springs `application.yml` to enable it

### Behavioural Changes

- Use `java.net.URI` for parsing URLs in `UrlUtils` ([#4210](https://github.com/getsentry/sentry-java/pull/4210))
  - This could affect grouping for issues with messages containing URLs that fall in known corner cases that were handled incorrectly previously (e.g. email in URL path)

### Internal

- Also use port when checking if a request is made to Sentry DSN ([#4231](https://github.com/getsentry/sentry-java/pull/4231))
  - For our OpenTelemetry integration we check if a span is for a request to Sentry
  - We now also consider the port when performing this check

### Dependencies

- Bump Native SDK from v0.7.20 to v0.8.1 ([#4137](https://github.com/getsentry/sentry-java/pull/4137))
  - [changelog](https://github.com/getsentry/sentry-native/blob/master/CHANGELOG.md#0810)
  - [diff](https://github.com/getsentry/sentry-native/compare/v0.7.20...0.8.1)

## 8.3.0

### Features

- Add HTTP server request headers from OpenTelemetry span attributes to sentry `request` in payload ([#4102](https://github.com/getsentry/sentry-java/pull/4102))
  - You have to explicitly enable each header by adding it to the [OpenTelemetry config](https://opentelemetry.io/docs/zero-code/java/agent/instrumentation/http/#capturing-http-request-and-response-headers)
  - Please only enable headers you actually want to send to Sentry. Some may contain sensitive data like PII, cookies, tokens etc.
  - We are no longer adding request/response headers to `contexts/otel/attributes` of the event.
- The `ignoredErrors` option is now configurable via the manifest property `io.sentry.traces.ignored-errors` ([#4178](https://github.com/getsentry/sentry-java/pull/4178))
- A list of active Spring profiles is attached to payloads sent to Sentry (errors, traces, etc.) and displayed in the UI when using our Spring or Spring Boot integrations ([#4147](https://github.com/getsentry/sentry-java/pull/4147))
  - This consists of an empty list when only the default profile is active
- Added `enableTraceIdGeneration` to the AndroidOptions. This allows Hybrid SDKs to "freeze" and control the trace and connect errors on different layers of the application ([4188](https://github.com/getsentry/sentry-java/pull/4188))
- Move to a single NetworkCallback listener to reduce number of IPC calls on Android ([#4164](https://github.com/getsentry/sentry-java/pull/4164))
- Add GraphQL Apollo Kotlin 4 integration ([#4166](https://github.com/getsentry/sentry-java/pull/4166))
- Add support for async dispatch requests to Spring Boot 2 and 3 ([#3983](https://github.com/getsentry/sentry-java/pull/3983))
  - To enable it, please set `sentry.keep-transactions-open-for-async-responses=true` in `application.properties` or `sentry.keepTransactionsOpenForAsyncResponses: true` in `application.yml`
- Add constructor to JUL `SentryHandler` for disabling external config ([#4208](https://github.com/getsentry/sentry-java/pull/4208))

### Fixes

- Filter strings that cannot be parsed as Regex no longer cause an SDK crash ([#4213](https://github.com/getsentry/sentry-java/pull/4213))
  - This was the case e.g. for `ignoredErrors`, `ignoredTransactions` and `ignoredCheckIns`
  - We now simply don't use such strings for Regex matching and only use them for String comparison
- `SentryOptions.setTracePropagationTargets` is no longer marked internal ([#4170](https://github.com/getsentry/sentry-java/pull/4170))
<<<<<<< HEAD
- Reduce excessive CPU usage when serializing breadcrumbs to disk for ANRs ([#4181](https://github.com/getsentry/sentry-java/pull/4181))
=======
- Session Replay: Fix crash when a navigation breadcrumb does not have "to" destination ([#4185](https://github.com/getsentry/sentry-java/pull/4185))
- Session Replay: Cap video segment duration to maximum 5 minutes to prevent endless video encoding in background ([#4185](https://github.com/getsentry/sentry-java/pull/4185))
- Check `tracePropagationTargets` in OpenTelemetry propagator ([#4191](https://github.com/getsentry/sentry-java/pull/4191))
  - If a URL can be retrieved from OpenTelemetry span attributes, we check it against `tracePropagationTargets` before attaching `sentry-trace` and `baggage` headers to outgoing requests
  - If no URL can be retrieved we always attach the headers
- Fix `ignoredErrors`, `ignoredTransactions` and `ignoredCheckIns` being unset by external options like `sentry.properties` or ENV vars ([#4207](https://github.com/getsentry/sentry-java/pull/4207))
  - Whenever parsing of external options was enabled (`enableExternalConfiguration`), which is the default for many integrations, the values set on `SentryOptions` passed to `Sentry.init` would be lost
  - Even if the value was not set in any external configuration it would still be set to an empty list
>>>>>>> 0b8cee05

### Behavioural Changes

- The class `io.sentry.spring.jakarta.webflux.ReactorUtils` is now deprecated, please use `io.sentry.reactor.SentryReactorUtils` in the new `sentry-reactor` module instead ([#4155](https://github.com/getsentry/sentry-java/pull/4155))
  - The new module will be exposed as an `api` dependency when using `sentry-spring-boot-jakarta` (Spring Boot 3) or `sentry-spring-jakarta` (Spring 6). 
    Therefore, if you're using one of those modules, changing your imports will suffice.

## 8.2.0

### Breaking Changes

- The Kotlin Language version is now set to 1.6 ([#3936](https://github.com/getsentry/sentry-java/pull/3936))

### Features

- Create onCreate and onStart spans for all Activities ([#4025](https://github.com/getsentry/sentry-java/pull/4025))
- Add split apks info to the `App` context ([#3193](https://github.com/getsentry/sentry-java/pull/3193))
- Expose new `withSentryObservableEffect` method overload that accepts `SentryNavigationListener` as a parameter ([#4143](https://github.com/getsentry/sentry-java/pull/4143))
  - This allows sharing the same `SentryNavigationListener` instance across fragments and composables to preserve the trace 
- (Internal) Add API to filter native debug images based on stacktrace addresses ([#4089](https://github.com/getsentry/sentry-java/pull/4089))
- Propagate sampling random value ([#4153](https://github.com/getsentry/sentry-java/pull/4153))
  - The random value used for sampling traces is now sent to Sentry and attached to the `baggage` header on outgoing requests
- Update `sampleRate` that is sent to Sentry and attached to the `baggage` header on outgoing requests ([#4158](https://github.com/getsentry/sentry-java/pull/4158))
  - If the SDK uses its `sampleRate` or `tracesSampler` callback, it now updates the `sampleRate` in Dynamic Sampling Context.

### Fixes

- Log a warning when envelope or items are dropped due to rate limiting ([#4148](https://github.com/getsentry/sentry-java/pull/4148))
- Do not log if `OtelContextScopesStorage` cannot be found ([#4127](https://github.com/getsentry/sentry-java/pull/4127))
  - Previously `java.lang.ClassNotFoundException: io.sentry.opentelemetry.OtelContextScopesStorage` was shown in the log if the class could not be found.
  - This is just a lookup the SDK performs to configure itself. The SDK also works without OpenTelemetry.
- Session Replay: Fix various crashes and issues ([#4135](https://github.com/getsentry/sentry-java/pull/4135))
  - Fix `FileNotFoundException` when trying to read/write `.ongoing_segment` file
  - Fix `IllegalStateException` when registering `onDrawListener`
  - Fix SIGABRT native crashes on Motorola devices when encoding a video
- Mention javadoc and sources for published artifacts in Gradle `.module` metadata ([#3936](https://github.com/getsentry/sentry-java/pull/3936))
- (Jetpack Compose) Modifier.sentryTag now uses Modifier.Node ([#4029](https://github.com/getsentry/sentry-java/pull/4029))
  - This allows Composables that use this modifier to be skippable

### Dependencies

- Bump Native SDK from v0.7.19 to v0.7.20 ([#4128](https://github.com/getsentry/sentry-java/pull/4128))
  - [changelog](https://github.com/getsentry/sentry-native/blob/master/CHANGELOG.md#0720)
  - [diff](https://github.com/getsentry/sentry-native/compare/v0.7.19...0.7.20)
- Bump Gradle from v8.9.0 to v8.12.1 ([#4106](https://github.com/getsentry/sentry-java/pull/4106))
  - [changelog](https://github.com/gradle/gradle/blob/master/CHANGELOG.md#v8121)
  - [diff](https://github.com/gradle/gradle/compare/v8.9.0...v8.12.1)

## 8.1.0

### Features

- Add `options.ignoredErrors` to filter out errors that match a certain String or Regex ([#4083](https://github.com/getsentry/sentry-java/pull/4083))
  - The matching is attempted on `event.message`, `event.formatted`, and `{event.throwable.class.name}: {event.throwable.message}`
  - Can be set in `sentry.properties`, e.g. `ignored-errors=Some error,Another .*`
  - Can be set in environment variables, e.g. `SENTRY_IGNORED_ERRORS=Some error,Another .*`
  - For Spring Boot, it can be set in `application.properties`, e.g. `sentry.ignored-errors=Some error,Another .*`
- Log OpenTelemetry related Sentry config ([#4122](https://github.com/getsentry/sentry-java/pull/4122))

### Fixes

- Avoid logging an error when a float is passed in the manifest ([#4031](https://github.com/getsentry/sentry-java/pull/4031))
- Add `request` details to transactions created through OpenTelemetry ([#4098](https://github.com/getsentry/sentry-java/pull/4098))
  - We now add HTTP request method and URL where Sentry expects it to display it in Sentry UI
- Remove `java.lang.ClassNotFoundException` debug logs when searching for OpenTelemetry marker classes ([#4091](https://github.com/getsentry/sentry-java/pull/4091))
  - There was up to three of these, one for `io.sentry.opentelemetry.agent.AgentMarker`, `io.sentry.opentelemetry.agent.AgentlessMarker` and `io.sentry.opentelemetry.agent.AgentlessSpringMarker`.
  - These were not indicators of something being wrong but rather the SDK looking at what is available at runtime to configure itself accordingly.
- Do not instrument File I/O operations if tracing is disabled ([#4051](https://github.com/getsentry/sentry-java/pull/4051))
- Do not instrument User Interaction multiple times ([#4051](https://github.com/getsentry/sentry-java/pull/4051))
- Speed up view traversal to find touched target in `UserInteractionIntegration` ([#4051](https://github.com/getsentry/sentry-java/pull/4051))
- Reduce IPC/Binder calls performed by the SDK ([#4058](https://github.com/getsentry/sentry-java/pull/4058))

### Behavioural Changes

- Reduce the number of broadcasts the SDK is subscribed for ([#4052](https://github.com/getsentry/sentry-java/pull/4052))
  - Drop `TempSensorBreadcrumbsIntegration`
  - Drop `PhoneStateBreadcrumbsIntegration`
  - Reduce number of broadcasts in `SystemEventsBreadcrumbsIntegration`

Current list of the broadcast events can be found [here](https://github.com/getsentry/sentry-java/blob/9b8dc0a844d10b55ddeddf55d278c0ab0f86421c/sentry-android-core/src/main/java/io/sentry/android/core/SystemEventsBreadcrumbsIntegration.java#L131-L153). If you'd like to subscribe for more events, consider overriding the `SystemEventsBreadcrumbsIntegration` as follows:

```kotlin
SentryAndroid.init(context) { options ->
    options.integrations.removeAll { it is SystemEventsBreadcrumbsIntegration }
    options.integrations.add(SystemEventsBreadcrumbsIntegration(context, SystemEventsBreadcrumbsIntegration.getDefaultActions() + listOf(/* your custom actions */)))
}
```

If you would like to keep some of the default broadcast events as breadcrumbs, consider opening a [GitHub issue](https://github.com/getsentry/sentry-java/issues/new).
- Set mechanism `type` to `suppressed` for suppressed exceptions ([#4125](https://github.com/getsentry/sentry-java/pull/4125))
  - This helps to distinguish an exceptions cause from any suppressed exceptions in the Sentry UI

### Dependencies

- Bump Spring Boot to `3.4.2` ([#4081](https://github.com/getsentry/sentry-java/pull/4081))
- Bump Native SDK from v0.7.14 to v0.7.19 ([#4076](https://github.com/getsentry/sentry-java/pull/4076))
  - [changelog](https://github.com/getsentry/sentry-native/blob/master/CHANGELOG.md#0719)
  - [diff](https://github.com/getsentry/sentry-native/compare/v0.7.14...0.7.19)

## 8.0.0

### Summary

Version 8 of the Sentry Android/Java SDK brings a variety of features and fixes. The most notable changes are:

- `Hub` has been replaced by `Scopes`
- New `Scope` types have been introduced, see "Behavioural Changes" for more details.
- Lifecycle tokens have been introduced to manage `Scope` lifecycle, see "Behavioural Changes" for more details.
- Bumping `minSdk` level to 21 (Android 5.0)
- Our `sentry-opentelemetry-agent` has been improved and now works in combination with the rest of Sentry. You may now combine OpenTelemetry and Sentry for instrumenting your application.
    - You may now use both OpenTelemetry SDK and Sentry SDK to capture transactions and spans. They can also be mixed and end up on the same transaction.
    - OpenTelemetry extends the Sentry SDK by adding spans for numerous integrations, like Ktor, Vert.x and MongoDB. Please check [the OpenTelemetry GitHub repository](https://github.com/open-telemetry/opentelemetry-java-instrumentation/tree/main/instrumentation) for a full list.
    - OpenTelemetry allows propagating trace information from and to additional libraries, that Sentry did not support before, for example gRPC.
    - OpenTelemetry also has broader support for propagating the Sentry `Scopes` through reactive libraries like RxJava.
- The SDK is now compatible with Spring Boot 3.4
- We now support GraphQL v22 (`sentry-graphql-22`)
- Metrics have been removed

Please take a look at [our migration guide in docs](https://docs.sentry.io/platforms/java/migration/7.x-to-8.0).

### Sentry Self-hosted Compatibility

This SDK version is compatible with a self-hosted version of Sentry `22.12.0` or higher. If you are using an older version of [self-hosted Sentry](https://develop.sentry.dev/self-hosted/) (aka onpremise), you will need to [upgrade](https://develop.sentry.dev/self-hosted/releases/). If you're using `sentry.io` no action is required.

### Breaking Changes

- The Android minSdk level for all Android modules is now 21 ([#3852](https://github.com/getsentry/sentry-java/pull/3852))
- The minSdk level for sentry-android-ndk changed from 19 to 21 ([#3851](https://github.com/getsentry/sentry-java/pull/3851))
- Throw IllegalArgumentException when calling Sentry.init on Android ([#3596](https://github.com/getsentry/sentry-java/pull/3596))
- Metrics have been removed from the SDK ([#3774](https://github.com/getsentry/sentry-java/pull/3774))
    - Metrics will return but we don't know in what exact form yet
- `enableTracing` option (a.k.a `enable-tracing`) has been removed from the SDK ([#3776](https://github.com/getsentry/sentry-java/pull/3776))
    - Please set `tracesSampleRate` to a value >= 0.0 for enabling performance instead. The default value is `null` which means performance is disabled.
- Replace `synchronized` methods and blocks with `ReentrantLock` (`AutoClosableReentrantLock`) ([#3715](https://github.com/getsentry/sentry-java/pull/3715))
    - If you are subclassing any Sentry classes, please check if the parent class used `synchronized` before. Please make sure to use the same lock object as the parent class in that case.
- `traceOrigins` option (`io.sentry.traces.tracing-origins` in manifest) has been removed, please use `tracePropagationTargets` (`io.sentry.traces.trace-propagation-targets` in manifest`) instead ([#3780](https://github.com/getsentry/sentry-java/pull/3780))
- `profilingEnabled` option (`io.sentry.traces.profiling.enable` in manifest) has been removed, please use `profilesSampleRate` (`io.sentry.traces.profiling.sample-rate` instead) instead ([#3780](https://github.com/getsentry/sentry-java/pull/3780))
- `shutdownTimeout` option has been removed, please use `shutdownTimeoutMillis` instead ([#3780](https://github.com/getsentry/sentry-java/pull/3780))
- `profilingTracesIntervalMillis` option for Android has been removed ([#3780](https://github.com/getsentry/sentry-java/pull/3780))
- `io.sentry.session-tracking.enable` manifest option has been removed ([#3780](https://github.com/getsentry/sentry-java/pull/3780))
- `Sentry.traceHeaders()` method has been removed, please use `Sentry.getTraceparent()` instead ([#3718](https://github.com/getsentry/sentry-java/pull/3718))
- `Sentry.reportFullDisplayed()` method has been removed, please use `Sentry.reportFullyDisplayed()` instead ([#3717](https://github.com/getsentry/sentry-java/pull/3717))
- `User.other` has been removed, please use `data` instead ([#3780](https://github.com/getsentry/sentry-java/pull/3780))
- `SdkVersion.getIntegrations()` has been removed, please use `getIntegrationSet` instead ([#3780](https://github.com/getsentry/sentry-java/pull/3780))
- `SdkVersion.getPackages()` has been removed, please use `getPackageSet()` instead ([#3780](https://github.com/getsentry/sentry-java/pull/3780))
- `Device.language` has been removed, please use `locale` instead ([#3780](https://github.com/getsentry/sentry-java/pull/3780))
- `TraceContext.user` and `TraceContextUser` class have been removed, please use `userId` on `TraceContext` instead ([#3780](https://github.com/getsentry/sentry-java/pull/3780))
- `TransactionContext.fromSentryTrace()` has been removed, please use `Sentry.continueTrace()` instead ([#3780](https://github.com/getsentry/sentry-java/pull/3780))
- `SentryDataFetcherExceptionHandler` has been removed, please use `SentryGenericDataFetcherExceptionHandler` in combination with `SentryInstrumentation` instead ([#3780](https://github.com/getsentry/sentry-java/pull/3780))
- `sentry-android-okhttp` has been removed in favor of `sentry-okhttp`, removing android dependency from the module ([#3510](https://github.com/getsentry/sentry-java/pull/3510))
- `Contexts` no longer extends `ConcurrentHashMap`, instead we offer a selected set of methods.
- User segment has been removed ([#3512](https://github.com/getsentry/sentry-java/pull/3512))
- One of the `AndroidTransactionProfiler` constructors has been removed, please use a different one ([#3780](https://github.com/getsentry/sentry-java/pull/3780))
- Use String instead of UUID for SessionId ([#3834](https://github.com/getsentry/sentry-java/pull/3834))
    - The `Session` constructor now takes a `String` instead of a `UUID` for the `sessionId` parameter.
    - `Session.getSessionId()` now returns a `String` instead of a `UUID`.
- All status codes below 400 are now mapped to `SpanStatus.OK` ([#3869](https://github.com/getsentry/sentry-java/pull/3869))
- Change OkHttp sub-spans to span attributes ([#3556](https://github.com/getsentry/sentry-java/pull/3556))
    - This will reduce the number of spans created by the SDK
- `instrumenter` option should no longer be needed as our new OpenTelemetry integration now works in combination with the rest of Sentry

### Behavioural Changes

- We're introducing some new `Scope` types in the SDK, allowing for better control over what data is attached where. Previously there was a stack of scopes that was pushed and popped. Instead we now fork scopes for a given lifecycle and then restore the previous scopes. Since `Hub` is gone, it is also never cloned anymore. Separation of data now happens through the different scope types while making it easier to manipulate exactly what you need without having to attach data at the right time to have it apply where wanted.
    - Global scope is attached to all events created by the SDK. It can also be modified before `Sentry.init` has been called. It can be manipulated using `Sentry.configureScope(ScopeType.GLOBAL, (scope) -> { ... })`.
    - Isolation scope can be used e.g. to attach data to all events that come up while handling an incoming request. It can also be used for other isolation purposes. It can be manipulated using `Sentry.configureScope(ScopeType.ISOLATION, (scope) -> { ... })`. The SDK automatically forks isolation scope in certain cases like incoming requests, CRON jobs, Spring `@Async` and more.
    - Current scope is forked often and data added to it is only added to events that are created while this scope is active. Data is also passed on to newly forked child scopes but not to parents. It can be manipulated using `Sentry.configureScope(ScopeType.CURRENT, (scope) -> { ... })`.
- `Sentry.popScope` has been deprecated, please call `.close()` on the token returned by `Sentry.pushScope` instead or use it in a way described in more detail in [our migration guide](https://docs.sentry.io/platforms/java/migration/7.x-to-8.0).
- We have chosen a default scope that is used for `Sentry.configureScope()` as well as API like `Sentry.setTag()`
    - For Android the type defaults to `CURRENT` scope
    - For Backend and other JVM applicatons it defaults to `ISOLATION` scope
- Event processors on `Scope` can now be ordered by overriding the `getOrder` method on implementations of `EventProcessor`. NOTE: This order only applies to event processors on `Scope` but not `SentryOptions` at the moment. Feel free to request this if you need it.
- `Hub` is deprecated in favor of `Scopes`, alongside some `Hub` relevant APIs. More details can be found in [our migration guide](https://docs.sentry.io/platforms/java/migration/7.x-to-8.0).
- Send file name and path only if `isSendDefaultPii` is `true` ([#3919](https://github.com/getsentry/sentry-java/pull/3919))
- (Android) Enable Performance V2 by default ([#3824](https://github.com/getsentry/sentry-java/pull/3824))
    - With this change cold app start spans will include spans for ContentProviders, Application and Activity load.
- (Android) Replace thread id with kernel thread id in span data ([#3706](https://github.com/getsentry/sentry-java/pull/3706))
- (Android) The JNI layer for sentry-native has now been moved from sentry-java to sentry-native ([#3189](https://github.com/getsentry/sentry-java/pull/3189))
    - This now includes prefab support for sentry-native, allowing you to link and access the sentry-native API within your native app code
    - Checkout the `sentry-samples/sentry-samples-android` example on how to configure CMake and consume `sentry.h`
- The user ip-address is now only set to `"{{auto}}"` if `sendDefaultPii` is enabled ([#4072](https://github.com/getsentry/sentry-java/pull/4072))
  - This change gives you control over IP address collection directly on the client

### Features

- The SDK is now compatible with Spring Boot 3.4 ([#3939](https://github.com/getsentry/sentry-java/pull/3939))
- Our `sentry-opentelemetry-agent` has been completely reworked and now plays nicely with the rest of the Java SDK
    - You may also want to give this new agent a try even if you haven't used OpenTelemetry (with Sentry) before. It offers support for [many more libraries and frameworks](https://github.com/open-telemetry/opentelemetry-java-instrumentation/blob/main/docs/supported-libraries.md), improving on our trace propagation, `Scopes` (used to be `Hub`) propagation as well as performance instrumentation (i.e. more spans).
    - If you are using a framework we did not support before and currently resort to manual instrumentation, please give the agent a try. See [here for a list of supported libraries, frameworks and application servers](https://github.com/open-telemetry/opentelemetry-java-instrumentation/blob/main/docs/supported-libraries.md).
    - Please see [Java SDK docs](https://docs.sentry.io/platforms/java/tracing/instrumentation/opentelemetry/) for more details on how to set up the agent. Please make sure to select the correct SDK from the dropdown on the left side of the docs.
    - What's new about the Agent
        - When the OpenTelemetry Agent is used, Sentry API creates OpenTelemetry spans under the hood, handing back a wrapper object which bridges the gap between traditional Sentry API and OpenTelemetry. We might be replacing some of the Sentry performance API in the future.
            - This is achieved by configuring the SDK to use `OtelSpanFactory` instead of `DefaultSpanFactory` which is done automatically by the auto init of the Java Agent.
        - OpenTelemetry spans are now only turned into Sentry spans when they are finished so they can be sent to the Sentry server.
        - Now registers an OpenTelemetry `Sampler` which uses Sentry sampling configuration
        - Other Performance integrations automatically stop creating spans to avoid duplicate spans
        - The Sentry SDK now makes use of OpenTelemetry `Context` for storing Sentry `Scopes` (which is similar to what used to be called `Hub`) and thus relies on OpenTelemetry for `Context` propagation.
        - Classes used for the previous version of our OpenTelemetry support have been deprecated but can still be used manually. We're not planning to keep the old agent around in favor of less complexity in the SDK.
- Add `sentry-opentelemetry-agentless-spring` module ([#4000](https://github.com/getsentry/sentry-java/pull/4000))
    - This module can be added as a dependency when using Sentry with OpenTelemetry and Spring Boot but don't want to use our Agent. It takes care of configuring OpenTelemetry for use with Sentry.
    - You may want to set `OTEL_LOGS_EXPORTER=none;OTEL_METRICS_EXPORTER=none;OTEL_TRACES_EXPORTER=none` env vars to not have the log flooded with error messages regarding OpenTelemetry features we don't use.
- Add `sentry-opentelemetry-agentless` module ([#3961](https://github.com/getsentry/sentry-java/pull/3961))
    - This module can be added as a dependency when using Sentry with OpenTelemetry but don't want to use our Agent. It takes care of configuring OpenTelemetry for use with Sentry.
    - To enable the auto configuration of it, please set `-Dotel.java.global-autoconfigure.enabled=true` on the `java` command, when starting your application.
    - You may also want to set `OTEL_LOGS_EXPORTER=none;OTEL_METRICS_EXPORTER=none;OTEL_TRACES_EXPORTER=none` env vars to not have the log flooded with error messages regarding OpenTelemetry features we don't use.
- `OpenTelemetryUtil.applyOpenTelemetryOptions` now takes an enum instead of a boolean for its mode
- Add `openTelemetryMode` option ([#3994](https://github.com/getsentry/sentry-java/pull/3994))
    - It defaults to `AUTO` meaning the SDK will figure out how to best configure itself for use with OpenTelemetry
    - Use of OpenTelemetry can also be disabled completely by setting it to `OFF` ([#3995](https://github.com/getsentry/sentry-java/pull/3995))
        - In this case even if OpenTelemetry is present, the Sentry SDK will not use it
    - Use `AGENT` when using `sentry-opentelemetry-agent`
    - Use `AGENTLESS` when using `sentry-opentelemetry-agentless`
    - Use `AGENTLESS_SPRING` when using `sentry-opentelemetry-agentless-spring`
- Add `ignoredTransactions` option to filter out transactions by name ([#3871](https://github.com/getsentry/sentry-java/pull/3871))
    - can be used via ENV vars, e.g. `SENTRY_IGNORED_TRANSACTIONS=POST /person/,GET /pers.*`
    - can also be set in options directly, e.g. `options.setIgnoredTransactions(...)`
    - can also be set in `sentry.properties`, e.g. `ignored-transactions=POST /person/,GET /pers.*`
    - can also be set in Spring config `application.properties`, e.g. `sentry.ignored-transactions=POST /person/,GET /pers.*`
- Add `scopeBindingMode` to `SpanOptions` ([#4004](https://github.com/getsentry/sentry-java/pull/4004))
    - This setting only affects the SDK when used with OpenTelemetry.
    - Defaults to `AUTO` meaning the SDK will decide whether the span should be bound to the current scope. It will not bind transactions to scope using `AUTO`, it will only bind spans where the parent span is on the current scope.
    - `ON` sets the new span on the current scope.
    - `OFF` does not set the new span on the scope.
- Add `ignoredSpanOrigins` option for ignoring spans coming from certain integrations
    - We pre-configure this to ignore Performance instrumentation for Spring and other integrations when using our OpenTelemetry Agent to avoid duplicate spans
- Support `graphql-java` v22 via a new module `sentry-graphql-22` ([#3740](https://github.com/getsentry/sentry-java/pull/3740))
    - If you are using `graphql-java` v21 or earlier, you can use the `sentry-graphql` module
    - For `graphql-java` v22 and newer please use the `sentry-graphql-22` module
- We now provide a `SentryInstrumenter` bean directly for Spring (Boot) if there is none yet instead of using `GraphQlSourceBuilderCustomizer` to add the instrumentation ([#3744](https://github.com/getsentry/sentry-java/pull/3744))
    - It is now also possible to provide a bean of type `SentryGraphqlInstrumentation.BeforeSpanCallback` which is then used by `SentryInstrumenter`
- Add data fetching environment hint to breadcrumb for GraphQL (#3413) ([#3431](https://github.com/getsentry/sentry-java/pull/3431))
- Report exceptions returned by Throwable.getSuppressed() to Sentry as exception groups ([#3396] https://github.com/getsentry/sentry-java/pull/3396)
  - Any suppressed exceptions are added to the issue details page in Sentry, the same way any cause is.
  - We are planning to improve how we visualize suppressed exceptions. See https://github.com/getsentry/sentry-java/issues/4059
- Enable `ThreadLocalAccessor` for Spring Boot 3 WebFlux by default ([#4023](https://github.com/getsentry/sentry-java/pull/4023))
- Allow passing `environment` to `CheckinUtils.withCheckIn` ([3889](https://github.com/getsentry/sentry-java/pull/3889))
- Add `globalHubMode` to options ([#3805](https://github.com/getsentry/sentry-java/pull/3805))
    - `globalHubMode` used to only be a param on `Sentry.init`. To make it easier to be used in e.g. Desktop environments, we now additionally added it as an option on SentryOptions that can also be set via `sentry.properties`.
    - If both the param on `Sentry.init` and the option are set, the option will win. By default the option is set to `null` meaning whatever is passed to `Sentry.init` takes effect.
- Lazy uuid generation for SentryId and SpanId ([#3770](https://github.com/getsentry/sentry-java/pull/3770))
- Faster generation of Sentry and Span IDs ([#3818](https://github.com/getsentry/sentry-java/pull/3818))
    - Uses faster implementation to convert UUID to SentryID String
    - Uses faster Random implementation to generate UUIDs
- Android 15: Add support for 16KB page sizes ([#3851](https://github.com/getsentry/sentry-java/pull/3851))
    - See https://developer.android.com/guide/practices/page-sizes for more details
- Add init priority settings ([#3674](https://github.com/getsentry/sentry-java/pull/3674))
    - You may now set `forceInit=true` (`force-init` for `.properties` files) to ensure a call to Sentry.init / SentryAndroid.init takes effect
- Add force init option to Android Manifest ([#3675](https://github.com/getsentry/sentry-java/pull/3675))
    - Use `<meta-data android:name="io.sentry.force-init" android:value="true" />` to ensure Sentry Android auto init is not easily overwritten
- Attach request body for `application/x-www-form-urlencoded` requests in Spring ([#3731](https://github.com/getsentry/sentry-java/pull/3731))
    - Previously request body was only attached for `application/json` requests
- Set breadcrumb level based on http status ([#3771](https://github.com/getsentry/sentry-java/pull/3771))
- Emit transaction.data inside contexts.trace.data ([#3735](https://github.com/getsentry/sentry-java/pull/3735))
    - Also does not emit `transaction.data` in `extras` anymore
- Add a sample for showcasing Sentry with OpenTelemetry for Spring Boot 3 with our Java agent (`sentry-samples-spring-boot-jakarta-opentelemetry`) ([#3856](https://github.com/getsentry/sentry-java/pull/3828))
- Add a sample for showcasing Sentry with OpenTelemetry for Spring Boot 3 without our Java agent (`sentry-samples-spring-boot-jakarta-opentelemetry-noagent`) ([#3856](https://github.com/getsentry/sentry-java/pull/3856))
- Add a sample for showcasing Sentry with OpenTelemetry (`sentry-samples-console-opentelemetry-noagent`) ([#3856](https://github.com/getsentry/sentry-java/pull/3862))

### Fixes

- Fix incoming defer sampling decision `sentry-trace` header ([#3942](https://github.com/getsentry/sentry-java/pull/3942))
    - A `sentry-trace` header that only contains trace ID and span ID but no sampled flag (`-1`, `-0` suffix) means the receiving system can make its own sampling decision
    - When generating `sentry-trace` header from `PropagationContext` we now copy the `sampled` flag.
    - In `TransactionContext.fromPropagationContext` when there is no parent sampling decision, keep the decision `null` so a new sampling decision is made instead of defaulting to `false`
- Fix order of calling `close` on previous Sentry instance when re-initializing ([#3750](https://github.com/getsentry/sentry-java/pull/3750))
    - Previously some parts of Sentry were immediately closed after re-init that should have stayed open and some parts of the previous init were never closed
- All status codes below 400 are now mapped to `SpanStatus.OK` ([#3869](https://github.com/getsentry/sentry-java/pull/3869))
- Improve ignored check performance ([#3992](https://github.com/getsentry/sentry-java/pull/3992))
    - Checking if a span origin, a transaction or a checkIn should be ignored is now faster
- Cache requests for Spring using Springs `ContentCachingRequestWrapper` instead of our own Wrapper to also cache parameters ([#3641](https://github.com/getsentry/sentry-java/pull/3641))
    - Previously only the body was cached which could lead to problems in the FilterChain as Request parameters were not available
- Close backpressure monitor on SDK shutdown ([#3998](https://github.com/getsentry/sentry-java/pull/3998))
    - Due to the backpressure monitor rescheduling a task to run every 10s, it very likely caused shutdown to wait the full `shutdownTimeoutMillis` (defaulting to 2s) instead of being able to terminate immediately
- Let OpenTelemetry auto instrumentation handle extracting and injecting tracing information if present ([#3953](https://github.com/getsentry/sentry-java/pull/3953))
    - Our integrations no longer call `.continueTrace` and also do not inject tracing headers if the integration has been added to `ignoredSpanOrigins`
- Fix testTag not working for Jetpack Compose user interaction tracking ([#3878](https://github.com/getsentry/sentry-java/pull/3878))
- Mark `DiskFlushNotification` hint flushed when rate limited ([#3892](https://github.com/getsentry/sentry-java/pull/3892))
    - Our `UncaughtExceptionHandlerIntegration` waited for the full flush timeout duration (default 15s) when rate limited.
- Do not replace `op` with auto generated content for OpenTelemetry spans with span kind `INTERNAL` ([#3906](https://github.com/getsentry/sentry-java/pull/3906))
- Add `enable-spotlight` and `spotlight-connection-url` to external options and check if spotlight is enabled when deciding whether to inspect an OpenTelemetry span for connecting to splotlight ([#3709](https://github.com/getsentry/sentry-java/pull/3709))
- Trace context on `Contexts.setTrace` has been marked `@NotNull` ([#3721](https://github.com/getsentry/sentry-java/pull/3721))
    - Setting it to `null` would cause an exception.
    - Transactions are dropped if trace context is missing
- Remove internal annotation on `SpanOptions` ([#3722](https://github.com/getsentry/sentry-java/pull/3722))
- `SentryLogbackInitializer` is now public ([#3723](https://github.com/getsentry/sentry-java/pull/3723))
- Parse and use `send-default-pii` and `max-request-body-size` from `sentry.properties` ([#3534](https://github.com/getsentry/sentry-java/pull/3534))
- `TracesSampler` is now only created once in `SentryOptions` instead of creating a new one for every `Hub` (which is now `Scopes`). This means we're now creating fewer `SecureRandom` instances.

### Internal

- Make `SentryClient` constructor public ([#4045](https://github.com/getsentry/sentry-java/pull/4045))
- Warm starts cleanup ([#3954](https://github.com/getsentry/sentry-java/pull/3954))

### Changes in pre-releases

These changes have been made during development of `8.0.0`. You may skip this section. We just put it here for sake of completeness.

- Extract OpenTelemetry `URL_PATH` span attribute into description ([#3933](https://github.com/getsentry/sentry-java/pull/3933))
- Replace OpenTelemetry `ContextStorage` wrapper with `ContextStorageProvider` ([#3938](https://github.com/getsentry/sentry-java/pull/3938))
    - The wrapper had to be put in place before any call to `Context` whereas `ContextStorageProvider` is automatically invoked at the correct time.
- Send `otel.kind` to Sentry ([#3907](https://github.com/getsentry/sentry-java/pull/3907))
- Spring Boot now automatically detects if OpenTelemetry is available and makes use of it ([#3846](https://github.com/getsentry/sentry-java/pull/3846))
    - This is only enabled if there is no OpenTelemetry agent available
    - We prefer to use the OpenTelemetry agent as it offers more auto instrumentation
    - In some cases the OpenTelemetry agent cannot be used, please see https://opentelemetry.io/docs/zero-code/java/spring-boot-starter/ for more details on when to prefer the Agent and when the Spring Boot starter makes more sense.
    - In this mode the SDK makes use of the `OpenTelemetry` bean that is created by `opentelemetry-spring-boot-starter` instead of `GlobalOpenTelemetry`
- Spring Boot now automatically detects our OpenTelemetry agent if its auto init is disabled ([#3848](https://github.com/getsentry/sentry-java/pull/3848))
    - This means Spring Boot config mechanisms can now be combined with our OpenTelemetry agent
    - The `sentry-opentelemetry-extra` module has been removed again, most classes have been moved to `sentry-opentelemetry-bootstrap` which is loaded into the bootstrap classloader (i.e. `null`) when our Java agent is used. The rest has been moved into `sentry-opentelemetry-agentcustomization` and is loaded into the agent classloader when our Java agent is used.
    - The `sentry-opentelemetry-bootstrap` and `sentry-opentelemetry-agentcustomization` modules can be used without the agent as well, in which case all classes are loaded into the application classloader. Check out our `sentry-samples-spring-boot-jakarta-opentelemetry-noagent` sample.
    - In this mode the SDK makes use of `GlobalOpenTelemetry`
- Automatically set span factory based on presence of OpenTelemetry ([#3858](https://github.com/getsentry/sentry-java/pull/3858))
    - `SentrySpanFactoryHolder` has been removed as it is no longer required.

- Replace deprecated `SimpleInstrumentation` with `SimplePerformantInstrumentation` for graphql 22 ([#3974](https://github.com/getsentry/sentry-java/pull/3974))
- We now hold a strong reference to the underlying OpenTelemetry span when it is created through Sentry API ([#3997](https://github.com/getsentry/sentry-java/pull/3997))
    - This keeps it from being garbage collected too early
- Defer sampling decision by setting `sampled` to `null` in `PropagationContext` when using OpenTelemetry in case of an incoming defer sampling `sentry-trace` header. ([#3945](https://github.com/getsentry/sentry-java/pull/3945))
- Build `PropagationContext` from `SamplingDecision` made by `SentrySampler` instead of parsing headers and potentially ignoring a sampling decision in case a `sentry-trace` header comes in with deferred sampling decision. ([#3947](https://github.com/getsentry/sentry-java/pull/3947))
- The Sentry OpenTelemetry Java agent now makes sure Sentry `Scopes` storage is initialized even if the agents auto init is disabled ([#3848](https://github.com/getsentry/sentry-java/pull/3848))
    - This is required for all integrations to work together with our OpenTelemetry Java agent if its auto init has been disabled and the SDKs init should be used instead.
- Fix `startChild` for span that is not in current OpenTelemetry `Context` ([#3862](https://github.com/getsentry/sentry-java/pull/3862))
    - Starting a child span from a transaction that wasn't in the current `Context` lead to multiple transactions being created (one for the transaction and another per span created).
- Add `auto.graphql.graphql22` to ignored span origins when using OpenTelemetry ([#3828](https://github.com/getsentry/sentry-java/pull/3828))
- Use OpenTelemetry span name as fallback for transaction name ([#3557](https://github.com/getsentry/sentry-java/pull/3557))
    - In certain cases we were sending transactions as "<unlabeled transaction>" when using OpenTelemetry
- Add OpenTelemetry span data to Sentry span ([#3593](https://github.com/getsentry/sentry-java/pull/3593))
- No longer selectively copy OpenTelemetry attributes to Sentry spans / transactions `data` ([#3663](https://github.com/getsentry/sentry-java/pull/3663))
- Remove `PROCESS_COMMAND_ARGS` (`process.command_args`) OpenTelemetry span attribute as it can be very large ([#3664](https://github.com/getsentry/sentry-java/pull/3664))
- Use RECORD_ONLY sampling decision if performance is disabled ([#3659](https://github.com/getsentry/sentry-java/pull/3659))
    - Also fix check whether Performance is enabled when making a sampling decision in the OpenTelemetry sampler
- Sentry OpenTelemetry Java Agent now sets Instrumenter to SENTRY (used to be OTEL) ([#3697](https://github.com/getsentry/sentry-java/pull/3697))
- Set span origin in `ActivityLifecycleIntegration` on span options instead of after creating the span / transaction ([#3702](https://github.com/getsentry/sentry-java/pull/3702))
    - This allows spans to be filtered by span origin on creation
- Honor ignored span origins in `SentryTracer.startChild` ([#3704](https://github.com/getsentry/sentry-java/pull/3704))
- Use span id of remote parent ([#3548](https://github.com/getsentry/sentry-java/pull/3548))
    - Traces were broken because on an incoming request, OtelSentrySpanProcessor did not set the parentSpanId on the span correctly. Traces were not referencing the actual parent span but some other (random) span ID which the server doesn't know.
- Attach active span to scope when using OpenTelemetry ([#3549](https://github.com/getsentry/sentry-java/pull/3549))
    - Errors weren't linked to traces correctly due to parts of the SDK not knowing the current span
- Record dropped spans in client report when sampling out OpenTelemetry spans ([#3552](https://github.com/getsentry/sentry-java/pull/3552))
- Retrieve the correct current span from `Scope`/`Scopes` when using OpenTelemetry ([#3554](https://github.com/getsentry/sentry-java/pull/3554))
- Support spans that are split into multiple batches ([#3539](https://github.com/getsentry/sentry-java/pull/3539))
    - When spans belonging to a single transaction were split into multiple batches for SpanExporter, we did not add all spans because the isSpanTooOld check wasn't inverted.
- Partially fix bootstrap class loading ([#3543](https://github.com/getsentry/sentry-java/pull/3543))
    - There was a problem with two separate Sentry `Scopes` being active inside each OpenTelemetry `Context` due to using context keys from more than one class loader.
- The Spring Boot 3 WebFlux sample now uses our GraphQL v22 integration ([#3828](https://github.com/getsentry/sentry-java/pull/3828))
- Do not ignore certain span origins for OpenTelemetry without agent ([#3856](https://github.com/getsentry/sentry-java/pull/3856))
- `span.startChild` now uses `.makeCurrent()` by default ([#3544](https://github.com/getsentry/sentry-java/pull/3544))
    - This caused an issue where the span tree wasn't correct because some spans were not added to their direct parent
- Do not set the exception group marker when there is a suppressed exception ([#4056](https://github.com/getsentry/sentry-java/pull/4056))
    - Due to how grouping works in Sentry currently sometimes the suppressed exception is treated as the main exception. This change ensures we keep using the main exception and not change how grouping works.
    - As a consequence the list of exceptions in the group on top of an issue is no longer shown in Sentry UI.
    - We are planning to improve this in the future but opted for this fix first.

### Dependencies

- Bump Native SDK from v0.7.0 to v0.7.17 ([#3441](https://github.com/getsentry/sentry-java/pull/3189)) ([#3851](https://github.com/getsentry/sentry-java/pull/3851)) ([#3914](https://github.com/getsentry/sentry-java/pull/3914)) ([#4003](https://github.com/getsentry/sentry-java/pull/4003))
    - [changelog](https://github.com/getsentry/sentry-native/blob/master/CHANGELOG.md#0717)
    - [diff](https://github.com/getsentry/sentry-native/compare/0.7.0...0.7.17)
- Bump OpenTelemetry to 1.44.1, OpenTelemetry Java Agent to 2.10.0 and Semantic Conventions to 1.28.0 ([#3668](https://github.com/getsentry/sentry-java/pull/3668)) ([#3935](https://github.com/getsentry/sentry-java/pull/3935))

### Migration Guide / Deprecations

Please take a look at [our migration guide in docs](https://docs.sentry.io/platforms/java/migration/7.x-to-8.0).

- `Hub` has been deprecated, we're replacing the following:
    - `IHub` has been replaced by `IScopes`, however you should be able to simply pass `IHub` instances to code expecting `IScopes`, allowing for an easier migration.
    - `HubAdapter.getInstance()` has been replaced by `ScopesAdapter.getInstance()`
    - The `.clone()` method on `IHub`/`IScopes` has been deprecated, please use `.pushScope()` or `.pushIsolationScope()` instead
    - Some internal methods like `.getCurrentHub()` and `.setCurrentHub()` have also been replaced.
- `Sentry.popScope` has been replaced by calling `.close()` on the token returned by `Sentry.pushScope()` and `Sentry.pushIsolationScope()`. The token can also be used in a `try` block like this:

```
try (final @NotNull ISentryLifecycleToken ignored = Sentry.pushScope()) {
  // this block has its separate current scope
}
```

as well as:


```
try (final @NotNull ISentryLifecycleToken ignored = Sentry.pushIsolationScope()) {
  // this block has its separate isolation scope
}
```
- Classes used by our previous OpenTelemetry integration have been deprecated (`SentrySpanProcessor`, `SentryPropagator`, `OpenTelemetryLinkErrorEventProcessor`). Please take a look at [docs](https://docs.sentry.io/platforms/java/tracing/instrumentation/opentelemetry/) on how to setup OpenTelemetry in v8.

You may also use `LifecycleHelper.close(token)`, e.g. in case you need to pass the token around for closing later.


### Changes from `rc.4`

If you have been using `8.0.0-rc.4` of the Java SDK, here's the new changes that have been included in the `8.0.0` release:

- Make `SentryClient` constructor public ([#4045](https://github.com/getsentry/sentry-java/pull/4045))
- The user ip-address is now only set to `"{{auto}}"` if sendDefaultPii is enabled ([#4072](https://github.com/getsentry/sentry-java/pull/4072))
    - This change gives you control over IP address collection directly on the client
- Do not set the exception group marker when there is a suppressed exception ([#4056](https://github.com/getsentry/sentry-java/pull/4056))
    - Due to how grouping works in Sentry currently sometimes the suppressed exception is treated as the main exception. This change ensures we keep using the main exception and not change how grouping works.
    - As a consequence the list of exceptions in the group on top of an issue is no longer shown in Sentry UI.
    - We are planning to improve this in the future but opted for this fix first.
- Fix swallow NDK loadLibrary errors ([#4082](https://github.com/getsentry/sentry-java/pull/4082))

## 7.22.1

### Fixes

- Fix Ensure app start type is set, even when ActivityLifecycleIntegration is not running ([#4216](https://github.com/getsentry/sentry-java/pull/4216))
- Fix properly reset application/content-provider timespans for warm app starts ([#4244](https://github.com/getsentry/sentry-java/pull/4244))

## 7.22.0

### Fixes

- Session Replay: Fix various crashes and issues ([#4135](https://github.com/getsentry/sentry-java/pull/4135))
    - Fix `FileNotFoundException` when trying to read/write `.ongoing_segment` file
    - Fix `IllegalStateException` when registering `onDrawListener`
    - Fix SIGABRT native crashes on Motorola devices when encoding a video
- (Jetpack Compose) Modifier.sentryTag now uses Modifier.Node ([#4029](https://github.com/getsentry/sentry-java/pull/4029))
    - This allows Composables that use this modifier to be skippable

## 7.21.0

### Fixes

- Do not instrument File I/O operations if tracing is disabled ([#4051](https://github.com/getsentry/sentry-java/pull/4051))
- Do not instrument User Interaction multiple times ([#4051](https://github.com/getsentry/sentry-java/pull/4051))
- Speed up view traversal to find touched target in `UserInteractionIntegration` ([#4051](https://github.com/getsentry/sentry-java/pull/4051))
- Reduce IPC/Binder calls performed by the SDK ([#4058](https://github.com/getsentry/sentry-java/pull/4058))

### Behavioural Changes

- (changed in [7.20.1](https://github.com/getsentry/sentry-java/releases/tag/7.20.1)) The user ip-address is now only set to `"{{auto}}"` if sendDefaultPii is enabled ([#4071](https://github.com/getsentry/sentry-java/pull/4071))
    - This change gives you control over IP address collection directly on the client
- Reduce the number of broadcasts the SDK is subscribed for ([#4052](https://github.com/getsentry/sentry-java/pull/4052))
  - Drop `TempSensorBreadcrumbsIntegration`
  - Drop `PhoneStateBreadcrumbsIntegration`
  - Reduce number of broadcasts in `SystemEventsBreadcrumbsIntegration`

Current list of the broadcast events can be found [here](https://github.com/getsentry/sentry-java/blob/9b8dc0a844d10b55ddeddf55d278c0ab0f86421c/sentry-android-core/src/main/java/io/sentry/android/core/SystemEventsBreadcrumbsIntegration.java#L131-L153). If you'd like to subscribe for more events, consider overriding the `SystemEventsBreadcrumbsIntegration` as follows:

```kotlin
SentryAndroid.init(context) { options ->
    options.integrations.removeAll { it is SystemEventsBreadcrumbsIntegration }
    options.integrations.add(SystemEventsBreadcrumbsIntegration(context, SystemEventsBreadcrumbsIntegration.getDefaultActions() + listOf(/* your custom actions */)))
}
```

If you would like to keep some of the default broadcast events as breadcrumbs, consider opening a [GitHub issue](https://github.com/getsentry/sentry-java/issues/new).

## 7.21.0-beta.1

### Fixes

- Do not instrument File I/O operations if tracing is disabled ([#4051](https://github.com/getsentry/sentry-java/pull/4051))
- Do not instrument User Interaction multiple times ([#4051](https://github.com/getsentry/sentry-java/pull/4051))
- Speed up view traversal to find touched target in `UserInteractionIntegration` ([#4051](https://github.com/getsentry/sentry-java/pull/4051))
- Reduce IPC/Binder calls performed by the SDK ([#4058](https://github.com/getsentry/sentry-java/pull/4058))

### Behavioural Changes

- Reduce the number of broadcasts the SDK is subscribed for ([#4052](https://github.com/getsentry/sentry-java/pull/4052))
  - Drop `TempSensorBreadcrumbsIntegration`
  - Drop `PhoneStateBreadcrumbsIntegration`
  - Reduce number of broadcasts in `SystemEventsBreadcrumbsIntegration`

Current list of the broadcast events can be found [here](https://github.com/getsentry/sentry-java/blob/9b8dc0a844d10b55ddeddf55d278c0ab0f86421c/sentry-android-core/src/main/java/io/sentry/android/core/SystemEventsBreadcrumbsIntegration.java#L131-L153). If you'd like to subscribe for more events, consider overriding the `SystemEventsBreadcrumbsIntegration` as follows:

```kotlin
SentryAndroid.init(context) { options ->
    options.integrations.removeAll { it is SystemEventsBreadcrumbsIntegration }
    options.integrations.add(SystemEventsBreadcrumbsIntegration(context, SystemEventsBreadcrumbsIntegration.getDefaultActions() + listOf(/* your custom actions */)))
}
```

If you would like to keep some of the default broadcast events as breadcrumbs, consider opening a [GitHub issue](https://github.com/getsentry/sentry-java/issues/new).

## 7.20.1

### Behavioural Changes

- The user ip-address is now only set to `"{{auto}}"` if sendDefaultPii is enabled ([#4071](https://github.com/getsentry/sentry-java/pull/4071))
    - This change gives you control over IP address collection directly on the client

## 7.20.0

### Features

- Session Replay GA ([#4017](https://github.com/getsentry/sentry-java/pull/4017))

To enable Replay use the `sessionReplay.sessionSampleRate` or `sessionReplay.onErrorSampleRate` options.

  ```kotlin
  import io.sentry.SentryReplayOptions
  import io.sentry.android.core.SentryAndroid

  SentryAndroid.init(context) { options ->
   
    options.sessionReplay.sessionSampleRate = 1.0
    options.sessionReplay.onErrorSampleRate = 1.0
  
    // To change default redaction behavior (defaults to true)
    options.sessionReplay.redactAllImages = true
    options.sessionReplay.redactAllText = true
  
    // To change quality of the recording (defaults to MEDIUM)
    options.sessionReplay.quality = SentryReplayOptions.SentryReplayQuality.MEDIUM // (LOW|MEDIUM|HIGH)
  }
  ```

### Fixes

- Fix warm start detection ([#3937](https://github.com/getsentry/sentry-java/pull/3937))
- Session Replay: Reduce memory allocations, disk space consumption, and payload size ([#4016](https://github.com/getsentry/sentry-java/pull/4016))
- Session Replay: Do not try to encode corrupted frames multiple times ([#4016](https://github.com/getsentry/sentry-java/pull/4016))

### Internal

- Session Replay: Allow overriding `SdkVersion` for replay events ([#4014](https://github.com/getsentry/sentry-java/pull/4014))
- Session Replay: Send replay options as tags ([#4015](https://github.com/getsentry/sentry-java/pull/4015))

### Breaking changes

- Session Replay options were moved from under `experimental` to the main `options` object ([#4017](https://github.com/getsentry/sentry-java/pull/4017))

## 7.19.1

### Fixes

- Change TTFD timeout to 25 seconds ([#3984](https://github.com/getsentry/sentry-java/pull/3984))
- Session Replay: Fix memory leak when masking Compose screens ([#3985](https://github.com/getsentry/sentry-java/pull/3985))
- Session Replay: Fix potential ANRs in `GestureRecorder` ([#4001](https://github.com/getsentry/sentry-java/pull/4001))

### Internal

- Session Replay: Flutter improvements ([#4007](https://github.com/getsentry/sentry-java/pull/4007))

## 7.19.0

### Fixes

- Session Replay: fix various crashes and issues ([#3970](https://github.com/getsentry/sentry-java/pull/3970))
    - Fix `IndexOutOfBoundsException` when tracking window changes
    - Fix `IllegalStateException` when adding/removing draw listener for a dead view
    - Fix `ConcurrentModificationException` when registering window listeners and stopping `WindowRecorder`/`GestureRecorder`
- Add support for setting sentry-native handler_strategy ([#3671](https://github.com/getsentry/sentry-java/pull/3671))

### Dependencies

- Bump Native SDK from v0.7.8 to v0.7.16 ([#3671](https://github.com/getsentry/sentry-java/pull/3671))
    - [changelog](https://github.com/getsentry/sentry-native/blob/master/CHANGELOG.md#0716)
    - [diff](https://github.com/getsentry/sentry-native/compare/0.7.8...0.7.16)

## 7.18.1

### Fixes

- Fix testTag not working for Jetpack Compose user interaction tracking ([#3878](https://github.com/getsentry/sentry-java/pull/3878))

## 7.18.0

### Features

- Android 15: Add support for 16KB page sizes ([#3620](https://github.com/getsentry/sentry-java/pull/3620))
    - See https://developer.android.com/guide/practices/page-sizes for more details
- Session Replay: Add `beforeSendReplay` callback ([#3855](https://github.com/getsentry/sentry-java/pull/3855))
- Session Replay: Add support for masking/unmasking view containers ([#3881](https://github.com/getsentry/sentry-java/pull/3881))

### Fixes

- Avoid collecting normal frames ([#3782](https://github.com/getsentry/sentry-java/pull/3782))
- Ensure android initialization process continues even if options configuration block throws an exception ([#3887](https://github.com/getsentry/sentry-java/pull/3887))
- Do not report parsing ANR error when there are no threads ([#3888](https://github.com/getsentry/sentry-java/pull/3888))
    - This should significantly reduce the number of events with message "Sentry Android SDK failed to parse system thread dump..." reported
- Session Replay: Disable replay in session mode when rate limit is active ([#3854](https://github.com/getsentry/sentry-java/pull/3854))

### Dependencies

- Bump Native SDK from v0.7.2 to v0.7.8 ([#3620](https://github.com/getsentry/sentry-java/pull/3620))
    - [changelog](https://github.com/getsentry/sentry-native/blob/master/CHANGELOG.md#078)
    - [diff](https://github.com/getsentry/sentry-native/compare/0.7.2...0.7.8)

## 7.17.0

### Features

- Add meta option to set the maximum amount of breadcrumbs to be logged. ([#3836](https://github.com/getsentry/sentry-java/pull/3836))
- Use a separate `Random` instance per thread to improve SDK performance ([#3835](https://github.com/getsentry/sentry-java/pull/3835))

### Fixes

- Using MaxBreadcrumb with value 0 no longer crashes. ([#3836](https://github.com/getsentry/sentry-java/pull/3836))
- Accept manifest integer values when requiring floating values ([#3823](https://github.com/getsentry/sentry-java/pull/3823))
- Fix standalone tomcat jndi issue ([#3873](https://github.com/getsentry/sentry-java/pull/3873))
    - Using Sentry Spring Boot on a standalone tomcat caused the following error:
        - Failed to bind properties under 'sentry.parsed-dsn' to io.sentry.Dsn

## 7.16.0

### Features

- Add meta option to attach ANR thread dumps ([#3791](https://github.com/getsentry/sentry-java/pull/3791))

### Fixes

- Cache parsed Dsn ([#3796](https://github.com/getsentry/sentry-java/pull/3796))
- fix invalid profiles when the transaction name is empty ([#3747](https://github.com/getsentry/sentry-java/pull/3747))
- Deprecate `enableTracing` option ([#3777](https://github.com/getsentry/sentry-java/pull/3777))
- Vendor `java.util.Random` and replace `java.security.SecureRandom` usages ([#3783](https://github.com/getsentry/sentry-java/pull/3783))
- Fix potential ANRs due to NDK scope sync ([#3754](https://github.com/getsentry/sentry-java/pull/3754))
- Fix potential ANRs due to NDK System.loadLibrary calls ([#3670](https://github.com/getsentry/sentry-java/pull/3670))
- Fix slow `Log` calls on app startup ([#3793](https://github.com/getsentry/sentry-java/pull/3793))
- Fix slow Integration name parsing ([#3794](https://github.com/getsentry/sentry-java/pull/3794))
- Session Replay: Reduce startup and capture overhead ([#3799](https://github.com/getsentry/sentry-java/pull/3799))
- Load lazy fields on init in the background ([#3803](https://github.com/getsentry/sentry-java/pull/3803))
- Replace setOf with HashSet.add ([#3801](https://github.com/getsentry/sentry-java/pull/3801))

### Breaking changes

- The method `addIntegrationToSdkVersion(Ljava/lang/Class;)V` has been removed from the core (`io.sentry:sentry`) package. Please make sure all of the packages (e.g. `io.sentry:sentry-android-core`, `io.sentry:sentry-android-fragment`, `io.sentry:sentry-okhttp`  and others) are all aligned and using the same version to prevent the `NoSuchMethodError` exception.

## 7.16.0-alpha.1

### Features

- Add meta option to attach ANR thread dumps ([#3791](https://github.com/getsentry/sentry-java/pull/3791))

### Fixes

- Cache parsed Dsn ([#3796](https://github.com/getsentry/sentry-java/pull/3796))
- fix invalid profiles when the transaction name is empty ([#3747](https://github.com/getsentry/sentry-java/pull/3747))
- Deprecate `enableTracing` option ([#3777](https://github.com/getsentry/sentry-java/pull/3777))
- Vendor `java.util.Random` and replace `java.security.SecureRandom` usages ([#3783](https://github.com/getsentry/sentry-java/pull/3783))
- Fix potential ANRs due to NDK scope sync ([#3754](https://github.com/getsentry/sentry-java/pull/3754))
- Fix potential ANRs due to NDK System.loadLibrary calls ([#3670](https://github.com/getsentry/sentry-java/pull/3670))
- Fix slow `Log` calls on app startup ([#3793](https://github.com/getsentry/sentry-java/pull/3793))
- Fix slow Integration name parsing ([#3794](https://github.com/getsentry/sentry-java/pull/3794))
- Session Replay: Reduce startup and capture overhead ([#3799](https://github.com/getsentry/sentry-java/pull/3799))

## 7.15.0

### Features

- Add support for `feedback` envelope header item type ([#3687](https://github.com/getsentry/sentry-java/pull/3687))
- Add breadcrumb.origin field ([#3727](https://github.com/getsentry/sentry-java/pull/3727))
- Session Replay: Add options to selectively mask/unmask views captured in replay. The following options are available: ([#3689](https://github.com/getsentry/sentry-java/pull/3689))
    - `android:tag="sentry-mask|sentry-unmask"` in XML or `view.setTag("sentry-mask|sentry-unmask")` in code tags
        - if you already have a tag set for a view, you can set a tag by id: `<tag android:id="@id/sentry_privacy" android:value="mask|unmask"/>` in XML or `view.setTag(io.sentry.android.replay.R.id.sentry_privacy, "mask|unmask")` in code
    - `view.sentryReplayMask()` or `view.sentryReplayUnmask()` extension functions
    - mask/unmask `View`s of a certain type by adding fully-qualified classname to one of the lists `options.experimental.sessionReplay.addMaskViewClass()` or `options.experimental.sessionReplay.addUnmaskViewClass()`. Note, that all of the view subclasses/subtypes will be masked/unmasked as well
        - For example, (this is already a default behavior) to mask all `TextView`s and their subclasses (`RadioButton`, `EditText`, etc.): `options.experimental.sessionReplay.addMaskViewClass("android.widget.TextView")`
        - If you're using code obfuscation, adjust your proguard-rules accordingly, so your custom view class name is not minified
- Session Replay: Support Jetpack Compose masking ([#3739](https://github.com/getsentry/sentry-java/pull/3739))
  - To selectively mask/unmask @Composables, use `Modifier.sentryReplayMask()` and `Modifier.sentryReplayUnmask()` modifiers
- Session Replay: Mask `WebView`, `VideoView` and `androidx.media3.ui.PlayerView` by default ([#3775](https://github.com/getsentry/sentry-java/pull/3775))

### Fixes

- Avoid stopping appStartProfiler after application creation ([#3630](https://github.com/getsentry/sentry-java/pull/3630))
- Session Replay: Correctly detect dominant color for `TextView`s with Spans ([#3682](https://github.com/getsentry/sentry-java/pull/3682))
- Fix ensure Application Context is used even when SDK is initialized via Activity Context ([#3669](https://github.com/getsentry/sentry-java/pull/3669))
- Fix potential ANRs due to `Calendar.getInstance` usage in Breadcrumbs constructor ([#3736](https://github.com/getsentry/sentry-java/pull/3736))
- Fix potential ANRs due to default integrations ([#3778](https://github.com/getsentry/sentry-java/pull/3778))
- Lazily initialize heavy `SentryOptions` members to avoid ANRs on app start ([#3749](https://github.com/getsentry/sentry-java/pull/3749))

*Breaking changes*:

- `options.experimental.sessionReplay.errorSampleRate` was renamed to `options.experimental.sessionReplay.onErrorSampleRate` ([#3637](https://github.com/getsentry/sentry-java/pull/3637))
- Manifest option `io.sentry.session-replay.error-sample-rate` was renamed to `io.sentry.session-replay.on-error-sample-rate` ([#3637](https://github.com/getsentry/sentry-java/pull/3637))
- Change `redactAllText` and `redactAllImages` to `maskAllText` and `maskAllImages` ([#3741](https://github.com/getsentry/sentry-java/pull/3741))

## 7.14.0

### Features

- Session Replay: Gesture/touch support for Flutter ([#3623](https://github.com/getsentry/sentry-java/pull/3623))

### Fixes

- Fix app start spans missing from Pixel devices ([#3634](https://github.com/getsentry/sentry-java/pull/3634))
- Avoid ArrayIndexOutOfBoundsException on Android cpu data collection ([#3598](https://github.com/getsentry/sentry-java/pull/3598))
- Fix lazy select queries instrumentation ([#3604](https://github.com/getsentry/sentry-java/pull/3604))
- Session Replay: buffer mode improvements ([#3622](https://github.com/getsentry/sentry-java/pull/3622))
  - Align next segment timestamp with the end of the buffered segment when converting from buffer mode to session mode
  - Persist `buffer` replay type for the entire replay when converting from buffer mode to session mode
  - Properly store screen names for `buffer` mode
- Session Replay: fix various crashes and issues ([#3628](https://github.com/getsentry/sentry-java/pull/3628))
  - Fix video not being encoded on Pixel devices
  - Fix SIGABRT native crashes on Xiaomi devices when encoding a video
  - Fix `RejectedExecutionException` when redacting a screenshot
  - Fix `FileNotFoundException` when persisting segment values

### Chores

- Introduce `ReplayShadowMediaCodec` and refactor tests using custom encoder ([#3612](https://github.com/getsentry/sentry-java/pull/3612))

## 7.13.0

### Features

- Session Replay: ([#3565](https://github.com/getsentry/sentry-java/pull/3565)) ([#3609](https://github.com/getsentry/sentry-java/pull/3609))
  - Capture remaining replay segment for ANRs on next app launch
  - Capture remaining replay segment for unhandled crashes on next app launch

### Fixes

- Session Replay: ([#3565](https://github.com/getsentry/sentry-java/pull/3565)) ([#3609](https://github.com/getsentry/sentry-java/pull/3609))
  - Fix stopping replay in `session` mode at 1 hour deadline
  - Never encode full frames for a video segment, only do partial updates. This further reduces size of the replay segment
  - Use propagation context when no active transaction for ANRs

### Dependencies

- Bump Spring Boot to 3.3.2 ([#3541](https://github.com/getsentry/sentry-java/pull/3541))

## 7.12.1

### Fixes

- Check app start spans time and ignore background app starts ([#3550](https://github.com/getsentry/sentry-java/pull/3550))
  - This should eliminate long-lasting App Start transactions

## 7.12.0

### Features

- Session Replay Public Beta ([#3339](https://github.com/getsentry/sentry-java/pull/3339))

  To enable Replay use the `sessionReplay.sessionSampleRate` or `sessionReplay.errorSampleRate` experimental options.

  ```kotlin
  import io.sentry.SentryReplayOptions
  import io.sentry.android.core.SentryAndroid

  SentryAndroid.init(context) { options ->
   
    // Currently under experimental options:
    options.experimental.sessionReplay.sessionSampleRate = 1.0
    options.experimental.sessionReplay.errorSampleRate = 1.0
  
    // To change default redaction behavior (defaults to true)
    options.experimental.sessionReplay.redactAllImages = true
    options.experimental.sessionReplay.redactAllText = true
  
    // To change quality of the recording (defaults to MEDIUM)
    options.experimental.sessionReplay.quality = SentryReplayOptions.SentryReplayQuality.MEDIUM // (LOW|MEDIUM|HIGH)
  }
  ```

  To learn more visit [Sentry's Mobile Session Replay](https://docs.sentry.io/product/explore/session-replay/mobile/) documentation page.

## 7.11.0

### Features

- Report dropped spans ([#3528](https://github.com/getsentry/sentry-java/pull/3528))

### Fixes

- Fix duplicate session start for React Native ([#3504](https://github.com/getsentry/sentry-java/pull/3504))
- Move onFinishCallback before span or transaction is finished ([#3459](https://github.com/getsentry/sentry-java/pull/3459))
- Add timestamp when a profile starts ([#3442](https://github.com/getsentry/sentry-java/pull/3442))
- Move fragment auto span finish to onFragmentStarted ([#3424](https://github.com/getsentry/sentry-java/pull/3424))
- Remove profiling timeout logic and disable profiling on API 21 ([#3478](https://github.com/getsentry/sentry-java/pull/3478))
- Properly reset metric flush flag on metric emission ([#3493](https://github.com/getsentry/sentry-java/pull/3493))
- Use SecureRandom in favor of Random for Metrics ([#3495](https://github.com/getsentry/sentry-java/pull/3495))
- Fix UncaughtExceptionHandlerIntegration Memory Leak ([#3398](https://github.com/getsentry/sentry-java/pull/3398))
- Deprecated `User.segment`. Use a custom tag or context instead. ([#3511](https://github.com/getsentry/sentry-java/pull/3511))
- Fix duplicated http spans ([#3526](https://github.com/getsentry/sentry-java/pull/3526))
- When capturing unhandled hybrid exception session should be ended and new start if need ([#3480](https://github.com/getsentry/sentry-java/pull/3480))

### Dependencies

- Bump Native SDK from v0.7.0 to v0.7.2 ([#3314](https://github.com/getsentry/sentry-java/pull/3314))
  - [changelog](https://github.com/getsentry/sentry-native/blob/master/CHANGELOG.md#072)
  - [diff](https://github.com/getsentry/sentry-native/compare/0.7.0...0.7.2)

## 7.10.0

### Features

- Publish Gradle module metadata ([#3422](https://github.com/getsentry/sentry-java/pull/3422))

### Fixes

- Fix faulty `span.frame_delay` calculation for early app start spans ([#3427](https://github.com/getsentry/sentry-java/pull/3427))
- Fix crash when installing `ShutdownHookIntegration` and the VM is shutting down ([#3456](https://github.com/getsentry/sentry-java/pull/3456))

## 7.9.0

### Features

- Add start_type to app context ([#3379](https://github.com/getsentry/sentry-java/pull/3379))
- Add ttid/ttfd contribution flags ([#3386](https://github.com/getsentry/sentry-java/pull/3386))

### Fixes

- (Internal) Metrics code cleanup ([#3403](https://github.com/getsentry/sentry-java/pull/3403))
- Fix Frame measurements in app start transactions ([#3382](https://github.com/getsentry/sentry-java/pull/3382))
- Fix timing metric value different from span duration ([#3368](https://github.com/getsentry/sentry-java/pull/3368))
- Do not always write startup crash marker ([#3409](https://github.com/getsentry/sentry-java/pull/3409))
  - This may have been causing the SDK init logic to block the main thread

## 7.8.0

### Features

- Add description to OkHttp spans ([#3320](https://github.com/getsentry/sentry-java/pull/3320))
- Enable backpressure management by default ([#3284](https://github.com/getsentry/sentry-java/pull/3284))

### Fixes

- Add rate limit to Metrics ([#3334](https://github.com/getsentry/sentry-java/pull/3334))
- Fix java.lang.ClassNotFoundException: org.springframework.web.servlet.HandlerMapping in Spring Boot Servlet mode without WebMVC ([#3336](https://github.com/getsentry/sentry-java/pull/3336))
- Fix normalization of metrics keys, tags and values ([#3332](https://github.com/getsentry/sentry-java/pull/3332))

## 7.7.0

### Features

- Add support for Spring Rest Client ([#3199](https://github.com/getsentry/sentry-java/pull/3199))
- Extend Proxy options with proxy type ([#3326](https://github.com/getsentry/sentry-java/pull/3326))

### Fixes

- Fixed default deadline timeout to 30s instead of 300s ([#3322](https://github.com/getsentry/sentry-java/pull/3322))
- Fixed `Fix java.lang.ClassNotFoundException: org.springframework.web.servlet.HandlerExceptionResolver` in Spring Boot Servlet mode without WebMVC ([#3333](https://github.com/getsentry/sentry-java/pull/3333))

## 7.6.0

### Features

- Experimental: Add support for Sentry Developer Metrics ([#3205](https://github.com/getsentry/sentry-java/pull/3205), [#3238](https://github.com/getsentry/sentry-java/pull/3238), [#3248](https://github.com/getsentry/sentry-java/pull/3248), [#3250](https://github.com/getsentry/sentry-java/pull/3250))  
  Use the Metrics API to track processing time, download sizes, user signups, and conversion rates and correlate them back to tracing data in order to get deeper insights and solve issues faster. Our API supports counters, distributions, sets, gauges and timers, and it's easy to get started:
  ```kotlin
  Sentry.metrics()
    .increment(
        "button_login_click", // key
        1.0,                  // value
        null,                 // unit
        mapOf(                // tags
            "provider" to "e-mail"
        )
    )
  ```
  To learn more about Sentry Developer Metrics, head over to our [Java](https://docs.sentry.io/platforms/java/metrics/) and [Android](https://docs.sentry.io//platforms/android/metrics/) docs page.

## 7.5.0

### Features

- Add support for measurements at span level ([#3219](https://github.com/getsentry/sentry-java/pull/3219))
- Add `enableScopePersistence` option to disable `PersistingScopeObserver` used for ANR reporting which may increase performance overhead. Defaults to `true` ([#3218](https://github.com/getsentry/sentry-java/pull/3218))
  - When disabled, the SDK will not enrich ANRv2 events with scope data (e.g. breadcrumbs, user, tags, etc.)
- Configurable defaults for Cron - MonitorConfig ([#3195](https://github.com/getsentry/sentry-java/pull/3195))
- We now display a warning on startup if an incompatible version of Spring Boot is detected ([#3233](https://github.com/getsentry/sentry-java/pull/3233))
  - This should help notice a mismatching Sentry dependency, especially when upgrading a Spring Boot application
- Experimental: Add Metrics API ([#3205](https://github.com/getsentry/sentry-java/pull/3205))

### Fixes

- Ensure performance measurement collection is not taken too frequently ([#3221](https://github.com/getsentry/sentry-java/pull/3221))
- Fix old profiles deletion on SDK init ([#3216](https://github.com/getsentry/sentry-java/pull/3216))
- Fix hub restore point in wrappers: SentryWrapper, SentryTaskDecorator and SentryScheduleHook ([#3225](https://github.com/getsentry/sentry-java/pull/3225))
  - We now reset the hub to its previous value on the thread where the `Runnable`/`Callable`/`Supplier` is executed instead of setting it to the hub that was used on the thread where the `Runnable`/`Callable`/`Supplier` was created.
- Fix add missing thread name/id to app start spans ([#3226](https://github.com/getsentry/sentry-java/pull/3226))

## 7.4.0

### Features

- Add new threshold parameters to monitor config ([#3181](https://github.com/getsentry/sentry-java/pull/3181))
- Report process init time as a span for app start performance ([#3159](https://github.com/getsentry/sentry-java/pull/3159))
- (perf-v2): Calculate frame delay on a span level ([#3197](https://github.com/getsentry/sentry-java/pull/3197))
- Resolve spring properties in @SentryCheckIn annotation ([#3194](https://github.com/getsentry/sentry-java/pull/3194))
- Experimental: Add Spotlight integration ([#3166](https://github.com/getsentry/sentry-java/pull/3166))
    - For more details about Spotlight head over to https://spotlightjs.com/
    - Set `options.isEnableSpotlight = true` to enable Spotlight

### Fixes

- Don't wait on main thread when SDK restarts ([#3200](https://github.com/getsentry/sentry-java/pull/3200))
- Fix Jetpack Compose widgets are not being correctly identified for user interaction tracing ([#3209](https://github.com/getsentry/sentry-java/pull/3209))
- Fix issue title on Android when a wrapping `RuntimeException` is thrown by the system ([#3212](https://github.com/getsentry/sentry-java/pull/3212))
  - This will change grouping of the issues that were previously titled `RuntimeInit$MethodAndArgsCaller` to have them split up properly by the original root cause exception

## 7.3.0

### Features

- Added App Start profiling
    - This depends on the new option `io.sentry.profiling.enable-app-start`, other than the already existing `io.sentry.traces.profiling.sample-rate`.
    - Sampler functions can check the new `isForNextAppStart` flag, to adjust startup profiling sampling programmatically.
      Relevant PRs:
    - Decouple Profiler from Transaction ([#3101](https://github.com/getsentry/sentry-java/pull/3101))
    - Add options and sampling logic ([#3121](https://github.com/getsentry/sentry-java/pull/3121))
    - Add ContentProvider and start profile ([#3128](https://github.com/getsentry/sentry-java/pull/3128))
- Extend internal performance collector APIs ([#3102](https://github.com/getsentry/sentry-java/pull/3102))
- Collect slow and frozen frames for spans using `OnFrameMetricsAvailableListener` ([#3111](https://github.com/getsentry/sentry-java/pull/3111))
- Interpolate total frame count to match span duration ([#3158](https://github.com/getsentry/sentry-java/pull/3158))

### Fixes

- Avoid multiple breadcrumbs from OkHttpEventListener ([#3175](https://github.com/getsentry/sentry-java/pull/3175))
- Apply OkHttp listener auto finish timestamp to all running spans ([#3167](https://github.com/getsentry/sentry-java/pull/3167))
- Fix not eligible for auto proxying warnings ([#3154](https://github.com/getsentry/sentry-java/pull/3154))
- Set default fingerprint for ANRv2 events to correctly group background and foreground ANRs ([#3164](https://github.com/getsentry/sentry-java/pull/3164))
  - This will improve grouping of ANRs that have similar stacktraces but differ in background vs foreground state. Only affects newly-ingested ANR events with `mechanism:AppExitInfo`
- Fix UserFeedback disk cache name conflicts with linked events ([#3116](https://github.com/getsentry/sentry-java/pull/3116))

### Breaking changes

- Remove `HostnameVerifier` option as it's flagged by security tools of some app stores ([#3150](https://github.com/getsentry/sentry-java/pull/3150))
  - If you were using this option, you have 3 possible paths going forward:
    - Provide a custom `ITransportFactory` through `SentryOptions.setTransportFactory()`, where you can copy over most of the parts like `HttpConnection` and `AsyncHttpTransport` from the SDK with necessary modifications
    - Get a certificate for your server through e.g. [Let's Encrypt](https://letsencrypt.org/)
    - Fork the SDK and add the hostname verifier back

### Dependencies

- Bump Native SDK from v0.6.7 to v0.7.0 ([#3133](https://github.com/getsentry/sentry-java/pull/3133))
  - [changelog](https://github.com/getsentry/sentry-native/blob/master/CHANGELOG.md#070)
  - [diff](https://github.com/getsentry/sentry-native/compare/0.6.7...0.7.0)

## 7.2.0

### Features

- Handle `monitor`/`check_in` in client reports and rate limiter ([#3096](https://github.com/getsentry/sentry-java/pull/3096))
- Add support for `graphql-java` version 21 ([#3090](https://github.com/getsentry/sentry-java/pull/3090))

### Fixes

- Avoid concurrency in AndroidProfiler performance data collection ([#3130](https://github.com/getsentry/sentry-java/pull/3130))
- Improve thresholds for network changes breadcrumbs ([#3083](https://github.com/getsentry/sentry-java/pull/3083))
- SchedulerFactoryBeanCustomizer now runs first so user customization is not overridden ([#3095](https://github.com/getsentry/sentry-java/pull/3095))
  - If you are setting global job listeners please also add `SentryJobListener`
- Ensure serialVersionUID of Exception classes are unique ([#3115](https://github.com/getsentry/sentry-java/pull/3115))
- Get rid of "is not eligible for getting processed by all BeanPostProcessors" warnings in Spring Boot ([#3108](https://github.com/getsentry/sentry-java/pull/3108))
- Fix missing `release` and other fields for ANRs reported with `mechanism:AppExitInfo` ([#3074](https://github.com/getsentry/sentry-java/pull/3074))

### Dependencies

- Bump `opentelemetry-sdk` to `1.33.0` and `opentelemetry-javaagent` to `1.32.0` ([#3112](https://github.com/getsentry/sentry-java/pull/3112))

## 7.1.0

### Features

- Support multiple debug-metadata.properties ([#3024](https://github.com/getsentry/sentry-java/pull/3024))
- Automatically downsample transactions when the system is under load ([#3072](https://github.com/getsentry/sentry-java/pull/3072))
  - You can opt into this behaviour by setting `enable-backpressure-handling=true`.
  - We're happy to receive feedback, e.g. [in this GitHub issue](https://github.com/getsentry/sentry-java/issues/2829)
  - When the system is under load we start reducing the `tracesSampleRate` automatically.
  - Once the system goes back to healthy, we reset the `tracesSampleRate` to its original value.
- (Android) Experimental: Provide more detailed cold app start information ([#3057](https://github.com/getsentry/sentry-java/pull/3057))
  - Attaches spans for Application, ContentProvider, and Activities to app-start timings
  - Application and ContentProvider timings are added using bytecode instrumentation, which requires sentry-android-gradle-plugin version `4.1.0` or newer
  - Uses Process.startUptimeMillis to calculate app-start timings
  - To enable this feature set `options.isEnablePerformanceV2 = true`
- Move slow+frozen frame calculation, as well as frame delay inside SentryFrameMetricsCollector ([#3100](https://github.com/getsentry/sentry-java/pull/3100))
- Extract Activity Breadcrumbs generation into own Integration ([#3064](https://github.com/getsentry/sentry-java/pull/3064))

### Fixes

- Send breadcrumbs and client error in `SentryOkHttpEventListener` even without transactions ([#3087](https://github.com/getsentry/sentry-java/pull/3087))
- Keep `io.sentry.exception.SentryHttpClientException` from obfuscation to display proper issue title on Sentry ([#3093](https://github.com/getsentry/sentry-java/pull/3093))
- (Android) Fix wrong activity transaction duration in case SDK init is deferred ([#3092](https://github.com/getsentry/sentry-java/pull/3092))

### Dependencies

- Bump Gradle from v8.4.0 to v8.5.0 ([#3070](https://github.com/getsentry/sentry-java/pull/3070))
  - [changelog](https://github.com/gradle/gradle/blob/master/CHANGELOG.md#v850)
  - [diff](https://github.com/gradle/gradle/compare/v8.4.0...v8.5.0)

## 7.0.0

Version 7 of the Sentry Android/Java SDK brings a variety of features and fixes. The most notable changes are:
- Bumping `minSdk` level to 19 (Android 4.4)
- The SDK will now listen to connectivity changes and try to re-upload cached events when internet connection is re-established additionally to uploading events on app restart 
- `Sentry.getSpan` now returns the root transaction, which should improve the span hierarchy and make it leaner
- Multiple improvements to reduce probability of the SDK causing ANRs
- New `sentry-okhttp` artifact is unbundled from Android and can be used in pure JVM-only apps

## Sentry Self-hosted Compatibility

This SDK version is compatible with a self-hosted version of Sentry `22.12.0` or higher. If you are using an older version of [self-hosted Sentry](https://develop.sentry.dev/self-hosted/) (aka onpremise), you will need to [upgrade](https://develop.sentry.dev/self-hosted/releases/). If you're using `sentry.io` no action is required.

## Sentry Integrations Version Compatibility (Android)

Make sure to align _all_ Sentry dependencies to the same version when bumping the SDK to 7.+, otherwise it will crash at runtime due to binary incompatibility. (E.g. if you're using `-timber`, `-okhttp` or other packages)

For example, if you're using the [Sentry Android Gradle plugin](https://github.com/getsentry/sentry-android-gradle-plugin) with the `autoInstallation` [feature](https://docs.sentry.io/platforms/android/configuration/gradle/#auto-installation) (enabled by default), make sure to use version 4.+ of the gradle plugin together with version 7.+ of the SDK. If you can't do that for some reason, you can specify sentry version via the plugin config block:

```kotlin
sentry {
  autoInstallation {
    sentryVersion.set("7.0.0")
  }
}
```

Similarly, if you have a Sentry SDK (e.g. `sentry-android-core`) dependency on one of your Gradle modules and you're updating it to 7.+, make sure the Gradle plugin is at 4.+ or specify the SDK version as shown in the snippet above.

## Breaking Changes

- Bump min API to 19 ([#2883](https://github.com/getsentry/sentry-java/pull/2883))
- If you're using `sentry-kotlin-extensions`, it requires `kotlinx-coroutines-core` version `1.6.1` or higher now ([#2838](https://github.com/getsentry/sentry-java/pull/2838))
- Move enableNdk from SentryOptions to SentryAndroidOptions ([#2793](https://github.com/getsentry/sentry-java/pull/2793))
- Apollo v2 BeforeSpanCallback now allows returning null ([#2890](https://github.com/getsentry/sentry-java/pull/2890))
- `SentryOkHttpUtils` was removed from public API as it's been exposed by mistake ([#3005](https://github.com/getsentry/sentry-java/pull/3005))
- `Scope` now implements the `IScope` interface, therefore some methods like `ScopeCallback.run` accept `IScope` now ([#3066](https://github.com/getsentry/sentry-java/pull/3066))
- Cleanup `startTransaction` overloads ([#2964](https://github.com/getsentry/sentry-java/pull/2964))
    - We have reduced the number of overloads by allowing to pass in a `TransactionOptions` object instead of having separate parameters for certain options
    - `TransactionOptions` has defaults set and can be customized, for example:

```kotlin
// old
val transaction = Sentry.startTransaction("name", "op", bindToScope = true)
// new
val transaction = Sentry.startTransaction("name", "op", TransactionOptions().apply { isBindToScope = true })
```

## Behavioural Changes

- Android only: `Sentry.getSpan()` returns the root span/transaction instead of the latest span ([#2855](https://github.com/getsentry/sentry-java/pull/2855))
- Capture failed HTTP and GraphQL (Apollo) requests by default ([#2794](https://github.com/getsentry/sentry-java/pull/2794))
    - This can increase your event consumption and may affect your quota, because we will report failed network requests as Sentry events by default, if you're using the `sentry-android-okhttp` or `sentry-apollo-3` integrations. You can customize what errors you want/don't want to have reported for [OkHttp](https://docs.sentry.io/platforms/android/integrations/okhttp#http-client-errors) and [Apollo3](https://docs.sentry.io/platforms/android/integrations/apollo3#graphql-client-errors) respectively.
- Measure AppStart time till First Draw instead of `onResume` ([#2851](https://github.com/getsentry/sentry-java/pull/2851))
- Automatic user interaction tracking: every click now starts a new automatic transaction ([#2891](https://github.com/getsentry/sentry-java/pull/2891))
    - Previously performing a click on the same UI widget twice would keep the existing transaction running, the new behavior now better aligns with other SDKs
- Add deadline timeout for automatic transactions ([#2865](https://github.com/getsentry/sentry-java/pull/2865))
    - This affects all automatically generated transactions on Android (UI, clicks), the default timeout is 30s, meaning the automatic transaction will be force-finished with status `deadline_exceeded` when reaching the deadline 
- Set ip_address to {{auto}} by default, even if sendDefaultPII is disabled ([#2860](https://github.com/getsentry/sentry-java/pull/2860))
    - Instead use the "Prevent Storing of IP Addresses" option in the "Security & Privacy" project settings on sentry.io
- Raw logback message and parameters are now guarded by `sendDefaultPii` if an `encoder` has been configured ([#2976](https://github.com/getsentry/sentry-java/pull/2976))
- The `maxSpans` setting (defaults to 1000) is enforced for nested child spans which means a single transaction can have `maxSpans` number of children (nested or not) at most ([#3065](https://github.com/getsentry/sentry-java/pull/3065))
- The `ScopeCallback` in `withScope` is now always executed ([#3066](https://github.com/getsentry/sentry-java/pull/3066))

## Deprecations

- `sentry-android-okhttp` was deprecated in favour of the new `sentry-okhttp` module. Make sure to replace `io.sentry.android.okhttp` package name with `io.sentry.okhttp` before the next major, where the classes will be removed ([#3005](https://github.com/getsentry/sentry-java/pull/3005))

## Other Changes

### Features

- Observe network state to upload any unsent envelopes ([#2910](https://github.com/getsentry/sentry-java/pull/2910))
    - Android: it works out-of-the-box as part of the default `SendCachedEnvelopeIntegration`
    - JVM: you'd have to install `SendCachedEnvelopeFireAndForgetIntegration` as mentioned in https://docs.sentry.io/platforms/java/configuration/#configuring-offline-caching and provide your own implementation of `IConnectionStatusProvider` via `SentryOptions`
- Add `sentry-okhttp` module to support instrumenting OkHttp in non-Android projects ([#3005](https://github.com/getsentry/sentry-java/pull/3005))
- Do not filter out Sentry SDK frames in case of uncaught exceptions ([#3021](https://github.com/getsentry/sentry-java/pull/3021))
- Do not try to send and drop cached envelopes when rate-limiting is active ([#2937](https://github.com/getsentry/sentry-java/pull/2937))

### Fixes

- Use `getMyMemoryState()` instead of `getRunningAppProcesses()` to retrieve process importance ([#3004](https://github.com/getsentry/sentry-java/pull/3004))
    - This should prevent some app stores from flagging apps as violating their privacy
- Reduce flush timeout to 4s on Android to avoid ANRs ([#2858](https://github.com/getsentry/sentry-java/pull/2858))
- Reduce timeout of AsyncHttpTransport to avoid ANR ([#2879](https://github.com/getsentry/sentry-java/pull/2879))
- Do not overwrite UI transaction status if set by the user ([#2852](https://github.com/getsentry/sentry-java/pull/2852))
- Capture unfinished transaction on Scope with status `aborted` in case a crash happens ([#2938](https://github.com/getsentry/sentry-java/pull/2938))
    - This will fix the link between transactions and corresponding crashes, you'll be able to see them in a single trace
- Fix Coroutine Context Propagation using CopyableThreadContextElement ([#2838](https://github.com/getsentry/sentry-java/pull/2838))
- Fix don't overwrite the span status of unfinished spans ([#2859](https://github.com/getsentry/sentry-java/pull/2859))
- Migrate from `default` interface methods to proper implementations in each interface implementor ([#2847](https://github.com/getsentry/sentry-java/pull/2847))
    - This prevents issues when using the SDK on older AGP versions (< 4.x.x)
- Reduce main thread work on init ([#3036](https://github.com/getsentry/sentry-java/pull/3036))
- Move Integrations registration to background on init ([#3043](https://github.com/getsentry/sentry-java/pull/3043))
- Fix `SentryOkHttpInterceptor.BeforeSpanCallback` was not finishing span when it was dropped ([#2958](https://github.com/getsentry/sentry-java/pull/2958))

## 6.34.0

### Features

- Add current activity name to app context ([#2999](https://github.com/getsentry/sentry-java/pull/2999))
- Add `MonitorConfig` param to `CheckInUtils.withCheckIn` ([#3038](https://github.com/getsentry/sentry-java/pull/3038))
  - This makes it easier to automatically create or update (upsert) monitors.
- (Internal) Extract Android Profiler and Measurements for Hybrid SDKs ([#3016](https://github.com/getsentry/sentry-java/pull/3016))
- (Internal) Remove SentryOptions dependency from AndroidProfiler ([#3051](https://github.com/getsentry/sentry-java/pull/3051))
- (Internal) Add `readBytesFromFile` for use in Hybrid SDKs ([#3052](https://github.com/getsentry/sentry-java/pull/3052))
- (Internal) Add `getProguardUuid` for use in Hybrid SDKs ([#3054](https://github.com/getsentry/sentry-java/pull/3054))

### Fixes

-  Fix SIGSEV, SIGABRT and SIGBUS crashes happening after/around the August Google Play System update, see [#2955](https://github.com/getsentry/sentry-java/issues/2955) for more details (fix provided by Native SDK bump)
- Ensure DSN uses http/https protocol ([#3044](https://github.com/getsentry/sentry-java/pull/3044))

### Dependencies

- Bump Native SDK from v0.6.6 to v0.6.7 ([#3048](https://github.com/getsentry/sentry-java/pull/3048))
  - [changelog](https://github.com/getsentry/sentry-native/blob/master/CHANGELOG.md#067)
  - [diff](https://github.com/getsentry/sentry-native/compare/0.6.6...0.6.7)

## 6.33.2-beta.1

### Fixes

-  Fix SIGSEV, SIGABRT and SIGBUS crashes happening after/around the August Google Play System update, see [#2955](https://github.com/getsentry/sentry-java/issues/2955) for more details (fix provided by Native SDK bump)

### Dependencies

- Bump Native SDK from v0.6.6 to v0.6.7 ([#3048](https://github.com/getsentry/sentry-java/pull/3048))
  - [changelog](https://github.com/getsentry/sentry-native/blob/master/CHANGELOG.md#067)
  - [diff](https://github.com/getsentry/sentry-native/compare/0.6.6...0.6.7)

## 6.33.1

### Fixes

- Do not register `sentrySpringFilter` in ServletContext for Spring Boot ([#3027](https://github.com/getsentry/sentry-java/pull/3027))

## 6.33.0

### Features

- Add thread information to spans ([#2998](https://github.com/getsentry/sentry-java/pull/2998))
- Use PixelCopy API for capturing screenshots on API level 24+ ([#3008](https://github.com/getsentry/sentry-java/pull/3008))

### Fixes

- Fix crash when HTTP connection error message contains formatting symbols ([#3002](https://github.com/getsentry/sentry-java/pull/3002))
- Cap max number of stack frames to 100 to not exceed payload size limit ([#3009](https://github.com/getsentry/sentry-java/pull/3009))
  - This will ensure we report errors with a big number of frames such as `StackOverflowError`
- Fix user interaction tracking not working for Jetpack Compose 1.5+ ([#3010](https://github.com/getsentry/sentry-java/pull/3010))
- Make sure to close all Closeable resources ([#3000](https://github.com/getsentry/sentry-java/pull/3000))

## 6.32.0

### Features

- Make `DebugImagesLoader` public ([#2993](https://github.com/getsentry/sentry-java/pull/2993))

### Fixes

- Make `SystemEventsBroadcastReceiver` exported on API 33+ ([#2990](https://github.com/getsentry/sentry-java/pull/2990))
  - This will fix the `SystemEventsBreadcrumbsIntegration` crashes that you might have encountered on Play Console

## 6.31.0

### Features

- Improve default debouncing mechanism ([#2945](https://github.com/getsentry/sentry-java/pull/2945))
- Add `CheckInUtils.withCheckIn` which abstracts away some of the manual check-ins complexity ([#2959](https://github.com/getsentry/sentry-java/pull/2959))
- Add `@SentryCaptureExceptionParameter` annotation which captures exceptions passed into an annotated method ([#2764](https://github.com/getsentry/sentry-java/pull/2764))
  - This can be used to replace `Sentry.captureException` calls in `@ExceptionHandler` of a `@ControllerAdvice`
- Add `ServerWebExchange` to `Hint` for WebFlux as `WEBFLUX_EXCEPTION_HANDLER_EXCHANGE` ([#2977](https://github.com/getsentry/sentry-java/pull/2977))
- Allow filtering GraphQL errors ([#2967](https://github.com/getsentry/sentry-java/pull/2967))
  - This list can be set directly when calling the constructor of `SentryInstrumentation`
  - For Spring Boot it can also be set in `application.properties` as `sentry.graphql.ignored-error-types=SOME_ERROR,ANOTHER_ERROR`

### Fixes

- Add OkHttp span auto-close when response body is not read ([#2923](https://github.com/getsentry/sentry-java/pull/2923))
- Fix json parsing of nullable/empty fields for Hybrid SDKs ([#2968](https://github.com/getsentry/sentry-java/pull/2968))
  - (Internal) Rename `nextList` to `nextListOrNull` to actually match what the method does
  - (Hybrid) Check if there's any object in a collection before trying to parse it (which prevents the "Failed to deserilize object in list" log message)
  - (Hybrid) If a date can't be parsed as an ISO timestamp, attempts to parse it as millis silently, without printing a log message
  - (Hybrid) If `op` is not defined as part of `SpanContext`, fallback to an empty string, because the filed is optional in the spec
- Always attach OkHttp errors and Http Client Errors only to call root span ([#2961](https://github.com/getsentry/sentry-java/pull/2961))
- Fixed crash accessing Choreographer instance ([#2970](https://github.com/getsentry/sentry-java/pull/2970))

### Dependencies

- Bump Native SDK from v0.6.5 to v0.6.6 ([#2975](https://github.com/getsentry/sentry-java/pull/2975))
  - [changelog](https://github.com/getsentry/sentry-native/blob/master/CHANGELOG.md#066)
  - [diff](https://github.com/getsentry/sentry-native/compare/0.6.5...0.6.6)
- Bump Gradle from v8.3.0 to v8.4.0 ([#2966](https://github.com/getsentry/sentry-java/pull/2966))
  - [changelog](https://github.com/gradle/gradle/blob/master/CHANGELOG.md#v840)
  - [diff](https://github.com/gradle/gradle/compare/v8.3.0...v8.4.0)

## 6.30.0

### Features

- Add `sendModules` option for disable sending modules ([#2926](https://github.com/getsentry/sentry-java/pull/2926))
- Send `db.system` and `db.name` in span data for androidx.sqlite spans ([#2928](https://github.com/getsentry/sentry-java/pull/2928))
- Check-ins (CRONS) support ([#2952](https://github.com/getsentry/sentry-java/pull/2952))
  - Add API for sending check-ins (CRONS) manually ([#2935](https://github.com/getsentry/sentry-java/pull/2935))
  - Support check-ins (CRONS) for Quartz ([#2940](https://github.com/getsentry/sentry-java/pull/2940))
  - `@SentryCheckIn` annotation and advice config for Spring ([#2946](https://github.com/getsentry/sentry-java/pull/2946))
  - Add option for ignoring certain monitor slugs ([#2943](https://github.com/getsentry/sentry-java/pull/2943))

### Fixes

- Always send memory stats for transactions ([#2936](https://github.com/getsentry/sentry-java/pull/2936))
  - This makes it possible to query transactions by the `device.class` tag on Sentry
- Add `sentry.enable-aot-compatibility` property to SpringBoot Jakarta `SentryAutoConfiguration` to enable building for GraalVM ([#2915](https://github.com/getsentry/sentry-java/pull/2915))

### Dependencies

- Bump Gradle from v8.2.1 to v8.3.0 ([#2900](https://github.com/getsentry/sentry-java/pull/2900))
  - [changelog](https://github.com/gradle/gradle/blob/master release-test/CHANGELOG.md#v830)
  - [diff](https://github.com/gradle/gradle/compare/v8.2.1...v8.3.0)

## 6.29.0

### Features

- Send `db.system` and `db.name` in span data ([#2894](https://github.com/getsentry/sentry-java/pull/2894))
- Send `http.request.method` in span data ([#2896](https://github.com/getsentry/sentry-java/pull/2896))
- Add `enablePrettySerializationOutput` option for opting out of pretty print ([#2871](https://github.com/getsentry/sentry-java/pull/2871))

## 6.28.0

### Features

- Add HTTP response code to Spring WebFlux transactions ([#2870](https://github.com/getsentry/sentry-java/pull/2870))
- Add `sampled` to Dynamic Sampling Context ([#2869](https://github.com/getsentry/sentry-java/pull/2869))
- Improve server side GraphQL support for spring-graphql and Nextflix DGS ([#2856](https://github.com/getsentry/sentry-java/pull/2856))
    - If you have already been using `SentryDataFetcherExceptionHandler` that still works but has been deprecated. Please use `SentryGenericDataFetcherExceptionHandler` combined with `SentryInstrumentation` instead for better error reporting.
    - More exceptions and errors caught and reported to Sentry by also looking at the `ExecutionResult` (more specifically its `errors`)
        - You may want to filter out certain errors, please see [docs on filtering](https://docs.sentry.io/platforms/java/configuration/filtering/)
    - More details for Sentry events: query, variables and response (where possible)
    - Breadcrumbs for operation (query, mutation, subscription), data fetchers and data loaders (Spring only)
    - Better hub propagation by using `GraphQLContext`
- Add autoconfigure modules for Spring Boot called `sentry-spring-boot` and `sentry-spring-boot-jakarta` ([#2880](https://github.com/getsentry/sentry-java/pull/2880))
  - The autoconfigure modules `sentry-spring-boot` and `sentry-spring-boot-jakarta` have a `compileOnly` dependency on `spring-boot-starter` which is needed for our auto installation in [sentry-android-gradle-plugin](https://github.com/getsentry/sentry-android-gradle-plugin)
  - The starter modules  `sentry-spring-boot-starter` and `sentry-spring-boot-starter-jakarta` now bring `spring-boot-starter` as a dependency
- You can now disable Sentry by setting the `enabled` option to `false` ([#2840](https://github.com/getsentry/sentry-java/pull/2840))

### Fixes

- Propagate OkHttp status to parent spans ([#2872](https://github.com/getsentry/sentry-java/pull/2872))

## 6.27.0

### Features

- Add TraceOrigin to Transactions and Spans ([#2803](https://github.com/getsentry/sentry-java/pull/2803))

### Fixes

- Deduplicate events happening in multiple threads simultaneously (e.g. `OutOfMemoryError`) ([#2845](https://github.com/getsentry/sentry-java/pull/2845))
  - This will improve Crash-Free Session Rate as we no longer will send multiple Session updates with `Crashed` status, but only the one that is relevant
- Ensure no Java 8 method reference sugar is used for Android ([#2857](https://github.com/getsentry/sentry-java/pull/2857))
- Do not send session updates for terminated sessions ([#2849](https://github.com/getsentry/sentry-java/pull/2849))

## 6.26.0

### Features
- (Internal) Extend APIs for hybrid SDKs ([#2814](https://github.com/getsentry/sentry-java/pull/2814), [#2846](https://github.com/getsentry/sentry-java/pull/2846))

### Fixes

- Fix ANRv2 thread dump parsing for native-only threads ([#2839](https://github.com/getsentry/sentry-java/pull/2839))
- Derive `TracingContext` values from event for ANRv2 events ([#2839](https://github.com/getsentry/sentry-java/pull/2839))

## 6.25.2

### Fixes

- Change Spring Boot, Apollo, Apollo 3, JUL, Logback, Log4j2, OpenFeign, GraphQL and Kotlin coroutines core dependencies to compileOnly ([#2837](https://github.com/getsentry/sentry-java/pull/2837))

## 6.25.1

### Fixes

- Allow removing integrations in SentryAndroid.init ([#2826](https://github.com/getsentry/sentry-java/pull/2826))
- Fix concurrent access to frameMetrics listener ([#2823](https://github.com/getsentry/sentry-java/pull/2823))

### Dependencies

- Bump Native SDK from v0.6.4 to v0.6.5 ([#2822](https://github.com/getsentry/sentry-java/pull/2822))
  - [changelog](https://github.com/getsentry/sentry-native/blob/master/CHANGELOG.md#065)
  - [diff](https://github.com/getsentry/sentry-native/compare/0.6.4...0.6.5)
- Bump Gradle from v8.2.0 to v8.2.1 ([#2830](https://github.com/getsentry/sentry-java/pull/2830))
  - [changelog](https://github.com/gradle/gradle/blob/master/CHANGELOG.md#v821)
  - [diff](https://github.com/gradle/gradle/compare/v8.2.0...v8.2.1)

## 6.25.0

### Features

- Add manifest `AutoInit` to integrations list ([#2795](https://github.com/getsentry/sentry-java/pull/2795))
- Tracing headers (`sentry-trace` and `baggage`) are now attached and passed through even if performance is disabled ([#2788](https://github.com/getsentry/sentry-java/pull/2788))

### Fixes

- Set `environment` from `SentryOptions` if none persisted in ANRv2 ([#2809](https://github.com/getsentry/sentry-java/pull/2809))
- Remove code that set `tracesSampleRate` to `0.0` for Spring Boot if not set ([#2800](https://github.com/getsentry/sentry-java/pull/2800))
  - This used to enable performance but not send any transactions by default.
  - Performance is now disabled by default.
- Fix slow/frozen frames were not reported with transactions ([#2811](https://github.com/getsentry/sentry-java/pull/2811))

### Dependencies

- Bump Native SDK from v0.6.3 to v0.6.4 ([#2796](https://github.com/getsentry/sentry-java/pull/2796))
  - [changelog](https://github.com/getsentry/sentry-native/blob/master/CHANGELOG.md#064)
  - [diff](https://github.com/getsentry/sentry-native/compare/0.6.3...0.6.4)
- Bump Gradle from v8.1.1 to v8.2.0 ([#2810](https://github.com/getsentry/sentry-java/pull/2810))
  - [changelog](https://github.com/gradle/gradle/blob/master/CHANGELOG.md#v820)
  - [diff](https://github.com/gradle/gradle/compare/v8.1.1...v8.2.0)

## 6.24.0

### Features

- Add debouncing mechanism and before-capture callbacks for screenshots and view hierarchies ([#2773](https://github.com/getsentry/sentry-java/pull/2773))
- Improve ANRv2 implementation ([#2792](https://github.com/getsentry/sentry-java/pull/2792))
  - Add a proguard rule to keep `ApplicationNotResponding` class from obfuscation
  - Add a new option `setReportHistoricalAnrs`; when enabled, it will report all of the ANRs from the [getHistoricalExitReasons](https://developer.android.com/reference/android/app/ActivityManager?hl=en#getHistoricalProcessExitReasons(java.lang.String,%20int,%20int)) list. 
  By default, the SDK only reports and enriches the latest ANR and only this one counts towards ANR rate. 
  Worth noting that this option is mainly useful when updating the SDK to the version where ANRv2 has been introduced, to report all ANRs happened prior to the SDK update. After that, the SDK will always pick up the latest ANR from the historical exit reasons list on next app restart, so there should be no historical ANRs to report.
  These ANRs are reported with the `HistoricalAppExitInfo` mechanism.
  - Add a new option `setAttachAnrThreadDump` to send ANR thread dump from the system as an attachment. 
  This is only useful as additional information, because the SDK attempts to parse the thread dump into proper threads with stacktraces by default.
  - If [ApplicationExitInfo#getTraceInputStream](https://developer.android.com/reference/android/app/ApplicationExitInfo#getTraceInputStream()) returns null, the SDK no longer reports an ANR event, as these events are not very useful without it.
  - Enhance regex patterns for native stackframes

## 6.23.0

### Features

- Add profile rate limiting ([#2782](https://github.com/getsentry/sentry-java/pull/2782))
- Support for automatically capturing Failed GraphQL (Apollo 3) Client errors ([#2781](https://github.com/getsentry/sentry-java/pull/2781))

```kotlin
import com.apollographql.apollo3.ApolloClient
import io.sentry.apollo3.sentryTracing

val apolloClient = ApolloClient.Builder()
    .serverUrl("https://example.com/graphql")
    .sentryTracing(captureFailedRequests = true)    
    .build()
```

### Dependencies

- Bump Native SDK from v0.6.2 to v0.6.3 ([#2746](https://github.com/getsentry/sentry-java/pull/2746))
  - [changelog](https://github.com/getsentry/sentry-native/blob/master/CHANGELOG.md#063)
  - [diff](https://github.com/getsentry/sentry-native/compare/0.6.2...0.6.3)

### Fixes

- Align http.status with [span data conventions](https://develop.sentry.dev/sdk/performance/span-data-conventions/) ([#2786](https://github.com/getsentry/sentry-java/pull/2786))

## 6.22.0

### Features

- Add `lock` attribute to the `SentryStackFrame` protocol to better highlight offending frames in the UI ([#2761](https://github.com/getsentry/sentry-java/pull/2761))
- Enrich database spans with blocked main thread info ([#2760](https://github.com/getsentry/sentry-java/pull/2760))
- Add `api_target` to `Request` and `data` to `Response` Protocols ([#2775](https://github.com/getsentry/sentry-java/pull/2775))

### Fixes

- No longer use `String.join` in `Baggage` as it requires API level 26 ([#2778](https://github.com/getsentry/sentry-java/pull/2778))

## 6.21.0

### Features

- Introduce new `sentry-android-sqlite` integration ([#2722](https://github.com/getsentry/sentry-java/pull/2722))
    - This integration replaces the old `androidx.sqlite` database instrumentation in the Sentry Android Gradle plugin
    - A new capability to manually instrument your `androidx.sqlite` databases. 
      - You can wrap your custom `SupportSQLiteOpenHelper` instance into `SentrySupportSQLiteOpenHelper(myHelper)` if you're not using the Sentry Android Gradle plugin and still benefit from performance auto-instrumentation.
- Add SentryWrapper for Callable and Supplier Interface ([#2720](https://github.com/getsentry/sentry-java/pull/2720))
- Load sentry-debug-meta.properties ([#2734](https://github.com/getsentry/sentry-java/pull/2734))
  - This enables source context for Java
  - For more information on how to enable source context, please refer to [#633](https://github.com/getsentry/sentry-java/issues/633#issuecomment-1465599120)

### Fixes

- Finish WebFlux transaction before popping scope ([#2724](https://github.com/getsentry/sentry-java/pull/2724))
- Use daemon threads for SentryExecutorService ([#2747](https://github.com/getsentry/sentry-java/pull/2747))
  - We started using `SentryExecutorService` in `6.19.0` which caused the application to hang on shutdown unless `Sentry.close()` was called. By using daemon threads we no longer block shutdown.
- Use Base64.NO_WRAP to avoid unexpected char errors in Apollo ([#2745](https://github.com/getsentry/sentry-java/pull/2745))
- Don't warn R8 on missing `ComposeViewHierarchyExporter` class ([#2743](https://github.com/getsentry/sentry-java/pull/2743))

## 6.20.0

### Features

- Add support for Sentry Kotlin Compiler Plugin ([#2695](https://github.com/getsentry/sentry-java/pull/2695))
  - In conjunction with our sentry-kotlin-compiler-plugin we improved Jetpack Compose support for
    - [View Hierarchy](https://docs.sentry.io/platforms/android/enriching-events/viewhierarchy/) support for Jetpack Compose screens
    - Automatic breadcrumbs for [user interactions](https://docs.sentry.io/platforms/android/performance/instrumentation/automatic-instrumentation/#user-interaction-instrumentation)
- More granular http requests instrumentation with a new SentryOkHttpEventListener ([#2659](https://github.com/getsentry/sentry-java/pull/2659))
    - Create spans for time spent on:
        - Proxy selection
        - DNS resolution
        - HTTPS setup
        - Connection
        - Requesting headers
        - Receiving response
    - You can attach the event listener to your OkHttpClient through `client.eventListener(new SentryOkHttpEventListener()).addInterceptor(new SentryOkHttpInterceptor()).build();`
    - In case you already have an event listener you can use the SentryOkHttpEventListener as well through `client.eventListener(new SentryOkHttpEventListener(myListener)).addInterceptor(new SentryOkHttpInterceptor()).build();`
- Add a new option to disable `RootChecker` ([#2735](https://github.com/getsentry/sentry-java/pull/2735))

### Fixes

- Base64 encode internal Apollo3 Headers ([#2707](https://github.com/getsentry/sentry-java/pull/2707))
- Fix `SentryTracer` crash when scheduling auto-finish of a transaction, but the timer has already been cancelled ([#2731](https://github.com/getsentry/sentry-java/pull/2731))
- Fix `AndroidTransactionProfiler` crash when finishing a profile that happened due to race condition ([#2731](https://github.com/getsentry/sentry-java/pull/2731))

## 6.19.1

### Fixes

- Ensure screenshots and view hierarchies are captured on the main thread ([#2712](https://github.com/getsentry/sentry-java/pull/2712))

## 6.19.0

### Features

- Add Screenshot and ViewHierarchy to integrations list ([#2698](https://github.com/getsentry/sentry-java/pull/2698))
- New ANR detection based on [ApplicationExitInfo API](https://developer.android.com/reference/android/app/ApplicationExitInfo) ([#2697](https://github.com/getsentry/sentry-java/pull/2697))
    - This implementation completely replaces the old one (based on a watchdog) on devices running Android 11 and above:
      - New implementation provides more precise ANR events/ANR rate detection as well as system thread dump information. The new implementation reports ANRs exactly as Google Play Console, without producing false positives or missing important background ANR events.
      - New implementation reports ANR events with a new mechanism `mechanism:AppExitInfo`.
      - However, despite producing many false positives, the old implementation is capable of better enriching ANR errors (which is not available with the new implementation), for example:
        - Capturing screenshots at the time of ANR event;
        - Capturing transactions and profiling data corresponding to the ANR event;
        - Auxiliary information (such as current memory load) at the time of ANR event.
      - If you would like us to provide support for the old approach working alongside the new one on Android 11 and above (e.g. for raising events for slow code on main thread), consider upvoting [this issue](https://github.com/getsentry/sentry-java/issues/2693).
    - The old watchdog implementation will continue working for older API versions (Android < 11):
        - The old implementation reports ANR events with the existing mechanism `mechanism:ANR`.
- Open up `TransactionOptions`, `ITransaction` and `IHub` methods allowing consumers modify start/end timestamp of transactions and spans ([#2701](https://github.com/getsentry/sentry-java/pull/2701))
- Send source bundle IDs to Sentry to enable source context ([#2663](https://github.com/getsentry/sentry-java/pull/2663))
  - For more information on how to enable source context, please refer to [#633](https://github.com/getsentry/sentry-java/issues/633#issuecomment-1465599120)

### Fixes

- Android Profiler on calling thread ([#2691](https://github.com/getsentry/sentry-java/pull/2691))
- Use `configureScope` instead of `withScope` in `Hub.close()`. This ensures that the main scope releases the in-memory data when closing a hub instance. ([#2688](https://github.com/getsentry/sentry-java/pull/2688))
- Remove null keys/values before creating concurrent hashmap in order to avoid NPE ([#2708](https://github.com/getsentry/sentry-java/pull/2708))
- Exclude SentryOptions from R8/ProGuard obfuscation ([#2699](https://github.com/getsentry/sentry-java/pull/2699))
  - This fixes AGP 8.+ incompatibility, where full R8 mode is enforced

### Dependencies

- Bump Gradle from v8.1.0 to v8.1.1 ([#2666](https://github.com/getsentry/sentry-java/pull/2666))
  - [changelog](https://github.com/gradle/gradle/blob/master release-test/CHANGELOG.md#v811)
  - [diff](https://github.com/gradle/gradle/compare/v8.1.0...v8.1.1)
- Bump Native SDK from v0.6.1 to v0.6.2 ([#2689](https://github.com/getsentry/sentry-java/pull/2689))
  - [changelog](https://github.com/getsentry/sentry-native/blob/master/CHANGELOG.md#062)
  - [diff](https://github.com/getsentry/sentry-native/compare/0.6.1...0.6.2)

## 6.18.1

### Fixes

- Fix crash when Sentry SDK is initialized more than once ([#2679](https://github.com/getsentry/sentry-java/pull/2679))
- Track a ttfd span per Activity ([#2673](https://github.com/getsentry/sentry-java/pull/2673))

## 6.18.0

### Features

- Attach Trace Context when an ANR is detected (ANRv1) ([#2583](https://github.com/getsentry/sentry-java/pull/2583))
- Make log4j2 integration compatible with log4j 3.0 ([#2634](https://github.com/getsentry/sentry-java/pull/2634))
    - Instead of relying on package scanning, we now use an annotation processor to generate `Log4j2Plugins.dat`
- Create `User` and `Breadcrumb` from map ([#2614](https://github.com/getsentry/sentry-java/pull/2614))
- Add `sent_at` to envelope header item ([#2638](https://github.com/getsentry/sentry-java/pull/2638))

### Fixes

- Fix timestamp intervals of PerformanceCollectionData in profiles ([#2648](https://github.com/getsentry/sentry-java/pull/2648))
- Fix timestamps of PerformanceCollectionData in profiles ([#2632](https://github.com/getsentry/sentry-java/pull/2632))
- Fix missing propagateMinConstraints flag for SentryTraced ([#2637](https://github.com/getsentry/sentry-java/pull/2637))
- Fix potential SecurityException thrown by ConnectivityManager on Android 11 ([#2653](https://github.com/getsentry/sentry-java/pull/2653))
- Fix aar artifacts publishing for Maven ([#2641](https://github.com/getsentry/sentry-java/pull/2641))

### Dependencies
- Bump Kotlin compile version from v1.6.10 to 1.8.0 ([#2563](https://github.com/getsentry/sentry-java/pull/2563))
- Bump Compose compile version from v1.1.1 to v1.3.0 ([#2563](https://github.com/getsentry/sentry-java/pull/2563))
- Bump AGP version from v7.3.0 to v7.4.2 ([#2574](https://github.com/getsentry/sentry-java/pull/2574))
- Bump Gradle from v7.6.0 to v8.0.2 ([#2563](https://github.com/getsentry/sentry-java/pull/2563))
    - [changelog](https://github.com/gradle/gradle/blob/master/CHANGELOG.md#v802)
    - [diff](https://github.com/gradle/gradle/compare/v7.6.0...v8.0.2)
- Bump Gradle from v8.0.2 to v8.1.0 ([#2650](https://github.com/getsentry/sentry-java/pull/2650))
  - [changelog](https://github.com/gradle/gradle/blob/master/CHANGELOG.md#v810)
  - [diff](https://github.com/gradle/gradle/compare/v8.0.2...v8.1.0)

## 6.17.0

### Features

- Add `name` and `geo` to `User` ([#2556](https://github.com/getsentry/sentry-java/pull/2556)) 
- Add breadcrumbs on network changes ([#2608](https://github.com/getsentry/sentry-java/pull/2608))
- Add time-to-initial-display and time-to-full-display measurements to Activity transactions ([#2611](https://github.com/getsentry/sentry-java/pull/2611))
- Read integration list written by sentry gradle plugin from manifest ([#2598](https://github.com/getsentry/sentry-java/pull/2598))
- Add Logcat adapter ([#2620](https://github.com/getsentry/sentry-java/pull/2620))
- Provide CPU count/frequency data as device context ([#2622](https://github.com/getsentry/sentry-java/pull/2622))

### Fixes

- Trim time-to-full-display span if reportFullyDisplayed API is never called ([#2631](https://github.com/getsentry/sentry-java/pull/2631))
- Fix Automatic UI transactions having wrong durations ([#2623](https://github.com/getsentry/sentry-java/pull/2623))
- Fix wrong default environment in Session ([#2610](https://github.com/getsentry/sentry-java/pull/2610))
- Pass through unknown sentry baggage keys into SentryEnvelopeHeader ([#2618](https://github.com/getsentry/sentry-java/pull/2618))
- Fix missing null check when removing lifecycle observer ([#2625](https://github.com/getsentry/sentry-java/pull/2625))

### Dependencies

- Bump Native SDK from v0.6.0 to v0.6.1 ([#2629](https://github.com/getsentry/sentry-java/pull/2629))
  - [changelog](https://github.com/getsentry/sentry-native/blob/master/CHANGELOG.md#061)
  - [diff](https://github.com/getsentry/sentry-native/compare/0.6.0...0.6.1)

## 6.16.0

### Features

- Improve versatility of exception resolver component for Spring with more flexible API for consumers. ([#2577](https://github.com/getsentry/sentry-java/pull/2577))
- Automatic performance instrumentation for WebFlux ([#2597](https://github.com/getsentry/sentry-java/pull/2597))
  - You can enable it by adding `sentry.enable-tracing=true` to your `application.properties`
- The Spring Boot integration can now be configured to add the `SentryAppender` to specific loggers instead of the `ROOT` logger ([#2173](https://github.com/getsentry/sentry-java/pull/2173))
  - You can specify the loggers using `"sentry.logging.loggers[0]=foo.bar` and `"sentry.logging.loggers[1]=baz` in your `application.properties`
- Add capabilities to track Jetpack Compose composition/rendering time ([#2507](https://github.com/getsentry/sentry-java/pull/2507))
- Adapt span op and description for graphql to fit spec ([#2607](https://github.com/getsentry/sentry-java/pull/2607))

### Fixes

- Fix timestamps of slow and frozen frames for profiles ([#2584](https://github.com/getsentry/sentry-java/pull/2584))
- Deprecate reportFullDisplayed in favor of reportFullyDisplayed ([#2585](https://github.com/getsentry/sentry-java/pull/2585))
- Add mechanism for logging integrations and update spring mechanism types ([#2595](https://github.com/getsentry/sentry-java/pull/2595))
	- NOTE: If you're using these mechanism types (`HandlerExceptionResolver`, `SentryWebExceptionHandler`) in your dashboards please update them to use the new types.
- Filter out session cookies sent by Spring and Spring Boot integrations ([#2593](https://github.com/getsentry/sentry-java/pull/2593))
  - We filter out some common cookies like JSESSIONID
  - We also read the value from `server.servlet.session.cookie.name` and filter it out
- No longer send event / transaction to Sentry if `beforeSend` / `beforeSendTransaction` throws ([#2591](https://github.com/getsentry/sentry-java/pull/2591))
- Add version to sentryClientName used in auth header ([#2596](https://github.com/getsentry/sentry-java/pull/2596))
- Keep integration names from being obfuscated ([#2599](https://github.com/getsentry/sentry-java/pull/2599))
- Change log level from INFO to WARN for error message indicating a failed Log4j2 Sentry.init ([#2606](https://github.com/getsentry/sentry-java/pull/2606))
  - The log message was often not visible as our docs suggest a minimum log level of WARN
- Fix session tracking on Android ([#2609](https://github.com/getsentry/sentry-java/pull/2609))
  - Incorrect number of session has been sent. In addition, some of the sessions were not properly ended, messing up Session Health Metrics.

### Dependencies

- Bump `opentelemetry-sdk` to `1.23.1` and `opentelemetry-javaagent` to `1.23.0` ([#2590](https://github.com/getsentry/sentry-java/pull/2590))
- Bump Native SDK from v0.5.4 to v0.6.0 ([#2545](https://github.com/getsentry/sentry-java/pull/2545))
  - [changelog](https://github.com/getsentry/sentry-native/blob/master/CHANGELOG.md#060)
  - [diff](https://github.com/getsentry/sentry-native/compare/0.5.4...0.6.0)

## 6.15.0

### Features

- Adjust time-to-full-display span if reportFullDisplayed is called too early ([#2550](https://github.com/getsentry/sentry-java/pull/2550))
- Add `enableTracing` option ([#2530](https://github.com/getsentry/sentry-java/pull/2530))
    - This change is backwards compatible. The default is `null` meaning existing behaviour remains unchanged (setting either `tracesSampleRate` or `tracesSampler` enables performance).
    - If set to `true`, performance is enabled, even if no `tracesSampleRate` or `tracesSampler` have been configured.
    - If set to `false` performance is disabled, regardless of `tracesSampleRate` and `tracesSampler` options.
- Detect dependencies by listing MANIFEST.MF files at runtime ([#2538](https://github.com/getsentry/sentry-java/pull/2538))
- Report integrations in use, report packages in use more consistently ([#2179](https://github.com/getsentry/sentry-java/pull/2179))
- Implement `ThreadLocalAccessor` for propagating Sentry hub with reactor / WebFlux ([#2570](https://github.com/getsentry/sentry-java/pull/2570))
  - Requires `io.micrometer:context-propagation:1.0.2+` as well as Spring Boot 3.0.3+
  - Enable the feature by setting `sentry.reactive.thread-local-accessor-enabled=true`
  - This is still considered experimental. Once we have enough feedback we may turn this on by default.
  - Checkout the sample here: https://github.com/getsentry/sentry-java/tree/main/sentry-samples/sentry-samples-spring-boot-webflux-jakarta
  - A new hub is now cloned from the main hub for every request

### Fixes

- Leave `inApp` flag for stack frames undecided in SDK if unsure and let ingestion decide instead ([#2547](https://github.com/getsentry/sentry-java/pull/2547))
- Allow `0.0` error sample rate ([#2573](https://github.com/getsentry/sentry-java/pull/2573))
- Fix memory leak in WebFlux related to an ever growing stack ([#2580](https://github.com/getsentry/sentry-java/pull/2580))
- Use the same hub in WebFlux exception handler as we do in WebFilter ([#2566](https://github.com/getsentry/sentry-java/pull/2566))
- Switch upstream Jetpack Compose dependencies to `compileOnly` in `sentry-compose-android` ([#2578](https://github.com/getsentry/sentry-java/pull/2578))
  - NOTE: If you're using Compose Navigation/User Interaction integrations, make sure to have the following dependencies on the classpath as we do not bring them in transitively anymore:
    - `androidx.navigation:navigation-compose:`
    - `androidx.compose.runtime:runtime:`
    - `androidx.compose.ui:ui:`

## 6.14.0

### Features

- Add time-to-full-display span to Activity auto-instrumentation ([#2432](https://github.com/getsentry/sentry-java/pull/2432))
- Add `main` flag to threads and `in_foreground` flag for app contexts  ([#2516](https://github.com/getsentry/sentry-java/pull/2516))

### Fixes

- Ignore Shutdown in progress when closing ShutdownHookIntegration ([#2521](https://github.com/getsentry/sentry-java/pull/2521))
- Fix app start span end-time is wrong if SDK init is deferred ([#2519](https://github.com/getsentry/sentry-java/pull/2519))
- Fix invalid session creation when app is launched in background ([#2543](https://github.com/getsentry/sentry-java/pull/2543))

## 6.13.1

### Fixes

- Fix transaction performance collector oom ([#2505](https://github.com/getsentry/sentry-java/pull/2505))
- Remove authority from URLs sent to Sentry ([#2366](https://github.com/getsentry/sentry-java/pull/2366))
- Fix `sentry-bom` containing incorrect artifacts ([#2504](https://github.com/getsentry/sentry-java/pull/2504))

### Dependencies

- Bump Native SDK from v0.5.3 to v0.5.4 ([#2500](https://github.com/getsentry/sentry-java/pull/2500))
  - [changelog](https://github.com/getsentry/sentry-native/blob/master/CHANGELOG.md#054)
  - [diff](https://github.com/getsentry/sentry-native/compare/0.5.3...0.5.4)

## 6.13.0

### Features

- Send cpu usage percentage in profile payload ([#2469](https://github.com/getsentry/sentry-java/pull/2469))
- Send transaction memory stats in profile payload ([#2447](https://github.com/getsentry/sentry-java/pull/2447))
- Add cpu usage collection ([#2462](https://github.com/getsentry/sentry-java/pull/2462))
- Improve ANR implementation: ([#2475](https://github.com/getsentry/sentry-java/pull/2475))
  - Add `abnormal_mechanism` to sessions for ANR rate calculation
  - Always attach thread dump to ANR events
  - Distinguish between foreground and background ANRs
- Improve possible date precision to 10 μs ([#2451](https://github.com/getsentry/sentry-java/pull/2451))

### Fixes

- Fix performance collector setup called in main thread ([#2499](https://github.com/getsentry/sentry-java/pull/2499))
- Expand guard against CVE-2018-9492 "Privilege Escalation via Content Provider" ([#2482](https://github.com/getsentry/sentry-java/pull/2482))
- Prevent OOM by disabling TransactionPerformanceCollector for now ([#2498](https://github.com/getsentry/sentry-java/pull/2498))

## 6.12.1

### Fixes

- Create timer in `TransactionPerformanceCollector` lazily ([#2478](https://github.com/getsentry/sentry-java/pull/2478))

## 6.12.0

### Features

- Attach View Hierarchy to the errored/crashed events ([#2440](https://github.com/getsentry/sentry-java/pull/2440))
- Collect memory usage in transactions ([#2445](https://github.com/getsentry/sentry-java/pull/2445))
- Add `traceOptionsRequests` option to disable tracing of OPTIONS requests ([#2453](https://github.com/getsentry/sentry-java/pull/2453))
- Extend list of HTTP headers considered sensitive ([#2455](https://github.com/getsentry/sentry-java/pull/2455))

### Fixes

- Use a single TransactionPerfomanceCollector ([#2464](https://github.com/getsentry/sentry-java/pull/2464))
- Don't override sdk name with Timber ([#2450](https://github.com/getsentry/sentry-java/pull/2450))
- Set transactionNameSource to CUSTOM when setting transaction name ([#2405](https://github.com/getsentry/sentry-java/pull/2405))
- Guard against CVE-2018-9492 "Privilege Escalation via Content Provider" ([#2466](https://github.com/getsentry/sentry-java/pull/2466))

## 6.11.0

### Features

- Disable Android concurrent profiling ([#2434](https://github.com/getsentry/sentry-java/pull/2434))
- Add logging for OpenTelemetry integration ([#2425](https://github.com/getsentry/sentry-java/pull/2425))
- Auto add `OpenTelemetryLinkErrorEventProcessor` for Spring Boot ([#2429](https://github.com/getsentry/sentry-java/pull/2429))

### Fixes

- Use minSdk compatible `Objects` class ([#2436](https://github.com/getsentry/sentry-java/pull/2436))
- Prevent R8 from warning on missing classes, as we check for their presence at runtime ([#2439](https://github.com/getsentry/sentry-java/pull/2439))

### Dependencies

- Bump Gradle from v7.5.1 to v7.6.0 ([#2438](https://github.com/getsentry/sentry-java/pull/2438))
  - [changelog](https://github.com/gradle/gradle/blob/master/CHANGELOG.md#v760)
  - [diff](https://github.com/gradle/gradle/compare/v7.5.1...v7.6.0)

## 6.10.0

### Features

- Add time-to-initial-display span to Activity transactions ([#2369](https://github.com/getsentry/sentry-java/pull/2369))
- Start a session after init if AutoSessionTracking is enabled ([#2356](https://github.com/getsentry/sentry-java/pull/2356))
- Provide automatic breadcrumbs and transactions for click/scroll events for Compose ([#2390](https://github.com/getsentry/sentry-java/pull/2390))
- Add `blocked_main_thread` and `call_stack` to File I/O spans to detect performance issues ([#2382](https://github.com/getsentry/sentry-java/pull/2382))

### Dependencies

- Bump Native SDK from v0.5.2 to v0.5.3 ([#2423](https://github.com/getsentry/sentry-java/pull/2423))
  - [changelog](https://github.com/getsentry/sentry-native/blob/master/CHANGELOG.md#053)
  - [diff](https://github.com/getsentry/sentry-native/compare/0.5.2...0.5.3)

## 6.9.2

### Fixes

- Updated ProfileMeasurementValue types ([#2412](https://github.com/getsentry/sentry-java/pull/2412))
- Clear window reference only on activity stop in profileMeasurements collector ([#2407](https://github.com/getsentry/sentry-java/pull/2407))
- No longer disable OpenTelemetry exporters in default Java Agent config ([#2408](https://github.com/getsentry/sentry-java/pull/2408))
- Fix `ClassNotFoundException` for `io.sentry.spring.SentrySpringServletContainerInitializer` in `sentry-spring-jakarta` ([#2411](https://github.com/getsentry/sentry-java/issues/2411))
- Fix `sentry-samples-spring-jakarta` ([#2411](https://github.com/getsentry/sentry-java/issues/2411))

### Features

- Add SENTRY_AUTO_INIT environment variable to control OpenTelemetry Agent init ([#2410](https://github.com/getsentry/sentry-java/pull/2410))
- Add OpenTelemetryLinkErrorEventProcessor for linking errors to traces created via OpenTelemetry ([#2418](https://github.com/getsentry/sentry-java/pull/2418))

### Dependencies

- Bump OpenTelemetry to 1.20.1 and OpenTelemetry Java Agent to 1.20.2 ([#2420](https://github.com/getsentry/sentry-java/pull/2420))

## 6.9.1

### Fixes

- OpenTelemetry modules were missing in `6.9.0` so we released the same code again as `6.9.1` including OpenTelemetry modules

## 6.9.0

### Fixes

- Use `canonicalName` in Fragment Integration for better de-obfuscation ([#2379](https://github.com/getsentry/sentry-java/pull/2379))
- Fix Timber and Fragment integrations auto-installation for obfuscated builds ([#2379](https://github.com/getsentry/sentry-java/pull/2379))
- Don't attach screenshots to events from Hybrid SDKs ([#2360](https://github.com/getsentry/sentry-java/pull/2360))
- Ensure Hints do not cause memory leaks ([#2387](https://github.com/getsentry/sentry-java/pull/2387))
- Do not attach empty `sentry-trace` and `baggage` headers ([#2385](https://github.com/getsentry/sentry-java/pull/2385))

### Features

- Add beforeSendTransaction which allows users to filter and change transactions ([#2388](https://github.com/getsentry/sentry-java/pull/2388))
- Add experimental support for OpenTelemetry ([README](sentry-opentelemetry/README.md))([#2344](https://github.com/getsentry/sentry-java/pull/2344))

### Dependencies

- Update Spring Boot Jakarta to Spring Boot 3.0.0 ([#2389](https://github.com/getsentry/sentry-java/pull/2389))
- Bump Spring Boot to 2.7.5 ([#2383](https://github.com/getsentry/sentry-java/pull/2383))

## 6.8.0

### Features

- Add FrameMetrics to Android profiling data ([#2342](https://github.com/getsentry/sentry-java/pull/2342))

### Fixes

- Remove profiler main thread io ([#2348](https://github.com/getsentry/sentry-java/pull/2348))
- Fix ensure all options are processed before integrations are loaded ([#2377](https://github.com/getsentry/sentry-java/pull/2377))

## 6.7.1

### Fixes

- Fix `Gpu.vendorId` should be a String ([#2343](https://github.com/getsentry/sentry-java/pull/2343))
- Don't set device name on Android if `sendDefaultPii` is disabled ([#2354](https://github.com/getsentry/sentry-java/pull/2354))
- Fix corrupted UUID on Motorola devices ([#2363](https://github.com/getsentry/sentry-java/pull/2363))
- Fix ANR on dropped uncaught exception events ([#2368](https://github.com/getsentry/sentry-java/pull/2368))

### Features

- Update Spring Boot Jakarta to Spring Boot 3.0.0-RC2 ([#2347](https://github.com/getsentry/sentry-java/pull/2347))

## 6.7.0

### Fixes

- Use correct set-cookie for the HTTP Client response object ([#2326](https://github.com/getsentry/sentry-java/pull/2326))
- Fix NoSuchElementException in CircularFifoQueue when cloning a Scope ([#2328](https://github.com/getsentry/sentry-java/pull/2328))

### Features

- Customizable fragment lifecycle breadcrumbs ([#2299](https://github.com/getsentry/sentry-java/pull/2299))
- Provide hook for Jetpack Compose navigation instrumentation ([#2320](https://github.com/getsentry/sentry-java/pull/2320))
- Populate `event.modules` with dependencies metadata ([#2324](https://github.com/getsentry/sentry-java/pull/2324))
- Support Spring 6 and Spring Boot 3 ([#2289](https://github.com/getsentry/sentry-java/pull/2289))

### Dependencies

- Bump Native SDK from v0.5.1 to v0.5.2 ([#2315](https://github.com/getsentry/sentry-java/pull/2315))
  - [changelog](https://github.com/getsentry/sentry-native/blob/master/CHANGELOG.md#052)
  - [diff](https://github.com/getsentry/sentry-native/compare/0.5.1...0.5.2)

## 6.6.0

### Fixes

- Ensure potential callback exceptions are caught #2123 ([#2291](https://github.com/getsentry/sentry-java/pull/2291))
- Remove verbose FrameMetricsAggregator failure logging ([#2293](https://github.com/getsentry/sentry-java/pull/2293))
- Ignore broken regex for tracePropagationTarget ([#2288](https://github.com/getsentry/sentry-java/pull/2288))
- No longer serialize static fields; use toString as fallback ([#2309](https://github.com/getsentry/sentry-java/pull/2309))
- Fix `SentryFileWriter`/`SentryFileOutputStream` append overwrites file contents ([#2304](https://github.com/getsentry/sentry-java/pull/2304))
- Respect incoming parent sampled decision when continuing a trace ([#2311](https://github.com/getsentry/sentry-java/pull/2311))

### Features

- Profile envelopes are sent directly from profiler ([#2298](https://github.com/getsentry/sentry-java/pull/2298))
- Add support for using Encoder with logback.SentryAppender ([#2246](https://github.com/getsentry/sentry-java/pull/2246))
- Report Startup Crashes ([#2277](https://github.com/getsentry/sentry-java/pull/2277))
- HTTP Client errors for OkHttp ([#2287](https://github.com/getsentry/sentry-java/pull/2287))
- Add option to enable or disable Frame Tracking ([#2314](https://github.com/getsentry/sentry-java/pull/2314))

### Dependencies

- Bump Native SDK from v0.5.0 to v0.5.1 ([#2306](https://github.com/getsentry/sentry-java/pull/2306))
  - [changelog](https://github.com/getsentry/sentry-native/blob/master/CHANGELOG.md#051)
  - [diff](https://github.com/getsentry/sentry-native/compare/0.5.0...0.5.1)

## 6.5.0

### Fixes

- Improve public facing API for creating Baggage from header ([#2284](https://github.com/getsentry/sentry-java/pull/2284))

## 6.5.0-beta.3

### Features

- Provide API for attaching custom measurements to transactions ([#2260](https://github.com/getsentry/sentry-java/pull/2260))
- Bump spring to 2.7.4 ([#2279](https://github.com/getsentry/sentry-java/pull/2279))

## 6.5.0-beta.2

### Features

- Make user segment a top level property ([#2257](https://github.com/getsentry/sentry-java/pull/2257))
- Replace user `other` with `data` ([#2258](https://github.com/getsentry/sentry-java/pull/2258))
- `isTraceSampling` is now on by default. `tracingOrigins` has been replaced by `tracePropagationTargets` ([#2255](https://github.com/getsentry/sentry-java/pull/2255))

## 6.5.0-beta.1

### Features

- Server-Side Dynamic Sampling Context support  ([#2226](https://github.com/getsentry/sentry-java/pull/2226))

## 6.4.4

### Fixes

- Fix ConcurrentModificationException due to FrameMetricsAggregator manipulation ([#2282](https://github.com/getsentry/sentry-java/pull/2282))

## 6.4.3

- Fix slow and frozen frames tracking ([#2271](https://github.com/getsentry/sentry-java/pull/2271))

## 6.4.2

### Fixes

- Fixed AbstractMethodError when getting Lifecycle ([#2228](https://github.com/getsentry/sentry-java/pull/2228))
- Missing unit fields for Android measurements ([#2204](https://github.com/getsentry/sentry-java/pull/2204))
- Avoid sending empty profiles ([#2232](https://github.com/getsentry/sentry-java/pull/2232))
- Fix file descriptor leak in FileIO instrumentation ([#2248](https://github.com/getsentry/sentry-java/pull/2248))

## 6.4.1

### Fixes

- Fix memory leak caused by throwableToSpan ([#2227](https://github.com/getsentry/sentry-java/pull/2227))

## 6.4.0

### Fixes

- make profiling rate defaults to 101 hz ([#2211](https://github.com/getsentry/sentry-java/pull/2211))
- SentryOptions.setProfilingTracesIntervalMillis has been deprecated
- Added cpu architecture and default environment in profiles envelope ([#2207](https://github.com/getsentry/sentry-java/pull/2207))
- SentryOptions.setProfilingEnabled has been deprecated in favor of setProfilesSampleRate
- Use toString for enum serialization ([#2220](https://github.com/getsentry/sentry-java/pull/2220))

### Features

- Concurrent profiling 3 - added truncation reason ([#2247](https://github.com/getsentry/sentry-java/pull/2247))
- Concurrent profiling 2 - added list of transactions ([#2218](https://github.com/getsentry/sentry-java/pull/2218))
- Concurrent profiling 1 - added envelope payload data format ([#2216](https://github.com/getsentry/sentry-java/pull/2216))
- Send source for transactions ([#2180](https://github.com/getsentry/sentry-java/pull/2180))
- Add profilesSampleRate and profileSampler options for Android sdk ([#2184](https://github.com/getsentry/sentry-java/pull/2184))
- Add baggage header to RestTemplate ([#2206](https://github.com/getsentry/sentry-java/pull/2206))
- Bump Native SDK from v0.4.18 to v0.5.0 ([#2199](https://github.com/getsentry/sentry-java/pull/2199))
  - [changelog](https://github.com/getsentry/sentry-native/blob/master/CHANGELOG.md#050)
  - [diff](https://github.com/getsentry/sentry-native/compare/0.4.18...0.5.0)
- Bump Gradle from v7.5.0 to v7.5.1 ([#2212](https://github.com/getsentry/sentry-java/pull/2212))
  - [changelog](https://github.com/gradle/gradle/blob/master/CHANGELOG.md#v751)
  - [diff](https://github.com/gradle/gradle/compare/v7.5.0...v7.5.1)

## 6.3.1

### Fixes

- Prevent NPE by checking SentryTracer.timer for null again inside synchronized ([#2200](https://github.com/getsentry/sentry-java/pull/2200))
- Weakly reference Activity for transaction finished callback ([#2203](https://github.com/getsentry/sentry-java/pull/2203))
- `attach-screenshot` set on Manual init. didn't work ([#2186](https://github.com/getsentry/sentry-java/pull/2186))
- Remove extra space from `spring.factories` causing issues in old versions of Spring Boot ([#2181](https://github.com/getsentry/sentry-java/pull/2181))


### Features

- Bump Native SDK to v0.4.18 ([#2154](https://github.com/getsentry/sentry-java/pull/2154))
  - [changelog](https://github.com/getsentry/sentry-native/blob/master/CHANGELOG.md#0418)
  - [diff](https://github.com/getsentry/sentry-native/compare/0.4.17...0.4.18)
- Bump Gradle to v7.5.0 ([#2174](https://github.com/getsentry/sentry-java/pull/2174), [#2191](https://github.com/getsentry/sentry-java/pull/2191))
  - [changelog](https://github.com/gradle/gradle/blob/master/CHANGELOG.md#v750)
  - [diff](https://github.com/gradle/gradle/compare/v7.4.2...v7.5.0)

## 6.3.0

### Features

- Switch upstream dependencies to `compileOnly` in integrations ([#2175](https://github.com/getsentry/sentry-java/pull/2175))

### Fixes

- Lazily retrieve HostnameCache in MainEventProcessor ([#2170](https://github.com/getsentry/sentry-java/pull/2170))

## 6.2.1

### Fixes

- Only send userid in Dynamic Sampling Context if sendDefaultPii is true ([#2147](https://github.com/getsentry/sentry-java/pull/2147))
- Remove userId from baggage due to PII ([#2157](https://github.com/getsentry/sentry-java/pull/2157))

### Features

- Add integration for Apollo-Kotlin 3 ([#2109](https://github.com/getsentry/sentry-java/pull/2109))
- New package `sentry-android-navigation` for AndroidX Navigation support ([#2136](https://github.com/getsentry/sentry-java/pull/2136))
- New package `sentry-compose` for Jetpack Compose support (Navigation) ([#2136](https://github.com/getsentry/sentry-java/pull/2136))
- Add sample rate to baggage as well as trace in envelope header and flatten user ([#2135](https://github.com/getsentry/sentry-java/pull/2135))

Breaking Changes:
- The boolean parameter `samplingDecision` in the `TransactionContext` constructor has been replaced with a `TracesSamplingDecision` object. Feel free to ignore the `@ApiStatus.Internal` in this case.

## 6.1.4

### Fixes

- Filter out app starts with more than 60s ([#2127](https://github.com/getsentry/sentry-java/pull/2127))

## 6.1.3

### Fixes

- Fix thread leak due to Timer being created and never cancelled ([#2131](https://github.com/getsentry/sentry-java/pull/2131))

## 6.1.2

### Fixes

- Swallow error when reading ActivityManager#getProcessesInErrorState instead of crashing ([#2114](https://github.com/getsentry/sentry-java/pull/2114))
- Use charset string directly as StandardCharsets is not available on earlier Android versions ([#2111](https://github.com/getsentry/sentry-java/pull/2111))

## 6.1.1

### Features

- Replace `tracestate` header with `baggage` header ([#2078](https://github.com/getsentry/sentry-java/pull/2078))
- Allow opting out of device info collection that requires Inter-Process Communication (IPC) ([#2100](https://github.com/getsentry/sentry-java/pull/2100))

## 6.1.0

### Features

- Implement local scope by adding overloads to the capture methods that accept a ScopeCallback ([#2084](https://github.com/getsentry/sentry-java/pull/2084))
- SentryOptions#merge is now public and can be used to load ExternalOptions ([#2088](https://github.com/getsentry/sentry-java/pull/2088))

### Fixes

- Fix proguard rules to work R8 [issue](https://issuetracker.google.com/issues/235733922) around on AGP 7.3.0-betaX and 7.4.0-alphaX ([#2094](https://github.com/getsentry/sentry-java/pull/2094))
- Fix GraalVM Native Image compatibility ([#2172](https://github.com/getsentry/sentry-java/pull/2172))

## 6.0.0

### Sentry Self-hosted Compatibility

- Starting with version `6.0.0` of the `sentry` package, [Sentry's self hosted version >= v21.9.0](https://github.com/getsentry/self-hosted/releases) is required or you have to manually disable sending client reports via the `sendClientReports` option. This only applies to self-hosted Sentry. If you are using [sentry.io](https://sentry.io), no action is needed.

### Features

- Allow optimization and obfuscation of the SDK by reducing proguard rules ([#2031](https://github.com/getsentry/sentry-java/pull/2031))
- Relax TransactionNameProvider ([#1861](https://github.com/getsentry/sentry-java/pull/1861))
- Use float instead of Date for protocol types for higher precision ([#1737](https://github.com/getsentry/sentry-java/pull/1737))
- Allow setting SDK info (name & version) in manifest ([#2016](https://github.com/getsentry/sentry-java/pull/2016))
- Allow setting native Android SDK name during build ([#2035](https://github.com/getsentry/sentry-java/pull/2035))
- Include application permissions in Android events ([#2018](https://github.com/getsentry/sentry-java/pull/2018))
- Automatically create transactions for UI events ([#1975](https://github.com/getsentry/sentry-java/pull/1975))
- Hints are now used via a Hint object and passed into beforeSend and EventProcessor as @NotNull Hint object ([#2045](https://github.com/getsentry/sentry-java/pull/2045))
- Attachments can be manipulated via hint ([#2046](https://github.com/getsentry/sentry-java/pull/2046))
- Add sentry-servlet-jakarta module ([#1987](https://github.com/getsentry/sentry-java/pull/1987))
- Add client reports ([#1982](https://github.com/getsentry/sentry-java/pull/1982))
- Screenshot is taken when there is an error ([#1967](https://github.com/getsentry/sentry-java/pull/1967))
- Add Android profiling traces ([#1897](https://github.com/getsentry/sentry-java/pull/1897)) ([#1959](https://github.com/getsentry/sentry-java/pull/1959)) and its tests ([#1949](https://github.com/getsentry/sentry-java/pull/1949))
- Enable enableScopeSync by default for Android ([#1928](https://github.com/getsentry/sentry-java/pull/1928))
- Feat: Vendor JSON ([#1554](https://github.com/getsentry/sentry-java/pull/1554))
    - Introduce `JsonSerializable` and `JsonDeserializer` interfaces for manual json
      serialization/deserialization.
    - Introduce `JsonUnknwon` interface to preserve unknown properties when deserializing/serializing
      SDK classes.
    - When passing custom objects, for example in `Contexts`, these are supported for serialization:
        - `JsonSerializable`
        - `Map`, `Collection`, `Array`, `String` and all primitive types.
        - Objects with the help of refection.
            - `Map`, `Collection`, `Array`, `String` and all primitive types.
            - Call `toString()` on objects that have a cyclic reference to a ancestor object.
            - Call `toString()` where object graphs exceed max depth.
    - Remove `gson` dependency.
    - Remove `IUnknownPropertiesConsumer`
- Pass MDC tags as Sentry tags ([#1954](https://github.com/getsentry/sentry-java/pull/1954))

### Fixes

- Calling Sentry.init and specifying contextTags now has an effect on the Logback SentryAppender ([#2052](https://github.com/getsentry/sentry-java/pull/2052))
- Calling Sentry.init and specifying contextTags now has an effect on the Log4j SentryAppender ([#2054](https://github.com/getsentry/sentry-java/pull/2054))
- Calling Sentry.init and specifying contextTags now has an effect on the jul SentryAppender ([#2057](https://github.com/getsentry/sentry-java/pull/2057))
- Update Spring Boot dependency to 2.6.8 and fix the CVE-2022-22970 ([#2068](https://github.com/getsentry/sentry-java/pull/2068))
- Sentry can now self heal after a Thread had its currentHub set to a NoOpHub ([#2076](https://github.com/getsentry/sentry-java/pull/2076))
- No longer close OutputStream that is passed into JsonSerializer ([#2029](https://github.com/getsentry/sentry-java/pull/2029))
- Fix setting context tags on events captured by Spring ([#2060](https://github.com/getsentry/sentry-java/pull/2060))
- Isolate cached events with hashed DSN subfolder ([#2038](https://github.com/getsentry/sentry-java/pull/2038))
- SentryThread.current flag will not be overridden by DefaultAndroidEventProcessor if already set ([#2050](https://github.com/getsentry/sentry-java/pull/2050))
- Fix serialization of Long inside of Request.data ([#2051](https://github.com/getsentry/sentry-java/pull/2051))
- Update sentry-native to 0.4.17 ([#2033](https://github.com/getsentry/sentry-java/pull/2033))
- Update Gradle to 7.4.2 and AGP to 7.2 ([#2042](https://github.com/getsentry/sentry-java/pull/2042))
- Change order of event filtering mechanisms ([#2001](https://github.com/getsentry/sentry-java/pull/2001))
- Only send session update for dropped events if state changed ([#2002](https://github.com/getsentry/sentry-java/pull/2002))
- Android profiling initializes on first profile start ([#2009](https://github.com/getsentry/sentry-java/pull/2009))
- Profiling rate decreased from 300hz to 100hz ([#1997](https://github.com/getsentry/sentry-java/pull/1997))
- Allow disabling sending of client reports via Android Manifest and external options ([#2007](https://github.com/getsentry/sentry-java/pull/2007))
- Ref: Upgrade Spring Boot dependency to 2.5.13 ([#2011](https://github.com/getsentry/sentry-java/pull/2011))
- Ref: Make options.printUncaughtStackTrace primitive type ([#1995](https://github.com/getsentry/sentry-java/pull/1995))
- Ref: Remove not needed interface abstractions on Android ([#1953](https://github.com/getsentry/sentry-java/pull/1953))
- Ref: Make hints Map<String, Object> instead of only Object ([#1929](https://github.com/getsentry/sentry-java/pull/1929))
- Ref: Simplify DateUtils with ISO8601Utils ([#1837](https://github.com/getsentry/sentry-java/pull/1837))
- Ref: Remove deprecated and scheduled fields ([#1875](https://github.com/getsentry/sentry-java/pull/1875))
- Ref: Add shutdownTimeoutMillis in favor of shutdownTimeout ([#1873](https://github.com/getsentry/sentry-java/pull/1873))
- Ref: Remove Attachment ContentType since the Server infers it ([#1874](https://github.com/getsentry/sentry-java/pull/1874))
- Ref: Bind external properties to a dedicated class. ([#1750](https://github.com/getsentry/sentry-java/pull/1750))
- Ref: Debug log serializable objects ([#1795](https://github.com/getsentry/sentry-java/pull/1795))
- Ref: catch Throwable instead of Exception to suppress internal SDK errors ([#1812](https://github.com/getsentry/sentry-java/pull/1812))
- `SentryOptions` can merge properties from `ExternalOptions` instead of another instance of `SentryOptions`
- Following boolean properties from `SentryOptions` that allowed `null` values are now not nullable - `debug`, `enableUncaughtExceptionHandler`, `enableDeduplication`
- `SentryOptions` cannot be created anymore using `PropertiesProvider` with `SentryOptions#from` method. Use `ExternalOptions#from` instead and merge created object with `SentryOptions#merge`
- Bump: Kotlin to 1.5 and compatibility to 1.4 for sentry-android-timber ([#1815](https://github.com/getsentry/sentry-java/pull/1815))

## 5.7.4

### Fixes

* Change order of event filtering mechanisms and only send session update for dropped events if session state changed (#2028)

## 5.7.3

### Fixes

- Sentry Timber integration throws an exception when using args ([#1986](https://github.com/getsentry/sentry-java/pull/1986))

## 5.7.2

### Fixes

- Bring back support for `Timber.tag` ([#1974](https://github.com/getsentry/sentry-java/pull/1974))

## 5.7.1

### Fixes

- Sentry Timber integration does not submit msg.formatted breadcrumbs ([#1957](https://github.com/getsentry/sentry-java/pull/1957))
- ANR WatchDog won't crash on SecurityException ([#1962](https://github.com/getsentry/sentry-java/pull/1962))

## 5.7.0

### Features

- Automatically enable `Timber` and `Fragment` integrations if they are present on the classpath ([#1936](https://github.com/getsentry/sentry-java/pull/1936))

## 5.6.3

### Fixes

- If transaction or span is finished, do not allow to mutate ([#1940](https://github.com/getsentry/sentry-java/pull/1940))
- Keep used AndroidX classes from obfuscation (Fixes UI breadcrumbs and Slow/Frozen frames) ([#1942](https://github.com/getsentry/sentry-java/pull/1942))

## 5.6.2

### Fixes

- Ref: Make ActivityFramesTracker public to be used by Hybrid SDKs ([#1931](https://github.com/getsentry/sentry-java/pull/1931))
- Bump: AGP to 7.1.2 ([#1930](https://github.com/getsentry/sentry-java/pull/1930))
- NPE while adding "response_body_size" breadcrumb, when response body length is unknown ([#1908](https://github.com/getsentry/sentry-java/pull/1908))
- Do not include stacktrace frames into Timber message ([#1898](https://github.com/getsentry/sentry-java/pull/1898))
- Potential memory leaks ([#1909](https://github.com/getsentry/sentry-java/pull/1909))

Breaking changes:
`Timber.tag` is no longer supported by our [Timber integration](https://docs.sentry.io/platforms/android/configuration/integrations/timber/) and will not appear on Sentry for error events.
Please vote on this [issue](https://github.com/getsentry/sentry-java/issues/1900), if you'd like us to provide support for that.

## 5.6.2-beta.3

### Fixes

- Ref: Make ActivityFramesTracker public to be used by Hybrid SDKs ([#1931](https://github.com/getsentry/sentry-java/pull/1931))
- Bump: AGP to 7.1.2 ([#1930](https://github.com/getsentry/sentry-java/pull/1930))

## 5.6.2-beta.2

### Fixes

- NPE while adding "response_body_size" breadcrumb, when response body length is unknown ([#1908](https://github.com/getsentry/sentry-java/pull/1908))

## 5.6.2-beta.1

### Fixes

- Do not include stacktrace frames into Timber message ([#1898](https://github.com/getsentry/sentry-java/pull/1898))
- Potential memory leaks ([#1909](https://github.com/getsentry/sentry-java/pull/1909))

Breaking changes:
`Timber.tag` is no longer supported by our [Timber integration](https://docs.sentry.io/platforms/android/configuration/integrations/timber/) and will not appear on Sentry for error events.
Please vote on this [issue](https://github.com/getsentry/sentry-java/issues/1900), if you'd like us to provide support for that.

## 5.6.1

### Features

- Add options.printUncaughtStackTrace to print uncaught exceptions ([#1890](https://github.com/getsentry/sentry-java/pull/1890))

### Fixes

- NPE while adding "response_body_size" breadcrumb, when response body is null ([#1884](https://github.com/getsentry/sentry-java/pull/1884))
- Bump: AGP to 7.1.0 ([#1892](https://github.com/getsentry/sentry-java/pull/1892))

## 5.6.0

### Features

- Add breadcrumbs support for UI events (automatically captured) ([#1876](https://github.com/getsentry/sentry-java/pull/1876))

### Fixes

- Change scope of servlet-api to compileOnly ([#1880](https://github.com/getsentry/sentry-java/pull/1880))

## 5.5.3

### Fixes

- Do not create SentryExceptionResolver bean when Spring MVC is not on the classpath ([#1865](https://github.com/getsentry/sentry-java/pull/1865))

## 5.5.2

### Fixes

- Detect App Cold start correctly for Hybrid SDKs ([#1855](https://github.com/getsentry/sentry-java/pull/1855))
- Bump: log4j to 2.17.0 ([#1852](https://github.com/getsentry/sentry-java/pull/1852))
- Bump: logback to 1.2.9 ([#1853](https://github.com/getsentry/sentry-java/pull/1853))

## 5.5.1

### Fixes

- Bump: log4j to 2.16.0 ([#1845](https://github.com/getsentry/sentry-java/pull/1845))
- Make App start cold/warm visible to Hybrid SDKs ([#1848](https://github.com/getsentry/sentry-java/pull/1848))

## 5.5.0

### Features

- Add locale to device context and deprecate language ([#1832](https://github.com/getsentry/sentry-java/pull/1832))
- Add `SentryFileInputStream` and `SentryFileOutputStream` for File I/O performance instrumentation ([#1826](https://github.com/getsentry/sentry-java/pull/1826))
- Add `SentryFileReader` and `SentryFileWriter` for File I/O instrumentation ([#1843](https://github.com/getsentry/sentry-java/pull/1843))

### Fixes

- Bump: log4j to 2.15.0 ([#1839](https://github.com/getsentry/sentry-java/pull/1839))
- Ref: Rename Fragment span operation from `ui.fragment.load` to `ui.load` ([#1824](https://github.com/getsentry/sentry-java/pull/1824))
- Ref: change `java.util.Random` to `java.security.SecureRandom` for possible security reasons ([#1831](https://github.com/getsentry/sentry-java/pull/1831))

## 5.4.3

### Fixes

- Only report App start measurement for full launch on Android ([#1821](https://github.com/getsentry/sentry-java/pull/1821))

## 5.4.2

### Fixes

- Ref: catch Throwable instead of Exception to suppress internal SDK errors ([#1812](https://github.com/getsentry/sentry-java/pull/1812))

## 5.4.1

### Features

- Refactor OkHttp and Apollo to Kotlin functional interfaces ([#1797](https://github.com/getsentry/sentry-java/pull/1797))
- Add secondary constructor to SentryInstrumentation ([#1804](https://github.com/getsentry/sentry-java/pull/1804))

### Fixes

- Do not start fragment span if not added to the Activity ([#1813](https://github.com/getsentry/sentry-java/pull/1813))

## 5.4.0

### Features

- Add `graphql-java` instrumentation ([#1777](https://github.com/getsentry/sentry-java/pull/1777))

### Fixes

- Do not crash when event processors throw a lower level Throwable class ([#1800](https://github.com/getsentry/sentry-java/pull/1800))
- ActivityFramesTracker does not throw if Activity has no observers ([#1799](https://github.com/getsentry/sentry-java/pull/1799))

## 5.3.0

### Features

- Add datasource tracing with P6Spy ([#1784](https://github.com/getsentry/sentry-java/pull/1784))

### Fixes

- ActivityFramesTracker does not throw if Activity has not been added ([#1782](https://github.com/getsentry/sentry-java/pull/1782))
- PerformanceAndroidEventProcessor uses up to date isTracingEnabled set on Configuration callback ([#1786](https://github.com/getsentry/sentry-java/pull/1786))

## 5.2.4

### Fixes

- Window.FEATURE_NO_TITLE does not work when using activity traces ([#1769](https://github.com/getsentry/sentry-java/pull/1769))
- unregister UncaughtExceptionHandler on close ([#1770](https://github.com/getsentry/sentry-java/pull/1770))

## 5.2.3

### Fixes

- Make ActivityFramesTracker operations thread-safe ([#1762](https://github.com/getsentry/sentry-java/pull/1762))
- Clone Scope Contexts ([#1763](https://github.com/getsentry/sentry-java/pull/1763))
- Bump: AGP to 7.0.3 ([#1765](https://github.com/getsentry/sentry-java/pull/1765))

## 5.2.2

### Fixes

- Close HostnameCache#executorService on SentryClient#close ([#1757](https://github.com/getsentry/sentry-java/pull/1757))

## 5.2.1

### Features

- Add isCrashedLastRun support ([#1739](https://github.com/getsentry/sentry-java/pull/1739))
- Attach Java vendor and version to events and transactions ([#1703](https://github.com/getsentry/sentry-java/pull/1703))

### Fixes

- Handle exception if Context.registerReceiver throws ([#1747](https://github.com/getsentry/sentry-java/pull/1747))

## 5.2.0

### Features

- Allow setting proguard via Options and/or external resources ([#1728](https://github.com/getsentry/sentry-java/pull/1728))
- Add breadcrumbs for the Apollo integration ([#1726](https://github.com/getsentry/sentry-java/pull/1726))

### Fixes

- Don't set lastEventId for transactions ([#1727](https://github.com/getsentry/sentry-java/pull/1727))
- ActivityLifecycleIntegration#appStartSpan memory leak ([#1732](https://github.com/getsentry/sentry-java/pull/1732))

## 5.2.0-beta.3

### Features

- Add "data" to spans ([#1717](https://github.com/getsentry/sentry-java/pull/1717))

### Fixes

- Check at runtime if AndroidX.Core is available ([#1718](https://github.com/getsentry/sentry-java/pull/1718))
- Should not capture unfinished transaction ([#1719](https://github.com/getsentry/sentry-java/pull/1719))

## 5.2.0-beta.2

### Fixes

- Bump AGP to 7.0.2 ([#1650](https://github.com/getsentry/sentry-java/pull/1650))
- Drop spans in BeforeSpanCallback. ([#1713](https://github.com/getsentry/sentry-java/pull/1713))

## 5.2.0-beta.1

### Features

- Add tracestate HTTP header support ([#1683](https://github.com/getsentry/sentry-java/pull/1683))
- Add option to filter which origins receive tracing headers ([#1698](https://github.com/getsentry/sentry-java/pull/1698))
- Include unfinished spans in transaction ([#1699](https://github.com/getsentry/sentry-java/pull/1699))
- Add static helpers for creating breadcrumbs ([#1702](https://github.com/getsentry/sentry-java/pull/1702))
- Performance support for Android Apollo ([#1705](https://github.com/getsentry/sentry-java/pull/1705))

### Fixes

- Move tags from transaction.contexts.trace.tags to transaction.tags ([#1700](https://github.com/getsentry/sentry-java/pull/1700))

Breaking changes:

- Updated proguard keep rule for enums, which affects consumer application code ([#1694](https://github.com/getsentry/sentry-java/pull/1694))

## 5.1.2

### Fixes

- Servlet 3.1 compatibility issue ([#1681](https://github.com/getsentry/sentry-java/pull/1681))
- Do not drop Contexts key if Collection, Array or Char ([#1680](https://github.com/getsentry/sentry-java/pull/1680))

## 5.1.1

### Features

- Add support for async methods in Spring MVC ([#1652](https://github.com/getsentry/sentry-java/pull/1652))
- Add secondary constructor taking IHub to SentryOkHttpInterceptor ([#1657](https://github.com/getsentry/sentry-java/pull/1657))
- Merge external map properties ([#1656](https://github.com/getsentry/sentry-java/pull/1656))

### Fixes

- Remove onActivityPreCreated call in favor of onActivityCreated ([#1661](https://github.com/getsentry/sentry-java/pull/1661))
- Do not crash if SENSOR_SERVICE throws ([#1655](https://github.com/getsentry/sentry-java/pull/1655))
- Make sure scope is popped when processing request results in exception ([#1665](https://github.com/getsentry/sentry-java/pull/1665))

## 5.1.0

### Features

- Spring WebClient integration ([#1621](https://github.com/getsentry/sentry-java/pull/1621))
- OpenFeign integration ([#1632](https://github.com/getsentry/sentry-java/pull/1632))
- Add more convenient way to pass BeforeSpanCallback in OpenFeign integration ([#1637](https://github.com/getsentry/sentry-java/pull/1637))

### Fixes

- Bump: sentry-native to 0.4.12 ([#1651](https://github.com/getsentry/sentry-java/pull/1651))

## 5.1.0-beta.9

- No documented changes.

## 5.1.0-beta.8

### Features

- Generate Sentry BOM ([#1486](https://github.com/getsentry/sentry-java/pull/1486))

## 5.1.0-beta.7

### Features

- Slow/Frozen frames metrics ([#1609](https://github.com/getsentry/sentry-java/pull/1609))

## 5.1.0-beta.6

### Features

- Add request body extraction for Spring MVC integration ([#1595](https://github.com/getsentry/sentry-java/pull/1595))

### Fixes

- set min sdk version of sentry-android-fragment to API 14 ([#1608](https://github.com/getsentry/sentry-java/pull/1608))
- Ser/Deser of the UserFeedback from cached envelope ([#1611](https://github.com/getsentry/sentry-java/pull/1611))

## 5.1.0-beta.5

### Fixes

- Make SentryAppender non-final for Log4j2 and Logback ([#1603](https://github.com/getsentry/sentry-java/pull/1603))
- Do not throw IAE when tracing header contain invalid trace id ([#1605](https://github.com/getsentry/sentry-java/pull/1605))

## 5.1.0-beta.4

### Fixes

- Update sentry-native to 0.4.11 ([#1591](https://github.com/getsentry/sentry-java/pull/1591))

## 5.1.0-beta.3

### Features

- Spring Webflux integration ([#1529](https://github.com/getsentry/sentry-java/pull/1529))

## 5.1.0-beta.2

### Features

- Support transaction waiting for children to finish. ([#1535](https://github.com/getsentry/sentry-java/pull/1535))
- Capture logged marker in log4j2 and logback appenders ([#1551](https://github.com/getsentry/sentry-java/pull/1551))
- Allow clearing of attachments in the scope ([#1562](https://github.com/getsentry/sentry-java/pull/1562))
- Set mechanism type in SentryExceptionResolver ([#1556](https://github.com/getsentry/sentry-java/pull/1556))
- Perf. for fragments ([#1528](https://github.com/getsentry/sentry-java/pull/1528))

### Fixes

- Handling missing Spring Security on classpath on Java 8 ([#1552](https://github.com/getsentry/sentry-java/pull/1552))
- Use a different method to get strings from JNI, and avoid excessive Stack Space usage. ([#1214](https://github.com/getsentry/sentry-java/pull/1214))
- Add data field to SentrySpan ([#1555](https://github.com/getsentry/sentry-java/pull/1555))
- Clock drift issue when calling DateUtils#getDateTimeWithMillisPrecision ([#1557](https://github.com/getsentry/sentry-java/pull/1557))
- Prefer snake case for HTTP integration data keys ([#1559](https://github.com/getsentry/sentry-java/pull/1559))
- Assign lastEventId only if event was queued for submission ([#1565](https://github.com/getsentry/sentry-java/pull/1565))

## 5.1.0-beta.1

### Features

- Measure app start time ([#1487](https://github.com/getsentry/sentry-java/pull/1487))
- Automatic breadcrumbs logging for fragment lifecycle ([#1522](https://github.com/getsentry/sentry-java/pull/1522))

## 5.0.1

### Fixes

- Sources and Javadoc artifacts were mixed up ([#1515](https://github.com/getsentry/sentry-java/pull/1515))

## 5.0.0

This release brings many improvements but also new features:

- OkHttp Interceptor for Android ([#1330](https://github.com/getsentry/sentry-java/pull/1330))
- GraalVM Native Image Compatibility ([#1329](https://github.com/getsentry/sentry-java/pull/1329))
- Add option to ignore exceptions by type ([#1352](https://github.com/getsentry/sentry-java/pull/1352))
- Enrich transactions with device contexts ([#1430](https://github.com/getsentry/sentry-java/pull/1430)) ([#1469](https://github.com/getsentry/sentry-java/pull/1469))
- Better interoperability with Kotlin null-safety ([#1439](https://github.com/getsentry/sentry-java/pull/1439)) and ([#1462](https://github.com/getsentry/sentry-java/pull/1462))
- Add coroutines support ([#1479](https://github.com/getsentry/sentry-java/pull/1479))
- OkHttp callback for Customising the Span ([#1478](https://github.com/getsentry/sentry-java/pull/1478))
- Add breadcrumb in Spring RestTemplate integration ([#1481](https://github.com/getsentry/sentry-java/pull/1481))

Breaking changes:

- Migration Guide for [Java](https://docs.sentry.io/platforms/java/migration/)
- Migration Guide for [Android](https://docs.sentry.io/platforms/android/migration/)

Other fixes:

- Fix: Add attachmentType to envelope ser/deser. ([#1504](https://github.com/getsentry/sentry-java/pull/1504))

Thank you:

- @maciejwalkowiak for coding most of it.

## 5.0.0-beta.7

### Fixes


- Ref: Deprecate SentryBaseEvent#getOriginThrowable and add SentryBaseEvent#getThrowableMechanism ([#1502](https://github.com/getsentry/sentry-java/pull/1502))
- Graceful Shutdown flushes event instead of Closing SDK ([#1500](https://github.com/getsentry/sentry-java/pull/1500))
- Do not append threads that come from the EnvelopeFileObserver ([#1501](https://github.com/getsentry/sentry-java/pull/1501))
- Ref: Deprecate cacheDirSize and add maxCacheItems ([#1499](https://github.com/getsentry/sentry-java/pull/1499))
- Append all threads if Hint is Cached but attachThreads is enabled ([#1503](https://github.com/getsentry/sentry-java/pull/1503))

## 5.0.0-beta.6

### Features

- Add secondary constructor to SentryOkHttpInterceptor ([#1491](https://github.com/getsentry/sentry-java/pull/1491))
- Add option to enable debug mode in Log4j2 integration ([#1492](https://github.com/getsentry/sentry-java/pull/1492))

### Fixes

- Ref: Replace clone() with copy constructor ([#1496](https://github.com/getsentry/sentry-java/pull/1496))

## 5.0.0-beta.5

### Features

- OkHttp callback for Customising the Span ([#1478](https://github.com/getsentry/sentry-java/pull/1478))
- Add breadcrumb in Spring RestTemplate integration ([#1481](https://github.com/getsentry/sentry-java/pull/1481))
- Add coroutines support ([#1479](https://github.com/getsentry/sentry-java/pull/1479))

### Fixes

- Cloning Stack ([#1483](https://github.com/getsentry/sentry-java/pull/1483))

## 5.0.0-beta.4

### Fixes

- Enrich Transactions with Context Data ([#1469](https://github.com/getsentry/sentry-java/pull/1469))
- Bump: Apache HttpClient to 5.0.4 ([#1476](https://github.com/getsentry/sentry-java/pull/1476))

## 5.0.0-beta.3

### Fixes

- Handling immutable collections on SentryEvent and protocol objects ([#1468](https://github.com/getsentry/sentry-java/pull/1468))
- Associate event with transaction when thrown exception is not a direct cause ([#1463](https://github.com/getsentry/sentry-java/pull/1463))
- Ref: nullability annotations to Sentry module ([#1439](https://github.com/getsentry/sentry-java/pull/1439)) and ([#1462](https://github.com/getsentry/sentry-java/pull/1462))
- NPE when adding Context Data with null values for log4j2 ([#1465](https://github.com/getsentry/sentry-java/pull/1465))

## 5.0.0-beta.2

### Fixes

- sentry-android-timber package sets sentry.java.android.timber as SDK name ([#1456](https://github.com/getsentry/sentry-java/pull/1456))
- When AppLifecycleIntegration is closed, it should remove observer using UI thread ([#1459](https://github.com/getsentry/sentry-java/pull/1459))
- Bump: AGP to 4.2.0 ([#1460](https://github.com/getsentry/sentry-java/pull/1460))

Breaking Changes:

- Remove: Settings.Secure.ANDROID_ID in favor of generated installationId ([#1455](https://github.com/getsentry/sentry-java/pull/1455))
- Rename: enableSessionTracking to enableAutoSessionTracking ([#1457](https://github.com/getsentry/sentry-java/pull/1457))

## 5.0.0-beta.1

### Fixes

- Ref: Refactor converting HttpServletRequest to Sentry Request in Spring integration ([#1387](https://github.com/getsentry/sentry-java/pull/1387))
- Bump: sentry-native to 0.4.9 ([#1431](https://github.com/getsentry/sentry-java/pull/1431))
- Activity tracing auto instrumentation for Android API < 29 ([#1402](https://github.com/getsentry/sentry-java/pull/1402))
- use connection and read timeouts in ApacheHttpClient based transport ([#1397](https://github.com/getsentry/sentry-java/pull/1397))
- set correct transaction status for unhandled exceptions in SentryTracingFilter ([#1406](https://github.com/getsentry/sentry-java/pull/1406))
- handle network errors in SentrySpanClientHttpRequestInterceptor ([#1407](https://github.com/getsentry/sentry-java/pull/1407))
- set scope on transaction ([#1409](https://github.com/getsentry/sentry-java/pull/1409))
- set status and associate events with transactions ([#1426](https://github.com/getsentry/sentry-java/pull/1426))
- Do not set free memory and is low memory fields when it's a NDK hard crash ([#1399](https://github.com/getsentry/sentry-java/pull/1399))
- Apply user from the scope to transaction ([#1424](https://github.com/getsentry/sentry-java/pull/1424))
- Pass maxBreadcrumbs config. to sentry-native ([#1425](https://github.com/getsentry/sentry-java/pull/1425))
- Run event processors and enrich transactions with contexts ([#1430](https://github.com/getsentry/sentry-java/pull/1430))
- Set Span status for OkHttp integration ([#1447](https://github.com/getsentry/sentry-java/pull/1447))
- Set user on transaction in Spring & Spring Boot integrations ([#1443](https://github.com/getsentry/sentry-java/pull/1443))

## 4.4.0-alpha.2

### Features

- Add option to ignore exceptions by type ([#1352](https://github.com/getsentry/sentry-java/pull/1352))
- Sentry closes Android NDK and ShutdownHook integrations ([#1358](https://github.com/getsentry/sentry-java/pull/1358))
- Allow inheritance of SentryHandler class in sentry-jul package([#1367](https://github.com/getsentry/sentry-java/pull/1367))
- Make NoOpHub public ([#1379](https://github.com/getsentry/sentry-java/pull/1379))
- Configure max spans per transaction ([#1394](https://github.com/getsentry/sentry-java/pull/1394))

### Fixes

- Bump: Upgrade Apache HttpComponents Core to 5.0.3 ([#1375](https://github.com/getsentry/sentry-java/pull/1375))
- NPE when MDC contains null values (sentry-logback) ([#1364](https://github.com/getsentry/sentry-java/pull/1364))
- Avoid NPE when MDC contains null values (sentry-jul) ([#1385](https://github.com/getsentry/sentry-java/pull/1385))
- Accept only non null value maps ([#1368](https://github.com/getsentry/sentry-java/pull/1368))
- Do not bind transactions to scope by default. ([#1376](https://github.com/getsentry/sentry-java/pull/1376))
- Hub thread safety ([#1388](https://github.com/getsentry/sentry-java/pull/1388))
- SentryTransactionAdvice should operate on the new scope ([#1389](https://github.com/getsentry/sentry-java/pull/1389))

## 4.4.0-alpha.1

### Features

- Add an overload for `startTransaction` that sets the created transaction to the Scope ([#1313](https://github.com/getsentry/sentry-java/pull/1313))
- Set SDK version on Transactions ([#1307](https://github.com/getsentry/sentry-java/pull/1307))
- GraalVM Native Image Compatibility ([#1329](https://github.com/getsentry/sentry-java/pull/1329))
- Add OkHttp client application interceptor ([#1330](https://github.com/getsentry/sentry-java/pull/1330))

### Fixes

- Bump: sentry-native to 0.4.8
- Ref: Separate user facing and protocol classes in the Performance feature ([#1304](https://github.com/getsentry/sentry-java/pull/1304))
- Use logger set on SentryOptions in GsonSerializer ([#1308](https://github.com/getsentry/sentry-java/pull/1308))
- Use the bindToScope correctly
- Allow 0.0 to be set on tracesSampleRate ([#1328](https://github.com/getsentry/sentry-java/pull/1328))
- set "java" platform to transactions ([#1332](https://github.com/getsentry/sentry-java/pull/1332))
- Allow disabling tracing through SentryOptions ([#1337](https://github.com/getsentry/sentry-java/pull/1337))

## 4.3.0

### Features

- Activity tracing auto instrumentation

### Fixes

- Aetting in-app-includes from external properties ([#1291](https://github.com/getsentry/sentry-java/pull/1291))
- Initialize Sentry in Logback appender when DSN is not set in XML config ([#1296](https://github.com/getsentry/sentry-java/pull/1296))
- JUL integration SDK name ([#1293](https://github.com/getsentry/sentry-java/pull/1293))

## 4.2.0

### Features

- Improve EventProcessor nullability annotations ([#1229](https://github.com/getsentry/sentry-java/pull/1229)).
- Add ability to flush events synchronously.
- Support @SentrySpan and @SentryTransaction on classes and interfaces. ([#1243](https://github.com/getsentry/sentry-java/pull/1243))
- Do not serialize empty collections and maps ([#1245](https://github.com/getsentry/sentry-java/pull/1245))
- Integration interface better compatibility with Kotlin null-safety
- Simplify Sentry configuration in Spring integration ([#1259](https://github.com/getsentry/sentry-java/pull/1259))
- Simplify configuring Logback integration when environment variable with the DSN is not set ([#1271](https://github.com/getsentry/sentry-java/pull/1271))
- Add Request to the Scope. [#1270](https://github.com/getsentry/sentry-java/pull/1270))
- Optimize SentryTracingFilter when hub is disabled.

### Fixes

- Bump: sentry-native to 0.4.7
- Optimize DuplicateEventDetectionEventProcessor performance ([#1247](https://github.com/getsentry/sentry-java/pull/1247)).
- Prefix sdk.package names with io.sentry ([#1249](https://github.com/getsentry/sentry-java/pull/1249))
- Remove experimental annotation for Attachment ([#1257](https://github.com/getsentry/sentry-java/pull/1257))
- Mark stacktrace as snapshot if captured at arbitrary moment ([#1231](https://github.com/getsentry/sentry-java/pull/1231))
- Disable Gson HTML escaping
- Make the ANR Atomic flags immutable
- Prevent NoOpHub from creating heavy SentryOptions objects ([#1272](https://github.com/getsentry/sentry-java/pull/1272))
- SentryTransaction#getStatus NPE ([#1273](https://github.com/getsentry/sentry-java/pull/1273))
- Discard unfinished Spans before sending them over to Sentry ([#1279](https://github.com/getsentry/sentry-java/pull/1279))
- Interrupt the thread in QueuedThreadPoolExecutor ([#1276](https://github.com/getsentry/sentry-java/pull/1276))
- SentryTransaction#finish should not clear another transaction from the scope ([#1278](https://github.com/getsentry/sentry-java/pull/1278))

Breaking Changes:
- Enchancement: SentryExceptionResolver should not send handled errors by default ([#1248](https://github.com/getsentry/sentry-java/pull/1248)).
- Ref: Simplify RestTemplate instrumentation ([#1246](https://github.com/getsentry/sentry-java/pull/1246))
- Enchancement: Add overloads for startTransaction taking op and description ([#1244](https://github.com/getsentry/sentry-java/pull/1244))

## 4.1.0

### Features

- Improve Kotlin compatibility for SdkVersion ([#1213](https://github.com/getsentry/sentry-java/pull/1213))
- Support logging via JUL ([#1211](https://github.com/getsentry/sentry-java/pull/1211))

### Fixes

- Returning Sentry trace header from Span ([#1217](https://github.com/getsentry/sentry-java/pull/1217))
- Remove misleading error logs ([#1222](https://github.com/getsentry/sentry-java/pull/1222))

## 4.0.0

This release brings the Sentry Performance feature to Java SDK, Spring, Spring Boot, and Android integrations. Read more in the reference documentation:

- [Performance for Java](https://docs.sentry.io/platforms/java/performance/)
- [Performance for Spring](https://docs.sentry.io/platforms/java/guides/spring/)
- [Performance for Spring Boot](https://docs.sentry.io/platforms/java/guides/spring-boot/)
- [Performance for Android](https://docs.sentry.io/platforms/android/performance/)

### Other improvements:

#### Core:

- Improved loading external configuration:
  - Load `sentry.properties` from the application's current working directory ([#1046](https://github.com/getsentry/sentry-java/pull/1046))
  - Resolve `in-app-includes`, `in-app-excludes`, `tags`, `debug`, `uncaught.handler.enabled` parameters from the external configuration
- Set global tags on SentryOptions and load them from external configuration ([#1066](https://github.com/getsentry/sentry-java/pull/1066))
- Add support for attachments ([#1082](https://github.com/getsentry/sentry-java/pull/1082))
- Resolve `servername` from the localhost address
- Simplified transport configuration through setting `TransportFactory` instead of `ITransport` on SentryOptions ([#1124](https://github.com/getsentry/sentry-java/pull/1124))

#### Spring Boot:

- Add the ability to register multiple `OptionsConfiguration` beans ([#1093](https://github.com/getsentry/sentry-java/pull/1093))
- Initialize Logback after context refreshes ([#1129](https://github.com/getsentry/sentry-java/pull/1129))

#### Android:

- Add `isSideLoaded` and `installerStore` tags automatically (Where your App. was installed from eg Google Play, Amazon Store, downloaded APK, etc...)
- Bump: sentry-native to 0.4.6
- Bump: Gradle to 6.8.1 and AGP to 4.1.2

## 4.0.0-beta.1

### Features

- Add addToTransactions to Attachment ([#1191](https://github.com/getsentry/sentry-java/pull/1191))
- Support SENTRY_TRACES_SAMPLE_RATE conf. via env variables ([#1171](https://github.com/getsentry/sentry-java/pull/1171))
- Pass request to CustomSamplingContext in Spring integration ([#1172](https://github.com/getsentry/sentry-java/pull/1172))
- Move `SentrySpanClientHttpRequestInterceptor` to Spring module ([#1181](https://github.com/getsentry/sentry-java/pull/1181))
- Add overload for `transaction/span.finish(SpanStatus)` ([#1182](https://github.com/getsentry/sentry-java/pull/1182))
- Simplify registering traces sample callback in Spring integration ([#1184](https://github.com/getsentry/sentry-java/pull/1184))
- Polish Performance API ([#1165](https://github.com/getsentry/sentry-java/pull/1165))
- Set "debug" through external properties ([#1186](https://github.com/getsentry/sentry-java/pull/1186))
- Simplify Spring integration ([#1188](https://github.com/getsentry/sentry-java/pull/1188))
- Init overload with dsn ([#1195](https://github.com/getsentry/sentry-java/pull/1195))
- Enable Kotlin map-like access on CustomSamplingContext ([#1192](https://github.com/getsentry/sentry-java/pull/1192))
- Auto register custom ITransportFactory in Spring integration ([#1194](https://github.com/getsentry/sentry-java/pull/1194))
- Improve Kotlin property access in Performance API ([#1193](https://github.com/getsentry/sentry-java/pull/1193))
- Copy options tags to transactions ([#1198](https://github.com/getsentry/sentry-java/pull/1198))
- Add convenient method for accessing event's throwable ([#1202](https://github.com/getsentry/sentry-java/pull/1202))

### Fixes

- Ref: Set SpanContext on SentryTransaction to avoid potential NPE ([#1173](https://github.com/getsentry/sentry-java/pull/1173))
- Free Local Refs manually due to Android local ref. count limits
- Bring back support for setting transaction name without ongoing transaction ([#1183](https://github.com/getsentry/sentry-java/pull/1183))

## 4.0.0-alpha.3

### Features

- Improve ITransaction and ISpan null-safety compatibility ([#1161](https://github.com/getsentry/sentry-java/pull/1161))
- Automatically assign span context to captured events ([#1156](https://github.com/getsentry/sentry-java/pull/1156))
- Autoconfigure Apache HttpClient 5 based Transport in Spring Boot integration ([#1143](https://github.com/getsentry/sentry-java/pull/1143))
- Send user.ip_address = {{auto}} when sendDefaultPii is true ([#1015](https://github.com/getsentry/sentry-java/pull/1015))
- Read tracesSampleRate from AndroidManifest
- OutboxSender supports all envelope item types ([#1158](https://github.com/getsentry/sentry-java/pull/1158))
- Read `uncaught.handler.enabled` property from the external configuration
- Resolve servername from the localhost address
- Add maxAttachmentSize to SentryOptions ([#1138](https://github.com/getsentry/sentry-java/pull/1138))
- Drop invalid attachments ([#1134](https://github.com/getsentry/sentry-java/pull/1134))
- Set isSideLoaded info tags
- Add non blocking Apache HttpClient 5 based Transport ([#1136](https://github.com/getsentry/sentry-java/pull/1136))

### Fixes

- Ref: Make Attachment immutable ([#1120](https://github.com/getsentry/sentry-java/pull/1120))
- Ref: using Calendar to generate Dates
- Ref: Return NoOpTransaction instead of null ([#1126](https://github.com/getsentry/sentry-java/pull/1126))
- Ref: `ITransport` implementations are now responsible for executing request in asynchronous or synchronous way ([#1118](https://github.com/getsentry/sentry-java/pull/1118))
- Ref: Add option to set `TransportFactory` instead of `ITransport` on `SentryOptions` ([#1124](https://github.com/getsentry/sentry-java/pull/1124))
- Ref: Simplify ITransport creation in ITransportFactory ([#1135](https://github.com/getsentry/sentry-java/pull/1135))
- Fixes and Tests: Session serialization and deserialization
- Inheriting sampling decision from parent ([#1100](https://github.com/getsentry/sentry-java/pull/1100))
- Exception only sets a stack trace if there are frames
- Initialize Logback after context refreshes ([#1129](https://github.com/getsentry/sentry-java/pull/1129))
- Do not crash when passing null values to @Nullable methods, eg User and Scope
- Resolving dashed properties from external configuration
- Consider {{ auto }} as a default ip address ([#1015](https://github.com/getsentry/sentry-java/pull/1015))
- Set release and environment on Transactions ([#1152](https://github.com/getsentry/sentry-java/pull/1152))
- Do not set transaction on the scope automatically

## 4.0.0-alpha.2

### Features

- Add basic support for attachments ([#1082](https://github.com/getsentry/sentry-java/pull/1082))
- Set transaction name on events and transactions sent using Spring integration ([#1067](https://github.com/getsentry/sentry-java/pull/1067))
- Set global tags on SentryOptions and load them from external configuration ([#1066](https://github.com/getsentry/sentry-java/pull/1066))
- Add API validator and remove deprecated methods
- Add more convenient method to start a child span ([#1073](https://github.com/getsentry/sentry-java/pull/1073))
- Autoconfigure traces callback in Spring Boot integration ([#1074](https://github.com/getsentry/sentry-java/pull/1074))
- Resolve in-app-includes and in-app-excludes parameters from the external configuration
- Make InAppIncludesResolver public ([#1084](https://github.com/getsentry/sentry-java/pull/1084))
- Add the ability to register multiple OptionsConfiguration beans ([#1093](https://github.com/getsentry/sentry-java/pull/1093))
- Database query tracing with datasource-proxy ([#1095](https://github.com/getsentry/sentry-java/pull/1095))

### Fixes

- Ref: Refactor resolving SpanContext for Throwable ([#1068](https://github.com/getsentry/sentry-java/pull/1068))
- Ref: Change "op" to "operation" in @SentrySpan and @SentryTransaction
- Remove method reference in SentryEnvelopeItem ([#1091](https://github.com/getsentry/sentry-java/pull/1091))
- Set current thread only if there are no exceptions
- SentryOptions creates GsonSerializer by default
- Append DebugImage list if event already has it
- Sort breadcrumbs by Date if there are breadcrumbs already in the event

## 4.0.0-alpha.1

### Features

- Load `sentry.properties` from the application's current working directory ([#1046](https://github.com/getsentry/sentry-java/pull/1046))
- Performance monitoring ([#971](https://github.com/getsentry/sentry-java/pull/971))
- Performance monitoring for Spring Boot applications ([#971](https://github.com/getsentry/sentry-java/pull/971))

### Fixes

- Ref: Refactor JSON deserialization ([#1047](https://github.com/getsentry/sentry-java/pull/1047))

## 3.2.1

### Fixes

- Set current thread only if theres no exceptions ([#1064](https://github.com/getsentry/sentry-java/pull/1064))
- Append DebugImage list if event already has it ([#1092](https://github.com/getsentry/sentry-java/pull/1092))
- Sort breadcrumbs by Date if there are breadcrumbs already in the event ([#1094](https://github.com/getsentry/sentry-java/pull/1094))
- Free Local Refs manually due to Android local ref. count limits  ([#1179](https://github.com/getsentry/sentry-java/pull/1179))

## 3.2.0

### Features

- Expose a Module (Debug images) Loader for Android thru sentry-native ([#1043](https://github.com/getsentry/sentry-java/pull/1043))
- Added java doc to protocol classes based on sentry-data-schemes project ([#1045](https://github.com/getsentry/sentry-java/pull/1045))
- Make SentryExceptionResolver Order configurable to not send handled web exceptions ([#1008](https://github.com/getsentry/sentry-java/pull/1008))
- Resolve HTTP Proxy parameters from the external configuration ([#1028](https://github.com/getsentry/sentry-java/pull/1028))
- Sentry NDK integration is compiled against default NDK version based on AGP's version ([#1048](https://github.com/getsentry/sentry-java/pull/1048))

### Fixes

- Bump: AGP 4.1.1 ([#1040](https://github.com/getsentry/sentry-java/pull/1040))
- Update to sentry-native 0.4.4 and fix shared library builds ([#1039](https://github.com/getsentry/sentry-java/pull/1039))
- use neutral Locale for String operations ([#1033](https://github.com/getsentry/sentry-java/pull/1033))
- Clean up JNI code and properly free strings ([#1050](https://github.com/getsentry/sentry-java/pull/1050))
- set userId for hard-crashes if no user is set ([#1049](https://github.com/getsentry/sentry-java/pull/1049))

## 3.1.3

### Fixes

- Fix broken NDK integration on 3.1.2 (release failed on packaging a .so file)
- Increase max cached events to 30 ([#1029](https://github.com/getsentry/sentry-java/pull/1029))
- Normalize DSN URI ([#1030](https://github.com/getsentry/sentry-java/pull/1030))

## 3.1.2

### Features

- Manually capturing User Feedback
- Set environment to "production" by default.
- Make public the Breadcrumb constructor that accepts a Date ([#1012](https://github.com/getsentry/sentry-java/pull/1012))

### Fixes

- ref: Validate event id on user feedback submission

## 3.1.1

### Features

- Bind logging related SentryProperties to Slf4j Level instead of Logback to improve Log4j2 compatibility

### Fixes

- Prevent Logback and Log4j2 integrations from re-initializing Sentry when Sentry is already initialized
- Make sure HttpServletRequestSentryUserProvider runs by default before custom SentryUserProvider beans
- Fix setting up Sentry in Spring Webflux annotation by changing the scope of Spring WebMvc related dependencies

## 3.1.0

### Features

- Make getThrowable public and improve set contexts ([#967](https://github.com/getsentry/sentry-java/pull/967))
- Accepted quoted values in properties from external configuration ([#972](https://github.com/getsentry/sentry-java/pull/972))

### Fixes

- Auto-Configure `inAppIncludes` in Spring Boot integration ([#966](https://github.com/getsentry/sentry-java/pull/966))
- Bump: Android Gradle Plugin 4.0.2 ([#968](https://github.com/getsentry/sentry-java/pull/968))
- Don't require `sentry.dsn` to be set when using `io.sentry:sentry-spring-boot-starter` and `io.sentry:sentry-logback` together ([#965](https://github.com/getsentry/sentry-java/pull/965))
- Remove chunked streaming mode ([#974](https://github.com/getsentry/sentry-java/pull/974))
- Android 11 + targetSdkVersion 30 crashes Sentry on start ([#977](https://github.com/getsentry/sentry-java/pull/977))

## 3.0.0

## Java + Android

This release marks the re-unification of Java and Android SDK code bases.
It's based on the Android 2.0 SDK, which implements [Sentry's unified API](https://develop.sentry.dev/sdk/unified-api/).

Considerable changes were done, which include a lot of improvements. More are covered below, but the highlights are:

- Improved `log4j2` integration
  - Capture breadcrumbs for level INFO and higher
  - Raises event for ERROR and higher.
  - Minimum levels are configurable.
  - Optionally initializes the SDK via appender.xml
- Dropped support to `log4j`.
- Improved `logback` integration
  - Capture breadcrumbs for level INFO and higher
  - Raises event for ERROR and higher.
  - Minimum levels are configurable.
  - Optionally initializes the SDK via appender.xml
  - Configurable via Spring integration if both are enabled
- Spring
  - No more duplicate events with Spring and logback
  - Auto initalizes if DSN is available
  - Configuration options available with auto complete
- Google App Engine support dropped

## What’s Changed

- Callback to validate SSL certificate ([#944](https://github.com/getsentry/sentry-java/pull/944))
- Attach stack traces enabled by default

### Android specific

- Release health enabled by default for Android
- Sync of Scopes for Java -> Native (NDK)
- Bump Sentry-Native v0.4.2
- Android 11 Support

[Android migration docs](https://docs.sentry.io/platforms/android/migration/#migrating-from-sentry-android-2x-to-sentry-android-3x)

### Java specific

- Unified API for Java SDK and integrations (Spring, Spring boot starter, Servlet, Logback, Log4j2)

New Java [docs](https://docs.sentry.io/platforms/java/) are live and being improved.

## Acquisition

Packages were released on [`bintray sentry-java`](https://dl.bintray.com/getsentry/sentry-java/io/sentry/), [`bintray sentry-android`](https://dl.bintray.com/getsentry/sentry-android/io/sentry/), [`jcenter`](https://jcenter.bintray.com/io/sentry/) and [`mavenCentral`](https://repo.maven.apache.org/maven2/io/sentry/)

## Where is the Java 1.7 code base?

The previous Java releases, are all available in this repository through the tagged releases.
## 3.0.0-beta.1

## What’s Changed

- feat: ssl support ([#944](https://github.com/getsentry/sentry-java/pull/944)) @ninekaw9 @marandaneto
- feat: sync Java to C ([#937](https://github.com/getsentry/sentry-java/pull/937)) @bruno-garcia @marandaneto
- feat: Auto-configure Logback appender in Spring Boot integration. ([#938](https://github.com/getsentry/sentry-java/pull/938)) @maciejwalkowiak
- feat: Add Servlet integration. ([#935](https://github.com/getsentry/sentry-java/pull/935)) @maciejwalkowiak
- fix: Pop scope at the end of the request in Spring integration. ([#936](https://github.com/getsentry/sentry-java/pull/936)) @maciejwalkowiak
- bump: Upgrade Spring Boot to 2.3.4. ([#932](https://github.com/getsentry/sentry-java/pull/932)) @maciejwalkowiak
- fix: Do not set cookies when send pii is set to false. ([#931](https://github.com/getsentry/sentry-java/pull/931)) @maciejwalkowiak

Packages were released on [`bintray sentry-java`](https://dl.bintray.com/getsentry/sentry-java/io/sentry/), [`bintray sentry-android`](https://dl.bintray.com/getsentry/sentry-android/io/sentry/), [`jcenter`](https://jcenter.bintray.com/io/sentry/) and [`mavenCentral`](https://repo.maven.apache.org/maven2/io/sentry/)

We'd love to get feedback.

## 3.0.0-alpha.3

### Features

- Enable attach stack traces and disable attach threads by default ([#921](https://github.com/getsentry/sentry-java/pull/921)) @marandaneto

### Fixes

- Bump sentry-native to 0.4.2 ([#926](https://github.com/getsentry/sentry-java/pull/926)) @marandaneto
- ref: remove log level as RN do not use it anymore ([#924](https://github.com/getsentry/sentry-java/pull/924)) @marandaneto
- Read sample rate correctly from manifest meta data ([#923](https://github.com/getsentry/sentry-java/pull/923)) @marandaneto

Packages were released on [`bintray sentry-android`](https://dl.bintray.com/getsentry/sentry-android/io/sentry/) and [`bintray sentry-java`](https://dl.bintray.com/getsentry/sentry-java/io/sentry/)

We'd love to get feedback.

## 3.0.0-alpha.2

TBD

Packages were released on [bintray](https://dl.bintray.com/getsentry/maven/io/sentry/)

> Note: This release marks the unification of the Java and Android Sentry codebases based on the core of the Android SDK (version 2.x).
Previous releases for the Android SDK (version 2.x) can be found on the now archived: https://github.com/getsentry/sentry-android/

## 3.0.0-alpha.1

### Features

### Fixes


## New releases will happen on a different repository:

https://github.com/getsentry/sentry-java

## What’s Changed

### Features

### Fixes


- feat: enable release health by default

Packages were released on [`bintray`](https://dl.bintray.com/getsentry/sentry-android/io/sentry/sentry-android/), [`jcenter`](https://jcenter.bintray.com/io/sentry/sentry-android/) and [`mavenCentral`](https://repo.maven.apache.org/maven2/io/sentry/sentry-android/)

We'd love to get feedback.

## 2.3.1

### Fixes

- Add main thread checker for the app lifecycle integration ([#525](https://github.com/getsentry/sentry-android/pull/525)) @marandaneto
- Set correct migration link ([#523](https://github.com/getsentry/sentry-android/pull/523)) @fupduck
- Warn about Sentry re-initialization. ([#521](https://github.com/getsentry/sentry-android/pull/521)) @maciejwalkowiak
- Set SDK version in `MainEventProcessor`. ([#513](https://github.com/getsentry/sentry-android/pull/513)) @maciejwalkowiak
- Bump sentry-native to 0.4.0 ([#512](https://github.com/getsentry/sentry-android/pull/512)) @marandaneto
- Bump Gradle to 6.6 and fix linting issues ([#510](https://github.com/getsentry/sentry-android/pull/510)) @marandaneto
- fix(sentry-java): Contexts belong on the Scope ([#504](https://github.com/getsentry/sentry-android/pull/504)) @maciejwalkowiak
- Add tests for verifying scope changes thread isolation ([#508](https://github.com/getsentry/sentry-android/pull/508)) @maciejwalkowiak
- Set `SdkVersion` in default `SentryOptions` created in sentry-core module ([#506](https://github.com/getsentry/sentry-android/pull/506)) @maciejwalkowiak

Packages were released on [`bintray`](https://dl.bintray.com/getsentry/sentry-android/io/sentry/sentry-android/), [`jcenter`](https://jcenter.bintray.com/io/sentry/sentry-android/) and [`mavenCentral`](https://repo.maven.apache.org/maven2/io/sentry/sentry-android/)

We'd love to get feedback.

## 2.3.0

### Features

- Add console application sample. ([#502](https://github.com/getsentry/sentry-android/pull/502)) @maciejwalkowiak
- Log stacktraces in SystemOutLogger ([#498](https://github.com/getsentry/sentry-android/pull/498)) @maciejwalkowiak
- Add method to add breadcrumb with string parameter. ([#501](https://github.com/getsentry/sentry-android/pull/501)) @maciejwalkowiak

### Fixes

- Converting UTC and ISO timestamp when missing Locale/TimeZone do not error ([#505](https://github.com/getsentry/sentry-android/pull/505)) @marandaneto
- Call `Sentry#close` on JVM shutdown. ([#497](https://github.com/getsentry/sentry-android/pull/497)) @maciejwalkowiak
- ref: sentry-core changes for console app ([#473](https://github.com/getsentry/sentry-android/pull/473)) @marandaneto

Obs: If you are using its own instance of `Hub`/`SentryClient` and reflection to set up the SDK to be usable within Libraries, this change may break your code, please fix the renamed classes.

Packages were released on [`bintray`](https://dl.bintray.com/getsentry/sentry-android/io/sentry/sentry-android/), [`jcenter`](https://jcenter.bintray.com/io/sentry/sentry-android/) and [`mavenCentral`](https://repo.maven.apache.org/maven2/io/sentry/sentry-android/)

We'd love to get feedback.

## 2.2.2

### Features

- Add sdk to envelope header ([#488](https://github.com/getsentry/sentry-android/pull/488)) @marandaneto
- Log request if response code is not 200 ([#484](https://github.com/getsentry/sentry-android/pull/484)) @marandaneto

### Fixes

- Bump plugin versions ([#487](https://github.com/getsentry/sentry-android/pull/487)) @marandaneto
- Bump: AGP 4.0.1 ([#486](https://github.com/getsentry/sentry-android/pull/486)) @marandaneto

Packages were released on [`bintray`](https://dl.bintray.com/getsentry/sentry-android/io/sentry/sentry-android/), [`jcenter`](https://jcenter.bintray.com/io/sentry/sentry-android/) and [`mavenCentral`](https://repo.maven.apache.org/maven2/io/sentry/sentry-android/)

We'd love to get feedback.

## 2.2.1

### Fixes

- Timber adds breadcrumb even if event level is < minEventLevel ([#480](https://github.com/getsentry/sentry-android/pull/480)) @marandaneto
- Contexts serializer avoids reflection and fixes desugaring issue ([#478](https://github.com/getsentry/sentry-android/pull/478)) @marandaneto
- clone session before sending to the transport ([#474](https://github.com/getsentry/sentry-android/pull/474)) @marandaneto
- Bump Gradle 6.5.1 ([#479](https://github.com/getsentry/sentry-android/pull/479)) @marandaneto

Packages were released on [`bintray`](https://dl.bintray.com/getsentry/sentry-android/io/sentry/sentry-android/), [`jcenter`](https://jcenter.bintray.com/io/sentry/sentry-android/) and [`mavenCentral`](https://repo.maven.apache.org/maven2/io/sentry/sentry-android/)

We'd love to get feedback.

## 2.2.0

### Fixes

- Negative session sequence if the date is before java date epoch ([#471](https://github.com/getsentry/sentry-android/pull/471)) @marandaneto
- Deserialise unmapped contexts values from envelope ([#470](https://github.com/getsentry/sentry-android/pull/470)) @marandaneto
- Bump: sentry-native 0.3.4 ([#468](https://github.com/getsentry/sentry-android/pull/468)) @marandaneto

- feat: timber integration ([#464](https://github.com/getsentry/sentry-android/pull/464)) @marandaneto

1) To add integrations it requires a [manual initialization](https://docs.sentry.io/platforms/android/#manual-initialization) of the Android SDK.

2) Add the `sentry-android-timber` dependency:

```groovy
implementation 'io.sentry:sentry-android-timber:{version}' // version >= 2.2.0
```

3) Initialize and add the `SentryTimberIntegration`:

```java
SentryAndroid.init(this, options -> {
    // default values:
    // minEventLevel = ERROR
    // minBreadcrumbLevel = INFO
    options.addIntegration(new SentryTimberIntegration());

    // custom values for minEventLevel and minBreadcrumbLevel
    // options.addIntegration(new SentryTimberIntegration(SentryLevel.WARNING, SentryLevel.ERROR));
});
```

4) Use the Timber integration:

```java
try {
    int x = 1 / 0;
} catch (Exception e) {
    Timber.e(e);
}
```

Packages were released on [`bintray`](https://dl.bintray.com/getsentry/sentry-android/io/sentry/sentry-android/), [`jcenter`](https://jcenter.bintray.com/io/sentry/sentry-android/) and [`mavenCentral`](https://repo.maven.apache.org/maven2/io/sentry/sentry-android/)

We'd love to get feedback.

## 2.1.7

### Fixes

- Init native libs if available on SDK init ([#461](https://github.com/getsentry/sentry-android/pull/461)) @marandaneto
- Make JVM target explicit in sentry-core ([#462](https://github.com/getsentry/sentry-android/pull/462)) @dilbernd
- Timestamp with millis from react-native should be in UTC format ([#456](https://github.com/getsentry/sentry-android/pull/456)) @marandaneto
- Bump Gradle to 6.5 ([#454](https://github.com/getsentry/sentry-android/pull/454)) @marandaneto

Packages were released on [`bintray`](https://dl.bintray.com/getsentry/sentry-android/io/sentry/sentry-android/), [`jcenter`](https://jcenter.bintray.com/io/sentry/sentry-android/) and [`mavenCentral`](https://repo.maven.apache.org/maven2/io/sentry/sentry-android/)

We'd love to get feedback.

## 2.1.6

### Fixes

- Do not lookup sentry-debug-meta but instead load it directly ([#445](https://github.com/getsentry/sentry-android/pull/445)) @marandaneto
- Regression on v2.1.5 which can cause a crash on SDK init

Packages were released on [`bintray`](https://dl.bintray.com/getsentry/sentry-android/io/sentry/sentry-android/), [`jcenter`](https://jcenter.bintray.com/io/sentry/sentry-android/) and [`mavenCentral`](https://repo.maven.apache.org/maven2/io/sentry/sentry-android/)

We'd love to get feedback.

## 2.1.5

### Fixes

This version has a severe bug and can cause a crash on SDK init

Please upgrade to https://github.com/getsentry/sentry-android/releases/tag/2.1.6

## 2.1.4

### Features

- Make gzip as default content encoding type ([#433](https://github.com/getsentry/sentry-android/pull/433)) @marandaneto
- Use AGP 4 features ([#366](https://github.com/getsentry/sentry-android/pull/366)) @marandaneto
- Create GH Actions CI for Ubuntu/macOS ([#403](https://github.com/getsentry/sentry-android/pull/403)) @marandaneto
- Make root checker better and minimize false positive ([#417](https://github.com/getsentry/sentry-android/pull/417)) @marandaneto

### Fixes

- bump: sentry-native to 0.3.1 ([#440](https://github.com/getsentry/sentry-android/pull/440)) @marandaneto
- Update last session timestamp ([#437](https://github.com/getsentry/sentry-android/pull/437)) @marandaneto
- Filter trim memory breadcrumbs ([#431](https://github.com/getsentry/sentry-android/pull/431)) @marandaneto

Packages were released on [`bintray`](https://dl.bintray.com/getsentry/sentry-android/io/sentry/sentry-android/), [`jcenter`](https://jcenter.bintray.com/io/sentry/sentry-android/) and [`mavenCentral`](https://repo.maven.apache.org/maven2/io/sentry/sentry-android/)

We'd love to get feedback.

## 2.1.3

### Fixes

This fixes several critical bugs in sentry-android 2.0 and 2.1

- Sentry.init register integrations after creating the main Hub instead of doing it in the main Hub ctor ([#427](https://github.com/getsentry/sentry-android/pull/427)) @marandaneto
- make NoOpLogger public ([#425](https://github.com/getsentry/sentry-android/pull/425)) @marandaneto
- ConnectivityChecker returns connection status and events are not trying to be sent if no connection. ([#420](https://github.com/getsentry/sentry-android/pull/420)) @marandaneto
- thread pool executor is a single thread executor instead of scheduled thread executor ([#422](https://github.com/getsentry/sentry-android/pull/422)) @marandaneto
- Add Abnormal to the Session.State enum as its part of the protocol ([#424](https://github.com/getsentry/sentry-android/pull/424)) @marandaneto
- Bump: Gradle to 6.4.1 ([#419](https://github.com/getsentry/sentry-android/pull/419)) @marandaneto

We recommend that you use sentry-android 2.1.3 over the initial release of sentry-android 2.0 and 2.1.

Packages were released on [`bintray`](https://dl.bintray.com/getsentry/sentry-android/io/sentry/sentry-android/), [`jcenter`](https://jcenter.bintray.com/io/sentry/sentry-android/) and [`mavenCentral`](https://repo.maven.apache.org/maven2/io/sentry/sentry-android/)

We'd love to get feedback.

## 2.1.2

### Features

- Added options to configure http transport ([#411](https://github.com/getsentry/sentry-android/pull/411)) @marandaneto

### Fixes

- Phone state breadcrumbs require read_phone_state on older OS versions ([#415](https://github.com/getsentry/sentry-android/pull/415)) @marandaneto @bsergean
- before raising ANR events, we check ProcessErrorStateInfo if available ([#412](https://github.com/getsentry/sentry-android/pull/412)) @marandaneto
- send cached events to use a single thread executor ([#405](https://github.com/getsentry/sentry-android/pull/405)) @marandaneto
- initing SDK on AttachBaseContext ([#409](https://github.com/getsentry/sentry-android/pull/409)) @marandaneto
- sessions can't be abnormal, but exited if not ended properly ([#410](https://github.com/getsentry/sentry-android/pull/410)) @marandaneto

Packages were released on [`bintray`](https://dl.bintray.com/getsentry/sentry-android/io/sentry/sentry-android/), [`jcenter`](https://jcenter.bintray.com/io/sentry/sentry-android/) and [`mavenCentral`](https://repo.maven.apache.org/maven2/io/sentry/sentry-android/)

We'd love to get feedback.

## 2.1.1

### Features

- Added missing getters on Breadcrumb and SentryEvent ([#397](https://github.com/getsentry/sentry-android/pull/397)) @marandaneto
- Add trim memory breadcrumbs ([#395](https://github.com/getsentry/sentry-android/pull/395)) @marandaneto
- Only set breadcrumb extras if not empty ([#394](https://github.com/getsentry/sentry-android/pull/394)) @marandaneto
- Added samples of how to disable automatic breadcrumbs ([#389](https://github.com/getsentry/sentry-android/pull/389)) @marandaneto

### Fixes

- Set missing release, environment and dist to sentry-native options ([#404](https://github.com/getsentry/sentry-android/pull/404)) @marandaneto
- Do not add automatic and empty sensor breadcrumbs ([#401](https://github.com/getsentry/sentry-android/pull/401)) @marandaneto
- ref: removed Thread.sleep from LifecycleWatcher tests, using awaitility and DateProvider ([#392](https://github.com/getsentry/sentry-android/pull/392)) @marandaneto
- ref: added a DateTimeProvider for making retry after testable ([#391](https://github.com/getsentry/sentry-android/pull/391)) @marandaneto
- Bump Gradle to 6.4 ([#390](https://github.com/getsentry/sentry-android/pull/390)) @marandaneto
- Bump sentry-native to 0.2.6 ([#396](https://github.com/getsentry/sentry-android/pull/396)) @marandaneto

Packages were released on [`bintray`](https://dl.bintray.com/getsentry/sentry-android/io/sentry/sentry-android/), [`jcenter`](https://jcenter.bintray.com/io/sentry/sentry-android/) and [`mavenCentral`](https://repo.maven.apache.org/maven2/io/sentry/sentry-android/)

We'd love to get feedback.

## 2.1.0

### Features

- Includes all the changes of 2.1.0 alpha, beta and RC

### Fixes

- fix when PhoneStateListener is not ready for use ([#387](https://github.com/getsentry/sentry-android/pull/387)) @marandaneto
- make ANR 5s by default ([#388](https://github.com/getsentry/sentry-android/pull/388)) @marandaneto
- rate limiting by categories ([#381](https://github.com/getsentry/sentry-android/pull/381)) @marandaneto
- Bump NDK to latest stable version 21.1.6352462 ([#386](https://github.com/getsentry/sentry-android/pull/386)) @marandaneto

Packages were released on [`bintray`](https://dl.bintray.com/getsentry/sentry-android/io/sentry/sentry-android/), [`jcenter`](https://jcenter.bintray.com/io/sentry/sentry-android/) and [`mavenCentral`](https://repo.maven.apache.org/maven2/io/sentry/sentry-android/)

We'd love to get feedback.

## 2.0.3

### Fixes

- patch from 2.1.0-alpha.2 - avoid crash if NDK throws UnsatisfiedLinkError ([#344](https://github.com/getsentry/sentry-android/pull/344)) @marandaneto

Packages were released on [`bintray`](https://dl.bintray.com/getsentry/sentry-android/io/sentry/sentry-android/), [`jcenter`](https://jcenter.bintray.com/io/sentry/sentry-android/) and [`mavenCentral`](https://repo.maven.apache.org/maven2/io/sentry/sentry-android/)

We'd love to get feedback.

## 2.1.0-RC.1

### Features

- Options for uncaught exception and make SentryOptions list Thread-Safe ([#384](https://github.com/getsentry/sentry-android/pull/384)) @marandaneto
- Automatic breadcrumbs for app, activity and sessions lifecycles and system events ([#348](https://github.com/getsentry/sentry-android/pull/348)) @marandaneto
- Make capture session and envelope internal ([#372](https://github.com/getsentry/sentry-android/pull/372)) @marandaneto

### Fixes

- If retry after header has empty categories, apply retry after to all of them ([#377](https://github.com/getsentry/sentry-android/pull/377)) @marandaneto
- Discard events and envelopes if cached and retry after ([#378](https://github.com/getsentry/sentry-android/pull/378)) @marandaneto
- Merge loadLibrary calls for sentry-native and clean up CMake files ([#373](https://github.com/getsentry/sentry-android/pull/373)) @Swatinem
- Exceptions should be sorted oldest to newest ([#370](https://github.com/getsentry/sentry-android/pull/370)) @marandaneto
- Check external storage size even if its read only ([#368](https://github.com/getsentry/sentry-android/pull/368)) @marandaneto
- Wrong check for cellular network capability ([#369](https://github.com/getsentry/sentry-android/pull/369)) @marandaneto
- add ScheduledForRemoval annotation to deprecated methods ([#375](https://github.com/getsentry/sentry-android/pull/375)) @marandaneto
- Bump NDK to 21.0.6113669 ([#367](https://github.com/getsentry/sentry-android/pull/367)) @marandaneto
- Bump AGP and add new make cmd to check for updates ([#365](https://github.com/getsentry/sentry-android/pull/365)) @marandaneto

Packages were released on [`bintray`](https://dl.bintray.com/getsentry/sentry-android/io/sentry/sentry-android/), [`jcenter`](https://jcenter.bintray.com/io/sentry/sentry-android/) and [`mavenCentral`](https://repo.maven.apache.org/maven2/io/sentry/sentry-android/)

We'd love to get feedback.

## 2.1.0-beta.2

### Fixes

- Bump sentry-native to 0.2.4 ([#364](https://github.com/getsentry/sentry-android/pull/364)) @marandaneto
- Update current session on session start after deleting previous session ([#362](https://github.com/getsentry/sentry-android/pull/362)) @marandaneto

Packages were released on [`bintray`](https://dl.bintray.com/getsentry/sentry-android/io/sentry/sentry-android/), [`jcenter`](https://jcenter.bintray.com/io/sentry/sentry-android/) and [`mavenCentral`](https://repo.maven.apache.org/maven2/io/sentry/sentry-android/)

We'd love to get feedback.

## 2.1.0-beta.1

### Fixes

- Bump sentry-native to 0.2.3 ([#357](https://github.com/getsentry/sentry-android/pull/357)) @marandaneto
- Check for androidx availability on runtime ([#356](https://github.com/getsentry/sentry-android/pull/356)) @marandaneto
- If theres a left over session file and its crashed, we should not overwrite its state ([#354](https://github.com/getsentry/sentry-android/pull/354)) @marandaneto
- Session should be exited state if state was ok ([#352](https://github.com/getsentry/sentry-android/pull/352)) @marandaneto
- Envelope has dedicated endpoint ([#353](https://github.com/getsentry/sentry-android/pull/353)) @marandaneto

Packages were released on [`bintray`](https://dl.bintray.com/getsentry/sentry-android/io/sentry/sentry-android/), [`jcenter`](https://jcenter.bintray.com/io/sentry/sentry-android/) and [`mavenCentral`](https://repo.maven.apache.org/maven2/io/sentry/sentry-android/)

We'd love to get feedback.

## 2.1.0-alpha.2

### Fixes

- Change integration order for cached outbox events ([#347](https://github.com/getsentry/sentry-android/pull/347)) @marandaneto
- Avoid crash if NDK throws UnsatisfiedLinkError ([#344](https://github.com/getsentry/sentry-android/pull/344)) @marandaneto
- Avoid getting a threadlocal twice. ([#339](https://github.com/getsentry/sentry-android/pull/339)) @metlos
- Removing session tracking guard on hub and client ([#338](https://github.com/getsentry/sentry-android/pull/338)) @marandaneto
- Bump agp to 3.6.2 ([#336](https://github.com/getsentry/sentry-android/pull/336)) @marandaneto
- Fix racey ANR integration ([#332](https://github.com/getsentry/sentry-android/pull/332)) @marandaneto
- Logging envelopes path when possible instead of nullable id ([#331](https://github.com/getsentry/sentry-android/pull/331)) @marandaneto
- Renaming transport gate method ([#330](https://github.com/getsentry/sentry-android/pull/330)) @marandaneto

Packages were released on [`bintray`](https://dl.bintray.com/getsentry/sentry-android/io/sentry/sentry-android/), [`jcenter`](https://jcenter.bintray.com/io/sentry/sentry-android/) and [`mavenCentral`](https://repo.maven.apache.org/maven2/io/sentry/sentry-android/)

We'd love to get feedback.

## 2.1.0-alpha.1

Release of Sentry's new SDK for Android.

## What’s Changed

### Features

- Release health @marandaneto @bruno-garcia
- ANR report should have 'was active=yes' on the dashboard ([#299](https://github.com/getsentry/sentry-android/pull/299)) @marandaneto
- NDK events apply scoped data ([#322](https://github.com/getsentry/sentry-android/pull/322)) @marandaneto
- Add a StdoutTransport ([#310](https://github.com/getsentry/sentry-android/pull/310)) @mike-burns
- Implementing new retry after protocol ([#306](https://github.com/getsentry/sentry-android/pull/306)) @marandaneto

### Fixes

- Bump sentry-native to 0.2.2 ([#305](https://github.com/getsentry/sentry-android/pull/305)) @Swatinem
- Missing App's info ([#315](https://github.com/getsentry/sentry-android/pull/315)) @marandaneto
- Buffered writers/readers - otimizations ([#311](https://github.com/getsentry/sentry-android/pull/311)) @marandaneto
- Boot time should be UTC ([#309](https://github.com/getsentry/sentry-android/pull/309)) @marandaneto
- Make transport result public ([#300](https://github.com/getsentry/sentry-android/pull/300)) @marandaneto

Packages were released on [`bintray`](https://dl.bintray.com/getsentry/sentry-android/io/sentry/sentry-android/), [`jcenter`](https://jcenter.bintray.com/io/sentry/sentry-android/) and [`mavenCentral`](https://repo.maven.apache.org/maven2/io/sentry/sentry-android/)

We'd love to get feedback.

## 2.0.2

Release of Sentry's new SDK for Android.

### Features

- MavenCentral support ([#284](https://github.com/getsentry/sentry-android/pull/284)) @marandaneto

### Fixes

- Bump AGP to 3.6.1 ([#285](https://github.com/getsentry/sentry-android/pull/285)) @marandaneto

Packages were released on [`bintray`](https://dl.bintray.com/getsentry/sentry-android/io/sentry/sentry-android/), [`jcenter`](https://jcenter.bintray.com/io/sentry/sentry-android/) and [`mavenCentral`](https://repo.maven.apache.org/maven2/io/sentry/sentry-android/)

We'd love to get feedback.

## 2.0.1

Release of Sentry's new SDK for Android.

## What’s Changed

### Features

- Attach threads/stacktraces ([#267](https://github.com/getsentry/sentry-android/pull/267)) @marandaneto
- Add the default serverName to SentryOptions and use it in MainEventProcessor ([#279](https://github.com/getsentry/sentry-android/pull/279)) @metlos

### Fixes

- set current threadId when there's no mechanism set ([#277](https://github.com/getsentry/sentry-android/pull/277)) @marandaneto
- Preview package manager ([#269](https://github.com/getsentry/sentry-android/pull/269)) @bruno-garcia

Packages were released on [`bintray`](https://dl.bintray.com/getsentry/sentry-android/io/sentry/), [`jcenter`](https://jcenter.bintray.com/io/sentry/sentry-android/)

We'd love to get feedback.

## 2.0.0

Release of Sentry's new SDK for Android.

New features not offered by (1.7.x):

- NDK support
  - Captures crashes caused by native code
  - Access to the [`sentry-native` SDK](https://github.com/getsentry/sentry-native/) API by your native (C/C++/Rust code/..).
- Automatic init (just add your `DSN` to the manifest)
   - Proguard rules are added automatically
   - Permission (Internet) is added automatically
- Uncaught Exceptions might be captured even before the app restarts
- Sentry's Unified API.
- More context/device information
- Packaged as `aar`
- Frames from the app automatically marked as `InApp=true` (stack traces in Sentry highlights them by default).
- Complete Sentry Protocol available.
- All threads and their stack traces are captured.
- Sample project in this repo to test many features (segfault, uncaught exception, ANR...)

Features from the current SDK like `ANR` are also available (by default triggered after 4 seconds).

Packages were released on [`bintray`](https://dl.bintray.com/getsentry/sentry-android/io/sentry/), [`jcenter`](https://jcenter.bintray.com/io/sentry/sentry-android/)

We'd love to get feedback.

## 2.0.0-rc04

Release of Sentry's new SDK for Android.

### Features

- Take sampleRate from metadata ([#262](https://github.com/getsentry/sentry-android/pull/262)) @bruno-garcia
- Support mills timestamp format ([#263](https://github.com/getsentry/sentry-android/pull/263)) @marandaneto
- Adding logs to installed integrations ([#265](https://github.com/getsentry/sentry-android/pull/265)) @marandaneto

### Fixes

- Breacrumb.data to string,object, Add LOG level ([#264](https://github.com/getsentry/sentry-android/pull/264)) @HazAT
- Read release conf. on manifest ([#266](https://github.com/getsentry/sentry-android/pull/266)) @marandaneto

Packages were released on [`bintray`](https://dl.bintray.com/getsentry/sentry-android/io/sentry/), [`jcenter`](https://jcenter.bintray.com/io/sentry/sentry-android/)

We'd love to get feedback and we'll work in getting the GA `2.0.0` out soon.
Until then, the [stable SDK offered by Sentry is at version 1.7.30](https://github.com/getsentry/sentry-java/releases/tag/v1.7.30)

## 2.0.0-rc03

Release of Sentry's new SDK for Android.

### Fixes

- fixes ([#259](https://github.com/getsentry/sentry-android/issues/259)) - NPE check on getExternalFilesDirs items. ([#260](https://github.com/getsentry/sentry-android/pull/260)) @marandaneto
- strictMode typo ([#258](https://github.com/getsentry/sentry-android/pull/258)) @marandaneto

Packages were released on [`bintray`](https://dl.bintray.com/getsentry/sentry-android/io/sentry/), [`jcenter`](https://jcenter.bintray.com/io/sentry/sentry-android/)

We'd love to get feedback and we'll work in getting the GA `2.0.0` out soon.
Until then, the [stable SDK offered by Sentry is at version 1.7.30](https://github.com/getsentry/sentry-java/releases/tag/v1.7.30)

## 2.0.0-rc02

Release of Sentry's new SDK for Android.

### Features

- Hub mode configurable ([#247](https://github.com/getsentry/sentry-android/pull/247)) @bruno-garcia
- Added remove methods (tags/extras) to the sentry static class ([#243](https://github.com/getsentry/sentry-android/pull/243)) @marandaneto

### Fixes


- Update ndk for new sentry-native version ([#235](https://github.com/getsentry/sentry-android/pull/235)) @Swatinem @marandaneto
- Make integrations public ([#256](https://github.com/getsentry/sentry-android/pull/256)) @marandaneto
- Bump build-tools ([#255](https://github.com/getsentry/sentry-android/pull/255)) @marandaneto
- Added javadocs to scope and its dependencies ([#253](https://github.com/getsentry/sentry-android/pull/253)) @marandaneto
- Build all ABIs ([#254](https://github.com/getsentry/sentry-android/pull/254)) @marandaneto
- Moving back ANR timeout from long to int param. ([#252](https://github.com/getsentry/sentry-android/pull/252)) @marandaneto
- Added HubAdapter to call Sentry static methods from Integrations ([#250](https://github.com/getsentry/sentry-android/pull/250)) @marandaneto
- New Release format ([#242](https://github.com/getsentry/sentry-android/pull/242)) @marandaneto
- Javadocs for SentryOptions ([#246](https://github.com/getsentry/sentry-android/pull/246)) @marandaneto
- non-app is already inApp excluded by default. ([#244](https://github.com/getsentry/sentry-android/pull/244)) @marandaneto
- Fix if symlink exists for sentry-native ([#241](https://github.com/getsentry/sentry-android/pull/241)) @marandaneto
- Clone method - race condition free ([#226](https://github.com/getsentry/sentry-android/pull/226)) @marandaneto
- Refactoring breadcrumbs callback ([#239](https://github.com/getsentry/sentry-android/pull/239)) @marandaneto

Packages were released on [`bintray`](https://dl.bintray.com/getsentry/sentry-android/io/sentry/), [`jcenter`](https://jcenter.bintray.com/io/sentry/sentry-android/)

We'd love to get feedback and we'll work in getting the GA `2.0.0` out soon.
Until then, the [stable SDK offered by Sentry is at version 1.7.30](https://github.com/getsentry/sentry-java/releases/tag/v1.7.30)

## 2.0.0-rc01

Release of Sentry's new SDK for Android.

## What’s Changed

### Features

- Added remove methods for Scope data ([#237](https://github.com/getsentry/sentry-android/pull/237)) @marandaneto
- More device context (deviceId, connectionType and language) ([#229](https://github.com/getsentry/sentry-android/pull/229)) @marandaneto
- Added a few java docs (Sentry, Hub and SentryClient) ([#223](https://github.com/getsentry/sentry-android/pull/223)) @marandaneto
- Implemented diagnostic logger ([#218](https://github.com/getsentry/sentry-android/pull/218)) @marandaneto
- Added event processors to scope ([#209](https://github.com/getsentry/sentry-android/pull/209)) @marandaneto
- Added android transport gate ([#206](https://github.com/getsentry/sentry-android/pull/206)) @marandaneto
- Added executor for caching values out of the main thread ([#201](https://github.com/getsentry/sentry-android/pull/201)) @marandaneto

### Fixes


- Honor RetryAfter ([#236](https://github.com/getsentry/sentry-android/pull/236)) @marandaneto
- Add tests for SentryValues ([#238](https://github.com/getsentry/sentry-android/pull/238)) @philipphofmann
- Do not set frames if there's none ([#234](https://github.com/getsentry/sentry-android/pull/234)) @marandaneto
- Always call interrupt after InterruptedException ([#232](https://github.com/getsentry/sentry-android/pull/232)) @marandaneto
- Mark as current thread if its the main thread ([#228](https://github.com/getsentry/sentry-android/pull/228)) @marandaneto
- Fix lgtm alerts ([#219](https://github.com/getsentry/sentry-android/pull/219)) @marandaneto
- Written unit tests to ANR integration ([#215](https://github.com/getsentry/sentry-android/pull/215)) @marandaneto
- Added blog posts to README ([#214](https://github.com/getsentry/sentry-android/pull/214)) @marandaneto
- Raise code coverage for Dsn to 100% ([#212](https://github.com/getsentry/sentry-android/pull/212)) @philipphofmann
- Remove redundant times(1) for Mockito.verify ([#211](https://github.com/getsentry/sentry-android/pull/211)) @philipphofmann
- Transport may be set on options ([#203](https://github.com/getsentry/sentry-android/pull/203)) @marandaneto
- dist may be set on options ([#204](https://github.com/getsentry/sentry-android/pull/204)) @marandaneto
- Throw an exception if DSN is not set ([#200](https://github.com/getsentry/sentry-android/pull/200)) @marandaneto
- Migration guide markdown ([#197](https://github.com/getsentry/sentry-android/pull/197)) @marandaneto

Packages were released on [`bintray`](https://dl.bintray.com/getsentry/sentry-android/io/sentry/), [`jcenter`](https://jcenter.bintray.com/io/sentry/sentry-android/)

We'd love to get feedback and we'll work in getting the GA `2.0.0` out soon.
Until then, the [stable SDK offered by Sentry is at version 1.7.29](https://github.com/getsentry/sentry-java/releases/tag/v1.7.29)

## 2.0.0-beta02

Release of Sentry's new SDK for Android.

### Features

- addBreadcrumb overloads ([#196](https://github.com/getsentry/sentry-android/pull/196)) and ([#198](https://github.com/getsentry/sentry-android/pull/198))

### Fixes

- fix Android bug on API 24 and 25 about getting current threads and stack traces ([#194](https://github.com/getsentry/sentry-android/pull/194))

Packages were released on [`bintray`](https://dl.bintray.com/getsentry/sentry-android/io/sentry/), [`jcenter`](https://jcenter.bintray.com/io/sentry/sentry-android/)

We'd love to get feedback and we'll work in getting the GA `2.0.0` out soon.
Until then, the [stable SDK offered by Sentry is at version 1.7.28](https://github.com/getsentry/sentry-java/releases/tag/v1.7.28)

## 2.0.0-beta01

Release of Sentry's new SDK for Android.

### Fixes

- ref: ANR doesn't set handled flag ([#186](https://github.com/getsentry/sentry-android/pull/186))
- SDK final review ([#183](https://github.com/getsentry/sentry-android/pull/183))
- ref: Drop errored in favor of crashed ([#187](https://github.com/getsentry/sentry-android/pull/187))
- Workaround android_id ([#185](https://github.com/getsentry/sentry-android/pull/185))
- Renamed sampleRate ([#191](https://github.com/getsentry/sentry-android/pull/191))
- Making timestamp package-private or test-only ([#190](https://github.com/getsentry/sentry-android/pull/190))
- Split event processor in Device/App data ([#180](https://github.com/getsentry/sentry-android/pull/180))

Packages were released on [`bintray`](https://dl.bintray.com/getsentry/sentry-android/io/sentry/), [`jcenter`](https://jcenter.bintray.com/io/sentry/sentry-android/)

We'd love to get feedback and we'll work in getting the GA `2.0.0` out soon.
Until then, the [stable SDK offered by Sentry is at version 1.7.28](https://github.com/getsentry/sentry-java/releases/tag/v1.7.28)

## 2.0.0-alpha09

Release of Sentry's new SDK for Android.

### Features

- Adding nativeBundle plugin ([#161](https://github.com/getsentry/sentry-android/pull/161))
- Adding scope methods to sentry static class ([#179](https://github.com/getsentry/sentry-android/pull/179))

### Fixes

- fix: DSN parsing ([#165](https://github.com/getsentry/sentry-android/pull/165))
- Don't avoid exception type minification ([#166](https://github.com/getsentry/sentry-android/pull/166))
- make Gson retro compatible with older versions of AGP ([#177](https://github.com/getsentry/sentry-android/pull/177))
- Bump sentry-native with message object instead of a string ([#172](https://github.com/getsentry/sentry-android/pull/172))

Packages were released on [`bintray`](https://dl.bintray.com/getsentry/sentry-android/io/sentry/), [`jcenter`](https://jcenter.bintray.com/io/sentry/sentry-android/)

We'd love to get feedback and we'll work in getting the GA `2.0.0` out soon.
Until then, the [stable SDK offered by Sentry is at version 1.7.28](https://github.com/getsentry/sentry-java/releases/tag/v1.7.28)

## 2.0.0-alpha08

Release of Sentry's new SDK for Android.

### Fixes

- DebugId endianness ([#162](https://github.com/getsentry/sentry-android/pull/162))
- Executed beforeBreadcrumb also for scope ([#160](https://github.com/getsentry/sentry-android/pull/160))
- Benefit of manifest merging when minSdk ([#159](https://github.com/getsentry/sentry-android/pull/159))
- Add method to captureMessage with level ([#157](https://github.com/getsentry/sentry-android/pull/157))
- Listing assets file on the wrong dir ([#156](https://github.com/getsentry/sentry-android/pull/156))

Packages were released on [`bintray`](https://dl.bintray.com/getsentry/sentry-android/io/sentry/), [`jcenter`](https://jcenter.bintray.com/io/sentry/sentry-android/)

We'd love to get feedback and we'll work in getting the GA `2.0.0` out soon.
Until then, the [stable SDK offered by Sentry is at version 1.7.28](https://github.com/getsentry/sentry-java/releases/tag/v1.7.28)

## 2.0.0-alpha07

Third release of Sentry's new SDK for Android.

### Fixes

-  Fixed release for jcenter and bintray

Packages were released on [`bintray`](https://dl.bintray.com/getsentry/sentry-android/io/sentry/), [`jcenter`](https://jcenter.bintray.com/io/sentry/sentry-android/)

We'd love to get feedback and we'll work in getting the GA `2.0.0` out soon.
Until then, the [stable SDK offered by Sentry is at version 1.7.28](https://github.com/getsentry/sentry-java/releases/tag/v1.7.28)

## 2.0.0-alpha06

Second release of Sentry's new SDK for Android.

### Fixes

- Fixed a typo on pom generation.

Packages were released on [`bintray`](https://dl.bintray.com/getsentry/sentry-android/io/sentry/), [`jcenter`](https://jcenter.bintray.com/io/sentry/sentry-android/)

We'd love to get feedback and we'll work in getting the GA `2.0.0` out soon.
Until then, the [stable SDK offered by Sentry is at version 1.7.28](https://github.com/getsentry/sentry-java/releases/tag/v1.7.28)

## 2.0.0-alpha05

First release of Sentry's new SDK for Android.

New features not offered by our current (1.7.x), stable SDK are:

- NDK support
  - Captures crashes caused by native code
  - Access to the [`sentry-native` SDK](https://github.com/getsentry/sentry-native/) API by your native (C/C++/Rust code/..).
- Automatic init (just add your `DSN` to the manifest)
   - Proguard rules are added automatically
   - Permission (Internet) is added automatically
- Uncaught Exceptions might be captured even before the app restarts
- Unified API which include scopes etc.
- More context/device information
- Packaged as `aar`
- Frames from the app automatically marked as `InApp=true` (stack traces in Sentry highlights them by default).
- Complete Sentry Protocol available.
- All threads and their stack traces are captured.
- Sample project in this repo to test many features (segfault, uncaught exception, scope)

Features from the current SDK like `ANR` are also available (by default triggered after 4 seconds).

Packages were released on [`bintray`](https://dl.bintray.com/getsentry/sentry-android/io/sentry/), [`jcenter`](https://jcenter.bintray.com/io/sentry/sentry-android/)

We'd love to get feedback and we'll work in getting the GA `2.0.0` out soon.
Until then, the [stable SDK offered by Sentry is at version 1.7.28](https://github.com/getsentry/sentry-java/releases/tag/v1.7.28)<|MERGE_RESOLUTION|>--- conflicted
+++ resolved
@@ -19,6 +19,7 @@
 - Pass OpenTelemetry span attributes into TracesSampler callback ([#4253](https://github.com/getsentry/sentry-java/pull/4253))
   - `SamplingContext` now has a `getAttribute` method that grants access to OpenTelemetry span attributes via their String key (e.g. `http.request.method`)
 - Fix AbstractMethodError when using SentryTraced for Jetpack Compose ([#4255](https://github.com/getsentry/sentry-java/pull/4255))
+- Reduce excessive CPU usage when serializing breadcrumbs to disk for ANRs ([#4181](https://github.com/getsentry/sentry-java/pull/4181))
 
 ### Features
 
@@ -70,9 +71,6 @@
   - This was the case e.g. for `ignoredErrors`, `ignoredTransactions` and `ignoredCheckIns`
   - We now simply don't use such strings for Regex matching and only use them for String comparison
 - `SentryOptions.setTracePropagationTargets` is no longer marked internal ([#4170](https://github.com/getsentry/sentry-java/pull/4170))
-<<<<<<< HEAD
-- Reduce excessive CPU usage when serializing breadcrumbs to disk for ANRs ([#4181](https://github.com/getsentry/sentry-java/pull/4181))
-=======
 - Session Replay: Fix crash when a navigation breadcrumb does not have "to" destination ([#4185](https://github.com/getsentry/sentry-java/pull/4185))
 - Session Replay: Cap video segment duration to maximum 5 minutes to prevent endless video encoding in background ([#4185](https://github.com/getsentry/sentry-java/pull/4185))
 - Check `tracePropagationTargets` in OpenTelemetry propagator ([#4191](https://github.com/getsentry/sentry-java/pull/4191))
@@ -81,7 +79,6 @@
 - Fix `ignoredErrors`, `ignoredTransactions` and `ignoredCheckIns` being unset by external options like `sentry.properties` or ENV vars ([#4207](https://github.com/getsentry/sentry-java/pull/4207))
   - Whenever parsing of external options was enabled (`enableExternalConfiguration`), which is the default for many integrations, the values set on `SentryOptions` passed to `Sentry.init` would be lost
   - Even if the value was not set in any external configuration it would still be set to an empty list
->>>>>>> 0b8cee05
 
 ### Behavioural Changes
 
