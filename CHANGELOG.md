# Changelog

## Unreleased

### Features

Breaking changes:
- Capture failed HTTP requests by default ([#2794](https://github.com/getsentry/sentry-java/pull/2794))
- Reduce flush timeout to 4s on Android to avoid ANRs ([#2858](https://github.com/getsentry/sentry-java/pull/2858))
- Set ip_address to {{auto}} by default, even if sendDefaultPII is disabled ([#2860](https://github.com/getsentry/sentry-java/pull/2860))
  - Instead use the "Prevent Storing of IP Addresses" option in the "Security & Privacy" project settings on sentry.io
- Reduce timeout of AsyncHttpTransport to avoid ANR ([#2879](https://github.com/getsentry/sentry-java/pull/2879))
- Add deadline timeout for automatic transactions ([#2865](https://github.com/getsentry/sentry-java/pull/2865))
  - This affects all automatically generated transactions on Android (UI, clicks), the default timeout is 30s
<<<<<<< HEAD
- If global hub mode is enabled (default on Android), Sentry.getSpan() returns the root span instead of the latest span ([#2855](https://github.com/getsentry/sentry-java/pull/2855))
=======
- Apollo v2 BeforeSpanCallback now allows returning null ([#2890](https://github.com/getsentry/sentry-java/pull/2890))
- Automatic user interaction tracking: every click now starts a new automatic transaction ([#2891](https://github.com/getsentry/sentry-java/pull/2891))
  - Previously performing a click on the same UI widget twice would keep the existing transaction running, the new behavior now better aligns with other SDKs
>>>>>>> bdf13798

### Fixes

- Measure AppStart time till First Draw instead of `onResume` ([#2851](https://github.com/getsentry/sentry-java/pull/2851))
- Do not overwrite UI transaction status if set by the user ([#2852](https://github.com/getsentry/sentry-java/pull/2852))

Breaking changes:
- Move enableNdk from SentryOptions to SentryAndroidOptions ([#2793](https://github.com/getsentry/sentry-java/pull/2793))
- Fix Coroutine Context Propagation using CopyableThreadContextElement, requires `kotlinx-coroutines-core` version `1.6.1` or higher ([#2838](https://github.com/getsentry/sentry-java/pull/2838))
- Bump min API to 19 ([#2883](https://github.com/getsentry/sentry-java/pull/2883))
- Fix don't overwrite the span status of unfinished spans ([#2859](https://github.com/getsentry/sentry-java/pull/2859))
  - If you're using a self hosted version of sentry, sentry self hosted >= 22.12.0 is required

## Unreleased

### Features

- Add TraceOrigin to Transactions and Spans ([#2803](https://github.com/getsentry/sentry-java/pull/2803))

### Fixes

- Deduplicate events happening in multiple threads simultaneously (e.g. `OutOfMemoryError`) ([#2845](https://github.com/getsentry/sentry-java/pull/2845))
  - This will improve Crash-Free Session Rate as we no longer will send multiple Session updates with `Crashed` status, but only the one that is relevant
- Ensure no Java 8 method reference sugar is used for Android ([#2857](https://github.com/getsentry/sentry-java/pull/2857))
- Do not send session updates for terminated sessions ([#2849](https://github.com/getsentry/sentry-java/pull/2849))

## 6.26.0

### Features
- (Internal) Extend APIs for hybrid SDKs ([#2814](https://github.com/getsentry/sentry-java/pull/2814), [#2846](https://github.com/getsentry/sentry-java/pull/2846))

### Fixes

- Fix ANRv2 thread dump parsing for native-only threads ([#2839](https://github.com/getsentry/sentry-java/pull/2839))
- Derive `TracingContext` values from event for ANRv2 events ([#2839](https://github.com/getsentry/sentry-java/pull/2839))

## 6.25.2

### Fixes

- Change Spring Boot, Apollo, Apollo 3, JUL, Logback, Log4j2, OpenFeign, GraphQL and Kotlin coroutines core dependencies to compileOnly ([#2837](https://github.com/getsentry/sentry-java/pull/2837))

## 6.25.1

### Fixes

- Allow removing integrations in SentryAndroid.init ([#2826](https://github.com/getsentry/sentry-java/pull/2826))
- Fix concurrent access to frameMetrics listener ([#2823](https://github.com/getsentry/sentry-java/pull/2823))

### Dependencies

- Bump Native SDK from v0.6.4 to v0.6.5 ([#2822](https://github.com/getsentry/sentry-java/pull/2822))
  - [changelog](https://github.com/getsentry/sentry-native/blob/master/CHANGELOG.md#065)
  - [diff](https://github.com/getsentry/sentry-native/compare/0.6.4...0.6.5)
- Bump Gradle from v8.2.0 to v8.2.1 ([#2830](https://github.com/getsentry/sentry-java/pull/2830))
  - [changelog](https://github.com/gradle/gradle/blob/master/CHANGELOG.md#v821)
  - [diff](https://github.com/gradle/gradle/compare/v8.2.0...v8.2.1)

## 6.25.0

### Features

- Add manifest `AutoInit` to integrations list ([#2795](https://github.com/getsentry/sentry-java/pull/2795))
- Tracing headers (`sentry-trace` and `baggage`) are now attached and passed through even if performance is disabled ([#2788](https://github.com/getsentry/sentry-java/pull/2788))

### Fixes

- Set `environment` from `SentryOptions` if none persisted in ANRv2 ([#2809](https://github.com/getsentry/sentry-java/pull/2809))
- Remove code that set `tracesSampleRate` to `0.0` for Spring Boot if not set ([#2800](https://github.com/getsentry/sentry-java/pull/2800))
  - This used to enable performance but not send any transactions by default.
  - Performance is now disabled by default.
- Fix slow/frozen frames were not reported with transactions ([#2811](https://github.com/getsentry/sentry-java/pull/2811))

### Dependencies

- Bump Native SDK from v0.6.3 to v0.6.4 ([#2796](https://github.com/getsentry/sentry-java/pull/2796))
  - [changelog](https://github.com/getsentry/sentry-native/blob/master/CHANGELOG.md#064)
  - [diff](https://github.com/getsentry/sentry-native/compare/0.6.3...0.6.4)
- Bump Gradle from v8.1.1 to v8.2.0 ([#2810](https://github.com/getsentry/sentry-java/pull/2810))
  - [changelog](https://github.com/gradle/gradle/blob/master/CHANGELOG.md#v820)
  - [diff](https://github.com/gradle/gradle/compare/v8.1.1...v8.2.0)

## 6.24.0

### Features

- Add debouncing mechanism and before-capture callbacks for screenshots and view hierarchies ([#2773](https://github.com/getsentry/sentry-java/pull/2773))
- Improve ANRv2 implementation ([#2792](https://github.com/getsentry/sentry-java/pull/2792))
  - Add a proguard rule to keep `ApplicationNotResponding` class from obfuscation
  - Add a new option `setReportHistoricalAnrs`; when enabled, it will report all of the ANRs from the [getHistoricalExitReasons](https://developer.android.com/reference/android/app/ActivityManager?hl=en#getHistoricalProcessExitReasons(java.lang.String,%20int,%20int)) list. 
  By default, the SDK only reports and enriches the latest ANR and only this one counts towards ANR rate. 
  Worth noting that this option is mainly useful when updating the SDK to the version where ANRv2 has been introduced, to report all ANRs happened prior to the SDK update. After that, the SDK will always pick up the latest ANR from the historical exit reasons list on next app restart, so there should be no historical ANRs to report.
  These ANRs are reported with the `HistoricalAppExitInfo` mechanism.
  - Add a new option `setAttachAnrThreadDump` to send ANR thread dump from the system as an attachment. 
  This is only useful as additional information, because the SDK attempts to parse the thread dump into proper threads with stacktraces by default.
  - If [ApplicationExitInfo#getTraceInputStream](https://developer.android.com/reference/android/app/ApplicationExitInfo#getTraceInputStream()) returns null, the SDK no longer reports an ANR event, as these events are not very useful without it.
  - Enhance regex patterns for native stackframes

## 6.23.0

### Features

- Add profile rate limiting ([#2782](https://github.com/getsentry/sentry-java/pull/2782))
- Support for automatically capturing Failed GraphQL (Apollo 3) Client errors ([#2781](https://github.com/getsentry/sentry-java/pull/2781))

```kotlin
import com.apollographql.apollo3.ApolloClient
import io.sentry.apollo3.sentryTracing

val apolloClient = ApolloClient.Builder()
    .serverUrl("https://example.com/graphql")
    .sentryTracing(captureFailedRequests = true)    
    .build()
```

### Dependencies

- Bump Native SDK from v0.6.2 to v0.6.3 ([#2746](https://github.com/getsentry/sentry-java/pull/2746))
  - [changelog](https://github.com/getsentry/sentry-native/blob/master/CHANGELOG.md#063)
  - [diff](https://github.com/getsentry/sentry-native/compare/0.6.2...0.6.3)

### Fixes

- Align http.status with [span data conventions](https://develop.sentry.dev/sdk/performance/span-data-conventions/) ([#2786](https://github.com/getsentry/sentry-java/pull/2786))

## 6.22.0

### Features

- Add `lock` attribute to the `SentryStackFrame` protocol to better highlight offending frames in the UI ([#2761](https://github.com/getsentry/sentry-java/pull/2761))
- Enrich database spans with blocked main thread info ([#2760](https://github.com/getsentry/sentry-java/pull/2760))
- Add `api_target` to `Request` and `data` to `Response` Protocols ([#2775](https://github.com/getsentry/sentry-java/pull/2775))

### Fixes

- No longer use `String.join` in `Baggage` as it requires API level 26 ([#2778](https://github.com/getsentry/sentry-java/pull/2778))

## 6.21.0

### Features

- Introduce new `sentry-android-sqlite` integration ([#2722](https://github.com/getsentry/sentry-java/pull/2722))
    - This integration replaces the old `androidx.sqlite` database instrumentation in the Sentry Android Gradle plugin
    - A new capability to manually instrument your `androidx.sqlite` databases. 
      - You can wrap your custom `SupportSQLiteOpenHelper` instance into `SentrySupportSQLiteOpenHelper(myHelper)` if you're not using the Sentry Android Gradle plugin and still benefit from performance auto-instrumentation.
- Add SentryWrapper for Callable and Supplier Interface ([#2720](https://github.com/getsentry/sentry-java/pull/2720))
- Load sentry-debug-meta.properties ([#2734](https://github.com/getsentry/sentry-java/pull/2734))
  - This enables source context for Java
  - For more information on how to enable source context, please refer to [#633](https://github.com/getsentry/sentry-java/issues/633#issuecomment-1465599120)

### Fixes

- Finish WebFlux transaction before popping scope ([#2724](https://github.com/getsentry/sentry-java/pull/2724))
- Use daemon threads for SentryExecutorService ([#2747](https://github.com/getsentry/sentry-java/pull/2747))
  - We started using `SentryExecutorService` in `6.19.0` which caused the application to hang on shutdown unless `Sentry.close()` was called. By using daemon threads we no longer block shutdown.
- Use Base64.NO_WRAP to avoid unexpected char errors in Apollo ([#2745](https://github.com/getsentry/sentry-java/pull/2745))
- Don't warn R8 on missing `ComposeViewHierarchyExporter` class ([#2743](https://github.com/getsentry/sentry-java/pull/2743))

## 6.20.0

### Features

- Add support for Sentry Kotlin Compiler Plugin ([#2695](https://github.com/getsentry/sentry-java/pull/2695))
  - In conjunction with our sentry-kotlin-compiler-plugin we improved Jetpack Compose support for
    - [View Hierarchy](https://docs.sentry.io/platforms/android/enriching-events/viewhierarchy/) support for Jetpack Compose screens
    - Automatic breadcrumbs for [user interactions](https://docs.sentry.io/platforms/android/performance/instrumentation/automatic-instrumentation/#user-interaction-instrumentation)
- More granular http requests instrumentation with a new SentryOkHttpEventListener ([#2659](https://github.com/getsentry/sentry-java/pull/2659))
    - Create spans for time spent on:
        - Proxy selection
        - DNS resolution
        - HTTPS setup
        - Connection
        - Requesting headers
        - Receiving response
    - You can attach the event listener to your OkHttpClient through `client.eventListener(new SentryOkHttpEventListener()).addInterceptor(new SentryOkHttpInterceptor()).build();`
    - In case you already have an event listener you can use the SentryOkHttpEventListener as well through `client.eventListener(new SentryOkHttpEventListener(myListener)).addInterceptor(new SentryOkHttpInterceptor()).build();`
- Add a new option to disable `RootChecker` ([#2735](https://github.com/getsentry/sentry-java/pull/2735))

### Fixes

- Base64 encode internal Apollo3 Headers ([#2707](https://github.com/getsentry/sentry-java/pull/2707))
- Fix `SentryTracer` crash when scheduling auto-finish of a transaction, but the timer has already been cancelled ([#2731](https://github.com/getsentry/sentry-java/pull/2731))
- Fix `AndroidTransactionProfiler` crash when finishing a profile that happened due to race condition ([#2731](https://github.com/getsentry/sentry-java/pull/2731))

## 6.19.1

### Fixes

- Ensure screenshots and view hierarchies are captured on the main thread ([#2712](https://github.com/getsentry/sentry-java/pull/2712))

## 6.19.0

### Features

- Add Screenshot and ViewHierarchy to integrations list ([#2698](https://github.com/getsentry/sentry-java/pull/2698))
- New ANR detection based on [ApplicationExitInfo API](https://developer.android.com/reference/android/app/ApplicationExitInfo) ([#2697](https://github.com/getsentry/sentry-java/pull/2697))
    - This implementation completely replaces the old one (based on a watchdog) on devices running Android 11 and above:
      - New implementation provides more precise ANR events/ANR rate detection as well as system thread dump information. The new implementation reports ANRs exactly as Google Play Console, without producing false positives or missing important background ANR events.
      - New implementation reports ANR events with a new mechanism `mechanism:AppExitInfo`.
      - However, despite producing many false positives, the old implementation is capable of better enriching ANR errors (which is not available with the new implementation), for example:
        - Capturing screenshots at the time of ANR event;
        - Capturing transactions and profiling data corresponding to the ANR event;
        - Auxiliary information (such as current memory load) at the time of ANR event.
      - If you would like us to provide support for the old approach working alongside the new one on Android 11 and above (e.g. for raising events for slow code on main thread), consider upvoting [this issue](https://github.com/getsentry/sentry-java/issues/2693).
    - The old watchdog implementation will continue working for older API versions (Android < 11):
        - The old implementation reports ANR events with the existing mechanism `mechanism:ANR`.
- Open up `TransactionOptions`, `ITransaction` and `IHub` methods allowing consumers modify start/end timestamp of transactions and spans ([#2701](https://github.com/getsentry/sentry-java/pull/2701))
- Send source bundle IDs to Sentry to enable source context ([#2663](https://github.com/getsentry/sentry-java/pull/2663))
  - For more information on how to enable source context, please refer to [#633](https://github.com/getsentry/sentry-java/issues/633#issuecomment-1465599120)

### Fixes

- Android Profiler on calling thread ([#2691](https://github.com/getsentry/sentry-java/pull/2691))
- Use `configureScope` instead of `withScope` in `Hub.close()`. This ensures that the main scope releases the in-memory data when closing a hub instance. ([#2688](https://github.com/getsentry/sentry-java/pull/2688))
- Remove null keys/values before creating concurrent hashmap in order to avoid NPE ([#2708](https://github.com/getsentry/sentry-java/pull/2708))
- Exclude SentryOptions from R8/ProGuard obfuscation ([#2699](https://github.com/getsentry/sentry-java/pull/2699))
  - This fixes AGP 8.+ incompatibility, where full R8 mode is enforced

### Dependencies

- Bump Gradle from v8.1.0 to v8.1.1 ([#2666](https://github.com/getsentry/sentry-java/pull/2666))
  - [changelog](https://github.com/gradle/gradle/blob/master release-test/CHANGELOG.md#v811)
  - [diff](https://github.com/gradle/gradle/compare/v8.1.0...v8.1.1)
- Bump Native SDK from v0.6.1 to v0.6.2 ([#2689](https://github.com/getsentry/sentry-java/pull/2689))
  - [changelog](https://github.com/getsentry/sentry-native/blob/master/CHANGELOG.md#062)
  - [diff](https://github.com/getsentry/sentry-native/compare/0.6.1...0.6.2)

## 6.18.1

### Fixes

- Fix crash when Sentry SDK is initialized more than once ([#2679](https://github.com/getsentry/sentry-java/pull/2679))
- Track a ttfd span per Activity ([#2673](https://github.com/getsentry/sentry-java/pull/2673))

## 6.18.0

### Features

- Attach Trace Context when an ANR is detected (ANRv1) ([#2583](https://github.com/getsentry/sentry-java/pull/2583))
- Make log4j2 integration compatible with log4j 3.0 ([#2634](https://github.com/getsentry/sentry-java/pull/2634))
    - Instead of relying on package scanning, we now use an annotation processor to generate `Log4j2Plugins.dat`
- Create `User` and `Breadcrumb` from map ([#2614](https://github.com/getsentry/sentry-java/pull/2614))
- Add `sent_at` to envelope header item ([#2638](https://github.com/getsentry/sentry-java/pull/2638))

### Fixes

- Fix timestamp intervals of PerformanceCollectionData in profiles ([#2648](https://github.com/getsentry/sentry-java/pull/2648))
- Fix timestamps of PerformanceCollectionData in profiles ([#2632](https://github.com/getsentry/sentry-java/pull/2632))
- Fix missing propagateMinConstraints flag for SentryTraced ([#2637](https://github.com/getsentry/sentry-java/pull/2637))
- Fix potential SecurityException thrown by ConnectivityManager on Android 11 ([#2653](https://github.com/getsentry/sentry-java/pull/2653))
- Fix aar artifacts publishing for Maven ([#2641](https://github.com/getsentry/sentry-java/pull/2641))

### Dependencies
- Bump Kotlin compile version from v1.6.10 to 1.8.0 ([#2563](https://github.com/getsentry/sentry-java/pull/2563))
- Bump Compose compile version from v1.1.1 to v1.3.0 ([#2563](https://github.com/getsentry/sentry-java/pull/2563))
- Bump AGP version from v7.3.0 to v7.4.2 ([#2574](https://github.com/getsentry/sentry-java/pull/2574))
- Bump Gradle from v7.6.0 to v8.0.2 ([#2563](https://github.com/getsentry/sentry-java/pull/2563))
    - [changelog](https://github.com/gradle/gradle/blob/master/CHANGELOG.md#v802)
    - [diff](https://github.com/gradle/gradle/compare/v7.6.0...v8.0.2)
- Bump Gradle from v8.0.2 to v8.1.0 ([#2650](https://github.com/getsentry/sentry-java/pull/2650))
  - [changelog](https://github.com/gradle/gradle/blob/master/CHANGELOG.md#v810)
  - [diff](https://github.com/gradle/gradle/compare/v8.0.2...v8.1.0)

## 6.17.0

### Features

- Add `name` and `geo` to `User` ([#2556](https://github.com/getsentry/sentry-java/pull/2556)) 
- Add breadcrumbs on network changes ([#2608](https://github.com/getsentry/sentry-java/pull/2608))
- Add time-to-initial-display and time-to-full-display measurements to Activity transactions ([#2611](https://github.com/getsentry/sentry-java/pull/2611))
- Read integration list written by sentry gradle plugin from manifest ([#2598](https://github.com/getsentry/sentry-java/pull/2598))
- Add Logcat adapter ([#2620](https://github.com/getsentry/sentry-java/pull/2620))
- Provide CPU count/frequency data as device context ([#2622](https://github.com/getsentry/sentry-java/pull/2622))

### Fixes

- Trim time-to-full-display span if reportFullyDisplayed API is never called ([#2631](https://github.com/getsentry/sentry-java/pull/2631))
- Fix Automatic UI transactions having wrong durations ([#2623](https://github.com/getsentry/sentry-java/pull/2623))
- Fix wrong default environment in Session ([#2610](https://github.com/getsentry/sentry-java/pull/2610))
- Pass through unknown sentry baggage keys into SentryEnvelopeHeader ([#2618](https://github.com/getsentry/sentry-java/pull/2618))
- Fix missing null check when removing lifecycle observer ([#2625](https://github.com/getsentry/sentry-java/pull/2625))

### Dependencies

- Bump Native SDK from v0.6.0 to v0.6.1 ([#2629](https://github.com/getsentry/sentry-java/pull/2629))
  - [changelog](https://github.com/getsentry/sentry-native/blob/master/CHANGELOG.md#061)
  - [diff](https://github.com/getsentry/sentry-native/compare/0.6.0...0.6.1)

## 6.16.0

### Features

- Improve versatility of exception resolver component for Spring with more flexible API for consumers. ([#2577](https://github.com/getsentry/sentry-java/pull/2577))
- Automatic performance instrumentation for WebFlux ([#2597](https://github.com/getsentry/sentry-java/pull/2597))
  - You can enable it by adding `sentry.enable-tracing=true` to your `application.properties`
- The Spring Boot integration can now be configured to add the `SentryAppender` to specific loggers instead of the `ROOT` logger ([#2173](https://github.com/getsentry/sentry-java/pull/2173))
  - You can specify the loggers using `"sentry.logging.loggers[0]=foo.bar` and `"sentry.logging.loggers[1]=baz` in your `application.properties`
- Add capabilities to track Jetpack Compose composition/rendering time ([#2507](https://github.com/getsentry/sentry-java/pull/2507))
- Adapt span op and description for graphql to fit spec ([#2607](https://github.com/getsentry/sentry-java/pull/2607))

### Fixes

- Fix timestamps of slow and frozen frames for profiles ([#2584](https://github.com/getsentry/sentry-java/pull/2584))
- Deprecate reportFullDisplayed in favor of reportFullyDisplayed ([#2585](https://github.com/getsentry/sentry-java/pull/2585))
- Add mechanism for logging integrations and update spring mechanism types ([#2595](https://github.com/getsentry/sentry-java/pull/2595))
	- NOTE: If you're using these mechanism types (`HandlerExceptionResolver`, `SentryWebExceptionHandler`) in your dashboards please update them to use the new types.
- Filter out session cookies sent by Spring and Spring Boot integrations ([#2593](https://github.com/getsentry/sentry-java/pull/2593))
  - We filter out some common cookies like JSESSIONID
  - We also read the value from `server.servlet.session.cookie.name` and filter it out
- No longer send event / transaction to Sentry if `beforeSend` / `beforeSendTransaction` throws ([#2591](https://github.com/getsentry/sentry-java/pull/2591))
- Add version to sentryClientName used in auth header ([#2596](https://github.com/getsentry/sentry-java/pull/2596))
- Keep integration names from being obfuscated ([#2599](https://github.com/getsentry/sentry-java/pull/2599))
- Change log level from INFO to WARN for error message indicating a failed Log4j2 Sentry.init ([#2606](https://github.com/getsentry/sentry-java/pull/2606))
  - The log message was often not visible as our docs suggest a minimum log level of WARN
- Fix session tracking on Android ([#2609](https://github.com/getsentry/sentry-java/pull/2609))
  - Incorrect number of session has been sent. In addition, some of the sessions were not properly ended, messing up Session Health Metrics.

### Dependencies

- Bump `opentelemetry-sdk` to `1.23.1` and `opentelemetry-javaagent` to `1.23.0` ([#2590](https://github.com/getsentry/sentry-java/pull/2590))
- Bump Native SDK from v0.5.4 to v0.6.0 ([#2545](https://github.com/getsentry/sentry-java/pull/2545))
  - [changelog](https://github.com/getsentry/sentry-native/blob/master/CHANGELOG.md#060)
  - [diff](https://github.com/getsentry/sentry-native/compare/0.5.4...0.6.0)

## 6.15.0

### Features

- Adjust time-to-full-display span if reportFullDisplayed is called too early ([#2550](https://github.com/getsentry/sentry-java/pull/2550))
- Add `enableTracing` option ([#2530](https://github.com/getsentry/sentry-java/pull/2530))
    - This change is backwards compatible. The default is `null` meaning existing behaviour remains unchanged (setting either `tracesSampleRate` or `tracesSampler` enables performance).
    - If set to `true`, performance is enabled, even if no `tracesSampleRate` or `tracesSampler` have been configured.
    - If set to `false` performance is disabled, regardless of `tracesSampleRate` and `tracesSampler` options.
- Detect dependencies by listing MANIFEST.MF files at runtime ([#2538](https://github.com/getsentry/sentry-java/pull/2538))
- Report integrations in use, report packages in use more consistently ([#2179](https://github.com/getsentry/sentry-java/pull/2179))
- Implement `ThreadLocalAccessor` for propagating Sentry hub with reactor / WebFlux ([#2570](https://github.com/getsentry/sentry-java/pull/2570))
  - Requires `io.micrometer:context-propagation:1.0.2+` as well as Spring Boot 3.0.3+
  - Enable the feature by setting `sentry.reactive.thread-local-accessor-enabled=true`
  - This is still considered experimental. Once we have enough feedback we may turn this on by default.
  - Checkout the sample here: https://github.com/getsentry/sentry-java/tree/main/sentry-samples/sentry-samples-spring-boot-webflux-jakarta
  - A new hub is now cloned from the main hub for every request

### Fixes

- Leave `inApp` flag for stack frames undecided in SDK if unsure and let ingestion decide instead ([#2547](https://github.com/getsentry/sentry-java/pull/2547))
- Allow `0.0` error sample rate ([#2573](https://github.com/getsentry/sentry-java/pull/2573))
- Fix memory leak in WebFlux related to an ever growing stack ([#2580](https://github.com/getsentry/sentry-java/pull/2580))
- Use the same hub in WebFlux exception handler as we do in WebFilter ([#2566](https://github.com/getsentry/sentry-java/pull/2566))
- Switch upstream Jetpack Compose dependencies to `compileOnly` in `sentry-compose-android` ([#2578](https://github.com/getsentry/sentry-java/pull/2578))
  - NOTE: If you're using Compose Navigation/User Interaction integrations, make sure to have the following dependencies on the classpath as we do not bring them in transitively anymore:
    - `androidx.navigation:navigation-compose:`
    - `androidx.compose.runtime:runtime:`
    - `androidx.compose.ui:ui:`

## 6.14.0

### Features

- Add time-to-full-display span to Activity auto-instrumentation ([#2432](https://github.com/getsentry/sentry-java/pull/2432))
- Add `main` flag to threads and `in_foreground` flag for app contexts  ([#2516](https://github.com/getsentry/sentry-java/pull/2516))

### Fixes

- Ignore Shutdown in progress when closing ShutdownHookIntegration ([#2521](https://github.com/getsentry/sentry-java/pull/2521))
- Fix app start span end-time is wrong if SDK init is deferred ([#2519](https://github.com/getsentry/sentry-java/pull/2519))
- Fix invalid session creation when app is launched in background ([#2543](https://github.com/getsentry/sentry-java/pull/2543))

## 6.13.1

### Fixes

- Fix transaction performance collector oom ([#2505](https://github.com/getsentry/sentry-java/pull/2505))
- Remove authority from URLs sent to Sentry ([#2366](https://github.com/getsentry/sentry-java/pull/2366))
- Fix `sentry-bom` containing incorrect artifacts ([#2504](https://github.com/getsentry/sentry-java/pull/2504))

### Dependencies

- Bump Native SDK from v0.5.3 to v0.5.4 ([#2500](https://github.com/getsentry/sentry-java/pull/2500))
  - [changelog](https://github.com/getsentry/sentry-native/blob/master/CHANGELOG.md#054)
  - [diff](https://github.com/getsentry/sentry-native/compare/0.5.3...0.5.4)

## 6.13.0

### Features

- Send cpu usage percentage in profile payload ([#2469](https://github.com/getsentry/sentry-java/pull/2469))
- Send transaction memory stats in profile payload ([#2447](https://github.com/getsentry/sentry-java/pull/2447))
- Add cpu usage collection ([#2462](https://github.com/getsentry/sentry-java/pull/2462))
- Improve ANR implementation: ([#2475](https://github.com/getsentry/sentry-java/pull/2475))
  - Add `abnormal_mechanism` to sessions for ANR rate calculation
  - Always attach thread dump to ANR events
  - Distinguish between foreground and background ANRs
- Improve possible date precision to 10 μs ([#2451](https://github.com/getsentry/sentry-java/pull/2451))

### Fixes

- Fix performance collector setup called in main thread ([#2499](https://github.com/getsentry/sentry-java/pull/2499))
- Expand guard against CVE-2018-9492 "Privilege Escalation via Content Provider" ([#2482](https://github.com/getsentry/sentry-java/pull/2482))
- Prevent OOM by disabling TransactionPerformanceCollector for now ([#2498](https://github.com/getsentry/sentry-java/pull/2498))

## 6.12.1

### Fixes

- Create timer in `TransactionPerformanceCollector` lazily ([#2478](https://github.com/getsentry/sentry-java/pull/2478))

## 6.12.0

### Features

- Attach View Hierarchy to the errored/crashed events ([#2440](https://github.com/getsentry/sentry-java/pull/2440))
- Collect memory usage in transactions ([#2445](https://github.com/getsentry/sentry-java/pull/2445))
- Add `traceOptionsRequests` option to disable tracing of OPTIONS requests ([#2453](https://github.com/getsentry/sentry-java/pull/2453))
- Extend list of HTTP headers considered sensitive ([#2455](https://github.com/getsentry/sentry-java/pull/2455))

### Fixes

- Use a single TransactionPerfomanceCollector ([#2464](https://github.com/getsentry/sentry-java/pull/2464))
- Don't override sdk name with Timber ([#2450](https://github.com/getsentry/sentry-java/pull/2450))
- Set transactionNameSource to CUSTOM when setting transaction name ([#2405](https://github.com/getsentry/sentry-java/pull/2405))
- Guard against CVE-2018-9492 "Privilege Escalation via Content Provider" ([#2466](https://github.com/getsentry/sentry-java/pull/2466))

## 6.11.0

### Features

- Disable Android concurrent profiling ([#2434](https://github.com/getsentry/sentry-java/pull/2434))
- Add logging for OpenTelemetry integration ([#2425](https://github.com/getsentry/sentry-java/pull/2425))
- Auto add `OpenTelemetryLinkErrorEventProcessor` for Spring Boot ([#2429](https://github.com/getsentry/sentry-java/pull/2429))

### Fixes

- Use minSdk compatible `Objects` class ([#2436](https://github.com/getsentry/sentry-java/pull/2436))
- Prevent R8 from warning on missing classes, as we check for their presence at runtime ([#2439](https://github.com/getsentry/sentry-java/pull/2439))

### Dependencies

- Bump Gradle from v7.5.1 to v7.6.0 ([#2438](https://github.com/getsentry/sentry-java/pull/2438))
  - [changelog](https://github.com/gradle/gradle/blob/master/CHANGELOG.md#v760)
  - [diff](https://github.com/gradle/gradle/compare/v7.5.1...v7.6.0)

## 6.10.0

### Features

- Add time-to-initial-display span to Activity transactions ([#2369](https://github.com/getsentry/sentry-java/pull/2369))
- Start a session after init if AutoSessionTracking is enabled ([#2356](https://github.com/getsentry/sentry-java/pull/2356))
- Provide automatic breadcrumbs and transactions for click/scroll events for Compose ([#2390](https://github.com/getsentry/sentry-java/pull/2390))
- Add `blocked_main_thread` and `call_stack` to File I/O spans to detect performance issues ([#2382](https://github.com/getsentry/sentry-java/pull/2382))

### Dependencies

- Bump Native SDK from v0.5.2 to v0.5.3 ([#2423](https://github.com/getsentry/sentry-java/pull/2423))
  - [changelog](https://github.com/getsentry/sentry-native/blob/master/CHANGELOG.md#053)
  - [diff](https://github.com/getsentry/sentry-native/compare/0.5.2...0.5.3)

## 6.9.2

### Fixes

- Updated ProfileMeasurementValue types ([#2412](https://github.com/getsentry/sentry-java/pull/2412))
- Clear window reference only on activity stop in profileMeasurements collector ([#2407](https://github.com/getsentry/sentry-java/pull/2407))
- No longer disable OpenTelemetry exporters in default Java Agent config ([#2408](https://github.com/getsentry/sentry-java/pull/2408))
- Fix `ClassNotFoundException` for `io.sentry.spring.SentrySpringServletContainerInitializer` in `sentry-spring-jakarta` ([#2411](https://github.com/getsentry/sentry-java/issues/2411))
- Fix `sentry-samples-spring-jakarta` ([#2411](https://github.com/getsentry/sentry-java/issues/2411))

### Features

- Add SENTRY_AUTO_INIT environment variable to control OpenTelemetry Agent init ([#2410](https://github.com/getsentry/sentry-java/pull/2410))
- Add OpenTelemetryLinkErrorEventProcessor for linking errors to traces created via OpenTelemetry ([#2418](https://github.com/getsentry/sentry-java/pull/2418))

### Dependencies

- Bump OpenTelemetry to 1.20.1 and OpenTelemetry Java Agent to 1.20.2 ([#2420](https://github.com/getsentry/sentry-java/pull/2420))

## 6.9.1

### Fixes

- OpenTelemetry modules were missing in `6.9.0` so we released the same code again as `6.9.1` including OpenTelemetry modules

## 6.9.0

### Fixes

- Use `canonicalName` in Fragment Integration for better de-obfuscation ([#2379](https://github.com/getsentry/sentry-java/pull/2379))
- Fix Timber and Fragment integrations auto-installation for obfuscated builds ([#2379](https://github.com/getsentry/sentry-java/pull/2379))
- Don't attach screenshots to events from Hybrid SDKs ([#2360](https://github.com/getsentry/sentry-java/pull/2360))
- Ensure Hints do not cause memory leaks ([#2387](https://github.com/getsentry/sentry-java/pull/2387))
- Do not attach empty `sentry-trace` and `baggage` headers ([#2385](https://github.com/getsentry/sentry-java/pull/2385))

### Features

- Add beforeSendTransaction which allows users to filter and change transactions ([#2388](https://github.com/getsentry/sentry-java/pull/2388))
- Add experimental support for OpenTelemetry ([README](sentry-opentelemetry/README.md))([#2344](https://github.com/getsentry/sentry-java/pull/2344))

### Dependencies

- Update Spring Boot Jakarta to Spring Boot 3.0.0 ([#2389](https://github.com/getsentry/sentry-java/pull/2389))
- Bump Spring Boot to 2.7.5 ([#2383](https://github.com/getsentry/sentry-java/pull/2383))

## 6.8.0

### Features

- Add FrameMetrics to Android profiling data ([#2342](https://github.com/getsentry/sentry-java/pull/2342))

### Fixes

- Remove profiler main thread io ([#2348](https://github.com/getsentry/sentry-java/pull/2348))
- Fix ensure all options are processed before integrations are loaded ([#2377](https://github.com/getsentry/sentry-java/pull/2377))

## 6.7.1

### Fixes

- Fix `Gpu.vendorId` should be a String ([#2343](https://github.com/getsentry/sentry-java/pull/2343))
- Don't set device name on Android if `sendDefaultPii` is disabled ([#2354](https://github.com/getsentry/sentry-java/pull/2354))
- Fix corrupted UUID on Motorola devices ([#2363](https://github.com/getsentry/sentry-java/pull/2363))
- Fix ANR on dropped uncaught exception events ([#2368](https://github.com/getsentry/sentry-java/pull/2368))

### Features

- Update Spring Boot Jakarta to Spring Boot 3.0.0-RC2 ([#2347](https://github.com/getsentry/sentry-java/pull/2347))

## 6.7.0

### Fixes

- Use correct set-cookie for the HTTP Client response object ([#2326](https://github.com/getsentry/sentry-java/pull/2326))
- Fix NoSuchElementException in CircularFifoQueue when cloning a Scope ([#2328](https://github.com/getsentry/sentry-java/pull/2328))

### Features

- Customizable fragment lifecycle breadcrumbs ([#2299](https://github.com/getsentry/sentry-java/pull/2299))
- Provide hook for Jetpack Compose navigation instrumentation ([#2320](https://github.com/getsentry/sentry-java/pull/2320))
- Populate `event.modules` with dependencies metadata ([#2324](https://github.com/getsentry/sentry-java/pull/2324))
- Support Spring 6 and Spring Boot 3 ([#2289](https://github.com/getsentry/sentry-java/pull/2289))

### Dependencies

- Bump Native SDK from v0.5.1 to v0.5.2 ([#2315](https://github.com/getsentry/sentry-java/pull/2315))
  - [changelog](https://github.com/getsentry/sentry-native/blob/master/CHANGELOG.md#052)
  - [diff](https://github.com/getsentry/sentry-native/compare/0.5.1...0.5.2)

## 6.6.0

### Fixes

- Ensure potential callback exceptions are caught #2123 ([#2291](https://github.com/getsentry/sentry-java/pull/2291))
- Remove verbose FrameMetricsAggregator failure logging ([#2293](https://github.com/getsentry/sentry-java/pull/2293))
- Ignore broken regex for tracePropagationTarget ([#2288](https://github.com/getsentry/sentry-java/pull/2288))
- No longer serialize static fields; use toString as fallback ([#2309](https://github.com/getsentry/sentry-java/pull/2309))
- Fix `SentryFileWriter`/`SentryFileOutputStream` append overwrites file contents ([#2304](https://github.com/getsentry/sentry-java/pull/2304))
- Respect incoming parent sampled decision when continuing a trace ([#2311](https://github.com/getsentry/sentry-java/pull/2311))

### Features

- Profile envelopes are sent directly from profiler ([#2298](https://github.com/getsentry/sentry-java/pull/2298))
- Add support for using Encoder with logback.SentryAppender ([#2246](https://github.com/getsentry/sentry-java/pull/2246))
- Report Startup Crashes ([#2277](https://github.com/getsentry/sentry-java/pull/2277))
- HTTP Client errors for OkHttp ([#2287](https://github.com/getsentry/sentry-java/pull/2287))
- Add option to enable or disable Frame Tracking ([#2314](https://github.com/getsentry/sentry-java/pull/2314))

### Dependencies

- Bump Native SDK from v0.5.0 to v0.5.1 ([#2306](https://github.com/getsentry/sentry-java/pull/2306))
  - [changelog](https://github.com/getsentry/sentry-native/blob/master/CHANGELOG.md#051)
  - [diff](https://github.com/getsentry/sentry-native/compare/0.5.0...0.5.1)

## 6.5.0

### Fixes

- Improve public facing API for creating Baggage from header ([#2284](https://github.com/getsentry/sentry-java/pull/2284))

## 6.5.0-beta.3

### Features

- Provide API for attaching custom measurements to transactions ([#2260](https://github.com/getsentry/sentry-java/pull/2260))
- Bump spring to 2.7.4 ([#2279](https://github.com/getsentry/sentry-java/pull/2279))

## 6.5.0-beta.2

### Features

- Make user segment a top level property ([#2257](https://github.com/getsentry/sentry-java/pull/2257))
- Replace user `other` with `data` ([#2258](https://github.com/getsentry/sentry-java/pull/2258))
- `isTraceSampling` is now on by default. `tracingOrigins` has been replaced by `tracePropagationTargets` ([#2255](https://github.com/getsentry/sentry-java/pull/2255))

## 6.5.0-beta.1

### Features

- Server-Side Dynamic Sampling Context support  ([#2226](https://github.com/getsentry/sentry-java/pull/2226))

## 6.4.4

### Fixes

- Fix ConcurrentModificationException due to FrameMetricsAggregator manipulation ([#2282](https://github.com/getsentry/sentry-java/pull/2282))

## 6.4.3

- Fix slow and frozen frames tracking ([#2271](https://github.com/getsentry/sentry-java/pull/2271))

## 6.4.2

### Fixes

- Fixed AbstractMethodError when getting Lifecycle ([#2228](https://github.com/getsentry/sentry-java/pull/2228))
- Missing unit fields for Android measurements ([#2204](https://github.com/getsentry/sentry-java/pull/2204))
- Avoid sending empty profiles ([#2232](https://github.com/getsentry/sentry-java/pull/2232))
- Fix file descriptor leak in FileIO instrumentation ([#2248](https://github.com/getsentry/sentry-java/pull/2248))

## 6.4.1

### Fixes

- Fix memory leak caused by throwableToSpan ([#2227](https://github.com/getsentry/sentry-java/pull/2227))

## 6.4.0

### Fixes

- make profiling rate defaults to 101 hz ([#2211](https://github.com/getsentry/sentry-java/pull/2211))
- SentryOptions.setProfilingTracesIntervalMillis has been deprecated
- Added cpu architecture and default environment in profiles envelope ([#2207](https://github.com/getsentry/sentry-java/pull/2207))
- SentryOptions.setProfilingEnabled has been deprecated in favor of setProfilesSampleRate
- Use toString for enum serialization ([#2220](https://github.com/getsentry/sentry-java/pull/2220))

### Features

- Concurrent profiling 3 - added truncation reason ([#2247](https://github.com/getsentry/sentry-java/pull/2247))
- Concurrent profiling 2 - added list of transactions ([#2218](https://github.com/getsentry/sentry-java/pull/2218))
- Concurrent profiling 1 - added envelope payload data format ([#2216](https://github.com/getsentry/sentry-java/pull/2216))
- Send source for transactions ([#2180](https://github.com/getsentry/sentry-java/pull/2180))
- Add profilesSampleRate and profileSampler options for Android sdk ([#2184](https://github.com/getsentry/sentry-java/pull/2184))
- Add baggage header to RestTemplate ([#2206](https://github.com/getsentry/sentry-java/pull/2206))
- Bump Native SDK from v0.4.18 to v0.5.0 ([#2199](https://github.com/getsentry/sentry-java/pull/2199))
  - [changelog](https://github.com/getsentry/sentry-native/blob/master/CHANGELOG.md#050)
  - [diff](https://github.com/getsentry/sentry-native/compare/0.4.18...0.5.0)
- Bump Gradle from v7.5.0 to v7.5.1 ([#2212](https://github.com/getsentry/sentry-java/pull/2212))
  - [changelog](https://github.com/gradle/gradle/blob/master/CHANGELOG.md#v751)
  - [diff](https://github.com/gradle/gradle/compare/v7.5.0...v7.5.1)

## 6.3.1

### Fixes

- Prevent NPE by checking SentryTracer.timer for null again inside synchronized ([#2200](https://github.com/getsentry/sentry-java/pull/2200))
- Weakly reference Activity for transaction finished callback ([#2203](https://github.com/getsentry/sentry-java/pull/2203))
- `attach-screenshot` set on Manual init. didn't work ([#2186](https://github.com/getsentry/sentry-java/pull/2186))
- Remove extra space from `spring.factories` causing issues in old versions of Spring Boot ([#2181](https://github.com/getsentry/sentry-java/pull/2181))


### Features

- Bump Native SDK to v0.4.18 ([#2154](https://github.com/getsentry/sentry-java/pull/2154))
  - [changelog](https://github.com/getsentry/sentry-native/blob/master/CHANGELOG.md#0418)
  - [diff](https://github.com/getsentry/sentry-native/compare/0.4.17...0.4.18)
- Bump Gradle to v7.5.0 ([#2174](https://github.com/getsentry/sentry-java/pull/2174), [#2191](https://github.com/getsentry/sentry-java/pull/2191))
  - [changelog](https://github.com/gradle/gradle/blob/master/CHANGELOG.md#v750)
  - [diff](https://github.com/gradle/gradle/compare/v7.4.2...v7.5.0)

## 6.3.0

### Features

- Switch upstream dependencies to `compileOnly` in integrations ([#2175](https://github.com/getsentry/sentry-java/pull/2175))

### Fixes

- Lazily retrieve HostnameCache in MainEventProcessor ([#2170](https://github.com/getsentry/sentry-java/pull/2170))

## 6.2.1

### Fixes

- Only send userid in Dynamic Sampling Context if sendDefaultPii is true ([#2147](https://github.com/getsentry/sentry-java/pull/2147))
- Remove userId from baggage due to PII ([#2157](https://github.com/getsentry/sentry-java/pull/2157))

### Features

- Add integration for Apollo-Kotlin 3 ([#2109](https://github.com/getsentry/sentry-java/pull/2109))
- New package `sentry-android-navigation` for AndroidX Navigation support ([#2136](https://github.com/getsentry/sentry-java/pull/2136))
- New package `sentry-compose` for Jetpack Compose support (Navigation) ([#2136](https://github.com/getsentry/sentry-java/pull/2136))
- Add sample rate to baggage as well as trace in envelope header and flatten user ([#2135](https://github.com/getsentry/sentry-java/pull/2135))

## 6.1.4

### Fixes

- Filter out app starts with more than 60s ([#2127](https://github.com/getsentry/sentry-java/pull/2127))

## 6.1.3

### Fixes

- Fix thread leak due to Timer being created and never cancelled ([#2131](https://github.com/getsentry/sentry-java/pull/2131))

## 6.1.2

### Fixes

- Swallow error when reading ActivityManager#getProcessesInErrorState instead of crashing ([#2114](https://github.com/getsentry/sentry-java/pull/2114))
- Use charset string directly as StandardCharsets is not available on earlier Android versions ([#2111](https://github.com/getsentry/sentry-java/pull/2111))

## 6.1.1

### Features

- Replace `tracestate` header with `baggage` header ([#2078](https://github.com/getsentry/sentry-java/pull/2078))
- Allow opting out of device info collection that requires Inter-Process Communication (IPC) ([#2100](https://github.com/getsentry/sentry-java/pull/2100))

## 6.1.0

### Features

- Implement local scope by adding overloads to the capture methods that accept a ScopeCallback ([#2084](https://github.com/getsentry/sentry-java/pull/2084))
- SentryOptions#merge is now public and can be used to load ExternalOptions ([#2088](https://github.com/getsentry/sentry-java/pull/2088))

### Fixes

- Fix proguard rules to work R8 [issue](https://issuetracker.google.com/issues/235733922) around on AGP 7.3.0-betaX and 7.4.0-alphaX ([#2094](https://github.com/getsentry/sentry-java/pull/2094))
- Fix GraalVM Native Image compatibility ([#2172](https://github.com/getsentry/sentry-java/pull/2172))

## 6.0.0

### Sentry Self-hosted Compatibility

- Starting with version `6.0.0` of the `sentry` package, [Sentry's self hosted version >= v21.9.0](https://github.com/getsentry/self-hosted/releases) is required or you have to manually disable sending client reports via the `sendClientReports` option. This only applies to self-hosted Sentry. If you are using [sentry.io](https://sentry.io), no action is needed.

### Features

- Allow optimization and obfuscation of the SDK by reducing proguard rules ([#2031](https://github.com/getsentry/sentry-java/pull/2031))
- Relax TransactionNameProvider ([#1861](https://github.com/getsentry/sentry-java/pull/1861))
- Use float instead of Date for protocol types for higher precision ([#1737](https://github.com/getsentry/sentry-java/pull/1737))
- Allow setting SDK info (name & version) in manifest ([#2016](https://github.com/getsentry/sentry-java/pull/2016))
- Allow setting native Android SDK name during build ([#2035](https://github.com/getsentry/sentry-java/pull/2035))
- Include application permissions in Android events ([#2018](https://github.com/getsentry/sentry-java/pull/2018))
- Automatically create transactions for UI events ([#1975](https://github.com/getsentry/sentry-java/pull/1975))
- Hints are now used via a Hint object and passed into beforeSend and EventProcessor as @NotNull Hint object ([#2045](https://github.com/getsentry/sentry-java/pull/2045))
- Attachments can be manipulated via hint ([#2046](https://github.com/getsentry/sentry-java/pull/2046))
- Add sentry-servlet-jakarta module ([#1987](https://github.com/getsentry/sentry-java/pull/1987))
- Add client reports ([#1982](https://github.com/getsentry/sentry-java/pull/1982))
- Screenshot is taken when there is an error ([#1967](https://github.com/getsentry/sentry-java/pull/1967))
- Add Android profiling traces ([#1897](https://github.com/getsentry/sentry-java/pull/1897)) ([#1959](https://github.com/getsentry/sentry-java/pull/1959)) and its tests ([#1949](https://github.com/getsentry/sentry-java/pull/1949))
- Enable enableScopeSync by default for Android ([#1928](https://github.com/getsentry/sentry-java/pull/1928))
- Feat: Vendor JSON ([#1554](https://github.com/getsentry/sentry-java/pull/1554))
    - Introduce `JsonSerializable` and `JsonDeserializer` interfaces for manual json
      serialization/deserialization.
    - Introduce `JsonUnknwon` interface to preserve unknown properties when deserializing/serializing
      SDK classes.
    - When passing custom objects, for example in `Contexts`, these are supported for serialization:
        - `JsonSerializable`
        - `Map`, `Collection`, `Array`, `String` and all primitive types.
        - Objects with the help of refection.
            - `Map`, `Collection`, `Array`, `String` and all primitive types.
            - Call `toString()` on objects that have a cyclic reference to a ancestor object.
            - Call `toString()` where object graphs exceed max depth.
    - Remove `gson` dependency.
    - Remove `IUnknownPropertiesConsumer`
- Pass MDC tags as Sentry tags ([#1954](https://github.com/getsentry/sentry-java/pull/1954))

### Fixes

- Calling Sentry.init and specifying contextTags now has an effect on the Logback SentryAppender ([#2052](https://github.com/getsentry/sentry-java/pull/2052))
- Calling Sentry.init and specifying contextTags now has an effect on the Log4j SentryAppender ([#2054](https://github.com/getsentry/sentry-java/pull/2054))
- Calling Sentry.init and specifying contextTags now has an effect on the jul SentryAppender ([#2057](https://github.com/getsentry/sentry-java/pull/2057))
- Update Spring Boot dependency to 2.6.8 and fix the CVE-2022-22970 ([#2068](https://github.com/getsentry/sentry-java/pull/2068))
- Sentry can now self heal after a Thread had its currentHub set to a NoOpHub ([#2076](https://github.com/getsentry/sentry-java/pull/2076))
- No longer close OutputStream that is passed into JsonSerializer ([#2029](https://github.com/getsentry/sentry-java/pull/2029))
- Fix setting context tags on events captured by Spring ([#2060](https://github.com/getsentry/sentry-java/pull/2060))
- Isolate cached events with hashed DSN subfolder ([#2038](https://github.com/getsentry/sentry-java/pull/2038))
- SentryThread.current flag will not be overridden by DefaultAndroidEventProcessor if already set ([#2050](https://github.com/getsentry/sentry-java/pull/2050))
- Fix serialization of Long inside of Request.data ([#2051](https://github.com/getsentry/sentry-java/pull/2051))
- Update sentry-native to 0.4.17 ([#2033](https://github.com/getsentry/sentry-java/pull/2033))
- Update Gradle to 7.4.2 and AGP to 7.2 ([#2042](https://github.com/getsentry/sentry-java/pull/2042))
- Change order of event filtering mechanisms ([#2001](https://github.com/getsentry/sentry-java/pull/2001))
- Only send session update for dropped events if state changed ([#2002](https://github.com/getsentry/sentry-java/pull/2002))
- Android profiling initializes on first profile start ([#2009](https://github.com/getsentry/sentry-java/pull/2009))
- Profiling rate decreased from 300hz to 100hz ([#1997](https://github.com/getsentry/sentry-java/pull/1997))
- Allow disabling sending of client reports via Android Manifest and external options ([#2007](https://github.com/getsentry/sentry-java/pull/2007))
- Ref: Upgrade Spring Boot dependency to 2.5.13 ([#2011](https://github.com/getsentry/sentry-java/pull/2011))
- Ref: Make options.printUncaughtStackTrace primitive type ([#1995](https://github.com/getsentry/sentry-java/pull/1995))
- Ref: Remove not needed interface abstractions on Android ([#1953](https://github.com/getsentry/sentry-java/pull/1953))
- Ref: Make hints Map<String, Object> instead of only Object ([#1929](https://github.com/getsentry/sentry-java/pull/1929))
- Ref: Simplify DateUtils with ISO8601Utils ([#1837](https://github.com/getsentry/sentry-java/pull/1837))
- Ref: Remove deprecated and scheduled fields ([#1875](https://github.com/getsentry/sentry-java/pull/1875))
- Ref: Add shutdownTimeoutMillis in favor of shutdownTimeout ([#1873](https://github.com/getsentry/sentry-java/pull/1873))
- Ref: Remove Attachment ContentType since the Server infers it ([#1874](https://github.com/getsentry/sentry-java/pull/1874))
- Ref: Bind external properties to a dedicated class. ([#1750](https://github.com/getsentry/sentry-java/pull/1750))
- Ref: Debug log serializable objects ([#1795](https://github.com/getsentry/sentry-java/pull/1795))
- Ref: catch Throwable instead of Exception to suppress internal SDK errors ([#1812](https://github.com/getsentry/sentry-java/pull/1812))
- `SentryOptions` can merge properties from `ExternalOptions` instead of another instance of `SentryOptions`
- Following boolean properties from `SentryOptions` that allowed `null` values are now not nullable - `debug`, `enableUncaughtExceptionHandler`, `enableDeduplication`
- `SentryOptions` cannot be created anymore using `PropertiesProvider` with `SentryOptions#from` method. Use `ExternalOptions#from` instead and merge created object with `SentryOptions#merge`
- Bump: Kotlin to 1.5 and compatibility to 1.4 for sentry-android-timber ([#1815](https://github.com/getsentry/sentry-java/pull/1815))

## 5.7.4

### Fixes

* Change order of event filtering mechanisms and only send session update for dropped events if session state changed (#2028)

## 5.7.3

### Fixes

- Sentry Timber integration throws an exception when using args ([#1986](https://github.com/getsentry/sentry-java/pull/1986))

## 5.7.2

### Fixes

- Bring back support for `Timber.tag` ([#1974](https://github.com/getsentry/sentry-java/pull/1974))

## 5.7.1

### Fixes

- Sentry Timber integration does not submit msg.formatted breadcrumbs ([#1957](https://github.com/getsentry/sentry-java/pull/1957))
- ANR WatchDog won't crash on SecurityException ([#1962](https://github.com/getsentry/sentry-java/pull/1962))

## 5.7.0

### Features

- Automatically enable `Timber` and `Fragment` integrations if they are present on the classpath ([#1936](https://github.com/getsentry/sentry-java/pull/1936))

## 5.6.3

### Fixes

- If transaction or span is finished, do not allow to mutate ([#1940](https://github.com/getsentry/sentry-java/pull/1940))
- Keep used AndroidX classes from obfuscation (Fixes UI breadcrumbs and Slow/Frozen frames) ([#1942](https://github.com/getsentry/sentry-java/pull/1942))

## 5.6.2

### Fixes

- Ref: Make ActivityFramesTracker public to be used by Hybrid SDKs ([#1931](https://github.com/getsentry/sentry-java/pull/1931))
- Bump: AGP to 7.1.2 ([#1930](https://github.com/getsentry/sentry-java/pull/1930))
- NPE while adding "response_body_size" breadcrumb, when response body length is unknown ([#1908](https://github.com/getsentry/sentry-java/pull/1908))
- Do not include stacktrace frames into Timber message ([#1898](https://github.com/getsentry/sentry-java/pull/1898))
- Potential memory leaks ([#1909](https://github.com/getsentry/sentry-java/pull/1909))

Breaking changes:
`Timber.tag` is no longer supported by our [Timber integration](https://docs.sentry.io/platforms/android/configuration/integrations/timber/) and will not appear on Sentry for error events.
Please vote on this [issue](https://github.com/getsentry/sentry-java/issues/1900), if you'd like us to provide support for that.

## 5.6.2-beta.3

### Fixes

- Ref: Make ActivityFramesTracker public to be used by Hybrid SDKs ([#1931](https://github.com/getsentry/sentry-java/pull/1931))
- Bump: AGP to 7.1.2 ([#1930](https://github.com/getsentry/sentry-java/pull/1930))

## 5.6.2-beta.2

### Fixes

- NPE while adding "response_body_size" breadcrumb, when response body length is unknown ([#1908](https://github.com/getsentry/sentry-java/pull/1908))

## 5.6.2-beta.1

### Fixes

- Do not include stacktrace frames into Timber message ([#1898](https://github.com/getsentry/sentry-java/pull/1898))
- Potential memory leaks ([#1909](https://github.com/getsentry/sentry-java/pull/1909))

Breaking changes:
`Timber.tag` is no longer supported by our [Timber integration](https://docs.sentry.io/platforms/android/configuration/integrations/timber/) and will not appear on Sentry for error events.
Please vote on this [issue](https://github.com/getsentry/sentry-java/issues/1900), if you'd like us to provide support for that.

## 5.6.1

### Features

- Add options.printUncaughtStackTrace to print uncaught exceptions ([#1890](https://github.com/getsentry/sentry-java/pull/1890))

### Fixes

- NPE while adding "response_body_size" breadcrumb, when response body is null ([#1884](https://github.com/getsentry/sentry-java/pull/1884))
- Bump: AGP to 7.1.0 ([#1892](https://github.com/getsentry/sentry-java/pull/1892))

## 5.6.0

### Features

- Add breadcrumbs support for UI events (automatically captured) ([#1876](https://github.com/getsentry/sentry-java/pull/1876))

### Fixes

- Change scope of servlet-api to compileOnly ([#1880](https://github.com/getsentry/sentry-java/pull/1880))

## 5.5.3

### Fixes

- Do not create SentryExceptionResolver bean when Spring MVC is not on the classpath ([#1865](https://github.com/getsentry/sentry-java/pull/1865))

## 5.5.2

### Fixes

- Detect App Cold start correctly for Hybrid SDKs ([#1855](https://github.com/getsentry/sentry-java/pull/1855))
- Bump: log4j to 2.17.0 ([#1852](https://github.com/getsentry/sentry-java/pull/1852))
- Bump: logback to 1.2.9 ([#1853](https://github.com/getsentry/sentry-java/pull/1853))

## 5.5.1

### Fixes

- Bump: log4j to 2.16.0 ([#1845](https://github.com/getsentry/sentry-java/pull/1845))
- Make App start cold/warm visible to Hybrid SDKs ([#1848](https://github.com/getsentry/sentry-java/pull/1848))

## 5.5.0

### Features

- Add locale to device context and deprecate language ([#1832](https://github.com/getsentry/sentry-java/pull/1832))
- Add `SentryFileInputStream` and `SentryFileOutputStream` for File I/O performance instrumentation ([#1826](https://github.com/getsentry/sentry-java/pull/1826))
- Add `SentryFileReader` and `SentryFileWriter` for File I/O instrumentation ([#1843](https://github.com/getsentry/sentry-java/pull/1843))

### Fixes

- Bump: log4j to 2.15.0 ([#1839](https://github.com/getsentry/sentry-java/pull/1839))
- Ref: Rename Fragment span operation from `ui.fragment.load` to `ui.load` ([#1824](https://github.com/getsentry/sentry-java/pull/1824))
- Ref: change `java.util.Random` to `java.security.SecureRandom` for possible security reasons ([#1831](https://github.com/getsentry/sentry-java/pull/1831))

## 5.4.3

### Fixes

- Only report App start measurement for full launch on Android ([#1821](https://github.com/getsentry/sentry-java/pull/1821))

## 5.4.2

### Fixes

- Ref: catch Throwable instead of Exception to suppress internal SDK errors ([#1812](https://github.com/getsentry/sentry-java/pull/1812))

## 5.4.1

### Features

- Refactor OkHttp and Apollo to Kotlin functional interfaces ([#1797](https://github.com/getsentry/sentry-java/pull/1797))
- Add secondary constructor to SentryInstrumentation ([#1804](https://github.com/getsentry/sentry-java/pull/1804))

### Fixes

- Do not start fragment span if not added to the Activity ([#1813](https://github.com/getsentry/sentry-java/pull/1813))

## 5.4.0

### Features

- Add `graphql-java` instrumentation ([#1777](https://github.com/getsentry/sentry-java/pull/1777))

### Fixes

- Do not crash when event processors throw a lower level Throwable class ([#1800](https://github.com/getsentry/sentry-java/pull/1800))
- ActivityFramesTracker does not throw if Activity has no observers ([#1799](https://github.com/getsentry/sentry-java/pull/1799))

## 5.3.0

### Features

- Add datasource tracing with P6Spy ([#1784](https://github.com/getsentry/sentry-java/pull/1784))

### Fixes

- ActivityFramesTracker does not throw if Activity has not been added ([#1782](https://github.com/getsentry/sentry-java/pull/1782))
- PerformanceAndroidEventProcessor uses up to date isTracingEnabled set on Configuration callback ([#1786](https://github.com/getsentry/sentry-java/pull/1786))

## 5.2.4

### Fixes

- Window.FEATURE_NO_TITLE does not work when using activity traces ([#1769](https://github.com/getsentry/sentry-java/pull/1769))
- unregister UncaughtExceptionHandler on close ([#1770](https://github.com/getsentry/sentry-java/pull/1770))

## 5.2.3

### Fixes

- Make ActivityFramesTracker operations thread-safe ([#1762](https://github.com/getsentry/sentry-java/pull/1762))
- Clone Scope Contexts ([#1763](https://github.com/getsentry/sentry-java/pull/1763))
- Bump: AGP to 7.0.3 ([#1765](https://github.com/getsentry/sentry-java/pull/1765))

## 5.2.2

### Fixes

- Close HostnameCache#executorService on SentryClient#close ([#1757](https://github.com/getsentry/sentry-java/pull/1757))

## 5.2.1

### Features

- Add isCrashedLastRun support ([#1739](https://github.com/getsentry/sentry-java/pull/1739))
- Attach Java vendor and version to events and transactions ([#1703](https://github.com/getsentry/sentry-java/pull/1703))

### Fixes

- Handle exception if Context.registerReceiver throws ([#1747](https://github.com/getsentry/sentry-java/pull/1747))

## 5.2.0

### Features

- Allow setting proguard via Options and/or external resources ([#1728](https://github.com/getsentry/sentry-java/pull/1728))
- Add breadcrumbs for the Apollo integration ([#1726](https://github.com/getsentry/sentry-java/pull/1726))

### Fixes

- Don't set lastEventId for transactions ([#1727](https://github.com/getsentry/sentry-java/pull/1727))
- ActivityLifecycleIntegration#appStartSpan memory leak ([#1732](https://github.com/getsentry/sentry-java/pull/1732))

## 5.2.0-beta.3

### Features

- Add "data" to spans ([#1717](https://github.com/getsentry/sentry-java/pull/1717))

### Fixes

- Check at runtime if AndroidX.Core is available ([#1718](https://github.com/getsentry/sentry-java/pull/1718))
- Should not capture unfinished transaction ([#1719](https://github.com/getsentry/sentry-java/pull/1719))

## 5.2.0-beta.2

### Fixes

- Bump AGP to 7.0.2 ([#1650](https://github.com/getsentry/sentry-java/pull/1650))
- Drop spans in BeforeSpanCallback. ([#1713](https://github.com/getsentry/sentry-java/pull/1713))

## 5.2.0-beta.1

### Features

- Add tracestate HTTP header support ([#1683](https://github.com/getsentry/sentry-java/pull/1683))
- Add option to filter which origins receive tracing headers ([#1698](https://github.com/getsentry/sentry-java/pull/1698))
- Include unfinished spans in transaction ([#1699](https://github.com/getsentry/sentry-java/pull/1699))
- Add static helpers for creating breadcrumbs ([#1702](https://github.com/getsentry/sentry-java/pull/1702))
- Performance support for Android Apollo ([#1705](https://github.com/getsentry/sentry-java/pull/1705))

### Fixes

- Move tags from transaction.contexts.trace.tags to transaction.tags ([#1700](https://github.com/getsentry/sentry-java/pull/1700))

Breaking changes:

- Updated proguard keep rule for enums, which affects consumer application code ([#1694](https://github.com/getsentry/sentry-java/pull/1694))

## 5.1.2

### Fixes

- Servlet 3.1 compatibility issue ([#1681](https://github.com/getsentry/sentry-java/pull/1681))
- Do not drop Contexts key if Collection, Array or Char ([#1680](https://github.com/getsentry/sentry-java/pull/1680))

## 5.1.1

### Features

- Add support for async methods in Spring MVC ([#1652](https://github.com/getsentry/sentry-java/pull/1652))
- Add secondary constructor taking IHub to SentryOkHttpInterceptor ([#1657](https://github.com/getsentry/sentry-java/pull/1657))
- Merge external map properties ([#1656](https://github.com/getsentry/sentry-java/pull/1656))

### Fixes

- Remove onActivityPreCreated call in favor of onActivityCreated ([#1661](https://github.com/getsentry/sentry-java/pull/1661))
- Do not crash if SENSOR_SERVICE throws ([#1655](https://github.com/getsentry/sentry-java/pull/1655))
- Make sure scope is popped when processing request results in exception ([#1665](https://github.com/getsentry/sentry-java/pull/1665))

## 5.1.0

### Features

- Spring WebClient integration ([#1621](https://github.com/getsentry/sentry-java/pull/1621))
- OpenFeign integration ([#1632](https://github.com/getsentry/sentry-java/pull/1632))
- Add more convenient way to pass BeforeSpanCallback in OpenFeign integration ([#1637](https://github.com/getsentry/sentry-java/pull/1637))

### Fixes

- Bump: sentry-native to 0.4.12 ([#1651](https://github.com/getsentry/sentry-java/pull/1651))

## 5.1.0-beta.9

- No documented changes.

## 5.1.0-beta.8

### Features

- Generate Sentry BOM ([#1486](https://github.com/getsentry/sentry-java/pull/1486))

## 5.1.0-beta.7

### Features

- Slow/Frozen frames metrics ([#1609](https://github.com/getsentry/sentry-java/pull/1609))

## 5.1.0-beta.6

### Features

- Add request body extraction for Spring MVC integration ([#1595](https://github.com/getsentry/sentry-java/pull/1595))

### Fixes

- set min sdk version of sentry-android-fragment to API 14 ([#1608](https://github.com/getsentry/sentry-java/pull/1608))
- Ser/Deser of the UserFeedback from cached envelope ([#1611](https://github.com/getsentry/sentry-java/pull/1611))

## 5.1.0-beta.5

### Fixes

- Make SentryAppender non-final for Log4j2 and Logback ([#1603](https://github.com/getsentry/sentry-java/pull/1603))
- Do not throw IAE when tracing header contain invalid trace id ([#1605](https://github.com/getsentry/sentry-java/pull/1605))

## 5.1.0-beta.4

### Fixes

- Update sentry-native to 0.4.11 ([#1591](https://github.com/getsentry/sentry-java/pull/1591))

## 5.1.0-beta.3

### Features

- Spring Webflux integration ([#1529](https://github.com/getsentry/sentry-java/pull/1529))

## 5.1.0-beta.2

### Features

- Support transaction waiting for children to finish. ([#1535](https://github.com/getsentry/sentry-java/pull/1535))
- Capture logged marker in log4j2 and logback appenders ([#1551](https://github.com/getsentry/sentry-java/pull/1551))
- Allow clearing of attachments in the scope ([#1562](https://github.com/getsentry/sentry-java/pull/1562))
- Set mechanism type in SentryExceptionResolver ([#1556](https://github.com/getsentry/sentry-java/pull/1556))
- Perf. for fragments ([#1528](https://github.com/getsentry/sentry-java/pull/1528))

### Fixes

- Handling missing Spring Security on classpath on Java 8 ([#1552](https://github.com/getsentry/sentry-java/pull/1552))
- Use a different method to get strings from JNI, and avoid excessive Stack Space usage. ([#1214](https://github.com/getsentry/sentry-java/pull/1214))
- Add data field to SentrySpan ([#1555](https://github.com/getsentry/sentry-java/pull/1555))
- Clock drift issue when calling DateUtils#getDateTimeWithMillisPrecision ([#1557](https://github.com/getsentry/sentry-java/pull/1557))
- Prefer snake case for HTTP integration data keys ([#1559](https://github.com/getsentry/sentry-java/pull/1559))
- Assign lastEventId only if event was queued for submission ([#1565](https://github.com/getsentry/sentry-java/pull/1565))

## 5.1.0-beta.1

### Features

- Measure app start time ([#1487](https://github.com/getsentry/sentry-java/pull/1487))
- Automatic breadcrumbs logging for fragment lifecycle ([#1522](https://github.com/getsentry/sentry-java/pull/1522))

## 5.0.1

### Fixes

- Sources and Javadoc artifacts were mixed up ([#1515](https://github.com/getsentry/sentry-java/pull/1515))

## 5.0.0

This release brings many improvements but also new features:

- OkHttp Interceptor for Android ([#1330](https://github.com/getsentry/sentry-java/pull/1330))
- GraalVM Native Image Compatibility ([#1329](https://github.com/getsentry/sentry-java/pull/1329))
- Add option to ignore exceptions by type ([#1352](https://github.com/getsentry/sentry-java/pull/1352))
- Enrich transactions with device contexts ([#1430](https://github.com/getsentry/sentry-java/pull/1430)) ([#1469](https://github.com/getsentry/sentry-java/pull/1469))
- Better interoperability with Kotlin null-safety ([#1439](https://github.com/getsentry/sentry-java/pull/1439)) and ([#1462](https://github.com/getsentry/sentry-java/pull/1462))
- Add coroutines support ([#1479](https://github.com/getsentry/sentry-java/pull/1479))
- OkHttp callback for Customising the Span ([#1478](https://github.com/getsentry/sentry-java/pull/1478))
- Add breadcrumb in Spring RestTemplate integration ([#1481](https://github.com/getsentry/sentry-java/pull/1481))

Breaking changes:

- Migration Guide for [Java](https://docs.sentry.io/platforms/java/migration/)
- Migration Guide for [Android](https://docs.sentry.io/platforms/android/migration/)

Other fixes:

- Fix: Add attachmentType to envelope ser/deser. ([#1504](https://github.com/getsentry/sentry-java/pull/1504))

Thank you:

- @maciejwalkowiak for coding most of it.

## 5.0.0-beta.7

### Fixes


- Ref: Deprecate SentryBaseEvent#getOriginThrowable and add SentryBaseEvent#getThrowableMechanism ([#1502](https://github.com/getsentry/sentry-java/pull/1502))
- Graceful Shutdown flushes event instead of Closing SDK ([#1500](https://github.com/getsentry/sentry-java/pull/1500))
- Do not append threads that come from the EnvelopeFileObserver ([#1501](https://github.com/getsentry/sentry-java/pull/1501))
- Ref: Deprecate cacheDirSize and add maxCacheItems ([#1499](https://github.com/getsentry/sentry-java/pull/1499))
- Append all threads if Hint is Cached but attachThreads is enabled ([#1503](https://github.com/getsentry/sentry-java/pull/1503))

## 5.0.0-beta.6

### Features

- Add secondary constructor to SentryOkHttpInterceptor ([#1491](https://github.com/getsentry/sentry-java/pull/1491))
- Add option to enable debug mode in Log4j2 integration ([#1492](https://github.com/getsentry/sentry-java/pull/1492))

### Fixes

- Ref: Replace clone() with copy constructor ([#1496](https://github.com/getsentry/sentry-java/pull/1496))

## 5.0.0-beta.5

### Features

- OkHttp callback for Customising the Span ([#1478](https://github.com/getsentry/sentry-java/pull/1478))
- Add breadcrumb in Spring RestTemplate integration ([#1481](https://github.com/getsentry/sentry-java/pull/1481))
- Add coroutines support ([#1479](https://github.com/getsentry/sentry-java/pull/1479))

### Fixes

- Cloning Stack ([#1483](https://github.com/getsentry/sentry-java/pull/1483))

## 5.0.0-beta.4

### Fixes

- Enrich Transactions with Context Data ([#1469](https://github.com/getsentry/sentry-java/pull/1469))
- Bump: Apache HttpClient to 5.0.4 ([#1476](https://github.com/getsentry/sentry-java/pull/1476))

## 5.0.0-beta.3

### Fixes

- Handling immutable collections on SentryEvent and protocol objects ([#1468](https://github.com/getsentry/sentry-java/pull/1468))
- Associate event with transaction when thrown exception is not a direct cause ([#1463](https://github.com/getsentry/sentry-java/pull/1463))
- Ref: nullability annotations to Sentry module ([#1439](https://github.com/getsentry/sentry-java/pull/1439)) and ([#1462](https://github.com/getsentry/sentry-java/pull/1462))
- NPE when adding Context Data with null values for log4j2 ([#1465](https://github.com/getsentry/sentry-java/pull/1465))

## 5.0.0-beta.2

### Fixes

- sentry-android-timber package sets sentry.java.android.timber as SDK name ([#1456](https://github.com/getsentry/sentry-java/pull/1456))
- When AppLifecycleIntegration is closed, it should remove observer using UI thread ([#1459](https://github.com/getsentry/sentry-java/pull/1459))
- Bump: AGP to 4.2.0 ([#1460](https://github.com/getsentry/sentry-java/pull/1460))

Breaking Changes:

- Remove: Settings.Secure.ANDROID_ID in favor of generated installationId ([#1455](https://github.com/getsentry/sentry-java/pull/1455))
- Rename: enableSessionTracking to enableAutoSessionTracking ([#1457](https://github.com/getsentry/sentry-java/pull/1457))

## 5.0.0-beta.1

### Fixes

- Ref: Refactor converting HttpServletRequest to Sentry Request in Spring integration ([#1387](https://github.com/getsentry/sentry-java/pull/1387))
- Bump: sentry-native to 0.4.9 ([#1431](https://github.com/getsentry/sentry-java/pull/1431))
- Activity tracing auto instrumentation for Android API < 29 ([#1402](https://github.com/getsentry/sentry-java/pull/1402))
- use connection and read timeouts in ApacheHttpClient based transport ([#1397](https://github.com/getsentry/sentry-java/pull/1397))
- set correct transaction status for unhandled exceptions in SentryTracingFilter ([#1406](https://github.com/getsentry/sentry-java/pull/1406))
- handle network errors in SentrySpanClientHttpRequestInterceptor ([#1407](https://github.com/getsentry/sentry-java/pull/1407))
- set scope on transaction ([#1409](https://github.com/getsentry/sentry-java/pull/1409))
- set status and associate events with transactions ([#1426](https://github.com/getsentry/sentry-java/pull/1426))
- Do not set free memory and is low memory fields when it's a NDK hard crash ([#1399](https://github.com/getsentry/sentry-java/pull/1399))
- Apply user from the scope to transaction ([#1424](https://github.com/getsentry/sentry-java/pull/1424))
- Pass maxBreadcrumbs config. to sentry-native ([#1425](https://github.com/getsentry/sentry-java/pull/1425))
- Run event processors and enrich transactions with contexts ([#1430](https://github.com/getsentry/sentry-java/pull/1430))
- Set Span status for OkHttp integration ([#1447](https://github.com/getsentry/sentry-java/pull/1447))
- Set user on transaction in Spring & Spring Boot integrations ([#1443](https://github.com/getsentry/sentry-java/pull/1443))

## 4.4.0-alpha.2

### Features

- Add option to ignore exceptions by type ([#1352](https://github.com/getsentry/sentry-java/pull/1352))
- Sentry closes Android NDK and ShutdownHook integrations ([#1358](https://github.com/getsentry/sentry-java/pull/1358))
- Allow inheritance of SentryHandler class in sentry-jul package([#1367](https://github.com/getsentry/sentry-java/pull/1367))
- Make NoOpHub public ([#1379](https://github.com/getsentry/sentry-java/pull/1379))
- Configure max spans per transaction ([#1394](https://github.com/getsentry/sentry-java/pull/1394))

### Fixes

- Bump: Upgrade Apache HttpComponents Core to 5.0.3 ([#1375](https://github.com/getsentry/sentry-java/pull/1375))
- NPE when MDC contains null values (sentry-logback) ([#1364](https://github.com/getsentry/sentry-java/pull/1364))
- Avoid NPE when MDC contains null values (sentry-jul) ([#1385](https://github.com/getsentry/sentry-java/pull/1385))
- Accept only non null value maps ([#1368](https://github.com/getsentry/sentry-java/pull/1368))
- Do not bind transactions to scope by default. ([#1376](https://github.com/getsentry/sentry-java/pull/1376))
- Hub thread safety ([#1388](https://github.com/getsentry/sentry-java/pull/1388))
- SentryTransactionAdvice should operate on the new scope ([#1389](https://github.com/getsentry/sentry-java/pull/1389))

## 4.4.0-alpha.1

### Features

- Add an overload for `startTransaction` that sets the created transaction to the Scope ([#1313](https://github.com/getsentry/sentry-java/pull/1313))
- Set SDK version on Transactions ([#1307](https://github.com/getsentry/sentry-java/pull/1307))
- GraalVM Native Image Compatibility ([#1329](https://github.com/getsentry/sentry-java/pull/1329))
- Add OkHttp client application interceptor ([#1330](https://github.com/getsentry/sentry-java/pull/1330))

### Fixes

- Bump: sentry-native to 0.4.8
- Ref: Separate user facing and protocol classes in the Performance feature ([#1304](https://github.com/getsentry/sentry-java/pull/1304))
- Use logger set on SentryOptions in GsonSerializer ([#1308](https://github.com/getsentry/sentry-java/pull/1308))
- Use the bindToScope correctly
- Allow 0.0 to be set on tracesSampleRate ([#1328](https://github.com/getsentry/sentry-java/pull/1328))
- set "java" platform to transactions ([#1332](https://github.com/getsentry/sentry-java/pull/1332))
- Allow disabling tracing through SentryOptions ([#1337](https://github.com/getsentry/sentry-java/pull/1337))

## 4.3.0

### Features

- Activity tracing auto instrumentation

### Fixes

- Aetting in-app-includes from external properties ([#1291](https://github.com/getsentry/sentry-java/pull/1291))
- Initialize Sentry in Logback appender when DSN is not set in XML config ([#1296](https://github.com/getsentry/sentry-java/pull/1296))
- JUL integration SDK name ([#1293](https://github.com/getsentry/sentry-java/pull/1293))

## 4.2.0

### Features

- Improve EventProcessor nullability annotations ([#1229](https://github.com/getsentry/sentry-java/pull/1229)).
- Add ability to flush events synchronously.
- Support @SentrySpan and @SentryTransaction on classes and interfaces. ([#1243](https://github.com/getsentry/sentry-java/pull/1243))
- Do not serialize empty collections and maps ([#1245](https://github.com/getsentry/sentry-java/pull/1245))
- Integration interface better compatibility with Kotlin null-safety
- Simplify Sentry configuration in Spring integration ([#1259](https://github.com/getsentry/sentry-java/pull/1259))
- Simplify configuring Logback integration when environment variable with the DSN is not set ([#1271](https://github.com/getsentry/sentry-java/pull/1271))
- Add Request to the Scope. [#1270](https://github.com/getsentry/sentry-java/pull/1270))
- Optimize SentryTracingFilter when hub is disabled.

### Fixes

- Bump: sentry-native to 0.4.7
- Optimize DuplicateEventDetectionEventProcessor performance ([#1247](https://github.com/getsentry/sentry-java/pull/1247)).
- Prefix sdk.package names with io.sentry ([#1249](https://github.com/getsentry/sentry-java/pull/1249))
- Remove experimental annotation for Attachment ([#1257](https://github.com/getsentry/sentry-java/pull/1257))
- Mark stacktrace as snapshot if captured at arbitrary moment ([#1231](https://github.com/getsentry/sentry-java/pull/1231))
- Disable Gson HTML escaping
- Make the ANR Atomic flags immutable
- Prevent NoOpHub from creating heavy SentryOptions objects ([#1272](https://github.com/getsentry/sentry-java/pull/1272))
- SentryTransaction#getStatus NPE ([#1273](https://github.com/getsentry/sentry-java/pull/1273))
- Discard unfinished Spans before sending them over to Sentry ([#1279](https://github.com/getsentry/sentry-java/pull/1279))
- Interrupt the thread in QueuedThreadPoolExecutor ([#1276](https://github.com/getsentry/sentry-java/pull/1276))
- SentryTransaction#finish should not clear another transaction from the scope ([#1278](https://github.com/getsentry/sentry-java/pull/1278))

Breaking Changes:
- Enchancement: SentryExceptionResolver should not send handled errors by default ([#1248](https://github.com/getsentry/sentry-java/pull/1248)).
- Ref: Simplify RestTemplate instrumentation ([#1246](https://github.com/getsentry/sentry-java/pull/1246))
- Enchancement: Add overloads for startTransaction taking op and description ([#1244](https://github.com/getsentry/sentry-java/pull/1244))

## 4.1.0

### Features

- Improve Kotlin compatibility for SdkVersion ([#1213](https://github.com/getsentry/sentry-java/pull/1213))
- Support logging via JUL ([#1211](https://github.com/getsentry/sentry-java/pull/1211))

### Fixes

- Returning Sentry trace header from Span ([#1217](https://github.com/getsentry/sentry-java/pull/1217))
- Remove misleading error logs ([#1222](https://github.com/getsentry/sentry-java/pull/1222))

## 4.0.0

This release brings the Sentry Performance feature to Java SDK, Spring, Spring Boot, and Android integrations. Read more in the reference documentation:

- [Performance for Java](https://docs.sentry.io/platforms/java/performance/)
- [Performance for Spring](https://docs.sentry.io/platforms/java/guides/spring/)
- [Performance for Spring Boot](https://docs.sentry.io/platforms/java/guides/spring-boot/)
- [Performance for Android](https://docs.sentry.io/platforms/android/performance/)

### Other improvements:

#### Core:

- Improved loading external configuration:
  - Load `sentry.properties` from the application's current working directory ([#1046](https://github.com/getsentry/sentry-java/pull/1046))
  - Resolve `in-app-includes`, `in-app-excludes`, `tags`, `debug`, `uncaught.handler.enabled` parameters from the external configuration
- Set global tags on SentryOptions and load them from external configuration ([#1066](https://github.com/getsentry/sentry-java/pull/1066))
- Add support for attachments ([#1082](https://github.com/getsentry/sentry-java/pull/1082))
- Resolve `servername` from the localhost address
- Simplified transport configuration through setting `TransportFactory` instead of `ITransport` on SentryOptions ([#1124](https://github.com/getsentry/sentry-java/pull/1124))

#### Spring Boot:

- Add the ability to register multiple `OptionsConfiguration` beans ([#1093](https://github.com/getsentry/sentry-java/pull/1093))
- Initialize Logback after context refreshes ([#1129](https://github.com/getsentry/sentry-java/pull/1129))

#### Android:

- Add `isSideLoaded` and `installerStore` tags automatically (Where your App. was installed from eg Google Play, Amazon Store, downloaded APK, etc...)
- Bump: sentry-native to 0.4.6
- Bump: Gradle to 6.8.1 and AGP to 4.1.2

## 4.0.0-beta.1

### Features

- Add addToTransactions to Attachment ([#1191](https://github.com/getsentry/sentry-java/pull/1191))
- Support SENTRY_TRACES_SAMPLE_RATE conf. via env variables ([#1171](https://github.com/getsentry/sentry-java/pull/1171))
- Pass request to CustomSamplingContext in Spring integration ([#1172](https://github.com/getsentry/sentry-java/pull/1172))
- Move `SentrySpanClientHttpRequestInterceptor` to Spring module ([#1181](https://github.com/getsentry/sentry-java/pull/1181))
- Add overload for `transaction/span.finish(SpanStatus)` ([#1182](https://github.com/getsentry/sentry-java/pull/1182))
- Simplify registering traces sample callback in Spring integration ([#1184](https://github.com/getsentry/sentry-java/pull/1184))
- Polish Performance API ([#1165](https://github.com/getsentry/sentry-java/pull/1165))
- Set "debug" through external properties ([#1186](https://github.com/getsentry/sentry-java/pull/1186))
- Simplify Spring integration ([#1188](https://github.com/getsentry/sentry-java/pull/1188))
- Init overload with dsn ([#1195](https://github.com/getsentry/sentry-java/pull/1195))
- Enable Kotlin map-like access on CustomSamplingContext ([#1192](https://github.com/getsentry/sentry-java/pull/1192))
- Auto register custom ITransportFactory in Spring integration ([#1194](https://github.com/getsentry/sentry-java/pull/1194))
- Improve Kotlin property access in Performance API ([#1193](https://github.com/getsentry/sentry-java/pull/1193))
- Copy options tags to transactions ([#1198](https://github.com/getsentry/sentry-java/pull/1198))
- Add convenient method for accessing event's throwable ([#1202](https://github.com/getsentry/sentry-java/pull/1202))

### Fixes

- Ref: Set SpanContext on SentryTransaction to avoid potential NPE ([#1173](https://github.com/getsentry/sentry-java/pull/1173))
- Free Local Refs manually due to Android local ref. count limits
- Bring back support for setting transaction name without ongoing transaction ([#1183](https://github.com/getsentry/sentry-java/pull/1183))

## 4.0.0-alpha.3

### Features

- Improve ITransaction and ISpan null-safety compatibility ([#1161](https://github.com/getsentry/sentry-java/pull/1161))
- Automatically assign span context to captured events ([#1156](https://github.com/getsentry/sentry-java/pull/1156))
- Autoconfigure Apache HttpClient 5 based Transport in Spring Boot integration ([#1143](https://github.com/getsentry/sentry-java/pull/1143))
- Send user.ip_address = {{auto}} when sendDefaultPii is true ([#1015](https://github.com/getsentry/sentry-java/pull/1015))
- Read tracesSampleRate from AndroidManifest
- OutboxSender supports all envelope item types ([#1158](https://github.com/getsentry/sentry-java/pull/1158))
- Read `uncaught.handler.enabled` property from the external configuration
- Resolve servername from the localhost address
- Add maxAttachmentSize to SentryOptions ([#1138](https://github.com/getsentry/sentry-java/pull/1138))
- Drop invalid attachments ([#1134](https://github.com/getsentry/sentry-java/pull/1134))
- Set isSideLoaded info tags
- Add non blocking Apache HttpClient 5 based Transport ([#1136](https://github.com/getsentry/sentry-java/pull/1136))

### Fixes

- Ref: Make Attachment immutable ([#1120](https://github.com/getsentry/sentry-java/pull/1120))
- Ref: using Calendar to generate Dates
- Ref: Return NoOpTransaction instead of null ([#1126](https://github.com/getsentry/sentry-java/pull/1126))
- Ref: `ITransport` implementations are now responsible for executing request in asynchronous or synchronous way ([#1118](https://github.com/getsentry/sentry-java/pull/1118))
- Ref: Add option to set `TransportFactory` instead of `ITransport` on `SentryOptions` ([#1124](https://github.com/getsentry/sentry-java/pull/1124))
- Ref: Simplify ITransport creation in ITransportFactory ([#1135](https://github.com/getsentry/sentry-java/pull/1135))
- Fixes and Tests: Session serialization and deserialization
- Inheriting sampling decision from parent ([#1100](https://github.com/getsentry/sentry-java/pull/1100))
- Exception only sets a stack trace if there are frames
- Initialize Logback after context refreshes ([#1129](https://github.com/getsentry/sentry-java/pull/1129))
- Do not crash when passing null values to @Nullable methods, eg User and Scope
- Resolving dashed properties from external configuration
- Consider {{ auto }} as a default ip address ([#1015](https://github.com/getsentry/sentry-java/pull/1015))
- Set release and environment on Transactions ([#1152](https://github.com/getsentry/sentry-java/pull/1152))
- Do not set transaction on the scope automatically

## 4.0.0-alpha.2

### Features

- Add basic support for attachments ([#1082](https://github.com/getsentry/sentry-java/pull/1082))
- Set transaction name on events and transactions sent using Spring integration ([#1067](https://github.com/getsentry/sentry-java/pull/1067))
- Set global tags on SentryOptions and load them from external configuration ([#1066](https://github.com/getsentry/sentry-java/pull/1066))
- Add API validator and remove deprecated methods
- Add more convenient method to start a child span ([#1073](https://github.com/getsentry/sentry-java/pull/1073))
- Autoconfigure traces callback in Spring Boot integration ([#1074](https://github.com/getsentry/sentry-java/pull/1074))
- Resolve in-app-includes and in-app-excludes parameters from the external configuration
- Make InAppIncludesResolver public ([#1084](https://github.com/getsentry/sentry-java/pull/1084))
- Add the ability to register multiple OptionsConfiguration beans ([#1093](https://github.com/getsentry/sentry-java/pull/1093))
- Database query tracing with datasource-proxy ([#1095](https://github.com/getsentry/sentry-java/pull/1095))

### Fixes

- Ref: Refactor resolving SpanContext for Throwable ([#1068](https://github.com/getsentry/sentry-java/pull/1068))
- Ref: Change "op" to "operation" in @SentrySpan and @SentryTransaction
- Remove method reference in SentryEnvelopeItem ([#1091](https://github.com/getsentry/sentry-java/pull/1091))
- Set current thread only if there are no exceptions
- SentryOptions creates GsonSerializer by default
- Append DebugImage list if event already has it
- Sort breadcrumbs by Date if there are breadcrumbs already in the event

## 4.0.0-alpha.1

### Features

- Load `sentry.properties` from the application's current working directory ([#1046](https://github.com/getsentry/sentry-java/pull/1046))
- Performance monitoring ([#971](https://github.com/getsentry/sentry-java/pull/971))
- Performance monitoring for Spring Boot applications ([#971](https://github.com/getsentry/sentry-java/pull/971))

### Fixes

- Ref: Refactor JSON deserialization ([#1047](https://github.com/getsentry/sentry-java/pull/1047))

## 3.2.1

### Fixes

- Set current thread only if theres no exceptions ([#1064](https://github.com/getsentry/sentry-java/pull/1064))
- Append DebugImage list if event already has it ([#1092](https://github.com/getsentry/sentry-java/pull/1092))
- Sort breadcrumbs by Date if there are breadcrumbs already in the event ([#1094](https://github.com/getsentry/sentry-java/pull/1094))
- Free Local Refs manually due to Android local ref. count limits  ([#1179](https://github.com/getsentry/sentry-java/pull/1179))

## 3.2.0

### Features

- Expose a Module (Debug images) Loader for Android thru sentry-native ([#1043](https://github.com/getsentry/sentry-java/pull/1043))
- Added java doc to protocol classes based on sentry-data-schemes project ([#1045](https://github.com/getsentry/sentry-java/pull/1045))
- Make SentryExceptionResolver Order configurable to not send handled web exceptions ([#1008](https://github.com/getsentry/sentry-java/pull/1008))
- Resolve HTTP Proxy parameters from the external configuration ([#1028](https://github.com/getsentry/sentry-java/pull/1028))
- Sentry NDK integration is compiled against default NDK version based on AGP's version ([#1048](https://github.com/getsentry/sentry-java/pull/1048))

### Fixes

- Bump: AGP 4.1.1 ([#1040](https://github.com/getsentry/sentry-java/pull/1040))
- Update to sentry-native 0.4.4 and fix shared library builds ([#1039](https://github.com/getsentry/sentry-java/pull/1039))
- use neutral Locale for String operations ([#1033](https://github.com/getsentry/sentry-java/pull/1033))
- Clean up JNI code and properly free strings ([#1050](https://github.com/getsentry/sentry-java/pull/1050))
- set userId for hard-crashes if no user is set ([#1049](https://github.com/getsentry/sentry-java/pull/1049))

## 3.1.3

### Fixes

- Fix broken NDK integration on 3.1.2 (release failed on packaging a .so file)
- Increase max cached events to 30 ([#1029](https://github.com/getsentry/sentry-java/pull/1029))
- Normalize DSN URI ([#1030](https://github.com/getsentry/sentry-java/pull/1030))

## 3.1.2

### Features

- Manually capturing User Feedback
- Set environment to "production" by default.
- Make public the Breadcrumb constructor that accepts a Date ([#1012](https://github.com/getsentry/sentry-java/pull/1012))

### Fixes

- ref: Validate event id on user feedback submission

## 3.1.1

### Features

- Bind logging related SentryProperties to Slf4j Level instead of Logback to improve Log4j2 compatibility

### Fixes

- Prevent Logback and Log4j2 integrations from re-initializing Sentry when Sentry is already initialized
- Make sure HttpServletRequestSentryUserProvider runs by default before custom SentryUserProvider beans
- Fix setting up Sentry in Spring Webflux annotation by changing the scope of Spring WebMvc related dependencies

## 3.1.0

### Features

- Make getThrowable public and improve set contexts ([#967](https://github.com/getsentry/sentry-java/pull/967))
- Accepted quoted values in properties from external configuration ([#972](https://github.com/getsentry/sentry-java/pull/972))

### Fixes

- Auto-Configure `inAppIncludes` in Spring Boot integration ([#966](https://github.com/getsentry/sentry-java/pull/966))
- Bump: Android Gradle Plugin 4.0.2 ([#968](https://github.com/getsentry/sentry-java/pull/968))
- Don't require `sentry.dsn` to be set when using `io.sentry:sentry-spring-boot-starter` and `io.sentry:sentry-logback` together ([#965](https://github.com/getsentry/sentry-java/pull/965))
- Remove chunked streaming mode ([#974](https://github.com/getsentry/sentry-java/pull/974))
- Android 11 + targetSdkVersion 30 crashes Sentry on start ([#977](https://github.com/getsentry/sentry-java/pull/977))

## 3.0.0

## Java + Android

This release marks the re-unification of Java and Android SDK code bases.
It's based on the Android 2.0 SDK, which implements [Sentry's unified API](https://develop.sentry.dev/sdk/unified-api/).

Considerable changes were done, which include a lot of improvements. More are covered below, but the highlights are:

- Improved `log4j2` integration
  - Capture breadcrumbs for level INFO and higher
  - Raises event for ERROR and higher.
  - Minimum levels are configurable.
  - Optionally initializes the SDK via appender.xml
- Dropped support to `log4j`.
- Improved `logback` integration
  - Capture breadcrumbs for level INFO and higher
  - Raises event for ERROR and higher.
  - Minimum levels are configurable.
  - Optionally initializes the SDK via appender.xml
  - Configurable via Spring integration if both are enabled
- Spring
  - No more duplicate events with Spring and logback
  - Auto initalizes if DSN is available
  - Configuration options available with auto complete
- Google App Engine support dropped

## What’s Changed

- Callback to validate SSL certificate ([#944](https://github.com/getsentry/sentry-java/pull/944))
- Attach stack traces enabled by default

### Android specific

- Release health enabled by default for Android
- Sync of Scopes for Java -> Native (NDK)
- Bump Sentry-Native v0.4.2
- Android 11 Support

[Android migration docs](https://docs.sentry.io/platforms/android/migration/#migrating-from-sentry-android-2x-to-sentry-android-3x)

### Java specific

- Unified API for Java SDK and integrations (Spring, Spring boot starter, Servlet, Logback, Log4j2)

New Java [docs](https://docs.sentry.io/platforms/java/) are live and being improved.

## Acquisition

Packages were released on [`bintray sentry-java`](https://dl.bintray.com/getsentry/sentry-java/io/sentry/), [`bintray sentry-android`](https://dl.bintray.com/getsentry/sentry-android/io/sentry/), [`jcenter`](https://jcenter.bintray.com/io/sentry/) and [`mavenCentral`](https://repo.maven.apache.org/maven2/io/sentry/)

## Where is the Java 1.7 code base?

The previous Java releases, are all available in this repository through the tagged releases.
## 3.0.0-beta.1

## What’s Changed

- feat: ssl support ([#944](https://github.com/getsentry/sentry-java/pull/944)) @ninekaw9 @marandaneto
- feat: sync Java to C ([#937](https://github.com/getsentry/sentry-java/pull/937)) @bruno-garcia @marandaneto
- feat: Auto-configure Logback appender in Spring Boot integration. ([#938](https://github.com/getsentry/sentry-java/pull/938)) @maciejwalkowiak
- feat: Add Servlet integration. ([#935](https://github.com/getsentry/sentry-java/pull/935)) @maciejwalkowiak
- fix: Pop scope at the end of the request in Spring integration. ([#936](https://github.com/getsentry/sentry-java/pull/936)) @maciejwalkowiak
- bump: Upgrade Spring Boot to 2.3.4. ([#932](https://github.com/getsentry/sentry-java/pull/932)) @maciejwalkowiak
- fix: Do not set cookies when send pii is set to false. ([#931](https://github.com/getsentry/sentry-java/pull/931)) @maciejwalkowiak

Packages were released on [`bintray sentry-java`](https://dl.bintray.com/getsentry/sentry-java/io/sentry/), [`bintray sentry-android`](https://dl.bintray.com/getsentry/sentry-android/io/sentry/), [`jcenter`](https://jcenter.bintray.com/io/sentry/) and [`mavenCentral`](https://repo.maven.apache.org/maven2/io/sentry/)

We'd love to get feedback.

## 3.0.0-alpha.3

### Features

- Enable attach stack traces and disable attach threads by default ([#921](https://github.com/getsentry/sentry-java/pull/921)) @marandaneto

### Fixes

- Bump sentry-native to 0.4.2 ([#926](https://github.com/getsentry/sentry-java/pull/926)) @marandaneto
- ref: remove log level as RN do not use it anymore ([#924](https://github.com/getsentry/sentry-java/pull/924)) @marandaneto
- Read sample rate correctly from manifest meta data ([#923](https://github.com/getsentry/sentry-java/pull/923)) @marandaneto

Packages were released on [`bintray sentry-android`](https://dl.bintray.com/getsentry/sentry-android/io/sentry/) and [`bintray sentry-java`](https://dl.bintray.com/getsentry/sentry-java/io/sentry/)

We'd love to get feedback.

## 3.0.0-alpha.2

TBD

Packages were released on [bintray](https://dl.bintray.com/getsentry/maven/io/sentry/)

> Note: This release marks the unification of the Java and Android Sentry codebases based on the core of the Android SDK (version 2.x).
Previous releases for the Android SDK (version 2.x) can be found on the now archived: https://github.com/getsentry/sentry-android/

## 3.0.0-alpha.1

### Features

### Fixes


## New releases will happen on a different repository:

https://github.com/getsentry/sentry-java

## What’s Changed

### Features

### Fixes


- feat: enable release health by default

Packages were released on [`bintray`](https://dl.bintray.com/getsentry/sentry-android/io/sentry/sentry-android/), [`jcenter`](https://jcenter.bintray.com/io/sentry/sentry-android/) and [`mavenCentral`](https://repo.maven.apache.org/maven2/io/sentry/sentry-android/)

We'd love to get feedback.

## 2.3.1

### Fixes

- Add main thread checker for the app lifecycle integration ([#525](https://github.com/getsentry/sentry-android/pull/525)) @marandaneto
- Set correct migration link ([#523](https://github.com/getsentry/sentry-android/pull/523)) @fupduck
- Warn about Sentry re-initialization. ([#521](https://github.com/getsentry/sentry-android/pull/521)) @maciejwalkowiak
- Set SDK version in `MainEventProcessor`. ([#513](https://github.com/getsentry/sentry-android/pull/513)) @maciejwalkowiak
- Bump sentry-native to 0.4.0 ([#512](https://github.com/getsentry/sentry-android/pull/512)) @marandaneto
- Bump Gradle to 6.6 and fix linting issues ([#510](https://github.com/getsentry/sentry-android/pull/510)) @marandaneto
- fix(sentry-java): Contexts belong on the Scope ([#504](https://github.com/getsentry/sentry-android/pull/504)) @maciejwalkowiak
- Add tests for verifying scope changes thread isolation ([#508](https://github.com/getsentry/sentry-android/pull/508)) @maciejwalkowiak
- Set `SdkVersion` in default `SentryOptions` created in sentry-core module ([#506](https://github.com/getsentry/sentry-android/pull/506)) @maciejwalkowiak

Packages were released on [`bintray`](https://dl.bintray.com/getsentry/sentry-android/io/sentry/sentry-android/), [`jcenter`](https://jcenter.bintray.com/io/sentry/sentry-android/) and [`mavenCentral`](https://repo.maven.apache.org/maven2/io/sentry/sentry-android/)

We'd love to get feedback.

## 2.3.0

### Features

- Add console application sample. ([#502](https://github.com/getsentry/sentry-android/pull/502)) @maciejwalkowiak
- Log stacktraces in SystemOutLogger ([#498](https://github.com/getsentry/sentry-android/pull/498)) @maciejwalkowiak
- Add method to add breadcrumb with string parameter. ([#501](https://github.com/getsentry/sentry-android/pull/501)) @maciejwalkowiak

### Fixes

- Converting UTC and ISO timestamp when missing Locale/TimeZone do not error ([#505](https://github.com/getsentry/sentry-android/pull/505)) @marandaneto
- Call `Sentry#close` on JVM shutdown. ([#497](https://github.com/getsentry/sentry-android/pull/497)) @maciejwalkowiak
- ref: sentry-core changes for console app ([#473](https://github.com/getsentry/sentry-android/pull/473)) @marandaneto

Obs: If you are using its own instance of `Hub`/`SentryClient` and reflection to set up the SDK to be usable within Libraries, this change may break your code, please fix the renamed classes.

Packages were released on [`bintray`](https://dl.bintray.com/getsentry/sentry-android/io/sentry/sentry-android/), [`jcenter`](https://jcenter.bintray.com/io/sentry/sentry-android/) and [`mavenCentral`](https://repo.maven.apache.org/maven2/io/sentry/sentry-android/)

We'd love to get feedback.

## 2.2.2

### Features

- Add sdk to envelope header ([#488](https://github.com/getsentry/sentry-android/pull/488)) @marandaneto
- Log request if response code is not 200 ([#484](https://github.com/getsentry/sentry-android/pull/484)) @marandaneto

### Fixes

- Bump plugin versions ([#487](https://github.com/getsentry/sentry-android/pull/487)) @marandaneto
- Bump: AGP 4.0.1 ([#486](https://github.com/getsentry/sentry-android/pull/486)) @marandaneto

Packages were released on [`bintray`](https://dl.bintray.com/getsentry/sentry-android/io/sentry/sentry-android/), [`jcenter`](https://jcenter.bintray.com/io/sentry/sentry-android/) and [`mavenCentral`](https://repo.maven.apache.org/maven2/io/sentry/sentry-android/)

We'd love to get feedback.

## 2.2.1

### Fixes

- Timber adds breadcrumb even if event level is < minEventLevel ([#480](https://github.com/getsentry/sentry-android/pull/480)) @marandaneto
- Contexts serializer avoids reflection and fixes desugaring issue ([#478](https://github.com/getsentry/sentry-android/pull/478)) @marandaneto
- clone session before sending to the transport ([#474](https://github.com/getsentry/sentry-android/pull/474)) @marandaneto
- Bump Gradle 6.5.1 ([#479](https://github.com/getsentry/sentry-android/pull/479)) @marandaneto

Packages were released on [`bintray`](https://dl.bintray.com/getsentry/sentry-android/io/sentry/sentry-android/), [`jcenter`](https://jcenter.bintray.com/io/sentry/sentry-android/) and [`mavenCentral`](https://repo.maven.apache.org/maven2/io/sentry/sentry-android/)

We'd love to get feedback.

## 2.2.0

### Fixes

- Negative session sequence if the date is before java date epoch ([#471](https://github.com/getsentry/sentry-android/pull/471)) @marandaneto
- Deserialise unmapped contexts values from envelope ([#470](https://github.com/getsentry/sentry-android/pull/470)) @marandaneto
- Bump: sentry-native 0.3.4 ([#468](https://github.com/getsentry/sentry-android/pull/468)) @marandaneto

- feat: timber integration ([#464](https://github.com/getsentry/sentry-android/pull/464)) @marandaneto

1) To add integrations it requires a [manual initialization](https://docs.sentry.io/platforms/android/#manual-initialization) of the Android SDK.

2) Add the `sentry-android-timber` dependency:

```groovy
implementation 'io.sentry:sentry-android-timber:{version}' // version >= 2.2.0
```

3) Initialize and add the `SentryTimberIntegration`:

```java
SentryAndroid.init(this, options -> {
    // default values:
    // minEventLevel = ERROR
    // minBreadcrumbLevel = INFO
    options.addIntegration(new SentryTimberIntegration());

    // custom values for minEventLevel and minBreadcrumbLevel
    // options.addIntegration(new SentryTimberIntegration(SentryLevel.WARNING, SentryLevel.ERROR));
});
```

4) Use the Timber integration:

```java
try {
    int x = 1 / 0;
} catch (Exception e) {
    Timber.e(e);
}
```

Packages were released on [`bintray`](https://dl.bintray.com/getsentry/sentry-android/io/sentry/sentry-android/), [`jcenter`](https://jcenter.bintray.com/io/sentry/sentry-android/) and [`mavenCentral`](https://repo.maven.apache.org/maven2/io/sentry/sentry-android/)

We'd love to get feedback.

## 2.1.7

### Fixes

- Init native libs if available on SDK init ([#461](https://github.com/getsentry/sentry-android/pull/461)) @marandaneto
- Make JVM target explicit in sentry-core ([#462](https://github.com/getsentry/sentry-android/pull/462)) @dilbernd
- Timestamp with millis from react-native should be in UTC format ([#456](https://github.com/getsentry/sentry-android/pull/456)) @marandaneto
- Bump Gradle to 6.5 ([#454](https://github.com/getsentry/sentry-android/pull/454)) @marandaneto

Packages were released on [`bintray`](https://dl.bintray.com/getsentry/sentry-android/io/sentry/sentry-android/), [`jcenter`](https://jcenter.bintray.com/io/sentry/sentry-android/) and [`mavenCentral`](https://repo.maven.apache.org/maven2/io/sentry/sentry-android/)

We'd love to get feedback.

## 2.1.6

### Fixes

- Do not lookup sentry-debug-meta but instead load it directly ([#445](https://github.com/getsentry/sentry-android/pull/445)) @marandaneto
- Regression on v2.1.5 which can cause a crash on SDK init

Packages were released on [`bintray`](https://dl.bintray.com/getsentry/sentry-android/io/sentry/sentry-android/), [`jcenter`](https://jcenter.bintray.com/io/sentry/sentry-android/) and [`mavenCentral`](https://repo.maven.apache.org/maven2/io/sentry/sentry-android/)

We'd love to get feedback.

## 2.1.5

### Fixes

This version has a severe bug and can cause a crash on SDK init

Please upgrade to https://github.com/getsentry/sentry-android/releases/tag/2.1.6

## 2.1.4

### Features

- Make gzip as default content encoding type ([#433](https://github.com/getsentry/sentry-android/pull/433)) @marandaneto
- Use AGP 4 features ([#366](https://github.com/getsentry/sentry-android/pull/366)) @marandaneto
- Create GH Actions CI for Ubuntu/macOS ([#403](https://github.com/getsentry/sentry-android/pull/403)) @marandaneto
- Make root checker better and minimize false positive ([#417](https://github.com/getsentry/sentry-android/pull/417)) @marandaneto

### Fixes

- bump: sentry-native to 0.3.1 ([#440](https://github.com/getsentry/sentry-android/pull/440)) @marandaneto
- Update last session timestamp ([#437](https://github.com/getsentry/sentry-android/pull/437)) @marandaneto
- Filter trim memory breadcrumbs ([#431](https://github.com/getsentry/sentry-android/pull/431)) @marandaneto

Packages were released on [`bintray`](https://dl.bintray.com/getsentry/sentry-android/io/sentry/sentry-android/), [`jcenter`](https://jcenter.bintray.com/io/sentry/sentry-android/) and [`mavenCentral`](https://repo.maven.apache.org/maven2/io/sentry/sentry-android/)

We'd love to get feedback.

## 2.1.3

### Fixes

This fixes several critical bugs in sentry-android 2.0 and 2.1

- Sentry.init register integrations after creating the main Hub instead of doing it in the main Hub ctor ([#427](https://github.com/getsentry/sentry-android/pull/427)) @marandaneto
- make NoOpLogger public ([#425](https://github.com/getsentry/sentry-android/pull/425)) @marandaneto
- ConnectivityChecker returns connection status and events are not trying to be sent if no connection. ([#420](https://github.com/getsentry/sentry-android/pull/420)) @marandaneto
- thread pool executor is a single thread executor instead of scheduled thread executor ([#422](https://github.com/getsentry/sentry-android/pull/422)) @marandaneto
- Add Abnormal to the Session.State enum as its part of the protocol ([#424](https://github.com/getsentry/sentry-android/pull/424)) @marandaneto
- Bump: Gradle to 6.4.1 ([#419](https://github.com/getsentry/sentry-android/pull/419)) @marandaneto

We recommend that you use sentry-android 2.1.3 over the initial release of sentry-android 2.0 and 2.1.

Packages were released on [`bintray`](https://dl.bintray.com/getsentry/sentry-android/io/sentry/sentry-android/), [`jcenter`](https://jcenter.bintray.com/io/sentry/sentry-android/) and [`mavenCentral`](https://repo.maven.apache.org/maven2/io/sentry/sentry-android/)

We'd love to get feedback.

## 2.1.2

### Features

- Added options to configure http transport ([#411](https://github.com/getsentry/sentry-android/pull/411)) @marandaneto

### Fixes

- Phone state breadcrumbs require read_phone_state on older OS versions ([#415](https://github.com/getsentry/sentry-android/pull/415)) @marandaneto @bsergean
- before raising ANR events, we check ProcessErrorStateInfo if available ([#412](https://github.com/getsentry/sentry-android/pull/412)) @marandaneto
- send cached events to use a single thread executor ([#405](https://github.com/getsentry/sentry-android/pull/405)) @marandaneto
- initing SDK on AttachBaseContext ([#409](https://github.com/getsentry/sentry-android/pull/409)) @marandaneto
- sessions can't be abnormal, but exited if not ended properly ([#410](https://github.com/getsentry/sentry-android/pull/410)) @marandaneto

Packages were released on [`bintray`](https://dl.bintray.com/getsentry/sentry-android/io/sentry/sentry-android/), [`jcenter`](https://jcenter.bintray.com/io/sentry/sentry-android/) and [`mavenCentral`](https://repo.maven.apache.org/maven2/io/sentry/sentry-android/)

We'd love to get feedback.

## 2.1.1

### Features

- Added missing getters on Breadcrumb and SentryEvent ([#397](https://github.com/getsentry/sentry-android/pull/397)) @marandaneto
- Add trim memory breadcrumbs ([#395](https://github.com/getsentry/sentry-android/pull/395)) @marandaneto
- Only set breadcrumb extras if not empty ([#394](https://github.com/getsentry/sentry-android/pull/394)) @marandaneto
- Added samples of how to disable automatic breadcrumbs ([#389](https://github.com/getsentry/sentry-android/pull/389)) @marandaneto

### Fixes

- Set missing release, environment and dist to sentry-native options ([#404](https://github.com/getsentry/sentry-android/pull/404)) @marandaneto
- Do not add automatic and empty sensor breadcrumbs ([#401](https://github.com/getsentry/sentry-android/pull/401)) @marandaneto
- ref: removed Thread.sleep from LifecycleWatcher tests, using awaitility and DateProvider ([#392](https://github.com/getsentry/sentry-android/pull/392)) @marandaneto
- ref: added a DateTimeProvider for making retry after testable ([#391](https://github.com/getsentry/sentry-android/pull/391)) @marandaneto
- Bump Gradle to 6.4 ([#390](https://github.com/getsentry/sentry-android/pull/390)) @marandaneto
- Bump sentry-native to 0.2.6 ([#396](https://github.com/getsentry/sentry-android/pull/396)) @marandaneto

Packages were released on [`bintray`](https://dl.bintray.com/getsentry/sentry-android/io/sentry/sentry-android/), [`jcenter`](https://jcenter.bintray.com/io/sentry/sentry-android/) and [`mavenCentral`](https://repo.maven.apache.org/maven2/io/sentry/sentry-android/)

We'd love to get feedback.

## 2.1.0

### Features

- Includes all the changes of 2.1.0 alpha, beta and RC

### Fixes

- fix when PhoneStateListener is not ready for use ([#387](https://github.com/getsentry/sentry-android/pull/387)) @marandaneto
- make ANR 5s by default ([#388](https://github.com/getsentry/sentry-android/pull/388)) @marandaneto
- rate limiting by categories ([#381](https://github.com/getsentry/sentry-android/pull/381)) @marandaneto
- Bump NDK to latest stable version 21.1.6352462 ([#386](https://github.com/getsentry/sentry-android/pull/386)) @marandaneto

Packages were released on [`bintray`](https://dl.bintray.com/getsentry/sentry-android/io/sentry/sentry-android/), [`jcenter`](https://jcenter.bintray.com/io/sentry/sentry-android/) and [`mavenCentral`](https://repo.maven.apache.org/maven2/io/sentry/sentry-android/)

We'd love to get feedback.

## 2.0.3

### Fixes

- patch from 2.1.0-alpha.2 - avoid crash if NDK throws UnsatisfiedLinkError ([#344](https://github.com/getsentry/sentry-android/pull/344)) @marandaneto

Packages were released on [`bintray`](https://dl.bintray.com/getsentry/sentry-android/io/sentry/sentry-android/), [`jcenter`](https://jcenter.bintray.com/io/sentry/sentry-android/) and [`mavenCentral`](https://repo.maven.apache.org/maven2/io/sentry/sentry-android/)

We'd love to get feedback.

## 2.1.0-RC.1

### Features

- Options for uncaught exception and make SentryOptions list Thread-Safe ([#384](https://github.com/getsentry/sentry-android/pull/384)) @marandaneto
- Automatic breadcrumbs for app, activity and sessions lifecycles and system events ([#348](https://github.com/getsentry/sentry-android/pull/348)) @marandaneto
- Make capture session and envelope internal ([#372](https://github.com/getsentry/sentry-android/pull/372)) @marandaneto

### Fixes

- If retry after header has empty categories, apply retry after to all of them ([#377](https://github.com/getsentry/sentry-android/pull/377)) @marandaneto
- Discard events and envelopes if cached and retry after ([#378](https://github.com/getsentry/sentry-android/pull/378)) @marandaneto
- Merge loadLibrary calls for sentry-native and clean up CMake files ([#373](https://github.com/getsentry/sentry-android/pull/373)) @Swatinem
- Exceptions should be sorted oldest to newest ([#370](https://github.com/getsentry/sentry-android/pull/370)) @marandaneto
- Check external storage size even if its read only ([#368](https://github.com/getsentry/sentry-android/pull/368)) @marandaneto
- Wrong check for cellular network capability ([#369](https://github.com/getsentry/sentry-android/pull/369)) @marandaneto
- add ScheduledForRemoval annotation to deprecated methods ([#375](https://github.com/getsentry/sentry-android/pull/375)) @marandaneto
- Bump NDK to 21.0.6113669 ([#367](https://github.com/getsentry/sentry-android/pull/367)) @marandaneto
- Bump AGP and add new make cmd to check for updates ([#365](https://github.com/getsentry/sentry-android/pull/365)) @marandaneto

Packages were released on [`bintray`](https://dl.bintray.com/getsentry/sentry-android/io/sentry/sentry-android/), [`jcenter`](https://jcenter.bintray.com/io/sentry/sentry-android/) and [`mavenCentral`](https://repo.maven.apache.org/maven2/io/sentry/sentry-android/)

We'd love to get feedback.

## 2.1.0-beta.2

### Fixes

- Bump sentry-native to 0.2.4 ([#364](https://github.com/getsentry/sentry-android/pull/364)) @marandaneto
- Update current session on session start after deleting previous session ([#362](https://github.com/getsentry/sentry-android/pull/362)) @marandaneto

Packages were released on [`bintray`](https://dl.bintray.com/getsentry/sentry-android/io/sentry/sentry-android/), [`jcenter`](https://jcenter.bintray.com/io/sentry/sentry-android/) and [`mavenCentral`](https://repo.maven.apache.org/maven2/io/sentry/sentry-android/)

We'd love to get feedback.

## 2.1.0-beta.1

### Fixes

- Bump sentry-native to 0.2.3 ([#357](https://github.com/getsentry/sentry-android/pull/357)) @marandaneto
- Check for androidx availability on runtime ([#356](https://github.com/getsentry/sentry-android/pull/356)) @marandaneto
- If theres a left over session file and its crashed, we should not overwrite its state ([#354](https://github.com/getsentry/sentry-android/pull/354)) @marandaneto
- Session should be exited state if state was ok ([#352](https://github.com/getsentry/sentry-android/pull/352)) @marandaneto
- Envelope has dedicated endpoint ([#353](https://github.com/getsentry/sentry-android/pull/353)) @marandaneto

Packages were released on [`bintray`](https://dl.bintray.com/getsentry/sentry-android/io/sentry/sentry-android/), [`jcenter`](https://jcenter.bintray.com/io/sentry/sentry-android/) and [`mavenCentral`](https://repo.maven.apache.org/maven2/io/sentry/sentry-android/)

We'd love to get feedback.

## 2.1.0-alpha.2

### Fixes

- Change integration order for cached outbox events ([#347](https://github.com/getsentry/sentry-android/pull/347)) @marandaneto
- Avoid crash if NDK throws UnsatisfiedLinkError ([#344](https://github.com/getsentry/sentry-android/pull/344)) @marandaneto
- Avoid getting a threadlocal twice. ([#339](https://github.com/getsentry/sentry-android/pull/339)) @metlos
- Removing session tracking guard on hub and client ([#338](https://github.com/getsentry/sentry-android/pull/338)) @marandaneto
- Bump agp to 3.6.2 ([#336](https://github.com/getsentry/sentry-android/pull/336)) @marandaneto
- Fix racey ANR integration ([#332](https://github.com/getsentry/sentry-android/pull/332)) @marandaneto
- Logging envelopes path when possible instead of nullable id ([#331](https://github.com/getsentry/sentry-android/pull/331)) @marandaneto
- Renaming transport gate method ([#330](https://github.com/getsentry/sentry-android/pull/330)) @marandaneto

Packages were released on [`bintray`](https://dl.bintray.com/getsentry/sentry-android/io/sentry/sentry-android/), [`jcenter`](https://jcenter.bintray.com/io/sentry/sentry-android/) and [`mavenCentral`](https://repo.maven.apache.org/maven2/io/sentry/sentry-android/)

We'd love to get feedback.

## 2.1.0-alpha.1

Release of Sentry's new SDK for Android.

## What’s Changed

### Features

- Release health @marandaneto @bruno-garcia
- ANR report should have 'was active=yes' on the dashboard ([#299](https://github.com/getsentry/sentry-android/pull/299)) @marandaneto
- NDK events apply scoped data ([#322](https://github.com/getsentry/sentry-android/pull/322)) @marandaneto
- Add a StdoutTransport ([#310](https://github.com/getsentry/sentry-android/pull/310)) @mike-burns
- Implementing new retry after protocol ([#306](https://github.com/getsentry/sentry-android/pull/306)) @marandaneto

### Fixes

- Bump sentry-native to 0.2.2 ([#305](https://github.com/getsentry/sentry-android/pull/305)) @Swatinem
- Missing App's info ([#315](https://github.com/getsentry/sentry-android/pull/315)) @marandaneto
- Buffered writers/readers - otimizations ([#311](https://github.com/getsentry/sentry-android/pull/311)) @marandaneto
- Boot time should be UTC ([#309](https://github.com/getsentry/sentry-android/pull/309)) @marandaneto
- Make transport result public ([#300](https://github.com/getsentry/sentry-android/pull/300)) @marandaneto

Packages were released on [`bintray`](https://dl.bintray.com/getsentry/sentry-android/io/sentry/sentry-android/), [`jcenter`](https://jcenter.bintray.com/io/sentry/sentry-android/) and [`mavenCentral`](https://repo.maven.apache.org/maven2/io/sentry/sentry-android/)

We'd love to get feedback.

## 2.0.2

Release of Sentry's new SDK for Android.

### Features

- MavenCentral support ([#284](https://github.com/getsentry/sentry-android/pull/284)) @marandaneto

### Fixes

- Bump AGP to 3.6.1 ([#285](https://github.com/getsentry/sentry-android/pull/285)) @marandaneto

Packages were released on [`bintray`](https://dl.bintray.com/getsentry/sentry-android/io/sentry/sentry-android/), [`jcenter`](https://jcenter.bintray.com/io/sentry/sentry-android/) and [`mavenCentral`](https://repo.maven.apache.org/maven2/io/sentry/sentry-android/)

We'd love to get feedback.

## 2.0.1

Release of Sentry's new SDK for Android.

## What’s Changed

### Features

- Attach threads/stacktraces ([#267](https://github.com/getsentry/sentry-android/pull/267)) @marandaneto
- Add the default serverName to SentryOptions and use it in MainEventProcessor ([#279](https://github.com/getsentry/sentry-android/pull/279)) @metlos

### Fixes

- set current threadId when there's no mechanism set ([#277](https://github.com/getsentry/sentry-android/pull/277)) @marandaneto
- Preview package manager ([#269](https://github.com/getsentry/sentry-android/pull/269)) @bruno-garcia

Packages were released on [`bintray`](https://dl.bintray.com/getsentry/sentry-android/io/sentry/), [`jcenter`](https://jcenter.bintray.com/io/sentry/sentry-android/)

We'd love to get feedback.

## 2.0.0

Release of Sentry's new SDK for Android.

New features not offered by (1.7.x):

- NDK support
  - Captures crashes caused by native code
  - Access to the [`sentry-native` SDK](https://github.com/getsentry/sentry-native/) API by your native (C/C++/Rust code/..).
- Automatic init (just add your `DSN` to the manifest)
   - Proguard rules are added automatically
   - Permission (Internet) is added automatically
- Uncaught Exceptions might be captured even before the app restarts
- Sentry's Unified API.
- More context/device information
- Packaged as `aar`
- Frames from the app automatically marked as `InApp=true` (stack traces in Sentry highlights them by default).
- Complete Sentry Protocol available.
- All threads and their stack traces are captured.
- Sample project in this repo to test many features (segfault, uncaught exception, ANR...)

Features from the current SDK like `ANR` are also available (by default triggered after 4 seconds).

Packages were released on [`bintray`](https://dl.bintray.com/getsentry/sentry-android/io/sentry/), [`jcenter`](https://jcenter.bintray.com/io/sentry/sentry-android/)

We'd love to get feedback.

## 2.0.0-rc04

Release of Sentry's new SDK for Android.

### Features

- Take sampleRate from metadata ([#262](https://github.com/getsentry/sentry-android/pull/262)) @bruno-garcia
- Support mills timestamp format ([#263](https://github.com/getsentry/sentry-android/pull/263)) @marandaneto
- Adding logs to installed integrations ([#265](https://github.com/getsentry/sentry-android/pull/265)) @marandaneto

### Fixes

- Breacrumb.data to string,object, Add LOG level ([#264](https://github.com/getsentry/sentry-android/pull/264)) @HazAT
- Read release conf. on manifest ([#266](https://github.com/getsentry/sentry-android/pull/266)) @marandaneto

Packages were released on [`bintray`](https://dl.bintray.com/getsentry/sentry-android/io/sentry/), [`jcenter`](https://jcenter.bintray.com/io/sentry/sentry-android/)

We'd love to get feedback and we'll work in getting the GA `2.0.0` out soon.
Until then, the [stable SDK offered by Sentry is at version 1.7.30](https://github.com/getsentry/sentry-java/releases/tag/v1.7.30)

## 2.0.0-rc03

Release of Sentry's new SDK for Android.

### Fixes

- fixes ([#259](https://github.com/getsentry/sentry-android/issues/259)) - NPE check on getExternalFilesDirs items. ([#260](https://github.com/getsentry/sentry-android/pull/260)) @marandaneto
- strictMode typo ([#258](https://github.com/getsentry/sentry-android/pull/258)) @marandaneto

Packages were released on [`bintray`](https://dl.bintray.com/getsentry/sentry-android/io/sentry/), [`jcenter`](https://jcenter.bintray.com/io/sentry/sentry-android/)

We'd love to get feedback and we'll work in getting the GA `2.0.0` out soon.
Until then, the [stable SDK offered by Sentry is at version 1.7.30](https://github.com/getsentry/sentry-java/releases/tag/v1.7.30)

## 2.0.0-rc02

Release of Sentry's new SDK for Android.

### Features

- Hub mode configurable ([#247](https://github.com/getsentry/sentry-android/pull/247)) @bruno-garcia
- Added remove methods (tags/extras) to the sentry static class ([#243](https://github.com/getsentry/sentry-android/pull/243)) @marandaneto

### Fixes


- Update ndk for new sentry-native version ([#235](https://github.com/getsentry/sentry-android/pull/235)) @Swatinem @marandaneto
- Make integrations public ([#256](https://github.com/getsentry/sentry-android/pull/256)) @marandaneto
- Bump build-tools ([#255](https://github.com/getsentry/sentry-android/pull/255)) @marandaneto
- Added javadocs to scope and its dependencies ([#253](https://github.com/getsentry/sentry-android/pull/253)) @marandaneto
- Build all ABIs ([#254](https://github.com/getsentry/sentry-android/pull/254)) @marandaneto
- Moving back ANR timeout from long to int param. ([#252](https://github.com/getsentry/sentry-android/pull/252)) @marandaneto
- Added HubAdapter to call Sentry static methods from Integrations ([#250](https://github.com/getsentry/sentry-android/pull/250)) @marandaneto
- New Release format ([#242](https://github.com/getsentry/sentry-android/pull/242)) @marandaneto
- Javadocs for SentryOptions ([#246](https://github.com/getsentry/sentry-android/pull/246)) @marandaneto
- non-app is already inApp excluded by default. ([#244](https://github.com/getsentry/sentry-android/pull/244)) @marandaneto
- Fix if symlink exists for sentry-native ([#241](https://github.com/getsentry/sentry-android/pull/241)) @marandaneto
- Clone method - race condition free ([#226](https://github.com/getsentry/sentry-android/pull/226)) @marandaneto
- Refactoring breadcrumbs callback ([#239](https://github.com/getsentry/sentry-android/pull/239)) @marandaneto

Packages were released on [`bintray`](https://dl.bintray.com/getsentry/sentry-android/io/sentry/), [`jcenter`](https://jcenter.bintray.com/io/sentry/sentry-android/)

We'd love to get feedback and we'll work in getting the GA `2.0.0` out soon.
Until then, the [stable SDK offered by Sentry is at version 1.7.30](https://github.com/getsentry/sentry-java/releases/tag/v1.7.30)

## 2.0.0-rc01

Release of Sentry's new SDK for Android.

## What’s Changed

### Features

- Added remove methods for Scope data ([#237](https://github.com/getsentry/sentry-android/pull/237)) @marandaneto
- More device context (deviceId, connectionType and language) ([#229](https://github.com/getsentry/sentry-android/pull/229)) @marandaneto
- Added a few java docs (Sentry, Hub and SentryClient) ([#223](https://github.com/getsentry/sentry-android/pull/223)) @marandaneto
- Implemented diagnostic logger ([#218](https://github.com/getsentry/sentry-android/pull/218)) @marandaneto
- Added event processors to scope ([#209](https://github.com/getsentry/sentry-android/pull/209)) @marandaneto
- Added android transport gate ([#206](https://github.com/getsentry/sentry-android/pull/206)) @marandaneto
- Added executor for caching values out of the main thread ([#201](https://github.com/getsentry/sentry-android/pull/201)) @marandaneto

### Fixes


- Honor RetryAfter ([#236](https://github.com/getsentry/sentry-android/pull/236)) @marandaneto
- Add tests for SentryValues ([#238](https://github.com/getsentry/sentry-android/pull/238)) @philipphofmann
- Do not set frames if there's none ([#234](https://github.com/getsentry/sentry-android/pull/234)) @marandaneto
- Always call interrupt after InterruptedException ([#232](https://github.com/getsentry/sentry-android/pull/232)) @marandaneto
- Mark as current thread if its the main thread ([#228](https://github.com/getsentry/sentry-android/pull/228)) @marandaneto
- Fix lgtm alerts ([#219](https://github.com/getsentry/sentry-android/pull/219)) @marandaneto
- Written unit tests to ANR integration ([#215](https://github.com/getsentry/sentry-android/pull/215)) @marandaneto
- Added blog posts to README ([#214](https://github.com/getsentry/sentry-android/pull/214)) @marandaneto
- Raise code coverage for Dsn to 100% ([#212](https://github.com/getsentry/sentry-android/pull/212)) @philipphofmann
- Remove redundant times(1) for Mockito.verify ([#211](https://github.com/getsentry/sentry-android/pull/211)) @philipphofmann
- Transport may be set on options ([#203](https://github.com/getsentry/sentry-android/pull/203)) @marandaneto
- dist may be set on options ([#204](https://github.com/getsentry/sentry-android/pull/204)) @marandaneto
- Throw an exception if DSN is not set ([#200](https://github.com/getsentry/sentry-android/pull/200)) @marandaneto
- Migration guide markdown ([#197](https://github.com/getsentry/sentry-android/pull/197)) @marandaneto

Packages were released on [`bintray`](https://dl.bintray.com/getsentry/sentry-android/io/sentry/), [`jcenter`](https://jcenter.bintray.com/io/sentry/sentry-android/)

We'd love to get feedback and we'll work in getting the GA `2.0.0` out soon.
Until then, the [stable SDK offered by Sentry is at version 1.7.29](https://github.com/getsentry/sentry-java/releases/tag/v1.7.29)

## 2.0.0-beta02

Release of Sentry's new SDK for Android.

### Features

- addBreadcrumb overloads ([#196](https://github.com/getsentry/sentry-android/pull/196)) and ([#198](https://github.com/getsentry/sentry-android/pull/198))

### Fixes

- fix Android bug on API 24 and 25 about getting current threads and stack traces ([#194](https://github.com/getsentry/sentry-android/pull/194))

Packages were released on [`bintray`](https://dl.bintray.com/getsentry/sentry-android/io/sentry/), [`jcenter`](https://jcenter.bintray.com/io/sentry/sentry-android/)

We'd love to get feedback and we'll work in getting the GA `2.0.0` out soon.
Until then, the [stable SDK offered by Sentry is at version 1.7.28](https://github.com/getsentry/sentry-java/releases/tag/v1.7.28)

## 2.0.0-beta01

Release of Sentry's new SDK for Android.

### Fixes

- ref: ANR doesn't set handled flag ([#186](https://github.com/getsentry/sentry-android/pull/186))
- SDK final review ([#183](https://github.com/getsentry/sentry-android/pull/183))
- ref: Drop errored in favor of crashed ([#187](https://github.com/getsentry/sentry-android/pull/187))
- Workaround android_id ([#185](https://github.com/getsentry/sentry-android/pull/185))
- Renamed sampleRate ([#191](https://github.com/getsentry/sentry-android/pull/191))
- Making timestamp package-private or test-only ([#190](https://github.com/getsentry/sentry-android/pull/190))
- Split event processor in Device/App data ([#180](https://github.com/getsentry/sentry-android/pull/180))

Packages were released on [`bintray`](https://dl.bintray.com/getsentry/sentry-android/io/sentry/), [`jcenter`](https://jcenter.bintray.com/io/sentry/sentry-android/)

We'd love to get feedback and we'll work in getting the GA `2.0.0` out soon.
Until then, the [stable SDK offered by Sentry is at version 1.7.28](https://github.com/getsentry/sentry-java/releases/tag/v1.7.28)

## 2.0.0-alpha09

Release of Sentry's new SDK for Android.

### Features

- Adding nativeBundle plugin ([#161](https://github.com/getsentry/sentry-android/pull/161))
- Adding scope methods to sentry static class ([#179](https://github.com/getsentry/sentry-android/pull/179))

### Fixes

- fix: DSN parsing ([#165](https://github.com/getsentry/sentry-android/pull/165))
- Don't avoid exception type minification ([#166](https://github.com/getsentry/sentry-android/pull/166))
- make Gson retro compatible with older versions of AGP ([#177](https://github.com/getsentry/sentry-android/pull/177))
- Bump sentry-native with message object instead of a string ([#172](https://github.com/getsentry/sentry-android/pull/172))

Packages were released on [`bintray`](https://dl.bintray.com/getsentry/sentry-android/io/sentry/), [`jcenter`](https://jcenter.bintray.com/io/sentry/sentry-android/)

We'd love to get feedback and we'll work in getting the GA `2.0.0` out soon.
Until then, the [stable SDK offered by Sentry is at version 1.7.28](https://github.com/getsentry/sentry-java/releases/tag/v1.7.28)

## 2.0.0-alpha08

Release of Sentry's new SDK for Android.

### Fixes

- DebugId endianness ([#162](https://github.com/getsentry/sentry-android/pull/162))
- Executed beforeBreadcrumb also for scope ([#160](https://github.com/getsentry/sentry-android/pull/160))
- Benefit of manifest merging when minSdk ([#159](https://github.com/getsentry/sentry-android/pull/159))
- Add method to captureMessage with level ([#157](https://github.com/getsentry/sentry-android/pull/157))
- Listing assets file on the wrong dir ([#156](https://github.com/getsentry/sentry-android/pull/156))

Packages were released on [`bintray`](https://dl.bintray.com/getsentry/sentry-android/io/sentry/), [`jcenter`](https://jcenter.bintray.com/io/sentry/sentry-android/)

We'd love to get feedback and we'll work in getting the GA `2.0.0` out soon.
Until then, the [stable SDK offered by Sentry is at version 1.7.28](https://github.com/getsentry/sentry-java/releases/tag/v1.7.28)

## 2.0.0-alpha07

Third release of Sentry's new SDK for Android.

### Fixes

-  Fixed release for jcenter and bintray

Packages were released on [`bintray`](https://dl.bintray.com/getsentry/sentry-android/io/sentry/), [`jcenter`](https://jcenter.bintray.com/io/sentry/sentry-android/)

We'd love to get feedback and we'll work in getting the GA `2.0.0` out soon.
Until then, the [stable SDK offered by Sentry is at version 1.7.28](https://github.com/getsentry/sentry-java/releases/tag/v1.7.28)

## 2.0.0-alpha06

Second release of Sentry's new SDK for Android.

### Fixes

- Fixed a typo on pom generation.

Packages were released on [`bintray`](https://dl.bintray.com/getsentry/sentry-android/io/sentry/), [`jcenter`](https://jcenter.bintray.com/io/sentry/sentry-android/)

We'd love to get feedback and we'll work in getting the GA `2.0.0` out soon.
Until then, the [stable SDK offered by Sentry is at version 1.7.28](https://github.com/getsentry/sentry-java/releases/tag/v1.7.28)

## 2.0.0-alpha05

First release of Sentry's new SDK for Android.

New features not offered by our current (1.7.x), stable SDK are:

- NDK support
  - Captures crashes caused by native code
  - Access to the [`sentry-native` SDK](https://github.com/getsentry/sentry-native/) API by your native (C/C++/Rust code/..).
- Automatic init (just add your `DSN` to the manifest)
   - Proguard rules are added automatically
   - Permission (Internet) is added automatically
- Uncaught Exceptions might be captured even before the app restarts
- Unified API which include scopes etc.
- More context/device information
- Packaged as `aar`
- Frames from the app automatically marked as `InApp=true` (stack traces in Sentry highlights them by default).
- Complete Sentry Protocol available.
- All threads and their stack traces are captured.
- Sample project in this repo to test many features (segfault, uncaught exception, scope)

Features from the current SDK like `ANR` are also available (by default triggered after 4 seconds).

Packages were released on [`bintray`](https://dl.bintray.com/getsentry/sentry-android/io/sentry/), [`jcenter`](https://jcenter.bintray.com/io/sentry/sentry-android/)

We'd love to get feedback and we'll work in getting the GA `2.0.0` out soon.
Until then, the [stable SDK offered by Sentry is at version 1.7.28](https://github.com/getsentry/sentry-java/releases/tag/v1.7.28)<|MERGE_RESOLUTION|>--- conflicted
+++ resolved
@@ -12,13 +12,10 @@
 - Reduce timeout of AsyncHttpTransport to avoid ANR ([#2879](https://github.com/getsentry/sentry-java/pull/2879))
 - Add deadline timeout for automatic transactions ([#2865](https://github.com/getsentry/sentry-java/pull/2865))
   - This affects all automatically generated transactions on Android (UI, clicks), the default timeout is 30s
-<<<<<<< HEAD
-- If global hub mode is enabled (default on Android), Sentry.getSpan() returns the root span instead of the latest span ([#2855](https://github.com/getsentry/sentry-java/pull/2855))
-=======
 - Apollo v2 BeforeSpanCallback now allows returning null ([#2890](https://github.com/getsentry/sentry-java/pull/2890))
 - Automatic user interaction tracking: every click now starts a new automatic transaction ([#2891](https://github.com/getsentry/sentry-java/pull/2891))
   - Previously performing a click on the same UI widget twice would keep the existing transaction running, the new behavior now better aligns with other SDKs
->>>>>>> bdf13798
+- If global hub mode is enabled (default on Android), Sentry.getSpan() returns the root span instead of the latest span ([#2855](https://github.com/getsentry/sentry-java/pull/2855))
 
 ### Fixes
 
