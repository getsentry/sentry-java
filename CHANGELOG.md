# Changelog

## Unreleased

<<<<<<< HEAD
* Feat: Add `graphql-java` instrumentation (#1777)
=======
## 5.3.0

>>>>>>> 2d8a74af
* Feat: Add datasource tracing with P6Spy (#1784)
* Fix: ActivityFramesTracker does not throw if Activity has not been added (#1782)
* Fix: PerformanceAndroidEventProcessor uses up to date isTracingEnabled set on Configuration callback (#1786)

## 5.2.4

* Fix: Window.FEATURE_NO_TITLE does not work when using activity traces (#1769)
* Fix: unregister UncaughtExceptionHandler on close (#1770)

## 5.2.3

* Fix: Make ActivityFramesTracker operations thread-safe (#1762)
* Fix: Clone Scope Contexts (#1763)
* Bump: AGP to 7.0.3 (#1765)

## 5.2.2

* Fix: Close HostnameCache#executorService on SentryClient#close (#1757)

## 5.2.1

* Feat: Add isCrashedLastRun support (#1739)
* Fix: Handle exception if Context.registerReceiver throws (#1747)
* Feat: Attach Java vendor and version to events and transactions (#1703)

## 5.2.0

* Feat: Allow setting proguard via Options and/or external resources (#1728)
* Feat: Add breadcrumbs for the Apollo integration (#1726)
* Fix: Don't set lastEventId for transactions (#1727)
* Fix: ActivityLifecycleIntegration#appStartSpan memory leak (#1732)

## 5.2.0-beta.3

* Fix: Check at runtime if AndroidX.Core is available (#1718)
* Feat: Add "data" to spans (#1717)
* Fix: Should not capture unfinished transaction (#1719)

## 5.2.0-beta.2

* Bump AGP to 7.0.2 (#1650)
* Fix: drop spans in BeforeSpanCallback. (#1713)

## 5.2.0-beta.1

* Feat: Add tracestate HTTP header support (#1683)
* Feat: Add option to filter which origins receive tracing headers (#1698)
* Feat: Include unfinished spans in transaction (#1699)
* Fix: Move tags from transaction.contexts.trace.tags to transaction.tags (#1700)
* Feat: Add static helpers for creating breadcrumbs (#1702)
* Feat: Performance support for Android Apollo (#1705)

Breaking changes:

* Updated proguard keep rule for enums, which affects consumer application code (#1694)

## 5.1.2

* Fix: Servlet 3.1 compatibility issue (#1681)
* Fix: Do not drop Contexts key if Collection, Array or Char (#1680)

## 5.1.1

* Fix: Remove onActivityPreCreated call in favor of onActivityCreated (#1661)
* Fix: Do not crash if SENSOR_SERVICE throws (#1655)
* Feat: Add support for async methods in Spring MVC (#1652)
* Feat: Add secondary constructor taking IHub to SentryOkHttpInterceptor (#1657)
* Feat: Merge external map properties (#1656)
* Fix: Make sure scope is popped when processing request results in exception (#1665)

## 5.1.0

* Feat: Spring WebClient integration (#1621)
* Feat: OpenFeign integration (#1632)
* Feat: Add more convenient way to pass BeforeSpanCallback in OpenFeign integration (#1637)
* Bump: sentry-native to 0.4.12 (#1651)

## 5.1.0-beta.9

- No documented changes.

## 5.1.0-beta.8

* Feat: Generate Sentry BOM (#1486)

## 5.1.0-beta.7

* Feat: Slow/Frozen frames metrics (#1609)

## 5.1.0-beta.6

* Fix: set min sdk version of sentry-android-fragment to API 14 (#1608)
* Fix: Ser/Deser of the UserFeedback from cached envelope (#1611)
* Feat: Add request body extraction for Spring MVC integration (#1595)

## 5.1.0-beta.5

* Make SentryAppender non-final for Log4j2 and Logback (#1603) 
* Fix: Do not throw IAE when tracing header contain invalid trace id (#1605)

## 5.1.0-beta.4

* Update sentry-native to 0.4.11 (#1591)

## 5.1.0-beta.3

* Feat: Spring Webflux integration (#1529)

## 5.1.0-beta.2

* Fix: Handling missing Spring Security on classpath on Java 8 (#1552)
* Feat: Support transaction waiting for children to finish. (#1535) 
* Feat: Capture logged marker in log4j2 and logback appenders (#1551)
* Feat: Allow clearing of attachments in the scope (#1562)
* Fix: Use a different method to get strings from JNI, and avoid excessive Stack Space usage. (#1214)
* Fix: Add data field to SentrySpan (#1555)
* Fix: Clock drift issue when calling DateUtils#getDateTimeWithMillisPrecision (#1557)
* Feat: Set mechanism type in SentryExceptionResolver (#1556)
* Feat: Perf. for fragments (#1528)
* Ref: Prefer snake case for HTTP integration data keys (#1559)
* Fix: Assign lastEventId only if event was queued for submission (#1565)

## 5.1.0-beta.1

* Feat: Measure app start time (#1487)
* Feat: Automatic breadcrumbs logging for fragment lifecycle (#1522) 

## 5.0.1

* Fix: Sources and Javadoc artifacts were mixed up (#1515)

## 5.0.0

This release brings many improvements but also new features:

* OkHttp Interceptor for Android (#1330)
* GraalVM Native Image Compatibility (#1329)
* Add option to ignore exceptions by type (#1352)
* Enrich transactions with device contexts (#1430) (#1469)
* Better interoperability with Kotlin null-safety (#1439) and (#1462)
* Add coroutines support (#1479)
* OkHttp callback for Customising the Span (#1478)
* Add breadcrumb in Spring RestTemplate integration (#1481)

Breaking changes:

* Migration Guide for [Java](https://docs.sentry.io/platforms/java/migration/)
* Migration Guide for [Android](https://docs.sentry.io/platforms/android/migration/)

Other fixes:

* Fix: Add attachmentType to envelope ser/deser. (#1504)

Thank you:

* @maciejwalkowiak for coding most of it.

## 5.0.0-beta.7

* Ref: Deprecate SentryBaseEvent#getOriginThrowable and add SentryBaseEvent#getThrowableMechanism (#1502)
* Fix: Graceful Shutdown flushes event instead of Closing SDK (#1500)
* Fix: Do not append threads that come from the EnvelopeFileObserver (#1501)
* Ref: Deprecate cacheDirSize and add maxCacheItems (#1499)
* Fix: Append all threads if Hint is Cached but attachThreads is enabled (#1503)

## 5.0.0-beta.6

* Feat: Add secondary constructor to SentryOkHttpInterceptor (#1491)
* Feat: Add option to enable debug mode in Log4j2 integration (#1492)
* Ref: Replace clone() with copy constructor (#1496)

## 5.0.0-beta.5

* Feat: OkHttp callback for Customising the Span (#1478)
* Feat: Add breadcrumb in Spring RestTemplate integration (#1481)
* Fix: Cloning Stack (#1483)
* Feat: Add coroutines support (#1479)

## 5.0.0-beta.4

* Fix: Enrich Transactions with Context Data (#1469)
* Bump: Apache HttpClient to 5.0.4 (#1476)

## 5.0.0-beta.3

* Fix: handling immutable collections on SentryEvent and protocol objects (#1468)
* Fix: associate event with transaction when thrown exception is not a direct cause (#1463)
* Ref: nullability annotations to Sentry module (#1439) and (#1462)
* Fix: NPE when adding Context Data with null values for log4j2 (#1465)

## 5.0.0-beta.2

* Fix: sentry-android-timber package sets sentry.java.android.timber as SDK name (#1456)
* Fix: When AppLifecycleIntegration is closed, it should remove observer using UI thread (#1459)
* Bump: AGP to 4.2.0 (#1460)

Breaking Changes:

* Remove: Settings.Secure.ANDROID_ID in favor of generated installationId (#1455)
* Rename: enableSessionTracking to enableAutoSessionTracking (#1457)

## 5.0.0-beta.1

* Fix: Activity tracing auto instrumentation for Android API < 29 (#1402)
* Fix: use connection and read timeouts in ApacheHttpClient based transport (#1397)
* Ref: Refactor converting HttpServletRequest to Sentry Request in Spring integration (#1387)
* Fix: set correct transaction status for unhandled exceptions in SentryTracingFilter (#1406)
* Fix: handle network errors in SentrySpanClientHttpRequestInterceptor (#1407)
* Fix: set scope on transaction (#1409)
* Fix: set status and associate events with transactions (#1426)
* Fix: Do not set free memory and is low memory fields when it's a NDK hard crash (#1399)
* Fix: Apply user from the scope to transaction (#1424)
* Fix: Pass maxBreadcrumbs config. to sentry-native (#1425)
* Fix: Run event processors and enrich transactions with contexts (#1430)
* Bump: sentry-native to 0.4.9 (#1431)
* Fix: Set Span status for OkHttp integration (#1447)
* Fix: Set user on transaction in Spring & Spring Boot integrations (#1443)

## 4.4.0-alpha.2

* Feat: Add option to ignore exceptions by type (#1352)
* Fix: NPE when MDC contains null values (sentry-logback) (#1364)
* Fix: Avoid NPE when MDC contains null values (sentry-jul) (#1385)
* Feat: Sentry closes Android NDK and ShutdownHook integrations (#1358)
* Enhancement: Allow inheritance of SentryHandler class in sentry-jul package(#1367)
* Fix: Accept only non null value maps (#1368)
* Bump: Upgrade Apache HttpComponents Core to 5.0.3 (#1375)
* Enhancement: Make NoOpHub public (#1379)
* Fix: Do not bind transactions to scope by default. (#1376)
* Fix: Hub thread safety (#1388)
* Fix: SentryTransactionAdvice should operate on the new scope (#1389)
* Feat: configure max spans per transaction (#1394)

## 4.4.0-alpha.1

* Bump: sentry-native to 0.4.8
* Feat: Add an overload for `startTransaction` that sets the created transaction to the Scope #1313
* Ref: Separate user facing and protocol classes in the Performance feature (#1304)
* Feat: Set SDK version on Transactions (#1307)
* Fix: Use logger set on SentryOptions in GsonSerializer (#1308)
* Fix: Use the bindToScope correctly
* Feat: GraalVM Native Image Compatibility (#1329)
* Fix: Allow 0.0 to be set on tracesSampleRate (#1328)
* Fix: set "java" platform to transactions #1332
* Feat: Add OkHttp client application interceptor (#1330)
* Fix: Allow disabling tracing through SentryOptions (#1337)

## 4.3.0

* Fix: setting in-app-includes from external properties (#1291)
* Fix: Initialize Sentry in Logback appender when DSN is not set in XML config (#1296)
* Fix: JUL integration SDK name (#1293)
* Feat: Activity tracing auto instrumentation

## 4.2.0

* Fix: Remove experimental annotation for Attachment #1257
* Fix: Mark stacktrace as snapshot if captured at arbitrary moment #1231
* Enchancement: Improve EventProcessor nullability annotations (#1229).
* Bump: sentry-native to 0.4.7
* Enchancement: Add ability to flush events synchronously.
* Fix: Disable Gson HTML escaping
* Enchancement: Support @SentrySpan and @SentryTransaction on classes and interfaces. (#1243)
* Enchancement: Do not serialize empty collections and maps (#1245)
* Ref: Optimize DuplicateEventDetectionEventProcessor performance (#1247).
* Ref: Prefix sdk.package names with io.sentry (#1249)
* Fix: Make the ANR Atomic flags immutable
* Enchancement: Integration interface better compatibility with Kotlin null-safety
* Enchancement: Simplify Sentry configuration in Spring integration (#1259)
* Enchancement: Simplify configuring Logback integration when environment variable with the DSN is not set (#1271)
* Fix: Prevent NoOpHub from creating heavy SentryOptions objects (#1272)
* Enchancement: Add Request to the Scope. #1270
* Fix: SentryTransaction#getStatus NPE (#1273)
* Enchancement: Optimize SentryTracingFilter when hub is disabled.
* Fix: Discard unfinished Spans before sending them over to Sentry (#1279)
* Fix: Interrupt the thread in QueuedThreadPoolExecutor (#1276)
* Fix: SentryTransaction#finish should not clear another transaction from the scope (#1278)

Breaking Changes:
* Enchancement: SentryExceptionResolver should not send handled errors by default (#1248).
* Ref: Simplify RestTemplate instrumentation (#1246)
* Enchancement: Add overloads for startTransaction taking op and description (#1244)

## 4.1.0

* Improve Kotlin compatibility for SdkVersion (#1213)
* Feat: Support logging via JUL (#1211)
* Fix: returning Sentry trace header from Span (#1217)
* Fix: Remove misleading error logs (#1222)

## 4.0.0

This release brings the Sentry Performance feature to Java SDK, Spring, Spring Boot, and Android integrations. Read more in the reference documentation:

- [Performance for Java](https://docs.sentry.io/platforms/java/performance/)
- [Performance for Spring](https://docs.sentry.io/platforms/java/guides/spring/)
- [Performance for Spring Boot](https://docs.sentry.io/platforms/java/guides/spring-boot/)
- [Performance for Android](https://docs.sentry.io/platforms/android/performance/)

### Other improvements:

#### Core:

- Improved loading external configuration:
  - Load `sentry.properties` from the application's current working directory (#1046)
  - Resolve `in-app-includes`, `in-app-excludes`, `tags`, `debug`, `uncaught.handler.enabled` parameters from the external configuration
- Set global tags on SentryOptions and load them from external configuration (#1066)
- Add support for attachments (#1082)
- Resolve `servername` from the localhost address
- Simplified transport configuration through setting `TransportFactory` instead of `ITransport` on SentryOptions (#1124)

#### Spring Boot:
- Add the ability to register multiple `OptionsConfiguration` beans (#1093)
- Initialize Logback after context refreshes (#1129)

#### Android:
- Add `isSideLoaded` and `installerStore` tags automatically (Where your App. was installed from eg Google Play, Amazon Store, downloaded APK, etc...)
- Bump: sentry-native to 0.4.6
- Bump: Gradle to 6.8.1 and AGP to 4.1.2

## 4.0.0-beta.1

* Feat: Add addToTransactions to Attachment (#1191)
* Enhancement: Support SENTRY_TRACES_SAMPLE_RATE conf. via env variables (#1171)
* Enhancement: Pass request to CustomSamplingContext in Spring integration (#1172)
* Ref: Set SpanContext on SentryTransaction to avoid potential NPE (#1173)
* Fix: Free Local Refs manually due to Android local ref. count limits
* Enhancement: Move `SentrySpanClientHttpRequestInterceptor` to Spring module (#1181)
* Enhancement: Add overload for `transaction/span.finish(SpanStatus)` (#1182)
* Fix: Bring back support for setting transaction name without ongoing transaction (#1183)
* Enhancement: Simplify registering traces sample callback in Spring integration (#1184)
* Enhancement: Polish Performance API (#1165)
* Enhancement: Set "debug" through external properties (#1186)
* Enhancement: Simplify Spring integration (#1188)
* Enhancement: Init overload with dsn (#1195)
* Enhancement: Enable Kotlin map-like access on CustomSamplingContext (#1192)
* Enhancement: Auto register custom ITransportFactory in Spring integration (#1194)
* Enhancement: Improve Kotlin property access in Performance API (#1193)
* Enhancement: Copy options tags to transactions (#1198)
* Enhancement: Add convenient method for accessing event's throwable (1202)

## 4.0.0-alpha.3

* Feat: Add maxAttachmentSize to SentryOptions (#1138)
* Feat: Drop invalid attachments (#1134)
* Ref: Make Attachment immutable (#1120)
* Fix inheriting sampling decision from parent (#1100)
* Fixes and Tests: Session serialization and deserialization
* Ref: using Calendar to generate Dates
* Fix: Exception only sets a stack trace if there are frames
* Feat: set isSideLoaded info tags
* Enhancement: Read tracesSampleRate from AndroidManifest
* Fix: Initialize Logback after context refreshes (#1129)
* Ref: Return NoOpTransaction instead of null (#1126)
* Fix: Do not crash when passing null values to @Nullable methods, eg User and Scope
* Ref: `ITransport` implementations are now responsible for executing request in asynchronous or synchronous way (#1118)
* Ref: Add option to set `TransportFactory` instead of `ITransport` on `SentryOptions` (#1124)
* Ref: Simplify ITransport creation in ITransportFactory (#1135) 
* Feat: Add non blocking Apache HttpClient 5 based Transport (#1136)
* Enhancement: Autoconfigure Apache HttpClient 5 based Transport in Spring Boot integration (#1143)
* Enhancement: Send user.ip_address = {{auto}} when sendDefaultPii is true (#1015)
* Fix: Resolving dashed properties from external configuration
* Feat: Read `uncaught.handler.enabled` property from the external configuration 
* Feat: Resolve servername from the localhost address
* Fix: Consider {{ auto }} as a default ip address (#1015) 
* Fix: Set release and environment on Transactions (#1152)
* Fix: Do not set transaction on the scope automatically   
* Enhancement: Automatically assign span context to captured events (#1156)
* Feat: OutboxSender supports all envelope item types #1158
* Enhancement: Improve ITransaction and ISpan null-safety compatibility (#1161)

## 4.0.0-alpha.2

* Feat: Add basic support for attachments (#1082)
* Fix: Remove method reference in SentryEnvelopeItem (#1091)
* Enhancement: Set transaction name on events and transactions sent using Spring integration (#1067)
* Fix: Set current thread only if there are no exceptions
* Enhancement: Set global tags on SentryOptions and load them from external configuration (#1066)
* Ref: Refactor resolving SpanContext for Throwable (#1068)
* Enhancement: Add API validator and remove deprecated methods
* Enhancement: Add more convenient method to start a child span (#1073)
* Enhancement: Autoconfigure traces callback in Spring Boot integration (#1074)
* Enhancement: Resolve in-app-includes and in-app-excludes parameters from the external configuration
* Enhancement: Make InAppIncludesResolver public (#1084)
* Ref: Change "op" to "operation" in @SentrySpan and @SentryTransaction
* Fix: SentryOptions creates GsonSerializer by default
* Enhancement: Add the ability to register multiple OptionsConfiguration beans (#1093)
* Fix: Append DebugImage list if event already has it
* Fix: Sort breadcrumbs by Date if there are breadcrumbs already in the event
* Feat: Database query tracing with datasource-proxy (#1095)

## 4.0.0-alpha.1

* Enhancement: Load `sentry.properties` from the application's current working directory (#1046)
* Ref: Refactor JSON deserialization (#1047)
* Feat: Performance monitoring (#971)
* Feat: Performance monitoring for Spring Boot applications (#971)

## 3.2.1

* Fix: Set current thread only if theres no exceptions (#1064)
* Fix: Append DebugImage list if event already has it (#1092)
* Fix: Sort breadcrumbs by Date if there are breadcrumbs already in the event (#1094)
* Fix: Free Local Refs manually due to Android local ref. count limits  (#1179)

## 3.2.0

* Bump: AGP 4.1.1 (#1040)
* Fix: use neutral Locale for String operations #1033
* Update to sentry-native 0.4.4 and fix shared library builds (#1039)
* Feat: Expose a Module (Debug images) Loader for Android thru sentry-native #1043
* Enhancement: Added java doc to protocol classes based on sentry-data-schemes project (#1045)
* Enhancement: Make SentryExceptionResolver Order configurable to not send handled web exceptions (#1008)
* Enhancement: Resolve HTTP Proxy parameters from the external configuration (#1028)
* Enhancement: Sentry NDK integration is compiled against default NDK version based on AGP's version #1048
* Fix: Clean up JNI code and properly free strings #1050
* Fix: set userId for hard-crashes if no user is set #1049

## 3.1.3

* Fix broken NDK integration on 3.1.2 (release failed on packaging a .so file)
* Increase max cached events to 30 (#1029)
* Normalize DSN URI (#1030)

## 3.1.2

* feat: Manually capturing User Feedback
* Enhancement: Set environment to "production" by default.
* Enhancement: Make public the Breadcrumb constructor that accepts a Date #1012
* ref: Validate event id on user feedback submission
 
## 3.1.1

* fix: Prevent Logback and Log4j2 integrations from re-initializing Sentry when Sentry is already initialized
* Enhancement: Bind logging related SentryProperties to Slf4j Level instead of Logback to improve Log4j2 compatibility
* fix: Make sure HttpServletRequestSentryUserProvider runs by default before custom SentryUserProvider beans
* fix: fix setting up Sentry in Spring Webflux annotation by changing the scope of Spring WebMvc related dependencies

## 3.1.0

* fix: Don't require `sentry.dsn` to be set when using `io.sentry:sentry-spring-boot-starter` and `io.sentry:sentry-logback` together #965
* Auto-Configure `inAppIncludes` in Spring Boot integration #966
* Enhancement: make getThrowable public and improve set contexts #967
* Bump: Android Gradle Plugin 4.0.2 #968
* Enhancement: accepted quoted values in properties from external configuration #972
* fix: remove chunked streaming mode #974
* fix: Android 11 + targetSdkVersion 30 crashes Sentry on start #977

## 3.0.0

## Java + Android

This release marks the re-unification of Java and Android SDK code bases.
It's based on the Android 2.0 SDK, which implements [Sentry's unified API](https://develop.sentry.dev/sdk/unified-api/).

Considerable changes were done, which include a lot of improvements. More are covered below, but the highlights are:

* Improved `log4j2` integration
  * Capture breadcrumbs for level INFO and higher
  * Raises event for ERROR and higher.
  * Minimum levels are configurable.
  * Optionally initializes the SDK via appender.xml
* Dropped support to `log4j`.
* Improved `logback` integration
  * Capture breadcrumbs for level INFO and higher
  * Raises event for ERROR and higher. 
  * Minimum levels are configurable.
  * Optionally initializes the SDK via appender.xml
  * Configurable via Spring integration if both are enabled
* Spring
  * No more duplicate events with Spring and logback
  * Auto initalizes if DSN is available
  * Configuration options available with auto complete
* Google App Engine support dropped

## What’s Changed

* Callback to validate SSL certificate (#944) 
* Attach stack traces enabled by default

### Android specific

* Release health enabled by default for Android
* Sync of Scopes for Java -> Native (NDK)
* Bump Sentry-Native v0.4.2
* Android 11 Support

[Android migration docs](https://docs.sentry.io/platforms/android/migration/#migrating-from-sentry-android-2x-to-sentry-android-3x)

### Java specific

* Unified API for Java SDK and integrations (Spring, Spring boot starter, Servlet, Logback, Log4j2)

New Java [docs](https://docs.sentry.io/platforms/java/) are live and being improved.

## Acquisition

Packages were released on [`bintray sentry-java`](https://dl.bintray.com/getsentry/sentry-java/io/sentry/), [`bintray sentry-android`](https://dl.bintray.com/getsentry/sentry-android/io/sentry/), [`jcenter`](https://jcenter.bintray.com/io/sentry/) and [`mavenCentral`](https://repo.maven.apache.org/maven2/io/sentry/)

## Where is the Java 1.7 code base?

The previous Java releases, are all available in this repository through the tagged releases.
## 3.0.0-beta.1

## What’s Changed

* feat: ssl support (#944) @ninekaw9 @marandaneto 
* feat: sync Java to C (#937) @bruno-garcia @marandaneto
* feat: Auto-configure Logback appender in Spring Boot integration. (#938) @maciejwalkowiak
* feat: Add Servlet integration. (#935) @maciejwalkowiak
* fix: Pop scope at the end of the request in Spring integration. (#936) @maciejwalkowiak
* bump: Upgrade Spring Boot to 2.3.4. (#932) @maciejwalkowiak
* fix: Do not set cookies when send pii is set to false. (#931) @maciejwalkowiak

Packages were released on [`bintray sentry-java`](https://dl.bintray.com/getsentry/sentry-java/io/sentry/), [`bintray sentry-android`](https://dl.bintray.com/getsentry/sentry-android/io/sentry/), [`jcenter`](https://jcenter.bintray.com/io/sentry/) and [`mavenCentral`](https://repo.maven.apache.org/maven2/io/sentry/)

We'd love to get feedback.

## 3.0.0-alpha.3

## What’s Changed

* Bump sentry-native to 0.4.2 (#926) @marandaneto
* feat: enable attach stack traces and disable attach threads by default (#921) @marandaneto
* fix: read sample rate correctly from manifest meta data (#923) @marandaneto
* ref: remove log level as RN do not use it anymore (#924) @marandaneto

Packages were released on [`bintray sentry-android`](https://dl.bintray.com/getsentry/sentry-android/io/sentry/) and [`bintray sentry-java`](https://dl.bintray.com/getsentry/sentry-java/io/sentry/)

We'd love to get feedback.

## 3.0.0-alpha.2

TBD

Packages were released on [bintray](https://dl.bintray.com/getsentry/maven/io/sentry/)

> Note: This release marks the unification of the Java and Android Sentry codebases based on the core of the Android SDK (version 2.x).
Previous releases for the Android SDK (version 2.x) can be found on the now archived: https://github.com/getsentry/sentry-android/

## 3.0.0-alpha.1

## New releases will happen on a different repository:

https://github.com/getsentry/sentry-java

## What’s Changed

* feat: enable release health by default

Packages were released on [`bintray`](https://dl.bintray.com/getsentry/sentry-android/io/sentry/sentry-android/), [`jcenter`](https://jcenter.bintray.com/io/sentry/sentry-android/) and [`mavenCentral`](https://repo.maven.apache.org/maven2/io/sentry/sentry-android/)

We'd love to get feedback.

## 2.3.1

## What’s Changed

* fix: add main thread checker for the app lifecycle integration (#525) @marandaneto
* Set correct migration link (#523) @fupduck
* Warn about Sentry re-initialization. (#521) @maciejwalkowiak
* Set SDK version in `MainEventProcessor`. (#513) @maciejwalkowiak
* Bump sentry-native to 0.4.0 (#512) @marandaneto
* Bump Gradle to 6.6 and fix linting issues (#510) @marandaneto
* fix(sentry-java): Contexts belong on the Scope (#504) @maciejwalkowiak
* Add tests for verifying scope changes thread isolation (#508) @maciejwalkowiak
* Set `SdkVersion` in default `SentryOptions` created in sentry-core module (#506) @maciejwalkowiak

Packages were released on [`bintray`](https://dl.bintray.com/getsentry/sentry-android/io/sentry/sentry-android/), [`jcenter`](https://jcenter.bintray.com/io/sentry/sentry-android/) and [`mavenCentral`](https://repo.maven.apache.org/maven2/io/sentry/sentry-android/)

We'd love to get feedback.

## 2.3.0

## What’s Changed

* fix: converting UTC and ISO timestamp when missing Locale/TimeZone do not error (#505) @marandaneto
* Add console application sample. (#502) @maciejwalkowiak
* Log stacktraces in SystemOutLogger (#498) @maciejwalkowiak
* Add method to add breadcrumb with string parameter. (#501) @maciejwalkowiak
* Call `Sentry#close` on JVM shutdown. (#497) @maciejwalkowiak
* ref: sentry-core changes for console app (#473) @marandaneto

Obs: If you are using its own instance of `Hub`/`SentryClient` and reflection to set up the SDK to be usable within Libraries, this change may break your code, please fix the renamed classes.

Packages were released on [`bintray`](https://dl.bintray.com/getsentry/sentry-android/io/sentry/sentry-android/), [`jcenter`](https://jcenter.bintray.com/io/sentry/sentry-android/) and [`mavenCentral`](https://repo.maven.apache.org/maven2/io/sentry/sentry-android/)

We'd love to get feedback.

## 2.2.2

## What’s Changed

* feat: add sdk to envelope header (#488) @marandaneto
* Bump plugin versions (#487) @marandaneto
* Bump: AGP 4.0.1 (#486) @marandaneto
* feat: log request if response code is not 200 (#484) @marandaneto

Packages were released on [`bintray`](https://dl.bintray.com/getsentry/sentry-android/io/sentry/sentry-android/), [`jcenter`](https://jcenter.bintray.com/io/sentry/sentry-android/) and [`mavenCentral`](https://repo.maven.apache.org/maven2/io/sentry/sentry-android/)

We'd love to get feedback.

## 2.2.1

## What’s Changed

* fix: Timber adds breadcrumb even if event level is < minEventLevel (#480) @marandaneto
* enhancement: Bump Gradle 6.5.1 (#479) @marandaneto
* fix: contexts serializer avoids reflection and fixes desugaring issue (#478) @marandaneto
* fix: clone session before sending to the transport (#474) @marandaneto

Packages were released on [`bintray`](https://dl.bintray.com/getsentry/sentry-android/io/sentry/sentry-android/), [`jcenter`](https://jcenter.bintray.com/io/sentry/sentry-android/) and [`mavenCentral`](https://repo.maven.apache.org/maven2/io/sentry/sentry-android/)

We'd love to get feedback.

## 2.2.0

## What’s Changed

* fix: negative session sequence if the date is before java date epoch (#471) @marandaneto
* fix: deserialise unmapped contexts values from envelope (#470) @marandaneto
* Bump: sentry-native 0.3.4 (#468) @marandaneto

* feat: timber integration (#464) @marandaneto

1) To add integrations it requires a [manual initialization](https://docs.sentry.io/platforms/android/#manual-initialization) of the Android SDK.

2) Add the `sentry-android-timber` dependency:

```groovy
implementation 'io.sentry:sentry-android-timber:{version}' // version >= 2.2.0
```

3) Initialize and add the `SentryTimberIntegration`:

```java
SentryAndroid.init(this, options -> {
    // default values:
    // minEventLevel = ERROR
    // minBreadcrumbLevel = INFO
    options.addIntegration(new SentryTimberIntegration());

    // custom values for minEventLevel and minBreadcrumbLevel
    // options.addIntegration(new SentryTimberIntegration(SentryLevel.WARNING, SentryLevel.ERROR));
});
```

4) Use the Timber integration:

```java
try {
    int x = 1 / 0;
} catch (Exception e) {
    Timber.e(e);
}
```

Packages were released on [`bintray`](https://dl.bintray.com/getsentry/sentry-android/io/sentry/sentry-android/), [`jcenter`](https://jcenter.bintray.com/io/sentry/sentry-android/) and [`mavenCentral`](https://repo.maven.apache.org/maven2/io/sentry/sentry-android/)

We'd love to get feedback.

## 2.1.7

## What’s Changed

* fix: init native libs if available on SDK init (#461) @marandaneto
* Make JVM target explicit in sentry-core (#462) @dilbernd
* fix: timestamp with millis from react-native should be in UTC format (#456) @marandaneto
* Bump Gradle to 6.5 (#454) @marandaneto

Packages were released on [`bintray`](https://dl.bintray.com/getsentry/sentry-android/io/sentry/sentry-android/), [`jcenter`](https://jcenter.bintray.com/io/sentry/sentry-android/) and [`mavenCentral`](https://repo.maven.apache.org/maven2/io/sentry/sentry-android/)

We'd love to get feedback.

## 2.1.6

## What’s Changed

* fix: do not lookup sentry-debug-meta but instead load it directly (#445) @marandaneto
* fix: regression on v2.1.5 which can cause a crash on SDK init

Packages were released on [`bintray`](https://dl.bintray.com/getsentry/sentry-android/io/sentry/sentry-android/), [`jcenter`](https://jcenter.bintray.com/io/sentry/sentry-android/) and [`mavenCentral`](https://repo.maven.apache.org/maven2/io/sentry/sentry-android/)

We'd love to get feedback.

## 2.1.5

This version has a severe bug and can cause a crash on SDK init

Please upgrade to https://github.com/getsentry/sentry-android/releases/tag/2.1.6

## 2.1.4

## What’s Changed

* bump: sentry-native to 0.3.1 (#440) @marandaneto
* fix: update last session timestamp (#437) @marandaneto
* feat: make gzip as default content encoding type (#433) @marandaneto
* enhancement: use AGP 4 features (#366) @marandaneto
* enhancement: Create GH Actions CI for Ubuntu/macOS (#403) @marandaneto
* enhancement: make root checker better and minimize false positive (#417) @marandaneto
* fix: filter trim memory breadcrumbs (#431) @marandaneto

Packages were released on [`bintray`](https://dl.bintray.com/getsentry/sentry-android/io/sentry/sentry-android/), [`jcenter`](https://jcenter.bintray.com/io/sentry/sentry-android/) and [`mavenCentral`](https://repo.maven.apache.org/maven2/io/sentry/sentry-android/)

We'd love to get feedback.

## 2.1.3

## What’s Changed

This fixes several critical bugs in sentry-android 2.0 and 2.1

* fix: Sentry.init register integrations after creating the main Hub instead of doing it in the main Hub ctor (#427) @marandaneto
* fix: make NoOpLogger public (#425) @marandaneto
* fix: ConnectivityChecker returns connection status and events are not trying to be sent if no connection. (#420) @marandaneto
* ref: thread pool executor is a single thread executor instead of scheduled thread executor (#422) @marandaneto
* fix: Add Abnormal to the Session.State enum as its part of the protocol (#424) @marandaneto
* Bump: Gradle to 6.4.1 (#419) @marandaneto

We recommend that you use sentry-android 2.1.3 over the initial release of sentry-android 2.0 and 2.1.

Packages were released on [`bintray`](https://dl.bintray.com/getsentry/sentry-android/io/sentry/sentry-android/), [`jcenter`](https://jcenter.bintray.com/io/sentry/sentry-android/) and [`mavenCentral`](https://repo.maven.apache.org/maven2/io/sentry/sentry-android/)

We'd love to get feedback.

## 2.1.2

## What’s Changed

* fix: Phone state breadcrumbs require read_phone_state on older OS versions (#415) @marandaneto @bsergean
* fix: before raising ANR events, we check ProcessErrorStateInfo if available (#412) @marandaneto
* fix: send cached events to use a single thread executor (#405) @marandaneto
* enha: added options to configure http transport (#411) @marandaneto
* fix: initing SDK on AttachBaseContext (#409) @marandaneto
* fix: sessions can't be abnormal, but exited if not ended properly (#410) @marandaneto

Packages were released on [`bintray`](https://dl.bintray.com/getsentry/sentry-android/io/sentry/sentry-android/), [`jcenter`](https://jcenter.bintray.com/io/sentry/sentry-android/) and [`mavenCentral`](https://repo.maven.apache.org/maven2/io/sentry/sentry-android/)

We'd love to get feedback.

## 2.1.1

## What’s Changed

* fix: set missing release, environment and dist to sentry-native options (#404) @marandaneto
* fix: do not add automatic and empty sensor breadcrumbs (#401) @marandaneto
* enha: added missing getters on Breadcrumb and SentryEvent (#397) @marandaneto
* enha: bump sentry-native to 0.2.6 (#396) @marandaneto
* feat: add trim memory breadcrumbs (#395) @marandaneto
* enha: only set breadcrumb extras if not empty (#394) @marandaneto
* ref: removed Thread.sleep from LifecycleWatcher tests, using awaitility and DateProvider (#392) @marandaneto
* ref: added a DateTimeProvider for making retry after testable (#391) @marandaneto
* enha: BUMP Gradle to 6.4 (#390) @marandaneto
* enha: added samples of how to disable automatic breadcrumbs (#389) @marandaneto

Packages were released on [`bintray`](https://dl.bintray.com/getsentry/sentry-android/io/sentry/sentry-android/), [`jcenter`](https://jcenter.bintray.com/io/sentry/sentry-android/) and [`mavenCentral`](https://repo.maven.apache.org/maven2/io/sentry/sentry-android/)

We'd love to get feedback.

## 2.1.0

## What’s Changed

* Includes all the changes of 2.1.0 alpha, beta and RC
* fix when PhoneStateListener is not ready for use (#387) @marandaneto
* make ANR 5s by default (#388) @marandaneto
* fix: rate limiting by categories (#381) @marandaneto
* BUMP NDK to latest stable version 21.1.6352462 (#386) @marandaneto

Packages were released on [`bintray`](https://dl.bintray.com/getsentry/sentry-android/io/sentry/sentry-android/), [`jcenter`](https://jcenter.bintray.com/io/sentry/sentry-android/) and [`mavenCentral`](https://repo.maven.apache.org/maven2/io/sentry/sentry-android/)

We'd love to get feedback.

## 2.0.3

## What’s Changed

* patch from 2.1.0-alpha.2 - avoid crash if NDK throws UnsatisfiedLinkError (#344) @marandaneto

Packages were released on [`bintray`](https://dl.bintray.com/getsentry/sentry-android/io/sentry/sentry-android/), [`jcenter`](https://jcenter.bintray.com/io/sentry/sentry-android/) and [`mavenCentral`](https://repo.maven.apache.org/maven2/io/sentry/sentry-android/)

We'd love to get feedback.
## 2.1.0-RC.1

## What’s Changed

* feat: Options for uncaught exception and make SentryOptions list Thread-Safe (#384) @marandaneto
* feat: automatic breadcrumbs for app, activity and sessions lifecycles and system events (#348) @marandaneto
* fix: if retry after header has empty categories, apply retry after to all of them (#377) @marandaneto
* fix: discard events and envelopes if cached and retry after (#378) @marandaneto
* add ScheduledForRemoval annotation to deprecated methods (#375) @marandaneto
* fix: Merge loadLibrary calls for sentry-native and clean up CMake files (#373) @Swatinem
* enha: make capture session and envelope internal (#372) @marandaneto
* fix: exceptions should be sorted oldest to newest (#370) @marandaneto
* fix: check external storage size even if its read only (#368) @marandaneto
* fix: wrong check for cellular network capability (#369) @marandaneto
* bump NDK to 21.0.6113669 (#367) @marandaneto
* bump AGP and add new make cmd to check for updates (#365) @marandaneto

Packages were released on [`bintray`](https://dl.bintray.com/getsentry/sentry-android/io/sentry/sentry-android/), [`jcenter`](https://jcenter.bintray.com/io/sentry/sentry-android/) and [`mavenCentral`](https://repo.maven.apache.org/maven2/io/sentry/sentry-android/)

We'd love to get feedback.

## 2.1.0-beta.2

## What’s Changed

* bump sentry-native to 0.2.4 (#364) @marandaneto
* update current session on session start after deleting previous session (#362) @marandaneto

Packages were released on [`bintray`](https://dl.bintray.com/getsentry/sentry-android/io/sentry/sentry-android/), [`jcenter`](https://jcenter.bintray.com/io/sentry/sentry-android/) and [`mavenCentral`](https://repo.maven.apache.org/maven2/io/sentry/sentry-android/)

We'd love to get feedback.

## 2.1.0-beta.1

## What’s Changed

* BUMP sentry-native to 0.2.3 (#357) @marandaneto
* check for androidx availability on runtime (#356) @marandaneto
* if theres a left over session file and its crashed, we should not overwrite its state (#354) @marandaneto
* session should be exited state if state was ok (#352) @marandaneto
* envelope has dedicated endpoint (#353) @marandaneto

Packages were released on [`bintray`](https://dl.bintray.com/getsentry/sentry-android/io/sentry/sentry-android/), [`jcenter`](https://jcenter.bintray.com/io/sentry/sentry-android/) and [`mavenCentral`](https://repo.maven.apache.org/maven2/io/sentry/sentry-android/)

We'd love to get feedback.

## 2.1.0-alpha.2

## What’s Changed

* change integration order for cached outbox events (#347) @marandaneto
* avoid crash if NDK throws UnsatisfiedLinkError (#344) @marandaneto
* Avoid getting a threadlocal twice. (#339) @metlos
* removing session tracking guard on hub and client (#338) @marandaneto
* bump agp to 3.6.2 (#336) @marandaneto
* fix racey ANR integration (#332) @marandaneto
* logging envelopes path when possible instead of nullable id (#331) @marandaneto
* renaming transport gate method (#330) @marandaneto

Packages were released on [`bintray`](https://dl.bintray.com/getsentry/sentry-android/io/sentry/sentry-android/), [`jcenter`](https://jcenter.bintray.com/io/sentry/sentry-android/) and [`mavenCentral`](https://repo.maven.apache.org/maven2/io/sentry/sentry-android/)

We'd love to get feedback.

## 2.1.0-alpha.1

Release of Sentry's new SDK for Android.

## What’s Changed

* BUMP sentry-native to 0.2.2 (#305) @Swatinem
* ANR report should have 'was active=yes' on the dashboard (#299) @marandaneto
* NDK events apply scoped data (#322) @marandaneto
* fix missing App's info (#315) @marandaneto
* buffered writers/readers - otimizations (#311) @marandaneto
* Add a StdoutTransport (#310) @mike-burns
* boot time should be UTC (#309) @marandaneto
* implementing new retry after protocol (#306) @marandaneto
* make transport result public (#300) @marandaneto
* release health @marandaneto @bruno-garcia 

Packages were released on [`bintray`](https://dl.bintray.com/getsentry/sentry-android/io/sentry/sentry-android/), [`jcenter`](https://jcenter.bintray.com/io/sentry/sentry-android/) and [`mavenCentral`](https://repo.maven.apache.org/maven2/io/sentry/sentry-android/)

We'd love to get feedback.

## 2.0.2

Release of Sentry's new SDK for Android.

## What’s Changed

* BUMP AGP to 3.6.1 (#285) @marandaneto
* MavenCentral support (#284) @marandaneto

Packages were released on [`bintray`](https://dl.bintray.com/getsentry/sentry-android/io/sentry/sentry-android/), [`jcenter`](https://jcenter.bintray.com/io/sentry/sentry-android/) and [`mavenCentral`](https://repo.maven.apache.org/maven2/io/sentry/sentry-android/)

We'd love to get feedback.

## 2.0.1

Release of Sentry's new SDK for Android.

## What’s Changed

* Add the default serverName to SentryOptions and use it in MainEventProcessor (#279) @metlos
* set current threadId when there's no mechanism set (#277) @marandaneto
* feat: attach threads/stacktraces (#267) @marandaneto
* fix: preview package manager (#269) @bruno-garcia

Packages were released on [`bintray`](https://dl.bintray.com/getsentry/sentry-android/io/sentry/), [`jcenter`](https://jcenter.bintray.com/io/sentry/sentry-android/)

We'd love to get feedback.

## 2.0.0

Release of Sentry's new SDK for Android.

New features not offered by (1.7.x):

* NDK support
  * Captures crashes caused by native code
  * Access to the [`sentry-native` SDK](https://github.com/getsentry/sentry-native/) API by your native (C/C++/Rust code/..).
* Automatic init (just add your `DSN` to the manifest)
   * Proguard rules are added automatically
   * Permission (Internet) is added automatically
* Uncaught Exceptions might be captured even before the app restarts
* Sentry's Unified API.
* More context/device information
* Packaged as `aar`
* Frames from the app automatically marked as `InApp=true` (stack traces in Sentry highlights them by default).
* Complete Sentry Protocol available.
* All threads and their stack traces are captured.
* Sample project in this repo to test many features (segfault, uncaught exception, ANR...)

Features from the current SDK like `ANR` are also available (by default triggered after 4 seconds).

Packages were released on [`bintray`](https://dl.bintray.com/getsentry/sentry-android/io/sentry/), [`jcenter`](https://jcenter.bintray.com/io/sentry/sentry-android/)

We'd love to get feedback.

## 2.0.0-rc04

Release of Sentry's new SDK for Android.

## What’s Changed

* fix: breacrumb.data to string,object, Add LOG level (#264) @HazAT
* read release conf. on manifest (#266) @marandaneto
* Support mills timestamp format (#263) @marandaneto
* adding logs to installed integrations (#265) @marandaneto
* feat: Take sampleRate from metadata (#262) @bruno-garcia

Packages were released on [`bintray`](https://dl.bintray.com/getsentry/sentry-android/io/sentry/), [`jcenter`](https://jcenter.bintray.com/io/sentry/sentry-android/)

We'd love to get feedback and we'll work in getting the GA `2.0.0` out soon.
Until then, the [stable SDK offered by Sentry is at version 1.7.30](https://github.com/getsentry/sentry-java/releases/tag/v1.7.30)
## 2.0.0-rc03

Release of Sentry's new SDK for Android.

## What’s Changed

* fixes #259 - NPE check on getExternalFilesDirs items. (#260) @marandaneto
* fix strictMode typo (#258) @marandaneto

Packages were released on [`bintray`](https://dl.bintray.com/getsentry/sentry-android/io/sentry/), [`jcenter`](https://jcenter.bintray.com/io/sentry/sentry-android/)

We'd love to get feedback and we'll work in getting the GA `2.0.0` out soon.
Until then, the [stable SDK offered by Sentry is at version 1.7.30](https://github.com/getsentry/sentry-java/releases/tag/v1.7.30)
## 2.0.0-rc02

Release of Sentry's new SDK for Android.

## What’s Changed

* update ndk for new sentry-native version (#235) @Swatinem @marandaneto
* make integrations public (#256) @marandaneto
* BUMP build-tools (#255) @marandaneto
* added javadocs to scope and its dependencies (#253) @marandaneto
* build all ABIs (#254) @marandaneto
* moving back ANR timeout from long to int param. (#252) @marandaneto
* feat: Hub mode configurable (#247) @bruno-garcia
* Added HubAdapter to call Sentry static methods from Integrations (#250) @marandaneto
* new Release format (#242) @marandaneto
* Javadocs for SentryOptions (#246) @marandaneto
* non-app is already inApp excluded by default. (#244) @marandaneto
* added remove methods (tags/extras) to the sentry static class (#243) @marandaneto
* fix if symlink exists for sentry-native (#241) @marandaneto
* clone method - race condition free (#226) @marandaneto
* refactoring breadcrumbs callback (#239) @marandaneto

Packages were released on [`bintray`](https://dl.bintray.com/getsentry/sentry-android/io/sentry/), [`jcenter`](https://jcenter.bintray.com/io/sentry/sentry-android/)

We'd love to get feedback and we'll work in getting the GA `2.0.0` out soon.
Until then, the [stable SDK offered by Sentry is at version 1.7.30](https://github.com/getsentry/sentry-java/releases/tag/v1.7.30)

## 2.0.0-rc01

Release of Sentry's new SDK for Android.

## What’s Changed

* Honor RetryAfter (#236) @marandaneto
* Add tests for SentryValues (#238) @philipphofmann
* added remove methods for Scope data (#237) @marandaneto
* do not set frames if there's none (#234) @marandaneto
* always call interrupt after InterruptedException (#232) @marandaneto
* more device context (deviceId, connectionType and language) (#229) @marandaneto
* mark as current thread if its the main thread (#228) @marandaneto
* added a few java docs (Sentry, Hub and SentryClient) (#223) @marandaneto
* implemented diagnostic logger (#218) @marandaneto
* fix lgtm alerts (#219) @marandaneto
* written unit tests to ANR integration (#215) @marandaneto
* added blog posts to README (#214) @marandaneto
* added event processors to scope (#209) @marandaneto
* Raise code coverage for Dsn to 100% (#212) @philipphofmann
* Remove redundant times(1) for Mockito.verify (#211) @philipphofmann
* added android transport gate (#206) @marandaneto
* transport may be set on options (#203) @marandaneto
* dist may be set on options (#204) @marandaneto
* added executor for caching values out of the main thread (#201) @marandaneto
* throw an exception if DSN is not set (#200) @marandaneto
* migration guide markdown (#197) @marandaneto

Packages were released on [`bintray`](https://dl.bintray.com/getsentry/sentry-android/io/sentry/), [`jcenter`](https://jcenter.bintray.com/io/sentry/sentry-android/)

We'd love to get feedback and we'll work in getting the GA `2.0.0` out soon.
Until then, the [stable SDK offered by Sentry is at version 1.7.29](https://github.com/getsentry/sentry-java/releases/tag/v1.7.29)

## 2.0.0-beta02

Release of Sentry's new SDK for Android.

* fix Android bug on API 24 and 25 about getting current threads and stack traces (#194)
* addBreadcrumb overloads #196 and #198

Packages were released on [`bintray`](https://dl.bintray.com/getsentry/sentry-android/io/sentry/), [`jcenter`](https://jcenter.bintray.com/io/sentry/sentry-android/)

We'd love to get feedback and we'll work in getting the GA `2.0.0` out soon.
Until then, the [stable SDK offered by Sentry is at version 1.7.28](https://github.com/getsentry/sentry-java/releases/tag/v1.7.28)
## 2.0.0-beta01

Release of Sentry's new SDK for Android.

* ref: ANR doesn't set handled flag #186
* SDK final review (#183)
* ref: Drop errored in favor of crashed (#187)
* workaround android_id (#185)
* renamed sampleRate (#191)
* making timestamp package-private or test-only (#190)
* Split event processor in Device/App data (#180)

Packages were released on [`bintray`](https://dl.bintray.com/getsentry/sentry-android/io/sentry/), [`jcenter`](https://jcenter.bintray.com/io/sentry/sentry-android/)

We'd love to get feedback and we'll work in getting the GA `2.0.0` out soon.
Until then, the [stable SDK offered by Sentry is at version 1.7.28](https://github.com/getsentry/sentry-java/releases/tag/v1.7.28)

## 2.0.0-alpha09

Release of Sentry's new SDK for Android.

* fix: DSN parsing (#165)
* BUMP: sentry-native with message object instead of a string (#172)
* Don't avoid exception type minification (#166)
* make Gson retro compatible with older versions of AGP (#177)
* adding nativeBundle plugin (#161)
* adding scope methods to sentry static class (#179)

Packages were released on [`bintray`](https://dl.bintray.com/getsentry/sentry-android/io/sentry/), [`jcenter`](https://jcenter.bintray.com/io/sentry/sentry-android/)

We'd love to get feedback and we'll work in getting the GA `2.0.0` out soon.
Until then, the [stable SDK offered by Sentry is at version 1.7.28](https://github.com/getsentry/sentry-java/releases/tag/v1.7.28)

## 2.0.0-alpha08

Release of Sentry's new SDK for Android.

* DebugId endianness (#162)
* executed beforeBreadcrumb also for scope (#160)
* benefit of manifest merging when minSdk (#159)
* add method to captureMessage with level (#157)
* listing assets file on the wrong dir (#156)

Packages were released on [`bintray`](https://dl.bintray.com/getsentry/sentry-android/io/sentry/), [`jcenter`](https://jcenter.bintray.com/io/sentry/sentry-android/)

We'd love to get feedback and we'll work in getting the GA `2.0.0` out soon.
Until then, the [stable SDK offered by Sentry is at version 1.7.28](https://github.com/getsentry/sentry-java/releases/tag/v1.7.28)

## 2.0.0-alpha07

Third release of Sentry's new SDK for Android.

*  Fixed release for jcenter and bintray

Packages were released on [`bintray`](https://dl.bintray.com/getsentry/sentry-android/io/sentry/), [`jcenter`](https://jcenter.bintray.com/io/sentry/sentry-android/)

We'd love to get feedback and we'll work in getting the GA `2.0.0` out soon.
Until then, the [stable SDK offered by Sentry is at version 1.7.28](https://github.com/getsentry/sentry-java/releases/tag/v1.7.28)

## 2.0.0-alpha06

Second release of Sentry's new SDK for Android.

* Fixed a typo on pom generation.

Packages were released on [`bintray`](https://dl.bintray.com/getsentry/sentry-android/io/sentry/), [`jcenter`](https://jcenter.bintray.com/io/sentry/sentry-android/)

We'd love to get feedback and we'll work in getting the GA `2.0.0` out soon.
Until then, the [stable SDK offered by Sentry is at version 1.7.28](https://github.com/getsentry/sentry-java/releases/tag/v1.7.28)

## 2.0.0-alpha05

First release of Sentry's new SDK for Android.

New features not offered by our current (1.7.x), stable SDK are:

* NDK support
  * Captures crashes caused by native code
  * Access to the [`sentry-native` SDK](https://github.com/getsentry/sentry-native/) API by your native (C/C++/Rust code/..).
* Automatic init (just add your `DSN` to the manifest)
   * Proguard rules are added automatically
   * Permission (Internet) is added automatically
* Uncaught Exceptions might be captured even before the app restarts
* Unified API which include scopes etc.
* More context/device information
* Packaged as `aar`
* Frames from the app automatically marked as `InApp=true` (stack traces in Sentry highlights them by default).
* Complete Sentry Protocol available.
* All threads and their stack traces are captured.
* Sample project in this repo to test many features (segfault, uncaught exception, scope)

Features from the current SDK like `ANR` are also available (by default triggered after 4 seconds).

Packages were released on [`bintray`](https://dl.bintray.com/getsentry/sentry-android/io/sentry/), [`jcenter`](https://jcenter.bintray.com/io/sentry/sentry-android/)

We'd love to get feedback and we'll work in getting the GA `2.0.0` out soon.
Until then, the [stable SDK offered by Sentry is at version 1.7.28](https://github.com/getsentry/sentry-java/releases/tag/v1.7.28)<|MERGE_RESOLUTION|>--- conflicted
+++ resolved
@@ -2,12 +2,10 @@
 
 ## Unreleased
 
-<<<<<<< HEAD
 * Feat: Add `graphql-java` instrumentation (#1777)
-=======
+
 ## 5.3.0
 
->>>>>>> 2d8a74af
 * Feat: Add datasource tracing with P6Spy (#1784)
 * Fix: ActivityFramesTracker does not throw if Activity has not been added (#1782)
 * Fix: PerformanceAndroidEventProcessor uses up to date isTracingEnabled set on Configuration callback (#1786)
