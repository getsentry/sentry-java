--- conflicted
+++ resolved
@@ -2,12 +2,10 @@
 
 ## Unreleased
 
-<<<<<<< HEAD
 Starting with version `6.6.0` of the `sentry`, [Sentry's version >= v21.9.0](https://github.com/getsentry/self-hosted/releases) is required or you have to manually disable sending client reports via the `sendClientReports` option. This only applies to self-hosted Sentry. If you are using [sentry.io](https://sentry.io), no action is needed.
-=======
+
 * Fix: Profiling rate decreased from 300hz to 100hz; fixed profiling traces folder creation on manual sdk init (#1997)
 * Fix: Allow disabling sending of client reports via Android Manifest and external options (#2007)
->>>>>>> 1ace4ce1
 
 ## 6.0.0-alpha.6
 
