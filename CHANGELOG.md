--- conflicted
+++ resolved
@@ -5,20 +5,17 @@
 ### Features
 
 - Add new threshold parameters to monitor config ([#3181](https://github.com/getsentry/sentry-java/pull/3181))
-<<<<<<< HEAD
+- Report process init time as a span for app start performance ([#3159](https://github.com/getsentry/sentry-java/pull/3159))
+- (perf-v2): Calculate frame delay on a span level ([#3197](https://github.com/getsentry/sentry-java/pull/3197))
+- Resolve spring properties in @SentryCheckIn annotation ([#3194](https://github.com/getsentry/sentry-java/pull/3194))
 - Experimental: Add Spotlight integration ([#3166](https://github.com/getsentry/sentry-java/pull/3166))
     - For more details about Spotlight head over to https://spotlightjs.com/
     - Set `options.isEnableSpotlight = true` to enable Spotlight
-=======
-- Report process init time as a span for app start performance ([#3159](https://github.com/getsentry/sentry-java/pull/3159))
-- (perf-v2): Calculate frame delay on a span level ([#3197](https://github.com/getsentry/sentry-java/pull/3197))
-- Resolve spring properties in @SentryCheckIn annotation ([#3194](https://github.com/getsentry/sentry-java/pull/3194))
 
 ### Fixes
 
 - Don't wait on main thread when SDK restarts ([#3200](https://github.com/getsentry/sentry-java/pull/3200))
 - Fix Jetpack Compose widgets are not being correctly identified for user interaction tracing ([#3209](https://github.com/getsentry/sentry-java/pull/3209))
->>>>>>> d0072259
 
 ## 7.3.0
 
