# vNext

* Enhancement: Set transaction name on events and transactions sent using Spring integration (#1067) 
* Fix: Set current thread only if there are no exceptions
* Enhancement: Set global tags on SentryOptions and load them from external configuration (#1066)
<<<<<<< HEAD
* Ref: Refactor resolving SpanContext for Throwable (#1068)
=======
* Enhancement: Add API validator and remove deprecated methods
>>>>>>> e4e6481c
* Enhancement: Add more convenient method to start a child span (#1073)
* Enhancement: Autoconfigure traces callback in Spring Boot integration (#1074)

# 4.0.0-alpha.1

* Enhancement: Load `sentry.properties` from the application's current working directory (#1046)
* Ref: Refactor JSON deserialization (#1047)
* Feat: Performance monitoring (#971)
* Feat: Performance monitoring for Spring Boot applications (#971)

# 3.2.0

* Bump: AGP 4.1.1 (#1040)
* Fix: use neutral Locale for String operations #1033
* Update to sentry-native 0.4.4 and fix shared library builds (#1039)
* Feat: Expose a Module (Debug images) Loader for Android thru sentry-native #1043
* Enhancement: Added java doc to protocol classes based on sentry-data-schemes project (#1045)
* Enhancement: Make SentryExceptionResolver Order configurable to not send handled web exceptions (#1008)
* Enhancement: Resolve HTTP Proxy parameters from the external configuration (#1028)
* Enhancement: Sentry NDK integration is compiled against default NDK version based on AGP's version #1048
* Fix: Clean up JNI code and properly free strings #1050
* Fix: set userId for hard-crashes if no user is set #1049

# 3.1.3

* Fix broken NDK integration on 3.1.2 (release failed on packaging a .so file)
* Increase max cached events to 30 (#1029)
* Normalize DSN URI (#1030)

# 3.1.2

* feat: Manually capturing User Feedback
* Enhancement: Set environment to "production" by default.
* Enhancement: Make public the Breadcrumb constructor that accepts a Date #1012
* ref: Validate event id on user feedback submission
 
# 3.1.1

* fix: Prevent Logback and Log4j2 integrations from re-initializing Sentry when Sentry is already initialized
* Enhancement: Bind logging related SentryProperties to Slf4j Level instead of Logback to improve Log4j2 compatibility
* fix: Make sure HttpServletRequestSentryUserProvider runs by default before custom SentryUserProvider beans
* fix: fix setting up Sentry in Spring Webflux annotation by changing the scope of Spring WebMvc related dependencies

# 3.1.0

* fix: Don't require `sentry.dsn` to be set when using `io.sentry:sentry-spring-boot-starter` and `io.sentry:sentry-logback` together #965
* Auto-Configure `inAppIncludes` in Spring Boot integration #966
* Enhancement: make getThrowable public and improve set contexts #967
* Bump: Android Gradle Plugin 4.0.2 #968
* Enhancement: accepted quoted values in properties from external configuration #972
* fix: remove chunked streaming mode #974
* fix: Android 11 + targetSdkVersion 30 crashes Sentry on start #977

# 3.0.0

# Java + Android

This release marks the re-unification of Java and Android SDK code bases.
It's based on the Android 2.0 SDK, which implements [Sentry's unified API](https://develop.sentry.dev/sdk/unified-api/).

Considerable changes were done, which include a lot of improvements. More are covered below, but the highlights are:

* Improved `log4j2` integration
  * Capture breadcrumbs for level INFO and higher
  * Raises event for ERROR and higher.
  * Minimum levels are configurable.
  * Optionally initializes the SDK via appender.xml
* Dropped support to `log4j`.
* Improved `logback` integration
  * Capture breadcrumbs for level INFO and higher
  * Raises event for ERROR and higher. 
  * Minimum levels are configurable.
  * Optionally initializes the SDK via appender.xml
  * Configurable via Spring integration if both are enabled
* Spring
  * No more duplicate events with Spring and logback
  * Auto initalizes if DSN is available
  * Configuration options available with auto complete
* Google App Engine support dropped

## What’s Changed

* Callback to validate SSL certificate (#944) 
* Attach stack traces enabled by default

### Android specific

* Release health enabled by default for Android
* Sync of Scopes for Java -> Native (NDK)
* Bump Sentry-Native v0.4.2
* Android 11 Support

[Android migration docs](https://docs.sentry.io/platforms/android/migration/#migrating-from-sentry-android-2x-to-sentry-android-3x)

### Java specific

* Unified API for Java SDK and integrations (Spring, Spring boot starter, Servlet, Logback, Log4j2)

New Java [docs](https://docs.sentry.io/platforms/java/) are live and being improved.

# Acquisition

Packages were released on [`bintray sentry-java`](https://dl.bintray.com/getsentry/sentry-java/io/sentry/), [`bintray sentry-android`](https://dl.bintray.com/getsentry/sentry-android/io/sentry/), [`jcenter`](https://jcenter.bintray.com/io/sentry/) and [`mavenCentral`](https://repo.maven.apache.org/maven2/io/sentry/)

## Where is the Java 1.7 code base?

The previous Java releases, are all available in this repository through the tagged releases.
# 3.0.0-beta.1

## What’s Changed

* feat: ssl support (#944) @ninekaw9 @marandaneto 
* feat: sync Java to C (#937) @bruno-garcia @marandaneto
* feat: Auto-configure Logback appender in Spring Boot integration. (#938) @maciejwalkowiak
* feat: Add Servlet integration. (#935) @maciejwalkowiak
* fix: Pop scope at the end of the request in Spring integration. (#936) @maciejwalkowiak
* bump: Upgrade Spring Boot to 2.3.4. (#932) @maciejwalkowiak
* fix: Do not set cookies when send pii is set to false. (#931) @maciejwalkowiak

Packages were released on [`bintray sentry-java`](https://dl.bintray.com/getsentry/sentry-java/io/sentry/), [`bintray sentry-android`](https://dl.bintray.com/getsentry/sentry-android/io/sentry/), [`jcenter`](https://jcenter.bintray.com/io/sentry/) and [`mavenCentral`](https://repo.maven.apache.org/maven2/io/sentry/)

We'd love to get feedback.

# 3.0.0-alpha.3

## What’s Changed

* Bump sentry-native to 0.4.2 (#926) @marandaneto
* feat: enable attach stack traces and disable attach threads by default (#921) @marandaneto
* fix: read sample rate correctly from manifest meta data (#923) @marandaneto
* ref: remove log level as RN do not use it anymore (#924) @marandaneto

Packages were released on [`bintray sentry-android`](https://dl.bintray.com/getsentry/sentry-android/io/sentry/) and [`bintray sentry-java`](https://dl.bintray.com/getsentry/sentry-java/io/sentry/)

We'd love to get feedback.

# 3.0.0-alpha.2

TBD

Packages were released on [bintray](https://dl.bintray.com/getsentry/maven/io/sentry/)

> Note: This release marks the unification of the Java and Android Sentry codebases based on the core of the Android SDK (version 2.x).
Previous releases for the Android SDK (version 2.x) can be found on the now archived: https://github.com/getsentry/sentry-android/

# 3.0.0-alpha.1

# New releases will happen on a different repository:

https://github.com/getsentry/sentry-java

## What’s Changed

* feat: enable release health by default

Packages were released on [`bintray`](https://dl.bintray.com/getsentry/sentry-android/io/sentry/sentry-android/), [`jcenter`](https://jcenter.bintray.com/io/sentry/sentry-android/) and [`mavenCentral`](https://repo.maven.apache.org/maven2/io/sentry/sentry-android/)

We'd love to get feedback.

# 2.3.1

## What’s Changed

* fix: add main thread checker for the app lifecycle integration (#525) @marandaneto
* Set correct migration link (#523) @fupduck
* Warn about Sentry re-initialization. (#521) @maciejwalkowiak
* Set SDK version in `MainEventProcessor`. (#513) @maciejwalkowiak
* Bump sentry-native to 0.4.0 (#512) @marandaneto
* Bump Gradle to 6.6 and fix linting issues (#510) @marandaneto
* fix(sentry-java): Contexts belong on the Scope (#504) @maciejwalkowiak
* Add tests for verifying scope changes thread isolation (#508) @maciejwalkowiak
* Set `SdkVersion` in default `SentryOptions` created in sentry-core module (#506) @maciejwalkowiak

Packages were released on [`bintray`](https://dl.bintray.com/getsentry/sentry-android/io/sentry/sentry-android/), [`jcenter`](https://jcenter.bintray.com/io/sentry/sentry-android/) and [`mavenCentral`](https://repo.maven.apache.org/maven2/io/sentry/sentry-android/)

We'd love to get feedback.

# 2.3.0

## What’s Changed

* fix: converting UTC and ISO timestamp when missing Locale/TimeZone do not error (#505) @marandaneto
* Add console application sample. (#502) @maciejwalkowiak
* Log stacktraces in SystemOutLogger (#498) @maciejwalkowiak
* Add method to add breadcrumb with string parameter. (#501) @maciejwalkowiak
* Call `Sentry#close` on JVM shutdown. (#497) @maciejwalkowiak
* ref: sentry-core changes for console app (#473) @marandaneto

Obs: If you are using its own instance of `Hub`/`SentryClient` and reflection to set up the SDK to be usable within Libraries, this change may break your code, please fix the renamed classes.

Packages were released on [`bintray`](https://dl.bintray.com/getsentry/sentry-android/io/sentry/sentry-android/), [`jcenter`](https://jcenter.bintray.com/io/sentry/sentry-android/) and [`mavenCentral`](https://repo.maven.apache.org/maven2/io/sentry/sentry-android/)

We'd love to get feedback.

# 2.2.2

## What’s Changed

* feat: add sdk to envelope header (#488) @marandaneto
* Bump plugin versions (#487) @marandaneto
* Bump: AGP 4.0.1 (#486) @marandaneto
* feat: log request if response code is not 200 (#484) @marandaneto

Packages were released on [`bintray`](https://dl.bintray.com/getsentry/sentry-android/io/sentry/sentry-android/), [`jcenter`](https://jcenter.bintray.com/io/sentry/sentry-android/) and [`mavenCentral`](https://repo.maven.apache.org/maven2/io/sentry/sentry-android/)

We'd love to get feedback.

# 2.2.1

## What’s Changed

* fix: Timber adds breadcrumb even if event level is < minEventLevel (#480) @marandaneto
* enhancement: Bump Gradle 6.5.1 (#479) @marandaneto
* fix: contexts serializer avoids reflection and fixes desugaring issue (#478) @marandaneto
* fix: clone session before sending to the transport (#474) @marandaneto

Packages were released on [`bintray`](https://dl.bintray.com/getsentry/sentry-android/io/sentry/sentry-android/), [`jcenter`](https://jcenter.bintray.com/io/sentry/sentry-android/) and [`mavenCentral`](https://repo.maven.apache.org/maven2/io/sentry/sentry-android/)

We'd love to get feedback.

# 2.2.0

## What’s Changed

* fix: negative session sequence if the date is before java date epoch (#471) @marandaneto
* fix: deserialise unmapped contexts values from envelope (#470) @marandaneto
* Bump: sentry-native 0.3.4 (#468) @marandaneto

* feat: timber integration (#464) @marandaneto

1) To add integrations it requires a [manual initialization](https://docs.sentry.io/platforms/android/#manual-initialization) of the Android SDK.

2) Add the `sentry-android-timber` dependency:

```groovy
implementation 'io.sentry:sentry-android-timber:{version}' // version >= 2.2.0
```

3) Initialize and add the `SentryTimberIntegration`:

```java
SentryAndroid.init(this, options -> {
    // default values:
    // minEventLevel = ERROR
    // minBreadcrumbLevel = INFO
    options.addIntegration(new SentryTimberIntegration());

    // custom values for minEventLevel and minBreadcrumbLevel
    // options.addIntegration(new SentryTimberIntegration(SentryLevel.WARNING, SentryLevel.ERROR));
});
```

4) Use the Timber integration:

```java
try {
    int x = 1 / 0;
} catch (Exception e) {
    Timber.e(e);
}
```

Packages were released on [`bintray`](https://dl.bintray.com/getsentry/sentry-android/io/sentry/sentry-android/), [`jcenter`](https://jcenter.bintray.com/io/sentry/sentry-android/) and [`mavenCentral`](https://repo.maven.apache.org/maven2/io/sentry/sentry-android/)

We'd love to get feedback.

# 2.1.7

## What’s Changed

* fix: init native libs if available on SDK init (#461) @marandaneto
* Make JVM target explicit in sentry-core (#462) @dilbernd
* fix: timestamp with millis from react-native should be in UTC format (#456) @marandaneto
* Bump Gradle to 6.5 (#454) @marandaneto

Packages were released on [`bintray`](https://dl.bintray.com/getsentry/sentry-android/io/sentry/sentry-android/), [`jcenter`](https://jcenter.bintray.com/io/sentry/sentry-android/) and [`mavenCentral`](https://repo.maven.apache.org/maven2/io/sentry/sentry-android/)

We'd love to get feedback.

# 2.1.6

## What’s Changed

* fix: do not lookup sentry-debug-meta but instead load it directly (#445) @marandaneto
* fix: regression on v2.1.5 which can cause a crash on SDK init

Packages were released on [`bintray`](https://dl.bintray.com/getsentry/sentry-android/io/sentry/sentry-android/), [`jcenter`](https://jcenter.bintray.com/io/sentry/sentry-android/) and [`mavenCentral`](https://repo.maven.apache.org/maven2/io/sentry/sentry-android/)

We'd love to get feedback.

# 2.1.5

This version has a severe bug and can cause a crash on SDK init

Please upgrade to https://github.com/getsentry/sentry-android/releases/tag/2.1.6

# 2.1.4

## What’s Changed

* bump: sentry-native to 0.3.1 (#440) @marandaneto
* fix: update last session timestamp (#437) @marandaneto
* feat: make gzip as default content encoding type (#433) @marandaneto
* enhancement: use AGP 4 features (#366) @marandaneto
* enhancement: Create GH Actions CI for Ubuntu/macOS (#403) @marandaneto
* enhancement: make root checker better and minimize false positive (#417) @marandaneto
* fix: filter trim memory breadcrumbs (#431) @marandaneto

Packages were released on [`bintray`](https://dl.bintray.com/getsentry/sentry-android/io/sentry/sentry-android/), [`jcenter`](https://jcenter.bintray.com/io/sentry/sentry-android/) and [`mavenCentral`](https://repo.maven.apache.org/maven2/io/sentry/sentry-android/)

We'd love to get feedback.

# 2.1.3

## What’s Changed

This fixes several critical bugs in sentry-android 2.0 and 2.1

* fix: Sentry.init register integrations after creating the main Hub instead of doing it in the main Hub ctor (#427) @marandaneto
* fix: make NoOpLogger public (#425) @marandaneto
* fix: ConnectivityChecker returns connection status and events are not trying to be sent if no connection. (#420) @marandaneto
* ref: thread pool executor is a single thread executor instead of scheduled thread executor (#422) @marandaneto
* fix: Add Abnormal to the Session.State enum as its part of the protocol (#424) @marandaneto
* Bump: Gradle to 6.4.1 (#419) @marandaneto

We recommend that you use sentry-android 2.1.3 over the initial release of sentry-android 2.0 and 2.1.

Packages were released on [`bintray`](https://dl.bintray.com/getsentry/sentry-android/io/sentry/sentry-android/), [`jcenter`](https://jcenter.bintray.com/io/sentry/sentry-android/) and [`mavenCentral`](https://repo.maven.apache.org/maven2/io/sentry/sentry-android/)

We'd love to get feedback.

# 2.1.2

## What’s Changed

* fix: Phone state breadcrumbs require read_phone_state on older OS versions (#415) @marandaneto @bsergean
* fix: before raising ANR events, we check ProcessErrorStateInfo if available (#412) @marandaneto
* fix: send cached events to use a single thread executor (#405) @marandaneto
* enha: added options to configure http transport (#411) @marandaneto
* fix: initing SDK on AttachBaseContext (#409) @marandaneto
* fix: sessions can't be abnormal, but exited if not ended properly (#410) @marandaneto

Packages were released on [`bintray`](https://dl.bintray.com/getsentry/sentry-android/io/sentry/sentry-android/), [`jcenter`](https://jcenter.bintray.com/io/sentry/sentry-android/) and [`mavenCentral`](https://repo.maven.apache.org/maven2/io/sentry/sentry-android/)

We'd love to get feedback.

# 2.1.1

## What’s Changed

* fix: set missing release, environment and dist to sentry-native options (#404) @marandaneto
* fix: do not add automatic and empty sensor breadcrumbs (#401) @marandaneto
* enha: added missing getters on Breadcrumb and SentryEvent (#397) @marandaneto
* enha: bump sentry-native to 0.2.6 (#396) @marandaneto
* feat: add trim memory breadcrumbs (#395) @marandaneto
* enha: only set breadcrumb extras if not empty (#394) @marandaneto
* ref: removed Thread.sleep from LifecycleWatcher tests, using awaitility and DateProvider (#392) @marandaneto
* ref: added a DateTimeProvider for making retry after testable (#391) @marandaneto
* enha: BUMP Gradle to 6.4 (#390) @marandaneto
* enha: added samples of how to disable automatic breadcrumbs (#389) @marandaneto

Packages were released on [`bintray`](https://dl.bintray.com/getsentry/sentry-android/io/sentry/sentry-android/), [`jcenter`](https://jcenter.bintray.com/io/sentry/sentry-android/) and [`mavenCentral`](https://repo.maven.apache.org/maven2/io/sentry/sentry-android/)

We'd love to get feedback.

# 2.1.0

## What’s Changed

* Includes all the changes of 2.1.0 alpha, beta and RC
* fix when PhoneStateListener is not ready for use (#387) @marandaneto
* make ANR 5s by default (#388) @marandaneto
* fix: rate limiting by categories (#381) @marandaneto
* BUMP NDK to latest stable version 21.1.6352462 (#386) @marandaneto

Packages were released on [`bintray`](https://dl.bintray.com/getsentry/sentry-android/io/sentry/sentry-android/), [`jcenter`](https://jcenter.bintray.com/io/sentry/sentry-android/) and [`mavenCentral`](https://repo.maven.apache.org/maven2/io/sentry/sentry-android/)

We'd love to get feedback.

# 2.0.3

## What’s Changed

* patch from 2.1.0-alpha.2 - avoid crash if NDK throws UnsatisfiedLinkError (#344) @marandaneto

Packages were released on [`bintray`](https://dl.bintray.com/getsentry/sentry-android/io/sentry/sentry-android/), [`jcenter`](https://jcenter.bintray.com/io/sentry/sentry-android/) and [`mavenCentral`](https://repo.maven.apache.org/maven2/io/sentry/sentry-android/)

We'd love to get feedback.
# 2.1.0-RC.1

## What’s Changed

* feat: Options for uncaught exception and make SentryOptions list Thread-Safe (#384) @marandaneto
* feat: automatic breadcrumbs for app, activity and sessions lifecycles and system events (#348) @marandaneto
* fix: if retry after header has empty categories, apply retry after to all of them (#377) @marandaneto
* fix: discard events and envelopes if cached and retry after (#378) @marandaneto
* add ScheduledForRemoval annotation to deprecated methods (#375) @marandaneto
* fix: Merge loadLibrary calls for sentry-native and clean up CMake files (#373) @Swatinem
* enha: make capture session and envelope internal (#372) @marandaneto
* fix: exceptions should be sorted oldest to newest (#370) @marandaneto
* fix: check external storage size even if its read only (#368) @marandaneto
* fix: wrong check for cellular network capability (#369) @marandaneto
* bump NDK to 21.0.6113669 (#367) @marandaneto
* bump AGP and add new make cmd to check for updates (#365) @marandaneto

Packages were released on [`bintray`](https://dl.bintray.com/getsentry/sentry-android/io/sentry/sentry-android/), [`jcenter`](https://jcenter.bintray.com/io/sentry/sentry-android/) and [`mavenCentral`](https://repo.maven.apache.org/maven2/io/sentry/sentry-android/)

We'd love to get feedback.

# 2.1.0-beta.2

## What’s Changed

* bump sentry-native to 0.2.4 (#364) @marandaneto
* update current session on session start after deleting previous session (#362) @marandaneto

Packages were released on [`bintray`](https://dl.bintray.com/getsentry/sentry-android/io/sentry/sentry-android/), [`jcenter`](https://jcenter.bintray.com/io/sentry/sentry-android/) and [`mavenCentral`](https://repo.maven.apache.org/maven2/io/sentry/sentry-android/)

We'd love to get feedback.

# 2.1.0-beta.1

## What’s Changed

* BUMP sentry-native to 0.2.3 (#357) @marandaneto
* check for androidx availability on runtime (#356) @marandaneto
* if theres a left over session file and its crashed, we should not overwrite its state (#354) @marandaneto
* session should be exited state if state was ok (#352) @marandaneto
* envelope has dedicated endpoint (#353) @marandaneto

Packages were released on [`bintray`](https://dl.bintray.com/getsentry/sentry-android/io/sentry/sentry-android/), [`jcenter`](https://jcenter.bintray.com/io/sentry/sentry-android/) and [`mavenCentral`](https://repo.maven.apache.org/maven2/io/sentry/sentry-android/)

We'd love to get feedback.

# 2.1.0-alpha.2

## What’s Changed

* change integration order for cached outbox events (#347) @marandaneto
* avoid crash if NDK throws UnsatisfiedLinkError (#344) @marandaneto
* Avoid getting a threadlocal twice. (#339) @metlos
* removing session tracking guard on hub and client (#338) @marandaneto
* bump agp to 3.6.2 (#336) @marandaneto
* fix racey ANR integration (#332) @marandaneto
* logging envelopes path when possible instead of nullable id (#331) @marandaneto
* renaming transport gate method (#330) @marandaneto

Packages were released on [`bintray`](https://dl.bintray.com/getsentry/sentry-android/io/sentry/sentry-android/), [`jcenter`](https://jcenter.bintray.com/io/sentry/sentry-android/) and [`mavenCentral`](https://repo.maven.apache.org/maven2/io/sentry/sentry-android/)

We'd love to get feedback.

# 2.1.0-alpha.1

Release of Sentry's new SDK for Android.

## What’s Changed

* BUMP sentry-native to 0.2.2 (#305) @Swatinem
* ANR report should have 'was active=yes' on the dashboard (#299) @marandaneto
* NDK events apply scoped data (#322) @marandaneto
* fix missing App's info (#315) @marandaneto
* buffered writers/readers - otimizations (#311) @marandaneto
* Add a StdoutTransport (#310) @mike-burns
* boot time should be UTC (#309) @marandaneto
* implementing new retry after protocol (#306) @marandaneto
* make transport result public (#300) @marandaneto
* release health @marandaneto @bruno-garcia 

Packages were released on [`bintray`](https://dl.bintray.com/getsentry/sentry-android/io/sentry/sentry-android/), [`jcenter`](https://jcenter.bintray.com/io/sentry/sentry-android/) and [`mavenCentral`](https://repo.maven.apache.org/maven2/io/sentry/sentry-android/)

We'd love to get feedback.

# 2.0.2

Release of Sentry's new SDK for Android.

## What’s Changed

* BUMP AGP to 3.6.1 (#285) @marandaneto
* MavenCentral support (#284) @marandaneto

Packages were released on [`bintray`](https://dl.bintray.com/getsentry/sentry-android/io/sentry/sentry-android/), [`jcenter`](https://jcenter.bintray.com/io/sentry/sentry-android/) and [`mavenCentral`](https://repo.maven.apache.org/maven2/io/sentry/sentry-android/)

We'd love to get feedback.

# 2.0.1

Release of Sentry's new SDK for Android.

## What’s Changed

* Add the default serverName to SentryOptions and use it in MainEventProcessor (#279) @metlos
* set current threadId when there's no mechanism set (#277) @marandaneto
* feat: attach threads/stacktraces (#267) @marandaneto
* fix: preview package manager (#269) @bruno-garcia

Packages were released on [`bintray`](https://dl.bintray.com/getsentry/sentry-android/io/sentry/), [`jcenter`](https://jcenter.bintray.com/io/sentry/sentry-android/)

We'd love to get feedback.

# 2.0.0

Release of Sentry's new SDK for Android.

New features not offered by (1.7.x):

* NDK support
  * Captures crashes caused by native code
  * Access to the [`sentry-native` SDK](https://github.com/getsentry/sentry-native/) API by your native (C/C++/Rust code/..).
* Automatic init (just add your `DSN` to the manifest)
   * Proguard rules are added automatically
   * Permission (Internet) is added automatically
* Uncaught Exceptions might be captured even before the app restarts
* Sentry's Unified API.
* More context/device information
* Packaged as `aar`
* Frames from the app automatically marked as `InApp=true` (stack traces in Sentry highlights them by default).
* Complete Sentry Protocol available.
* All threads and their stack traces are captured.
* Sample project in this repo to test many features (segfault, uncaught exception, ANR...)

Features from the current SDK like `ANR` are also available (by default triggered after 4 seconds).

Packages were released on [`bintray`](https://dl.bintray.com/getsentry/sentry-android/io/sentry/), [`jcenter`](https://jcenter.bintray.com/io/sentry/sentry-android/)

We'd love to get feedback.

# 2.0.0-rc04

Release of Sentry's new SDK for Android.

## What’s Changed

* fix: breacrumb.data to string,object, Add LOG level (#264) @HazAT
* read release conf. on manifest (#266) @marandaneto
* Support mills timestamp format (#263) @marandaneto
* adding logs to installed integrations (#265) @marandaneto
* feat: Take sampleRate from metadata (#262) @bruno-garcia

Packages were released on [`bintray`](https://dl.bintray.com/getsentry/sentry-android/io/sentry/), [`jcenter`](https://jcenter.bintray.com/io/sentry/sentry-android/)

We'd love to get feedback and we'll work in getting the GA `2.0.0` out soon.
Until then, the [stable SDK offered by Sentry is at version 1.7.30](https://github.com/getsentry/sentry-java/releases/tag/v1.7.30)
# 2.0.0-rc03

Release of Sentry's new SDK for Android.

## What’s Changed

* fixes #259 - NPE check on getExternalFilesDirs items. (#260) @marandaneto
* fix strictMode typo (#258) @marandaneto

Packages were released on [`bintray`](https://dl.bintray.com/getsentry/sentry-android/io/sentry/), [`jcenter`](https://jcenter.bintray.com/io/sentry/sentry-android/)

We'd love to get feedback and we'll work in getting the GA `2.0.0` out soon.
Until then, the [stable SDK offered by Sentry is at version 1.7.30](https://github.com/getsentry/sentry-java/releases/tag/v1.7.30)
# 2.0.0-rc02

Release of Sentry's new SDK for Android.

## What’s Changed

* update ndk for new sentry-native version (#235) @Swatinem @marandaneto
* make integrations public (#256) @marandaneto
* BUMP build-tools (#255) @marandaneto
* added javadocs to scope and its dependencies (#253) @marandaneto
* build all ABIs (#254) @marandaneto
* moving back ANR timeout from long to int param. (#252) @marandaneto
* feat: Hub mode configurable (#247) @bruno-garcia
* Added HubAdapter to call Sentry static methods from Integrations (#250) @marandaneto
* new Release format (#242) @marandaneto
* Javadocs for SentryOptions (#246) @marandaneto
* non-app is already inApp excluded by default. (#244) @marandaneto
* added remove methods (tags/extras) to the sentry static class (#243) @marandaneto
* fix if symlink exists for sentry-native (#241) @marandaneto
* clone method - race condition free (#226) @marandaneto
* refactoring breadcrumbs callback (#239) @marandaneto

Packages were released on [`bintray`](https://dl.bintray.com/getsentry/sentry-android/io/sentry/), [`jcenter`](https://jcenter.bintray.com/io/sentry/sentry-android/)

We'd love to get feedback and we'll work in getting the GA `2.0.0` out soon.
Until then, the [stable SDK offered by Sentry is at version 1.7.30](https://github.com/getsentry/sentry-java/releases/tag/v1.7.30)

# 2.0.0-rc01

Release of Sentry's new SDK for Android.

## What’s Changed

* Honor RetryAfter (#236) @marandaneto
* Add tests for SentryValues (#238) @philipphofmann
* added remove methods for Scope data (#237) @marandaneto
* do not set frames if there's none (#234) @marandaneto
* always call interrupt after InterruptedException (#232) @marandaneto
* more device context (deviceId, connectionType and language) (#229) @marandaneto
* mark as current thread if its the main thread (#228) @marandaneto
* added a few java docs (Sentry, Hub and SentryClient) (#223) @marandaneto
* implemented diagnostic logger (#218) @marandaneto
* fix lgtm alerts (#219) @marandaneto
* written unit tests to ANR integration (#215) @marandaneto
* added blog posts to README (#214) @marandaneto
* added event processors to scope (#209) @marandaneto
* Raise code coverage for Dsn to 100% (#212) @philipphofmann
* Remove redundant times(1) for Mockito.verify (#211) @philipphofmann
* added android transport gate (#206) @marandaneto
* transport may be set on options (#203) @marandaneto
* dist may be set on options (#204) @marandaneto
* added executor for caching values out of the main thread (#201) @marandaneto
* throw an exception if DSN is not set (#200) @marandaneto
* migration guide markdown (#197) @marandaneto

Packages were released on [`bintray`](https://dl.bintray.com/getsentry/sentry-android/io/sentry/), [`jcenter`](https://jcenter.bintray.com/io/sentry/sentry-android/)

We'd love to get feedback and we'll work in getting the GA `2.0.0` out soon.
Until then, the [stable SDK offered by Sentry is at version 1.7.29](https://github.com/getsentry/sentry-java/releases/tag/v1.7.29)

# 2.0.0-beta02

Release of Sentry's new SDK for Android.

* fix Android bug on API 24 and 25 about getting current threads and stack traces (#194)
* addBreadcrumb overloads #196 and #198

Packages were released on [`bintray`](https://dl.bintray.com/getsentry/sentry-android/io/sentry/), [`jcenter`](https://jcenter.bintray.com/io/sentry/sentry-android/)

We'd love to get feedback and we'll work in getting the GA `2.0.0` out soon.
Until then, the [stable SDK offered by Sentry is at version 1.7.28](https://github.com/getsentry/sentry-java/releases/tag/v1.7.28)
# 2.0.0-beta01

Release of Sentry's new SDK for Android.

* ref: ANR doesn't set handled flag #186
* SDK final review (#183)
* ref: Drop errored in favor of crashed (#187)
* workaround android_id (#185)
* renamed sampleRate (#191)
* making timestamp package-private or test-only (#190)
* Split event processor in Device/App data (#180)

Packages were released on [`bintray`](https://dl.bintray.com/getsentry/sentry-android/io/sentry/), [`jcenter`](https://jcenter.bintray.com/io/sentry/sentry-android/)

We'd love to get feedback and we'll work in getting the GA `2.0.0` out soon.
Until then, the [stable SDK offered by Sentry is at version 1.7.28](https://github.com/getsentry/sentry-java/releases/tag/v1.7.28)

# 2.0.0-alpha09

Release of Sentry's new SDK for Android.

* fix: DSN parsing (#165)
* BUMP: sentry-native with message object instead of a string (#172)
* Don't avoid exception type minification (#166)
* make Gson retro compatible with older versions of AGP (#177)
* adding nativeBundle plugin (#161)
* adding scope methods to sentry static class (#179)

Packages were released on [`bintray`](https://dl.bintray.com/getsentry/sentry-android/io/sentry/), [`jcenter`](https://jcenter.bintray.com/io/sentry/sentry-android/)

We'd love to get feedback and we'll work in getting the GA `2.0.0` out soon.
Until then, the [stable SDK offered by Sentry is at version 1.7.28](https://github.com/getsentry/sentry-java/releases/tag/v1.7.28)

# 2.0.0-alpha08

Release of Sentry's new SDK for Android.

* DebugId endianness (#162)
* executed beforeBreadcrumb also for scope (#160)
* benefit of manifest merging when minSdk (#159)
* add method to captureMessage with level (#157)
* listing assets file on the wrong dir (#156)

Packages were released on [`bintray`](https://dl.bintray.com/getsentry/sentry-android/io/sentry/), [`jcenter`](https://jcenter.bintray.com/io/sentry/sentry-android/)

We'd love to get feedback and we'll work in getting the GA `2.0.0` out soon.
Until then, the [stable SDK offered by Sentry is at version 1.7.28](https://github.com/getsentry/sentry-java/releases/tag/v1.7.28)

# 2.0.0-alpha07

Third release of Sentry's new SDK for Android.

*  Fixed release for jcenter and bintray

Packages were released on [`bintray`](https://dl.bintray.com/getsentry/sentry-android/io/sentry/), [`jcenter`](https://jcenter.bintray.com/io/sentry/sentry-android/)

We'd love to get feedback and we'll work in getting the GA `2.0.0` out soon.
Until then, the [stable SDK offered by Sentry is at version 1.7.28](https://github.com/getsentry/sentry-java/releases/tag/v1.7.28)

# 2.0.0-alpha06

Second release of Sentry's new SDK for Android.

* Fixed a typo on pom generation.

Packages were released on [`bintray`](https://dl.bintray.com/getsentry/sentry-android/io/sentry/), [`jcenter`](https://jcenter.bintray.com/io/sentry/sentry-android/)

We'd love to get feedback and we'll work in getting the GA `2.0.0` out soon.
Until then, the [stable SDK offered by Sentry is at version 1.7.28](https://github.com/getsentry/sentry-java/releases/tag/v1.7.28)

# 2.0.0-alpha05

First release of Sentry's new SDK for Android.

New features not offered by our current (1.7.x), stable SDK are:

* NDK support
  * Captures crashes caused by native code
  * Access to the [`sentry-native` SDK](https://github.com/getsentry/sentry-native/) API by your native (C/C++/Rust code/..).
* Automatic init (just add your `DSN` to the manifest)
   * Proguard rules are added automatically
   * Permission (Internet) is added automatically
* Uncaught Exceptions might be captured even before the app restarts
* Unified API which include scopes etc.
* More context/device information
* Packaged as `aar`
* Frames from the app automatically marked as `InApp=true` (stack traces in Sentry highlights them by default).
* Complete Sentry Protocol available.
* All threads and their stack traces are captured.
* Sample project in this repo to test many features (segfault, uncaught exception, scope)

Features from the current SDK like `ANR` are also available (by default triggered after 4 seconds).

Packages were released on [`bintray`](https://dl.bintray.com/getsentry/sentry-android/io/sentry/), [`jcenter`](https://jcenter.bintray.com/io/sentry/sentry-android/)

We'd love to get feedback and we'll work in getting the GA `2.0.0` out soon.
Until then, the [stable SDK offered by Sentry is at version 1.7.28](https://github.com/getsentry/sentry-java/releases/tag/v1.7.28)<|MERGE_RESOLUTION|>--- conflicted
+++ resolved
@@ -3,11 +3,8 @@
 * Enhancement: Set transaction name on events and transactions sent using Spring integration (#1067) 
 * Fix: Set current thread only if there are no exceptions
 * Enhancement: Set global tags on SentryOptions and load them from external configuration (#1066)
-<<<<<<< HEAD
 * Ref: Refactor resolving SpanContext for Throwable (#1068)
-=======
 * Enhancement: Add API validator and remove deprecated methods
->>>>>>> e4e6481c
 * Enhancement: Add more convenient method to start a child span (#1073)
 * Enhancement: Autoconfigure traces callback in Spring Boot integration (#1074)
 
