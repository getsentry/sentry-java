# Changelog

## Unreleased

<<<<<<< HEAD
### Features

- Add meta option to set the maximum amount of breadcrumbs to be logged. ([#?](https://github.com/getsentry/sentry-java/pull/?))


### Fixes

- using MaxBreadcrumb with value 0 no longer crashes. ([#?](https://github.com/getsentry/sentry-java/pull/?))
=======
### Fixes

- Accept manifest integer values when requiring floating values ([#3823](https://github.com/getsentry/sentry-java/pull/3823))
>>>>>>> 5183da95

## 7.16.0

### Features

- Add meta option to attach ANR thread dumps ([#3791](https://github.com/getsentry/sentry-java/pull/3791))

### Fixes

- Cache parsed Dsn ([#3796](https://github.com/getsentry/sentry-java/pull/3796))
- fix invalid profiles when the transaction name is empty ([#3747](https://github.com/getsentry/sentry-java/pull/3747))
- Deprecate `enableTracing` option ([#3777](https://github.com/getsentry/sentry-java/pull/3777))
- Vendor `java.util.Random` and replace `java.security.SecureRandom` usages ([#3783](https://github.com/getsentry/sentry-java/pull/3783))
- Fix potential ANRs due to NDK scope sync ([#3754](https://github.com/getsentry/sentry-java/pull/3754))
- Fix potential ANRs due to NDK System.loadLibrary calls ([#3670](https://github.com/getsentry/sentry-java/pull/3670))
- Fix slow `Log` calls on app startup ([#3793](https://github.com/getsentry/sentry-java/pull/3793))
- Fix slow Integration name parsing ([#3794](https://github.com/getsentry/sentry-java/pull/3794))
- Session Replay: Reduce startup and capture overhead ([#3799](https://github.com/getsentry/sentry-java/pull/3799))
- Load lazy fields on init in the background ([#3803](https://github.com/getsentry/sentry-java/pull/3803))
- Replace setOf with HashSet.add ([#3801](https://github.com/getsentry/sentry-java/pull/3801))

### Breaking changes

- The method `addIntegrationToSdkVersion(Ljava/lang/Class;)V` has been removed from the core (`io.sentry:sentry`) package. Please make sure all of the packages (e.g. `io.sentry:sentry-android-core`, `io.sentry:sentry-android-fragment`, `io.sentry:sentry-okhttp`  and others) are all aligned and using the same version to prevent the `NoSuchMethodError` exception.

## 7.16.0-alpha.1

### Features

- Add meta option to attach ANR thread dumps ([#3791](https://github.com/getsentry/sentry-java/pull/3791))

### Fixes

- Cache parsed Dsn ([#3796](https://github.com/getsentry/sentry-java/pull/3796))
- fix invalid profiles when the transaction name is empty ([#3747](https://github.com/getsentry/sentry-java/pull/3747))
- Deprecate `enableTracing` option ([#3777](https://github.com/getsentry/sentry-java/pull/3777))
- Vendor `java.util.Random` and replace `java.security.SecureRandom` usages ([#3783](https://github.com/getsentry/sentry-java/pull/3783))
- Fix potential ANRs due to NDK scope sync ([#3754](https://github.com/getsentry/sentry-java/pull/3754))
- Fix potential ANRs due to NDK System.loadLibrary calls ([#3670](https://github.com/getsentry/sentry-java/pull/3670))
- Fix slow `Log` calls on app startup ([#3793](https://github.com/getsentry/sentry-java/pull/3793))
- Fix slow Integration name parsing ([#3794](https://github.com/getsentry/sentry-java/pull/3794))
- Session Replay: Reduce startup and capture overhead ([#3799](https://github.com/getsentry/sentry-java/pull/3799))

## 7.15.0

### Features

- Add support for `feedback` envelope header item type ([#3687](https://github.com/getsentry/sentry-java/pull/3687))
- Add breadcrumb.origin field ([#3727](https://github.com/getsentry/sentry-java/pull/3727))
- Session Replay: Add options to selectively mask/unmask views captured in replay. The following options are available: ([#3689](https://github.com/getsentry/sentry-java/pull/3689))
    - `android:tag="sentry-mask|sentry-unmask"` in XML or `view.setTag("sentry-mask|sentry-unmask")` in code tags
        - if you already have a tag set for a view, you can set a tag by id: `<tag android:id="@id/sentry_privacy" android:value="mask|unmask"/>` in XML or `view.setTag(io.sentry.android.replay.R.id.sentry_privacy, "mask|unmask")` in code
    - `view.sentryReplayMask()` or `view.sentryReplayUnmask()` extension functions
    - mask/unmask `View`s of a certain type by adding fully-qualified classname to one of the lists `options.experimental.sessionReplay.addMaskViewClass()` or `options.experimental.sessionReplay.addUnmaskViewClass()`. Note, that all of the view subclasses/subtypes will be masked/unmasked as well
        - For example, (this is already a default behavior) to mask all `TextView`s and their subclasses (`RadioButton`, `EditText`, etc.): `options.experimental.sessionReplay.addMaskViewClass("android.widget.TextView")`
        - If you're using code obfuscation, adjust your proguard-rules accordingly, so your custom view class name is not minified
- Session Replay: Support Jetpack Compose masking ([#3739](https://github.com/getsentry/sentry-java/pull/3739))
  - To selectively mask/unmask @Composables, use `Modifier.sentryReplayMask()` and `Modifier.sentryReplayUnmask()` modifiers
- Session Replay: Mask `WebView`, `VideoView` and `androidx.media3.ui.PlayerView` by default ([#3775](https://github.com/getsentry/sentry-java/pull/3775))

### Fixes

- Avoid stopping appStartProfiler after application creation ([#3630](https://github.com/getsentry/sentry-java/pull/3630))
- Session Replay: Correctly detect dominant color for `TextView`s with Spans ([#3682](https://github.com/getsentry/sentry-java/pull/3682))
- Fix ensure Application Context is used even when SDK is initialized via Activity Context ([#3669](https://github.com/getsentry/sentry-java/pull/3669))
- Fix potential ANRs due to `Calendar.getInstance` usage in Breadcrumbs constructor ([#3736](https://github.com/getsentry/sentry-java/pull/3736))
- Fix potential ANRs due to default integrations ([#3778](https://github.com/getsentry/sentry-java/pull/3778))
- Lazily initialize heavy `SentryOptions` members to avoid ANRs on app start ([#3749](https://github.com/getsentry/sentry-java/pull/3749))

*Breaking changes*:

- `options.experimental.sessionReplay.errorSampleRate` was renamed to `options.experimental.sessionReplay.onErrorSampleRate` ([#3637](https://github.com/getsentry/sentry-java/pull/3637))
- Manifest option `io.sentry.session-replay.error-sample-rate` was renamed to `io.sentry.session-replay.on-error-sample-rate` ([#3637](https://github.com/getsentry/sentry-java/pull/3637))
- Change `redactAllText` and `redactAllImages` to `maskAllText` and `maskAllImages` ([#3741](https://github.com/getsentry/sentry-java/pull/3741))

## 7.14.0

### Features

- Session Replay: Gesture/touch support for Flutter ([#3623](https://github.com/getsentry/sentry-java/pull/3623))

### Fixes

- Fix app start spans missing from Pixel devices ([#3634](https://github.com/getsentry/sentry-java/pull/3634))
- Avoid ArrayIndexOutOfBoundsException on Android cpu data collection ([#3598](https://github.com/getsentry/sentry-java/pull/3598))
- Fix lazy select queries instrumentation ([#3604](https://github.com/getsentry/sentry-java/pull/3604))
- Session Replay: buffer mode improvements ([#3622](https://github.com/getsentry/sentry-java/pull/3622))
  - Align next segment timestamp with the end of the buffered segment when converting from buffer mode to session mode
  - Persist `buffer` replay type for the entire replay when converting from buffer mode to session mode
  - Properly store screen names for `buffer` mode
- Session Replay: fix various crashes and issues ([#3628](https://github.com/getsentry/sentry-java/pull/3628))
  - Fix video not being encoded on Pixel devices
  - Fix SIGABRT native crashes on Xiaomi devices when encoding a video
  - Fix `RejectedExecutionException` when redacting a screenshot
  - Fix `FileNotFoundException` when persisting segment values

### Chores

- Introduce `ReplayShadowMediaCodec` and refactor tests using custom encoder ([#3612](https://github.com/getsentry/sentry-java/pull/3612))

## 7.13.0

### Features

- Session Replay: ([#3565](https://github.com/getsentry/sentry-java/pull/3565)) ([#3609](https://github.com/getsentry/sentry-java/pull/3609))
  - Capture remaining replay segment for ANRs on next app launch
  - Capture remaining replay segment for unhandled crashes on next app launch

### Fixes

- Session Replay: ([#3565](https://github.com/getsentry/sentry-java/pull/3565)) ([#3609](https://github.com/getsentry/sentry-java/pull/3609))
  - Fix stopping replay in `session` mode at 1 hour deadline
  - Never encode full frames for a video segment, only do partial updates. This further reduces size of the replay segment
  - Use propagation context when no active transaction for ANRs

### Dependencies

- Bump Spring Boot to 3.3.2 ([#3541](https://github.com/getsentry/sentry-java/pull/3541))

## 7.12.1

### Fixes

- Check app start spans time and ignore background app starts ([#3550](https://github.com/getsentry/sentry-java/pull/3550))
  - This should eliminate long-lasting App Start transactions

## 7.12.0

### Features

- Session Replay Public Beta ([#3339](https://github.com/getsentry/sentry-java/pull/3339))

  To enable Replay use the `sessionReplay.sessionSampleRate` or `sessionReplay.errorSampleRate` experimental options.

  ```kotlin
  import io.sentry.SentryReplayOptions
  import io.sentry.android.core.SentryAndroid

  SentryAndroid.init(context) { options ->
   
    // Currently under experimental options:
    options.experimental.sessionReplay.sessionSampleRate = 1.0
    options.experimental.sessionReplay.errorSampleRate = 1.0
  
    // To change default redaction behavior (defaults to true)
    options.experimental.sessionReplay.redactAllImages = true
    options.experimental.sessionReplay.redactAllText = true
  
    // To change quality of the recording (defaults to MEDIUM)
    options.experimental.sessionReplay.quality = SentryReplayOptions.SentryReplayQuality.MEDIUM // (LOW|MEDIUM|HIGH)
  }
  ```

  To learn more visit [Sentry's Mobile Session Replay](https://docs.sentry.io/product/explore/session-replay/mobile/) documentation page.

## 7.11.0

### Features

- Report dropped spans ([#3528](https://github.com/getsentry/sentry-java/pull/3528))

### Fixes

- Fix duplicate session start for React Native ([#3504](https://github.com/getsentry/sentry-java/pull/3504))
- Move onFinishCallback before span or transaction is finished ([#3459](https://github.com/getsentry/sentry-java/pull/3459))
- Add timestamp when a profile starts ([#3442](https://github.com/getsentry/sentry-java/pull/3442))
- Move fragment auto span finish to onFragmentStarted ([#3424](https://github.com/getsentry/sentry-java/pull/3424))
- Remove profiling timeout logic and disable profiling on API 21 ([#3478](https://github.com/getsentry/sentry-java/pull/3478))
- Properly reset metric flush flag on metric emission ([#3493](https://github.com/getsentry/sentry-java/pull/3493))
- Use SecureRandom in favor of Random for Metrics ([#3495](https://github.com/getsentry/sentry-java/pull/3495))
- Fix UncaughtExceptionHandlerIntegration Memory Leak ([#3398](https://github.com/getsentry/sentry-java/pull/3398))
- Deprecated `User.segment`. Use a custom tag or context instead. ([#3511](https://github.com/getsentry/sentry-java/pull/3511))
- Fix duplicated http spans ([#3526](https://github.com/getsentry/sentry-java/pull/3526))
- When capturing unhandled hybrid exception session should be ended and new start if need ([#3480](https://github.com/getsentry/sentry-java/pull/3480))

### Dependencies

- Bump Native SDK from v0.7.0 to v0.7.2 ([#3314](https://github.com/getsentry/sentry-java/pull/3314))
  - [changelog](https://github.com/getsentry/sentry-native/blob/master/CHANGELOG.md#072)
  - [diff](https://github.com/getsentry/sentry-native/compare/0.7.0...0.7.2)

## 7.10.0

### Features

- Publish Gradle module metadata ([#3422](https://github.com/getsentry/sentry-java/pull/3422))

### Fixes

- Fix faulty `span.frame_delay` calculation for early app start spans ([#3427](https://github.com/getsentry/sentry-java/pull/3427))
- Fix crash when installing `ShutdownHookIntegration` and the VM is shutting down ([#3456](https://github.com/getsentry/sentry-java/pull/3456))

## 7.9.0

### Features

- Add start_type to app context ([#3379](https://github.com/getsentry/sentry-java/pull/3379))
- Add ttid/ttfd contribution flags ([#3386](https://github.com/getsentry/sentry-java/pull/3386))

### Fixes

- (Internal) Metrics code cleanup ([#3403](https://github.com/getsentry/sentry-java/pull/3403))
- Fix Frame measurements in app start transactions ([#3382](https://github.com/getsentry/sentry-java/pull/3382))
- Fix timing metric value different from span duration ([#3368](https://github.com/getsentry/sentry-java/pull/3368))
- Do not always write startup crash marker ([#3409](https://github.com/getsentry/sentry-java/pull/3409))
  - This may have been causing the SDK init logic to block the main thread

## 7.8.0

### Features

- Add description to OkHttp spans ([#3320](https://github.com/getsentry/sentry-java/pull/3320))
- Enable backpressure management by default ([#3284](https://github.com/getsentry/sentry-java/pull/3284))

### Fixes

- Add rate limit to Metrics ([#3334](https://github.com/getsentry/sentry-java/pull/3334))
- Fix java.lang.ClassNotFoundException: org.springframework.web.servlet.HandlerMapping in Spring Boot Servlet mode without WebMVC ([#3336](https://github.com/getsentry/sentry-java/pull/3336))
- Fix normalization of metrics keys, tags and values ([#3332](https://github.com/getsentry/sentry-java/pull/3332))

## 7.7.0

### Features

- Add support for Spring Rest Client ([#3199](https://github.com/getsentry/sentry-java/pull/3199))
- Extend Proxy options with proxy type ([#3326](https://github.com/getsentry/sentry-java/pull/3326))

### Fixes

- Fixed default deadline timeout to 30s instead of 300s ([#3322](https://github.com/getsentry/sentry-java/pull/3322))
- Fixed `Fix java.lang.ClassNotFoundException: org.springframework.web.servlet.HandlerExceptionResolver` in Spring Boot Servlet mode without WebMVC ([#3333](https://github.com/getsentry/sentry-java/pull/3333))

## 7.6.0

### Features

- Experimental: Add support for Sentry Developer Metrics ([#3205](https://github.com/getsentry/sentry-java/pull/3205), [#3238](https://github.com/getsentry/sentry-java/pull/3238), [#3248](https://github.com/getsentry/sentry-java/pull/3248), [#3250](https://github.com/getsentry/sentry-java/pull/3250))  
  Use the Metrics API to track processing time, download sizes, user signups, and conversion rates and correlate them back to tracing data in order to get deeper insights and solve issues faster. Our API supports counters, distributions, sets, gauges and timers, and it's easy to get started:
  ```kotlin
  Sentry.metrics()
    .increment(
        "button_login_click", // key
        1.0,                  // value
        null,                 // unit
        mapOf(                // tags
            "provider" to "e-mail"
        )
    )
  ```
  To learn more about Sentry Developer Metrics, head over to our [Java](https://docs.sentry.io/platforms/java/metrics/) and [Android](https://docs.sentry.io//platforms/android/metrics/) docs page.

## 7.5.0

### Features

- Add support for measurements at span level ([#3219](https://github.com/getsentry/sentry-java/pull/3219))
- Add `enableScopePersistence` option to disable `PersistingScopeObserver` used for ANR reporting which may increase performance overhead. Defaults to `true` ([#3218](https://github.com/getsentry/sentry-java/pull/3218))
  - When disabled, the SDK will not enrich ANRv2 events with scope data (e.g. breadcrumbs, user, tags, etc.)
- Configurable defaults for Cron - MonitorConfig ([#3195](https://github.com/getsentry/sentry-java/pull/3195))
- We now display a warning on startup if an incompatible version of Spring Boot is detected ([#3233](https://github.com/getsentry/sentry-java/pull/3233))
  - This should help notice a mismatching Sentry dependency, especially when upgrading a Spring Boot application
- Experimental: Add Metrics API ([#3205](https://github.com/getsentry/sentry-java/pull/3205))

### Fixes

- Ensure performance measurement collection is not taken too frequently ([#3221](https://github.com/getsentry/sentry-java/pull/3221))
- Fix old profiles deletion on SDK init ([#3216](https://github.com/getsentry/sentry-java/pull/3216))
- Fix hub restore point in wrappers: SentryWrapper, SentryTaskDecorator and SentryScheduleHook ([#3225](https://github.com/getsentry/sentry-java/pull/3225))
  - We now reset the hub to its previous value on the thread where the `Runnable`/`Callable`/`Supplier` is executed instead of setting it to the hub that was used on the thread where the `Runnable`/`Callable`/`Supplier` was created.
- Fix add missing thread name/id to app start spans ([#3226](https://github.com/getsentry/sentry-java/pull/3226))

## 7.4.0

### Features

- Add new threshold parameters to monitor config ([#3181](https://github.com/getsentry/sentry-java/pull/3181))
- Report process init time as a span for app start performance ([#3159](https://github.com/getsentry/sentry-java/pull/3159))
- (perf-v2): Calculate frame delay on a span level ([#3197](https://github.com/getsentry/sentry-java/pull/3197))
- Resolve spring properties in @SentryCheckIn annotation ([#3194](https://github.com/getsentry/sentry-java/pull/3194))
- Experimental: Add Spotlight integration ([#3166](https://github.com/getsentry/sentry-java/pull/3166))
    - For more details about Spotlight head over to https://spotlightjs.com/
    - Set `options.isEnableSpotlight = true` to enable Spotlight

### Fixes

- Don't wait on main thread when SDK restarts ([#3200](https://github.com/getsentry/sentry-java/pull/3200))
- Fix Jetpack Compose widgets are not being correctly identified for user interaction tracing ([#3209](https://github.com/getsentry/sentry-java/pull/3209))
- Fix issue title on Android when a wrapping `RuntimeException` is thrown by the system ([#3212](https://github.com/getsentry/sentry-java/pull/3212))
  - This will change grouping of the issues that were previously titled `RuntimeInit$MethodAndArgsCaller` to have them split up properly by the original root cause exception

## 7.3.0

### Features

- Added App Start profiling
    - This depends on the new option `io.sentry.profiling.enable-app-start`, other than the already existing `io.sentry.traces.profiling.sample-rate`.
    - Sampler functions can check the new `isForNextAppStart` flag, to adjust startup profiling sampling programmatically.
      Relevant PRs:
    - Decouple Profiler from Transaction ([#3101](https://github.com/getsentry/sentry-java/pull/3101))
    - Add options and sampling logic ([#3121](https://github.com/getsentry/sentry-java/pull/3121))
    - Add ContentProvider and start profile ([#3128](https://github.com/getsentry/sentry-java/pull/3128))
- Extend internal performance collector APIs ([#3102](https://github.com/getsentry/sentry-java/pull/3102))
- Collect slow and frozen frames for spans using `OnFrameMetricsAvailableListener` ([#3111](https://github.com/getsentry/sentry-java/pull/3111))
- Interpolate total frame count to match span duration ([#3158](https://github.com/getsentry/sentry-java/pull/3158))

### Fixes

- Avoid multiple breadcrumbs from OkHttpEventListener ([#3175](https://github.com/getsentry/sentry-java/pull/3175))
- Apply OkHttp listener auto finish timestamp to all running spans ([#3167](https://github.com/getsentry/sentry-java/pull/3167))
- Fix not eligible for auto proxying warnings ([#3154](https://github.com/getsentry/sentry-java/pull/3154))
- Set default fingerprint for ANRv2 events to correctly group background and foreground ANRs ([#3164](https://github.com/getsentry/sentry-java/pull/3164))
  - This will improve grouping of ANRs that have similar stacktraces but differ in background vs foreground state. Only affects newly-ingested ANR events with `mechanism:AppExitInfo`
- Fix UserFeedback disk cache name conflicts with linked events ([#3116](https://github.com/getsentry/sentry-java/pull/3116))

### Breaking changes

- Remove `HostnameVerifier` option as it's flagged by security tools of some app stores ([#3150](https://github.com/getsentry/sentry-java/pull/3150))
  - If you were using this option, you have 3 possible paths going forward:
    - Provide a custom `ITransportFactory` through `SentryOptions.setTransportFactory()`, where you can copy over most of the parts like `HttpConnection` and `AsyncHttpTransport` from the SDK with necessary modifications
    - Get a certificate for your server through e.g. [Let's Encrypt](https://letsencrypt.org/)
    - Fork the SDK and add the hostname verifier back

### Dependencies

- Bump Native SDK from v0.6.7 to v0.7.0 ([#3133](https://github.com/getsentry/sentry-java/pull/3133))
  - [changelog](https://github.com/getsentry/sentry-native/blob/master/CHANGELOG.md#070)
  - [diff](https://github.com/getsentry/sentry-native/compare/0.6.7...0.7.0)

## 7.2.0

### Features

- Handle `monitor`/`check_in` in client reports and rate limiter ([#3096](https://github.com/getsentry/sentry-java/pull/3096))
- Add support for `graphql-java` version 21 ([#3090](https://github.com/getsentry/sentry-java/pull/3090))

### Fixes

- Avoid concurrency in AndroidProfiler performance data collection ([#3130](https://github.com/getsentry/sentry-java/pull/3130))
- Improve thresholds for network changes breadcrumbs ([#3083](https://github.com/getsentry/sentry-java/pull/3083))
- SchedulerFactoryBeanCustomizer now runs first so user customization is not overridden ([#3095](https://github.com/getsentry/sentry-java/pull/3095))
  - If you are setting global job listeners please also add `SentryJobListener`
- Ensure serialVersionUID of Exception classes are unique ([#3115](https://github.com/getsentry/sentry-java/pull/3115))
- Get rid of "is not eligible for getting processed by all BeanPostProcessors" warnings in Spring Boot ([#3108](https://github.com/getsentry/sentry-java/pull/3108))
- Fix missing `release` and other fields for ANRs reported with `mechanism:AppExitInfo` ([#3074](https://github.com/getsentry/sentry-java/pull/3074))

### Dependencies

- Bump `opentelemetry-sdk` to `1.33.0` and `opentelemetry-javaagent` to `1.32.0` ([#3112](https://github.com/getsentry/sentry-java/pull/3112))

## 7.1.0

### Features

- Support multiple debug-metadata.properties ([#3024](https://github.com/getsentry/sentry-java/pull/3024))
- Automatically downsample transactions when the system is under load ([#3072](https://github.com/getsentry/sentry-java/pull/3072))
  - You can opt into this behaviour by setting `enable-backpressure-handling=true`.
  - We're happy to receive feedback, e.g. [in this GitHub issue](https://github.com/getsentry/sentry-java/issues/2829)
  - When the system is under load we start reducing the `tracesSampleRate` automatically.
  - Once the system goes back to healthy, we reset the `tracesSampleRate` to its original value.
- (Android) Experimental: Provide more detailed cold app start information ([#3057](https://github.com/getsentry/sentry-java/pull/3057))
  - Attaches spans for Application, ContentProvider, and Activities to app-start timings
  - Application and ContentProvider timings are added using bytecode instrumentation, which requires sentry-android-gradle-plugin version `4.1.0` or newer
  - Uses Process.startUptimeMillis to calculate app-start timings
  - To enable this feature set `options.isEnablePerformanceV2 = true`
- Move slow+frozen frame calculation, as well as frame delay inside SentryFrameMetricsCollector ([#3100](https://github.com/getsentry/sentry-java/pull/3100))
- Extract Activity Breadcrumbs generation into own Integration ([#3064](https://github.com/getsentry/sentry-java/pull/3064))

### Fixes

- Send breadcrumbs and client error in `SentryOkHttpEventListener` even without transactions ([#3087](https://github.com/getsentry/sentry-java/pull/3087))
- Keep `io.sentry.exception.SentryHttpClientException` from obfuscation to display proper issue title on Sentry ([#3093](https://github.com/getsentry/sentry-java/pull/3093))
- (Android) Fix wrong activity transaction duration in case SDK init is deferred ([#3092](https://github.com/getsentry/sentry-java/pull/3092))

### Dependencies

- Bump Gradle from v8.4.0 to v8.5.0 ([#3070](https://github.com/getsentry/sentry-java/pull/3070))
  - [changelog](https://github.com/gradle/gradle/blob/master/CHANGELOG.md#v850)
  - [diff](https://github.com/gradle/gradle/compare/v8.4.0...v8.5.0)

## 7.0.0

Version 7 of the Sentry Android/Java SDK brings a variety of features and fixes. The most notable changes are:
- Bumping `minSdk` level to 19 (Android 4.4)
- The SDK will now listen to connectivity changes and try to re-upload cached events when internet connection is re-established additionally to uploading events on app restart 
- `Sentry.getSpan` now returns the root transaction, which should improve the span hierarchy and make it leaner
- Multiple improvements to reduce probability of the SDK causing ANRs
- New `sentry-okhttp` artifact is unbundled from Android and can be used in pure JVM-only apps

## Sentry Self-hosted Compatibility

This SDK version is compatible with a self-hosted version of Sentry `22.12.0` or higher. If you are using an older version of [self-hosted Sentry](https://develop.sentry.dev/self-hosted/) (aka onpremise), you will need to [upgrade](https://develop.sentry.dev/self-hosted/releases/). If you're using `sentry.io` no action is required.

## Sentry Integrations Version Compatibility (Android)

Make sure to align _all_ Sentry dependencies to the same version when bumping the SDK to 7.+, otherwise it will crash at runtime due to binary incompatibility. (E.g. if you're using `-timber`, `-okhttp` or other packages)

For example, if you're using the [Sentry Android Gradle plugin](https://github.com/getsentry/sentry-android-gradle-plugin) with the `autoInstallation` [feature](https://docs.sentry.io/platforms/android/configuration/gradle/#auto-installation) (enabled by default), make sure to use version 4.+ of the gradle plugin together with version 7.+ of the SDK. If you can't do that for some reason, you can specify sentry version via the plugin config block:

```kotlin
sentry {
  autoInstallation {
    sentryVersion.set("7.0.0")
  }
}
```

Similarly, if you have a Sentry SDK (e.g. `sentry-android-core`) dependency on one of your Gradle modules and you're updating it to 7.+, make sure the Gradle plugin is at 4.+ or specify the SDK version as shown in the snippet above.

## Breaking Changes

- Bump min API to 19 ([#2883](https://github.com/getsentry/sentry-java/pull/2883))
- If you're using `sentry-kotlin-extensions`, it requires `kotlinx-coroutines-core` version `1.6.1` or higher now ([#2838](https://github.com/getsentry/sentry-java/pull/2838))
- Move enableNdk from SentryOptions to SentryAndroidOptions ([#2793](https://github.com/getsentry/sentry-java/pull/2793))
- Apollo v2 BeforeSpanCallback now allows returning null ([#2890](https://github.com/getsentry/sentry-java/pull/2890))
- `SentryOkHttpUtils` was removed from public API as it's been exposed by mistake ([#3005](https://github.com/getsentry/sentry-java/pull/3005))
- `Scope` now implements the `IScope` interface, therefore some methods like `ScopeCallback.run` accept `IScope` now ([#3066](https://github.com/getsentry/sentry-java/pull/3066))
- Cleanup `startTransaction` overloads ([#2964](https://github.com/getsentry/sentry-java/pull/2964))
    - We have reduced the number of overloads by allowing to pass in a `TransactionOptions` object instead of having separate parameters for certain options
    - `TransactionOptions` has defaults set and can be customized, for example:

```kotlin
// old
val transaction = Sentry.startTransaction("name", "op", bindToScope = true)
// new
val transaction = Sentry.startTransaction("name", "op", TransactionOptions().apply { isBindToScope = true })
```

## Behavioural Changes

- Android only: `Sentry.getSpan()` returns the root span/transaction instead of the latest span ([#2855](https://github.com/getsentry/sentry-java/pull/2855))
- Capture failed HTTP and GraphQL (Apollo) requests by default ([#2794](https://github.com/getsentry/sentry-java/pull/2794))
    - This can increase your event consumption and may affect your quota, because we will report failed network requests as Sentry events by default, if you're using the `sentry-android-okhttp` or `sentry-apollo-3` integrations. You can customize what errors you want/don't want to have reported for [OkHttp](https://docs.sentry.io/platforms/android/integrations/okhttp#http-client-errors) and [Apollo3](https://docs.sentry.io/platforms/android/integrations/apollo3#graphql-client-errors) respectively.
- Measure AppStart time till First Draw instead of `onResume` ([#2851](https://github.com/getsentry/sentry-java/pull/2851))
- Automatic user interaction tracking: every click now starts a new automatic transaction ([#2891](https://github.com/getsentry/sentry-java/pull/2891))
    - Previously performing a click on the same UI widget twice would keep the existing transaction running, the new behavior now better aligns with other SDKs
- Add deadline timeout for automatic transactions ([#2865](https://github.com/getsentry/sentry-java/pull/2865))
    - This affects all automatically generated transactions on Android (UI, clicks), the default timeout is 30s, meaning the automatic transaction will be force-finished with status `deadline_exceeded` when reaching the deadline 
- Set ip_address to {{auto}} by default, even if sendDefaultPII is disabled ([#2860](https://github.com/getsentry/sentry-java/pull/2860))
    - Instead use the "Prevent Storing of IP Addresses" option in the "Security & Privacy" project settings on sentry.io
- Raw logback message and parameters are now guarded by `sendDefaultPii` if an `encoder` has been configured ([#2976](https://github.com/getsentry/sentry-java/pull/2976))
- The `maxSpans` setting (defaults to 1000) is enforced for nested child spans which means a single transaction can have `maxSpans` number of children (nested or not) at most ([#3065](https://github.com/getsentry/sentry-java/pull/3065))
- The `ScopeCallback` in `withScope` is now always executed ([#3066](https://github.com/getsentry/sentry-java/pull/3066))

## Deprecations

- `sentry-android-okhttp` was deprecated in favour of the new `sentry-okhttp` module. Make sure to replace `io.sentry.android.okhttp` package name with `io.sentry.okhttp` before the next major, where the classes will be removed ([#3005](https://github.com/getsentry/sentry-java/pull/3005))

## Other Changes

### Features

- Observe network state to upload any unsent envelopes ([#2910](https://github.com/getsentry/sentry-java/pull/2910))
    - Android: it works out-of-the-box as part of the default `SendCachedEnvelopeIntegration`
    - JVM: you'd have to install `SendCachedEnvelopeFireAndForgetIntegration` as mentioned in https://docs.sentry.io/platforms/java/configuration/#configuring-offline-caching and provide your own implementation of `IConnectionStatusProvider` via `SentryOptions`
- Add `sentry-okhttp` module to support instrumenting OkHttp in non-Android projects ([#3005](https://github.com/getsentry/sentry-java/pull/3005))
- Do not filter out Sentry SDK frames in case of uncaught exceptions ([#3021](https://github.com/getsentry/sentry-java/pull/3021))
- Do not try to send and drop cached envelopes when rate-limiting is active ([#2937](https://github.com/getsentry/sentry-java/pull/2937))

### Fixes

- Use `getMyMemoryState()` instead of `getRunningAppProcesses()` to retrieve process importance ([#3004](https://github.com/getsentry/sentry-java/pull/3004))
    - This should prevent some app stores from flagging apps as violating their privacy
- Reduce flush timeout to 4s on Android to avoid ANRs ([#2858](https://github.com/getsentry/sentry-java/pull/2858))
- Reduce timeout of AsyncHttpTransport to avoid ANR ([#2879](https://github.com/getsentry/sentry-java/pull/2879))
- Do not overwrite UI transaction status if set by the user ([#2852](https://github.com/getsentry/sentry-java/pull/2852))
- Capture unfinished transaction on Scope with status `aborted` in case a crash happens ([#2938](https://github.com/getsentry/sentry-java/pull/2938))
    - This will fix the link between transactions and corresponding crashes, you'll be able to see them in a single trace
- Fix Coroutine Context Propagation using CopyableThreadContextElement ([#2838](https://github.com/getsentry/sentry-java/pull/2838))
- Fix don't overwrite the span status of unfinished spans ([#2859](https://github.com/getsentry/sentry-java/pull/2859))
- Migrate from `default` interface methods to proper implementations in each interface implementor ([#2847](https://github.com/getsentry/sentry-java/pull/2847))
    - This prevents issues when using the SDK on older AGP versions (< 4.x.x)
- Reduce main thread work on init ([#3036](https://github.com/getsentry/sentry-java/pull/3036))
- Move Integrations registration to background on init ([#3043](https://github.com/getsentry/sentry-java/pull/3043))
- Fix `SentryOkHttpInterceptor.BeforeSpanCallback` was not finishing span when it was dropped ([#2958](https://github.com/getsentry/sentry-java/pull/2958))

## 6.34.0

### Features

- Add current activity name to app context ([#2999](https://github.com/getsentry/sentry-java/pull/2999))
- Add `MonitorConfig` param to `CheckInUtils.withCheckIn` ([#3038](https://github.com/getsentry/sentry-java/pull/3038))
  - This makes it easier to automatically create or update (upsert) monitors.
- (Internal) Extract Android Profiler and Measurements for Hybrid SDKs ([#3016](https://github.com/getsentry/sentry-java/pull/3016))
- (Internal) Remove SentryOptions dependency from AndroidProfiler ([#3051](https://github.com/getsentry/sentry-java/pull/3051))
- (Internal) Add `readBytesFromFile` for use in Hybrid SDKs ([#3052](https://github.com/getsentry/sentry-java/pull/3052))
- (Internal) Add `getProguardUuid` for use in Hybrid SDKs ([#3054](https://github.com/getsentry/sentry-java/pull/3054))

### Fixes

-  Fix SIGSEV, SIGABRT and SIGBUS crashes happening after/around the August Google Play System update, see [#2955](https://github.com/getsentry/sentry-java/issues/2955) for more details (fix provided by Native SDK bump)
- Ensure DSN uses http/https protocol ([#3044](https://github.com/getsentry/sentry-java/pull/3044))

### Dependencies

- Bump Native SDK from v0.6.6 to v0.6.7 ([#3048](https://github.com/getsentry/sentry-java/pull/3048))
  - [changelog](https://github.com/getsentry/sentry-native/blob/master/CHANGELOG.md#067)
  - [diff](https://github.com/getsentry/sentry-native/compare/0.6.6...0.6.7)

## 6.33.2-beta.1

### Fixes

-  Fix SIGSEV, SIGABRT and SIGBUS crashes happening after/around the August Google Play System update, see [#2955](https://github.com/getsentry/sentry-java/issues/2955) for more details (fix provided by Native SDK bump)

### Dependencies

- Bump Native SDK from v0.6.6 to v0.6.7 ([#3048](https://github.com/getsentry/sentry-java/pull/3048))
  - [changelog](https://github.com/getsentry/sentry-native/blob/master/CHANGELOG.md#067)
  - [diff](https://github.com/getsentry/sentry-native/compare/0.6.6...0.6.7)

## 6.33.1

### Fixes

- Do not register `sentrySpringFilter` in ServletContext for Spring Boot ([#3027](https://github.com/getsentry/sentry-java/pull/3027))

## 6.33.0

### Features

- Add thread information to spans ([#2998](https://github.com/getsentry/sentry-java/pull/2998))
- Use PixelCopy API for capturing screenshots on API level 24+ ([#3008](https://github.com/getsentry/sentry-java/pull/3008))

### Fixes

- Fix crash when HTTP connection error message contains formatting symbols ([#3002](https://github.com/getsentry/sentry-java/pull/3002))
- Cap max number of stack frames to 100 to not exceed payload size limit ([#3009](https://github.com/getsentry/sentry-java/pull/3009))
  - This will ensure we report errors with a big number of frames such as `StackOverflowError`
- Fix user interaction tracking not working for Jetpack Compose 1.5+ ([#3010](https://github.com/getsentry/sentry-java/pull/3010))
- Make sure to close all Closeable resources ([#3000](https://github.com/getsentry/sentry-java/pull/3000))

## 6.32.0

### Features

- Make `DebugImagesLoader` public ([#2993](https://github.com/getsentry/sentry-java/pull/2993))

### Fixes

- Make `SystemEventsBroadcastReceiver` exported on API 33+ ([#2990](https://github.com/getsentry/sentry-java/pull/2990))
  - This will fix the `SystemEventsBreadcrumbsIntegration` crashes that you might have encountered on Play Console

## 6.31.0

### Features

- Improve default debouncing mechanism ([#2945](https://github.com/getsentry/sentry-java/pull/2945))
- Add `CheckInUtils.withCheckIn` which abstracts away some of the manual check-ins complexity ([#2959](https://github.com/getsentry/sentry-java/pull/2959))
- Add `@SentryCaptureExceptionParameter` annotation which captures exceptions passed into an annotated method ([#2764](https://github.com/getsentry/sentry-java/pull/2764))
  - This can be used to replace `Sentry.captureException` calls in `@ExceptionHandler` of a `@ControllerAdvice`
- Add `ServerWebExchange` to `Hint` for WebFlux as `WEBFLUX_EXCEPTION_HANDLER_EXCHANGE` ([#2977](https://github.com/getsentry/sentry-java/pull/2977))
- Allow filtering GraphQL errors ([#2967](https://github.com/getsentry/sentry-java/pull/2967))
  - This list can be set directly when calling the constructor of `SentryInstrumentation`
  - For Spring Boot it can also be set in `application.properties` as `sentry.graphql.ignored-error-types=SOME_ERROR,ANOTHER_ERROR`

### Fixes

- Add OkHttp span auto-close when response body is not read ([#2923](https://github.com/getsentry/sentry-java/pull/2923))
- Fix json parsing of nullable/empty fields for Hybrid SDKs ([#2968](https://github.com/getsentry/sentry-java/pull/2968))
  - (Internal) Rename `nextList` to `nextListOrNull` to actually match what the method does
  - (Hybrid) Check if there's any object in a collection before trying to parse it (which prevents the "Failed to deserilize object in list" log message)
  - (Hybrid) If a date can't be parsed as an ISO timestamp, attempts to parse it as millis silently, without printing a log message
  - (Hybrid) If `op` is not defined as part of `SpanContext`, fallback to an empty string, because the filed is optional in the spec
- Always attach OkHttp errors and Http Client Errors only to call root span ([#2961](https://github.com/getsentry/sentry-java/pull/2961))
- Fixed crash accessing Choreographer instance ([#2970](https://github.com/getsentry/sentry-java/pull/2970))

### Dependencies

- Bump Native SDK from v0.6.5 to v0.6.6 ([#2975](https://github.com/getsentry/sentry-java/pull/2975))
  - [changelog](https://github.com/getsentry/sentry-native/blob/master/CHANGELOG.md#066)
  - [diff](https://github.com/getsentry/sentry-native/compare/0.6.5...0.6.6)
- Bump Gradle from v8.3.0 to v8.4.0 ([#2966](https://github.com/getsentry/sentry-java/pull/2966))
  - [changelog](https://github.com/gradle/gradle/blob/master/CHANGELOG.md#v840)
  - [diff](https://github.com/gradle/gradle/compare/v8.3.0...v8.4.0)

## 6.30.0

### Features

- Add `sendModules` option for disable sending modules ([#2926](https://github.com/getsentry/sentry-java/pull/2926))
- Send `db.system` and `db.name` in span data for androidx.sqlite spans ([#2928](https://github.com/getsentry/sentry-java/pull/2928))
- Check-ins (CRONS) support ([#2952](https://github.com/getsentry/sentry-java/pull/2952))
  - Add API for sending check-ins (CRONS) manually ([#2935](https://github.com/getsentry/sentry-java/pull/2935))
  - Support check-ins (CRONS) for Quartz ([#2940](https://github.com/getsentry/sentry-java/pull/2940))
  - `@SentryCheckIn` annotation and advice config for Spring ([#2946](https://github.com/getsentry/sentry-java/pull/2946))
  - Add option for ignoring certain monitor slugs ([#2943](https://github.com/getsentry/sentry-java/pull/2943))

### Fixes

- Always send memory stats for transactions ([#2936](https://github.com/getsentry/sentry-java/pull/2936))
  - This makes it possible to query transactions by the `device.class` tag on Sentry
- Add `sentry.enable-aot-compatibility` property to SpringBoot Jakarta `SentryAutoConfiguration` to enable building for GraalVM ([#2915](https://github.com/getsentry/sentry-java/pull/2915))

### Dependencies

- Bump Gradle from v8.2.1 to v8.3.0 ([#2900](https://github.com/getsentry/sentry-java/pull/2900))
  - [changelog](https://github.com/gradle/gradle/blob/master release-test/CHANGELOG.md#v830)
  - [diff](https://github.com/gradle/gradle/compare/v8.2.1...v8.3.0)

## 6.29.0

### Features

- Send `db.system` and `db.name` in span data ([#2894](https://github.com/getsentry/sentry-java/pull/2894))
- Send `http.request.method` in span data ([#2896](https://github.com/getsentry/sentry-java/pull/2896))
- Add `enablePrettySerializationOutput` option for opting out of pretty print ([#2871](https://github.com/getsentry/sentry-java/pull/2871))

## 6.28.0

### Features

- Add HTTP response code to Spring WebFlux transactions ([#2870](https://github.com/getsentry/sentry-java/pull/2870))
- Add `sampled` to Dynamic Sampling Context ([#2869](https://github.com/getsentry/sentry-java/pull/2869))
- Improve server side GraphQL support for spring-graphql and Nextflix DGS ([#2856](https://github.com/getsentry/sentry-java/pull/2856))
    - If you have already been using `SentryDataFetcherExceptionHandler` that still works but has been deprecated. Please use `SentryGenericDataFetcherExceptionHandler` combined with `SentryInstrumentation` instead for better error reporting.
    - More exceptions and errors caught and reported to Sentry by also looking at the `ExecutionResult` (more specifically its `errors`)
        - You may want to filter out certain errors, please see [docs on filtering](https://docs.sentry.io/platforms/java/configuration/filtering/)
    - More details for Sentry events: query, variables and response (where possible)
    - Breadcrumbs for operation (query, mutation, subscription), data fetchers and data loaders (Spring only)
    - Better hub propagation by using `GraphQLContext`
- Add autoconfigure modules for Spring Boot called `sentry-spring-boot` and `sentry-spring-boot-jakarta` ([#2880](https://github.com/getsentry/sentry-java/pull/2880))
  - The autoconfigure modules `sentry-spring-boot` and `sentry-spring-boot-jakarta` have a `compileOnly` dependency on `spring-boot-starter` which is needed for our auto installation in [sentry-android-gradle-plugin](https://github.com/getsentry/sentry-android-gradle-plugin)
  - The starter modules  `sentry-spring-boot-starter` and `sentry-spring-boot-starter-jakarta` now bring `spring-boot-starter` as a dependency
- You can now disable Sentry by setting the `enabled` option to `false` ([#2840](https://github.com/getsentry/sentry-java/pull/2840))

### Fixes

- Propagate OkHttp status to parent spans ([#2872](https://github.com/getsentry/sentry-java/pull/2872))

## 6.27.0

### Features

- Add TraceOrigin to Transactions and Spans ([#2803](https://github.com/getsentry/sentry-java/pull/2803))

### Fixes

- Deduplicate events happening in multiple threads simultaneously (e.g. `OutOfMemoryError`) ([#2845](https://github.com/getsentry/sentry-java/pull/2845))
  - This will improve Crash-Free Session Rate as we no longer will send multiple Session updates with `Crashed` status, but only the one that is relevant
- Ensure no Java 8 method reference sugar is used for Android ([#2857](https://github.com/getsentry/sentry-java/pull/2857))
- Do not send session updates for terminated sessions ([#2849](https://github.com/getsentry/sentry-java/pull/2849))

## 6.26.0

### Features
- (Internal) Extend APIs for hybrid SDKs ([#2814](https://github.com/getsentry/sentry-java/pull/2814), [#2846](https://github.com/getsentry/sentry-java/pull/2846))

### Fixes

- Fix ANRv2 thread dump parsing for native-only threads ([#2839](https://github.com/getsentry/sentry-java/pull/2839))
- Derive `TracingContext` values from event for ANRv2 events ([#2839](https://github.com/getsentry/sentry-java/pull/2839))

## 6.25.2

### Fixes

- Change Spring Boot, Apollo, Apollo 3, JUL, Logback, Log4j2, OpenFeign, GraphQL and Kotlin coroutines core dependencies to compileOnly ([#2837](https://github.com/getsentry/sentry-java/pull/2837))

## 6.25.1

### Fixes

- Allow removing integrations in SentryAndroid.init ([#2826](https://github.com/getsentry/sentry-java/pull/2826))
- Fix concurrent access to frameMetrics listener ([#2823](https://github.com/getsentry/sentry-java/pull/2823))

### Dependencies

- Bump Native SDK from v0.6.4 to v0.6.5 ([#2822](https://github.com/getsentry/sentry-java/pull/2822))
  - [changelog](https://github.com/getsentry/sentry-native/blob/master/CHANGELOG.md#065)
  - [diff](https://github.com/getsentry/sentry-native/compare/0.6.4...0.6.5)
- Bump Gradle from v8.2.0 to v8.2.1 ([#2830](https://github.com/getsentry/sentry-java/pull/2830))
  - [changelog](https://github.com/gradle/gradle/blob/master/CHANGELOG.md#v821)
  - [diff](https://github.com/gradle/gradle/compare/v8.2.0...v8.2.1)

## 6.25.0

### Features

- Add manifest `AutoInit` to integrations list ([#2795](https://github.com/getsentry/sentry-java/pull/2795))
- Tracing headers (`sentry-trace` and `baggage`) are now attached and passed through even if performance is disabled ([#2788](https://github.com/getsentry/sentry-java/pull/2788))

### Fixes

- Set `environment` from `SentryOptions` if none persisted in ANRv2 ([#2809](https://github.com/getsentry/sentry-java/pull/2809))
- Remove code that set `tracesSampleRate` to `0.0` for Spring Boot if not set ([#2800](https://github.com/getsentry/sentry-java/pull/2800))
  - This used to enable performance but not send any transactions by default.
  - Performance is now disabled by default.
- Fix slow/frozen frames were not reported with transactions ([#2811](https://github.com/getsentry/sentry-java/pull/2811))

### Dependencies

- Bump Native SDK from v0.6.3 to v0.6.4 ([#2796](https://github.com/getsentry/sentry-java/pull/2796))
  - [changelog](https://github.com/getsentry/sentry-native/blob/master/CHANGELOG.md#064)
  - [diff](https://github.com/getsentry/sentry-native/compare/0.6.3...0.6.4)
- Bump Gradle from v8.1.1 to v8.2.0 ([#2810](https://github.com/getsentry/sentry-java/pull/2810))
  - [changelog](https://github.com/gradle/gradle/blob/master/CHANGELOG.md#v820)
  - [diff](https://github.com/gradle/gradle/compare/v8.1.1...v8.2.0)

## 6.24.0

### Features

- Add debouncing mechanism and before-capture callbacks for screenshots and view hierarchies ([#2773](https://github.com/getsentry/sentry-java/pull/2773))
- Improve ANRv2 implementation ([#2792](https://github.com/getsentry/sentry-java/pull/2792))
  - Add a proguard rule to keep `ApplicationNotResponding` class from obfuscation
  - Add a new option `setReportHistoricalAnrs`; when enabled, it will report all of the ANRs from the [getHistoricalExitReasons](https://developer.android.com/reference/android/app/ActivityManager?hl=en#getHistoricalProcessExitReasons(java.lang.String,%20int,%20int)) list. 
  By default, the SDK only reports and enriches the latest ANR and only this one counts towards ANR rate. 
  Worth noting that this option is mainly useful when updating the SDK to the version where ANRv2 has been introduced, to report all ANRs happened prior to the SDK update. After that, the SDK will always pick up the latest ANR from the historical exit reasons list on next app restart, so there should be no historical ANRs to report.
  These ANRs are reported with the `HistoricalAppExitInfo` mechanism.
  - Add a new option `setAttachAnrThreadDump` to send ANR thread dump from the system as an attachment. 
  This is only useful as additional information, because the SDK attempts to parse the thread dump into proper threads with stacktraces by default.
  - If [ApplicationExitInfo#getTraceInputStream](https://developer.android.com/reference/android/app/ApplicationExitInfo#getTraceInputStream()) returns null, the SDK no longer reports an ANR event, as these events are not very useful without it.
  - Enhance regex patterns for native stackframes

## 6.23.0

### Features

- Add profile rate limiting ([#2782](https://github.com/getsentry/sentry-java/pull/2782))
- Support for automatically capturing Failed GraphQL (Apollo 3) Client errors ([#2781](https://github.com/getsentry/sentry-java/pull/2781))

```kotlin
import com.apollographql.apollo3.ApolloClient
import io.sentry.apollo3.sentryTracing

val apolloClient = ApolloClient.Builder()
    .serverUrl("https://example.com/graphql")
    .sentryTracing(captureFailedRequests = true)    
    .build()
```

### Dependencies

- Bump Native SDK from v0.6.2 to v0.6.3 ([#2746](https://github.com/getsentry/sentry-java/pull/2746))
  - [changelog](https://github.com/getsentry/sentry-native/blob/master/CHANGELOG.md#063)
  - [diff](https://github.com/getsentry/sentry-native/compare/0.6.2...0.6.3)

### Fixes

- Align http.status with [span data conventions](https://develop.sentry.dev/sdk/performance/span-data-conventions/) ([#2786](https://github.com/getsentry/sentry-java/pull/2786))

## 6.22.0

### Features

- Add `lock` attribute to the `SentryStackFrame` protocol to better highlight offending frames in the UI ([#2761](https://github.com/getsentry/sentry-java/pull/2761))
- Enrich database spans with blocked main thread info ([#2760](https://github.com/getsentry/sentry-java/pull/2760))
- Add `api_target` to `Request` and `data` to `Response` Protocols ([#2775](https://github.com/getsentry/sentry-java/pull/2775))

### Fixes

- No longer use `String.join` in `Baggage` as it requires API level 26 ([#2778](https://github.com/getsentry/sentry-java/pull/2778))

## 6.21.0

### Features

- Introduce new `sentry-android-sqlite` integration ([#2722](https://github.com/getsentry/sentry-java/pull/2722))
    - This integration replaces the old `androidx.sqlite` database instrumentation in the Sentry Android Gradle plugin
    - A new capability to manually instrument your `androidx.sqlite` databases. 
      - You can wrap your custom `SupportSQLiteOpenHelper` instance into `SentrySupportSQLiteOpenHelper(myHelper)` if you're not using the Sentry Android Gradle plugin and still benefit from performance auto-instrumentation.
- Add SentryWrapper for Callable and Supplier Interface ([#2720](https://github.com/getsentry/sentry-java/pull/2720))
- Load sentry-debug-meta.properties ([#2734](https://github.com/getsentry/sentry-java/pull/2734))
  - This enables source context for Java
  - For more information on how to enable source context, please refer to [#633](https://github.com/getsentry/sentry-java/issues/633#issuecomment-1465599120)

### Fixes

- Finish WebFlux transaction before popping scope ([#2724](https://github.com/getsentry/sentry-java/pull/2724))
- Use daemon threads for SentryExecutorService ([#2747](https://github.com/getsentry/sentry-java/pull/2747))
  - We started using `SentryExecutorService` in `6.19.0` which caused the application to hang on shutdown unless `Sentry.close()` was called. By using daemon threads we no longer block shutdown.
- Use Base64.NO_WRAP to avoid unexpected char errors in Apollo ([#2745](https://github.com/getsentry/sentry-java/pull/2745))
- Don't warn R8 on missing `ComposeViewHierarchyExporter` class ([#2743](https://github.com/getsentry/sentry-java/pull/2743))

## 6.20.0

### Features

- Add support for Sentry Kotlin Compiler Plugin ([#2695](https://github.com/getsentry/sentry-java/pull/2695))
  - In conjunction with our sentry-kotlin-compiler-plugin we improved Jetpack Compose support for
    - [View Hierarchy](https://docs.sentry.io/platforms/android/enriching-events/viewhierarchy/) support for Jetpack Compose screens
    - Automatic breadcrumbs for [user interactions](https://docs.sentry.io/platforms/android/performance/instrumentation/automatic-instrumentation/#user-interaction-instrumentation)
- More granular http requests instrumentation with a new SentryOkHttpEventListener ([#2659](https://github.com/getsentry/sentry-java/pull/2659))
    - Create spans for time spent on:
        - Proxy selection
        - DNS resolution
        - HTTPS setup
        - Connection
        - Requesting headers
        - Receiving response
    - You can attach the event listener to your OkHttpClient through `client.eventListener(new SentryOkHttpEventListener()).addInterceptor(new SentryOkHttpInterceptor()).build();`
    - In case you already have an event listener you can use the SentryOkHttpEventListener as well through `client.eventListener(new SentryOkHttpEventListener(myListener)).addInterceptor(new SentryOkHttpInterceptor()).build();`
- Add a new option to disable `RootChecker` ([#2735](https://github.com/getsentry/sentry-java/pull/2735))

### Fixes

- Base64 encode internal Apollo3 Headers ([#2707](https://github.com/getsentry/sentry-java/pull/2707))
- Fix `SentryTracer` crash when scheduling auto-finish of a transaction, but the timer has already been cancelled ([#2731](https://github.com/getsentry/sentry-java/pull/2731))
- Fix `AndroidTransactionProfiler` crash when finishing a profile that happened due to race condition ([#2731](https://github.com/getsentry/sentry-java/pull/2731))

## 6.19.1

### Fixes

- Ensure screenshots and view hierarchies are captured on the main thread ([#2712](https://github.com/getsentry/sentry-java/pull/2712))

## 6.19.0

### Features

- Add Screenshot and ViewHierarchy to integrations list ([#2698](https://github.com/getsentry/sentry-java/pull/2698))
- New ANR detection based on [ApplicationExitInfo API](https://developer.android.com/reference/android/app/ApplicationExitInfo) ([#2697](https://github.com/getsentry/sentry-java/pull/2697))
    - This implementation completely replaces the old one (based on a watchdog) on devices running Android 11 and above:
      - New implementation provides more precise ANR events/ANR rate detection as well as system thread dump information. The new implementation reports ANRs exactly as Google Play Console, without producing false positives or missing important background ANR events.
      - New implementation reports ANR events with a new mechanism `mechanism:AppExitInfo`.
      - However, despite producing many false positives, the old implementation is capable of better enriching ANR errors (which is not available with the new implementation), for example:
        - Capturing screenshots at the time of ANR event;
        - Capturing transactions and profiling data corresponding to the ANR event;
        - Auxiliary information (such as current memory load) at the time of ANR event.
      - If you would like us to provide support for the old approach working alongside the new one on Android 11 and above (e.g. for raising events for slow code on main thread), consider upvoting [this issue](https://github.com/getsentry/sentry-java/issues/2693).
    - The old watchdog implementation will continue working for older API versions (Android < 11):
        - The old implementation reports ANR events with the existing mechanism `mechanism:ANR`.
- Open up `TransactionOptions`, `ITransaction` and `IHub` methods allowing consumers modify start/end timestamp of transactions and spans ([#2701](https://github.com/getsentry/sentry-java/pull/2701))
- Send source bundle IDs to Sentry to enable source context ([#2663](https://github.com/getsentry/sentry-java/pull/2663))
  - For more information on how to enable source context, please refer to [#633](https://github.com/getsentry/sentry-java/issues/633#issuecomment-1465599120)

### Fixes

- Android Profiler on calling thread ([#2691](https://github.com/getsentry/sentry-java/pull/2691))
- Use `configureScope` instead of `withScope` in `Hub.close()`. This ensures that the main scope releases the in-memory data when closing a hub instance. ([#2688](https://github.com/getsentry/sentry-java/pull/2688))
- Remove null keys/values before creating concurrent hashmap in order to avoid NPE ([#2708](https://github.com/getsentry/sentry-java/pull/2708))
- Exclude SentryOptions from R8/ProGuard obfuscation ([#2699](https://github.com/getsentry/sentry-java/pull/2699))
  - This fixes AGP 8.+ incompatibility, where full R8 mode is enforced

### Dependencies

- Bump Gradle from v8.1.0 to v8.1.1 ([#2666](https://github.com/getsentry/sentry-java/pull/2666))
  - [changelog](https://github.com/gradle/gradle/blob/master release-test/CHANGELOG.md#v811)
  - [diff](https://github.com/gradle/gradle/compare/v8.1.0...v8.1.1)
- Bump Native SDK from v0.6.1 to v0.6.2 ([#2689](https://github.com/getsentry/sentry-java/pull/2689))
  - [changelog](https://github.com/getsentry/sentry-native/blob/master/CHANGELOG.md#062)
  - [diff](https://github.com/getsentry/sentry-native/compare/0.6.1...0.6.2)

## 6.18.1

### Fixes

- Fix crash when Sentry SDK is initialized more than once ([#2679](https://github.com/getsentry/sentry-java/pull/2679))
- Track a ttfd span per Activity ([#2673](https://github.com/getsentry/sentry-java/pull/2673))

## 6.18.0

### Features

- Attach Trace Context when an ANR is detected (ANRv1) ([#2583](https://github.com/getsentry/sentry-java/pull/2583))
- Make log4j2 integration compatible with log4j 3.0 ([#2634](https://github.com/getsentry/sentry-java/pull/2634))
    - Instead of relying on package scanning, we now use an annotation processor to generate `Log4j2Plugins.dat`
- Create `User` and `Breadcrumb` from map ([#2614](https://github.com/getsentry/sentry-java/pull/2614))
- Add `sent_at` to envelope header item ([#2638](https://github.com/getsentry/sentry-java/pull/2638))

### Fixes

- Fix timestamp intervals of PerformanceCollectionData in profiles ([#2648](https://github.com/getsentry/sentry-java/pull/2648))
- Fix timestamps of PerformanceCollectionData in profiles ([#2632](https://github.com/getsentry/sentry-java/pull/2632))
- Fix missing propagateMinConstraints flag for SentryTraced ([#2637](https://github.com/getsentry/sentry-java/pull/2637))
- Fix potential SecurityException thrown by ConnectivityManager on Android 11 ([#2653](https://github.com/getsentry/sentry-java/pull/2653))
- Fix aar artifacts publishing for Maven ([#2641](https://github.com/getsentry/sentry-java/pull/2641))

### Dependencies
- Bump Kotlin compile version from v1.6.10 to 1.8.0 ([#2563](https://github.com/getsentry/sentry-java/pull/2563))
- Bump Compose compile version from v1.1.1 to v1.3.0 ([#2563](https://github.com/getsentry/sentry-java/pull/2563))
- Bump AGP version from v7.3.0 to v7.4.2 ([#2574](https://github.com/getsentry/sentry-java/pull/2574))
- Bump Gradle from v7.6.0 to v8.0.2 ([#2563](https://github.com/getsentry/sentry-java/pull/2563))
    - [changelog](https://github.com/gradle/gradle/blob/master/CHANGELOG.md#v802)
    - [diff](https://github.com/gradle/gradle/compare/v7.6.0...v8.0.2)
- Bump Gradle from v8.0.2 to v8.1.0 ([#2650](https://github.com/getsentry/sentry-java/pull/2650))
  - [changelog](https://github.com/gradle/gradle/blob/master/CHANGELOG.md#v810)
  - [diff](https://github.com/gradle/gradle/compare/v8.0.2...v8.1.0)

## 6.17.0

### Features

- Add `name` and `geo` to `User` ([#2556](https://github.com/getsentry/sentry-java/pull/2556)) 
- Add breadcrumbs on network changes ([#2608](https://github.com/getsentry/sentry-java/pull/2608))
- Add time-to-initial-display and time-to-full-display measurements to Activity transactions ([#2611](https://github.com/getsentry/sentry-java/pull/2611))
- Read integration list written by sentry gradle plugin from manifest ([#2598](https://github.com/getsentry/sentry-java/pull/2598))
- Add Logcat adapter ([#2620](https://github.com/getsentry/sentry-java/pull/2620))
- Provide CPU count/frequency data as device context ([#2622](https://github.com/getsentry/sentry-java/pull/2622))

### Fixes

- Trim time-to-full-display span if reportFullyDisplayed API is never called ([#2631](https://github.com/getsentry/sentry-java/pull/2631))
- Fix Automatic UI transactions having wrong durations ([#2623](https://github.com/getsentry/sentry-java/pull/2623))
- Fix wrong default environment in Session ([#2610](https://github.com/getsentry/sentry-java/pull/2610))
- Pass through unknown sentry baggage keys into SentryEnvelopeHeader ([#2618](https://github.com/getsentry/sentry-java/pull/2618))
- Fix missing null check when removing lifecycle observer ([#2625](https://github.com/getsentry/sentry-java/pull/2625))

### Dependencies

- Bump Native SDK from v0.6.0 to v0.6.1 ([#2629](https://github.com/getsentry/sentry-java/pull/2629))
  - [changelog](https://github.com/getsentry/sentry-native/blob/master/CHANGELOG.md#061)
  - [diff](https://github.com/getsentry/sentry-native/compare/0.6.0...0.6.1)

## 6.16.0

### Features

- Improve versatility of exception resolver component for Spring with more flexible API for consumers. ([#2577](https://github.com/getsentry/sentry-java/pull/2577))
- Automatic performance instrumentation for WebFlux ([#2597](https://github.com/getsentry/sentry-java/pull/2597))
  - You can enable it by adding `sentry.enable-tracing=true` to your `application.properties`
- The Spring Boot integration can now be configured to add the `SentryAppender` to specific loggers instead of the `ROOT` logger ([#2173](https://github.com/getsentry/sentry-java/pull/2173))
  - You can specify the loggers using `"sentry.logging.loggers[0]=foo.bar` and `"sentry.logging.loggers[1]=baz` in your `application.properties`
- Add capabilities to track Jetpack Compose composition/rendering time ([#2507](https://github.com/getsentry/sentry-java/pull/2507))
- Adapt span op and description for graphql to fit spec ([#2607](https://github.com/getsentry/sentry-java/pull/2607))

### Fixes

- Fix timestamps of slow and frozen frames for profiles ([#2584](https://github.com/getsentry/sentry-java/pull/2584))
- Deprecate reportFullDisplayed in favor of reportFullyDisplayed ([#2585](https://github.com/getsentry/sentry-java/pull/2585))
- Add mechanism for logging integrations and update spring mechanism types ([#2595](https://github.com/getsentry/sentry-java/pull/2595))
	- NOTE: If you're using these mechanism types (`HandlerExceptionResolver`, `SentryWebExceptionHandler`) in your dashboards please update them to use the new types.
- Filter out session cookies sent by Spring and Spring Boot integrations ([#2593](https://github.com/getsentry/sentry-java/pull/2593))
  - We filter out some common cookies like JSESSIONID
  - We also read the value from `server.servlet.session.cookie.name` and filter it out
- No longer send event / transaction to Sentry if `beforeSend` / `beforeSendTransaction` throws ([#2591](https://github.com/getsentry/sentry-java/pull/2591))
- Add version to sentryClientName used in auth header ([#2596](https://github.com/getsentry/sentry-java/pull/2596))
- Keep integration names from being obfuscated ([#2599](https://github.com/getsentry/sentry-java/pull/2599))
- Change log level from INFO to WARN for error message indicating a failed Log4j2 Sentry.init ([#2606](https://github.com/getsentry/sentry-java/pull/2606))
  - The log message was often not visible as our docs suggest a minimum log level of WARN
- Fix session tracking on Android ([#2609](https://github.com/getsentry/sentry-java/pull/2609))
  - Incorrect number of session has been sent. In addition, some of the sessions were not properly ended, messing up Session Health Metrics.

### Dependencies

- Bump `opentelemetry-sdk` to `1.23.1` and `opentelemetry-javaagent` to `1.23.0` ([#2590](https://github.com/getsentry/sentry-java/pull/2590))
- Bump Native SDK from v0.5.4 to v0.6.0 ([#2545](https://github.com/getsentry/sentry-java/pull/2545))
  - [changelog](https://github.com/getsentry/sentry-native/blob/master/CHANGELOG.md#060)
  - [diff](https://github.com/getsentry/sentry-native/compare/0.5.4...0.6.0)

## 6.15.0

### Features

- Adjust time-to-full-display span if reportFullDisplayed is called too early ([#2550](https://github.com/getsentry/sentry-java/pull/2550))
- Add `enableTracing` option ([#2530](https://github.com/getsentry/sentry-java/pull/2530))
    - This change is backwards compatible. The default is `null` meaning existing behaviour remains unchanged (setting either `tracesSampleRate` or `tracesSampler` enables performance).
    - If set to `true`, performance is enabled, even if no `tracesSampleRate` or `tracesSampler` have been configured.
    - If set to `false` performance is disabled, regardless of `tracesSampleRate` and `tracesSampler` options.
- Detect dependencies by listing MANIFEST.MF files at runtime ([#2538](https://github.com/getsentry/sentry-java/pull/2538))
- Report integrations in use, report packages in use more consistently ([#2179](https://github.com/getsentry/sentry-java/pull/2179))
- Implement `ThreadLocalAccessor` for propagating Sentry hub with reactor / WebFlux ([#2570](https://github.com/getsentry/sentry-java/pull/2570))
  - Requires `io.micrometer:context-propagation:1.0.2+` as well as Spring Boot 3.0.3+
  - Enable the feature by setting `sentry.reactive.thread-local-accessor-enabled=true`
  - This is still considered experimental. Once we have enough feedback we may turn this on by default.
  - Checkout the sample here: https://github.com/getsentry/sentry-java/tree/main/sentry-samples/sentry-samples-spring-boot-webflux-jakarta
  - A new hub is now cloned from the main hub for every request

### Fixes

- Leave `inApp` flag for stack frames undecided in SDK if unsure and let ingestion decide instead ([#2547](https://github.com/getsentry/sentry-java/pull/2547))
- Allow `0.0` error sample rate ([#2573](https://github.com/getsentry/sentry-java/pull/2573))
- Fix memory leak in WebFlux related to an ever growing stack ([#2580](https://github.com/getsentry/sentry-java/pull/2580))
- Use the same hub in WebFlux exception handler as we do in WebFilter ([#2566](https://github.com/getsentry/sentry-java/pull/2566))
- Switch upstream Jetpack Compose dependencies to `compileOnly` in `sentry-compose-android` ([#2578](https://github.com/getsentry/sentry-java/pull/2578))
  - NOTE: If you're using Compose Navigation/User Interaction integrations, make sure to have the following dependencies on the classpath as we do not bring them in transitively anymore:
    - `androidx.navigation:navigation-compose:`
    - `androidx.compose.runtime:runtime:`
    - `androidx.compose.ui:ui:`

## 6.14.0

### Features

- Add time-to-full-display span to Activity auto-instrumentation ([#2432](https://github.com/getsentry/sentry-java/pull/2432))
- Add `main` flag to threads and `in_foreground` flag for app contexts  ([#2516](https://github.com/getsentry/sentry-java/pull/2516))

### Fixes

- Ignore Shutdown in progress when closing ShutdownHookIntegration ([#2521](https://github.com/getsentry/sentry-java/pull/2521))
- Fix app start span end-time is wrong if SDK init is deferred ([#2519](https://github.com/getsentry/sentry-java/pull/2519))
- Fix invalid session creation when app is launched in background ([#2543](https://github.com/getsentry/sentry-java/pull/2543))

## 6.13.1

### Fixes

- Fix transaction performance collector oom ([#2505](https://github.com/getsentry/sentry-java/pull/2505))
- Remove authority from URLs sent to Sentry ([#2366](https://github.com/getsentry/sentry-java/pull/2366))
- Fix `sentry-bom` containing incorrect artifacts ([#2504](https://github.com/getsentry/sentry-java/pull/2504))

### Dependencies

- Bump Native SDK from v0.5.3 to v0.5.4 ([#2500](https://github.com/getsentry/sentry-java/pull/2500))
  - [changelog](https://github.com/getsentry/sentry-native/blob/master/CHANGELOG.md#054)
  - [diff](https://github.com/getsentry/sentry-native/compare/0.5.3...0.5.4)

## 6.13.0

### Features

- Send cpu usage percentage in profile payload ([#2469](https://github.com/getsentry/sentry-java/pull/2469))
- Send transaction memory stats in profile payload ([#2447](https://github.com/getsentry/sentry-java/pull/2447))
- Add cpu usage collection ([#2462](https://github.com/getsentry/sentry-java/pull/2462))
- Improve ANR implementation: ([#2475](https://github.com/getsentry/sentry-java/pull/2475))
  - Add `abnormal_mechanism` to sessions for ANR rate calculation
  - Always attach thread dump to ANR events
  - Distinguish between foreground and background ANRs
- Improve possible date precision to 10 μs ([#2451](https://github.com/getsentry/sentry-java/pull/2451))

### Fixes

- Fix performance collector setup called in main thread ([#2499](https://github.com/getsentry/sentry-java/pull/2499))
- Expand guard against CVE-2018-9492 "Privilege Escalation via Content Provider" ([#2482](https://github.com/getsentry/sentry-java/pull/2482))
- Prevent OOM by disabling TransactionPerformanceCollector for now ([#2498](https://github.com/getsentry/sentry-java/pull/2498))

## 6.12.1

### Fixes

- Create timer in `TransactionPerformanceCollector` lazily ([#2478](https://github.com/getsentry/sentry-java/pull/2478))

## 6.12.0

### Features

- Attach View Hierarchy to the errored/crashed events ([#2440](https://github.com/getsentry/sentry-java/pull/2440))
- Collect memory usage in transactions ([#2445](https://github.com/getsentry/sentry-java/pull/2445))
- Add `traceOptionsRequests` option to disable tracing of OPTIONS requests ([#2453](https://github.com/getsentry/sentry-java/pull/2453))
- Extend list of HTTP headers considered sensitive ([#2455](https://github.com/getsentry/sentry-java/pull/2455))

### Fixes

- Use a single TransactionPerfomanceCollector ([#2464](https://github.com/getsentry/sentry-java/pull/2464))
- Don't override sdk name with Timber ([#2450](https://github.com/getsentry/sentry-java/pull/2450))
- Set transactionNameSource to CUSTOM when setting transaction name ([#2405](https://github.com/getsentry/sentry-java/pull/2405))
- Guard against CVE-2018-9492 "Privilege Escalation via Content Provider" ([#2466](https://github.com/getsentry/sentry-java/pull/2466))

## 6.11.0

### Features

- Disable Android concurrent profiling ([#2434](https://github.com/getsentry/sentry-java/pull/2434))
- Add logging for OpenTelemetry integration ([#2425](https://github.com/getsentry/sentry-java/pull/2425))
- Auto add `OpenTelemetryLinkErrorEventProcessor` for Spring Boot ([#2429](https://github.com/getsentry/sentry-java/pull/2429))

### Fixes

- Use minSdk compatible `Objects` class ([#2436](https://github.com/getsentry/sentry-java/pull/2436))
- Prevent R8 from warning on missing classes, as we check for their presence at runtime ([#2439](https://github.com/getsentry/sentry-java/pull/2439))

### Dependencies

- Bump Gradle from v7.5.1 to v7.6.0 ([#2438](https://github.com/getsentry/sentry-java/pull/2438))
  - [changelog](https://github.com/gradle/gradle/blob/master/CHANGELOG.md#v760)
  - [diff](https://github.com/gradle/gradle/compare/v7.5.1...v7.6.0)

## 6.10.0

### Features

- Add time-to-initial-display span to Activity transactions ([#2369](https://github.com/getsentry/sentry-java/pull/2369))
- Start a session after init if AutoSessionTracking is enabled ([#2356](https://github.com/getsentry/sentry-java/pull/2356))
- Provide automatic breadcrumbs and transactions for click/scroll events for Compose ([#2390](https://github.com/getsentry/sentry-java/pull/2390))
- Add `blocked_main_thread` and `call_stack` to File I/O spans to detect performance issues ([#2382](https://github.com/getsentry/sentry-java/pull/2382))

### Dependencies

- Bump Native SDK from v0.5.2 to v0.5.3 ([#2423](https://github.com/getsentry/sentry-java/pull/2423))
  - [changelog](https://github.com/getsentry/sentry-native/blob/master/CHANGELOG.md#053)
  - [diff](https://github.com/getsentry/sentry-native/compare/0.5.2...0.5.3)

## 6.9.2

### Fixes

- Updated ProfileMeasurementValue types ([#2412](https://github.com/getsentry/sentry-java/pull/2412))
- Clear window reference only on activity stop in profileMeasurements collector ([#2407](https://github.com/getsentry/sentry-java/pull/2407))
- No longer disable OpenTelemetry exporters in default Java Agent config ([#2408](https://github.com/getsentry/sentry-java/pull/2408))
- Fix `ClassNotFoundException` for `io.sentry.spring.SentrySpringServletContainerInitializer` in `sentry-spring-jakarta` ([#2411](https://github.com/getsentry/sentry-java/issues/2411))
- Fix `sentry-samples-spring-jakarta` ([#2411](https://github.com/getsentry/sentry-java/issues/2411))

### Features

- Add SENTRY_AUTO_INIT environment variable to control OpenTelemetry Agent init ([#2410](https://github.com/getsentry/sentry-java/pull/2410))
- Add OpenTelemetryLinkErrorEventProcessor for linking errors to traces created via OpenTelemetry ([#2418](https://github.com/getsentry/sentry-java/pull/2418))

### Dependencies

- Bump OpenTelemetry to 1.20.1 and OpenTelemetry Java Agent to 1.20.2 ([#2420](https://github.com/getsentry/sentry-java/pull/2420))

## 6.9.1

### Fixes

- OpenTelemetry modules were missing in `6.9.0` so we released the same code again as `6.9.1` including OpenTelemetry modules

## 6.9.0

### Fixes

- Use `canonicalName` in Fragment Integration for better de-obfuscation ([#2379](https://github.com/getsentry/sentry-java/pull/2379))
- Fix Timber and Fragment integrations auto-installation for obfuscated builds ([#2379](https://github.com/getsentry/sentry-java/pull/2379))
- Don't attach screenshots to events from Hybrid SDKs ([#2360](https://github.com/getsentry/sentry-java/pull/2360))
- Ensure Hints do not cause memory leaks ([#2387](https://github.com/getsentry/sentry-java/pull/2387))
- Do not attach empty `sentry-trace` and `baggage` headers ([#2385](https://github.com/getsentry/sentry-java/pull/2385))

### Features

- Add beforeSendTransaction which allows users to filter and change transactions ([#2388](https://github.com/getsentry/sentry-java/pull/2388))
- Add experimental support for OpenTelemetry ([README](sentry-opentelemetry/README.md))([#2344](https://github.com/getsentry/sentry-java/pull/2344))

### Dependencies

- Update Spring Boot Jakarta to Spring Boot 3.0.0 ([#2389](https://github.com/getsentry/sentry-java/pull/2389))
- Bump Spring Boot to 2.7.5 ([#2383](https://github.com/getsentry/sentry-java/pull/2383))

## 6.8.0

### Features

- Add FrameMetrics to Android profiling data ([#2342](https://github.com/getsentry/sentry-java/pull/2342))

### Fixes

- Remove profiler main thread io ([#2348](https://github.com/getsentry/sentry-java/pull/2348))
- Fix ensure all options are processed before integrations are loaded ([#2377](https://github.com/getsentry/sentry-java/pull/2377))

## 6.7.1

### Fixes

- Fix `Gpu.vendorId` should be a String ([#2343](https://github.com/getsentry/sentry-java/pull/2343))
- Don't set device name on Android if `sendDefaultPii` is disabled ([#2354](https://github.com/getsentry/sentry-java/pull/2354))
- Fix corrupted UUID on Motorola devices ([#2363](https://github.com/getsentry/sentry-java/pull/2363))
- Fix ANR on dropped uncaught exception events ([#2368](https://github.com/getsentry/sentry-java/pull/2368))

### Features

- Update Spring Boot Jakarta to Spring Boot 3.0.0-RC2 ([#2347](https://github.com/getsentry/sentry-java/pull/2347))

## 6.7.0

### Fixes

- Use correct set-cookie for the HTTP Client response object ([#2326](https://github.com/getsentry/sentry-java/pull/2326))
- Fix NoSuchElementException in CircularFifoQueue when cloning a Scope ([#2328](https://github.com/getsentry/sentry-java/pull/2328))

### Features

- Customizable fragment lifecycle breadcrumbs ([#2299](https://github.com/getsentry/sentry-java/pull/2299))
- Provide hook for Jetpack Compose navigation instrumentation ([#2320](https://github.com/getsentry/sentry-java/pull/2320))
- Populate `event.modules` with dependencies metadata ([#2324](https://github.com/getsentry/sentry-java/pull/2324))
- Support Spring 6 and Spring Boot 3 ([#2289](https://github.com/getsentry/sentry-java/pull/2289))

### Dependencies

- Bump Native SDK from v0.5.1 to v0.5.2 ([#2315](https://github.com/getsentry/sentry-java/pull/2315))
  - [changelog](https://github.com/getsentry/sentry-native/blob/master/CHANGELOG.md#052)
  - [diff](https://github.com/getsentry/sentry-native/compare/0.5.1...0.5.2)

## 6.6.0

### Fixes

- Ensure potential callback exceptions are caught #2123 ([#2291](https://github.com/getsentry/sentry-java/pull/2291))
- Remove verbose FrameMetricsAggregator failure logging ([#2293](https://github.com/getsentry/sentry-java/pull/2293))
- Ignore broken regex for tracePropagationTarget ([#2288](https://github.com/getsentry/sentry-java/pull/2288))
- No longer serialize static fields; use toString as fallback ([#2309](https://github.com/getsentry/sentry-java/pull/2309))
- Fix `SentryFileWriter`/`SentryFileOutputStream` append overwrites file contents ([#2304](https://github.com/getsentry/sentry-java/pull/2304))
- Respect incoming parent sampled decision when continuing a trace ([#2311](https://github.com/getsentry/sentry-java/pull/2311))

### Features

- Profile envelopes are sent directly from profiler ([#2298](https://github.com/getsentry/sentry-java/pull/2298))
- Add support for using Encoder with logback.SentryAppender ([#2246](https://github.com/getsentry/sentry-java/pull/2246))
- Report Startup Crashes ([#2277](https://github.com/getsentry/sentry-java/pull/2277))
- HTTP Client errors for OkHttp ([#2287](https://github.com/getsentry/sentry-java/pull/2287))
- Add option to enable or disable Frame Tracking ([#2314](https://github.com/getsentry/sentry-java/pull/2314))

### Dependencies

- Bump Native SDK from v0.5.0 to v0.5.1 ([#2306](https://github.com/getsentry/sentry-java/pull/2306))
  - [changelog](https://github.com/getsentry/sentry-native/blob/master/CHANGELOG.md#051)
  - [diff](https://github.com/getsentry/sentry-native/compare/0.5.0...0.5.1)

## 6.5.0

### Fixes

- Improve public facing API for creating Baggage from header ([#2284](https://github.com/getsentry/sentry-java/pull/2284))

## 6.5.0-beta.3

### Features

- Provide API for attaching custom measurements to transactions ([#2260](https://github.com/getsentry/sentry-java/pull/2260))
- Bump spring to 2.7.4 ([#2279](https://github.com/getsentry/sentry-java/pull/2279))

## 6.5.0-beta.2

### Features

- Make user segment a top level property ([#2257](https://github.com/getsentry/sentry-java/pull/2257))
- Replace user `other` with `data` ([#2258](https://github.com/getsentry/sentry-java/pull/2258))
- `isTraceSampling` is now on by default. `tracingOrigins` has been replaced by `tracePropagationTargets` ([#2255](https://github.com/getsentry/sentry-java/pull/2255))

## 6.5.0-beta.1

### Features

- Server-Side Dynamic Sampling Context support  ([#2226](https://github.com/getsentry/sentry-java/pull/2226))

## 6.4.4

### Fixes

- Fix ConcurrentModificationException due to FrameMetricsAggregator manipulation ([#2282](https://github.com/getsentry/sentry-java/pull/2282))

## 6.4.3

- Fix slow and frozen frames tracking ([#2271](https://github.com/getsentry/sentry-java/pull/2271))

## 6.4.2

### Fixes

- Fixed AbstractMethodError when getting Lifecycle ([#2228](https://github.com/getsentry/sentry-java/pull/2228))
- Missing unit fields for Android measurements ([#2204](https://github.com/getsentry/sentry-java/pull/2204))
- Avoid sending empty profiles ([#2232](https://github.com/getsentry/sentry-java/pull/2232))
- Fix file descriptor leak in FileIO instrumentation ([#2248](https://github.com/getsentry/sentry-java/pull/2248))

## 6.4.1

### Fixes

- Fix memory leak caused by throwableToSpan ([#2227](https://github.com/getsentry/sentry-java/pull/2227))

## 6.4.0

### Fixes

- make profiling rate defaults to 101 hz ([#2211](https://github.com/getsentry/sentry-java/pull/2211))
- SentryOptions.setProfilingTracesIntervalMillis has been deprecated
- Added cpu architecture and default environment in profiles envelope ([#2207](https://github.com/getsentry/sentry-java/pull/2207))
- SentryOptions.setProfilingEnabled has been deprecated in favor of setProfilesSampleRate
- Use toString for enum serialization ([#2220](https://github.com/getsentry/sentry-java/pull/2220))

### Features

- Concurrent profiling 3 - added truncation reason ([#2247](https://github.com/getsentry/sentry-java/pull/2247))
- Concurrent profiling 2 - added list of transactions ([#2218](https://github.com/getsentry/sentry-java/pull/2218))
- Concurrent profiling 1 - added envelope payload data format ([#2216](https://github.com/getsentry/sentry-java/pull/2216))
- Send source for transactions ([#2180](https://github.com/getsentry/sentry-java/pull/2180))
- Add profilesSampleRate and profileSampler options for Android sdk ([#2184](https://github.com/getsentry/sentry-java/pull/2184))
- Add baggage header to RestTemplate ([#2206](https://github.com/getsentry/sentry-java/pull/2206))
- Bump Native SDK from v0.4.18 to v0.5.0 ([#2199](https://github.com/getsentry/sentry-java/pull/2199))
  - [changelog](https://github.com/getsentry/sentry-native/blob/master/CHANGELOG.md#050)
  - [diff](https://github.com/getsentry/sentry-native/compare/0.4.18...0.5.0)
- Bump Gradle from v7.5.0 to v7.5.1 ([#2212](https://github.com/getsentry/sentry-java/pull/2212))
  - [changelog](https://github.com/gradle/gradle/blob/master/CHANGELOG.md#v751)
  - [diff](https://github.com/gradle/gradle/compare/v7.5.0...v7.5.1)

## 6.3.1

### Fixes

- Prevent NPE by checking SentryTracer.timer for null again inside synchronized ([#2200](https://github.com/getsentry/sentry-java/pull/2200))
- Weakly reference Activity for transaction finished callback ([#2203](https://github.com/getsentry/sentry-java/pull/2203))
- `attach-screenshot` set on Manual init. didn't work ([#2186](https://github.com/getsentry/sentry-java/pull/2186))
- Remove extra space from `spring.factories` causing issues in old versions of Spring Boot ([#2181](https://github.com/getsentry/sentry-java/pull/2181))


### Features

- Bump Native SDK to v0.4.18 ([#2154](https://github.com/getsentry/sentry-java/pull/2154))
  - [changelog](https://github.com/getsentry/sentry-native/blob/master/CHANGELOG.md#0418)
  - [diff](https://github.com/getsentry/sentry-native/compare/0.4.17...0.4.18)
- Bump Gradle to v7.5.0 ([#2174](https://github.com/getsentry/sentry-java/pull/2174), [#2191](https://github.com/getsentry/sentry-java/pull/2191))
  - [changelog](https://github.com/gradle/gradle/blob/master/CHANGELOG.md#v750)
  - [diff](https://github.com/gradle/gradle/compare/v7.4.2...v7.5.0)

## 6.3.0

### Features

- Switch upstream dependencies to `compileOnly` in integrations ([#2175](https://github.com/getsentry/sentry-java/pull/2175))

### Fixes

- Lazily retrieve HostnameCache in MainEventProcessor ([#2170](https://github.com/getsentry/sentry-java/pull/2170))

## 6.2.1

### Fixes

- Only send userid in Dynamic Sampling Context if sendDefaultPii is true ([#2147](https://github.com/getsentry/sentry-java/pull/2147))
- Remove userId from baggage due to PII ([#2157](https://github.com/getsentry/sentry-java/pull/2157))

### Features

- Add integration for Apollo-Kotlin 3 ([#2109](https://github.com/getsentry/sentry-java/pull/2109))
- New package `sentry-android-navigation` for AndroidX Navigation support ([#2136](https://github.com/getsentry/sentry-java/pull/2136))
- New package `sentry-compose` for Jetpack Compose support (Navigation) ([#2136](https://github.com/getsentry/sentry-java/pull/2136))
- Add sample rate to baggage as well as trace in envelope header and flatten user ([#2135](https://github.com/getsentry/sentry-java/pull/2135))

Breaking Changes:
- The boolean parameter `samplingDecision` in the `TransactionContext` constructor has been replaced with a `TracesSamplingDecision` object. Feel free to ignore the `@ApiStatus.Internal` in this case.

## 6.1.4

### Fixes

- Filter out app starts with more than 60s ([#2127](https://github.com/getsentry/sentry-java/pull/2127))

## 6.1.3

### Fixes

- Fix thread leak due to Timer being created and never cancelled ([#2131](https://github.com/getsentry/sentry-java/pull/2131))

## 6.1.2

### Fixes

- Swallow error when reading ActivityManager#getProcessesInErrorState instead of crashing ([#2114](https://github.com/getsentry/sentry-java/pull/2114))
- Use charset string directly as StandardCharsets is not available on earlier Android versions ([#2111](https://github.com/getsentry/sentry-java/pull/2111))

## 6.1.1

### Features

- Replace `tracestate` header with `baggage` header ([#2078](https://github.com/getsentry/sentry-java/pull/2078))
- Allow opting out of device info collection that requires Inter-Process Communication (IPC) ([#2100](https://github.com/getsentry/sentry-java/pull/2100))

## 6.1.0

### Features

- Implement local scope by adding overloads to the capture methods that accept a ScopeCallback ([#2084](https://github.com/getsentry/sentry-java/pull/2084))
- SentryOptions#merge is now public and can be used to load ExternalOptions ([#2088](https://github.com/getsentry/sentry-java/pull/2088))

### Fixes

- Fix proguard rules to work R8 [issue](https://issuetracker.google.com/issues/235733922) around on AGP 7.3.0-betaX and 7.4.0-alphaX ([#2094](https://github.com/getsentry/sentry-java/pull/2094))
- Fix GraalVM Native Image compatibility ([#2172](https://github.com/getsentry/sentry-java/pull/2172))

## 6.0.0

### Sentry Self-hosted Compatibility

- Starting with version `6.0.0` of the `sentry` package, [Sentry's self hosted version >= v21.9.0](https://github.com/getsentry/self-hosted/releases) is required or you have to manually disable sending client reports via the `sendClientReports` option. This only applies to self-hosted Sentry. If you are using [sentry.io](https://sentry.io), no action is needed.

### Features

- Allow optimization and obfuscation of the SDK by reducing proguard rules ([#2031](https://github.com/getsentry/sentry-java/pull/2031))
- Relax TransactionNameProvider ([#1861](https://github.com/getsentry/sentry-java/pull/1861))
- Use float instead of Date for protocol types for higher precision ([#1737](https://github.com/getsentry/sentry-java/pull/1737))
- Allow setting SDK info (name & version) in manifest ([#2016](https://github.com/getsentry/sentry-java/pull/2016))
- Allow setting native Android SDK name during build ([#2035](https://github.com/getsentry/sentry-java/pull/2035))
- Include application permissions in Android events ([#2018](https://github.com/getsentry/sentry-java/pull/2018))
- Automatically create transactions for UI events ([#1975](https://github.com/getsentry/sentry-java/pull/1975))
- Hints are now used via a Hint object and passed into beforeSend and EventProcessor as @NotNull Hint object ([#2045](https://github.com/getsentry/sentry-java/pull/2045))
- Attachments can be manipulated via hint ([#2046](https://github.com/getsentry/sentry-java/pull/2046))
- Add sentry-servlet-jakarta module ([#1987](https://github.com/getsentry/sentry-java/pull/1987))
- Add client reports ([#1982](https://github.com/getsentry/sentry-java/pull/1982))
- Screenshot is taken when there is an error ([#1967](https://github.com/getsentry/sentry-java/pull/1967))
- Add Android profiling traces ([#1897](https://github.com/getsentry/sentry-java/pull/1897)) ([#1959](https://github.com/getsentry/sentry-java/pull/1959)) and its tests ([#1949](https://github.com/getsentry/sentry-java/pull/1949))
- Enable enableScopeSync by default for Android ([#1928](https://github.com/getsentry/sentry-java/pull/1928))
- Feat: Vendor JSON ([#1554](https://github.com/getsentry/sentry-java/pull/1554))
    - Introduce `JsonSerializable` and `JsonDeserializer` interfaces for manual json
      serialization/deserialization.
    - Introduce `JsonUnknwon` interface to preserve unknown properties when deserializing/serializing
      SDK classes.
    - When passing custom objects, for example in `Contexts`, these are supported for serialization:
        - `JsonSerializable`
        - `Map`, `Collection`, `Array`, `String` and all primitive types.
        - Objects with the help of refection.
            - `Map`, `Collection`, `Array`, `String` and all primitive types.
            - Call `toString()` on objects that have a cyclic reference to a ancestor object.
            - Call `toString()` where object graphs exceed max depth.
    - Remove `gson` dependency.
    - Remove `IUnknownPropertiesConsumer`
- Pass MDC tags as Sentry tags ([#1954](https://github.com/getsentry/sentry-java/pull/1954))

### Fixes

- Calling Sentry.init and specifying contextTags now has an effect on the Logback SentryAppender ([#2052](https://github.com/getsentry/sentry-java/pull/2052))
- Calling Sentry.init and specifying contextTags now has an effect on the Log4j SentryAppender ([#2054](https://github.com/getsentry/sentry-java/pull/2054))
- Calling Sentry.init and specifying contextTags now has an effect on the jul SentryAppender ([#2057](https://github.com/getsentry/sentry-java/pull/2057))
- Update Spring Boot dependency to 2.6.8 and fix the CVE-2022-22970 ([#2068](https://github.com/getsentry/sentry-java/pull/2068))
- Sentry can now self heal after a Thread had its currentHub set to a NoOpHub ([#2076](https://github.com/getsentry/sentry-java/pull/2076))
- No longer close OutputStream that is passed into JsonSerializer ([#2029](https://github.com/getsentry/sentry-java/pull/2029))
- Fix setting context tags on events captured by Spring ([#2060](https://github.com/getsentry/sentry-java/pull/2060))
- Isolate cached events with hashed DSN subfolder ([#2038](https://github.com/getsentry/sentry-java/pull/2038))
- SentryThread.current flag will not be overridden by DefaultAndroidEventProcessor if already set ([#2050](https://github.com/getsentry/sentry-java/pull/2050))
- Fix serialization of Long inside of Request.data ([#2051](https://github.com/getsentry/sentry-java/pull/2051))
- Update sentry-native to 0.4.17 ([#2033](https://github.com/getsentry/sentry-java/pull/2033))
- Update Gradle to 7.4.2 and AGP to 7.2 ([#2042](https://github.com/getsentry/sentry-java/pull/2042))
- Change order of event filtering mechanisms ([#2001](https://github.com/getsentry/sentry-java/pull/2001))
- Only send session update for dropped events if state changed ([#2002](https://github.com/getsentry/sentry-java/pull/2002))
- Android profiling initializes on first profile start ([#2009](https://github.com/getsentry/sentry-java/pull/2009))
- Profiling rate decreased from 300hz to 100hz ([#1997](https://github.com/getsentry/sentry-java/pull/1997))
- Allow disabling sending of client reports via Android Manifest and external options ([#2007](https://github.com/getsentry/sentry-java/pull/2007))
- Ref: Upgrade Spring Boot dependency to 2.5.13 ([#2011](https://github.com/getsentry/sentry-java/pull/2011))
- Ref: Make options.printUncaughtStackTrace primitive type ([#1995](https://github.com/getsentry/sentry-java/pull/1995))
- Ref: Remove not needed interface abstractions on Android ([#1953](https://github.com/getsentry/sentry-java/pull/1953))
- Ref: Make hints Map<String, Object> instead of only Object ([#1929](https://github.com/getsentry/sentry-java/pull/1929))
- Ref: Simplify DateUtils with ISO8601Utils ([#1837](https://github.com/getsentry/sentry-java/pull/1837))
- Ref: Remove deprecated and scheduled fields ([#1875](https://github.com/getsentry/sentry-java/pull/1875))
- Ref: Add shutdownTimeoutMillis in favor of shutdownTimeout ([#1873](https://github.com/getsentry/sentry-java/pull/1873))
- Ref: Remove Attachment ContentType since the Server infers it ([#1874](https://github.com/getsentry/sentry-java/pull/1874))
- Ref: Bind external properties to a dedicated class. ([#1750](https://github.com/getsentry/sentry-java/pull/1750))
- Ref: Debug log serializable objects ([#1795](https://github.com/getsentry/sentry-java/pull/1795))
- Ref: catch Throwable instead of Exception to suppress internal SDK errors ([#1812](https://github.com/getsentry/sentry-java/pull/1812))
- `SentryOptions` can merge properties from `ExternalOptions` instead of another instance of `SentryOptions`
- Following boolean properties from `SentryOptions` that allowed `null` values are now not nullable - `debug`, `enableUncaughtExceptionHandler`, `enableDeduplication`
- `SentryOptions` cannot be created anymore using `PropertiesProvider` with `SentryOptions#from` method. Use `ExternalOptions#from` instead and merge created object with `SentryOptions#merge`
- Bump: Kotlin to 1.5 and compatibility to 1.4 for sentry-android-timber ([#1815](https://github.com/getsentry/sentry-java/pull/1815))

## 5.7.4

### Fixes

* Change order of event filtering mechanisms and only send session update for dropped events if session state changed (#2028)

## 5.7.3

### Fixes

- Sentry Timber integration throws an exception when using args ([#1986](https://github.com/getsentry/sentry-java/pull/1986))

## 5.7.2

### Fixes

- Bring back support for `Timber.tag` ([#1974](https://github.com/getsentry/sentry-java/pull/1974))

## 5.7.1

### Fixes

- Sentry Timber integration does not submit msg.formatted breadcrumbs ([#1957](https://github.com/getsentry/sentry-java/pull/1957))
- ANR WatchDog won't crash on SecurityException ([#1962](https://github.com/getsentry/sentry-java/pull/1962))

## 5.7.0

### Features

- Automatically enable `Timber` and `Fragment` integrations if they are present on the classpath ([#1936](https://github.com/getsentry/sentry-java/pull/1936))

## 5.6.3

### Fixes

- If transaction or span is finished, do not allow to mutate ([#1940](https://github.com/getsentry/sentry-java/pull/1940))
- Keep used AndroidX classes from obfuscation (Fixes UI breadcrumbs and Slow/Frozen frames) ([#1942](https://github.com/getsentry/sentry-java/pull/1942))

## 5.6.2

### Fixes

- Ref: Make ActivityFramesTracker public to be used by Hybrid SDKs ([#1931](https://github.com/getsentry/sentry-java/pull/1931))
- Bump: AGP to 7.1.2 ([#1930](https://github.com/getsentry/sentry-java/pull/1930))
- NPE while adding "response_body_size" breadcrumb, when response body length is unknown ([#1908](https://github.com/getsentry/sentry-java/pull/1908))
- Do not include stacktrace frames into Timber message ([#1898](https://github.com/getsentry/sentry-java/pull/1898))
- Potential memory leaks ([#1909](https://github.com/getsentry/sentry-java/pull/1909))

Breaking changes:
`Timber.tag` is no longer supported by our [Timber integration](https://docs.sentry.io/platforms/android/configuration/integrations/timber/) and will not appear on Sentry for error events.
Please vote on this [issue](https://github.com/getsentry/sentry-java/issues/1900), if you'd like us to provide support for that.

## 5.6.2-beta.3

### Fixes

- Ref: Make ActivityFramesTracker public to be used by Hybrid SDKs ([#1931](https://github.com/getsentry/sentry-java/pull/1931))
- Bump: AGP to 7.1.2 ([#1930](https://github.com/getsentry/sentry-java/pull/1930))

## 5.6.2-beta.2

### Fixes

- NPE while adding "response_body_size" breadcrumb, when response body length is unknown ([#1908](https://github.com/getsentry/sentry-java/pull/1908))

## 5.6.2-beta.1

### Fixes

- Do not include stacktrace frames into Timber message ([#1898](https://github.com/getsentry/sentry-java/pull/1898))
- Potential memory leaks ([#1909](https://github.com/getsentry/sentry-java/pull/1909))

Breaking changes:
`Timber.tag` is no longer supported by our [Timber integration](https://docs.sentry.io/platforms/android/configuration/integrations/timber/) and will not appear on Sentry for error events.
Please vote on this [issue](https://github.com/getsentry/sentry-java/issues/1900), if you'd like us to provide support for that.

## 5.6.1

### Features

- Add options.printUncaughtStackTrace to print uncaught exceptions ([#1890](https://github.com/getsentry/sentry-java/pull/1890))

### Fixes

- NPE while adding "response_body_size" breadcrumb, when response body is null ([#1884](https://github.com/getsentry/sentry-java/pull/1884))
- Bump: AGP to 7.1.0 ([#1892](https://github.com/getsentry/sentry-java/pull/1892))

## 5.6.0

### Features

- Add breadcrumbs support for UI events (automatically captured) ([#1876](https://github.com/getsentry/sentry-java/pull/1876))

### Fixes

- Change scope of servlet-api to compileOnly ([#1880](https://github.com/getsentry/sentry-java/pull/1880))

## 5.5.3

### Fixes

- Do not create SentryExceptionResolver bean when Spring MVC is not on the classpath ([#1865](https://github.com/getsentry/sentry-java/pull/1865))

## 5.5.2

### Fixes

- Detect App Cold start correctly for Hybrid SDKs ([#1855](https://github.com/getsentry/sentry-java/pull/1855))
- Bump: log4j to 2.17.0 ([#1852](https://github.com/getsentry/sentry-java/pull/1852))
- Bump: logback to 1.2.9 ([#1853](https://github.com/getsentry/sentry-java/pull/1853))

## 5.5.1

### Fixes

- Bump: log4j to 2.16.0 ([#1845](https://github.com/getsentry/sentry-java/pull/1845))
- Make App start cold/warm visible to Hybrid SDKs ([#1848](https://github.com/getsentry/sentry-java/pull/1848))

## 5.5.0

### Features

- Add locale to device context and deprecate language ([#1832](https://github.com/getsentry/sentry-java/pull/1832))
- Add `SentryFileInputStream` and `SentryFileOutputStream` for File I/O performance instrumentation ([#1826](https://github.com/getsentry/sentry-java/pull/1826))
- Add `SentryFileReader` and `SentryFileWriter` for File I/O instrumentation ([#1843](https://github.com/getsentry/sentry-java/pull/1843))

### Fixes

- Bump: log4j to 2.15.0 ([#1839](https://github.com/getsentry/sentry-java/pull/1839))
- Ref: Rename Fragment span operation from `ui.fragment.load` to `ui.load` ([#1824](https://github.com/getsentry/sentry-java/pull/1824))
- Ref: change `java.util.Random` to `java.security.SecureRandom` for possible security reasons ([#1831](https://github.com/getsentry/sentry-java/pull/1831))

## 5.4.3

### Fixes

- Only report App start measurement for full launch on Android ([#1821](https://github.com/getsentry/sentry-java/pull/1821))

## 5.4.2

### Fixes

- Ref: catch Throwable instead of Exception to suppress internal SDK errors ([#1812](https://github.com/getsentry/sentry-java/pull/1812))

## 5.4.1

### Features

- Refactor OkHttp and Apollo to Kotlin functional interfaces ([#1797](https://github.com/getsentry/sentry-java/pull/1797))
- Add secondary constructor to SentryInstrumentation ([#1804](https://github.com/getsentry/sentry-java/pull/1804))

### Fixes

- Do not start fragment span if not added to the Activity ([#1813](https://github.com/getsentry/sentry-java/pull/1813))

## 5.4.0

### Features

- Add `graphql-java` instrumentation ([#1777](https://github.com/getsentry/sentry-java/pull/1777))

### Fixes

- Do not crash when event processors throw a lower level Throwable class ([#1800](https://github.com/getsentry/sentry-java/pull/1800))
- ActivityFramesTracker does not throw if Activity has no observers ([#1799](https://github.com/getsentry/sentry-java/pull/1799))

## 5.3.0

### Features

- Add datasource tracing with P6Spy ([#1784](https://github.com/getsentry/sentry-java/pull/1784))

### Fixes

- ActivityFramesTracker does not throw if Activity has not been added ([#1782](https://github.com/getsentry/sentry-java/pull/1782))
- PerformanceAndroidEventProcessor uses up to date isTracingEnabled set on Configuration callback ([#1786](https://github.com/getsentry/sentry-java/pull/1786))

## 5.2.4

### Fixes

- Window.FEATURE_NO_TITLE does not work when using activity traces ([#1769](https://github.com/getsentry/sentry-java/pull/1769))
- unregister UncaughtExceptionHandler on close ([#1770](https://github.com/getsentry/sentry-java/pull/1770))

## 5.2.3

### Fixes

- Make ActivityFramesTracker operations thread-safe ([#1762](https://github.com/getsentry/sentry-java/pull/1762))
- Clone Scope Contexts ([#1763](https://github.com/getsentry/sentry-java/pull/1763))
- Bump: AGP to 7.0.3 ([#1765](https://github.com/getsentry/sentry-java/pull/1765))

## 5.2.2

### Fixes

- Close HostnameCache#executorService on SentryClient#close ([#1757](https://github.com/getsentry/sentry-java/pull/1757))

## 5.2.1

### Features

- Add isCrashedLastRun support ([#1739](https://github.com/getsentry/sentry-java/pull/1739))
- Attach Java vendor and version to events and transactions ([#1703](https://github.com/getsentry/sentry-java/pull/1703))

### Fixes

- Handle exception if Context.registerReceiver throws ([#1747](https://github.com/getsentry/sentry-java/pull/1747))

## 5.2.0

### Features

- Allow setting proguard via Options and/or external resources ([#1728](https://github.com/getsentry/sentry-java/pull/1728))
- Add breadcrumbs for the Apollo integration ([#1726](https://github.com/getsentry/sentry-java/pull/1726))

### Fixes

- Don't set lastEventId for transactions ([#1727](https://github.com/getsentry/sentry-java/pull/1727))
- ActivityLifecycleIntegration#appStartSpan memory leak ([#1732](https://github.com/getsentry/sentry-java/pull/1732))

## 5.2.0-beta.3

### Features

- Add "data" to spans ([#1717](https://github.com/getsentry/sentry-java/pull/1717))

### Fixes

- Check at runtime if AndroidX.Core is available ([#1718](https://github.com/getsentry/sentry-java/pull/1718))
- Should not capture unfinished transaction ([#1719](https://github.com/getsentry/sentry-java/pull/1719))

## 5.2.0-beta.2

### Fixes

- Bump AGP to 7.0.2 ([#1650](https://github.com/getsentry/sentry-java/pull/1650))
- Drop spans in BeforeSpanCallback. ([#1713](https://github.com/getsentry/sentry-java/pull/1713))

## 5.2.0-beta.1

### Features

- Add tracestate HTTP header support ([#1683](https://github.com/getsentry/sentry-java/pull/1683))
- Add option to filter which origins receive tracing headers ([#1698](https://github.com/getsentry/sentry-java/pull/1698))
- Include unfinished spans in transaction ([#1699](https://github.com/getsentry/sentry-java/pull/1699))
- Add static helpers for creating breadcrumbs ([#1702](https://github.com/getsentry/sentry-java/pull/1702))
- Performance support for Android Apollo ([#1705](https://github.com/getsentry/sentry-java/pull/1705))

### Fixes

- Move tags from transaction.contexts.trace.tags to transaction.tags ([#1700](https://github.com/getsentry/sentry-java/pull/1700))

Breaking changes:

- Updated proguard keep rule for enums, which affects consumer application code ([#1694](https://github.com/getsentry/sentry-java/pull/1694))

## 5.1.2

### Fixes

- Servlet 3.1 compatibility issue ([#1681](https://github.com/getsentry/sentry-java/pull/1681))
- Do not drop Contexts key if Collection, Array or Char ([#1680](https://github.com/getsentry/sentry-java/pull/1680))

## 5.1.1

### Features

- Add support for async methods in Spring MVC ([#1652](https://github.com/getsentry/sentry-java/pull/1652))
- Add secondary constructor taking IHub to SentryOkHttpInterceptor ([#1657](https://github.com/getsentry/sentry-java/pull/1657))
- Merge external map properties ([#1656](https://github.com/getsentry/sentry-java/pull/1656))

### Fixes

- Remove onActivityPreCreated call in favor of onActivityCreated ([#1661](https://github.com/getsentry/sentry-java/pull/1661))
- Do not crash if SENSOR_SERVICE throws ([#1655](https://github.com/getsentry/sentry-java/pull/1655))
- Make sure scope is popped when processing request results in exception ([#1665](https://github.com/getsentry/sentry-java/pull/1665))

## 5.1.0

### Features

- Spring WebClient integration ([#1621](https://github.com/getsentry/sentry-java/pull/1621))
- OpenFeign integration ([#1632](https://github.com/getsentry/sentry-java/pull/1632))
- Add more convenient way to pass BeforeSpanCallback in OpenFeign integration ([#1637](https://github.com/getsentry/sentry-java/pull/1637))

### Fixes

- Bump: sentry-native to 0.4.12 ([#1651](https://github.com/getsentry/sentry-java/pull/1651))

## 5.1.0-beta.9

- No documented changes.

## 5.1.0-beta.8

### Features

- Generate Sentry BOM ([#1486](https://github.com/getsentry/sentry-java/pull/1486))

## 5.1.0-beta.7

### Features

- Slow/Frozen frames metrics ([#1609](https://github.com/getsentry/sentry-java/pull/1609))

## 5.1.0-beta.6

### Features

- Add request body extraction for Spring MVC integration ([#1595](https://github.com/getsentry/sentry-java/pull/1595))

### Fixes

- set min sdk version of sentry-android-fragment to API 14 ([#1608](https://github.com/getsentry/sentry-java/pull/1608))
- Ser/Deser of the UserFeedback from cached envelope ([#1611](https://github.com/getsentry/sentry-java/pull/1611))

## 5.1.0-beta.5

### Fixes

- Make SentryAppender non-final for Log4j2 and Logback ([#1603](https://github.com/getsentry/sentry-java/pull/1603))
- Do not throw IAE when tracing header contain invalid trace id ([#1605](https://github.com/getsentry/sentry-java/pull/1605))

## 5.1.0-beta.4

### Fixes

- Update sentry-native to 0.4.11 ([#1591](https://github.com/getsentry/sentry-java/pull/1591))

## 5.1.0-beta.3

### Features

- Spring Webflux integration ([#1529](https://github.com/getsentry/sentry-java/pull/1529))

## 5.1.0-beta.2

### Features

- Support transaction waiting for children to finish. ([#1535](https://github.com/getsentry/sentry-java/pull/1535))
- Capture logged marker in log4j2 and logback appenders ([#1551](https://github.com/getsentry/sentry-java/pull/1551))
- Allow clearing of attachments in the scope ([#1562](https://github.com/getsentry/sentry-java/pull/1562))
- Set mechanism type in SentryExceptionResolver ([#1556](https://github.com/getsentry/sentry-java/pull/1556))
- Perf. for fragments ([#1528](https://github.com/getsentry/sentry-java/pull/1528))

### Fixes

- Handling missing Spring Security on classpath on Java 8 ([#1552](https://github.com/getsentry/sentry-java/pull/1552))
- Use a different method to get strings from JNI, and avoid excessive Stack Space usage. ([#1214](https://github.com/getsentry/sentry-java/pull/1214))
- Add data field to SentrySpan ([#1555](https://github.com/getsentry/sentry-java/pull/1555))
- Clock drift issue when calling DateUtils#getDateTimeWithMillisPrecision ([#1557](https://github.com/getsentry/sentry-java/pull/1557))
- Prefer snake case for HTTP integration data keys ([#1559](https://github.com/getsentry/sentry-java/pull/1559))
- Assign lastEventId only if event was queued for submission ([#1565](https://github.com/getsentry/sentry-java/pull/1565))

## 5.1.0-beta.1

### Features

- Measure app start time ([#1487](https://github.com/getsentry/sentry-java/pull/1487))
- Automatic breadcrumbs logging for fragment lifecycle ([#1522](https://github.com/getsentry/sentry-java/pull/1522))

## 5.0.1

### Fixes

- Sources and Javadoc artifacts were mixed up ([#1515](https://github.com/getsentry/sentry-java/pull/1515))

## 5.0.0

This release brings many improvements but also new features:

- OkHttp Interceptor for Android ([#1330](https://github.com/getsentry/sentry-java/pull/1330))
- GraalVM Native Image Compatibility ([#1329](https://github.com/getsentry/sentry-java/pull/1329))
- Add option to ignore exceptions by type ([#1352](https://github.com/getsentry/sentry-java/pull/1352))
- Enrich transactions with device contexts ([#1430](https://github.com/getsentry/sentry-java/pull/1430)) ([#1469](https://github.com/getsentry/sentry-java/pull/1469))
- Better interoperability with Kotlin null-safety ([#1439](https://github.com/getsentry/sentry-java/pull/1439)) and ([#1462](https://github.com/getsentry/sentry-java/pull/1462))
- Add coroutines support ([#1479](https://github.com/getsentry/sentry-java/pull/1479))
- OkHttp callback for Customising the Span ([#1478](https://github.com/getsentry/sentry-java/pull/1478))
- Add breadcrumb in Spring RestTemplate integration ([#1481](https://github.com/getsentry/sentry-java/pull/1481))

Breaking changes:

- Migration Guide for [Java](https://docs.sentry.io/platforms/java/migration/)
- Migration Guide for [Android](https://docs.sentry.io/platforms/android/migration/)

Other fixes:

- Fix: Add attachmentType to envelope ser/deser. ([#1504](https://github.com/getsentry/sentry-java/pull/1504))

Thank you:

- @maciejwalkowiak for coding most of it.

## 5.0.0-beta.7

### Fixes


- Ref: Deprecate SentryBaseEvent#getOriginThrowable and add SentryBaseEvent#getThrowableMechanism ([#1502](https://github.com/getsentry/sentry-java/pull/1502))
- Graceful Shutdown flushes event instead of Closing SDK ([#1500](https://github.com/getsentry/sentry-java/pull/1500))
- Do not append threads that come from the EnvelopeFileObserver ([#1501](https://github.com/getsentry/sentry-java/pull/1501))
- Ref: Deprecate cacheDirSize and add maxCacheItems ([#1499](https://github.com/getsentry/sentry-java/pull/1499))
- Append all threads if Hint is Cached but attachThreads is enabled ([#1503](https://github.com/getsentry/sentry-java/pull/1503))

## 5.0.0-beta.6

### Features

- Add secondary constructor to SentryOkHttpInterceptor ([#1491](https://github.com/getsentry/sentry-java/pull/1491))
- Add option to enable debug mode in Log4j2 integration ([#1492](https://github.com/getsentry/sentry-java/pull/1492))

### Fixes

- Ref: Replace clone() with copy constructor ([#1496](https://github.com/getsentry/sentry-java/pull/1496))

## 5.0.0-beta.5

### Features

- OkHttp callback for Customising the Span ([#1478](https://github.com/getsentry/sentry-java/pull/1478))
- Add breadcrumb in Spring RestTemplate integration ([#1481](https://github.com/getsentry/sentry-java/pull/1481))
- Add coroutines support ([#1479](https://github.com/getsentry/sentry-java/pull/1479))

### Fixes

- Cloning Stack ([#1483](https://github.com/getsentry/sentry-java/pull/1483))

## 5.0.0-beta.4

### Fixes

- Enrich Transactions with Context Data ([#1469](https://github.com/getsentry/sentry-java/pull/1469))
- Bump: Apache HttpClient to 5.0.4 ([#1476](https://github.com/getsentry/sentry-java/pull/1476))

## 5.0.0-beta.3

### Fixes

- Handling immutable collections on SentryEvent and protocol objects ([#1468](https://github.com/getsentry/sentry-java/pull/1468))
- Associate event with transaction when thrown exception is not a direct cause ([#1463](https://github.com/getsentry/sentry-java/pull/1463))
- Ref: nullability annotations to Sentry module ([#1439](https://github.com/getsentry/sentry-java/pull/1439)) and ([#1462](https://github.com/getsentry/sentry-java/pull/1462))
- NPE when adding Context Data with null values for log4j2 ([#1465](https://github.com/getsentry/sentry-java/pull/1465))

## 5.0.0-beta.2

### Fixes

- sentry-android-timber package sets sentry.java.android.timber as SDK name ([#1456](https://github.com/getsentry/sentry-java/pull/1456))
- When AppLifecycleIntegration is closed, it should remove observer using UI thread ([#1459](https://github.com/getsentry/sentry-java/pull/1459))
- Bump: AGP to 4.2.0 ([#1460](https://github.com/getsentry/sentry-java/pull/1460))

Breaking Changes:

- Remove: Settings.Secure.ANDROID_ID in favor of generated installationId ([#1455](https://github.com/getsentry/sentry-java/pull/1455))
- Rename: enableSessionTracking to enableAutoSessionTracking ([#1457](https://github.com/getsentry/sentry-java/pull/1457))

## 5.0.0-beta.1

### Fixes

- Ref: Refactor converting HttpServletRequest to Sentry Request in Spring integration ([#1387](https://github.com/getsentry/sentry-java/pull/1387))
- Bump: sentry-native to 0.4.9 ([#1431](https://github.com/getsentry/sentry-java/pull/1431))
- Activity tracing auto instrumentation for Android API < 29 ([#1402](https://github.com/getsentry/sentry-java/pull/1402))
- use connection and read timeouts in ApacheHttpClient based transport ([#1397](https://github.com/getsentry/sentry-java/pull/1397))
- set correct transaction status for unhandled exceptions in SentryTracingFilter ([#1406](https://github.com/getsentry/sentry-java/pull/1406))
- handle network errors in SentrySpanClientHttpRequestInterceptor ([#1407](https://github.com/getsentry/sentry-java/pull/1407))
- set scope on transaction ([#1409](https://github.com/getsentry/sentry-java/pull/1409))
- set status and associate events with transactions ([#1426](https://github.com/getsentry/sentry-java/pull/1426))
- Do not set free memory and is low memory fields when it's a NDK hard crash ([#1399](https://github.com/getsentry/sentry-java/pull/1399))
- Apply user from the scope to transaction ([#1424](https://github.com/getsentry/sentry-java/pull/1424))
- Pass maxBreadcrumbs config. to sentry-native ([#1425](https://github.com/getsentry/sentry-java/pull/1425))
- Run event processors and enrich transactions with contexts ([#1430](https://github.com/getsentry/sentry-java/pull/1430))
- Set Span status for OkHttp integration ([#1447](https://github.com/getsentry/sentry-java/pull/1447))
- Set user on transaction in Spring & Spring Boot integrations ([#1443](https://github.com/getsentry/sentry-java/pull/1443))

## 4.4.0-alpha.2

### Features

- Add option to ignore exceptions by type ([#1352](https://github.com/getsentry/sentry-java/pull/1352))
- Sentry closes Android NDK and ShutdownHook integrations ([#1358](https://github.com/getsentry/sentry-java/pull/1358))
- Allow inheritance of SentryHandler class in sentry-jul package([#1367](https://github.com/getsentry/sentry-java/pull/1367))
- Make NoOpHub public ([#1379](https://github.com/getsentry/sentry-java/pull/1379))
- Configure max spans per transaction ([#1394](https://github.com/getsentry/sentry-java/pull/1394))

### Fixes

- Bump: Upgrade Apache HttpComponents Core to 5.0.3 ([#1375](https://github.com/getsentry/sentry-java/pull/1375))
- NPE when MDC contains null values (sentry-logback) ([#1364](https://github.com/getsentry/sentry-java/pull/1364))
- Avoid NPE when MDC contains null values (sentry-jul) ([#1385](https://github.com/getsentry/sentry-java/pull/1385))
- Accept only non null value maps ([#1368](https://github.com/getsentry/sentry-java/pull/1368))
- Do not bind transactions to scope by default. ([#1376](https://github.com/getsentry/sentry-java/pull/1376))
- Hub thread safety ([#1388](https://github.com/getsentry/sentry-java/pull/1388))
- SentryTransactionAdvice should operate on the new scope ([#1389](https://github.com/getsentry/sentry-java/pull/1389))

## 4.4.0-alpha.1

### Features

- Add an overload for `startTransaction` that sets the created transaction to the Scope ([#1313](https://github.com/getsentry/sentry-java/pull/1313))
- Set SDK version on Transactions ([#1307](https://github.com/getsentry/sentry-java/pull/1307))
- GraalVM Native Image Compatibility ([#1329](https://github.com/getsentry/sentry-java/pull/1329))
- Add OkHttp client application interceptor ([#1330](https://github.com/getsentry/sentry-java/pull/1330))

### Fixes

- Bump: sentry-native to 0.4.8
- Ref: Separate user facing and protocol classes in the Performance feature ([#1304](https://github.com/getsentry/sentry-java/pull/1304))
- Use logger set on SentryOptions in GsonSerializer ([#1308](https://github.com/getsentry/sentry-java/pull/1308))
- Use the bindToScope correctly
- Allow 0.0 to be set on tracesSampleRate ([#1328](https://github.com/getsentry/sentry-java/pull/1328))
- set "java" platform to transactions ([#1332](https://github.com/getsentry/sentry-java/pull/1332))
- Allow disabling tracing through SentryOptions ([#1337](https://github.com/getsentry/sentry-java/pull/1337))

## 4.3.0

### Features

- Activity tracing auto instrumentation

### Fixes

- Aetting in-app-includes from external properties ([#1291](https://github.com/getsentry/sentry-java/pull/1291))
- Initialize Sentry in Logback appender when DSN is not set in XML config ([#1296](https://github.com/getsentry/sentry-java/pull/1296))
- JUL integration SDK name ([#1293](https://github.com/getsentry/sentry-java/pull/1293))

## 4.2.0

### Features

- Improve EventProcessor nullability annotations ([#1229](https://github.com/getsentry/sentry-java/pull/1229)).
- Add ability to flush events synchronously.
- Support @SentrySpan and @SentryTransaction on classes and interfaces. ([#1243](https://github.com/getsentry/sentry-java/pull/1243))
- Do not serialize empty collections and maps ([#1245](https://github.com/getsentry/sentry-java/pull/1245))
- Integration interface better compatibility with Kotlin null-safety
- Simplify Sentry configuration in Spring integration ([#1259](https://github.com/getsentry/sentry-java/pull/1259))
- Simplify configuring Logback integration when environment variable with the DSN is not set ([#1271](https://github.com/getsentry/sentry-java/pull/1271))
- Add Request to the Scope. [#1270](https://github.com/getsentry/sentry-java/pull/1270))
- Optimize SentryTracingFilter when hub is disabled.

### Fixes

- Bump: sentry-native to 0.4.7
- Optimize DuplicateEventDetectionEventProcessor performance ([#1247](https://github.com/getsentry/sentry-java/pull/1247)).
- Prefix sdk.package names with io.sentry ([#1249](https://github.com/getsentry/sentry-java/pull/1249))
- Remove experimental annotation for Attachment ([#1257](https://github.com/getsentry/sentry-java/pull/1257))
- Mark stacktrace as snapshot if captured at arbitrary moment ([#1231](https://github.com/getsentry/sentry-java/pull/1231))
- Disable Gson HTML escaping
- Make the ANR Atomic flags immutable
- Prevent NoOpHub from creating heavy SentryOptions objects ([#1272](https://github.com/getsentry/sentry-java/pull/1272))
- SentryTransaction#getStatus NPE ([#1273](https://github.com/getsentry/sentry-java/pull/1273))
- Discard unfinished Spans before sending them over to Sentry ([#1279](https://github.com/getsentry/sentry-java/pull/1279))
- Interrupt the thread in QueuedThreadPoolExecutor ([#1276](https://github.com/getsentry/sentry-java/pull/1276))
- SentryTransaction#finish should not clear another transaction from the scope ([#1278](https://github.com/getsentry/sentry-java/pull/1278))

Breaking Changes:
- Enchancement: SentryExceptionResolver should not send handled errors by default ([#1248](https://github.com/getsentry/sentry-java/pull/1248)).
- Ref: Simplify RestTemplate instrumentation ([#1246](https://github.com/getsentry/sentry-java/pull/1246))
- Enchancement: Add overloads for startTransaction taking op and description ([#1244](https://github.com/getsentry/sentry-java/pull/1244))

## 4.1.0

### Features

- Improve Kotlin compatibility for SdkVersion ([#1213](https://github.com/getsentry/sentry-java/pull/1213))
- Support logging via JUL ([#1211](https://github.com/getsentry/sentry-java/pull/1211))

### Fixes

- Returning Sentry trace header from Span ([#1217](https://github.com/getsentry/sentry-java/pull/1217))
- Remove misleading error logs ([#1222](https://github.com/getsentry/sentry-java/pull/1222))

## 4.0.0

This release brings the Sentry Performance feature to Java SDK, Spring, Spring Boot, and Android integrations. Read more in the reference documentation:

- [Performance for Java](https://docs.sentry.io/platforms/java/performance/)
- [Performance for Spring](https://docs.sentry.io/platforms/java/guides/spring/)
- [Performance for Spring Boot](https://docs.sentry.io/platforms/java/guides/spring-boot/)
- [Performance for Android](https://docs.sentry.io/platforms/android/performance/)

### Other improvements:

#### Core:

- Improved loading external configuration:
  - Load `sentry.properties` from the application's current working directory ([#1046](https://github.com/getsentry/sentry-java/pull/1046))
  - Resolve `in-app-includes`, `in-app-excludes`, `tags`, `debug`, `uncaught.handler.enabled` parameters from the external configuration
- Set global tags on SentryOptions and load them from external configuration ([#1066](https://github.com/getsentry/sentry-java/pull/1066))
- Add support for attachments ([#1082](https://github.com/getsentry/sentry-java/pull/1082))
- Resolve `servername` from the localhost address
- Simplified transport configuration through setting `TransportFactory` instead of `ITransport` on SentryOptions ([#1124](https://github.com/getsentry/sentry-java/pull/1124))

#### Spring Boot:

- Add the ability to register multiple `OptionsConfiguration` beans ([#1093](https://github.com/getsentry/sentry-java/pull/1093))
- Initialize Logback after context refreshes ([#1129](https://github.com/getsentry/sentry-java/pull/1129))

#### Android:

- Add `isSideLoaded` and `installerStore` tags automatically (Where your App. was installed from eg Google Play, Amazon Store, downloaded APK, etc...)
- Bump: sentry-native to 0.4.6
- Bump: Gradle to 6.8.1 and AGP to 4.1.2

## 4.0.0-beta.1

### Features

- Add addToTransactions to Attachment ([#1191](https://github.com/getsentry/sentry-java/pull/1191))
- Support SENTRY_TRACES_SAMPLE_RATE conf. via env variables ([#1171](https://github.com/getsentry/sentry-java/pull/1171))
- Pass request to CustomSamplingContext in Spring integration ([#1172](https://github.com/getsentry/sentry-java/pull/1172))
- Move `SentrySpanClientHttpRequestInterceptor` to Spring module ([#1181](https://github.com/getsentry/sentry-java/pull/1181))
- Add overload for `transaction/span.finish(SpanStatus)` ([#1182](https://github.com/getsentry/sentry-java/pull/1182))
- Simplify registering traces sample callback in Spring integration ([#1184](https://github.com/getsentry/sentry-java/pull/1184))
- Polish Performance API ([#1165](https://github.com/getsentry/sentry-java/pull/1165))
- Set "debug" through external properties ([#1186](https://github.com/getsentry/sentry-java/pull/1186))
- Simplify Spring integration ([#1188](https://github.com/getsentry/sentry-java/pull/1188))
- Init overload with dsn ([#1195](https://github.com/getsentry/sentry-java/pull/1195))
- Enable Kotlin map-like access on CustomSamplingContext ([#1192](https://github.com/getsentry/sentry-java/pull/1192))
- Auto register custom ITransportFactory in Spring integration ([#1194](https://github.com/getsentry/sentry-java/pull/1194))
- Improve Kotlin property access in Performance API ([#1193](https://github.com/getsentry/sentry-java/pull/1193))
- Copy options tags to transactions ([#1198](https://github.com/getsentry/sentry-java/pull/1198))
- Add convenient method for accessing event's throwable ([#1202](https://github.com/getsentry/sentry-java/pull/1202))

### Fixes

- Ref: Set SpanContext on SentryTransaction to avoid potential NPE ([#1173](https://github.com/getsentry/sentry-java/pull/1173))
- Free Local Refs manually due to Android local ref. count limits
- Bring back support for setting transaction name without ongoing transaction ([#1183](https://github.com/getsentry/sentry-java/pull/1183))

## 4.0.0-alpha.3

### Features

- Improve ITransaction and ISpan null-safety compatibility ([#1161](https://github.com/getsentry/sentry-java/pull/1161))
- Automatically assign span context to captured events ([#1156](https://github.com/getsentry/sentry-java/pull/1156))
- Autoconfigure Apache HttpClient 5 based Transport in Spring Boot integration ([#1143](https://github.com/getsentry/sentry-java/pull/1143))
- Send user.ip_address = {{auto}} when sendDefaultPii is true ([#1015](https://github.com/getsentry/sentry-java/pull/1015))
- Read tracesSampleRate from AndroidManifest
- OutboxSender supports all envelope item types ([#1158](https://github.com/getsentry/sentry-java/pull/1158))
- Read `uncaught.handler.enabled` property from the external configuration
- Resolve servername from the localhost address
- Add maxAttachmentSize to SentryOptions ([#1138](https://github.com/getsentry/sentry-java/pull/1138))
- Drop invalid attachments ([#1134](https://github.com/getsentry/sentry-java/pull/1134))
- Set isSideLoaded info tags
- Add non blocking Apache HttpClient 5 based Transport ([#1136](https://github.com/getsentry/sentry-java/pull/1136))

### Fixes

- Ref: Make Attachment immutable ([#1120](https://github.com/getsentry/sentry-java/pull/1120))
- Ref: using Calendar to generate Dates
- Ref: Return NoOpTransaction instead of null ([#1126](https://github.com/getsentry/sentry-java/pull/1126))
- Ref: `ITransport` implementations are now responsible for executing request in asynchronous or synchronous way ([#1118](https://github.com/getsentry/sentry-java/pull/1118))
- Ref: Add option to set `TransportFactory` instead of `ITransport` on `SentryOptions` ([#1124](https://github.com/getsentry/sentry-java/pull/1124))
- Ref: Simplify ITransport creation in ITransportFactory ([#1135](https://github.com/getsentry/sentry-java/pull/1135))
- Fixes and Tests: Session serialization and deserialization
- Inheriting sampling decision from parent ([#1100](https://github.com/getsentry/sentry-java/pull/1100))
- Exception only sets a stack trace if there are frames
- Initialize Logback after context refreshes ([#1129](https://github.com/getsentry/sentry-java/pull/1129))
- Do not crash when passing null values to @Nullable methods, eg User and Scope
- Resolving dashed properties from external configuration
- Consider {{ auto }} as a default ip address ([#1015](https://github.com/getsentry/sentry-java/pull/1015))
- Set release and environment on Transactions ([#1152](https://github.com/getsentry/sentry-java/pull/1152))
- Do not set transaction on the scope automatically

## 4.0.0-alpha.2

### Features

- Add basic support for attachments ([#1082](https://github.com/getsentry/sentry-java/pull/1082))
- Set transaction name on events and transactions sent using Spring integration ([#1067](https://github.com/getsentry/sentry-java/pull/1067))
- Set global tags on SentryOptions and load them from external configuration ([#1066](https://github.com/getsentry/sentry-java/pull/1066))
- Add API validator and remove deprecated methods
- Add more convenient method to start a child span ([#1073](https://github.com/getsentry/sentry-java/pull/1073))
- Autoconfigure traces callback in Spring Boot integration ([#1074](https://github.com/getsentry/sentry-java/pull/1074))
- Resolve in-app-includes and in-app-excludes parameters from the external configuration
- Make InAppIncludesResolver public ([#1084](https://github.com/getsentry/sentry-java/pull/1084))
- Add the ability to register multiple OptionsConfiguration beans ([#1093](https://github.com/getsentry/sentry-java/pull/1093))
- Database query tracing with datasource-proxy ([#1095](https://github.com/getsentry/sentry-java/pull/1095))

### Fixes

- Ref: Refactor resolving SpanContext for Throwable ([#1068](https://github.com/getsentry/sentry-java/pull/1068))
- Ref: Change "op" to "operation" in @SentrySpan and @SentryTransaction
- Remove method reference in SentryEnvelopeItem ([#1091](https://github.com/getsentry/sentry-java/pull/1091))
- Set current thread only if there are no exceptions
- SentryOptions creates GsonSerializer by default
- Append DebugImage list if event already has it
- Sort breadcrumbs by Date if there are breadcrumbs already in the event

## 4.0.0-alpha.1

### Features

- Load `sentry.properties` from the application's current working directory ([#1046](https://github.com/getsentry/sentry-java/pull/1046))
- Performance monitoring ([#971](https://github.com/getsentry/sentry-java/pull/971))
- Performance monitoring for Spring Boot applications ([#971](https://github.com/getsentry/sentry-java/pull/971))

### Fixes

- Ref: Refactor JSON deserialization ([#1047](https://github.com/getsentry/sentry-java/pull/1047))

## 3.2.1

### Fixes

- Set current thread only if theres no exceptions ([#1064](https://github.com/getsentry/sentry-java/pull/1064))
- Append DebugImage list if event already has it ([#1092](https://github.com/getsentry/sentry-java/pull/1092))
- Sort breadcrumbs by Date if there are breadcrumbs already in the event ([#1094](https://github.com/getsentry/sentry-java/pull/1094))
- Free Local Refs manually due to Android local ref. count limits  ([#1179](https://github.com/getsentry/sentry-java/pull/1179))

## 3.2.0

### Features

- Expose a Module (Debug images) Loader for Android thru sentry-native ([#1043](https://github.com/getsentry/sentry-java/pull/1043))
- Added java doc to protocol classes based on sentry-data-schemes project ([#1045](https://github.com/getsentry/sentry-java/pull/1045))
- Make SentryExceptionResolver Order configurable to not send handled web exceptions ([#1008](https://github.com/getsentry/sentry-java/pull/1008))
- Resolve HTTP Proxy parameters from the external configuration ([#1028](https://github.com/getsentry/sentry-java/pull/1028))
- Sentry NDK integration is compiled against default NDK version based on AGP's version ([#1048](https://github.com/getsentry/sentry-java/pull/1048))

### Fixes

- Bump: AGP 4.1.1 ([#1040](https://github.com/getsentry/sentry-java/pull/1040))
- Update to sentry-native 0.4.4 and fix shared library builds ([#1039](https://github.com/getsentry/sentry-java/pull/1039))
- use neutral Locale for String operations ([#1033](https://github.com/getsentry/sentry-java/pull/1033))
- Clean up JNI code and properly free strings ([#1050](https://github.com/getsentry/sentry-java/pull/1050))
- set userId for hard-crashes if no user is set ([#1049](https://github.com/getsentry/sentry-java/pull/1049))

## 3.1.3

### Fixes

- Fix broken NDK integration on 3.1.2 (release failed on packaging a .so file)
- Increase max cached events to 30 ([#1029](https://github.com/getsentry/sentry-java/pull/1029))
- Normalize DSN URI ([#1030](https://github.com/getsentry/sentry-java/pull/1030))

## 3.1.2

### Features

- Manually capturing User Feedback
- Set environment to "production" by default.
- Make public the Breadcrumb constructor that accepts a Date ([#1012](https://github.com/getsentry/sentry-java/pull/1012))

### Fixes

- ref: Validate event id on user feedback submission

## 3.1.1

### Features

- Bind logging related SentryProperties to Slf4j Level instead of Logback to improve Log4j2 compatibility

### Fixes

- Prevent Logback and Log4j2 integrations from re-initializing Sentry when Sentry is already initialized
- Make sure HttpServletRequestSentryUserProvider runs by default before custom SentryUserProvider beans
- Fix setting up Sentry in Spring Webflux annotation by changing the scope of Spring WebMvc related dependencies

## 3.1.0

### Features

- Make getThrowable public and improve set contexts ([#967](https://github.com/getsentry/sentry-java/pull/967))
- Accepted quoted values in properties from external configuration ([#972](https://github.com/getsentry/sentry-java/pull/972))

### Fixes

- Auto-Configure `inAppIncludes` in Spring Boot integration ([#966](https://github.com/getsentry/sentry-java/pull/966))
- Bump: Android Gradle Plugin 4.0.2 ([#968](https://github.com/getsentry/sentry-java/pull/968))
- Don't require `sentry.dsn` to be set when using `io.sentry:sentry-spring-boot-starter` and `io.sentry:sentry-logback` together ([#965](https://github.com/getsentry/sentry-java/pull/965))
- Remove chunked streaming mode ([#974](https://github.com/getsentry/sentry-java/pull/974))
- Android 11 + targetSdkVersion 30 crashes Sentry on start ([#977](https://github.com/getsentry/sentry-java/pull/977))

## 3.0.0

## Java + Android

This release marks the re-unification of Java and Android SDK code bases.
It's based on the Android 2.0 SDK, which implements [Sentry's unified API](https://develop.sentry.dev/sdk/unified-api/).

Considerable changes were done, which include a lot of improvements. More are covered below, but the highlights are:

- Improved `log4j2` integration
  - Capture breadcrumbs for level INFO and higher
  - Raises event for ERROR and higher.
  - Minimum levels are configurable.
  - Optionally initializes the SDK via appender.xml
- Dropped support to `log4j`.
- Improved `logback` integration
  - Capture breadcrumbs for level INFO and higher
  - Raises event for ERROR and higher.
  - Minimum levels are configurable.
  - Optionally initializes the SDK via appender.xml
  - Configurable via Spring integration if both are enabled
- Spring
  - No more duplicate events with Spring and logback
  - Auto initalizes if DSN is available
  - Configuration options available with auto complete
- Google App Engine support dropped

## What’s Changed

- Callback to validate SSL certificate ([#944](https://github.com/getsentry/sentry-java/pull/944))
- Attach stack traces enabled by default

### Android specific

- Release health enabled by default for Android
- Sync of Scopes for Java -> Native (NDK)
- Bump Sentry-Native v0.4.2
- Android 11 Support

[Android migration docs](https://docs.sentry.io/platforms/android/migration/#migrating-from-sentry-android-2x-to-sentry-android-3x)

### Java specific

- Unified API for Java SDK and integrations (Spring, Spring boot starter, Servlet, Logback, Log4j2)

New Java [docs](https://docs.sentry.io/platforms/java/) are live and being improved.

## Acquisition

Packages were released on [`bintray sentry-java`](https://dl.bintray.com/getsentry/sentry-java/io/sentry/), [`bintray sentry-android`](https://dl.bintray.com/getsentry/sentry-android/io/sentry/), [`jcenter`](https://jcenter.bintray.com/io/sentry/) and [`mavenCentral`](https://repo.maven.apache.org/maven2/io/sentry/)

## Where is the Java 1.7 code base?

The previous Java releases, are all available in this repository through the tagged releases.
## 3.0.0-beta.1

## What’s Changed

- feat: ssl support ([#944](https://github.com/getsentry/sentry-java/pull/944)) @ninekaw9 @marandaneto
- feat: sync Java to C ([#937](https://github.com/getsentry/sentry-java/pull/937)) @bruno-garcia @marandaneto
- feat: Auto-configure Logback appender in Spring Boot integration. ([#938](https://github.com/getsentry/sentry-java/pull/938)) @maciejwalkowiak
- feat: Add Servlet integration. ([#935](https://github.com/getsentry/sentry-java/pull/935)) @maciejwalkowiak
- fix: Pop scope at the end of the request in Spring integration. ([#936](https://github.com/getsentry/sentry-java/pull/936)) @maciejwalkowiak
- bump: Upgrade Spring Boot to 2.3.4. ([#932](https://github.com/getsentry/sentry-java/pull/932)) @maciejwalkowiak
- fix: Do not set cookies when send pii is set to false. ([#931](https://github.com/getsentry/sentry-java/pull/931)) @maciejwalkowiak

Packages were released on [`bintray sentry-java`](https://dl.bintray.com/getsentry/sentry-java/io/sentry/), [`bintray sentry-android`](https://dl.bintray.com/getsentry/sentry-android/io/sentry/), [`jcenter`](https://jcenter.bintray.com/io/sentry/) and [`mavenCentral`](https://repo.maven.apache.org/maven2/io/sentry/)

We'd love to get feedback.

## 3.0.0-alpha.3

### Features

- Enable attach stack traces and disable attach threads by default ([#921](https://github.com/getsentry/sentry-java/pull/921)) @marandaneto

### Fixes

- Bump sentry-native to 0.4.2 ([#926](https://github.com/getsentry/sentry-java/pull/926)) @marandaneto
- ref: remove log level as RN do not use it anymore ([#924](https://github.com/getsentry/sentry-java/pull/924)) @marandaneto
- Read sample rate correctly from manifest meta data ([#923](https://github.com/getsentry/sentry-java/pull/923)) @marandaneto

Packages were released on [`bintray sentry-android`](https://dl.bintray.com/getsentry/sentry-android/io/sentry/) and [`bintray sentry-java`](https://dl.bintray.com/getsentry/sentry-java/io/sentry/)

We'd love to get feedback.

## 3.0.0-alpha.2

TBD

Packages were released on [bintray](https://dl.bintray.com/getsentry/maven/io/sentry/)

> Note: This release marks the unification of the Java and Android Sentry codebases based on the core of the Android SDK (version 2.x).
Previous releases for the Android SDK (version 2.x) can be found on the now archived: https://github.com/getsentry/sentry-android/

## 3.0.0-alpha.1

### Features

### Fixes


## New releases will happen on a different repository:

https://github.com/getsentry/sentry-java

## What’s Changed

### Features

### Fixes


- feat: enable release health by default

Packages were released on [`bintray`](https://dl.bintray.com/getsentry/sentry-android/io/sentry/sentry-android/), [`jcenter`](https://jcenter.bintray.com/io/sentry/sentry-android/) and [`mavenCentral`](https://repo.maven.apache.org/maven2/io/sentry/sentry-android/)

We'd love to get feedback.

## 2.3.1

### Fixes

- Add main thread checker for the app lifecycle integration ([#525](https://github.com/getsentry/sentry-android/pull/525)) @marandaneto
- Set correct migration link ([#523](https://github.com/getsentry/sentry-android/pull/523)) @fupduck
- Warn about Sentry re-initialization. ([#521](https://github.com/getsentry/sentry-android/pull/521)) @maciejwalkowiak
- Set SDK version in `MainEventProcessor`. ([#513](https://github.com/getsentry/sentry-android/pull/513)) @maciejwalkowiak
- Bump sentry-native to 0.4.0 ([#512](https://github.com/getsentry/sentry-android/pull/512)) @marandaneto
- Bump Gradle to 6.6 and fix linting issues ([#510](https://github.com/getsentry/sentry-android/pull/510)) @marandaneto
- fix(sentry-java): Contexts belong on the Scope ([#504](https://github.com/getsentry/sentry-android/pull/504)) @maciejwalkowiak
- Add tests for verifying scope changes thread isolation ([#508](https://github.com/getsentry/sentry-android/pull/508)) @maciejwalkowiak
- Set `SdkVersion` in default `SentryOptions` created in sentry-core module ([#506](https://github.com/getsentry/sentry-android/pull/506)) @maciejwalkowiak

Packages were released on [`bintray`](https://dl.bintray.com/getsentry/sentry-android/io/sentry/sentry-android/), [`jcenter`](https://jcenter.bintray.com/io/sentry/sentry-android/) and [`mavenCentral`](https://repo.maven.apache.org/maven2/io/sentry/sentry-android/)

We'd love to get feedback.

## 2.3.0

### Features

- Add console application sample. ([#502](https://github.com/getsentry/sentry-android/pull/502)) @maciejwalkowiak
- Log stacktraces in SystemOutLogger ([#498](https://github.com/getsentry/sentry-android/pull/498)) @maciejwalkowiak
- Add method to add breadcrumb with string parameter. ([#501](https://github.com/getsentry/sentry-android/pull/501)) @maciejwalkowiak

### Fixes

- Converting UTC and ISO timestamp when missing Locale/TimeZone do not error ([#505](https://github.com/getsentry/sentry-android/pull/505)) @marandaneto
- Call `Sentry#close` on JVM shutdown. ([#497](https://github.com/getsentry/sentry-android/pull/497)) @maciejwalkowiak
- ref: sentry-core changes for console app ([#473](https://github.com/getsentry/sentry-android/pull/473)) @marandaneto

Obs: If you are using its own instance of `Hub`/`SentryClient` and reflection to set up the SDK to be usable within Libraries, this change may break your code, please fix the renamed classes.

Packages were released on [`bintray`](https://dl.bintray.com/getsentry/sentry-android/io/sentry/sentry-android/), [`jcenter`](https://jcenter.bintray.com/io/sentry/sentry-android/) and [`mavenCentral`](https://repo.maven.apache.org/maven2/io/sentry/sentry-android/)

We'd love to get feedback.

## 2.2.2

### Features

- Add sdk to envelope header ([#488](https://github.com/getsentry/sentry-android/pull/488)) @marandaneto
- Log request if response code is not 200 ([#484](https://github.com/getsentry/sentry-android/pull/484)) @marandaneto

### Fixes

- Bump plugin versions ([#487](https://github.com/getsentry/sentry-android/pull/487)) @marandaneto
- Bump: AGP 4.0.1 ([#486](https://github.com/getsentry/sentry-android/pull/486)) @marandaneto

Packages were released on [`bintray`](https://dl.bintray.com/getsentry/sentry-android/io/sentry/sentry-android/), [`jcenter`](https://jcenter.bintray.com/io/sentry/sentry-android/) and [`mavenCentral`](https://repo.maven.apache.org/maven2/io/sentry/sentry-android/)

We'd love to get feedback.

## 2.2.1

### Fixes

- Timber adds breadcrumb even if event level is < minEventLevel ([#480](https://github.com/getsentry/sentry-android/pull/480)) @marandaneto
- Contexts serializer avoids reflection and fixes desugaring issue ([#478](https://github.com/getsentry/sentry-android/pull/478)) @marandaneto
- clone session before sending to the transport ([#474](https://github.com/getsentry/sentry-android/pull/474)) @marandaneto
- Bump Gradle 6.5.1 ([#479](https://github.com/getsentry/sentry-android/pull/479)) @marandaneto

Packages were released on [`bintray`](https://dl.bintray.com/getsentry/sentry-android/io/sentry/sentry-android/), [`jcenter`](https://jcenter.bintray.com/io/sentry/sentry-android/) and [`mavenCentral`](https://repo.maven.apache.org/maven2/io/sentry/sentry-android/)

We'd love to get feedback.

## 2.2.0

### Fixes

- Negative session sequence if the date is before java date epoch ([#471](https://github.com/getsentry/sentry-android/pull/471)) @marandaneto
- Deserialise unmapped contexts values from envelope ([#470](https://github.com/getsentry/sentry-android/pull/470)) @marandaneto
- Bump: sentry-native 0.3.4 ([#468](https://github.com/getsentry/sentry-android/pull/468)) @marandaneto

- feat: timber integration ([#464](https://github.com/getsentry/sentry-android/pull/464)) @marandaneto

1) To add integrations it requires a [manual initialization](https://docs.sentry.io/platforms/android/#manual-initialization) of the Android SDK.

2) Add the `sentry-android-timber` dependency:

```groovy
implementation 'io.sentry:sentry-android-timber:{version}' // version >= 2.2.0
```

3) Initialize and add the `SentryTimberIntegration`:

```java
SentryAndroid.init(this, options -> {
    // default values:
    // minEventLevel = ERROR
    // minBreadcrumbLevel = INFO
    options.addIntegration(new SentryTimberIntegration());

    // custom values for minEventLevel and minBreadcrumbLevel
    // options.addIntegration(new SentryTimberIntegration(SentryLevel.WARNING, SentryLevel.ERROR));
});
```

4) Use the Timber integration:

```java
try {
    int x = 1 / 0;
} catch (Exception e) {
    Timber.e(e);
}
```

Packages were released on [`bintray`](https://dl.bintray.com/getsentry/sentry-android/io/sentry/sentry-android/), [`jcenter`](https://jcenter.bintray.com/io/sentry/sentry-android/) and [`mavenCentral`](https://repo.maven.apache.org/maven2/io/sentry/sentry-android/)

We'd love to get feedback.

## 2.1.7

### Fixes

- Init native libs if available on SDK init ([#461](https://github.com/getsentry/sentry-android/pull/461)) @marandaneto
- Make JVM target explicit in sentry-core ([#462](https://github.com/getsentry/sentry-android/pull/462)) @dilbernd
- Timestamp with millis from react-native should be in UTC format ([#456](https://github.com/getsentry/sentry-android/pull/456)) @marandaneto
- Bump Gradle to 6.5 ([#454](https://github.com/getsentry/sentry-android/pull/454)) @marandaneto

Packages were released on [`bintray`](https://dl.bintray.com/getsentry/sentry-android/io/sentry/sentry-android/), [`jcenter`](https://jcenter.bintray.com/io/sentry/sentry-android/) and [`mavenCentral`](https://repo.maven.apache.org/maven2/io/sentry/sentry-android/)

We'd love to get feedback.

## 2.1.6

### Fixes

- Do not lookup sentry-debug-meta but instead load it directly ([#445](https://github.com/getsentry/sentry-android/pull/445)) @marandaneto
- Regression on v2.1.5 which can cause a crash on SDK init

Packages were released on [`bintray`](https://dl.bintray.com/getsentry/sentry-android/io/sentry/sentry-android/), [`jcenter`](https://jcenter.bintray.com/io/sentry/sentry-android/) and [`mavenCentral`](https://repo.maven.apache.org/maven2/io/sentry/sentry-android/)

We'd love to get feedback.

## 2.1.5

### Fixes

This version has a severe bug and can cause a crash on SDK init

Please upgrade to https://github.com/getsentry/sentry-android/releases/tag/2.1.6

## 2.1.4

### Features

- Make gzip as default content encoding type ([#433](https://github.com/getsentry/sentry-android/pull/433)) @marandaneto
- Use AGP 4 features ([#366](https://github.com/getsentry/sentry-android/pull/366)) @marandaneto
- Create GH Actions CI for Ubuntu/macOS ([#403](https://github.com/getsentry/sentry-android/pull/403)) @marandaneto
- Make root checker better and minimize false positive ([#417](https://github.com/getsentry/sentry-android/pull/417)) @marandaneto

### Fixes

- bump: sentry-native to 0.3.1 ([#440](https://github.com/getsentry/sentry-android/pull/440)) @marandaneto
- Update last session timestamp ([#437](https://github.com/getsentry/sentry-android/pull/437)) @marandaneto
- Filter trim memory breadcrumbs ([#431](https://github.com/getsentry/sentry-android/pull/431)) @marandaneto

Packages were released on [`bintray`](https://dl.bintray.com/getsentry/sentry-android/io/sentry/sentry-android/), [`jcenter`](https://jcenter.bintray.com/io/sentry/sentry-android/) and [`mavenCentral`](https://repo.maven.apache.org/maven2/io/sentry/sentry-android/)

We'd love to get feedback.

## 2.1.3

### Fixes

This fixes several critical bugs in sentry-android 2.0 and 2.1

- Sentry.init register integrations after creating the main Hub instead of doing it in the main Hub ctor ([#427](https://github.com/getsentry/sentry-android/pull/427)) @marandaneto
- make NoOpLogger public ([#425](https://github.com/getsentry/sentry-android/pull/425)) @marandaneto
- ConnectivityChecker returns connection status and events are not trying to be sent if no connection. ([#420](https://github.com/getsentry/sentry-android/pull/420)) @marandaneto
- thread pool executor is a single thread executor instead of scheduled thread executor ([#422](https://github.com/getsentry/sentry-android/pull/422)) @marandaneto
- Add Abnormal to the Session.State enum as its part of the protocol ([#424](https://github.com/getsentry/sentry-android/pull/424)) @marandaneto
- Bump: Gradle to 6.4.1 ([#419](https://github.com/getsentry/sentry-android/pull/419)) @marandaneto

We recommend that you use sentry-android 2.1.3 over the initial release of sentry-android 2.0 and 2.1.

Packages were released on [`bintray`](https://dl.bintray.com/getsentry/sentry-android/io/sentry/sentry-android/), [`jcenter`](https://jcenter.bintray.com/io/sentry/sentry-android/) and [`mavenCentral`](https://repo.maven.apache.org/maven2/io/sentry/sentry-android/)

We'd love to get feedback.

## 2.1.2

### Features

- Added options to configure http transport ([#411](https://github.com/getsentry/sentry-android/pull/411)) @marandaneto

### Fixes

- Phone state breadcrumbs require read_phone_state on older OS versions ([#415](https://github.com/getsentry/sentry-android/pull/415)) @marandaneto @bsergean
- before raising ANR events, we check ProcessErrorStateInfo if available ([#412](https://github.com/getsentry/sentry-android/pull/412)) @marandaneto
- send cached events to use a single thread executor ([#405](https://github.com/getsentry/sentry-android/pull/405)) @marandaneto
- initing SDK on AttachBaseContext ([#409](https://github.com/getsentry/sentry-android/pull/409)) @marandaneto
- sessions can't be abnormal, but exited if not ended properly ([#410](https://github.com/getsentry/sentry-android/pull/410)) @marandaneto

Packages were released on [`bintray`](https://dl.bintray.com/getsentry/sentry-android/io/sentry/sentry-android/), [`jcenter`](https://jcenter.bintray.com/io/sentry/sentry-android/) and [`mavenCentral`](https://repo.maven.apache.org/maven2/io/sentry/sentry-android/)

We'd love to get feedback.

## 2.1.1

### Features

- Added missing getters on Breadcrumb and SentryEvent ([#397](https://github.com/getsentry/sentry-android/pull/397)) @marandaneto
- Add trim memory breadcrumbs ([#395](https://github.com/getsentry/sentry-android/pull/395)) @marandaneto
- Only set breadcrumb extras if not empty ([#394](https://github.com/getsentry/sentry-android/pull/394)) @marandaneto
- Added samples of how to disable automatic breadcrumbs ([#389](https://github.com/getsentry/sentry-android/pull/389)) @marandaneto

### Fixes

- Set missing release, environment and dist to sentry-native options ([#404](https://github.com/getsentry/sentry-android/pull/404)) @marandaneto
- Do not add automatic and empty sensor breadcrumbs ([#401](https://github.com/getsentry/sentry-android/pull/401)) @marandaneto
- ref: removed Thread.sleep from LifecycleWatcher tests, using awaitility and DateProvider ([#392](https://github.com/getsentry/sentry-android/pull/392)) @marandaneto
- ref: added a DateTimeProvider for making retry after testable ([#391](https://github.com/getsentry/sentry-android/pull/391)) @marandaneto
- Bump Gradle to 6.4 ([#390](https://github.com/getsentry/sentry-android/pull/390)) @marandaneto
- Bump sentry-native to 0.2.6 ([#396](https://github.com/getsentry/sentry-android/pull/396)) @marandaneto

Packages were released on [`bintray`](https://dl.bintray.com/getsentry/sentry-android/io/sentry/sentry-android/), [`jcenter`](https://jcenter.bintray.com/io/sentry/sentry-android/) and [`mavenCentral`](https://repo.maven.apache.org/maven2/io/sentry/sentry-android/)

We'd love to get feedback.

## 2.1.0

### Features

- Includes all the changes of 2.1.0 alpha, beta and RC

### Fixes

- fix when PhoneStateListener is not ready for use ([#387](https://github.com/getsentry/sentry-android/pull/387)) @marandaneto
- make ANR 5s by default ([#388](https://github.com/getsentry/sentry-android/pull/388)) @marandaneto
- rate limiting by categories ([#381](https://github.com/getsentry/sentry-android/pull/381)) @marandaneto
- Bump NDK to latest stable version 21.1.6352462 ([#386](https://github.com/getsentry/sentry-android/pull/386)) @marandaneto

Packages were released on [`bintray`](https://dl.bintray.com/getsentry/sentry-android/io/sentry/sentry-android/), [`jcenter`](https://jcenter.bintray.com/io/sentry/sentry-android/) and [`mavenCentral`](https://repo.maven.apache.org/maven2/io/sentry/sentry-android/)

We'd love to get feedback.

## 2.0.3

### Fixes

- patch from 2.1.0-alpha.2 - avoid crash if NDK throws UnsatisfiedLinkError ([#344](https://github.com/getsentry/sentry-android/pull/344)) @marandaneto

Packages were released on [`bintray`](https://dl.bintray.com/getsentry/sentry-android/io/sentry/sentry-android/), [`jcenter`](https://jcenter.bintray.com/io/sentry/sentry-android/) and [`mavenCentral`](https://repo.maven.apache.org/maven2/io/sentry/sentry-android/)

We'd love to get feedback.

## 2.1.0-RC.1

### Features

- Options for uncaught exception and make SentryOptions list Thread-Safe ([#384](https://github.com/getsentry/sentry-android/pull/384)) @marandaneto
- Automatic breadcrumbs for app, activity and sessions lifecycles and system events ([#348](https://github.com/getsentry/sentry-android/pull/348)) @marandaneto
- Make capture session and envelope internal ([#372](https://github.com/getsentry/sentry-android/pull/372)) @marandaneto

### Fixes

- If retry after header has empty categories, apply retry after to all of them ([#377](https://github.com/getsentry/sentry-android/pull/377)) @marandaneto
- Discard events and envelopes if cached and retry after ([#378](https://github.com/getsentry/sentry-android/pull/378)) @marandaneto
- Merge loadLibrary calls for sentry-native and clean up CMake files ([#373](https://github.com/getsentry/sentry-android/pull/373)) @Swatinem
- Exceptions should be sorted oldest to newest ([#370](https://github.com/getsentry/sentry-android/pull/370)) @marandaneto
- Check external storage size even if its read only ([#368](https://github.com/getsentry/sentry-android/pull/368)) @marandaneto
- Wrong check for cellular network capability ([#369](https://github.com/getsentry/sentry-android/pull/369)) @marandaneto
- add ScheduledForRemoval annotation to deprecated methods ([#375](https://github.com/getsentry/sentry-android/pull/375)) @marandaneto
- Bump NDK to 21.0.6113669 ([#367](https://github.com/getsentry/sentry-android/pull/367)) @marandaneto
- Bump AGP and add new make cmd to check for updates ([#365](https://github.com/getsentry/sentry-android/pull/365)) @marandaneto

Packages were released on [`bintray`](https://dl.bintray.com/getsentry/sentry-android/io/sentry/sentry-android/), [`jcenter`](https://jcenter.bintray.com/io/sentry/sentry-android/) and [`mavenCentral`](https://repo.maven.apache.org/maven2/io/sentry/sentry-android/)

We'd love to get feedback.

## 2.1.0-beta.2

### Fixes

- Bump sentry-native to 0.2.4 ([#364](https://github.com/getsentry/sentry-android/pull/364)) @marandaneto
- Update current session on session start after deleting previous session ([#362](https://github.com/getsentry/sentry-android/pull/362)) @marandaneto

Packages were released on [`bintray`](https://dl.bintray.com/getsentry/sentry-android/io/sentry/sentry-android/), [`jcenter`](https://jcenter.bintray.com/io/sentry/sentry-android/) and [`mavenCentral`](https://repo.maven.apache.org/maven2/io/sentry/sentry-android/)

We'd love to get feedback.

## 2.1.0-beta.1

### Fixes

- Bump sentry-native to 0.2.3 ([#357](https://github.com/getsentry/sentry-android/pull/357)) @marandaneto
- Check for androidx availability on runtime ([#356](https://github.com/getsentry/sentry-android/pull/356)) @marandaneto
- If theres a left over session file and its crashed, we should not overwrite its state ([#354](https://github.com/getsentry/sentry-android/pull/354)) @marandaneto
- Session should be exited state if state was ok ([#352](https://github.com/getsentry/sentry-android/pull/352)) @marandaneto
- Envelope has dedicated endpoint ([#353](https://github.com/getsentry/sentry-android/pull/353)) @marandaneto

Packages were released on [`bintray`](https://dl.bintray.com/getsentry/sentry-android/io/sentry/sentry-android/), [`jcenter`](https://jcenter.bintray.com/io/sentry/sentry-android/) and [`mavenCentral`](https://repo.maven.apache.org/maven2/io/sentry/sentry-android/)

We'd love to get feedback.

## 2.1.0-alpha.2

### Fixes

- Change integration order for cached outbox events ([#347](https://github.com/getsentry/sentry-android/pull/347)) @marandaneto
- Avoid crash if NDK throws UnsatisfiedLinkError ([#344](https://github.com/getsentry/sentry-android/pull/344)) @marandaneto
- Avoid getting a threadlocal twice. ([#339](https://github.com/getsentry/sentry-android/pull/339)) @metlos
- Removing session tracking guard on hub and client ([#338](https://github.com/getsentry/sentry-android/pull/338)) @marandaneto
- Bump agp to 3.6.2 ([#336](https://github.com/getsentry/sentry-android/pull/336)) @marandaneto
- Fix racey ANR integration ([#332](https://github.com/getsentry/sentry-android/pull/332)) @marandaneto
- Logging envelopes path when possible instead of nullable id ([#331](https://github.com/getsentry/sentry-android/pull/331)) @marandaneto
- Renaming transport gate method ([#330](https://github.com/getsentry/sentry-android/pull/330)) @marandaneto

Packages were released on [`bintray`](https://dl.bintray.com/getsentry/sentry-android/io/sentry/sentry-android/), [`jcenter`](https://jcenter.bintray.com/io/sentry/sentry-android/) and [`mavenCentral`](https://repo.maven.apache.org/maven2/io/sentry/sentry-android/)

We'd love to get feedback.

## 2.1.0-alpha.1

Release of Sentry's new SDK for Android.

## What’s Changed

### Features

- Release health @marandaneto @bruno-garcia
- ANR report should have 'was active=yes' on the dashboard ([#299](https://github.com/getsentry/sentry-android/pull/299)) @marandaneto
- NDK events apply scoped data ([#322](https://github.com/getsentry/sentry-android/pull/322)) @marandaneto
- Add a StdoutTransport ([#310](https://github.com/getsentry/sentry-android/pull/310)) @mike-burns
- Implementing new retry after protocol ([#306](https://github.com/getsentry/sentry-android/pull/306)) @marandaneto

### Fixes

- Bump sentry-native to 0.2.2 ([#305](https://github.com/getsentry/sentry-android/pull/305)) @Swatinem
- Missing App's info ([#315](https://github.com/getsentry/sentry-android/pull/315)) @marandaneto
- Buffered writers/readers - otimizations ([#311](https://github.com/getsentry/sentry-android/pull/311)) @marandaneto
- Boot time should be UTC ([#309](https://github.com/getsentry/sentry-android/pull/309)) @marandaneto
- Make transport result public ([#300](https://github.com/getsentry/sentry-android/pull/300)) @marandaneto

Packages were released on [`bintray`](https://dl.bintray.com/getsentry/sentry-android/io/sentry/sentry-android/), [`jcenter`](https://jcenter.bintray.com/io/sentry/sentry-android/) and [`mavenCentral`](https://repo.maven.apache.org/maven2/io/sentry/sentry-android/)

We'd love to get feedback.

## 2.0.2

Release of Sentry's new SDK for Android.

### Features

- MavenCentral support ([#284](https://github.com/getsentry/sentry-android/pull/284)) @marandaneto

### Fixes

- Bump AGP to 3.6.1 ([#285](https://github.com/getsentry/sentry-android/pull/285)) @marandaneto

Packages were released on [`bintray`](https://dl.bintray.com/getsentry/sentry-android/io/sentry/sentry-android/), [`jcenter`](https://jcenter.bintray.com/io/sentry/sentry-android/) and [`mavenCentral`](https://repo.maven.apache.org/maven2/io/sentry/sentry-android/)

We'd love to get feedback.

## 2.0.1

Release of Sentry's new SDK for Android.

## What’s Changed

### Features

- Attach threads/stacktraces ([#267](https://github.com/getsentry/sentry-android/pull/267)) @marandaneto
- Add the default serverName to SentryOptions and use it in MainEventProcessor ([#279](https://github.com/getsentry/sentry-android/pull/279)) @metlos

### Fixes

- set current threadId when there's no mechanism set ([#277](https://github.com/getsentry/sentry-android/pull/277)) @marandaneto
- Preview package manager ([#269](https://github.com/getsentry/sentry-android/pull/269)) @bruno-garcia

Packages were released on [`bintray`](https://dl.bintray.com/getsentry/sentry-android/io/sentry/), [`jcenter`](https://jcenter.bintray.com/io/sentry/sentry-android/)

We'd love to get feedback.

## 2.0.0

Release of Sentry's new SDK for Android.

New features not offered by (1.7.x):

- NDK support
  - Captures crashes caused by native code
  - Access to the [`sentry-native` SDK](https://github.com/getsentry/sentry-native/) API by your native (C/C++/Rust code/..).
- Automatic init (just add your `DSN` to the manifest)
   - Proguard rules are added automatically
   - Permission (Internet) is added automatically
- Uncaught Exceptions might be captured even before the app restarts
- Sentry's Unified API.
- More context/device information
- Packaged as `aar`
- Frames from the app automatically marked as `InApp=true` (stack traces in Sentry highlights them by default).
- Complete Sentry Protocol available.
- All threads and their stack traces are captured.
- Sample project in this repo to test many features (segfault, uncaught exception, ANR...)

Features from the current SDK like `ANR` are also available (by default triggered after 4 seconds).

Packages were released on [`bintray`](https://dl.bintray.com/getsentry/sentry-android/io/sentry/), [`jcenter`](https://jcenter.bintray.com/io/sentry/sentry-android/)

We'd love to get feedback.

## 2.0.0-rc04

Release of Sentry's new SDK for Android.

### Features

- Take sampleRate from metadata ([#262](https://github.com/getsentry/sentry-android/pull/262)) @bruno-garcia
- Support mills timestamp format ([#263](https://github.com/getsentry/sentry-android/pull/263)) @marandaneto
- Adding logs to installed integrations ([#265](https://github.com/getsentry/sentry-android/pull/265)) @marandaneto

### Fixes

- Breacrumb.data to string,object, Add LOG level ([#264](https://github.com/getsentry/sentry-android/pull/264)) @HazAT
- Read release conf. on manifest ([#266](https://github.com/getsentry/sentry-android/pull/266)) @marandaneto

Packages were released on [`bintray`](https://dl.bintray.com/getsentry/sentry-android/io/sentry/), [`jcenter`](https://jcenter.bintray.com/io/sentry/sentry-android/)

We'd love to get feedback and we'll work in getting the GA `2.0.0` out soon.
Until then, the [stable SDK offered by Sentry is at version 1.7.30](https://github.com/getsentry/sentry-java/releases/tag/v1.7.30)

## 2.0.0-rc03

Release of Sentry's new SDK for Android.

### Fixes

- fixes ([#259](https://github.com/getsentry/sentry-android/issues/259)) - NPE check on getExternalFilesDirs items. ([#260](https://github.com/getsentry/sentry-android/pull/260)) @marandaneto
- strictMode typo ([#258](https://github.com/getsentry/sentry-android/pull/258)) @marandaneto

Packages were released on [`bintray`](https://dl.bintray.com/getsentry/sentry-android/io/sentry/), [`jcenter`](https://jcenter.bintray.com/io/sentry/sentry-android/)

We'd love to get feedback and we'll work in getting the GA `2.0.0` out soon.
Until then, the [stable SDK offered by Sentry is at version 1.7.30](https://github.com/getsentry/sentry-java/releases/tag/v1.7.30)

## 2.0.0-rc02

Release of Sentry's new SDK for Android.

### Features

- Hub mode configurable ([#247](https://github.com/getsentry/sentry-android/pull/247)) @bruno-garcia
- Added remove methods (tags/extras) to the sentry static class ([#243](https://github.com/getsentry/sentry-android/pull/243)) @marandaneto

### Fixes


- Update ndk for new sentry-native version ([#235](https://github.com/getsentry/sentry-android/pull/235)) @Swatinem @marandaneto
- Make integrations public ([#256](https://github.com/getsentry/sentry-android/pull/256)) @marandaneto
- Bump build-tools ([#255](https://github.com/getsentry/sentry-android/pull/255)) @marandaneto
- Added javadocs to scope and its dependencies ([#253](https://github.com/getsentry/sentry-android/pull/253)) @marandaneto
- Build all ABIs ([#254](https://github.com/getsentry/sentry-android/pull/254)) @marandaneto
- Moving back ANR timeout from long to int param. ([#252](https://github.com/getsentry/sentry-android/pull/252)) @marandaneto
- Added HubAdapter to call Sentry static methods from Integrations ([#250](https://github.com/getsentry/sentry-android/pull/250)) @marandaneto
- New Release format ([#242](https://github.com/getsentry/sentry-android/pull/242)) @marandaneto
- Javadocs for SentryOptions ([#246](https://github.com/getsentry/sentry-android/pull/246)) @marandaneto
- non-app is already inApp excluded by default. ([#244](https://github.com/getsentry/sentry-android/pull/244)) @marandaneto
- Fix if symlink exists for sentry-native ([#241](https://github.com/getsentry/sentry-android/pull/241)) @marandaneto
- Clone method - race condition free ([#226](https://github.com/getsentry/sentry-android/pull/226)) @marandaneto
- Refactoring breadcrumbs callback ([#239](https://github.com/getsentry/sentry-android/pull/239)) @marandaneto

Packages were released on [`bintray`](https://dl.bintray.com/getsentry/sentry-android/io/sentry/), [`jcenter`](https://jcenter.bintray.com/io/sentry/sentry-android/)

We'd love to get feedback and we'll work in getting the GA `2.0.0` out soon.
Until then, the [stable SDK offered by Sentry is at version 1.7.30](https://github.com/getsentry/sentry-java/releases/tag/v1.7.30)

## 2.0.0-rc01

Release of Sentry's new SDK for Android.

## What’s Changed

### Features

- Added remove methods for Scope data ([#237](https://github.com/getsentry/sentry-android/pull/237)) @marandaneto
- More device context (deviceId, connectionType and language) ([#229](https://github.com/getsentry/sentry-android/pull/229)) @marandaneto
- Added a few java docs (Sentry, Hub and SentryClient) ([#223](https://github.com/getsentry/sentry-android/pull/223)) @marandaneto
- Implemented diagnostic logger ([#218](https://github.com/getsentry/sentry-android/pull/218)) @marandaneto
- Added event processors to scope ([#209](https://github.com/getsentry/sentry-android/pull/209)) @marandaneto
- Added android transport gate ([#206](https://github.com/getsentry/sentry-android/pull/206)) @marandaneto
- Added executor for caching values out of the main thread ([#201](https://github.com/getsentry/sentry-android/pull/201)) @marandaneto

### Fixes


- Honor RetryAfter ([#236](https://github.com/getsentry/sentry-android/pull/236)) @marandaneto
- Add tests for SentryValues ([#238](https://github.com/getsentry/sentry-android/pull/238)) @philipphofmann
- Do not set frames if there's none ([#234](https://github.com/getsentry/sentry-android/pull/234)) @marandaneto
- Always call interrupt after InterruptedException ([#232](https://github.com/getsentry/sentry-android/pull/232)) @marandaneto
- Mark as current thread if its the main thread ([#228](https://github.com/getsentry/sentry-android/pull/228)) @marandaneto
- Fix lgtm alerts ([#219](https://github.com/getsentry/sentry-android/pull/219)) @marandaneto
- Written unit tests to ANR integration ([#215](https://github.com/getsentry/sentry-android/pull/215)) @marandaneto
- Added blog posts to README ([#214](https://github.com/getsentry/sentry-android/pull/214)) @marandaneto
- Raise code coverage for Dsn to 100% ([#212](https://github.com/getsentry/sentry-android/pull/212)) @philipphofmann
- Remove redundant times(1) for Mockito.verify ([#211](https://github.com/getsentry/sentry-android/pull/211)) @philipphofmann
- Transport may be set on options ([#203](https://github.com/getsentry/sentry-android/pull/203)) @marandaneto
- dist may be set on options ([#204](https://github.com/getsentry/sentry-android/pull/204)) @marandaneto
- Throw an exception if DSN is not set ([#200](https://github.com/getsentry/sentry-android/pull/200)) @marandaneto
- Migration guide markdown ([#197](https://github.com/getsentry/sentry-android/pull/197)) @marandaneto

Packages were released on [`bintray`](https://dl.bintray.com/getsentry/sentry-android/io/sentry/), [`jcenter`](https://jcenter.bintray.com/io/sentry/sentry-android/)

We'd love to get feedback and we'll work in getting the GA `2.0.0` out soon.
Until then, the [stable SDK offered by Sentry is at version 1.7.29](https://github.com/getsentry/sentry-java/releases/tag/v1.7.29)

## 2.0.0-beta02

Release of Sentry's new SDK for Android.

### Features

- addBreadcrumb overloads ([#196](https://github.com/getsentry/sentry-android/pull/196)) and ([#198](https://github.com/getsentry/sentry-android/pull/198))

### Fixes

- fix Android bug on API 24 and 25 about getting current threads and stack traces ([#194](https://github.com/getsentry/sentry-android/pull/194))

Packages were released on [`bintray`](https://dl.bintray.com/getsentry/sentry-android/io/sentry/), [`jcenter`](https://jcenter.bintray.com/io/sentry/sentry-android/)

We'd love to get feedback and we'll work in getting the GA `2.0.0` out soon.
Until then, the [stable SDK offered by Sentry is at version 1.7.28](https://github.com/getsentry/sentry-java/releases/tag/v1.7.28)

## 2.0.0-beta01

Release of Sentry's new SDK for Android.

### Fixes

- ref: ANR doesn't set handled flag ([#186](https://github.com/getsentry/sentry-android/pull/186))
- SDK final review ([#183](https://github.com/getsentry/sentry-android/pull/183))
- ref: Drop errored in favor of crashed ([#187](https://github.com/getsentry/sentry-android/pull/187))
- Workaround android_id ([#185](https://github.com/getsentry/sentry-android/pull/185))
- Renamed sampleRate ([#191](https://github.com/getsentry/sentry-android/pull/191))
- Making timestamp package-private or test-only ([#190](https://github.com/getsentry/sentry-android/pull/190))
- Split event processor in Device/App data ([#180](https://github.com/getsentry/sentry-android/pull/180))

Packages were released on [`bintray`](https://dl.bintray.com/getsentry/sentry-android/io/sentry/), [`jcenter`](https://jcenter.bintray.com/io/sentry/sentry-android/)

We'd love to get feedback and we'll work in getting the GA `2.0.0` out soon.
Until then, the [stable SDK offered by Sentry is at version 1.7.28](https://github.com/getsentry/sentry-java/releases/tag/v1.7.28)

## 2.0.0-alpha09

Release of Sentry's new SDK for Android.

### Features

- Adding nativeBundle plugin ([#161](https://github.com/getsentry/sentry-android/pull/161))
- Adding scope methods to sentry static class ([#179](https://github.com/getsentry/sentry-android/pull/179))

### Fixes

- fix: DSN parsing ([#165](https://github.com/getsentry/sentry-android/pull/165))
- Don't avoid exception type minification ([#166](https://github.com/getsentry/sentry-android/pull/166))
- make Gson retro compatible with older versions of AGP ([#177](https://github.com/getsentry/sentry-android/pull/177))
- Bump sentry-native with message object instead of a string ([#172](https://github.com/getsentry/sentry-android/pull/172))

Packages were released on [`bintray`](https://dl.bintray.com/getsentry/sentry-android/io/sentry/), [`jcenter`](https://jcenter.bintray.com/io/sentry/sentry-android/)

We'd love to get feedback and we'll work in getting the GA `2.0.0` out soon.
Until then, the [stable SDK offered by Sentry is at version 1.7.28](https://github.com/getsentry/sentry-java/releases/tag/v1.7.28)

## 2.0.0-alpha08

Release of Sentry's new SDK for Android.

### Fixes

- DebugId endianness ([#162](https://github.com/getsentry/sentry-android/pull/162))
- Executed beforeBreadcrumb also for scope ([#160](https://github.com/getsentry/sentry-android/pull/160))
- Benefit of manifest merging when minSdk ([#159](https://github.com/getsentry/sentry-android/pull/159))
- Add method to captureMessage with level ([#157](https://github.com/getsentry/sentry-android/pull/157))
- Listing assets file on the wrong dir ([#156](https://github.com/getsentry/sentry-android/pull/156))

Packages were released on [`bintray`](https://dl.bintray.com/getsentry/sentry-android/io/sentry/), [`jcenter`](https://jcenter.bintray.com/io/sentry/sentry-android/)

We'd love to get feedback and we'll work in getting the GA `2.0.0` out soon.
Until then, the [stable SDK offered by Sentry is at version 1.7.28](https://github.com/getsentry/sentry-java/releases/tag/v1.7.28)

## 2.0.0-alpha07

Third release of Sentry's new SDK for Android.

### Fixes

-  Fixed release for jcenter and bintray

Packages were released on [`bintray`](https://dl.bintray.com/getsentry/sentry-android/io/sentry/), [`jcenter`](https://jcenter.bintray.com/io/sentry/sentry-android/)

We'd love to get feedback and we'll work in getting the GA `2.0.0` out soon.
Until then, the [stable SDK offered by Sentry is at version 1.7.28](https://github.com/getsentry/sentry-java/releases/tag/v1.7.28)

## 2.0.0-alpha06

Second release of Sentry's new SDK for Android.

### Fixes

- Fixed a typo on pom generation.

Packages were released on [`bintray`](https://dl.bintray.com/getsentry/sentry-android/io/sentry/), [`jcenter`](https://jcenter.bintray.com/io/sentry/sentry-android/)

We'd love to get feedback and we'll work in getting the GA `2.0.0` out soon.
Until then, the [stable SDK offered by Sentry is at version 1.7.28](https://github.com/getsentry/sentry-java/releases/tag/v1.7.28)

## 2.0.0-alpha05

First release of Sentry's new SDK for Android.

New features not offered by our current (1.7.x), stable SDK are:

- NDK support
  - Captures crashes caused by native code
  - Access to the [`sentry-native` SDK](https://github.com/getsentry/sentry-native/) API by your native (C/C++/Rust code/..).
- Automatic init (just add your `DSN` to the manifest)
   - Proguard rules are added automatically
   - Permission (Internet) is added automatically
- Uncaught Exceptions might be captured even before the app restarts
- Unified API which include scopes etc.
- More context/device information
- Packaged as `aar`
- Frames from the app automatically marked as `InApp=true` (stack traces in Sentry highlights them by default).
- Complete Sentry Protocol available.
- All threads and their stack traces are captured.
- Sample project in this repo to test many features (segfault, uncaught exception, scope)

Features from the current SDK like `ANR` are also available (by default triggered after 4 seconds).

Packages were released on [`bintray`](https://dl.bintray.com/getsentry/sentry-android/io/sentry/), [`jcenter`](https://jcenter.bintray.com/io/sentry/sentry-android/)

We'd love to get feedback and we'll work in getting the GA `2.0.0` out soon.
Until then, the [stable SDK offered by Sentry is at version 1.7.28](https://github.com/getsentry/sentry-java/releases/tag/v1.7.28)<|MERGE_RESOLUTION|>--- conflicted
+++ resolved
@@ -2,20 +2,14 @@
 
 ## Unreleased
 
-<<<<<<< HEAD
 ### Features
 
 - Add meta option to set the maximum amount of breadcrumbs to be logged. ([#?](https://github.com/getsentry/sentry-java/pull/?))
 
-
 ### Fixes
 
 - using MaxBreadcrumb with value 0 no longer crashes. ([#?](https://github.com/getsentry/sentry-java/pull/?))
-=======
-### Fixes
-
 - Accept manifest integer values when requiring floating values ([#3823](https://github.com/getsentry/sentry-java/pull/3823))
->>>>>>> 5183da95
 
 ## 7.16.0
 
