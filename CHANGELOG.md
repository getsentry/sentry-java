# vNext

* Enchancement: Improve EventProcessor nullability annotations (#1229).
* Enchancement: Add ability to flush events synchronously.
* Fix: Disable Gson HTML escaping
* Enchancement: Support @SentrySpan and @SentryTransaction on classes and interfaces. (#1243)
<<<<<<< HEAD
* Enchancement: Do not serialize empty collections and maps (#1245)
=======
* Ref: Simplify RestTemplate instrumentation (#1246)
>>>>>>> 133fc8ca

# 4.1.0

* Improve Kotlin compatibility for SdkVersion (#1213)
* Feat: Support logging via JUL (#1211)
* Fix: Fix returning Sentry trace header from Span (#1217)
* Fix: Remove misleading error logs (#1222)

# 4.0.0

This release brings the Sentry Performance feature to Java SDK, Spring, Spring Boot, and Android integrations. Read more in the reference documentation:

- [Performance for Java](https://docs.sentry.io/platforms/java/performance/)
- [Performance for Spring](https://docs.sentry.io/platforms/java/guides/spring/)
- [Performance for Spring Boot](https://docs.sentry.io/platforms/java/guides/spring-boot/)
- [Performance for Android](https://docs.sentry.io/platforms/android/performance/)

### Other improvements:

#### Core:

- Improved loading external configuration:
  - Load `sentry.properties` from the application's current working directory (#1046)
  - Resolve `in-app-includes`, `in-app-excludes`, `tags`, `debug`, `uncaught.handler.enabled` parameters from the external configuration
- Set global tags on SentryOptions and load them from external configuration (#1066)
- Add support for attachments (#1082)
- Resolve `servername` from the localhost address
- Simplified transport configuration through setting `TransportFactory` instead of `ITransport` on SentryOptions (#1124)

#### Spring Boot:
- Add the ability to register multiple `OptionsConfiguration` beans (#1093)
- Initialize Logback after context refreshes (#1129)

#### Android:
- Add `isSideLoaded` and `installerStore` tags automatically (Where your App. was installed from eg Google Play, Amazon Store, downloaded APK, etc...)
- Bump: sentry-native to 0.4.6
- Bump: Gradle to 6.8.1 and AGP to 4.1.2

# 4.0.0-beta.1

* Feat: Add addToTransactions to Attachment (#1191)
* Enhancement: Support SENTRY_TRACES_SAMPLE_RATE conf. via env variables (#1171)
* Enhancement: Pass request to CustomSamplingContext in Spring integration (#1172)
* Ref: Set SpanContext on SentryTransaction to avoid potential NPE (#1173)
* Fix: Free Local Refs manually due to Android local ref. count limits
* Enhancement: Move `SentrySpanClientHttpRequestInterceptor` to Spring module (#1181)
* Enhancement: Add overload for `transaction/span.finish(SpanStatus)` (#1182)
* Fix: Bring back support for setting transaction name without ongoing transaction (#1183)
* Enhancement: Simplify registering traces sample callback in Spring integration (#1184)
* Enhancement: Polish Performance API (#1165)
* Enhancement: Set "debug" through external properties (#1186)
* Enhancement: Simplify Spring integration (#1188)
* Enhancement: Init overload with dsn (#1195)
* Enhancement: Enable Kotlin map-like access on CustomSamplingContext (#1192)
* Enhancement: Auto register custom ITransportFactory in Spring integration (#1194)
* Enhancement: Improve Kotlin property access in Performance API (#1193)
* Enhancement: Copy options tags to transactions (#1198)
* Enhancement: Add convenient method for accessing event's throwable (1202)

# 4.0.0-alpha.3

* Feat: Add maxAttachmentSize to SentryOptions (#1138)
* Feat: Drop invalid attachments (#1134)
* Ref: Make Attachment immutable (#1120)
* Fix inheriting sampling decision from parent (#1100)
* Fixes and Tests: Session serialization and deserialization
* Ref: using Calendar to generate Dates
* Fix: Exception only sets a stack trace if there are frames
* Feat: set isSideLoaded info tags
* Enhancement: Read tracesSampleRate from AndroidManifest
* Fix: Initialize Logback after context refreshes (#1129)
* Ref: Return NoOpTransaction instead of null (#1126)
* Fix: Do not crash when passing null values to @Nullable methods, eg User and Scope
* Ref: `ITransport` implementations are now responsible for executing request in asynchronous or synchronous way (#1118)
* Ref: Add option to set `TransportFactory` instead of `ITransport` on `SentryOptions` (#1124)
* Ref: Simplify ITransport creation in ITransportFactory (#1135) 
* Feat: Add non blocking Apache HttpClient 5 based Transport (#1136)
* Enhancement: Autoconfigure Apache HttpClient 5 based Transport in Spring Boot integration (#1143)
* Enhancement: Send user.ip_address = {{auto}} when sendDefaultPii is true (#1015)
* Fix: Resolving dashed properties from external configuration
* Feat: Read `uncaught.handler.enabled` property from the external configuration 
* Feat: Resolve servername from the localhost address
* Fix: Consider {{ auto }} as a default ip address (#1015) 
* Fix: Set release and environment on Transactions (#1152)
* Fix: Do not set transaction on the scope automatically   
* Enhancement: Automatically assign span context to captured events (#1156)
* Feat: OutboxSender supports all envelope item types #1158
* Enhancement: Improve ITransaction and ISpan null-safety compatibility (#1161)

# 4.0.0-alpha.2

* Feat: Add basic support for attachments (#1082)
* Fix: Remove method reference in SentryEnvelopeItem (#1091)
* Enhancement: Set transaction name on events and transactions sent using Spring integration (#1067)
* Fix: Set current thread only if there are no exceptions
* Enhancement: Set global tags on SentryOptions and load them from external configuration (#1066)
* Ref: Refactor resolving SpanContext for Throwable (#1068)
* Enhancement: Add API validator and remove deprecated methods
* Enhancement: Add more convenient method to start a child span (#1073)
* Enhancement: Autoconfigure traces callback in Spring Boot integration (#1074)
* Enhancement: Resolve in-app-includes and in-app-excludes parameters from the external configuration
* Enhancement: Make InAppIncludesResolver public (#1084)
* Ref: Change "op" to "operation" in @SentrySpan and @SentryTransaction
* Fix: SentryOptions creates GsonSerializer by default
* Enhancement: Add the ability to register multiple OptionsConfiguration beans (#1093)
* Fix: Append DebugImage list if event already has it
* Fix: Sort breadcrumbs by Date if there are breadcrumbs already in the event

# 4.0.0-alpha.1

* Enhancement: Load `sentry.properties` from the application's current working directory (#1046)
* Ref: Refactor JSON deserialization (#1047)
* Feat: Performance monitoring (#971)
* Feat: Performance monitoring for Spring Boot applications (#971)

# 3.2.1

* Fix: Set current thread only if theres no exceptions (#1064)
* Fix: Append DebugImage list if event already has it (#1092)
* Fix: Sort breadcrumbs by Date if there are breadcrumbs already in the event (#1094)
* Fix: Free Local Refs manually due to Android local ref. count limits  (#1179)

# 3.2.0

* Bump: AGP 4.1.1 (#1040)
* Fix: use neutral Locale for String operations #1033
* Update to sentry-native 0.4.4 and fix shared library builds (#1039)
* Feat: Expose a Module (Debug images) Loader for Android thru sentry-native #1043
* Enhancement: Added java doc to protocol classes based on sentry-data-schemes project (#1045)
* Enhancement: Make SentryExceptionResolver Order configurable to not send handled web exceptions (#1008)
* Enhancement: Resolve HTTP Proxy parameters from the external configuration (#1028)
* Enhancement: Sentry NDK integration is compiled against default NDK version based on AGP's version #1048
* Fix: Clean up JNI code and properly free strings #1050
* Fix: set userId for hard-crashes if no user is set #1049

# 3.1.3

* Fix broken NDK integration on 3.1.2 (release failed on packaging a .so file)
* Increase max cached events to 30 (#1029)
* Normalize DSN URI (#1030)

# 3.1.2

* feat: Manually capturing User Feedback
* Enhancement: Set environment to "production" by default.
* Enhancement: Make public the Breadcrumb constructor that accepts a Date #1012
* ref: Validate event id on user feedback submission
 
# 3.1.1

* fix: Prevent Logback and Log4j2 integrations from re-initializing Sentry when Sentry is already initialized
* Enhancement: Bind logging related SentryProperties to Slf4j Level instead of Logback to improve Log4j2 compatibility
* fix: Make sure HttpServletRequestSentryUserProvider runs by default before custom SentryUserProvider beans
* fix: fix setting up Sentry in Spring Webflux annotation by changing the scope of Spring WebMvc related dependencies

# 3.1.0

* fix: Don't require `sentry.dsn` to be set when using `io.sentry:sentry-spring-boot-starter` and `io.sentry:sentry-logback` together #965
* Auto-Configure `inAppIncludes` in Spring Boot integration #966
* Enhancement: make getThrowable public and improve set contexts #967
* Bump: Android Gradle Plugin 4.0.2 #968
* Enhancement: accepted quoted values in properties from external configuration #972
* fix: remove chunked streaming mode #974
* fix: Android 11 + targetSdkVersion 30 crashes Sentry on start #977

# 3.0.0

# Java + Android

This release marks the re-unification of Java and Android SDK code bases.
It's based on the Android 2.0 SDK, which implements [Sentry's unified API](https://develop.sentry.dev/sdk/unified-api/).

Considerable changes were done, which include a lot of improvements. More are covered below, but the highlights are:

* Improved `log4j2` integration
  * Capture breadcrumbs for level INFO and higher
  * Raises event for ERROR and higher.
  * Minimum levels are configurable.
  * Optionally initializes the SDK via appender.xml
* Dropped support to `log4j`.
* Improved `logback` integration
  * Capture breadcrumbs for level INFO and higher
  * Raises event for ERROR and higher. 
  * Minimum levels are configurable.
  * Optionally initializes the SDK via appender.xml
  * Configurable via Spring integration if both are enabled
* Spring
  * No more duplicate events with Spring and logback
  * Auto initalizes if DSN is available
  * Configuration options available with auto complete
* Google App Engine support dropped

## What’s Changed

* Callback to validate SSL certificate (#944) 
* Attach stack traces enabled by default

### Android specific

* Release health enabled by default for Android
* Sync of Scopes for Java -> Native (NDK)
* Bump Sentry-Native v0.4.2
* Android 11 Support

[Android migration docs](https://docs.sentry.io/platforms/android/migration/#migrating-from-sentry-android-2x-to-sentry-android-3x)

### Java specific

* Unified API for Java SDK and integrations (Spring, Spring boot starter, Servlet, Logback, Log4j2)

New Java [docs](https://docs.sentry.io/platforms/java/) are live and being improved.

# Acquisition

Packages were released on [`bintray sentry-java`](https://dl.bintray.com/getsentry/sentry-java/io/sentry/), [`bintray sentry-android`](https://dl.bintray.com/getsentry/sentry-android/io/sentry/), [`jcenter`](https://jcenter.bintray.com/io/sentry/) and [`mavenCentral`](https://repo.maven.apache.org/maven2/io/sentry/)

## Where is the Java 1.7 code base?

The previous Java releases, are all available in this repository through the tagged releases.
# 3.0.0-beta.1

## What’s Changed

* feat: ssl support (#944) @ninekaw9 @marandaneto 
* feat: sync Java to C (#937) @bruno-garcia @marandaneto
* feat: Auto-configure Logback appender in Spring Boot integration. (#938) @maciejwalkowiak
* feat: Add Servlet integration. (#935) @maciejwalkowiak
* fix: Pop scope at the end of the request in Spring integration. (#936) @maciejwalkowiak
* bump: Upgrade Spring Boot to 2.3.4. (#932) @maciejwalkowiak
* fix: Do not set cookies when send pii is set to false. (#931) @maciejwalkowiak

Packages were released on [`bintray sentry-java`](https://dl.bintray.com/getsentry/sentry-java/io/sentry/), [`bintray sentry-android`](https://dl.bintray.com/getsentry/sentry-android/io/sentry/), [`jcenter`](https://jcenter.bintray.com/io/sentry/) and [`mavenCentral`](https://repo.maven.apache.org/maven2/io/sentry/)

We'd love to get feedback.

# 3.0.0-alpha.3

## What’s Changed

* Bump sentry-native to 0.4.2 (#926) @marandaneto
* feat: enable attach stack traces and disable attach threads by default (#921) @marandaneto
* fix: read sample rate correctly from manifest meta data (#923) @marandaneto
* ref: remove log level as RN do not use it anymore (#924) @marandaneto

Packages were released on [`bintray sentry-android`](https://dl.bintray.com/getsentry/sentry-android/io/sentry/) and [`bintray sentry-java`](https://dl.bintray.com/getsentry/sentry-java/io/sentry/)

We'd love to get feedback.

# 3.0.0-alpha.2

TBD

Packages were released on [bintray](https://dl.bintray.com/getsentry/maven/io/sentry/)

> Note: This release marks the unification of the Java and Android Sentry codebases based on the core of the Android SDK (version 2.x).
Previous releases for the Android SDK (version 2.x) can be found on the now archived: https://github.com/getsentry/sentry-android/

# 3.0.0-alpha.1

# New releases will happen on a different repository:

https://github.com/getsentry/sentry-java

## What’s Changed

* feat: enable release health by default

Packages were released on [`bintray`](https://dl.bintray.com/getsentry/sentry-android/io/sentry/sentry-android/), [`jcenter`](https://jcenter.bintray.com/io/sentry/sentry-android/) and [`mavenCentral`](https://repo.maven.apache.org/maven2/io/sentry/sentry-android/)

We'd love to get feedback.

# 2.3.1

## What’s Changed

* fix: add main thread checker for the app lifecycle integration (#525) @marandaneto
* Set correct migration link (#523) @fupduck
* Warn about Sentry re-initialization. (#521) @maciejwalkowiak
* Set SDK version in `MainEventProcessor`. (#513) @maciejwalkowiak
* Bump sentry-native to 0.4.0 (#512) @marandaneto
* Bump Gradle to 6.6 and fix linting issues (#510) @marandaneto
* fix(sentry-java): Contexts belong on the Scope (#504) @maciejwalkowiak
* Add tests for verifying scope changes thread isolation (#508) @maciejwalkowiak
* Set `SdkVersion` in default `SentryOptions` created in sentry-core module (#506) @maciejwalkowiak

Packages were released on [`bintray`](https://dl.bintray.com/getsentry/sentry-android/io/sentry/sentry-android/), [`jcenter`](https://jcenter.bintray.com/io/sentry/sentry-android/) and [`mavenCentral`](https://repo.maven.apache.org/maven2/io/sentry/sentry-android/)

We'd love to get feedback.

# 2.3.0

## What’s Changed

* fix: converting UTC and ISO timestamp when missing Locale/TimeZone do not error (#505) @marandaneto
* Add console application sample. (#502) @maciejwalkowiak
* Log stacktraces in SystemOutLogger (#498) @maciejwalkowiak
* Add method to add breadcrumb with string parameter. (#501) @maciejwalkowiak
* Call `Sentry#close` on JVM shutdown. (#497) @maciejwalkowiak
* ref: sentry-core changes for console app (#473) @marandaneto

Obs: If you are using its own instance of `Hub`/`SentryClient` and reflection to set up the SDK to be usable within Libraries, this change may break your code, please fix the renamed classes.

Packages were released on [`bintray`](https://dl.bintray.com/getsentry/sentry-android/io/sentry/sentry-android/), [`jcenter`](https://jcenter.bintray.com/io/sentry/sentry-android/) and [`mavenCentral`](https://repo.maven.apache.org/maven2/io/sentry/sentry-android/)

We'd love to get feedback.

# 2.2.2

## What’s Changed

* feat: add sdk to envelope header (#488) @marandaneto
* Bump plugin versions (#487) @marandaneto
* Bump: AGP 4.0.1 (#486) @marandaneto
* feat: log request if response code is not 200 (#484) @marandaneto

Packages were released on [`bintray`](https://dl.bintray.com/getsentry/sentry-android/io/sentry/sentry-android/), [`jcenter`](https://jcenter.bintray.com/io/sentry/sentry-android/) and [`mavenCentral`](https://repo.maven.apache.org/maven2/io/sentry/sentry-android/)

We'd love to get feedback.

# 2.2.1

## What’s Changed

* fix: Timber adds breadcrumb even if event level is < minEventLevel (#480) @marandaneto
* enhancement: Bump Gradle 6.5.1 (#479) @marandaneto
* fix: contexts serializer avoids reflection and fixes desugaring issue (#478) @marandaneto
* fix: clone session before sending to the transport (#474) @marandaneto

Packages were released on [`bintray`](https://dl.bintray.com/getsentry/sentry-android/io/sentry/sentry-android/), [`jcenter`](https://jcenter.bintray.com/io/sentry/sentry-android/) and [`mavenCentral`](https://repo.maven.apache.org/maven2/io/sentry/sentry-android/)

We'd love to get feedback.

# 2.2.0

## What’s Changed

* fix: negative session sequence if the date is before java date epoch (#471) @marandaneto
* fix: deserialise unmapped contexts values from envelope (#470) @marandaneto
* Bump: sentry-native 0.3.4 (#468) @marandaneto

* feat: timber integration (#464) @marandaneto

1) To add integrations it requires a [manual initialization](https://docs.sentry.io/platforms/android/#manual-initialization) of the Android SDK.

2) Add the `sentry-android-timber` dependency:

```groovy
implementation 'io.sentry:sentry-android-timber:{version}' // version >= 2.2.0
```

3) Initialize and add the `SentryTimberIntegration`:

```java
SentryAndroid.init(this, options -> {
    // default values:
    // minEventLevel = ERROR
    // minBreadcrumbLevel = INFO
    options.addIntegration(new SentryTimberIntegration());

    // custom values for minEventLevel and minBreadcrumbLevel
    // options.addIntegration(new SentryTimberIntegration(SentryLevel.WARNING, SentryLevel.ERROR));
});
```

4) Use the Timber integration:

```java
try {
    int x = 1 / 0;
} catch (Exception e) {
    Timber.e(e);
}
```

Packages were released on [`bintray`](https://dl.bintray.com/getsentry/sentry-android/io/sentry/sentry-android/), [`jcenter`](https://jcenter.bintray.com/io/sentry/sentry-android/) and [`mavenCentral`](https://repo.maven.apache.org/maven2/io/sentry/sentry-android/)

We'd love to get feedback.

# 2.1.7

## What’s Changed

* fix: init native libs if available on SDK init (#461) @marandaneto
* Make JVM target explicit in sentry-core (#462) @dilbernd
* fix: timestamp with millis from react-native should be in UTC format (#456) @marandaneto
* Bump Gradle to 6.5 (#454) @marandaneto

Packages were released on [`bintray`](https://dl.bintray.com/getsentry/sentry-android/io/sentry/sentry-android/), [`jcenter`](https://jcenter.bintray.com/io/sentry/sentry-android/) and [`mavenCentral`](https://repo.maven.apache.org/maven2/io/sentry/sentry-android/)

We'd love to get feedback.

# 2.1.6

## What’s Changed

* fix: do not lookup sentry-debug-meta but instead load it directly (#445) @marandaneto
* fix: regression on v2.1.5 which can cause a crash on SDK init

Packages were released on [`bintray`](https://dl.bintray.com/getsentry/sentry-android/io/sentry/sentry-android/), [`jcenter`](https://jcenter.bintray.com/io/sentry/sentry-android/) and [`mavenCentral`](https://repo.maven.apache.org/maven2/io/sentry/sentry-android/)

We'd love to get feedback.

# 2.1.5

This version has a severe bug and can cause a crash on SDK init

Please upgrade to https://github.com/getsentry/sentry-android/releases/tag/2.1.6

# 2.1.4

## What’s Changed

* bump: sentry-native to 0.3.1 (#440) @marandaneto
* fix: update last session timestamp (#437) @marandaneto
* feat: make gzip as default content encoding type (#433) @marandaneto
* enhancement: use AGP 4 features (#366) @marandaneto
* enhancement: Create GH Actions CI for Ubuntu/macOS (#403) @marandaneto
* enhancement: make root checker better and minimize false positive (#417) @marandaneto
* fix: filter trim memory breadcrumbs (#431) @marandaneto

Packages were released on [`bintray`](https://dl.bintray.com/getsentry/sentry-android/io/sentry/sentry-android/), [`jcenter`](https://jcenter.bintray.com/io/sentry/sentry-android/) and [`mavenCentral`](https://repo.maven.apache.org/maven2/io/sentry/sentry-android/)

We'd love to get feedback.

# 2.1.3

## What’s Changed

This fixes several critical bugs in sentry-android 2.0 and 2.1

* fix: Sentry.init register integrations after creating the main Hub instead of doing it in the main Hub ctor (#427) @marandaneto
* fix: make NoOpLogger public (#425) @marandaneto
* fix: ConnectivityChecker returns connection status and events are not trying to be sent if no connection. (#420) @marandaneto
* ref: thread pool executor is a single thread executor instead of scheduled thread executor (#422) @marandaneto
* fix: Add Abnormal to the Session.State enum as its part of the protocol (#424) @marandaneto
* Bump: Gradle to 6.4.1 (#419) @marandaneto

We recommend that you use sentry-android 2.1.3 over the initial release of sentry-android 2.0 and 2.1.

Packages were released on [`bintray`](https://dl.bintray.com/getsentry/sentry-android/io/sentry/sentry-android/), [`jcenter`](https://jcenter.bintray.com/io/sentry/sentry-android/) and [`mavenCentral`](https://repo.maven.apache.org/maven2/io/sentry/sentry-android/)

We'd love to get feedback.

# 2.1.2

## What’s Changed

* fix: Phone state breadcrumbs require read_phone_state on older OS versions (#415) @marandaneto @bsergean
* fix: before raising ANR events, we check ProcessErrorStateInfo if available (#412) @marandaneto
* fix: send cached events to use a single thread executor (#405) @marandaneto
* enha: added options to configure http transport (#411) @marandaneto
* fix: initing SDK on AttachBaseContext (#409) @marandaneto
* fix: sessions can't be abnormal, but exited if not ended properly (#410) @marandaneto

Packages were released on [`bintray`](https://dl.bintray.com/getsentry/sentry-android/io/sentry/sentry-android/), [`jcenter`](https://jcenter.bintray.com/io/sentry/sentry-android/) and [`mavenCentral`](https://repo.maven.apache.org/maven2/io/sentry/sentry-android/)

We'd love to get feedback.

# 2.1.1

## What’s Changed

* fix: set missing release, environment and dist to sentry-native options (#404) @marandaneto
* fix: do not add automatic and empty sensor breadcrumbs (#401) @marandaneto
* enha: added missing getters on Breadcrumb and SentryEvent (#397) @marandaneto
* enha: bump sentry-native to 0.2.6 (#396) @marandaneto
* feat: add trim memory breadcrumbs (#395) @marandaneto
* enha: only set breadcrumb extras if not empty (#394) @marandaneto
* ref: removed Thread.sleep from LifecycleWatcher tests, using awaitility and DateProvider (#392) @marandaneto
* ref: added a DateTimeProvider for making retry after testable (#391) @marandaneto
* enha: BUMP Gradle to 6.4 (#390) @marandaneto
* enha: added samples of how to disable automatic breadcrumbs (#389) @marandaneto

Packages were released on [`bintray`](https://dl.bintray.com/getsentry/sentry-android/io/sentry/sentry-android/), [`jcenter`](https://jcenter.bintray.com/io/sentry/sentry-android/) and [`mavenCentral`](https://repo.maven.apache.org/maven2/io/sentry/sentry-android/)

We'd love to get feedback.

# 2.1.0

## What’s Changed

* Includes all the changes of 2.1.0 alpha, beta and RC
* fix when PhoneStateListener is not ready for use (#387) @marandaneto
* make ANR 5s by default (#388) @marandaneto
* fix: rate limiting by categories (#381) @marandaneto
* BUMP NDK to latest stable version 21.1.6352462 (#386) @marandaneto

Packages were released on [`bintray`](https://dl.bintray.com/getsentry/sentry-android/io/sentry/sentry-android/), [`jcenter`](https://jcenter.bintray.com/io/sentry/sentry-android/) and [`mavenCentral`](https://repo.maven.apache.org/maven2/io/sentry/sentry-android/)

We'd love to get feedback.

# 2.0.3

## What’s Changed

* patch from 2.1.0-alpha.2 - avoid crash if NDK throws UnsatisfiedLinkError (#344) @marandaneto

Packages were released on [`bintray`](https://dl.bintray.com/getsentry/sentry-android/io/sentry/sentry-android/), [`jcenter`](https://jcenter.bintray.com/io/sentry/sentry-android/) and [`mavenCentral`](https://repo.maven.apache.org/maven2/io/sentry/sentry-android/)

We'd love to get feedback.
# 2.1.0-RC.1

## What’s Changed

* feat: Options for uncaught exception and make SentryOptions list Thread-Safe (#384) @marandaneto
* feat: automatic breadcrumbs for app, activity and sessions lifecycles and system events (#348) @marandaneto
* fix: if retry after header has empty categories, apply retry after to all of them (#377) @marandaneto
* fix: discard events and envelopes if cached and retry after (#378) @marandaneto
* add ScheduledForRemoval annotation to deprecated methods (#375) @marandaneto
* fix: Merge loadLibrary calls for sentry-native and clean up CMake files (#373) @Swatinem
* enha: make capture session and envelope internal (#372) @marandaneto
* fix: exceptions should be sorted oldest to newest (#370) @marandaneto
* fix: check external storage size even if its read only (#368) @marandaneto
* fix: wrong check for cellular network capability (#369) @marandaneto
* bump NDK to 21.0.6113669 (#367) @marandaneto
* bump AGP and add new make cmd to check for updates (#365) @marandaneto

Packages were released on [`bintray`](https://dl.bintray.com/getsentry/sentry-android/io/sentry/sentry-android/), [`jcenter`](https://jcenter.bintray.com/io/sentry/sentry-android/) and [`mavenCentral`](https://repo.maven.apache.org/maven2/io/sentry/sentry-android/)

We'd love to get feedback.

# 2.1.0-beta.2

## What’s Changed

* bump sentry-native to 0.2.4 (#364) @marandaneto
* update current session on session start after deleting previous session (#362) @marandaneto

Packages were released on [`bintray`](https://dl.bintray.com/getsentry/sentry-android/io/sentry/sentry-android/), [`jcenter`](https://jcenter.bintray.com/io/sentry/sentry-android/) and [`mavenCentral`](https://repo.maven.apache.org/maven2/io/sentry/sentry-android/)

We'd love to get feedback.

# 2.1.0-beta.1

## What’s Changed

* BUMP sentry-native to 0.2.3 (#357) @marandaneto
* check for androidx availability on runtime (#356) @marandaneto
* if theres a left over session file and its crashed, we should not overwrite its state (#354) @marandaneto
* session should be exited state if state was ok (#352) @marandaneto
* envelope has dedicated endpoint (#353) @marandaneto

Packages were released on [`bintray`](https://dl.bintray.com/getsentry/sentry-android/io/sentry/sentry-android/), [`jcenter`](https://jcenter.bintray.com/io/sentry/sentry-android/) and [`mavenCentral`](https://repo.maven.apache.org/maven2/io/sentry/sentry-android/)

We'd love to get feedback.

# 2.1.0-alpha.2

## What’s Changed

* change integration order for cached outbox events (#347) @marandaneto
* avoid crash if NDK throws UnsatisfiedLinkError (#344) @marandaneto
* Avoid getting a threadlocal twice. (#339) @metlos
* removing session tracking guard on hub and client (#338) @marandaneto
* bump agp to 3.6.2 (#336) @marandaneto
* fix racey ANR integration (#332) @marandaneto
* logging envelopes path when possible instead of nullable id (#331) @marandaneto
* renaming transport gate method (#330) @marandaneto

Packages were released on [`bintray`](https://dl.bintray.com/getsentry/sentry-android/io/sentry/sentry-android/), [`jcenter`](https://jcenter.bintray.com/io/sentry/sentry-android/) and [`mavenCentral`](https://repo.maven.apache.org/maven2/io/sentry/sentry-android/)

We'd love to get feedback.

# 2.1.0-alpha.1

Release of Sentry's new SDK for Android.

## What’s Changed

* BUMP sentry-native to 0.2.2 (#305) @Swatinem
* ANR report should have 'was active=yes' on the dashboard (#299) @marandaneto
* NDK events apply scoped data (#322) @marandaneto
* fix missing App's info (#315) @marandaneto
* buffered writers/readers - otimizations (#311) @marandaneto
* Add a StdoutTransport (#310) @mike-burns
* boot time should be UTC (#309) @marandaneto
* implementing new retry after protocol (#306) @marandaneto
* make transport result public (#300) @marandaneto
* release health @marandaneto @bruno-garcia 

Packages were released on [`bintray`](https://dl.bintray.com/getsentry/sentry-android/io/sentry/sentry-android/), [`jcenter`](https://jcenter.bintray.com/io/sentry/sentry-android/) and [`mavenCentral`](https://repo.maven.apache.org/maven2/io/sentry/sentry-android/)

We'd love to get feedback.

# 2.0.2

Release of Sentry's new SDK for Android.

## What’s Changed

* BUMP AGP to 3.6.1 (#285) @marandaneto
* MavenCentral support (#284) @marandaneto

Packages were released on [`bintray`](https://dl.bintray.com/getsentry/sentry-android/io/sentry/sentry-android/), [`jcenter`](https://jcenter.bintray.com/io/sentry/sentry-android/) and [`mavenCentral`](https://repo.maven.apache.org/maven2/io/sentry/sentry-android/)

We'd love to get feedback.

# 2.0.1

Release of Sentry's new SDK for Android.

## What’s Changed

* Add the default serverName to SentryOptions and use it in MainEventProcessor (#279) @metlos
* set current threadId when there's no mechanism set (#277) @marandaneto
* feat: attach threads/stacktraces (#267) @marandaneto
* fix: preview package manager (#269) @bruno-garcia

Packages were released on [`bintray`](https://dl.bintray.com/getsentry/sentry-android/io/sentry/), [`jcenter`](https://jcenter.bintray.com/io/sentry/sentry-android/)

We'd love to get feedback.

# 2.0.0

Release of Sentry's new SDK for Android.

New features not offered by (1.7.x):

* NDK support
  * Captures crashes caused by native code
  * Access to the [`sentry-native` SDK](https://github.com/getsentry/sentry-native/) API by your native (C/C++/Rust code/..).
* Automatic init (just add your `DSN` to the manifest)
   * Proguard rules are added automatically
   * Permission (Internet) is added automatically
* Uncaught Exceptions might be captured even before the app restarts
* Sentry's Unified API.
* More context/device information
* Packaged as `aar`
* Frames from the app automatically marked as `InApp=true` (stack traces in Sentry highlights them by default).
* Complete Sentry Protocol available.
* All threads and their stack traces are captured.
* Sample project in this repo to test many features (segfault, uncaught exception, ANR...)

Features from the current SDK like `ANR` are also available (by default triggered after 4 seconds).

Packages were released on [`bintray`](https://dl.bintray.com/getsentry/sentry-android/io/sentry/), [`jcenter`](https://jcenter.bintray.com/io/sentry/sentry-android/)

We'd love to get feedback.

# 2.0.0-rc04

Release of Sentry's new SDK for Android.

## What’s Changed

* fix: breacrumb.data to string,object, Add LOG level (#264) @HazAT
* read release conf. on manifest (#266) @marandaneto
* Support mills timestamp format (#263) @marandaneto
* adding logs to installed integrations (#265) @marandaneto
* feat: Take sampleRate from metadata (#262) @bruno-garcia

Packages were released on [`bintray`](https://dl.bintray.com/getsentry/sentry-android/io/sentry/), [`jcenter`](https://jcenter.bintray.com/io/sentry/sentry-android/)

We'd love to get feedback and we'll work in getting the GA `2.0.0` out soon.
Until then, the [stable SDK offered by Sentry is at version 1.7.30](https://github.com/getsentry/sentry-java/releases/tag/v1.7.30)
# 2.0.0-rc03

Release of Sentry's new SDK for Android.

## What’s Changed

* fixes #259 - NPE check on getExternalFilesDirs items. (#260) @marandaneto
* fix strictMode typo (#258) @marandaneto

Packages were released on [`bintray`](https://dl.bintray.com/getsentry/sentry-android/io/sentry/), [`jcenter`](https://jcenter.bintray.com/io/sentry/sentry-android/)

We'd love to get feedback and we'll work in getting the GA `2.0.0` out soon.
Until then, the [stable SDK offered by Sentry is at version 1.7.30](https://github.com/getsentry/sentry-java/releases/tag/v1.7.30)
# 2.0.0-rc02

Release of Sentry's new SDK for Android.

## What’s Changed

* update ndk for new sentry-native version (#235) @Swatinem @marandaneto
* make integrations public (#256) @marandaneto
* BUMP build-tools (#255) @marandaneto
* added javadocs to scope and its dependencies (#253) @marandaneto
* build all ABIs (#254) @marandaneto
* moving back ANR timeout from long to int param. (#252) @marandaneto
* feat: Hub mode configurable (#247) @bruno-garcia
* Added HubAdapter to call Sentry static methods from Integrations (#250) @marandaneto
* new Release format (#242) @marandaneto
* Javadocs for SentryOptions (#246) @marandaneto
* non-app is already inApp excluded by default. (#244) @marandaneto
* added remove methods (tags/extras) to the sentry static class (#243) @marandaneto
* fix if symlink exists for sentry-native (#241) @marandaneto
* clone method - race condition free (#226) @marandaneto
* refactoring breadcrumbs callback (#239) @marandaneto

Packages were released on [`bintray`](https://dl.bintray.com/getsentry/sentry-android/io/sentry/), [`jcenter`](https://jcenter.bintray.com/io/sentry/sentry-android/)

We'd love to get feedback and we'll work in getting the GA `2.0.0` out soon.
Until then, the [stable SDK offered by Sentry is at version 1.7.30](https://github.com/getsentry/sentry-java/releases/tag/v1.7.30)

# 2.0.0-rc01

Release of Sentry's new SDK for Android.

## What’s Changed

* Honor RetryAfter (#236) @marandaneto
* Add tests for SentryValues (#238) @philipphofmann
* added remove methods for Scope data (#237) @marandaneto
* do not set frames if there's none (#234) @marandaneto
* always call interrupt after InterruptedException (#232) @marandaneto
* more device context (deviceId, connectionType and language) (#229) @marandaneto
* mark as current thread if its the main thread (#228) @marandaneto
* added a few java docs (Sentry, Hub and SentryClient) (#223) @marandaneto
* implemented diagnostic logger (#218) @marandaneto
* fix lgtm alerts (#219) @marandaneto
* written unit tests to ANR integration (#215) @marandaneto
* added blog posts to README (#214) @marandaneto
* added event processors to scope (#209) @marandaneto
* Raise code coverage for Dsn to 100% (#212) @philipphofmann
* Remove redundant times(1) for Mockito.verify (#211) @philipphofmann
* added android transport gate (#206) @marandaneto
* transport may be set on options (#203) @marandaneto
* dist may be set on options (#204) @marandaneto
* added executor for caching values out of the main thread (#201) @marandaneto
* throw an exception if DSN is not set (#200) @marandaneto
* migration guide markdown (#197) @marandaneto

Packages were released on [`bintray`](https://dl.bintray.com/getsentry/sentry-android/io/sentry/), [`jcenter`](https://jcenter.bintray.com/io/sentry/sentry-android/)

We'd love to get feedback and we'll work in getting the GA `2.0.0` out soon.
Until then, the [stable SDK offered by Sentry is at version 1.7.29](https://github.com/getsentry/sentry-java/releases/tag/v1.7.29)

# 2.0.0-beta02

Release of Sentry's new SDK for Android.

* fix Android bug on API 24 and 25 about getting current threads and stack traces (#194)
* addBreadcrumb overloads #196 and #198

Packages were released on [`bintray`](https://dl.bintray.com/getsentry/sentry-android/io/sentry/), [`jcenter`](https://jcenter.bintray.com/io/sentry/sentry-android/)

We'd love to get feedback and we'll work in getting the GA `2.0.0` out soon.
Until then, the [stable SDK offered by Sentry is at version 1.7.28](https://github.com/getsentry/sentry-java/releases/tag/v1.7.28)
# 2.0.0-beta01

Release of Sentry's new SDK for Android.

* ref: ANR doesn't set handled flag #186
* SDK final review (#183)
* ref: Drop errored in favor of crashed (#187)
* workaround android_id (#185)
* renamed sampleRate (#191)
* making timestamp package-private or test-only (#190)
* Split event processor in Device/App data (#180)

Packages were released on [`bintray`](https://dl.bintray.com/getsentry/sentry-android/io/sentry/), [`jcenter`](https://jcenter.bintray.com/io/sentry/sentry-android/)

We'd love to get feedback and we'll work in getting the GA `2.0.0` out soon.
Until then, the [stable SDK offered by Sentry is at version 1.7.28](https://github.com/getsentry/sentry-java/releases/tag/v1.7.28)

# 2.0.0-alpha09

Release of Sentry's new SDK for Android.

* fix: DSN parsing (#165)
* BUMP: sentry-native with message object instead of a string (#172)
* Don't avoid exception type minification (#166)
* make Gson retro compatible with older versions of AGP (#177)
* adding nativeBundle plugin (#161)
* adding scope methods to sentry static class (#179)

Packages were released on [`bintray`](https://dl.bintray.com/getsentry/sentry-android/io/sentry/), [`jcenter`](https://jcenter.bintray.com/io/sentry/sentry-android/)

We'd love to get feedback and we'll work in getting the GA `2.0.0` out soon.
Until then, the [stable SDK offered by Sentry is at version 1.7.28](https://github.com/getsentry/sentry-java/releases/tag/v1.7.28)

# 2.0.0-alpha08

Release of Sentry's new SDK for Android.

* DebugId endianness (#162)
* executed beforeBreadcrumb also for scope (#160)
* benefit of manifest merging when minSdk (#159)
* add method to captureMessage with level (#157)
* listing assets file on the wrong dir (#156)

Packages were released on [`bintray`](https://dl.bintray.com/getsentry/sentry-android/io/sentry/), [`jcenter`](https://jcenter.bintray.com/io/sentry/sentry-android/)

We'd love to get feedback and we'll work in getting the GA `2.0.0` out soon.
Until then, the [stable SDK offered by Sentry is at version 1.7.28](https://github.com/getsentry/sentry-java/releases/tag/v1.7.28)

# 2.0.0-alpha07

Third release of Sentry's new SDK for Android.

*  Fixed release for jcenter and bintray

Packages were released on [`bintray`](https://dl.bintray.com/getsentry/sentry-android/io/sentry/), [`jcenter`](https://jcenter.bintray.com/io/sentry/sentry-android/)

We'd love to get feedback and we'll work in getting the GA `2.0.0` out soon.
Until then, the [stable SDK offered by Sentry is at version 1.7.28](https://github.com/getsentry/sentry-java/releases/tag/v1.7.28)

# 2.0.0-alpha06

Second release of Sentry's new SDK for Android.

* Fixed a typo on pom generation.

Packages were released on [`bintray`](https://dl.bintray.com/getsentry/sentry-android/io/sentry/), [`jcenter`](https://jcenter.bintray.com/io/sentry/sentry-android/)

We'd love to get feedback and we'll work in getting the GA `2.0.0` out soon.
Until then, the [stable SDK offered by Sentry is at version 1.7.28](https://github.com/getsentry/sentry-java/releases/tag/v1.7.28)

# 2.0.0-alpha05

First release of Sentry's new SDK for Android.

New features not offered by our current (1.7.x), stable SDK are:

* NDK support
  * Captures crashes caused by native code
  * Access to the [`sentry-native` SDK](https://github.com/getsentry/sentry-native/) API by your native (C/C++/Rust code/..).
* Automatic init (just add your `DSN` to the manifest)
   * Proguard rules are added automatically
   * Permission (Internet) is added automatically
* Uncaught Exceptions might be captured even before the app restarts
* Unified API which include scopes etc.
* More context/device information
* Packaged as `aar`
* Frames from the app automatically marked as `InApp=true` (stack traces in Sentry highlights them by default).
* Complete Sentry Protocol available.
* All threads and their stack traces are captured.
* Sample project in this repo to test many features (segfault, uncaught exception, scope)

Features from the current SDK like `ANR` are also available (by default triggered after 4 seconds).

Packages were released on [`bintray`](https://dl.bintray.com/getsentry/sentry-android/io/sentry/), [`jcenter`](https://jcenter.bintray.com/io/sentry/sentry-android/)

We'd love to get feedback and we'll work in getting the GA `2.0.0` out soon.
Until then, the [stable SDK offered by Sentry is at version 1.7.28](https://github.com/getsentry/sentry-java/releases/tag/v1.7.28)<|MERGE_RESOLUTION|>--- conflicted
+++ resolved
@@ -4,11 +4,8 @@
 * Enchancement: Add ability to flush events synchronously.
 * Fix: Disable Gson HTML escaping
 * Enchancement: Support @SentrySpan and @SentryTransaction on classes and interfaces. (#1243)
-<<<<<<< HEAD
 * Enchancement: Do not serialize empty collections and maps (#1245)
-=======
 * Ref: Simplify RestTemplate instrumentation (#1246)
->>>>>>> 133fc8ca
 
 # 4.1.0
 
