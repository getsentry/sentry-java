--- conflicted
+++ resolved
@@ -1,12 +1,10 @@
 # Changelog
 
-<<<<<<< HEAD
+## Unreleased
+
+* Fix: Sources and Javadoc artifacts were mixed up (#1515)
+
 ## 5.0.0
-=======
-* Fix: Sources and Javadoc artifacts were mixed up (#1515)
-
-# 5.0.0
->>>>>>> e37491b3
 
 This release brings many improvements but also new features:
 
