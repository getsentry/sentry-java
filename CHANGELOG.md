# Changelog

## Unreleased

## 5.1.0-beta.4

* Update sentry-native to 0.4.11 (#1591)

## 5.1.0-beta.3

* Feat: Spring Webflux integration (#1529)

## 5.1.0-beta.2

* Fix: Handling missing Spring Security on classpath on Java 8 (#1552)
* Feat: Support transaction waiting for children to finish. (#1535) 
* Feat: Capture logged marker in log4j2 and logback appenders (#1551)
<<<<<<< HEAD
* Feat: Generate Sentry BOM (#1486)
=======
* Feat: Allow clearing of attachments in the scope (#1562)
* Fix: Use a different method to get strings from JNI, and avoid excessive Stack Space usage. (#1214)
* Fix: Add data field to SentrySpan (#1555)
* Fix: Clock drift issue when calling DateUtils#getDateTimeWithMillisPrecision (#1557)
* Feat: Set mechanism type in SentryExceptionResolver (#1556)
* Feat: Perf. for fragments (#1528)
* Ref: Prefer snake case for HTTP integration data keys (#1559)
* Fix: Assign lastEventId only if event was queued for submission (#1565)
>>>>>>> a545cbcf

## 5.1.0-beta.1

* Feat: Measure app start time (#1487)
* Feat: Automatic breadcrumbs logging for fragment lifecycle (#1522) 

## 5.0.1

* Fix: Sources and Javadoc artifacts were mixed up (#1515)

## 5.0.0

This release brings many improvements but also new features:

* OkHttp Interceptor for Android (#1330)
* GraalVM Native Image Compatibility (#1329)
* Add option to ignore exceptions by type (#1352)
* Enrich transactions with device contexts (#1430) (#1469)
* Better interoperability with Kotlin null-safety (#1439) and (#1462)
* Add coroutines support (#1479)
* OkHttp callback for Customising the Span (#1478)
* Add breadcrumb in Spring RestTemplate integration (#1481)

Breaking changes:

* Migration Guide for [Java](https://docs.sentry.io/platforms/java/migration/)
* Migration Guide for [Android](https://docs.sentry.io/platforms/android/migration/)

Other fixes:

* Fix: Add attachmentType to envelope ser/deser. (#1504)

Thank you:

* @maciejwalkowiak for coding most of it.

## 5.0.0-beta.7

* Ref: Deprecate SentryBaseEvent#getOriginThrowable and add SentryBaseEvent#getThrowableMechanism (#1502)
* Fix: Graceful Shutdown flushes event instead of Closing SDK (#1500)
* Fix: Do not append threads that come from the EnvelopeFileObserver (#1501)
* Ref: Deprecate cacheDirSize and add maxCacheItems (#1499)
* Fix: Append all threads if Hint is Cached but attachThreads is enabled (#1503)

## 5.0.0-beta.6

* Feat: Add secondary constructor to SentryOkHttpInterceptor (#1491)
* Feat: Add option to enable debug mode in Log4j2 integration (#1492)
* Ref: Replace clone() with copy constructor (#1496)

## 5.0.0-beta.5

* Feat: OkHttp callback for Customising the Span (#1478)
* Feat: Add breadcrumb in Spring RestTemplate integration (#1481)
* Fix: Cloning Stack (#1483)
* Feat: Add coroutines support (#1479)

## 5.0.0-beta.4

* Fix: Enrich Transactions with Context Data (#1469)
* Bump: Apache HttpClient to 5.0.4 (#1476)

## 5.0.0-beta.3

* Fix: handling immutable collections on SentryEvent and protocol objects (#1468)
* Fix: associate event with transaction when thrown exception is not a direct cause (#1463)
* Ref: nullability annotations to Sentry module (#1439) and (#1462)
* Fix: NPE when adding Context Data with null values for log4j2 (#1465)

## 5.0.0-beta.2

* Fix: sentry-android-timber package sets sentry.java.android.timber as SDK name (#1456)
* Fix: When AppLifecycleIntegration is closed, it should remove observer using UI thread (#1459)
* Bump: AGP to 4.2.0 (#1460)

Breaking Changes:

* Remove: Settings.Secure.ANDROID_ID in favor of generated installationId (#1455)
* Rename: enableSessionTracking to enableAutoSessionTracking (#1457)

## 5.0.0-beta.1

* Fix: Activity tracing auto instrumentation for Android API < 29 (#1402)
* Fix: use connection and read timeouts in ApacheHttpClient based transport (#1397)
* Ref: Refactor converting HttpServletRequest to Sentry Request in Spring integration (#1387)
* Fix: set correct transaction status for unhandled exceptions in SentryTracingFilter (#1406)
* Fix: handle network errors in SentrySpanClientHttpRequestInterceptor (#1407)
* Fix: set scope on transaction (#1409)
* Fix: set status and associate events with transactions (#1426)
* Fix: Do not set free memory and is low memory fields when it's a NDK hard crash (#1399)
* Fix: Apply user from the scope to transaction (#1424)
* Fix: Pass maxBreadcrumbs config. to sentry-native (#1425)
* Fix: Run event processors and enrich transactions with contexts (#1430)
* Bump: sentry-native to 0.4.9 (#1431)
* Fix: Set Span status for OkHttp integration (#1447)
* Fix: Set user on transaction in Spring & Spring Boot integrations (#1443)

## 4.4.0-alpha.2

* Feat: Add option to ignore exceptions by type (#1352)
* Fix: NPE when MDC contains null values (sentry-logback) (#1364)
* Fix: Avoid NPE when MDC contains null values (sentry-jul) (#1385)
* Feat: Sentry closes Android NDK and ShutdownHook integrations (#1358)
* Enhancement: Allow inheritance of SentryHandler class in sentry-jul package(#1367)
* Fix: Accept only non null value maps (#1368)
* Bump: Upgrade Apache HttpComponents Core to 5.0.3 (#1375)
* Enhancement: Make NoOpHub public (#1379)
* Fix: Do not bind transactions to scope by default. (#1376)
* Fix: Hub thread safety (#1388)
* Fix: SentryTransactionAdvice should operate on the new scope (#1389)
* Feat: configure max spans per transaction (#1394)

## 4.4.0-alpha.1

* Bump: sentry-native to 0.4.8
* Feat: Add an overload for `startTransaction` that sets the created transaction to the Scope #1313
* Ref: Separate user facing and protocol classes in the Performance feature (#1304)
* Feat: Set SDK version on Transactions (#1307)
* Fix: Use logger set on SentryOptions in GsonSerializer (#1308)
* Fix: Use the bindToScope correctly
* Feat: GraalVM Native Image Compatibility (#1329)
* Fix: Allow 0.0 to be set on tracesSampleRate (#1328)
* Fix: set "java" platform to transactions #1332
* Feat: Add OkHttp client application interceptor (#1330)
* Fix: Allow disabling tracing through SentryOptions (#1337)

## 4.3.0

* Fix: setting in-app-includes from external properties (#1291)
* Fix: Initialize Sentry in Logback appender when DSN is not set in XML config (#1296)
* Fix: JUL integration SDK name (#1293)
* Feat: Activity tracing auto instrumentation

## 4.2.0

* Fix: Remove experimental annotation for Attachment #1257
* Fix: Mark stacktrace as snapshot if captured at arbitrary moment #1231
* Enchancement: Improve EventProcessor nullability annotations (#1229).
* Bump: sentry-native to 0.4.7
* Enchancement: Add ability to flush events synchronously.
* Fix: Disable Gson HTML escaping
* Enchancement: Support @SentrySpan and @SentryTransaction on classes and interfaces. (#1243)
* Enchancement: Do not serialize empty collections and maps (#1245)
* Ref: Optimize DuplicateEventDetectionEventProcessor performance (#1247).
* Ref: Prefix sdk.package names with io.sentry (#1249)
* Fix: Make the ANR Atomic flags immutable
* Enchancement: Integration interface better compatibility with Kotlin null-safety
* Enchancement: Simplify Sentry configuration in Spring integration (#1259)
* Enchancement: Simplify configuring Logback integration when environment variable with the DSN is not set (#1271)
* Fix: Prevent NoOpHub from creating heavy SentryOptions objects (#1272)
* Enchancement: Add Request to the Scope. #1270
* Fix: SentryTransaction#getStatus NPE (#1273)
* Enchancement: Optimize SentryTracingFilter when hub is disabled.
* Fix: Discard unfinished Spans before sending them over to Sentry (#1279)
* Fix: Interrupt the thread in QueuedThreadPoolExecutor (#1276)
* Fix: SentryTransaction#finish should not clear another transaction from the scope (#1278)

Breaking Changes:
* Enchancement: SentryExceptionResolver should not send handled errors by default (#1248).
* Ref: Simplify RestTemplate instrumentation (#1246)
* Enchancement: Add overloads for startTransaction taking op and description (#1244)

## 4.1.0

* Improve Kotlin compatibility for SdkVersion (#1213)
* Feat: Support logging via JUL (#1211)
* Fix: returning Sentry trace header from Span (#1217)
* Fix: Remove misleading error logs (#1222)

## 4.0.0

This release brings the Sentry Performance feature to Java SDK, Spring, Spring Boot, and Android integrations. Read more in the reference documentation:

- [Performance for Java](https://docs.sentry.io/platforms/java/performance/)
- [Performance for Spring](https://docs.sentry.io/platforms/java/guides/spring/)
- [Performance for Spring Boot](https://docs.sentry.io/platforms/java/guides/spring-boot/)
- [Performance for Android](https://docs.sentry.io/platforms/android/performance/)

### Other improvements:

#### Core:

- Improved loading external configuration:
  - Load `sentry.properties` from the application's current working directory (#1046)
  - Resolve `in-app-includes`, `in-app-excludes`, `tags`, `debug`, `uncaught.handler.enabled` parameters from the external configuration
- Set global tags on SentryOptions and load them from external configuration (#1066)
- Add support for attachments (#1082)
- Resolve `servername` from the localhost address
- Simplified transport configuration through setting `TransportFactory` instead of `ITransport` on SentryOptions (#1124)

#### Spring Boot:
- Add the ability to register multiple `OptionsConfiguration` beans (#1093)
- Initialize Logback after context refreshes (#1129)

#### Android:
- Add `isSideLoaded` and `installerStore` tags automatically (Where your App. was installed from eg Google Play, Amazon Store, downloaded APK, etc...)
- Bump: sentry-native to 0.4.6
- Bump: Gradle to 6.8.1 and AGP to 4.1.2

## 4.0.0-beta.1

* Feat: Add addToTransactions to Attachment (#1191)
* Enhancement: Support SENTRY_TRACES_SAMPLE_RATE conf. via env variables (#1171)
* Enhancement: Pass request to CustomSamplingContext in Spring integration (#1172)
* Ref: Set SpanContext on SentryTransaction to avoid potential NPE (#1173)
* Fix: Free Local Refs manually due to Android local ref. count limits
* Enhancement: Move `SentrySpanClientHttpRequestInterceptor` to Spring module (#1181)
* Enhancement: Add overload for `transaction/span.finish(SpanStatus)` (#1182)
* Fix: Bring back support for setting transaction name without ongoing transaction (#1183)
* Enhancement: Simplify registering traces sample callback in Spring integration (#1184)
* Enhancement: Polish Performance API (#1165)
* Enhancement: Set "debug" through external properties (#1186)
* Enhancement: Simplify Spring integration (#1188)
* Enhancement: Init overload with dsn (#1195)
* Enhancement: Enable Kotlin map-like access on CustomSamplingContext (#1192)
* Enhancement: Auto register custom ITransportFactory in Spring integration (#1194)
* Enhancement: Improve Kotlin property access in Performance API (#1193)
* Enhancement: Copy options tags to transactions (#1198)
* Enhancement: Add convenient method for accessing event's throwable (1202)

## 4.0.0-alpha.3

* Feat: Add maxAttachmentSize to SentryOptions (#1138)
* Feat: Drop invalid attachments (#1134)
* Ref: Make Attachment immutable (#1120)
* Fix inheriting sampling decision from parent (#1100)
* Fixes and Tests: Session serialization and deserialization
* Ref: using Calendar to generate Dates
* Fix: Exception only sets a stack trace if there are frames
* Feat: set isSideLoaded info tags
* Enhancement: Read tracesSampleRate from AndroidManifest
* Fix: Initialize Logback after context refreshes (#1129)
* Ref: Return NoOpTransaction instead of null (#1126)
* Fix: Do not crash when passing null values to @Nullable methods, eg User and Scope
* Ref: `ITransport` implementations are now responsible for executing request in asynchronous or synchronous way (#1118)
* Ref: Add option to set `TransportFactory` instead of `ITransport` on `SentryOptions` (#1124)
* Ref: Simplify ITransport creation in ITransportFactory (#1135) 
* Feat: Add non blocking Apache HttpClient 5 based Transport (#1136)
* Enhancement: Autoconfigure Apache HttpClient 5 based Transport in Spring Boot integration (#1143)
* Enhancement: Send user.ip_address = {{auto}} when sendDefaultPii is true (#1015)
* Fix: Resolving dashed properties from external configuration
* Feat: Read `uncaught.handler.enabled` property from the external configuration 
* Feat: Resolve servername from the localhost address
* Fix: Consider {{ auto }} as a default ip address (#1015) 
* Fix: Set release and environment on Transactions (#1152)
* Fix: Do not set transaction on the scope automatically   
* Enhancement: Automatically assign span context to captured events (#1156)
* Feat: OutboxSender supports all envelope item types #1158
* Enhancement: Improve ITransaction and ISpan null-safety compatibility (#1161)

## 4.0.0-alpha.2

* Feat: Add basic support for attachments (#1082)
* Fix: Remove method reference in SentryEnvelopeItem (#1091)
* Enhancement: Set transaction name on events and transactions sent using Spring integration (#1067)
* Fix: Set current thread only if there are no exceptions
* Enhancement: Set global tags on SentryOptions and load them from external configuration (#1066)
* Ref: Refactor resolving SpanContext for Throwable (#1068)
* Enhancement: Add API validator and remove deprecated methods
* Enhancement: Add more convenient method to start a child span (#1073)
* Enhancement: Autoconfigure traces callback in Spring Boot integration (#1074)
* Enhancement: Resolve in-app-includes and in-app-excludes parameters from the external configuration
* Enhancement: Make InAppIncludesResolver public (#1084)
* Ref: Change "op" to "operation" in @SentrySpan and @SentryTransaction
* Fix: SentryOptions creates GsonSerializer by default
* Enhancement: Add the ability to register multiple OptionsConfiguration beans (#1093)
* Fix: Append DebugImage list if event already has it
* Fix: Sort breadcrumbs by Date if there are breadcrumbs already in the event
* Feat: Database query tracing with datasource-proxy (#1095)

## 4.0.0-alpha.1

* Enhancement: Load `sentry.properties` from the application's current working directory (#1046)
* Ref: Refactor JSON deserialization (#1047)
* Feat: Performance monitoring (#971)
* Feat: Performance monitoring for Spring Boot applications (#971)

## 3.2.1

* Fix: Set current thread only if theres no exceptions (#1064)
* Fix: Append DebugImage list if event already has it (#1092)
* Fix: Sort breadcrumbs by Date if there are breadcrumbs already in the event (#1094)
* Fix: Free Local Refs manually due to Android local ref. count limits  (#1179)

## 3.2.0

* Bump: AGP 4.1.1 (#1040)
* Fix: use neutral Locale for String operations #1033
* Update to sentry-native 0.4.4 and fix shared library builds (#1039)
* Feat: Expose a Module (Debug images) Loader for Android thru sentry-native #1043
* Enhancement: Added java doc to protocol classes based on sentry-data-schemes project (#1045)
* Enhancement: Make SentryExceptionResolver Order configurable to not send handled web exceptions (#1008)
* Enhancement: Resolve HTTP Proxy parameters from the external configuration (#1028)
* Enhancement: Sentry NDK integration is compiled against default NDK version based on AGP's version #1048
* Fix: Clean up JNI code and properly free strings #1050
* Fix: set userId for hard-crashes if no user is set #1049

## 3.1.3

* Fix broken NDK integration on 3.1.2 (release failed on packaging a .so file)
* Increase max cached events to 30 (#1029)
* Normalize DSN URI (#1030)

## 3.1.2

* feat: Manually capturing User Feedback
* Enhancement: Set environment to "production" by default.
* Enhancement: Make public the Breadcrumb constructor that accepts a Date #1012
* ref: Validate event id on user feedback submission
 
## 3.1.1

* fix: Prevent Logback and Log4j2 integrations from re-initializing Sentry when Sentry is already initialized
* Enhancement: Bind logging related SentryProperties to Slf4j Level instead of Logback to improve Log4j2 compatibility
* fix: Make sure HttpServletRequestSentryUserProvider runs by default before custom SentryUserProvider beans
* fix: fix setting up Sentry in Spring Webflux annotation by changing the scope of Spring WebMvc related dependencies

## 3.1.0

* fix: Don't require `sentry.dsn` to be set when using `io.sentry:sentry-spring-boot-starter` and `io.sentry:sentry-logback` together #965
* Auto-Configure `inAppIncludes` in Spring Boot integration #966
* Enhancement: make getThrowable public and improve set contexts #967
* Bump: Android Gradle Plugin 4.0.2 #968
* Enhancement: accepted quoted values in properties from external configuration #972
* fix: remove chunked streaming mode #974
* fix: Android 11 + targetSdkVersion 30 crashes Sentry on start #977

## 3.0.0

## Java + Android

This release marks the re-unification of Java and Android SDK code bases.
It's based on the Android 2.0 SDK, which implements [Sentry's unified API](https://develop.sentry.dev/sdk/unified-api/).

Considerable changes were done, which include a lot of improvements. More are covered below, but the highlights are:

* Improved `log4j2` integration
  * Capture breadcrumbs for level INFO and higher
  * Raises event for ERROR and higher.
  * Minimum levels are configurable.
  * Optionally initializes the SDK via appender.xml
* Dropped support to `log4j`.
* Improved `logback` integration
  * Capture breadcrumbs for level INFO and higher
  * Raises event for ERROR and higher. 
  * Minimum levels are configurable.
  * Optionally initializes the SDK via appender.xml
  * Configurable via Spring integration if both are enabled
* Spring
  * No more duplicate events with Spring and logback
  * Auto initalizes if DSN is available
  * Configuration options available with auto complete
* Google App Engine support dropped

## What’s Changed

* Callback to validate SSL certificate (#944) 
* Attach stack traces enabled by default

### Android specific

* Release health enabled by default for Android
* Sync of Scopes for Java -> Native (NDK)
* Bump Sentry-Native v0.4.2
* Android 11 Support

[Android migration docs](https://docs.sentry.io/platforms/android/migration/#migrating-from-sentry-android-2x-to-sentry-android-3x)

### Java specific

* Unified API for Java SDK and integrations (Spring, Spring boot starter, Servlet, Logback, Log4j2)

New Java [docs](https://docs.sentry.io/platforms/java/) are live and being improved.

## Acquisition

Packages were released on [`bintray sentry-java`](https://dl.bintray.com/getsentry/sentry-java/io/sentry/), [`bintray sentry-android`](https://dl.bintray.com/getsentry/sentry-android/io/sentry/), [`jcenter`](https://jcenter.bintray.com/io/sentry/) and [`mavenCentral`](https://repo.maven.apache.org/maven2/io/sentry/)

## Where is the Java 1.7 code base?

The previous Java releases, are all available in this repository through the tagged releases.
## 3.0.0-beta.1

## What’s Changed

* feat: ssl support (#944) @ninekaw9 @marandaneto 
* feat: sync Java to C (#937) @bruno-garcia @marandaneto
* feat: Auto-configure Logback appender in Spring Boot integration. (#938) @maciejwalkowiak
* feat: Add Servlet integration. (#935) @maciejwalkowiak
* fix: Pop scope at the end of the request in Spring integration. (#936) @maciejwalkowiak
* bump: Upgrade Spring Boot to 2.3.4. (#932) @maciejwalkowiak
* fix: Do not set cookies when send pii is set to false. (#931) @maciejwalkowiak

Packages were released on [`bintray sentry-java`](https://dl.bintray.com/getsentry/sentry-java/io/sentry/), [`bintray sentry-android`](https://dl.bintray.com/getsentry/sentry-android/io/sentry/), [`jcenter`](https://jcenter.bintray.com/io/sentry/) and [`mavenCentral`](https://repo.maven.apache.org/maven2/io/sentry/)

We'd love to get feedback.

## 3.0.0-alpha.3

## What’s Changed

* Bump sentry-native to 0.4.2 (#926) @marandaneto
* feat: enable attach stack traces and disable attach threads by default (#921) @marandaneto
* fix: read sample rate correctly from manifest meta data (#923) @marandaneto
* ref: remove log level as RN do not use it anymore (#924) @marandaneto

Packages were released on [`bintray sentry-android`](https://dl.bintray.com/getsentry/sentry-android/io/sentry/) and [`bintray sentry-java`](https://dl.bintray.com/getsentry/sentry-java/io/sentry/)

We'd love to get feedback.

## 3.0.0-alpha.2

TBD

Packages were released on [bintray](https://dl.bintray.com/getsentry/maven/io/sentry/)

> Note: This release marks the unification of the Java and Android Sentry codebases based on the core of the Android SDK (version 2.x).
Previous releases for the Android SDK (version 2.x) can be found on the now archived: https://github.com/getsentry/sentry-android/

## 3.0.0-alpha.1

## New releases will happen on a different repository:

https://github.com/getsentry/sentry-java

## What’s Changed

* feat: enable release health by default

Packages were released on [`bintray`](https://dl.bintray.com/getsentry/sentry-android/io/sentry/sentry-android/), [`jcenter`](https://jcenter.bintray.com/io/sentry/sentry-android/) and [`mavenCentral`](https://repo.maven.apache.org/maven2/io/sentry/sentry-android/)

We'd love to get feedback.

## 2.3.1

## What’s Changed

* fix: add main thread checker for the app lifecycle integration (#525) @marandaneto
* Set correct migration link (#523) @fupduck
* Warn about Sentry re-initialization. (#521) @maciejwalkowiak
* Set SDK version in `MainEventProcessor`. (#513) @maciejwalkowiak
* Bump sentry-native to 0.4.0 (#512) @marandaneto
* Bump Gradle to 6.6 and fix linting issues (#510) @marandaneto
* fix(sentry-java): Contexts belong on the Scope (#504) @maciejwalkowiak
* Add tests for verifying scope changes thread isolation (#508) @maciejwalkowiak
* Set `SdkVersion` in default `SentryOptions` created in sentry-core module (#506) @maciejwalkowiak

Packages were released on [`bintray`](https://dl.bintray.com/getsentry/sentry-android/io/sentry/sentry-android/), [`jcenter`](https://jcenter.bintray.com/io/sentry/sentry-android/) and [`mavenCentral`](https://repo.maven.apache.org/maven2/io/sentry/sentry-android/)

We'd love to get feedback.

## 2.3.0

## What’s Changed

* fix: converting UTC and ISO timestamp when missing Locale/TimeZone do not error (#505) @marandaneto
* Add console application sample. (#502) @maciejwalkowiak
* Log stacktraces in SystemOutLogger (#498) @maciejwalkowiak
* Add method to add breadcrumb with string parameter. (#501) @maciejwalkowiak
* Call `Sentry#close` on JVM shutdown. (#497) @maciejwalkowiak
* ref: sentry-core changes for console app (#473) @marandaneto

Obs: If you are using its own instance of `Hub`/`SentryClient` and reflection to set up the SDK to be usable within Libraries, this change may break your code, please fix the renamed classes.

Packages were released on [`bintray`](https://dl.bintray.com/getsentry/sentry-android/io/sentry/sentry-android/), [`jcenter`](https://jcenter.bintray.com/io/sentry/sentry-android/) and [`mavenCentral`](https://repo.maven.apache.org/maven2/io/sentry/sentry-android/)

We'd love to get feedback.

## 2.2.2

## What’s Changed

* feat: add sdk to envelope header (#488) @marandaneto
* Bump plugin versions (#487) @marandaneto
* Bump: AGP 4.0.1 (#486) @marandaneto
* feat: log request if response code is not 200 (#484) @marandaneto

Packages were released on [`bintray`](https://dl.bintray.com/getsentry/sentry-android/io/sentry/sentry-android/), [`jcenter`](https://jcenter.bintray.com/io/sentry/sentry-android/) and [`mavenCentral`](https://repo.maven.apache.org/maven2/io/sentry/sentry-android/)

We'd love to get feedback.

## 2.2.1

## What’s Changed

* fix: Timber adds breadcrumb even if event level is < minEventLevel (#480) @marandaneto
* enhancement: Bump Gradle 6.5.1 (#479) @marandaneto
* fix: contexts serializer avoids reflection and fixes desugaring issue (#478) @marandaneto
* fix: clone session before sending to the transport (#474) @marandaneto

Packages were released on [`bintray`](https://dl.bintray.com/getsentry/sentry-android/io/sentry/sentry-android/), [`jcenter`](https://jcenter.bintray.com/io/sentry/sentry-android/) and [`mavenCentral`](https://repo.maven.apache.org/maven2/io/sentry/sentry-android/)

We'd love to get feedback.

## 2.2.0

## What’s Changed

* fix: negative session sequence if the date is before java date epoch (#471) @marandaneto
* fix: deserialise unmapped contexts values from envelope (#470) @marandaneto
* Bump: sentry-native 0.3.4 (#468) @marandaneto

* feat: timber integration (#464) @marandaneto

1) To add integrations it requires a [manual initialization](https://docs.sentry.io/platforms/android/#manual-initialization) of the Android SDK.

2) Add the `sentry-android-timber` dependency:

```groovy
implementation 'io.sentry:sentry-android-timber:{version}' // version >= 2.2.0
```

3) Initialize and add the `SentryTimberIntegration`:

```java
SentryAndroid.init(this, options -> {
    // default values:
    // minEventLevel = ERROR
    // minBreadcrumbLevel = INFO
    options.addIntegration(new SentryTimberIntegration());

    // custom values for minEventLevel and minBreadcrumbLevel
    // options.addIntegration(new SentryTimberIntegration(SentryLevel.WARNING, SentryLevel.ERROR));
});
```

4) Use the Timber integration:

```java
try {
    int x = 1 / 0;
} catch (Exception e) {
    Timber.e(e);
}
```

Packages were released on [`bintray`](https://dl.bintray.com/getsentry/sentry-android/io/sentry/sentry-android/), [`jcenter`](https://jcenter.bintray.com/io/sentry/sentry-android/) and [`mavenCentral`](https://repo.maven.apache.org/maven2/io/sentry/sentry-android/)

We'd love to get feedback.

## 2.1.7

## What’s Changed

* fix: init native libs if available on SDK init (#461) @marandaneto
* Make JVM target explicit in sentry-core (#462) @dilbernd
* fix: timestamp with millis from react-native should be in UTC format (#456) @marandaneto
* Bump Gradle to 6.5 (#454) @marandaneto

Packages were released on [`bintray`](https://dl.bintray.com/getsentry/sentry-android/io/sentry/sentry-android/), [`jcenter`](https://jcenter.bintray.com/io/sentry/sentry-android/) and [`mavenCentral`](https://repo.maven.apache.org/maven2/io/sentry/sentry-android/)

We'd love to get feedback.

## 2.1.6

## What’s Changed

* fix: do not lookup sentry-debug-meta but instead load it directly (#445) @marandaneto
* fix: regression on v2.1.5 which can cause a crash on SDK init

Packages were released on [`bintray`](https://dl.bintray.com/getsentry/sentry-android/io/sentry/sentry-android/), [`jcenter`](https://jcenter.bintray.com/io/sentry/sentry-android/) and [`mavenCentral`](https://repo.maven.apache.org/maven2/io/sentry/sentry-android/)

We'd love to get feedback.

## 2.1.5

This version has a severe bug and can cause a crash on SDK init

Please upgrade to https://github.com/getsentry/sentry-android/releases/tag/2.1.6

## 2.1.4

## What’s Changed

* bump: sentry-native to 0.3.1 (#440) @marandaneto
* fix: update last session timestamp (#437) @marandaneto
* feat: make gzip as default content encoding type (#433) @marandaneto
* enhancement: use AGP 4 features (#366) @marandaneto
* enhancement: Create GH Actions CI for Ubuntu/macOS (#403) @marandaneto
* enhancement: make root checker better and minimize false positive (#417) @marandaneto
* fix: filter trim memory breadcrumbs (#431) @marandaneto

Packages were released on [`bintray`](https://dl.bintray.com/getsentry/sentry-android/io/sentry/sentry-android/), [`jcenter`](https://jcenter.bintray.com/io/sentry/sentry-android/) and [`mavenCentral`](https://repo.maven.apache.org/maven2/io/sentry/sentry-android/)

We'd love to get feedback.

## 2.1.3

## What’s Changed

This fixes several critical bugs in sentry-android 2.0 and 2.1

* fix: Sentry.init register integrations after creating the main Hub instead of doing it in the main Hub ctor (#427) @marandaneto
* fix: make NoOpLogger public (#425) @marandaneto
* fix: ConnectivityChecker returns connection status and events are not trying to be sent if no connection. (#420) @marandaneto
* ref: thread pool executor is a single thread executor instead of scheduled thread executor (#422) @marandaneto
* fix: Add Abnormal to the Session.State enum as its part of the protocol (#424) @marandaneto
* Bump: Gradle to 6.4.1 (#419) @marandaneto

We recommend that you use sentry-android 2.1.3 over the initial release of sentry-android 2.0 and 2.1.

Packages were released on [`bintray`](https://dl.bintray.com/getsentry/sentry-android/io/sentry/sentry-android/), [`jcenter`](https://jcenter.bintray.com/io/sentry/sentry-android/) and [`mavenCentral`](https://repo.maven.apache.org/maven2/io/sentry/sentry-android/)

We'd love to get feedback.

## 2.1.2

## What’s Changed

* fix: Phone state breadcrumbs require read_phone_state on older OS versions (#415) @marandaneto @bsergean
* fix: before raising ANR events, we check ProcessErrorStateInfo if available (#412) @marandaneto
* fix: send cached events to use a single thread executor (#405) @marandaneto
* enha: added options to configure http transport (#411) @marandaneto
* fix: initing SDK on AttachBaseContext (#409) @marandaneto
* fix: sessions can't be abnormal, but exited if not ended properly (#410) @marandaneto

Packages were released on [`bintray`](https://dl.bintray.com/getsentry/sentry-android/io/sentry/sentry-android/), [`jcenter`](https://jcenter.bintray.com/io/sentry/sentry-android/) and [`mavenCentral`](https://repo.maven.apache.org/maven2/io/sentry/sentry-android/)

We'd love to get feedback.

## 2.1.1

## What’s Changed

* fix: set missing release, environment and dist to sentry-native options (#404) @marandaneto
* fix: do not add automatic and empty sensor breadcrumbs (#401) @marandaneto
* enha: added missing getters on Breadcrumb and SentryEvent (#397) @marandaneto
* enha: bump sentry-native to 0.2.6 (#396) @marandaneto
* feat: add trim memory breadcrumbs (#395) @marandaneto
* enha: only set breadcrumb extras if not empty (#394) @marandaneto
* ref: removed Thread.sleep from LifecycleWatcher tests, using awaitility and DateProvider (#392) @marandaneto
* ref: added a DateTimeProvider for making retry after testable (#391) @marandaneto
* enha: BUMP Gradle to 6.4 (#390) @marandaneto
* enha: added samples of how to disable automatic breadcrumbs (#389) @marandaneto

Packages were released on [`bintray`](https://dl.bintray.com/getsentry/sentry-android/io/sentry/sentry-android/), [`jcenter`](https://jcenter.bintray.com/io/sentry/sentry-android/) and [`mavenCentral`](https://repo.maven.apache.org/maven2/io/sentry/sentry-android/)

We'd love to get feedback.

## 2.1.0

## What’s Changed

* Includes all the changes of 2.1.0 alpha, beta and RC
* fix when PhoneStateListener is not ready for use (#387) @marandaneto
* make ANR 5s by default (#388) @marandaneto
* fix: rate limiting by categories (#381) @marandaneto
* BUMP NDK to latest stable version 21.1.6352462 (#386) @marandaneto

Packages were released on [`bintray`](https://dl.bintray.com/getsentry/sentry-android/io/sentry/sentry-android/), [`jcenter`](https://jcenter.bintray.com/io/sentry/sentry-android/) and [`mavenCentral`](https://repo.maven.apache.org/maven2/io/sentry/sentry-android/)

We'd love to get feedback.

## 2.0.3

## What’s Changed

* patch from 2.1.0-alpha.2 - avoid crash if NDK throws UnsatisfiedLinkError (#344) @marandaneto

Packages were released on [`bintray`](https://dl.bintray.com/getsentry/sentry-android/io/sentry/sentry-android/), [`jcenter`](https://jcenter.bintray.com/io/sentry/sentry-android/) and [`mavenCentral`](https://repo.maven.apache.org/maven2/io/sentry/sentry-android/)

We'd love to get feedback.
## 2.1.0-RC.1

## What’s Changed

* feat: Options for uncaught exception and make SentryOptions list Thread-Safe (#384) @marandaneto
* feat: automatic breadcrumbs for app, activity and sessions lifecycles and system events (#348) @marandaneto
* fix: if retry after header has empty categories, apply retry after to all of them (#377) @marandaneto
* fix: discard events and envelopes if cached and retry after (#378) @marandaneto
* add ScheduledForRemoval annotation to deprecated methods (#375) @marandaneto
* fix: Merge loadLibrary calls for sentry-native and clean up CMake files (#373) @Swatinem
* enha: make capture session and envelope internal (#372) @marandaneto
* fix: exceptions should be sorted oldest to newest (#370) @marandaneto
* fix: check external storage size even if its read only (#368) @marandaneto
* fix: wrong check for cellular network capability (#369) @marandaneto
* bump NDK to 21.0.6113669 (#367) @marandaneto
* bump AGP and add new make cmd to check for updates (#365) @marandaneto

Packages were released on [`bintray`](https://dl.bintray.com/getsentry/sentry-android/io/sentry/sentry-android/), [`jcenter`](https://jcenter.bintray.com/io/sentry/sentry-android/) and [`mavenCentral`](https://repo.maven.apache.org/maven2/io/sentry/sentry-android/)

We'd love to get feedback.

## 2.1.0-beta.2

## What’s Changed

* bump sentry-native to 0.2.4 (#364) @marandaneto
* update current session on session start after deleting previous session (#362) @marandaneto

Packages were released on [`bintray`](https://dl.bintray.com/getsentry/sentry-android/io/sentry/sentry-android/), [`jcenter`](https://jcenter.bintray.com/io/sentry/sentry-android/) and [`mavenCentral`](https://repo.maven.apache.org/maven2/io/sentry/sentry-android/)

We'd love to get feedback.

## 2.1.0-beta.1

## What’s Changed

* BUMP sentry-native to 0.2.3 (#357) @marandaneto
* check for androidx availability on runtime (#356) @marandaneto
* if theres a left over session file and its crashed, we should not overwrite its state (#354) @marandaneto
* session should be exited state if state was ok (#352) @marandaneto
* envelope has dedicated endpoint (#353) @marandaneto

Packages were released on [`bintray`](https://dl.bintray.com/getsentry/sentry-android/io/sentry/sentry-android/), [`jcenter`](https://jcenter.bintray.com/io/sentry/sentry-android/) and [`mavenCentral`](https://repo.maven.apache.org/maven2/io/sentry/sentry-android/)

We'd love to get feedback.

## 2.1.0-alpha.2

## What’s Changed

* change integration order for cached outbox events (#347) @marandaneto
* avoid crash if NDK throws UnsatisfiedLinkError (#344) @marandaneto
* Avoid getting a threadlocal twice. (#339) @metlos
* removing session tracking guard on hub and client (#338) @marandaneto
* bump agp to 3.6.2 (#336) @marandaneto
* fix racey ANR integration (#332) @marandaneto
* logging envelopes path when possible instead of nullable id (#331) @marandaneto
* renaming transport gate method (#330) @marandaneto

Packages were released on [`bintray`](https://dl.bintray.com/getsentry/sentry-android/io/sentry/sentry-android/), [`jcenter`](https://jcenter.bintray.com/io/sentry/sentry-android/) and [`mavenCentral`](https://repo.maven.apache.org/maven2/io/sentry/sentry-android/)

We'd love to get feedback.

## 2.1.0-alpha.1

Release of Sentry's new SDK for Android.

## What’s Changed

* BUMP sentry-native to 0.2.2 (#305) @Swatinem
* ANR report should have 'was active=yes' on the dashboard (#299) @marandaneto
* NDK events apply scoped data (#322) @marandaneto
* fix missing App's info (#315) @marandaneto
* buffered writers/readers - otimizations (#311) @marandaneto
* Add a StdoutTransport (#310) @mike-burns
* boot time should be UTC (#309) @marandaneto
* implementing new retry after protocol (#306) @marandaneto
* make transport result public (#300) @marandaneto
* release health @marandaneto @bruno-garcia 

Packages were released on [`bintray`](https://dl.bintray.com/getsentry/sentry-android/io/sentry/sentry-android/), [`jcenter`](https://jcenter.bintray.com/io/sentry/sentry-android/) and [`mavenCentral`](https://repo.maven.apache.org/maven2/io/sentry/sentry-android/)

We'd love to get feedback.

## 2.0.2

Release of Sentry's new SDK for Android.

## What’s Changed

* BUMP AGP to 3.6.1 (#285) @marandaneto
* MavenCentral support (#284) @marandaneto

Packages were released on [`bintray`](https://dl.bintray.com/getsentry/sentry-android/io/sentry/sentry-android/), [`jcenter`](https://jcenter.bintray.com/io/sentry/sentry-android/) and [`mavenCentral`](https://repo.maven.apache.org/maven2/io/sentry/sentry-android/)

We'd love to get feedback.

## 2.0.1

Release of Sentry's new SDK for Android.

## What’s Changed

* Add the default serverName to SentryOptions and use it in MainEventProcessor (#279) @metlos
* set current threadId when there's no mechanism set (#277) @marandaneto
* feat: attach threads/stacktraces (#267) @marandaneto
* fix: preview package manager (#269) @bruno-garcia

Packages were released on [`bintray`](https://dl.bintray.com/getsentry/sentry-android/io/sentry/), [`jcenter`](https://jcenter.bintray.com/io/sentry/sentry-android/)

We'd love to get feedback.

## 2.0.0

Release of Sentry's new SDK for Android.

New features not offered by (1.7.x):

* NDK support
  * Captures crashes caused by native code
  * Access to the [`sentry-native` SDK](https://github.com/getsentry/sentry-native/) API by your native (C/C++/Rust code/..).
* Automatic init (just add your `DSN` to the manifest)
   * Proguard rules are added automatically
   * Permission (Internet) is added automatically
* Uncaught Exceptions might be captured even before the app restarts
* Sentry's Unified API.
* More context/device information
* Packaged as `aar`
* Frames from the app automatically marked as `InApp=true` (stack traces in Sentry highlights them by default).
* Complete Sentry Protocol available.
* All threads and their stack traces are captured.
* Sample project in this repo to test many features (segfault, uncaught exception, ANR...)

Features from the current SDK like `ANR` are also available (by default triggered after 4 seconds).

Packages were released on [`bintray`](https://dl.bintray.com/getsentry/sentry-android/io/sentry/), [`jcenter`](https://jcenter.bintray.com/io/sentry/sentry-android/)

We'd love to get feedback.

## 2.0.0-rc04

Release of Sentry's new SDK for Android.

## What’s Changed

* fix: breacrumb.data to string,object, Add LOG level (#264) @HazAT
* read release conf. on manifest (#266) @marandaneto
* Support mills timestamp format (#263) @marandaneto
* adding logs to installed integrations (#265) @marandaneto
* feat: Take sampleRate from metadata (#262) @bruno-garcia

Packages were released on [`bintray`](https://dl.bintray.com/getsentry/sentry-android/io/sentry/), [`jcenter`](https://jcenter.bintray.com/io/sentry/sentry-android/)

We'd love to get feedback and we'll work in getting the GA `2.0.0` out soon.
Until then, the [stable SDK offered by Sentry is at version 1.7.30](https://github.com/getsentry/sentry-java/releases/tag/v1.7.30)
## 2.0.0-rc03

Release of Sentry's new SDK for Android.

## What’s Changed

* fixes #259 - NPE check on getExternalFilesDirs items. (#260) @marandaneto
* fix strictMode typo (#258) @marandaneto

Packages were released on [`bintray`](https://dl.bintray.com/getsentry/sentry-android/io/sentry/), [`jcenter`](https://jcenter.bintray.com/io/sentry/sentry-android/)

We'd love to get feedback and we'll work in getting the GA `2.0.0` out soon.
Until then, the [stable SDK offered by Sentry is at version 1.7.30](https://github.com/getsentry/sentry-java/releases/tag/v1.7.30)
## 2.0.0-rc02

Release of Sentry's new SDK for Android.

## What’s Changed

* update ndk for new sentry-native version (#235) @Swatinem @marandaneto
* make integrations public (#256) @marandaneto
* BUMP build-tools (#255) @marandaneto
* added javadocs to scope and its dependencies (#253) @marandaneto
* build all ABIs (#254) @marandaneto
* moving back ANR timeout from long to int param. (#252) @marandaneto
* feat: Hub mode configurable (#247) @bruno-garcia
* Added HubAdapter to call Sentry static methods from Integrations (#250) @marandaneto
* new Release format (#242) @marandaneto
* Javadocs for SentryOptions (#246) @marandaneto
* non-app is already inApp excluded by default. (#244) @marandaneto
* added remove methods (tags/extras) to the sentry static class (#243) @marandaneto
* fix if symlink exists for sentry-native (#241) @marandaneto
* clone method - race condition free (#226) @marandaneto
* refactoring breadcrumbs callback (#239) @marandaneto

Packages were released on [`bintray`](https://dl.bintray.com/getsentry/sentry-android/io/sentry/), [`jcenter`](https://jcenter.bintray.com/io/sentry/sentry-android/)

We'd love to get feedback and we'll work in getting the GA `2.0.0` out soon.
Until then, the [stable SDK offered by Sentry is at version 1.7.30](https://github.com/getsentry/sentry-java/releases/tag/v1.7.30)

## 2.0.0-rc01

Release of Sentry's new SDK for Android.

## What’s Changed

* Honor RetryAfter (#236) @marandaneto
* Add tests for SentryValues (#238) @philipphofmann
* added remove methods for Scope data (#237) @marandaneto
* do not set frames if there's none (#234) @marandaneto
* always call interrupt after InterruptedException (#232) @marandaneto
* more device context (deviceId, connectionType and language) (#229) @marandaneto
* mark as current thread if its the main thread (#228) @marandaneto
* added a few java docs (Sentry, Hub and SentryClient) (#223) @marandaneto
* implemented diagnostic logger (#218) @marandaneto
* fix lgtm alerts (#219) @marandaneto
* written unit tests to ANR integration (#215) @marandaneto
* added blog posts to README (#214) @marandaneto
* added event processors to scope (#209) @marandaneto
* Raise code coverage for Dsn to 100% (#212) @philipphofmann
* Remove redundant times(1) for Mockito.verify (#211) @philipphofmann
* added android transport gate (#206) @marandaneto
* transport may be set on options (#203) @marandaneto
* dist may be set on options (#204) @marandaneto
* added executor for caching values out of the main thread (#201) @marandaneto
* throw an exception if DSN is not set (#200) @marandaneto
* migration guide markdown (#197) @marandaneto

Packages were released on [`bintray`](https://dl.bintray.com/getsentry/sentry-android/io/sentry/), [`jcenter`](https://jcenter.bintray.com/io/sentry/sentry-android/)

We'd love to get feedback and we'll work in getting the GA `2.0.0` out soon.
Until then, the [stable SDK offered by Sentry is at version 1.7.29](https://github.com/getsentry/sentry-java/releases/tag/v1.7.29)

## 2.0.0-beta02

Release of Sentry's new SDK for Android.

* fix Android bug on API 24 and 25 about getting current threads and stack traces (#194)
* addBreadcrumb overloads #196 and #198

Packages were released on [`bintray`](https://dl.bintray.com/getsentry/sentry-android/io/sentry/), [`jcenter`](https://jcenter.bintray.com/io/sentry/sentry-android/)

We'd love to get feedback and we'll work in getting the GA `2.0.0` out soon.
Until then, the [stable SDK offered by Sentry is at version 1.7.28](https://github.com/getsentry/sentry-java/releases/tag/v1.7.28)
## 2.0.0-beta01

Release of Sentry's new SDK for Android.

* ref: ANR doesn't set handled flag #186
* SDK final review (#183)
* ref: Drop errored in favor of crashed (#187)
* workaround android_id (#185)
* renamed sampleRate (#191)
* making timestamp package-private or test-only (#190)
* Split event processor in Device/App data (#180)

Packages were released on [`bintray`](https://dl.bintray.com/getsentry/sentry-android/io/sentry/), [`jcenter`](https://jcenter.bintray.com/io/sentry/sentry-android/)

We'd love to get feedback and we'll work in getting the GA `2.0.0` out soon.
Until then, the [stable SDK offered by Sentry is at version 1.7.28](https://github.com/getsentry/sentry-java/releases/tag/v1.7.28)

## 2.0.0-alpha09

Release of Sentry's new SDK for Android.

* fix: DSN parsing (#165)
* BUMP: sentry-native with message object instead of a string (#172)
* Don't avoid exception type minification (#166)
* make Gson retro compatible with older versions of AGP (#177)
* adding nativeBundle plugin (#161)
* adding scope methods to sentry static class (#179)

Packages were released on [`bintray`](https://dl.bintray.com/getsentry/sentry-android/io/sentry/), [`jcenter`](https://jcenter.bintray.com/io/sentry/sentry-android/)

We'd love to get feedback and we'll work in getting the GA `2.0.0` out soon.
Until then, the [stable SDK offered by Sentry is at version 1.7.28](https://github.com/getsentry/sentry-java/releases/tag/v1.7.28)

## 2.0.0-alpha08

Release of Sentry's new SDK for Android.

* DebugId endianness (#162)
* executed beforeBreadcrumb also for scope (#160)
* benefit of manifest merging when minSdk (#159)
* add method to captureMessage with level (#157)
* listing assets file on the wrong dir (#156)

Packages were released on [`bintray`](https://dl.bintray.com/getsentry/sentry-android/io/sentry/), [`jcenter`](https://jcenter.bintray.com/io/sentry/sentry-android/)

We'd love to get feedback and we'll work in getting the GA `2.0.0` out soon.
Until then, the [stable SDK offered by Sentry is at version 1.7.28](https://github.com/getsentry/sentry-java/releases/tag/v1.7.28)

## 2.0.0-alpha07

Third release of Sentry's new SDK for Android.

*  Fixed release for jcenter and bintray

Packages were released on [`bintray`](https://dl.bintray.com/getsentry/sentry-android/io/sentry/), [`jcenter`](https://jcenter.bintray.com/io/sentry/sentry-android/)

We'd love to get feedback and we'll work in getting the GA `2.0.0` out soon.
Until then, the [stable SDK offered by Sentry is at version 1.7.28](https://github.com/getsentry/sentry-java/releases/tag/v1.7.28)

## 2.0.0-alpha06

Second release of Sentry's new SDK for Android.

* Fixed a typo on pom generation.

Packages were released on [`bintray`](https://dl.bintray.com/getsentry/sentry-android/io/sentry/), [`jcenter`](https://jcenter.bintray.com/io/sentry/sentry-android/)

We'd love to get feedback and we'll work in getting the GA `2.0.0` out soon.
Until then, the [stable SDK offered by Sentry is at version 1.7.28](https://github.com/getsentry/sentry-java/releases/tag/v1.7.28)

## 2.0.0-alpha05

First release of Sentry's new SDK for Android.

New features not offered by our current (1.7.x), stable SDK are:

* NDK support
  * Captures crashes caused by native code
  * Access to the [`sentry-native` SDK](https://github.com/getsentry/sentry-native/) API by your native (C/C++/Rust code/..).
* Automatic init (just add your `DSN` to the manifest)
   * Proguard rules are added automatically
   * Permission (Internet) is added automatically
* Uncaught Exceptions might be captured even before the app restarts
* Unified API which include scopes etc.
* More context/device information
* Packaged as `aar`
* Frames from the app automatically marked as `InApp=true` (stack traces in Sentry highlights them by default).
* Complete Sentry Protocol available.
* All threads and their stack traces are captured.
* Sample project in this repo to test many features (segfault, uncaught exception, scope)

Features from the current SDK like `ANR` are also available (by default triggered after 4 seconds).

Packages were released on [`bintray`](https://dl.bintray.com/getsentry/sentry-android/io/sentry/), [`jcenter`](https://jcenter.bintray.com/io/sentry/sentry-android/)

We'd love to get feedback and we'll work in getting the GA `2.0.0` out soon.
Until then, the [stable SDK offered by Sentry is at version 1.7.28](https://github.com/getsentry/sentry-java/releases/tag/v1.7.28)<|MERGE_RESOLUTION|>--- conflicted
+++ resolved
@@ -1,6 +1,8 @@
 # Changelog
 
 ## Unreleased
+
+* Feat: Generate Sentry BOM (#1486)
 
 ## 5.1.0-beta.4
 
@@ -15,9 +17,6 @@
 * Fix: Handling missing Spring Security on classpath on Java 8 (#1552)
 * Feat: Support transaction waiting for children to finish. (#1535) 
 * Feat: Capture logged marker in log4j2 and logback appenders (#1551)
-<<<<<<< HEAD
-* Feat: Generate Sentry BOM (#1486)
-=======
 * Feat: Allow clearing of attachments in the scope (#1562)
 * Fix: Use a different method to get strings from JNI, and avoid excessive Stack Space usage. (#1214)
 * Fix: Add data field to SentrySpan (#1555)
@@ -26,7 +25,6 @@
 * Feat: Perf. for fragments (#1528)
 * Ref: Prefer snake case for HTTP integration data keys (#1559)
 * Fix: Assign lastEventId only if event was queued for submission (#1565)
->>>>>>> a545cbcf
 
 ## 5.1.0-beta.1
 
