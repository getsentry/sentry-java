--- conflicted
+++ resolved
@@ -2,12 +2,7 @@
 
 ## Unreleased
 
-<<<<<<< HEAD
-### Features
-
-- Read build tool info from `sentry-debug-meta.properties` and attach it to events ([#4314](https://github.com/getsentry/sentry-java/pull/4314))
-=======
-### Fixes
+### Features
 
 - Send Timber logs through Sentry Logs ([#4490](https://github.com/getsentry/sentry-java/pull/4490))
   - Enable the Logs feature in your `SentryOptions` or with the `io.sentry.logs.enabled` manifest option and the SDK will automatically send Timber logs to Sentry, if the TimberIntegration is enabled.
@@ -15,6 +10,7 @@
 - Send logcat through Sentry Logs ([#4487](https://github.com/getsentry/sentry-java/pull/4487))
   - Enable the Logs feature in your `SentryOptions` or with the `io.sentry.logs.enabled` manifest option and the SDK will automatically send logcat logs to Sentry, if the Sentry Android Gradle plugin is applied.
   - To set the logcat level check the [Logcat integration documentation](https://docs.sentry.io/platforms/android/integrations/logcat/#configure).
+- Read build tool info from `sentry-debug-meta.properties` and attach it to events ([#4314](https://github.com/getsentry/sentry-java/pull/4314))
 
 ### Dependencies
 
@@ -24,7 +20,6 @@
   - `opentelemetry-javaagent` to `2.17.0`
   - `opentelemetry-semconv` to `1.34.0`
   - We are now configuring OpenTelemetry to still behave the same way it did before for span names it generates in GraphQL auto instrumentation ([#4537](https://github.com/getsentry/sentry-java/pull/4537))
->>>>>>> 10ae0677
 
 ## 8.16.1-alpha.2
 
