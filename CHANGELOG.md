--- conflicted
+++ resolved
@@ -2,11 +2,10 @@
 
 ## Unreleased
 
-<<<<<<< HEAD
 ### Features
 
 - Support multiple debug-metadata.properties ([#3024](https://github.com/getsentry/sentry-java/pull/3024))
-=======
+
 ### Dependencies
 
 - Bump Gradle from v8.4.0 to v8.5.0 ([#3070](https://github.com/getsentry/sentry-java/pull/3070))
@@ -14,7 +13,6 @@
   - [diff](https://github.com/gradle/gradle/compare/v8.4.0...v8.5.0)
 
 ## 7.0.0
->>>>>>> d6d2b2ed
 
 Version 7 of the Sentry Android/Java SDK brings a variety of features and fixes. The most notable changes are:
 - Bumping `minSdk` level to 19 (Android 4.4)
