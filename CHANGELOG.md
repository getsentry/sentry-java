# Changelog

## Unreleased

<<<<<<< HEAD
* Make SentryAppender non-final for Log4j2 and Logback (#1603) 
=======
* Fix: Do not throw IAE when tracing header contain invalid trace id (#1605)
>>>>>>> fb12011d

## 5.1.0-beta.4

* Update sentry-native to 0.4.11 (#1591)

## 5.1.0-beta.3

* Feat: Spring Webflux integration (#1529)

## 5.1.0-beta.2

* Fix: Handling missing Spring Security on classpath on Java 8 (#1552)
* Feat: Support transaction waiting for children to finish. (#1535) 
* Feat: Capture logged marker in log4j2 and logback appenders (#1551)
* Feat: Allow clearing of attachments in the scope (#1562)
* Fix: Use a different method to get strings from JNI, and avoid excessive Stack Space usage. (#1214)
* Fix: Add data field to SentrySpan (#1555)
* Fix: Clock drift issue when calling DateUtils#getDateTimeWithMillisPrecision (#1557)
* Feat: Set mechanism type in SentryExceptionResolver (#1556)
* Feat: Perf. for fragments (#1528)
* Ref: Prefer snake case for HTTP integration data keys (#1559)
* Fix: Assign lastEventId only if event was queued for submission (#1565)

## 5.1.0-beta.1

* Feat: Measure app start time (#1487)
* Feat: Automatic breadcrumbs logging for fragment lifecycle (#1522) 

## 5.0.1

* Fix: Sources and Javadoc artifacts were mixed up (#1515)

## 5.0.0

This release brings many improvements but also new features:

* OkHttp Interceptor for Android (#1330)
* GraalVM Native Image Compatibility (#1329)
* Add option to ignore exceptions by type (#1352)
* Enrich transactions with device contexts (#1430) (#1469)
* Better interoperability with Kotlin null-safety (#1439) and (#1462)
* Add coroutines support (#1479)
* OkHttp callback for Customising the Span (#1478)
* Add breadcrumb in Spring RestTemplate integration (#1481)

Breaking changes:

* Migration Guide for [Java](https://docs.sentry.io/platforms/java/migration/)
* Migration Guide for [Android](https://docs.sentry.io/platforms/android/migration/)

Other fixes:

* Fix: Add attachmentType to envelope ser/deser. (#1504)

Thank you:

* @maciejwalkowiak for coding most of it.

## 5.0.0-beta.7

* Ref: Deprecate SentryBaseEvent#getOriginThrowable and add SentryBaseEvent#getThrowableMechanism (#1502)
* Fix: Graceful Shutdown flushes event instead of Closing SDK (#1500)
* Fix: Do not append threads that come from the EnvelopeFileObserver (#1501)
* Ref: Deprecate cacheDirSize and add maxCacheItems (#1499)
* Fix: Append all threads if Hint is Cached but attachThreads is enabled (#1503)

## 5.0.0-beta.6

* Feat: Add secondary constructor to SentryOkHttpInterceptor (#1491)
* Feat: Add option to enable debug mode in Log4j2 integration (#1492)
* Ref: Replace clone() with copy constructor (#1496)

## 5.0.0-beta.5

* Feat: OkHttp callback for Customising the Span (#1478)
* Feat: Add breadcrumb in Spring RestTemplate integration (#1481)
* Fix: Cloning Stack (#1483)
* Feat: Add coroutines support (#1479)

## 5.0.0-beta.4

* Fix: Enrich Transactions with Context Data (#1469)
* Bump: Apache HttpClient to 5.0.4 (#1476)

## 5.0.0-beta.3

* Fix: handling immutable collections on SentryEvent and protocol objects (#1468)
* Fix: associate event with transaction when thrown exception is not a direct cause (#1463)
* Ref: nullability annotations to Sentry module (#1439) and (#1462)
* Fix: NPE when adding Context Data with null values for log4j2 (#1465)

## 5.0.0-beta.2

* Fix: sentry-android-timber package sets sentry.java.android.timber as SDK name (#1456)
* Fix: When AppLifecycleIntegration is closed, it should remove observer using UI thread (#1459)
* Bump: AGP to 4.2.0 (#1460)

Breaking Changes:

* Remove: Settings.Secure.ANDROID_ID in favor of generated installationId (#1455)
* Rename: enableSessionTracking to enableAutoSessionTracking (#1457)

## 5.0.0-beta.1

* Fix: Activity tracing auto instrumentation for Android API < 29 (#1402)
* Fix: use connection and read timeouts in ApacheHttpClient based transport (#1397)
* Ref: Refactor converting HttpServletRequest to Sentry Request in Spring integration (#1387)
* Fix: set correct transaction status for unhandled exceptions in SentryTracingFilter (#1406)
* Fix: handle network errors in SentrySpanClientHttpRequestInterceptor (#1407)
* Fix: set scope on transaction (#1409)
* Fix: set status and associate events with transactions (#1426)
* Fix: Do not set free memory and is low memory fields when it's a NDK hard crash (#1399)
* Fix: Apply user from the scope to transaction (#1424)
* Fix: Pass maxBreadcrumbs config. to sentry-native (#1425)
* Fix: Run event processors and enrich transactions with contexts (#1430)
* Bump: sentry-native to 0.4.9 (#1431)
* Fix: Set Span status for OkHttp integration (#1447)
* Fix: Set user on transaction in Spring & Spring Boot integrations (#1443)

## 4.4.0-alpha.2

* Feat: Add option to ignore exceptions by type (#1352)
* Fix: NPE when MDC contains null values (sentry-logback) (#1364)
* Fix: Avoid NPE when MDC contains null values (sentry-jul) (#1385)
* Feat: Sentry closes Android NDK and ShutdownHook integrations (#1358)
* Enhancement: Allow inheritance of SentryHandler class in sentry-jul package(#1367)
* Fix: Accept only non null value maps (#1368)
* Bump: Upgrade Apache HttpComponents Core to 5.0.3 (#1375)
* Enhancement: Make NoOpHub public (#1379)
* Fix: Do not bind transactions to scope by default. (#1376)
* Fix: Hub thread safety (#1388)
* Fix: SentryTransactionAdvice should operate on the new scope (#1389)
* Feat: configure max spans per transaction (#1394)

## 4.4.0-alpha.1

* Bump: sentry-native to 0.4.8
* Feat: Add an overload for `startTransaction` that sets the created transaction to the Scope #1313
* Ref: Separate user facing and protocol classes in the Performance feature (#1304)
* Feat: Set SDK version on Transactions (#1307)
* Fix: Use logger set on SentryOptions in GsonSerializer (#1308)
* Fix: Use the bindToScope correctly
* Feat: GraalVM Native Image Compatibility (#1329)
* Fix: Allow 0.0 to be set on tracesSampleRate (#1328)
* Fix: set "java" platform to transactions #1332
* Feat: Add OkHttp client application interceptor (#1330)
* Fix: Allow disabling tracing through SentryOptions (#1337)

## 4.3.0

* Fix: setting in-app-includes from external properties (#1291)
* Fix: Initialize Sentry in Logback appender when DSN is not set in XML config (#1296)
* Fix: JUL integration SDK name (#1293)
* Feat: Activity tracing auto instrumentation

## 4.2.0

* Fix: Remove experimental annotation for Attachment #1257
* Fix: Mark stacktrace as snapshot if captured at arbitrary moment #1231
* Enchancement: Improve EventProcessor nullability annotations (#1229).
* Bump: sentry-native to 0.4.7
* Enchancement: Add ability to flush events synchronously.
* Fix: Disable Gson HTML escaping
* Enchancement: Support @SentrySpan and @SentryTransaction on classes and interfaces. (#1243)
* Enchancement: Do not serialize empty collections and maps (#1245)
* Ref: Optimize DuplicateEventDetectionEventProcessor performance (#1247).
* Ref: Prefix sdk.package names with io.sentry (#1249)
* Fix: Make the ANR Atomic flags immutable
* Enchancement: Integration interface better compatibility with Kotlin null-safety
* Enchancement: Simplify Sentry configuration in Spring integration (#1259)
* Enchancement: Simplify configuring Logback integration when environment variable with the DSN is not set (#1271)
* Fix: Prevent NoOpHub from creating heavy SentryOptions objects (#1272)
* Enchancement: Add Request to the Scope. #1270
* Fix: SentryTransaction#getStatus NPE (#1273)
* Enchancement: Optimize SentryTracingFilter when hub is disabled.
* Fix: Discard unfinished Spans before sending them over to Sentry (#1279)
* Fix: Interrupt the thread in QueuedThreadPoolExecutor (#1276)
* Fix: SentryTransaction#finish should not clear another transaction from the scope (#1278)

Breaking Changes:
* Enchancement: SentryExceptionResolver should not send handled errors by default (#1248).
* Ref: Simplify RestTemplate instrumentation (#1246)
* Enchancement: Add overloads for startTransaction taking op and description (#1244)

## 4.1.0

* Improve Kotlin compatibility for SdkVersion (#1213)
* Feat: Support logging via JUL (#1211)
* Fix: returning Sentry trace header from Span (#1217)
* Fix: Remove misleading error logs (#1222)

## 4.0.0

This release brings the Sentry Performance feature to Java SDK, Spring, Spring Boot, and Android integrations. Read more in the reference documentation:

- [Performance for Java](https://docs.sentry.io/platforms/java/performance/)
- [Performance for Spring](https://docs.sentry.io/platforms/java/guides/spring/)
- [Performance for Spring Boot](https://docs.sentry.io/platforms/java/guides/spring-boot/)
- [Performance for Android](https://docs.sentry.io/platforms/android/performance/)

### Other improvements:

#### Core:

- Improved loading external configuration:
  - Load `sentry.properties` from the application's current working directory (#1046)
  - Resolve `in-app-includes`, `in-app-excludes`, `tags`, `debug`, `uncaught.handler.enabled` parameters from the external configuration
- Set global tags on SentryOptions and load them from external configuration (#1066)
- Add support for attachments (#1082)
- Resolve `servername` from the localhost address
- Simplified transport configuration through setting `TransportFactory` instead of `ITransport` on SentryOptions (#1124)

#### Spring Boot:
- Add the ability to register multiple `OptionsConfiguration` beans (#1093)
- Initialize Logback after context refreshes (#1129)

#### Android:
- Add `isSideLoaded` and `installerStore` tags automatically (Where your App. was installed from eg Google Play, Amazon Store, downloaded APK, etc...)
- Bump: sentry-native to 0.4.6
- Bump: Gradle to 6.8.1 and AGP to 4.1.2

## 4.0.0-beta.1

* Feat: Add addToTransactions to Attachment (#1191)
* Enhancement: Support SENTRY_TRACES_SAMPLE_RATE conf. via env variables (#1171)
* Enhancement: Pass request to CustomSamplingContext in Spring integration (#1172)
* Ref: Set SpanContext on SentryTransaction to avoid potential NPE (#1173)
* Fix: Free Local Refs manually due to Android local ref. count limits
* Enhancement: Move `SentrySpanClientHttpRequestInterceptor` to Spring module (#1181)
* Enhancement: Add overload for `transaction/span.finish(SpanStatus)` (#1182)
* Fix: Bring back support for setting transaction name without ongoing transaction (#1183)
* Enhancement: Simplify registering traces sample callback in Spring integration (#1184)
* Enhancement: Polish Performance API (#1165)
* Enhancement: Set "debug" through external properties (#1186)
* Enhancement: Simplify Spring integration (#1188)
* Enhancement: Init overload with dsn (#1195)
* Enhancement: Enable Kotlin map-like access on CustomSamplingContext (#1192)
* Enhancement: Auto register custom ITransportFactory in Spring integration (#1194)
* Enhancement: Improve Kotlin property access in Performance API (#1193)
* Enhancement: Copy options tags to transactions (#1198)
* Enhancement: Add convenient method for accessing event's throwable (1202)

## 4.0.0-alpha.3

* Feat: Add maxAttachmentSize to SentryOptions (#1138)
* Feat: Drop invalid attachments (#1134)
* Ref: Make Attachment immutable (#1120)
* Fix inheriting sampling decision from parent (#1100)
* Fixes and Tests: Session serialization and deserialization
* Ref: using Calendar to generate Dates
* Fix: Exception only sets a stack trace if there are frames
* Feat: set isSideLoaded info tags
* Enhancement: Read tracesSampleRate from AndroidManifest
* Fix: Initialize Logback after context refreshes (#1129)
* Ref: Return NoOpTransaction instead of null (#1126)
* Fix: Do not crash when passing null values to @Nullable methods, eg User and Scope
* Ref: `ITransport` implementations are now responsible for executing request in asynchronous or synchronous way (#1118)
* Ref: Add option to set `TransportFactory` instead of `ITransport` on `SentryOptions` (#1124)
* Ref: Simplify ITransport creation in ITransportFactory (#1135) 
* Feat: Add non blocking Apache HttpClient 5 based Transport (#1136)
* Enhancement: Autoconfigure Apache HttpClient 5 based Transport in Spring Boot integration (#1143)
* Enhancement: Send user.ip_address = {{auto}} when sendDefaultPii is true (#1015)
* Fix: Resolving dashed properties from external configuration
* Feat: Read `uncaught.handler.enabled` property from the external configuration 
* Feat: Resolve servername from the localhost address
* Fix: Consider {{ auto }} as a default ip address (#1015) 
* Fix: Set release and environment on Transactions (#1152)
* Fix: Do not set transaction on the scope automatically   
* Enhancement: Automatically assign span context to captured events (#1156)
* Feat: OutboxSender supports all envelope item types #1158
* Enhancement: Improve ITransaction and ISpan null-safety compatibility (#1161)

## 4.0.0-alpha.2

* Feat: Add basic support for attachments (#1082)
* Fix: Remove method reference in SentryEnvelopeItem (#1091)
* Enhancement: Set transaction name on events and transactions sent using Spring integration (#1067)
* Fix: Set current thread only if there are no exceptions
* Enhancement: Set global tags on SentryOptions and load them from external configuration (#1066)
* Ref: Refactor resolving SpanContext for Throwable (#1068)
* Enhancement: Add API validator and remove deprecated methods
* Enhancement: Add more convenient method to start a child span (#1073)
* Enhancement: Autoconfigure traces callback in Spring Boot integration (#1074)
* Enhancement: Resolve in-app-includes and in-app-excludes parameters from the external configuration
* Enhancement: Make InAppIncludesResolver public (#1084)
* Ref: Change "op" to "operation" in @SentrySpan and @SentryTransaction
* Fix: SentryOptions creates GsonSerializer by default
* Enhancement: Add the ability to register multiple OptionsConfiguration beans (#1093)
* Fix: Append DebugImage list if event already has it
* Fix: Sort breadcrumbs by Date if there are breadcrumbs already in the event
* Feat: Database query tracing with datasource-proxy (#1095)

## 4.0.0-alpha.1

* Enhancement: Load `sentry.properties` from the application's current working directory (#1046)
* Ref: Refactor JSON deserialization (#1047)
* Feat: Performance monitoring (#971)
* Feat: Performance monitoring for Spring Boot applications (#971)

## 3.2.1

* Fix: Set current thread only if theres no exceptions (#1064)
* Fix: Append DebugImage list if event already has it (#1092)
* Fix: Sort breadcrumbs by Date if there are breadcrumbs already in the event (#1094)
* Fix: Free Local Refs manually due to Android local ref. count limits  (#1179)

## 3.2.0

* Bump: AGP 4.1.1 (#1040)
* Fix: use neutral Locale for String operations #1033
* Update to sentry-native 0.4.4 and fix shared library builds (#1039)
* Feat: Expose a Module (Debug images) Loader for Android thru sentry-native #1043
* Enhancement: Added java doc to protocol classes based on sentry-data-schemes project (#1045)
* Enhancement: Make SentryExceptionResolver Order configurable to not send handled web exceptions (#1008)
* Enhancement: Resolve HTTP Proxy parameters from the external configuration (#1028)
* Enhancement: Sentry NDK integration is compiled against default NDK version based on AGP's version #1048
* Fix: Clean up JNI code and properly free strings #1050
* Fix: set userId for hard-crashes if no user is set #1049

## 3.1.3

* Fix broken NDK integration on 3.1.2 (release failed on packaging a .so file)
* Increase max cached events to 30 (#1029)
* Normalize DSN URI (#1030)

## 3.1.2

* feat: Manually capturing User Feedback
* Enhancement: Set environment to "production" by default.
* Enhancement: Make public the Breadcrumb constructor that accepts a Date #1012
* ref: Validate event id on user feedback submission
 
## 3.1.1

* fix: Prevent Logback and Log4j2 integrations from re-initializing Sentry when Sentry is already initialized
* Enhancement: Bind logging related SentryProperties to Slf4j Level instead of Logback to improve Log4j2 compatibility
* fix: Make sure HttpServletRequestSentryUserProvider runs by default before custom SentryUserProvider beans
* fix: fix setting up Sentry in Spring Webflux annotation by changing the scope of Spring WebMvc related dependencies

## 3.1.0

* fix: Don't require `sentry.dsn` to be set when using `io.sentry:sentry-spring-boot-starter` and `io.sentry:sentry-logback` together #965
* Auto-Configure `inAppIncludes` in Spring Boot integration #966
* Enhancement: make getThrowable public and improve set contexts #967
* Bump: Android Gradle Plugin 4.0.2 #968
* Enhancement: accepted quoted values in properties from external configuration #972
* fix: remove chunked streaming mode #974
* fix: Android 11 + targetSdkVersion 30 crashes Sentry on start #977

## 3.0.0

## Java + Android

This release marks the re-unification of Java and Android SDK code bases.
It's based on the Android 2.0 SDK, which implements [Sentry's unified API](https://develop.sentry.dev/sdk/unified-api/).

Considerable changes were done, which include a lot of improvements. More are covered below, but the highlights are:

* Improved `log4j2` integration
  * Capture breadcrumbs for level INFO and higher
  * Raises event for ERROR and higher.
  * Minimum levels are configurable.
  * Optionally initializes the SDK via appender.xml
* Dropped support to `log4j`.
* Improved `logback` integration
  * Capture breadcrumbs for level INFO and higher
  * Raises event for ERROR and higher. 
  * Minimum levels are configurable.
  * Optionally initializes the SDK via appender.xml
  * Configurable via Spring integration if both are enabled
* Spring
  * No more duplicate events with Spring and logback
  * Auto initalizes if DSN is available
  * Configuration options available with auto complete
* Google App Engine support dropped

## What’s Changed

* Callback to validate SSL certificate (#944) 
* Attach stack traces enabled by default

### Android specific

* Release health enabled by default for Android
* Sync of Scopes for Java -> Native (NDK)
* Bump Sentry-Native v0.4.2
* Android 11 Support

[Android migration docs](https://docs.sentry.io/platforms/android/migration/#migrating-from-sentry-android-2x-to-sentry-android-3x)

### Java specific

* Unified API for Java SDK and integrations (Spring, Spring boot starter, Servlet, Logback, Log4j2)

New Java [docs](https://docs.sentry.io/platforms/java/) are live and being improved.

## Acquisition

Packages were released on [`bintray sentry-java`](https://dl.bintray.com/getsentry/sentry-java/io/sentry/), [`bintray sentry-android`](https://dl.bintray.com/getsentry/sentry-android/io/sentry/), [`jcenter`](https://jcenter.bintray.com/io/sentry/) and [`mavenCentral`](https://repo.maven.apache.org/maven2/io/sentry/)

## Where is the Java 1.7 code base?

The previous Java releases, are all available in this repository through the tagged releases.
## 3.0.0-beta.1

## What’s Changed

* feat: ssl support (#944) @ninekaw9 @marandaneto 
* feat: sync Java to C (#937) @bruno-garcia @marandaneto
* feat: Auto-configure Logback appender in Spring Boot integration. (#938) @maciejwalkowiak
* feat: Add Servlet integration. (#935) @maciejwalkowiak
* fix: Pop scope at the end of the request in Spring integration. (#936) @maciejwalkowiak
* bump: Upgrade Spring Boot to 2.3.4. (#932) @maciejwalkowiak
* fix: Do not set cookies when send pii is set to false. (#931) @maciejwalkowiak

Packages were released on [`bintray sentry-java`](https://dl.bintray.com/getsentry/sentry-java/io/sentry/), [`bintray sentry-android`](https://dl.bintray.com/getsentry/sentry-android/io/sentry/), [`jcenter`](https://jcenter.bintray.com/io/sentry/) and [`mavenCentral`](https://repo.maven.apache.org/maven2/io/sentry/)

We'd love to get feedback.

## 3.0.0-alpha.3

## What’s Changed

* Bump sentry-native to 0.4.2 (#926) @marandaneto
* feat: enable attach stack traces and disable attach threads by default (#921) @marandaneto
* fix: read sample rate correctly from manifest meta data (#923) @marandaneto
* ref: remove log level as RN do not use it anymore (#924) @marandaneto

Packages were released on [`bintray sentry-android`](https://dl.bintray.com/getsentry/sentry-android/io/sentry/) and [`bintray sentry-java`](https://dl.bintray.com/getsentry/sentry-java/io/sentry/)

We'd love to get feedback.

## 3.0.0-alpha.2

TBD

Packages were released on [bintray](https://dl.bintray.com/getsentry/maven/io/sentry/)

> Note: This release marks the unification of the Java and Android Sentry codebases based on the core of the Android SDK (version 2.x).
Previous releases for the Android SDK (version 2.x) can be found on the now archived: https://github.com/getsentry/sentry-android/

## 3.0.0-alpha.1

## New releases will happen on a different repository:

https://github.com/getsentry/sentry-java

## What’s Changed

* feat: enable release health by default

Packages were released on [`bintray`](https://dl.bintray.com/getsentry/sentry-android/io/sentry/sentry-android/), [`jcenter`](https://jcenter.bintray.com/io/sentry/sentry-android/) and [`mavenCentral`](https://repo.maven.apache.org/maven2/io/sentry/sentry-android/)

We'd love to get feedback.

## 2.3.1

## What’s Changed

* fix: add main thread checker for the app lifecycle integration (#525) @marandaneto
* Set correct migration link (#523) @fupduck
* Warn about Sentry re-initialization. (#521) @maciejwalkowiak
* Set SDK version in `MainEventProcessor`. (#513) @maciejwalkowiak
* Bump sentry-native to 0.4.0 (#512) @marandaneto
* Bump Gradle to 6.6 and fix linting issues (#510) @marandaneto
* fix(sentry-java): Contexts belong on the Scope (#504) @maciejwalkowiak
* Add tests for verifying scope changes thread isolation (#508) @maciejwalkowiak
* Set `SdkVersion` in default `SentryOptions` created in sentry-core module (#506) @maciejwalkowiak

Packages were released on [`bintray`](https://dl.bintray.com/getsentry/sentry-android/io/sentry/sentry-android/), [`jcenter`](https://jcenter.bintray.com/io/sentry/sentry-android/) and [`mavenCentral`](https://repo.maven.apache.org/maven2/io/sentry/sentry-android/)

We'd love to get feedback.

## 2.3.0

## What’s Changed

* fix: converting UTC and ISO timestamp when missing Locale/TimeZone do not error (#505) @marandaneto
* Add console application sample. (#502) @maciejwalkowiak
* Log stacktraces in SystemOutLogger (#498) @maciejwalkowiak
* Add method to add breadcrumb with string parameter. (#501) @maciejwalkowiak
* Call `Sentry#close` on JVM shutdown. (#497) @maciejwalkowiak
* ref: sentry-core changes for console app (#473) @marandaneto

Obs: If you are using its own instance of `Hub`/`SentryClient` and reflection to set up the SDK to be usable within Libraries, this change may break your code, please fix the renamed classes.

Packages were released on [`bintray`](https://dl.bintray.com/getsentry/sentry-android/io/sentry/sentry-android/), [`jcenter`](https://jcenter.bintray.com/io/sentry/sentry-android/) and [`mavenCentral`](https://repo.maven.apache.org/maven2/io/sentry/sentry-android/)

We'd love to get feedback.

## 2.2.2

## What’s Changed

* feat: add sdk to envelope header (#488) @marandaneto
* Bump plugin versions (#487) @marandaneto
* Bump: AGP 4.0.1 (#486) @marandaneto
* feat: log request if response code is not 200 (#484) @marandaneto

Packages were released on [`bintray`](https://dl.bintray.com/getsentry/sentry-android/io/sentry/sentry-android/), [`jcenter`](https://jcenter.bintray.com/io/sentry/sentry-android/) and [`mavenCentral`](https://repo.maven.apache.org/maven2/io/sentry/sentry-android/)

We'd love to get feedback.

## 2.2.1

## What’s Changed

* fix: Timber adds breadcrumb even if event level is < minEventLevel (#480) @marandaneto
* enhancement: Bump Gradle 6.5.1 (#479) @marandaneto
* fix: contexts serializer avoids reflection and fixes desugaring issue (#478) @marandaneto
* fix: clone session before sending to the transport (#474) @marandaneto

Packages were released on [`bintray`](https://dl.bintray.com/getsentry/sentry-android/io/sentry/sentry-android/), [`jcenter`](https://jcenter.bintray.com/io/sentry/sentry-android/) and [`mavenCentral`](https://repo.maven.apache.org/maven2/io/sentry/sentry-android/)

We'd love to get feedback.

## 2.2.0

## What’s Changed

* fix: negative session sequence if the date is before java date epoch (#471) @marandaneto
* fix: deserialise unmapped contexts values from envelope (#470) @marandaneto
* Bump: sentry-native 0.3.4 (#468) @marandaneto

* feat: timber integration (#464) @marandaneto

1) To add integrations it requires a [manual initialization](https://docs.sentry.io/platforms/android/#manual-initialization) of the Android SDK.

2) Add the `sentry-android-timber` dependency:

```groovy
implementation 'io.sentry:sentry-android-timber:{version}' // version >= 2.2.0
```

3) Initialize and add the `SentryTimberIntegration`:

```java
SentryAndroid.init(this, options -> {
    // default values:
    // minEventLevel = ERROR
    // minBreadcrumbLevel = INFO
    options.addIntegration(new SentryTimberIntegration());

    // custom values for minEventLevel and minBreadcrumbLevel
    // options.addIntegration(new SentryTimberIntegration(SentryLevel.WARNING, SentryLevel.ERROR));
});
```

4) Use the Timber integration:

```java
try {
    int x = 1 / 0;
} catch (Exception e) {
    Timber.e(e);
}
```

Packages were released on [`bintray`](https://dl.bintray.com/getsentry/sentry-android/io/sentry/sentry-android/), [`jcenter`](https://jcenter.bintray.com/io/sentry/sentry-android/) and [`mavenCentral`](https://repo.maven.apache.org/maven2/io/sentry/sentry-android/)

We'd love to get feedback.

## 2.1.7

## What’s Changed

* fix: init native libs if available on SDK init (#461) @marandaneto
* Make JVM target explicit in sentry-core (#462) @dilbernd
* fix: timestamp with millis from react-native should be in UTC format (#456) @marandaneto
* Bump Gradle to 6.5 (#454) @marandaneto

Packages were released on [`bintray`](https://dl.bintray.com/getsentry/sentry-android/io/sentry/sentry-android/), [`jcenter`](https://jcenter.bintray.com/io/sentry/sentry-android/) and [`mavenCentral`](https://repo.maven.apache.org/maven2/io/sentry/sentry-android/)

We'd love to get feedback.

## 2.1.6

## What’s Changed

* fix: do not lookup sentry-debug-meta but instead load it directly (#445) @marandaneto
* fix: regression on v2.1.5 which can cause a crash on SDK init

Packages were released on [`bintray`](https://dl.bintray.com/getsentry/sentry-android/io/sentry/sentry-android/), [`jcenter`](https://jcenter.bintray.com/io/sentry/sentry-android/) and [`mavenCentral`](https://repo.maven.apache.org/maven2/io/sentry/sentry-android/)

We'd love to get feedback.

## 2.1.5

This version has a severe bug and can cause a crash on SDK init

Please upgrade to https://github.com/getsentry/sentry-android/releases/tag/2.1.6

## 2.1.4

## What’s Changed

* bump: sentry-native to 0.3.1 (#440) @marandaneto
* fix: update last session timestamp (#437) @marandaneto
* feat: make gzip as default content encoding type (#433) @marandaneto
* enhancement: use AGP 4 features (#366) @marandaneto
* enhancement: Create GH Actions CI for Ubuntu/macOS (#403) @marandaneto
* enhancement: make root checker better and minimize false positive (#417) @marandaneto
* fix: filter trim memory breadcrumbs (#431) @marandaneto

Packages were released on [`bintray`](https://dl.bintray.com/getsentry/sentry-android/io/sentry/sentry-android/), [`jcenter`](https://jcenter.bintray.com/io/sentry/sentry-android/) and [`mavenCentral`](https://repo.maven.apache.org/maven2/io/sentry/sentry-android/)

We'd love to get feedback.

## 2.1.3

## What’s Changed

This fixes several critical bugs in sentry-android 2.0 and 2.1

* fix: Sentry.init register integrations after creating the main Hub instead of doing it in the main Hub ctor (#427) @marandaneto
* fix: make NoOpLogger public (#425) @marandaneto
* fix: ConnectivityChecker returns connection status and events are not trying to be sent if no connection. (#420) @marandaneto
* ref: thread pool executor is a single thread executor instead of scheduled thread executor (#422) @marandaneto
* fix: Add Abnormal to the Session.State enum as its part of the protocol (#424) @marandaneto
* Bump: Gradle to 6.4.1 (#419) @marandaneto

We recommend that you use sentry-android 2.1.3 over the initial release of sentry-android 2.0 and 2.1.

Packages were released on [`bintray`](https://dl.bintray.com/getsentry/sentry-android/io/sentry/sentry-android/), [`jcenter`](https://jcenter.bintray.com/io/sentry/sentry-android/) and [`mavenCentral`](https://repo.maven.apache.org/maven2/io/sentry/sentry-android/)

We'd love to get feedback.

## 2.1.2

## What’s Changed

* fix: Phone state breadcrumbs require read_phone_state on older OS versions (#415) @marandaneto @bsergean
* fix: before raising ANR events, we check ProcessErrorStateInfo if available (#412) @marandaneto
* fix: send cached events to use a single thread executor (#405) @marandaneto
* enha: added options to configure http transport (#411) @marandaneto
* fix: initing SDK on AttachBaseContext (#409) @marandaneto
* fix: sessions can't be abnormal, but exited if not ended properly (#410) @marandaneto

Packages were released on [`bintray`](https://dl.bintray.com/getsentry/sentry-android/io/sentry/sentry-android/), [`jcenter`](https://jcenter.bintray.com/io/sentry/sentry-android/) and [`mavenCentral`](https://repo.maven.apache.org/maven2/io/sentry/sentry-android/)

We'd love to get feedback.

## 2.1.1

## What’s Changed

* fix: set missing release, environment and dist to sentry-native options (#404) @marandaneto
* fix: do not add automatic and empty sensor breadcrumbs (#401) @marandaneto
* enha: added missing getters on Breadcrumb and SentryEvent (#397) @marandaneto
* enha: bump sentry-native to 0.2.6 (#396) @marandaneto
* feat: add trim memory breadcrumbs (#395) @marandaneto
* enha: only set breadcrumb extras if not empty (#394) @marandaneto
* ref: removed Thread.sleep from LifecycleWatcher tests, using awaitility and DateProvider (#392) @marandaneto
* ref: added a DateTimeProvider for making retry after testable (#391) @marandaneto
* enha: BUMP Gradle to 6.4 (#390) @marandaneto
* enha: added samples of how to disable automatic breadcrumbs (#389) @marandaneto

Packages were released on [`bintray`](https://dl.bintray.com/getsentry/sentry-android/io/sentry/sentry-android/), [`jcenter`](https://jcenter.bintray.com/io/sentry/sentry-android/) and [`mavenCentral`](https://repo.maven.apache.org/maven2/io/sentry/sentry-android/)

We'd love to get feedback.

## 2.1.0

## What’s Changed

* Includes all the changes of 2.1.0 alpha, beta and RC
* fix when PhoneStateListener is not ready for use (#387) @marandaneto
* make ANR 5s by default (#388) @marandaneto
* fix: rate limiting by categories (#381) @marandaneto
* BUMP NDK to latest stable version 21.1.6352462 (#386) @marandaneto

Packages were released on [`bintray`](https://dl.bintray.com/getsentry/sentry-android/io/sentry/sentry-android/), [`jcenter`](https://jcenter.bintray.com/io/sentry/sentry-android/) and [`mavenCentral`](https://repo.maven.apache.org/maven2/io/sentry/sentry-android/)

We'd love to get feedback.

## 2.0.3

## What’s Changed

* patch from 2.1.0-alpha.2 - avoid crash if NDK throws UnsatisfiedLinkError (#344) @marandaneto

Packages were released on [`bintray`](https://dl.bintray.com/getsentry/sentry-android/io/sentry/sentry-android/), [`jcenter`](https://jcenter.bintray.com/io/sentry/sentry-android/) and [`mavenCentral`](https://repo.maven.apache.org/maven2/io/sentry/sentry-android/)

We'd love to get feedback.
## 2.1.0-RC.1

## What’s Changed

* feat: Options for uncaught exception and make SentryOptions list Thread-Safe (#384) @marandaneto
* feat: automatic breadcrumbs for app, activity and sessions lifecycles and system events (#348) @marandaneto
* fix: if retry after header has empty categories, apply retry after to all of them (#377) @marandaneto
* fix: discard events and envelopes if cached and retry after (#378) @marandaneto
* add ScheduledForRemoval annotation to deprecated methods (#375) @marandaneto
* fix: Merge loadLibrary calls for sentry-native and clean up CMake files (#373) @Swatinem
* enha: make capture session and envelope internal (#372) @marandaneto
* fix: exceptions should be sorted oldest to newest (#370) @marandaneto
* fix: check external storage size even if its read only (#368) @marandaneto
* fix: wrong check for cellular network capability (#369) @marandaneto
* bump NDK to 21.0.6113669 (#367) @marandaneto
* bump AGP and add new make cmd to check for updates (#365) @marandaneto

Packages were released on [`bintray`](https://dl.bintray.com/getsentry/sentry-android/io/sentry/sentry-android/), [`jcenter`](https://jcenter.bintray.com/io/sentry/sentry-android/) and [`mavenCentral`](https://repo.maven.apache.org/maven2/io/sentry/sentry-android/)

We'd love to get feedback.

## 2.1.0-beta.2

## What’s Changed

* bump sentry-native to 0.2.4 (#364) @marandaneto
* update current session on session start after deleting previous session (#362) @marandaneto

Packages were released on [`bintray`](https://dl.bintray.com/getsentry/sentry-android/io/sentry/sentry-android/), [`jcenter`](https://jcenter.bintray.com/io/sentry/sentry-android/) and [`mavenCentral`](https://repo.maven.apache.org/maven2/io/sentry/sentry-android/)

We'd love to get feedback.

## 2.1.0-beta.1

## What’s Changed

* BUMP sentry-native to 0.2.3 (#357) @marandaneto
* check for androidx availability on runtime (#356) @marandaneto
* if theres a left over session file and its crashed, we should not overwrite its state (#354) @marandaneto
* session should be exited state if state was ok (#352) @marandaneto
* envelope has dedicated endpoint (#353) @marandaneto

Packages were released on [`bintray`](https://dl.bintray.com/getsentry/sentry-android/io/sentry/sentry-android/), [`jcenter`](https://jcenter.bintray.com/io/sentry/sentry-android/) and [`mavenCentral`](https://repo.maven.apache.org/maven2/io/sentry/sentry-android/)

We'd love to get feedback.

## 2.1.0-alpha.2

## What’s Changed

* change integration order for cached outbox events (#347) @marandaneto
* avoid crash if NDK throws UnsatisfiedLinkError (#344) @marandaneto
* Avoid getting a threadlocal twice. (#339) @metlos
* removing session tracking guard on hub and client (#338) @marandaneto
* bump agp to 3.6.2 (#336) @marandaneto
* fix racey ANR integration (#332) @marandaneto
* logging envelopes path when possible instead of nullable id (#331) @marandaneto
* renaming transport gate method (#330) @marandaneto

Packages were released on [`bintray`](https://dl.bintray.com/getsentry/sentry-android/io/sentry/sentry-android/), [`jcenter`](https://jcenter.bintray.com/io/sentry/sentry-android/) and [`mavenCentral`](https://repo.maven.apache.org/maven2/io/sentry/sentry-android/)

We'd love to get feedback.

## 2.1.0-alpha.1

Release of Sentry's new SDK for Android.

## What’s Changed

* BUMP sentry-native to 0.2.2 (#305) @Swatinem
* ANR report should have 'was active=yes' on the dashboard (#299) @marandaneto
* NDK events apply scoped data (#322) @marandaneto
* fix missing App's info (#315) @marandaneto
* buffered writers/readers - otimizations (#311) @marandaneto
* Add a StdoutTransport (#310) @mike-burns
* boot time should be UTC (#309) @marandaneto
* implementing new retry after protocol (#306) @marandaneto
* make transport result public (#300) @marandaneto
* release health @marandaneto @bruno-garcia 

Packages were released on [`bintray`](https://dl.bintray.com/getsentry/sentry-android/io/sentry/sentry-android/), [`jcenter`](https://jcenter.bintray.com/io/sentry/sentry-android/) and [`mavenCentral`](https://repo.maven.apache.org/maven2/io/sentry/sentry-android/)

We'd love to get feedback.

## 2.0.2

Release of Sentry's new SDK for Android.

## What’s Changed

* BUMP AGP to 3.6.1 (#285) @marandaneto
* MavenCentral support (#284) @marandaneto

Packages were released on [`bintray`](https://dl.bintray.com/getsentry/sentry-android/io/sentry/sentry-android/), [`jcenter`](https://jcenter.bintray.com/io/sentry/sentry-android/) and [`mavenCentral`](https://repo.maven.apache.org/maven2/io/sentry/sentry-android/)

We'd love to get feedback.

## 2.0.1

Release of Sentry's new SDK for Android.

## What’s Changed

* Add the default serverName to SentryOptions and use it in MainEventProcessor (#279) @metlos
* set current threadId when there's no mechanism set (#277) @marandaneto
* feat: attach threads/stacktraces (#267) @marandaneto
* fix: preview package manager (#269) @bruno-garcia

Packages were released on [`bintray`](https://dl.bintray.com/getsentry/sentry-android/io/sentry/), [`jcenter`](https://jcenter.bintray.com/io/sentry/sentry-android/)

We'd love to get feedback.

## 2.0.0

Release of Sentry's new SDK for Android.

New features not offered by (1.7.x):

* NDK support
  * Captures crashes caused by native code
  * Access to the [`sentry-native` SDK](https://github.com/getsentry/sentry-native/) API by your native (C/C++/Rust code/..).
* Automatic init (just add your `DSN` to the manifest)
   * Proguard rules are added automatically
   * Permission (Internet) is added automatically
* Uncaught Exceptions might be captured even before the app restarts
* Sentry's Unified API.
* More context/device information
* Packaged as `aar`
* Frames from the app automatically marked as `InApp=true` (stack traces in Sentry highlights them by default).
* Complete Sentry Protocol available.
* All threads and their stack traces are captured.
* Sample project in this repo to test many features (segfault, uncaught exception, ANR...)

Features from the current SDK like `ANR` are also available (by default triggered after 4 seconds).

Packages were released on [`bintray`](https://dl.bintray.com/getsentry/sentry-android/io/sentry/), [`jcenter`](https://jcenter.bintray.com/io/sentry/sentry-android/)

We'd love to get feedback.

## 2.0.0-rc04

Release of Sentry's new SDK for Android.

## What’s Changed

* fix: breacrumb.data to string,object, Add LOG level (#264) @HazAT
* read release conf. on manifest (#266) @marandaneto
* Support mills timestamp format (#263) @marandaneto
* adding logs to installed integrations (#265) @marandaneto
* feat: Take sampleRate from metadata (#262) @bruno-garcia

Packages were released on [`bintray`](https://dl.bintray.com/getsentry/sentry-android/io/sentry/), [`jcenter`](https://jcenter.bintray.com/io/sentry/sentry-android/)

We'd love to get feedback and we'll work in getting the GA `2.0.0` out soon.
Until then, the [stable SDK offered by Sentry is at version 1.7.30](https://github.com/getsentry/sentry-java/releases/tag/v1.7.30)
## 2.0.0-rc03

Release of Sentry's new SDK for Android.

## What’s Changed

* fixes #259 - NPE check on getExternalFilesDirs items. (#260) @marandaneto
* fix strictMode typo (#258) @marandaneto

Packages were released on [`bintray`](https://dl.bintray.com/getsentry/sentry-android/io/sentry/), [`jcenter`](https://jcenter.bintray.com/io/sentry/sentry-android/)

We'd love to get feedback and we'll work in getting the GA `2.0.0` out soon.
Until then, the [stable SDK offered by Sentry is at version 1.7.30](https://github.com/getsentry/sentry-java/releases/tag/v1.7.30)
## 2.0.0-rc02

Release of Sentry's new SDK for Android.

## What’s Changed

* update ndk for new sentry-native version (#235) @Swatinem @marandaneto
* make integrations public (#256) @marandaneto
* BUMP build-tools (#255) @marandaneto
* added javadocs to scope and its dependencies (#253) @marandaneto
* build all ABIs (#254) @marandaneto
* moving back ANR timeout from long to int param. (#252) @marandaneto
* feat: Hub mode configurable (#247) @bruno-garcia
* Added HubAdapter to call Sentry static methods from Integrations (#250) @marandaneto
* new Release format (#242) @marandaneto
* Javadocs for SentryOptions (#246) @marandaneto
* non-app is already inApp excluded by default. (#244) @marandaneto
* added remove methods (tags/extras) to the sentry static class (#243) @marandaneto
* fix if symlink exists for sentry-native (#241) @marandaneto
* clone method - race condition free (#226) @marandaneto
* refactoring breadcrumbs callback (#239) @marandaneto

Packages were released on [`bintray`](https://dl.bintray.com/getsentry/sentry-android/io/sentry/), [`jcenter`](https://jcenter.bintray.com/io/sentry/sentry-android/)

We'd love to get feedback and we'll work in getting the GA `2.0.0` out soon.
Until then, the [stable SDK offered by Sentry is at version 1.7.30](https://github.com/getsentry/sentry-java/releases/tag/v1.7.30)

## 2.0.0-rc01

Release of Sentry's new SDK for Android.

## What’s Changed

* Honor RetryAfter (#236) @marandaneto
* Add tests for SentryValues (#238) @philipphofmann
* added remove methods for Scope data (#237) @marandaneto
* do not set frames if there's none (#234) @marandaneto
* always call interrupt after InterruptedException (#232) @marandaneto
* more device context (deviceId, connectionType and language) (#229) @marandaneto
* mark as current thread if its the main thread (#228) @marandaneto
* added a few java docs (Sentry, Hub and SentryClient) (#223) @marandaneto
* implemented diagnostic logger (#218) @marandaneto
* fix lgtm alerts (#219) @marandaneto
* written unit tests to ANR integration (#215) @marandaneto
* added blog posts to README (#214) @marandaneto
* added event processors to scope (#209) @marandaneto
* Raise code coverage for Dsn to 100% (#212) @philipphofmann
* Remove redundant times(1) for Mockito.verify (#211) @philipphofmann
* added android transport gate (#206) @marandaneto
* transport may be set on options (#203) @marandaneto
* dist may be set on options (#204) @marandaneto
* added executor for caching values out of the main thread (#201) @marandaneto
* throw an exception if DSN is not set (#200) @marandaneto
* migration guide markdown (#197) @marandaneto

Packages were released on [`bintray`](https://dl.bintray.com/getsentry/sentry-android/io/sentry/), [`jcenter`](https://jcenter.bintray.com/io/sentry/sentry-android/)

We'd love to get feedback and we'll work in getting the GA `2.0.0` out soon.
Until then, the [stable SDK offered by Sentry is at version 1.7.29](https://github.com/getsentry/sentry-java/releases/tag/v1.7.29)

## 2.0.0-beta02

Release of Sentry's new SDK for Android.

* fix Android bug on API 24 and 25 about getting current threads and stack traces (#194)
* addBreadcrumb overloads #196 and #198

Packages were released on [`bintray`](https://dl.bintray.com/getsentry/sentry-android/io/sentry/), [`jcenter`](https://jcenter.bintray.com/io/sentry/sentry-android/)

We'd love to get feedback and we'll work in getting the GA `2.0.0` out soon.
Until then, the [stable SDK offered by Sentry is at version 1.7.28](https://github.com/getsentry/sentry-java/releases/tag/v1.7.28)
## 2.0.0-beta01

Release of Sentry's new SDK for Android.

* ref: ANR doesn't set handled flag #186
* SDK final review (#183)
* ref: Drop errored in favor of crashed (#187)
* workaround android_id (#185)
* renamed sampleRate (#191)
* making timestamp package-private or test-only (#190)
* Split event processor in Device/App data (#180)

Packages were released on [`bintray`](https://dl.bintray.com/getsentry/sentry-android/io/sentry/), [`jcenter`](https://jcenter.bintray.com/io/sentry/sentry-android/)

We'd love to get feedback and we'll work in getting the GA `2.0.0` out soon.
Until then, the [stable SDK offered by Sentry is at version 1.7.28](https://github.com/getsentry/sentry-java/releases/tag/v1.7.28)

## 2.0.0-alpha09

Release of Sentry's new SDK for Android.

* fix: DSN parsing (#165)
* BUMP: sentry-native with message object instead of a string (#172)
* Don't avoid exception type minification (#166)
* make Gson retro compatible with older versions of AGP (#177)
* adding nativeBundle plugin (#161)
* adding scope methods to sentry static class (#179)

Packages were released on [`bintray`](https://dl.bintray.com/getsentry/sentry-android/io/sentry/), [`jcenter`](https://jcenter.bintray.com/io/sentry/sentry-android/)

We'd love to get feedback and we'll work in getting the GA `2.0.0` out soon.
Until then, the [stable SDK offered by Sentry is at version 1.7.28](https://github.com/getsentry/sentry-java/releases/tag/v1.7.28)

## 2.0.0-alpha08

Release of Sentry's new SDK for Android.

* DebugId endianness (#162)
* executed beforeBreadcrumb also for scope (#160)
* benefit of manifest merging when minSdk (#159)
* add method to captureMessage with level (#157)
* listing assets file on the wrong dir (#156)

Packages were released on [`bintray`](https://dl.bintray.com/getsentry/sentry-android/io/sentry/), [`jcenter`](https://jcenter.bintray.com/io/sentry/sentry-android/)

We'd love to get feedback and we'll work in getting the GA `2.0.0` out soon.
Until then, the [stable SDK offered by Sentry is at version 1.7.28](https://github.com/getsentry/sentry-java/releases/tag/v1.7.28)

## 2.0.0-alpha07

Third release of Sentry's new SDK for Android.

*  Fixed release for jcenter and bintray

Packages were released on [`bintray`](https://dl.bintray.com/getsentry/sentry-android/io/sentry/), [`jcenter`](https://jcenter.bintray.com/io/sentry/sentry-android/)

We'd love to get feedback and we'll work in getting the GA `2.0.0` out soon.
Until then, the [stable SDK offered by Sentry is at version 1.7.28](https://github.com/getsentry/sentry-java/releases/tag/v1.7.28)

## 2.0.0-alpha06

Second release of Sentry's new SDK for Android.

* Fixed a typo on pom generation.

Packages were released on [`bintray`](https://dl.bintray.com/getsentry/sentry-android/io/sentry/), [`jcenter`](https://jcenter.bintray.com/io/sentry/sentry-android/)

We'd love to get feedback and we'll work in getting the GA `2.0.0` out soon.
Until then, the [stable SDK offered by Sentry is at version 1.7.28](https://github.com/getsentry/sentry-java/releases/tag/v1.7.28)

## 2.0.0-alpha05

First release of Sentry's new SDK for Android.

New features not offered by our current (1.7.x), stable SDK are:

* NDK support
  * Captures crashes caused by native code
  * Access to the [`sentry-native` SDK](https://github.com/getsentry/sentry-native/) API by your native (C/C++/Rust code/..).
* Automatic init (just add your `DSN` to the manifest)
   * Proguard rules are added automatically
   * Permission (Internet) is added automatically
* Uncaught Exceptions might be captured even before the app restarts
* Unified API which include scopes etc.
* More context/device information
* Packaged as `aar`
* Frames from the app automatically marked as `InApp=true` (stack traces in Sentry highlights them by default).
* Complete Sentry Protocol available.
* All threads and their stack traces are captured.
* Sample project in this repo to test many features (segfault, uncaught exception, scope)

Features from the current SDK like `ANR` are also available (by default triggered after 4 seconds).

Packages were released on [`bintray`](https://dl.bintray.com/getsentry/sentry-android/io/sentry/), [`jcenter`](https://jcenter.bintray.com/io/sentry/sentry-android/)

We'd love to get feedback and we'll work in getting the GA `2.0.0` out soon.
Until then, the [stable SDK offered by Sentry is at version 1.7.28](https://github.com/getsentry/sentry-java/releases/tag/v1.7.28)<|MERGE_RESOLUTION|>--- conflicted
+++ resolved
@@ -2,11 +2,8 @@
 
 ## Unreleased
 
-<<<<<<< HEAD
 * Make SentryAppender non-final for Log4j2 and Logback (#1603) 
-=======
 * Fix: Do not throw IAE when tracing header contain invalid trace id (#1605)
->>>>>>> fb12011d
 
 ## 5.1.0-beta.4
 
