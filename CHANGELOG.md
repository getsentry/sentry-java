--- conflicted
+++ resolved
@@ -12,11 +12,8 @@
 * Fix: Initialize Logback after context refreshes (#1129)
 * Ref: Return NoOpTransaction instead of null (#1126)
 * Fix: Do not crash when passing null values to @Nullable methods, eg User and Scope
-<<<<<<< HEAD
 * Fix: Resolving dashed properties from external configuration
-=======
-* feat: Read `uncaught.handler.enabled` property from the external configuration 
->>>>>>> 49e9a245
+* Feat: Read `uncaught.handler.enabled` property from the external configuration 
 
 # 4.0.0-alpha.2
 
