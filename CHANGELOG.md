# Changelog

## Unreleased

<<<<<<< HEAD
### Features

- Add `sampled` to Dynamic Sampling Context ([#2869](https://github.com/getsentry/sentry-java/pull/2869))
=======
- propagate okhttp status to parent spans ([#2872](https://github.com/getsentry/sentry-java/pull/2872))

### Fixes
>>>>>>> 4bf202b6

## 6.27.0

### Features

- Add TraceOrigin to Transactions and Spans ([#2803](https://github.com/getsentry/sentry-java/pull/2803))

### Fixes

- Deduplicate events happening in multiple threads simultaneously (e.g. `OutOfMemoryError`) ([#2845](https://github.com/getsentry/sentry-java/pull/2845))
  - This will improve Crash-Free Session Rate as we no longer will send multiple Session updates with `Crashed` status, but only the one that is relevant
- Ensure no Java 8 method reference sugar is used for Android ([#2857](https://github.com/getsentry/sentry-java/pull/2857))
- Do not send session updates for terminated sessions ([#2849](https://github.com/getsentry/sentry-java/pull/2849))

## 6.26.0

### Features
- (Internal) Extend APIs for hybrid SDKs ([#2814](https://github.com/getsentry/sentry-java/pull/2814), [#2846](https://github.com/getsentry/sentry-java/pull/2846))

### Fixes

- Fix ANRv2 thread dump parsing for native-only threads ([#2839](https://github.com/getsentry/sentry-java/pull/2839))
- Derive `TracingContext` values from event for ANRv2 events ([#2839](https://github.com/getsentry/sentry-java/pull/2839))

## 6.25.2

### Fixes

- Change Spring Boot, Apollo, Apollo 3, JUL, Logback, Log4j2, OpenFeign, GraphQL and Kotlin coroutines core dependencies to compileOnly ([#2837](https://github.com/getsentry/sentry-java/pull/2837))

## 6.25.1

### Fixes

- Allow removing integrations in SentryAndroid.init ([#2826](https://github.com/getsentry/sentry-java/pull/2826))
- Fix concurrent access to frameMetrics listener ([#2823](https://github.com/getsentry/sentry-java/pull/2823))

### Dependencies

- Bump Native SDK from v0.6.4 to v0.6.5 ([#2822](https://github.com/getsentry/sentry-java/pull/2822))
  - [changelog](https://github.com/getsentry/sentry-native/blob/master/CHANGELOG.md#065)
  - [diff](https://github.com/getsentry/sentry-native/compare/0.6.4...0.6.5)
- Bump Gradle from v8.2.0 to v8.2.1 ([#2830](https://github.com/getsentry/sentry-java/pull/2830))
  - [changelog](https://github.com/gradle/gradle/blob/master/CHANGELOG.md#v821)
  - [diff](https://github.com/gradle/gradle/compare/v8.2.0...v8.2.1)

## 6.25.0

### Features

- Add manifest `AutoInit` to integrations list ([#2795](https://github.com/getsentry/sentry-java/pull/2795))
- Tracing headers (`sentry-trace` and `baggage`) are now attached and passed through even if performance is disabled ([#2788](https://github.com/getsentry/sentry-java/pull/2788))

### Fixes

- Set `environment` from `SentryOptions` if none persisted in ANRv2 ([#2809](https://github.com/getsentry/sentry-java/pull/2809))
- Remove code that set `tracesSampleRate` to `0.0` for Spring Boot if not set ([#2800](https://github.com/getsentry/sentry-java/pull/2800))
  - This used to enable performance but not send any transactions by default.
  - Performance is now disabled by default.
- Fix slow/frozen frames were not reported with transactions ([#2811](https://github.com/getsentry/sentry-java/pull/2811))

### Dependencies

- Bump Native SDK from v0.6.3 to v0.6.4 ([#2796](https://github.com/getsentry/sentry-java/pull/2796))
  - [changelog](https://github.com/getsentry/sentry-native/blob/master/CHANGELOG.md#064)
  - [diff](https://github.com/getsentry/sentry-native/compare/0.6.3...0.6.4)
- Bump Gradle from v8.1.1 to v8.2.0 ([#2810](https://github.com/getsentry/sentry-java/pull/2810))
  - [changelog](https://github.com/gradle/gradle/blob/master/CHANGELOG.md#v820)
  - [diff](https://github.com/gradle/gradle/compare/v8.1.1...v8.2.0)

## 6.24.0

### Features

- Add debouncing mechanism and before-capture callbacks for screenshots and view hierarchies ([#2773](https://github.com/getsentry/sentry-java/pull/2773))
- Improve ANRv2 implementation ([#2792](https://github.com/getsentry/sentry-java/pull/2792))
  - Add a proguard rule to keep `ApplicationNotResponding` class from obfuscation
  - Add a new option `setReportHistoricalAnrs`; when enabled, it will report all of the ANRs from the [getHistoricalExitReasons](https://developer.android.com/reference/android/app/ActivityManager?hl=en#getHistoricalProcessExitReasons(java.lang.String,%20int,%20int)) list. 
  By default, the SDK only reports and enriches the latest ANR and only this one counts towards ANR rate. 
  Worth noting that this option is mainly useful when updating the SDK to the version where ANRv2 has been introduced, to report all ANRs happened prior to the SDK update. After that, the SDK will always pick up the latest ANR from the historical exit reasons list on next app restart, so there should be no historical ANRs to report.
  These ANRs are reported with the `HistoricalAppExitInfo` mechanism.
  - Add a new option `setAttachAnrThreadDump` to send ANR thread dump from the system as an attachment. 
  This is only useful as additional information, because the SDK attempts to parse the thread dump into proper threads with stacktraces by default.
  - If [ApplicationExitInfo#getTraceInputStream](https://developer.android.com/reference/android/app/ApplicationExitInfo#getTraceInputStream()) returns null, the SDK no longer reports an ANR event, as these events are not very useful without it.
  - Enhance regex patterns for native stackframes

## 6.23.0

### Features

- Add profile rate limiting ([#2782](https://github.com/getsentry/sentry-java/pull/2782))
- Support for automatically capturing Failed GraphQL (Apollo 3) Client errors ([#2781](https://github.com/getsentry/sentry-java/pull/2781))

```kotlin
import com.apollographql.apollo3.ApolloClient
import io.sentry.apollo3.sentryTracing

val apolloClient = ApolloClient.Builder()
    .serverUrl("https://example.com/graphql")
    .sentryTracing(captureFailedRequests = true)    
    .build()
```

### Dependencies

- Bump Native SDK from v0.6.2 to v0.6.3 ([#2746](https://github.com/getsentry/sentry-java/pull/2746))
  - [changelog](https://github.com/getsentry/sentry-native/blob/master/CHANGELOG.md#063)
  - [diff](https://github.com/getsentry/sentry-native/compare/0.6.2...0.6.3)

### Fixes

- Align http.status with [span data conventions](https://develop.sentry.dev/sdk/performance/span-data-conventions/) ([#2786](https://github.com/getsentry/sentry-java/pull/2786))

## 6.22.0

### Features

- Add `lock` attribute to the `SentryStackFrame` protocol to better highlight offending frames in the UI ([#2761](https://github.com/getsentry/sentry-java/pull/2761))
- Enrich database spans with blocked main thread info ([#2760](https://github.com/getsentry/sentry-java/pull/2760))
- Add `api_target` to `Request` and `data` to `Response` Protocols ([#2775](https://github.com/getsentry/sentry-java/pull/2775))

### Fixes

- No longer use `String.join` in `Baggage` as it requires API level 26 ([#2778](https://github.com/getsentry/sentry-java/pull/2778))

## 6.21.0

### Features

- Introduce new `sentry-android-sqlite` integration ([#2722](https://github.com/getsentry/sentry-java/pull/2722))
    - This integration replaces the old `androidx.sqlite` database instrumentation in the Sentry Android Gradle plugin
    - A new capability to manually instrument your `androidx.sqlite` databases. 
      - You can wrap your custom `SupportSQLiteOpenHelper` instance into `SentrySupportSQLiteOpenHelper(myHelper)` if you're not using the Sentry Android Gradle plugin and still benefit from performance auto-instrumentation.
- Add SentryWrapper for Callable and Supplier Interface ([#2720](https://github.com/getsentry/sentry-java/pull/2720))
- Load sentry-debug-meta.properties ([#2734](https://github.com/getsentry/sentry-java/pull/2734))
  - This enables source context for Java
  - For more information on how to enable source context, please refer to [#633](https://github.com/getsentry/sentry-java/issues/633#issuecomment-1465599120)

### Fixes

- Finish WebFlux transaction before popping scope ([#2724](https://github.com/getsentry/sentry-java/pull/2724))
- Use daemon threads for SentryExecutorService ([#2747](https://github.com/getsentry/sentry-java/pull/2747))
  - We started using `SentryExecutorService` in `6.19.0` which caused the application to hang on shutdown unless `Sentry.close()` was called. By using daemon threads we no longer block shutdown.
- Use Base64.NO_WRAP to avoid unexpected char errors in Apollo ([#2745](https://github.com/getsentry/sentry-java/pull/2745))
- Don't warn R8 on missing `ComposeViewHierarchyExporter` class ([#2743](https://github.com/getsentry/sentry-java/pull/2743))

## 6.20.0

### Features

- Add support for Sentry Kotlin Compiler Plugin ([#2695](https://github.com/getsentry/sentry-java/pull/2695))
  - In conjunction with our sentry-kotlin-compiler-plugin we improved Jetpack Compose support for
    - [View Hierarchy](https://docs.sentry.io/platforms/android/enriching-events/viewhierarchy/) support for Jetpack Compose screens
    - Automatic breadcrumbs for [user interactions](https://docs.sentry.io/platforms/android/performance/instrumentation/automatic-instrumentation/#user-interaction-instrumentation)
- More granular http requests instrumentation with a new SentryOkHttpEventListener ([#2659](https://github.com/getsentry/sentry-java/pull/2659))
    - Create spans for time spent on:
        - Proxy selection
        - DNS resolution
        - HTTPS setup
        - Connection
        - Requesting headers
        - Receiving response
    - You can attach the event listener to your OkHttpClient through `client.eventListener(new SentryOkHttpEventListener()).addInterceptor(new SentryOkHttpInterceptor()).build();`
    - In case you already have an event listener you can use the SentryOkHttpEventListener as well through `client.eventListener(new SentryOkHttpEventListener(myListener)).addInterceptor(new SentryOkHttpInterceptor()).build();`
- Add a new option to disable `RootChecker` ([#2735](https://github.com/getsentry/sentry-java/pull/2735))

### Fixes

- Base64 encode internal Apollo3 Headers ([#2707](https://github.com/getsentry/sentry-java/pull/2707))
- Fix `SentryTracer` crash when scheduling auto-finish of a transaction, but the timer has already been cancelled ([#2731](https://github.com/getsentry/sentry-java/pull/2731))
- Fix `AndroidTransactionProfiler` crash when finishing a profile that happened due to race condition ([#2731](https://github.com/getsentry/sentry-java/pull/2731))

## 6.19.1

### Fixes

- Ensure screenshots and view hierarchies are captured on the main thread ([#2712](https://github.com/getsentry/sentry-java/pull/2712))

## 6.19.0

### Features

- Add Screenshot and ViewHierarchy to integrations list ([#2698](https://github.com/getsentry/sentry-java/pull/2698))
- New ANR detection based on [ApplicationExitInfo API](https://developer.android.com/reference/android/app/ApplicationExitInfo) ([#2697](https://github.com/getsentry/sentry-java/pull/2697))
    - This implementation completely replaces the old one (based on a watchdog) on devices running Android 11 and above:
      - New implementation provides more precise ANR events/ANR rate detection as well as system thread dump information. The new implementation reports ANRs exactly as Google Play Console, without producing false positives or missing important background ANR events.
      - New implementation reports ANR events with a new mechanism `mechanism:AppExitInfo`.
      - However, despite producing many false positives, the old implementation is capable of better enriching ANR errors (which is not available with the new implementation), for example:
        - Capturing screenshots at the time of ANR event;
        - Capturing transactions and profiling data corresponding to the ANR event;
        - Auxiliary information (such as current memory load) at the time of ANR event.
      - If you would like us to provide support for the old approach working alongside the new one on Android 11 and above (e.g. for raising events for slow code on main thread), consider upvoting [this issue](https://github.com/getsentry/sentry-java/issues/2693).
    - The old watchdog implementation will continue working for older API versions (Android < 11):
        - The old implementation reports ANR events with the existing mechanism `mechanism:ANR`.
- Open up `TransactionOptions`, `ITransaction` and `IHub` methods allowing consumers modify start/end timestamp of transactions and spans ([#2701](https://github.com/getsentry/sentry-java/pull/2701))
- Send source bundle IDs to Sentry to enable source context ([#2663](https://github.com/getsentry/sentry-java/pull/2663))
  - For more information on how to enable source context, please refer to [#633](https://github.com/getsentry/sentry-java/issues/633#issuecomment-1465599120)

### Fixes

- Android Profiler on calling thread ([#2691](https://github.com/getsentry/sentry-java/pull/2691))
- Use `configureScope` instead of `withScope` in `Hub.close()`. This ensures that the main scope releases the in-memory data when closing a hub instance. ([#2688](https://github.com/getsentry/sentry-java/pull/2688))
- Remove null keys/values before creating concurrent hashmap in order to avoid NPE ([#2708](https://github.com/getsentry/sentry-java/pull/2708))
- Exclude SentryOptions from R8/ProGuard obfuscation ([#2699](https://github.com/getsentry/sentry-java/pull/2699))
  - This fixes AGP 8.+ incompatibility, where full R8 mode is enforced

### Dependencies

- Bump Gradle from v8.1.0 to v8.1.1 ([#2666](https://github.com/getsentry/sentry-java/pull/2666))
  - [changelog](https://github.com/gradle/gradle/blob/master release-test/CHANGELOG.md#v811)
  - [diff](https://github.com/gradle/gradle/compare/v8.1.0...v8.1.1)
- Bump Native SDK from v0.6.1 to v0.6.2 ([#2689](https://github.com/getsentry/sentry-java/pull/2689))
  - [changelog](https://github.com/getsentry/sentry-native/blob/master/CHANGELOG.md#062)
  - [diff](https://github.com/getsentry/sentry-native/compare/0.6.1...0.6.2)

## 6.18.1

### Fixes

- Fix crash when Sentry SDK is initialized more than once ([#2679](https://github.com/getsentry/sentry-java/pull/2679))
- Track a ttfd span per Activity ([#2673](https://github.com/getsentry/sentry-java/pull/2673))

## 6.18.0

### Features

- Attach Trace Context when an ANR is detected (ANRv1) ([#2583](https://github.com/getsentry/sentry-java/pull/2583))
- Make log4j2 integration compatible with log4j 3.0 ([#2634](https://github.com/getsentry/sentry-java/pull/2634))
    - Instead of relying on package scanning, we now use an annotation processor to generate `Log4j2Plugins.dat`
- Create `User` and `Breadcrumb` from map ([#2614](https://github.com/getsentry/sentry-java/pull/2614))
- Add `sent_at` to envelope header item ([#2638](https://github.com/getsentry/sentry-java/pull/2638))

### Fixes

- Fix timestamp intervals of PerformanceCollectionData in profiles ([#2648](https://github.com/getsentry/sentry-java/pull/2648))
- Fix timestamps of PerformanceCollectionData in profiles ([#2632](https://github.com/getsentry/sentry-java/pull/2632))
- Fix missing propagateMinConstraints flag for SentryTraced ([#2637](https://github.com/getsentry/sentry-java/pull/2637))
- Fix potential SecurityException thrown by ConnectivityManager on Android 11 ([#2653](https://github.com/getsentry/sentry-java/pull/2653))
- Fix aar artifacts publishing for Maven ([#2641](https://github.com/getsentry/sentry-java/pull/2641))

### Dependencies
- Bump Kotlin compile version from v1.6.10 to 1.8.0 ([#2563](https://github.com/getsentry/sentry-java/pull/2563))
- Bump Compose compile version from v1.1.1 to v1.3.0 ([#2563](https://github.com/getsentry/sentry-java/pull/2563))
- Bump AGP version from v7.3.0 to v7.4.2 ([#2574](https://github.com/getsentry/sentry-java/pull/2574))
- Bump Gradle from v7.6.0 to v8.0.2 ([#2563](https://github.com/getsentry/sentry-java/pull/2563))
    - [changelog](https://github.com/gradle/gradle/blob/master/CHANGELOG.md#v802)
    - [diff](https://github.com/gradle/gradle/compare/v7.6.0...v8.0.2)
- Bump Gradle from v8.0.2 to v8.1.0 ([#2650](https://github.com/getsentry/sentry-java/pull/2650))
  - [changelog](https://github.com/gradle/gradle/blob/master/CHANGELOG.md#v810)
  - [diff](https://github.com/gradle/gradle/compare/v8.0.2...v8.1.0)

## 6.17.0

### Features

- Add `name` and `geo` to `User` ([#2556](https://github.com/getsentry/sentry-java/pull/2556)) 
- Add breadcrumbs on network changes ([#2608](https://github.com/getsentry/sentry-java/pull/2608))
- Add time-to-initial-display and time-to-full-display measurements to Activity transactions ([#2611](https://github.com/getsentry/sentry-java/pull/2611))
- Read integration list written by sentry gradle plugin from manifest ([#2598](https://github.com/getsentry/sentry-java/pull/2598))
- Add Logcat adapter ([#2620](https://github.com/getsentry/sentry-java/pull/2620))
- Provide CPU count/frequency data as device context ([#2622](https://github.com/getsentry/sentry-java/pull/2622))

### Fixes

- Trim time-to-full-display span if reportFullyDisplayed API is never called ([#2631](https://github.com/getsentry/sentry-java/pull/2631))
- Fix Automatic UI transactions having wrong durations ([#2623](https://github.com/getsentry/sentry-java/pull/2623))
- Fix wrong default environment in Session ([#2610](https://github.com/getsentry/sentry-java/pull/2610))
- Pass through unknown sentry baggage keys into SentryEnvelopeHeader ([#2618](https://github.com/getsentry/sentry-java/pull/2618))
- Fix missing null check when removing lifecycle observer ([#2625](https://github.com/getsentry/sentry-java/pull/2625))

### Dependencies

- Bump Native SDK from v0.6.0 to v0.6.1 ([#2629](https://github.com/getsentry/sentry-java/pull/2629))
  - [changelog](https://github.com/getsentry/sentry-native/blob/master/CHANGELOG.md#061)
  - [diff](https://github.com/getsentry/sentry-native/compare/0.6.0...0.6.1)

## 6.16.0

### Features

- Improve versatility of exception resolver component for Spring with more flexible API for consumers. ([#2577](https://github.com/getsentry/sentry-java/pull/2577))
- Automatic performance instrumentation for WebFlux ([#2597](https://github.com/getsentry/sentry-java/pull/2597))
  - You can enable it by adding `sentry.enable-tracing=true` to your `application.properties`
- The Spring Boot integration can now be configured to add the `SentryAppender` to specific loggers instead of the `ROOT` logger ([#2173](https://github.com/getsentry/sentry-java/pull/2173))
  - You can specify the loggers using `"sentry.logging.loggers[0]=foo.bar` and `"sentry.logging.loggers[1]=baz` in your `application.properties`
- Add capabilities to track Jetpack Compose composition/rendering time ([#2507](https://github.com/getsentry/sentry-java/pull/2507))
- Adapt span op and description for graphql to fit spec ([#2607](https://github.com/getsentry/sentry-java/pull/2607))

### Fixes

- Fix timestamps of slow and frozen frames for profiles ([#2584](https://github.com/getsentry/sentry-java/pull/2584))
- Deprecate reportFullDisplayed in favor of reportFullyDisplayed ([#2585](https://github.com/getsentry/sentry-java/pull/2585))
- Add mechanism for logging integrations and update spring mechanism types ([#2595](https://github.com/getsentry/sentry-java/pull/2595))
	- NOTE: If you're using these mechanism types (`HandlerExceptionResolver`, `SentryWebExceptionHandler`) in your dashboards please update them to use the new types.
- Filter out session cookies sent by Spring and Spring Boot integrations ([#2593](https://github.com/getsentry/sentry-java/pull/2593))
  - We filter out some common cookies like JSESSIONID
  - We also read the value from `server.servlet.session.cookie.name` and filter it out
- No longer send event / transaction to Sentry if `beforeSend` / `beforeSendTransaction` throws ([#2591](https://github.com/getsentry/sentry-java/pull/2591))
- Add version to sentryClientName used in auth header ([#2596](https://github.com/getsentry/sentry-java/pull/2596))
- Keep integration names from being obfuscated ([#2599](https://github.com/getsentry/sentry-java/pull/2599))
- Change log level from INFO to WARN for error message indicating a failed Log4j2 Sentry.init ([#2606](https://github.com/getsentry/sentry-java/pull/2606))
  - The log message was often not visible as our docs suggest a minimum log level of WARN
- Fix session tracking on Android ([#2609](https://github.com/getsentry/sentry-java/pull/2609))
  - Incorrect number of session has been sent. In addition, some of the sessions were not properly ended, messing up Session Health Metrics.

### Dependencies

- Bump `opentelemetry-sdk` to `1.23.1` and `opentelemetry-javaagent` to `1.23.0` ([#2590](https://github.com/getsentry/sentry-java/pull/2590))
- Bump Native SDK from v0.5.4 to v0.6.0 ([#2545](https://github.com/getsentry/sentry-java/pull/2545))
  - [changelog](https://github.com/getsentry/sentry-native/blob/master/CHANGELOG.md#060)
  - [diff](https://github.com/getsentry/sentry-native/compare/0.5.4...0.6.0)

## 6.15.0

### Features

- Adjust time-to-full-display span if reportFullDisplayed is called too early ([#2550](https://github.com/getsentry/sentry-java/pull/2550))
- Add `enableTracing` option ([#2530](https://github.com/getsentry/sentry-java/pull/2530))
    - This change is backwards compatible. The default is `null` meaning existing behaviour remains unchanged (setting either `tracesSampleRate` or `tracesSampler` enables performance).
    - If set to `true`, performance is enabled, even if no `tracesSampleRate` or `tracesSampler` have been configured.
    - If set to `false` performance is disabled, regardless of `tracesSampleRate` and `tracesSampler` options.
- Detect dependencies by listing MANIFEST.MF files at runtime ([#2538](https://github.com/getsentry/sentry-java/pull/2538))
- Report integrations in use, report packages in use more consistently ([#2179](https://github.com/getsentry/sentry-java/pull/2179))
- Implement `ThreadLocalAccessor` for propagating Sentry hub with reactor / WebFlux ([#2570](https://github.com/getsentry/sentry-java/pull/2570))
  - Requires `io.micrometer:context-propagation:1.0.2+` as well as Spring Boot 3.0.3+
  - Enable the feature by setting `sentry.reactive.thread-local-accessor-enabled=true`
  - This is still considered experimental. Once we have enough feedback we may turn this on by default.
  - Checkout the sample here: https://github.com/getsentry/sentry-java/tree/main/sentry-samples/sentry-samples-spring-boot-webflux-jakarta
  - A new hub is now cloned from the main hub for every request

### Fixes

- Leave `inApp` flag for stack frames undecided in SDK if unsure and let ingestion decide instead ([#2547](https://github.com/getsentry/sentry-java/pull/2547))
- Allow `0.0` error sample rate ([#2573](https://github.com/getsentry/sentry-java/pull/2573))
- Fix memory leak in WebFlux related to an ever growing stack ([#2580](https://github.com/getsentry/sentry-java/pull/2580))
- Use the same hub in WebFlux exception handler as we do in WebFilter ([#2566](https://github.com/getsentry/sentry-java/pull/2566))
- Switch upstream Jetpack Compose dependencies to `compileOnly` in `sentry-compose-android` ([#2578](https://github.com/getsentry/sentry-java/pull/2578))
  - NOTE: If you're using Compose Navigation/User Interaction integrations, make sure to have the following dependencies on the classpath as we do not bring them in transitively anymore:
    - `androidx.navigation:navigation-compose:`
    - `androidx.compose.runtime:runtime:`
    - `androidx.compose.ui:ui:`

## 6.14.0

### Features

- Add time-to-full-display span to Activity auto-instrumentation ([#2432](https://github.com/getsentry/sentry-java/pull/2432))
- Add `main` flag to threads and `in_foreground` flag for app contexts  ([#2516](https://github.com/getsentry/sentry-java/pull/2516))

### Fixes

- Ignore Shutdown in progress when closing ShutdownHookIntegration ([#2521](https://github.com/getsentry/sentry-java/pull/2521))
- Fix app start span end-time is wrong if SDK init is deferred ([#2519](https://github.com/getsentry/sentry-java/pull/2519))
- Fix invalid session creation when app is launched in background ([#2543](https://github.com/getsentry/sentry-java/pull/2543))

## 6.13.1

### Fixes

- Fix transaction performance collector oom ([#2505](https://github.com/getsentry/sentry-java/pull/2505))
- Remove authority from URLs sent to Sentry ([#2366](https://github.com/getsentry/sentry-java/pull/2366))
- Fix `sentry-bom` containing incorrect artifacts ([#2504](https://github.com/getsentry/sentry-java/pull/2504))

### Dependencies

- Bump Native SDK from v0.5.3 to v0.5.4 ([#2500](https://github.com/getsentry/sentry-java/pull/2500))
  - [changelog](https://github.com/getsentry/sentry-native/blob/master/CHANGELOG.md#054)
  - [diff](https://github.com/getsentry/sentry-native/compare/0.5.3...0.5.4)

## 6.13.0

### Features

- Send cpu usage percentage in profile payload ([#2469](https://github.com/getsentry/sentry-java/pull/2469))
- Send transaction memory stats in profile payload ([#2447](https://github.com/getsentry/sentry-java/pull/2447))
- Add cpu usage collection ([#2462](https://github.com/getsentry/sentry-java/pull/2462))
- Improve ANR implementation: ([#2475](https://github.com/getsentry/sentry-java/pull/2475))
  - Add `abnormal_mechanism` to sessions for ANR rate calculation
  - Always attach thread dump to ANR events
  - Distinguish between foreground and background ANRs
- Improve possible date precision to 10 μs ([#2451](https://github.com/getsentry/sentry-java/pull/2451))

### Fixes

- Fix performance collector setup called in main thread ([#2499](https://github.com/getsentry/sentry-java/pull/2499))
- Expand guard against CVE-2018-9492 "Privilege Escalation via Content Provider" ([#2482](https://github.com/getsentry/sentry-java/pull/2482))
- Prevent OOM by disabling TransactionPerformanceCollector for now ([#2498](https://github.com/getsentry/sentry-java/pull/2498))

## 6.12.1

### Fixes

- Create timer in `TransactionPerformanceCollector` lazily ([#2478](https://github.com/getsentry/sentry-java/pull/2478))

## 6.12.0

### Features

- Attach View Hierarchy to the errored/crashed events ([#2440](https://github.com/getsentry/sentry-java/pull/2440))
- Collect memory usage in transactions ([#2445](https://github.com/getsentry/sentry-java/pull/2445))
- Add `traceOptionsRequests` option to disable tracing of OPTIONS requests ([#2453](https://github.com/getsentry/sentry-java/pull/2453))
- Extend list of HTTP headers considered sensitive ([#2455](https://github.com/getsentry/sentry-java/pull/2455))

### Fixes

- Use a single TransactionPerfomanceCollector ([#2464](https://github.com/getsentry/sentry-java/pull/2464))
- Don't override sdk name with Timber ([#2450](https://github.com/getsentry/sentry-java/pull/2450))
- Set transactionNameSource to CUSTOM when setting transaction name ([#2405](https://github.com/getsentry/sentry-java/pull/2405))
- Guard against CVE-2018-9492 "Privilege Escalation via Content Provider" ([#2466](https://github.com/getsentry/sentry-java/pull/2466))

## 6.11.0

### Features

- Disable Android concurrent profiling ([#2434](https://github.com/getsentry/sentry-java/pull/2434))
- Add logging for OpenTelemetry integration ([#2425](https://github.com/getsentry/sentry-java/pull/2425))
- Auto add `OpenTelemetryLinkErrorEventProcessor` for Spring Boot ([#2429](https://github.com/getsentry/sentry-java/pull/2429))

### Fixes

- Use minSdk compatible `Objects` class ([#2436](https://github.com/getsentry/sentry-java/pull/2436))
- Prevent R8 from warning on missing classes, as we check for their presence at runtime ([#2439](https://github.com/getsentry/sentry-java/pull/2439))

### Dependencies

- Bump Gradle from v7.5.1 to v7.6.0 ([#2438](https://github.com/getsentry/sentry-java/pull/2438))
  - [changelog](https://github.com/gradle/gradle/blob/master/CHANGELOG.md#v760)
  - [diff](https://github.com/gradle/gradle/compare/v7.5.1...v7.6.0)

## 6.10.0

### Features

- Add time-to-initial-display span to Activity transactions ([#2369](https://github.com/getsentry/sentry-java/pull/2369))
- Start a session after init if AutoSessionTracking is enabled ([#2356](https://github.com/getsentry/sentry-java/pull/2356))
- Provide automatic breadcrumbs and transactions for click/scroll events for Compose ([#2390](https://github.com/getsentry/sentry-java/pull/2390))
- Add `blocked_main_thread` and `call_stack` to File I/O spans to detect performance issues ([#2382](https://github.com/getsentry/sentry-java/pull/2382))

### Dependencies

- Bump Native SDK from v0.5.2 to v0.5.3 ([#2423](https://github.com/getsentry/sentry-java/pull/2423))
  - [changelog](https://github.com/getsentry/sentry-native/blob/master/CHANGELOG.md#053)
  - [diff](https://github.com/getsentry/sentry-native/compare/0.5.2...0.5.3)

## 6.9.2

### Fixes

- Updated ProfileMeasurementValue types ([#2412](https://github.com/getsentry/sentry-java/pull/2412))
- Clear window reference only on activity stop in profileMeasurements collector ([#2407](https://github.com/getsentry/sentry-java/pull/2407))
- No longer disable OpenTelemetry exporters in default Java Agent config ([#2408](https://github.com/getsentry/sentry-java/pull/2408))
- Fix `ClassNotFoundException` for `io.sentry.spring.SentrySpringServletContainerInitializer` in `sentry-spring-jakarta` ([#2411](https://github.com/getsentry/sentry-java/issues/2411))
- Fix `sentry-samples-spring-jakarta` ([#2411](https://github.com/getsentry/sentry-java/issues/2411))

### Features

- Add SENTRY_AUTO_INIT environment variable to control OpenTelemetry Agent init ([#2410](https://github.com/getsentry/sentry-java/pull/2410))
- Add OpenTelemetryLinkErrorEventProcessor for linking errors to traces created via OpenTelemetry ([#2418](https://github.com/getsentry/sentry-java/pull/2418))

### Dependencies

- Bump OpenTelemetry to 1.20.1 and OpenTelemetry Java Agent to 1.20.2 ([#2420](https://github.com/getsentry/sentry-java/pull/2420))

## 6.9.1

### Fixes

- OpenTelemetry modules were missing in `6.9.0` so we released the same code again as `6.9.1` including OpenTelemetry modules

## 6.9.0

### Fixes

- Use `canonicalName` in Fragment Integration for better de-obfuscation ([#2379](https://github.com/getsentry/sentry-java/pull/2379))
- Fix Timber and Fragment integrations auto-installation for obfuscated builds ([#2379](https://github.com/getsentry/sentry-java/pull/2379))
- Don't attach screenshots to events from Hybrid SDKs ([#2360](https://github.com/getsentry/sentry-java/pull/2360))
- Ensure Hints do not cause memory leaks ([#2387](https://github.com/getsentry/sentry-java/pull/2387))
- Do not attach empty `sentry-trace` and `baggage` headers ([#2385](https://github.com/getsentry/sentry-java/pull/2385))

### Features

- Add beforeSendTransaction which allows users to filter and change transactions ([#2388](https://github.com/getsentry/sentry-java/pull/2388))
- Add experimental support for OpenTelemetry ([README](sentry-opentelemetry/README.md))([#2344](https://github.com/getsentry/sentry-java/pull/2344))

### Dependencies

- Update Spring Boot Jakarta to Spring Boot 3.0.0 ([#2389](https://github.com/getsentry/sentry-java/pull/2389))
- Bump Spring Boot to 2.7.5 ([#2383](https://github.com/getsentry/sentry-java/pull/2383))

## 6.8.0

### Features

- Add FrameMetrics to Android profiling data ([#2342](https://github.com/getsentry/sentry-java/pull/2342))

### Fixes

- Remove profiler main thread io ([#2348](https://github.com/getsentry/sentry-java/pull/2348))
- Fix ensure all options are processed before integrations are loaded ([#2377](https://github.com/getsentry/sentry-java/pull/2377))

## 6.7.1

### Fixes

- Fix `Gpu.vendorId` should be a String ([#2343](https://github.com/getsentry/sentry-java/pull/2343))
- Don't set device name on Android if `sendDefaultPii` is disabled ([#2354](https://github.com/getsentry/sentry-java/pull/2354))
- Fix corrupted UUID on Motorola devices ([#2363](https://github.com/getsentry/sentry-java/pull/2363))
- Fix ANR on dropped uncaught exception events ([#2368](https://github.com/getsentry/sentry-java/pull/2368))

### Features

- Update Spring Boot Jakarta to Spring Boot 3.0.0-RC2 ([#2347](https://github.com/getsentry/sentry-java/pull/2347))

## 6.7.0

### Fixes

- Use correct set-cookie for the HTTP Client response object ([#2326](https://github.com/getsentry/sentry-java/pull/2326))
- Fix NoSuchElementException in CircularFifoQueue when cloning a Scope ([#2328](https://github.com/getsentry/sentry-java/pull/2328))

### Features

- Customizable fragment lifecycle breadcrumbs ([#2299](https://github.com/getsentry/sentry-java/pull/2299))
- Provide hook for Jetpack Compose navigation instrumentation ([#2320](https://github.com/getsentry/sentry-java/pull/2320))
- Populate `event.modules` with dependencies metadata ([#2324](https://github.com/getsentry/sentry-java/pull/2324))
- Support Spring 6 and Spring Boot 3 ([#2289](https://github.com/getsentry/sentry-java/pull/2289))

### Dependencies

- Bump Native SDK from v0.5.1 to v0.5.2 ([#2315](https://github.com/getsentry/sentry-java/pull/2315))
  - [changelog](https://github.com/getsentry/sentry-native/blob/master/CHANGELOG.md#052)
  - [diff](https://github.com/getsentry/sentry-native/compare/0.5.1...0.5.2)

## 6.6.0

### Fixes

- Ensure potential callback exceptions are caught #2123 ([#2291](https://github.com/getsentry/sentry-java/pull/2291))
- Remove verbose FrameMetricsAggregator failure logging ([#2293](https://github.com/getsentry/sentry-java/pull/2293))
- Ignore broken regex for tracePropagationTarget ([#2288](https://github.com/getsentry/sentry-java/pull/2288))
- No longer serialize static fields; use toString as fallback ([#2309](https://github.com/getsentry/sentry-java/pull/2309))
- Fix `SentryFileWriter`/`SentryFileOutputStream` append overwrites file contents ([#2304](https://github.com/getsentry/sentry-java/pull/2304))
- Respect incoming parent sampled decision when continuing a trace ([#2311](https://github.com/getsentry/sentry-java/pull/2311))

### Features

- Profile envelopes are sent directly from profiler ([#2298](https://github.com/getsentry/sentry-java/pull/2298))
- Add support for using Encoder with logback.SentryAppender ([#2246](https://github.com/getsentry/sentry-java/pull/2246))
- Report Startup Crashes ([#2277](https://github.com/getsentry/sentry-java/pull/2277))
- HTTP Client errors for OkHttp ([#2287](https://github.com/getsentry/sentry-java/pull/2287))
- Add option to enable or disable Frame Tracking ([#2314](https://github.com/getsentry/sentry-java/pull/2314))

### Dependencies

- Bump Native SDK from v0.5.0 to v0.5.1 ([#2306](https://github.com/getsentry/sentry-java/pull/2306))
  - [changelog](https://github.com/getsentry/sentry-native/blob/master/CHANGELOG.md#051)
  - [diff](https://github.com/getsentry/sentry-native/compare/0.5.0...0.5.1)

## 6.5.0

### Fixes

- Improve public facing API for creating Baggage from header ([#2284](https://github.com/getsentry/sentry-java/pull/2284))

## 6.5.0-beta.3

### Features

- Provide API for attaching custom measurements to transactions ([#2260](https://github.com/getsentry/sentry-java/pull/2260))
- Bump spring to 2.7.4 ([#2279](https://github.com/getsentry/sentry-java/pull/2279))

## 6.5.0-beta.2

### Features

- Make user segment a top level property ([#2257](https://github.com/getsentry/sentry-java/pull/2257))
- Replace user `other` with `data` ([#2258](https://github.com/getsentry/sentry-java/pull/2258))
- `isTraceSampling` is now on by default. `tracingOrigins` has been replaced by `tracePropagationTargets` ([#2255](https://github.com/getsentry/sentry-java/pull/2255))

## 6.5.0-beta.1

### Features

- Server-Side Dynamic Sampling Context support  ([#2226](https://github.com/getsentry/sentry-java/pull/2226))

## 6.4.4

### Fixes

- Fix ConcurrentModificationException due to FrameMetricsAggregator manipulation ([#2282](https://github.com/getsentry/sentry-java/pull/2282))

## 6.4.3

- Fix slow and frozen frames tracking ([#2271](https://github.com/getsentry/sentry-java/pull/2271))

## 6.4.2

### Fixes

- Fixed AbstractMethodError when getting Lifecycle ([#2228](https://github.com/getsentry/sentry-java/pull/2228))
- Missing unit fields for Android measurements ([#2204](https://github.com/getsentry/sentry-java/pull/2204))
- Avoid sending empty profiles ([#2232](https://github.com/getsentry/sentry-java/pull/2232))
- Fix file descriptor leak in FileIO instrumentation ([#2248](https://github.com/getsentry/sentry-java/pull/2248))

## 6.4.1

### Fixes

- Fix memory leak caused by throwableToSpan ([#2227](https://github.com/getsentry/sentry-java/pull/2227))

## 6.4.0

### Fixes

- make profiling rate defaults to 101 hz ([#2211](https://github.com/getsentry/sentry-java/pull/2211))
- SentryOptions.setProfilingTracesIntervalMillis has been deprecated
- Added cpu architecture and default environment in profiles envelope ([#2207](https://github.com/getsentry/sentry-java/pull/2207))
- SentryOptions.setProfilingEnabled has been deprecated in favor of setProfilesSampleRate
- Use toString for enum serialization ([#2220](https://github.com/getsentry/sentry-java/pull/2220))

### Features

- Concurrent profiling 3 - added truncation reason ([#2247](https://github.com/getsentry/sentry-java/pull/2247))
- Concurrent profiling 2 - added list of transactions ([#2218](https://github.com/getsentry/sentry-java/pull/2218))
- Concurrent profiling 1 - added envelope payload data format ([#2216](https://github.com/getsentry/sentry-java/pull/2216))
- Send source for transactions ([#2180](https://github.com/getsentry/sentry-java/pull/2180))
- Add profilesSampleRate and profileSampler options for Android sdk ([#2184](https://github.com/getsentry/sentry-java/pull/2184))
- Add baggage header to RestTemplate ([#2206](https://github.com/getsentry/sentry-java/pull/2206))
- Bump Native SDK from v0.4.18 to v0.5.0 ([#2199](https://github.com/getsentry/sentry-java/pull/2199))
  - [changelog](https://github.com/getsentry/sentry-native/blob/master/CHANGELOG.md#050)
  - [diff](https://github.com/getsentry/sentry-native/compare/0.4.18...0.5.0)
- Bump Gradle from v7.5.0 to v7.5.1 ([#2212](https://github.com/getsentry/sentry-java/pull/2212))
  - [changelog](https://github.com/gradle/gradle/blob/master/CHANGELOG.md#v751)
  - [diff](https://github.com/gradle/gradle/compare/v7.5.0...v7.5.1)

## 6.3.1

### Fixes

- Prevent NPE by checking SentryTracer.timer for null again inside synchronized ([#2200](https://github.com/getsentry/sentry-java/pull/2200))
- Weakly reference Activity for transaction finished callback ([#2203](https://github.com/getsentry/sentry-java/pull/2203))
- `attach-screenshot` set on Manual init. didn't work ([#2186](https://github.com/getsentry/sentry-java/pull/2186))
- Remove extra space from `spring.factories` causing issues in old versions of Spring Boot ([#2181](https://github.com/getsentry/sentry-java/pull/2181))


### Features

- Bump Native SDK to v0.4.18 ([#2154](https://github.com/getsentry/sentry-java/pull/2154))
  - [changelog](https://github.com/getsentry/sentry-native/blob/master/CHANGELOG.md#0418)
  - [diff](https://github.com/getsentry/sentry-native/compare/0.4.17...0.4.18)
- Bump Gradle to v7.5.0 ([#2174](https://github.com/getsentry/sentry-java/pull/2174), [#2191](https://github.com/getsentry/sentry-java/pull/2191))
  - [changelog](https://github.com/gradle/gradle/blob/master/CHANGELOG.md#v750)
  - [diff](https://github.com/gradle/gradle/compare/v7.4.2...v7.5.0)

## 6.3.0

### Features

- Switch upstream dependencies to `compileOnly` in integrations ([#2175](https://github.com/getsentry/sentry-java/pull/2175))

### Fixes

- Lazily retrieve HostnameCache in MainEventProcessor ([#2170](https://github.com/getsentry/sentry-java/pull/2170))

## 6.2.1

### Fixes

- Only send userid in Dynamic Sampling Context if sendDefaultPii is true ([#2147](https://github.com/getsentry/sentry-java/pull/2147))
- Remove userId from baggage due to PII ([#2157](https://github.com/getsentry/sentry-java/pull/2157))

### Features

- Add integration for Apollo-Kotlin 3 ([#2109](https://github.com/getsentry/sentry-java/pull/2109))
- New package `sentry-android-navigation` for AndroidX Navigation support ([#2136](https://github.com/getsentry/sentry-java/pull/2136))
- New package `sentry-compose` for Jetpack Compose support (Navigation) ([#2136](https://github.com/getsentry/sentry-java/pull/2136))
- Add sample rate to baggage as well as trace in envelope header and flatten user ([#2135](https://github.com/getsentry/sentry-java/pull/2135))

## 6.1.4

### Fixes

- Filter out app starts with more than 60s ([#2127](https://github.com/getsentry/sentry-java/pull/2127))

## 6.1.3

### Fixes

- Fix thread leak due to Timer being created and never cancelled ([#2131](https://github.com/getsentry/sentry-java/pull/2131))

## 6.1.2

### Fixes

- Swallow error when reading ActivityManager#getProcessesInErrorState instead of crashing ([#2114](https://github.com/getsentry/sentry-java/pull/2114))
- Use charset string directly as StandardCharsets is not available on earlier Android versions ([#2111](https://github.com/getsentry/sentry-java/pull/2111))

## 6.1.1

### Features

- Replace `tracestate` header with `baggage` header ([#2078](https://github.com/getsentry/sentry-java/pull/2078))
- Allow opting out of device info collection that requires Inter-Process Communication (IPC) ([#2100](https://github.com/getsentry/sentry-java/pull/2100))

## 6.1.0

### Features

- Implement local scope by adding overloads to the capture methods that accept a ScopeCallback ([#2084](https://github.com/getsentry/sentry-java/pull/2084))
- SentryOptions#merge is now public and can be used to load ExternalOptions ([#2088](https://github.com/getsentry/sentry-java/pull/2088))

### Fixes

- Fix proguard rules to work R8 [issue](https://issuetracker.google.com/issues/235733922) around on AGP 7.3.0-betaX and 7.4.0-alphaX ([#2094](https://github.com/getsentry/sentry-java/pull/2094))
- Fix GraalVM Native Image compatibility ([#2172](https://github.com/getsentry/sentry-java/pull/2172))

## 6.0.0

### Sentry Self-hosted Compatibility

- Starting with version `6.0.0` of the `sentry` package, [Sentry's self hosted version >= v21.9.0](https://github.com/getsentry/self-hosted/releases) is required or you have to manually disable sending client reports via the `sendClientReports` option. This only applies to self-hosted Sentry. If you are using [sentry.io](https://sentry.io), no action is needed.

### Features

- Allow optimization and obfuscation of the SDK by reducing proguard rules ([#2031](https://github.com/getsentry/sentry-java/pull/2031))
- Relax TransactionNameProvider ([#1861](https://github.com/getsentry/sentry-java/pull/1861))
- Use float instead of Date for protocol types for higher precision ([#1737](https://github.com/getsentry/sentry-java/pull/1737))
- Allow setting SDK info (name & version) in manifest ([#2016](https://github.com/getsentry/sentry-java/pull/2016))
- Allow setting native Android SDK name during build ([#2035](https://github.com/getsentry/sentry-java/pull/2035))
- Include application permissions in Android events ([#2018](https://github.com/getsentry/sentry-java/pull/2018))
- Automatically create transactions for UI events ([#1975](https://github.com/getsentry/sentry-java/pull/1975))
- Hints are now used via a Hint object and passed into beforeSend and EventProcessor as @NotNull Hint object ([#2045](https://github.com/getsentry/sentry-java/pull/2045))
- Attachments can be manipulated via hint ([#2046](https://github.com/getsentry/sentry-java/pull/2046))
- Add sentry-servlet-jakarta module ([#1987](https://github.com/getsentry/sentry-java/pull/1987))
- Add client reports ([#1982](https://github.com/getsentry/sentry-java/pull/1982))
- Screenshot is taken when there is an error ([#1967](https://github.com/getsentry/sentry-java/pull/1967))
- Add Android profiling traces ([#1897](https://github.com/getsentry/sentry-java/pull/1897)) ([#1959](https://github.com/getsentry/sentry-java/pull/1959)) and its tests ([#1949](https://github.com/getsentry/sentry-java/pull/1949))
- Enable enableScopeSync by default for Android ([#1928](https://github.com/getsentry/sentry-java/pull/1928))
- Feat: Vendor JSON ([#1554](https://github.com/getsentry/sentry-java/pull/1554))
    - Introduce `JsonSerializable` and `JsonDeserializer` interfaces for manual json
      serialization/deserialization.
    - Introduce `JsonUnknwon` interface to preserve unknown properties when deserializing/serializing
      SDK classes.
    - When passing custom objects, for example in `Contexts`, these are supported for serialization:
        - `JsonSerializable`
        - `Map`, `Collection`, `Array`, `String` and all primitive types.
        - Objects with the help of refection.
            - `Map`, `Collection`, `Array`, `String` and all primitive types.
            - Call `toString()` on objects that have a cyclic reference to a ancestor object.
            - Call `toString()` where object graphs exceed max depth.
    - Remove `gson` dependency.
    - Remove `IUnknownPropertiesConsumer`
- Pass MDC tags as Sentry tags ([#1954](https://github.com/getsentry/sentry-java/pull/1954))

### Fixes

- Calling Sentry.init and specifying contextTags now has an effect on the Logback SentryAppender ([#2052](https://github.com/getsentry/sentry-java/pull/2052))
- Calling Sentry.init and specifying contextTags now has an effect on the Log4j SentryAppender ([#2054](https://github.com/getsentry/sentry-java/pull/2054))
- Calling Sentry.init and specifying contextTags now has an effect on the jul SentryAppender ([#2057](https://github.com/getsentry/sentry-java/pull/2057))
- Update Spring Boot dependency to 2.6.8 and fix the CVE-2022-22970 ([#2068](https://github.com/getsentry/sentry-java/pull/2068))
- Sentry can now self heal after a Thread had its currentHub set to a NoOpHub ([#2076](https://github.com/getsentry/sentry-java/pull/2076))
- No longer close OutputStream that is passed into JsonSerializer ([#2029](https://github.com/getsentry/sentry-java/pull/2029))
- Fix setting context tags on events captured by Spring ([#2060](https://github.com/getsentry/sentry-java/pull/2060))
- Isolate cached events with hashed DSN subfolder ([#2038](https://github.com/getsentry/sentry-java/pull/2038))
- SentryThread.current flag will not be overridden by DefaultAndroidEventProcessor if already set ([#2050](https://github.com/getsentry/sentry-java/pull/2050))
- Fix serialization of Long inside of Request.data ([#2051](https://github.com/getsentry/sentry-java/pull/2051))
- Update sentry-native to 0.4.17 ([#2033](https://github.com/getsentry/sentry-java/pull/2033))
- Update Gradle to 7.4.2 and AGP to 7.2 ([#2042](https://github.com/getsentry/sentry-java/pull/2042))
- Change order of event filtering mechanisms ([#2001](https://github.com/getsentry/sentry-java/pull/2001))
- Only send session update for dropped events if state changed ([#2002](https://github.com/getsentry/sentry-java/pull/2002))
- Android profiling initializes on first profile start ([#2009](https://github.com/getsentry/sentry-java/pull/2009))
- Profiling rate decreased from 300hz to 100hz ([#1997](https://github.com/getsentry/sentry-java/pull/1997))
- Allow disabling sending of client reports via Android Manifest and external options ([#2007](https://github.com/getsentry/sentry-java/pull/2007))
- Ref: Upgrade Spring Boot dependency to 2.5.13 ([#2011](https://github.com/getsentry/sentry-java/pull/2011))
- Ref: Make options.printUncaughtStackTrace primitive type ([#1995](https://github.com/getsentry/sentry-java/pull/1995))
- Ref: Remove not needed interface abstractions on Android ([#1953](https://github.com/getsentry/sentry-java/pull/1953))
- Ref: Make hints Map<String, Object> instead of only Object ([#1929](https://github.com/getsentry/sentry-java/pull/1929))
- Ref: Simplify DateUtils with ISO8601Utils ([#1837](https://github.com/getsentry/sentry-java/pull/1837))
- Ref: Remove deprecated and scheduled fields ([#1875](https://github.com/getsentry/sentry-java/pull/1875))
- Ref: Add shutdownTimeoutMillis in favor of shutdownTimeout ([#1873](https://github.com/getsentry/sentry-java/pull/1873))
- Ref: Remove Attachment ContentType since the Server infers it ([#1874](https://github.com/getsentry/sentry-java/pull/1874))
- Ref: Bind external properties to a dedicated class. ([#1750](https://github.com/getsentry/sentry-java/pull/1750))
- Ref: Debug log serializable objects ([#1795](https://github.com/getsentry/sentry-java/pull/1795))
- Ref: catch Throwable instead of Exception to suppress internal SDK errors ([#1812](https://github.com/getsentry/sentry-java/pull/1812))
- `SentryOptions` can merge properties from `ExternalOptions` instead of another instance of `SentryOptions`
- Following boolean properties from `SentryOptions` that allowed `null` values are now not nullable - `debug`, `enableUncaughtExceptionHandler`, `enableDeduplication`
- `SentryOptions` cannot be created anymore using `PropertiesProvider` with `SentryOptions#from` method. Use `ExternalOptions#from` instead and merge created object with `SentryOptions#merge`
- Bump: Kotlin to 1.5 and compatibility to 1.4 for sentry-android-timber ([#1815](https://github.com/getsentry/sentry-java/pull/1815))

## 5.7.4

### Fixes

* Change order of event filtering mechanisms and only send session update for dropped events if session state changed (#2028)

## 5.7.3

### Fixes

- Sentry Timber integration throws an exception when using args ([#1986](https://github.com/getsentry/sentry-java/pull/1986))

## 5.7.2

### Fixes

- Bring back support for `Timber.tag` ([#1974](https://github.com/getsentry/sentry-java/pull/1974))

## 5.7.1

### Fixes

- Sentry Timber integration does not submit msg.formatted breadcrumbs ([#1957](https://github.com/getsentry/sentry-java/pull/1957))
- ANR WatchDog won't crash on SecurityException ([#1962](https://github.com/getsentry/sentry-java/pull/1962))

## 5.7.0

### Features

- Automatically enable `Timber` and `Fragment` integrations if they are present on the classpath ([#1936](https://github.com/getsentry/sentry-java/pull/1936))

## 5.6.3

### Fixes

- If transaction or span is finished, do not allow to mutate ([#1940](https://github.com/getsentry/sentry-java/pull/1940))
- Keep used AndroidX classes from obfuscation (Fixes UI breadcrumbs and Slow/Frozen frames) ([#1942](https://github.com/getsentry/sentry-java/pull/1942))

## 5.6.2

### Fixes

- Ref: Make ActivityFramesTracker public to be used by Hybrid SDKs ([#1931](https://github.com/getsentry/sentry-java/pull/1931))
- Bump: AGP to 7.1.2 ([#1930](https://github.com/getsentry/sentry-java/pull/1930))
- NPE while adding "response_body_size" breadcrumb, when response body length is unknown ([#1908](https://github.com/getsentry/sentry-java/pull/1908))
- Do not include stacktrace frames into Timber message ([#1898](https://github.com/getsentry/sentry-java/pull/1898))
- Potential memory leaks ([#1909](https://github.com/getsentry/sentry-java/pull/1909))

Breaking changes:
`Timber.tag` is no longer supported by our [Timber integration](https://docs.sentry.io/platforms/android/configuration/integrations/timber/) and will not appear on Sentry for error events.
Please vote on this [issue](https://github.com/getsentry/sentry-java/issues/1900), if you'd like us to provide support for that.

## 5.6.2-beta.3

### Fixes

- Ref: Make ActivityFramesTracker public to be used by Hybrid SDKs ([#1931](https://github.com/getsentry/sentry-java/pull/1931))
- Bump: AGP to 7.1.2 ([#1930](https://github.com/getsentry/sentry-java/pull/1930))

## 5.6.2-beta.2

### Fixes

- NPE while adding "response_body_size" breadcrumb, when response body length is unknown ([#1908](https://github.com/getsentry/sentry-java/pull/1908))

## 5.6.2-beta.1

### Fixes

- Do not include stacktrace frames into Timber message ([#1898](https://github.com/getsentry/sentry-java/pull/1898))
- Potential memory leaks ([#1909](https://github.com/getsentry/sentry-java/pull/1909))

Breaking changes:
`Timber.tag` is no longer supported by our [Timber integration](https://docs.sentry.io/platforms/android/configuration/integrations/timber/) and will not appear on Sentry for error events.
Please vote on this [issue](https://github.com/getsentry/sentry-java/issues/1900), if you'd like us to provide support for that.

## 5.6.1

### Features

- Add options.printUncaughtStackTrace to print uncaught exceptions ([#1890](https://github.com/getsentry/sentry-java/pull/1890))

### Fixes

- NPE while adding "response_body_size" breadcrumb, when response body is null ([#1884](https://github.com/getsentry/sentry-java/pull/1884))
- Bump: AGP to 7.1.0 ([#1892](https://github.com/getsentry/sentry-java/pull/1892))

## 5.6.0

### Features

- Add breadcrumbs support for UI events (automatically captured) ([#1876](https://github.com/getsentry/sentry-java/pull/1876))

### Fixes

- Change scope of servlet-api to compileOnly ([#1880](https://github.com/getsentry/sentry-java/pull/1880))

## 5.5.3

### Fixes

- Do not create SentryExceptionResolver bean when Spring MVC is not on the classpath ([#1865](https://github.com/getsentry/sentry-java/pull/1865))

## 5.5.2

### Fixes

- Detect App Cold start correctly for Hybrid SDKs ([#1855](https://github.com/getsentry/sentry-java/pull/1855))
- Bump: log4j to 2.17.0 ([#1852](https://github.com/getsentry/sentry-java/pull/1852))
- Bump: logback to 1.2.9 ([#1853](https://github.com/getsentry/sentry-java/pull/1853))

## 5.5.1

### Fixes

- Bump: log4j to 2.16.0 ([#1845](https://github.com/getsentry/sentry-java/pull/1845))
- Make App start cold/warm visible to Hybrid SDKs ([#1848](https://github.com/getsentry/sentry-java/pull/1848))

## 5.5.0

### Features

- Add locale to device context and deprecate language ([#1832](https://github.com/getsentry/sentry-java/pull/1832))
- Add `SentryFileInputStream` and `SentryFileOutputStream` for File I/O performance instrumentation ([#1826](https://github.com/getsentry/sentry-java/pull/1826))
- Add `SentryFileReader` and `SentryFileWriter` for File I/O instrumentation ([#1843](https://github.com/getsentry/sentry-java/pull/1843))

### Fixes

- Bump: log4j to 2.15.0 ([#1839](https://github.com/getsentry/sentry-java/pull/1839))
- Ref: Rename Fragment span operation from `ui.fragment.load` to `ui.load` ([#1824](https://github.com/getsentry/sentry-java/pull/1824))
- Ref: change `java.util.Random` to `java.security.SecureRandom` for possible security reasons ([#1831](https://github.com/getsentry/sentry-java/pull/1831))

## 5.4.3

### Fixes

- Only report App start measurement for full launch on Android ([#1821](https://github.com/getsentry/sentry-java/pull/1821))

## 5.4.2

### Fixes

- Ref: catch Throwable instead of Exception to suppress internal SDK errors ([#1812](https://github.com/getsentry/sentry-java/pull/1812))

## 5.4.1

### Features

- Refactor OkHttp and Apollo to Kotlin functional interfaces ([#1797](https://github.com/getsentry/sentry-java/pull/1797))
- Add secondary constructor to SentryInstrumentation ([#1804](https://github.com/getsentry/sentry-java/pull/1804))

### Fixes

- Do not start fragment span if not added to the Activity ([#1813](https://github.com/getsentry/sentry-java/pull/1813))

## 5.4.0

### Features

- Add `graphql-java` instrumentation ([#1777](https://github.com/getsentry/sentry-java/pull/1777))

### Fixes

- Do not crash when event processors throw a lower level Throwable class ([#1800](https://github.com/getsentry/sentry-java/pull/1800))
- ActivityFramesTracker does not throw if Activity has no observers ([#1799](https://github.com/getsentry/sentry-java/pull/1799))

## 5.3.0

### Features

- Add datasource tracing with P6Spy ([#1784](https://github.com/getsentry/sentry-java/pull/1784))

### Fixes

- ActivityFramesTracker does not throw if Activity has not been added ([#1782](https://github.com/getsentry/sentry-java/pull/1782))
- PerformanceAndroidEventProcessor uses up to date isTracingEnabled set on Configuration callback ([#1786](https://github.com/getsentry/sentry-java/pull/1786))

## 5.2.4

### Fixes

- Window.FEATURE_NO_TITLE does not work when using activity traces ([#1769](https://github.com/getsentry/sentry-java/pull/1769))
- unregister UncaughtExceptionHandler on close ([#1770](https://github.com/getsentry/sentry-java/pull/1770))

## 5.2.3

### Fixes

- Make ActivityFramesTracker operations thread-safe ([#1762](https://github.com/getsentry/sentry-java/pull/1762))
- Clone Scope Contexts ([#1763](https://github.com/getsentry/sentry-java/pull/1763))
- Bump: AGP to 7.0.3 ([#1765](https://github.com/getsentry/sentry-java/pull/1765))

## 5.2.2

### Fixes

- Close HostnameCache#executorService on SentryClient#close ([#1757](https://github.com/getsentry/sentry-java/pull/1757))

## 5.2.1

### Features

- Add isCrashedLastRun support ([#1739](https://github.com/getsentry/sentry-java/pull/1739))
- Attach Java vendor and version to events and transactions ([#1703](https://github.com/getsentry/sentry-java/pull/1703))

### Fixes

- Handle exception if Context.registerReceiver throws ([#1747](https://github.com/getsentry/sentry-java/pull/1747))

## 5.2.0

### Features

- Allow setting proguard via Options and/or external resources ([#1728](https://github.com/getsentry/sentry-java/pull/1728))
- Add breadcrumbs for the Apollo integration ([#1726](https://github.com/getsentry/sentry-java/pull/1726))

### Fixes

- Don't set lastEventId for transactions ([#1727](https://github.com/getsentry/sentry-java/pull/1727))
- ActivityLifecycleIntegration#appStartSpan memory leak ([#1732](https://github.com/getsentry/sentry-java/pull/1732))

## 5.2.0-beta.3

### Features

- Add "data" to spans ([#1717](https://github.com/getsentry/sentry-java/pull/1717))

### Fixes

- Check at runtime if AndroidX.Core is available ([#1718](https://github.com/getsentry/sentry-java/pull/1718))
- Should not capture unfinished transaction ([#1719](https://github.com/getsentry/sentry-java/pull/1719))

## 5.2.0-beta.2

### Fixes

- Bump AGP to 7.0.2 ([#1650](https://github.com/getsentry/sentry-java/pull/1650))
- Drop spans in BeforeSpanCallback. ([#1713](https://github.com/getsentry/sentry-java/pull/1713))

## 5.2.0-beta.1

### Features

- Add tracestate HTTP header support ([#1683](https://github.com/getsentry/sentry-java/pull/1683))
- Add option to filter which origins receive tracing headers ([#1698](https://github.com/getsentry/sentry-java/pull/1698))
- Include unfinished spans in transaction ([#1699](https://github.com/getsentry/sentry-java/pull/1699))
- Add static helpers for creating breadcrumbs ([#1702](https://github.com/getsentry/sentry-java/pull/1702))
- Performance support for Android Apollo ([#1705](https://github.com/getsentry/sentry-java/pull/1705))

### Fixes

- Move tags from transaction.contexts.trace.tags to transaction.tags ([#1700](https://github.com/getsentry/sentry-java/pull/1700))

Breaking changes:

- Updated proguard keep rule for enums, which affects consumer application code ([#1694](https://github.com/getsentry/sentry-java/pull/1694))

## 5.1.2

### Fixes

- Servlet 3.1 compatibility issue ([#1681](https://github.com/getsentry/sentry-java/pull/1681))
- Do not drop Contexts key if Collection, Array or Char ([#1680](https://github.com/getsentry/sentry-java/pull/1680))

## 5.1.1

### Features

- Add support for async methods in Spring MVC ([#1652](https://github.com/getsentry/sentry-java/pull/1652))
- Add secondary constructor taking IHub to SentryOkHttpInterceptor ([#1657](https://github.com/getsentry/sentry-java/pull/1657))
- Merge external map properties ([#1656](https://github.com/getsentry/sentry-java/pull/1656))

### Fixes

- Remove onActivityPreCreated call in favor of onActivityCreated ([#1661](https://github.com/getsentry/sentry-java/pull/1661))
- Do not crash if SENSOR_SERVICE throws ([#1655](https://github.com/getsentry/sentry-java/pull/1655))
- Make sure scope is popped when processing request results in exception ([#1665](https://github.com/getsentry/sentry-java/pull/1665))

## 5.1.0

### Features

- Spring WebClient integration ([#1621](https://github.com/getsentry/sentry-java/pull/1621))
- OpenFeign integration ([#1632](https://github.com/getsentry/sentry-java/pull/1632))
- Add more convenient way to pass BeforeSpanCallback in OpenFeign integration ([#1637](https://github.com/getsentry/sentry-java/pull/1637))

### Fixes

- Bump: sentry-native to 0.4.12 ([#1651](https://github.com/getsentry/sentry-java/pull/1651))

## 5.1.0-beta.9

- No documented changes.

## 5.1.0-beta.8

### Features

- Generate Sentry BOM ([#1486](https://github.com/getsentry/sentry-java/pull/1486))

## 5.1.0-beta.7

### Features

- Slow/Frozen frames metrics ([#1609](https://github.com/getsentry/sentry-java/pull/1609))

## 5.1.0-beta.6

### Features

- Add request body extraction for Spring MVC integration ([#1595](https://github.com/getsentry/sentry-java/pull/1595))

### Fixes

- set min sdk version of sentry-android-fragment to API 14 ([#1608](https://github.com/getsentry/sentry-java/pull/1608))
- Ser/Deser of the UserFeedback from cached envelope ([#1611](https://github.com/getsentry/sentry-java/pull/1611))

## 5.1.0-beta.5

### Fixes

- Make SentryAppender non-final for Log4j2 and Logback ([#1603](https://github.com/getsentry/sentry-java/pull/1603))
- Do not throw IAE when tracing header contain invalid trace id ([#1605](https://github.com/getsentry/sentry-java/pull/1605))

## 5.1.0-beta.4

### Fixes

- Update sentry-native to 0.4.11 ([#1591](https://github.com/getsentry/sentry-java/pull/1591))

## 5.1.0-beta.3

### Features

- Spring Webflux integration ([#1529](https://github.com/getsentry/sentry-java/pull/1529))

## 5.1.0-beta.2

### Features

- Support transaction waiting for children to finish. ([#1535](https://github.com/getsentry/sentry-java/pull/1535))
- Capture logged marker in log4j2 and logback appenders ([#1551](https://github.com/getsentry/sentry-java/pull/1551))
- Allow clearing of attachments in the scope ([#1562](https://github.com/getsentry/sentry-java/pull/1562))
- Set mechanism type in SentryExceptionResolver ([#1556](https://github.com/getsentry/sentry-java/pull/1556))
- Perf. for fragments ([#1528](https://github.com/getsentry/sentry-java/pull/1528))

### Fixes

- Handling missing Spring Security on classpath on Java 8 ([#1552](https://github.com/getsentry/sentry-java/pull/1552))
- Use a different method to get strings from JNI, and avoid excessive Stack Space usage. ([#1214](https://github.com/getsentry/sentry-java/pull/1214))
- Add data field to SentrySpan ([#1555](https://github.com/getsentry/sentry-java/pull/1555))
- Clock drift issue when calling DateUtils#getDateTimeWithMillisPrecision ([#1557](https://github.com/getsentry/sentry-java/pull/1557))
- Prefer snake case for HTTP integration data keys ([#1559](https://github.com/getsentry/sentry-java/pull/1559))
- Assign lastEventId only if event was queued for submission ([#1565](https://github.com/getsentry/sentry-java/pull/1565))

## 5.1.0-beta.1

### Features

- Measure app start time ([#1487](https://github.com/getsentry/sentry-java/pull/1487))
- Automatic breadcrumbs logging for fragment lifecycle ([#1522](https://github.com/getsentry/sentry-java/pull/1522))

## 5.0.1

### Fixes

- Sources and Javadoc artifacts were mixed up ([#1515](https://github.com/getsentry/sentry-java/pull/1515))

## 5.0.0

This release brings many improvements but also new features:

- OkHttp Interceptor for Android ([#1330](https://github.com/getsentry/sentry-java/pull/1330))
- GraalVM Native Image Compatibility ([#1329](https://github.com/getsentry/sentry-java/pull/1329))
- Add option to ignore exceptions by type ([#1352](https://github.com/getsentry/sentry-java/pull/1352))
- Enrich transactions with device contexts ([#1430](https://github.com/getsentry/sentry-java/pull/1430)) ([#1469](https://github.com/getsentry/sentry-java/pull/1469))
- Better interoperability with Kotlin null-safety ([#1439](https://github.com/getsentry/sentry-java/pull/1439)) and ([#1462](https://github.com/getsentry/sentry-java/pull/1462))
- Add coroutines support ([#1479](https://github.com/getsentry/sentry-java/pull/1479))
- OkHttp callback for Customising the Span ([#1478](https://github.com/getsentry/sentry-java/pull/1478))
- Add breadcrumb in Spring RestTemplate integration ([#1481](https://github.com/getsentry/sentry-java/pull/1481))

Breaking changes:

- Migration Guide for [Java](https://docs.sentry.io/platforms/java/migration/)
- Migration Guide for [Android](https://docs.sentry.io/platforms/android/migration/)

Other fixes:

- Fix: Add attachmentType to envelope ser/deser. ([#1504](https://github.com/getsentry/sentry-java/pull/1504))

Thank you:

- @maciejwalkowiak for coding most of it.

## 5.0.0-beta.7

### Fixes


- Ref: Deprecate SentryBaseEvent#getOriginThrowable and add SentryBaseEvent#getThrowableMechanism ([#1502](https://github.com/getsentry/sentry-java/pull/1502))
- Graceful Shutdown flushes event instead of Closing SDK ([#1500](https://github.com/getsentry/sentry-java/pull/1500))
- Do not append threads that come from the EnvelopeFileObserver ([#1501](https://github.com/getsentry/sentry-java/pull/1501))
- Ref: Deprecate cacheDirSize and add maxCacheItems ([#1499](https://github.com/getsentry/sentry-java/pull/1499))
- Append all threads if Hint is Cached but attachThreads is enabled ([#1503](https://github.com/getsentry/sentry-java/pull/1503))

## 5.0.0-beta.6

### Features

- Add secondary constructor to SentryOkHttpInterceptor ([#1491](https://github.com/getsentry/sentry-java/pull/1491))
- Add option to enable debug mode in Log4j2 integration ([#1492](https://github.com/getsentry/sentry-java/pull/1492))

### Fixes

- Ref: Replace clone() with copy constructor ([#1496](https://github.com/getsentry/sentry-java/pull/1496))

## 5.0.0-beta.5

### Features

- OkHttp callback for Customising the Span ([#1478](https://github.com/getsentry/sentry-java/pull/1478))
- Add breadcrumb in Spring RestTemplate integration ([#1481](https://github.com/getsentry/sentry-java/pull/1481))
- Add coroutines support ([#1479](https://github.com/getsentry/sentry-java/pull/1479))

### Fixes

- Cloning Stack ([#1483](https://github.com/getsentry/sentry-java/pull/1483))

## 5.0.0-beta.4

### Fixes

- Enrich Transactions with Context Data ([#1469](https://github.com/getsentry/sentry-java/pull/1469))
- Bump: Apache HttpClient to 5.0.4 ([#1476](https://github.com/getsentry/sentry-java/pull/1476))

## 5.0.0-beta.3

### Fixes

- Handling immutable collections on SentryEvent and protocol objects ([#1468](https://github.com/getsentry/sentry-java/pull/1468))
- Associate event with transaction when thrown exception is not a direct cause ([#1463](https://github.com/getsentry/sentry-java/pull/1463))
- Ref: nullability annotations to Sentry module ([#1439](https://github.com/getsentry/sentry-java/pull/1439)) and ([#1462](https://github.com/getsentry/sentry-java/pull/1462))
- NPE when adding Context Data with null values for log4j2 ([#1465](https://github.com/getsentry/sentry-java/pull/1465))

## 5.0.0-beta.2

### Fixes

- sentry-android-timber package sets sentry.java.android.timber as SDK name ([#1456](https://github.com/getsentry/sentry-java/pull/1456))
- When AppLifecycleIntegration is closed, it should remove observer using UI thread ([#1459](https://github.com/getsentry/sentry-java/pull/1459))
- Bump: AGP to 4.2.0 ([#1460](https://github.com/getsentry/sentry-java/pull/1460))

Breaking Changes:

- Remove: Settings.Secure.ANDROID_ID in favor of generated installationId ([#1455](https://github.com/getsentry/sentry-java/pull/1455))
- Rename: enableSessionTracking to enableAutoSessionTracking ([#1457](https://github.com/getsentry/sentry-java/pull/1457))

## 5.0.0-beta.1

### Fixes

- Ref: Refactor converting HttpServletRequest to Sentry Request in Spring integration ([#1387](https://github.com/getsentry/sentry-java/pull/1387))
- Bump: sentry-native to 0.4.9 ([#1431](https://github.com/getsentry/sentry-java/pull/1431))
- Activity tracing auto instrumentation for Android API < 29 ([#1402](https://github.com/getsentry/sentry-java/pull/1402))
- use connection and read timeouts in ApacheHttpClient based transport ([#1397](https://github.com/getsentry/sentry-java/pull/1397))
- set correct transaction status for unhandled exceptions in SentryTracingFilter ([#1406](https://github.com/getsentry/sentry-java/pull/1406))
- handle network errors in SentrySpanClientHttpRequestInterceptor ([#1407](https://github.com/getsentry/sentry-java/pull/1407))
- set scope on transaction ([#1409](https://github.com/getsentry/sentry-java/pull/1409))
- set status and associate events with transactions ([#1426](https://github.com/getsentry/sentry-java/pull/1426))
- Do not set free memory and is low memory fields when it's a NDK hard crash ([#1399](https://github.com/getsentry/sentry-java/pull/1399))
- Apply user from the scope to transaction ([#1424](https://github.com/getsentry/sentry-java/pull/1424))
- Pass maxBreadcrumbs config. to sentry-native ([#1425](https://github.com/getsentry/sentry-java/pull/1425))
- Run event processors and enrich transactions with contexts ([#1430](https://github.com/getsentry/sentry-java/pull/1430))
- Set Span status for OkHttp integration ([#1447](https://github.com/getsentry/sentry-java/pull/1447))
- Set user on transaction in Spring & Spring Boot integrations ([#1443](https://github.com/getsentry/sentry-java/pull/1443))

## 4.4.0-alpha.2

### Features

- Add option to ignore exceptions by type ([#1352](https://github.com/getsentry/sentry-java/pull/1352))
- Sentry closes Android NDK and ShutdownHook integrations ([#1358](https://github.com/getsentry/sentry-java/pull/1358))
- Allow inheritance of SentryHandler class in sentry-jul package([#1367](https://github.com/getsentry/sentry-java/pull/1367))
- Make NoOpHub public ([#1379](https://github.com/getsentry/sentry-java/pull/1379))
- Configure max spans per transaction ([#1394](https://github.com/getsentry/sentry-java/pull/1394))

### Fixes

- Bump: Upgrade Apache HttpComponents Core to 5.0.3 ([#1375](https://github.com/getsentry/sentry-java/pull/1375))
- NPE when MDC contains null values (sentry-logback) ([#1364](https://github.com/getsentry/sentry-java/pull/1364))
- Avoid NPE when MDC contains null values (sentry-jul) ([#1385](https://github.com/getsentry/sentry-java/pull/1385))
- Accept only non null value maps ([#1368](https://github.com/getsentry/sentry-java/pull/1368))
- Do not bind transactions to scope by default. ([#1376](https://github.com/getsentry/sentry-java/pull/1376))
- Hub thread safety ([#1388](https://github.com/getsentry/sentry-java/pull/1388))
- SentryTransactionAdvice should operate on the new scope ([#1389](https://github.com/getsentry/sentry-java/pull/1389))

## 4.4.0-alpha.1

### Features

- Add an overload for `startTransaction` that sets the created transaction to the Scope ([#1313](https://github.com/getsentry/sentry-java/pull/1313))
- Set SDK version on Transactions ([#1307](https://github.com/getsentry/sentry-java/pull/1307))
- GraalVM Native Image Compatibility ([#1329](https://github.com/getsentry/sentry-java/pull/1329))
- Add OkHttp client application interceptor ([#1330](https://github.com/getsentry/sentry-java/pull/1330))

### Fixes

- Bump: sentry-native to 0.4.8
- Ref: Separate user facing and protocol classes in the Performance feature ([#1304](https://github.com/getsentry/sentry-java/pull/1304))
- Use logger set on SentryOptions in GsonSerializer ([#1308](https://github.com/getsentry/sentry-java/pull/1308))
- Use the bindToScope correctly
- Allow 0.0 to be set on tracesSampleRate ([#1328](https://github.com/getsentry/sentry-java/pull/1328))
- set "java" platform to transactions ([#1332](https://github.com/getsentry/sentry-java/pull/1332))
- Allow disabling tracing through SentryOptions ([#1337](https://github.com/getsentry/sentry-java/pull/1337))

## 4.3.0

### Features

- Activity tracing auto instrumentation

### Fixes

- Aetting in-app-includes from external properties ([#1291](https://github.com/getsentry/sentry-java/pull/1291))
- Initialize Sentry in Logback appender when DSN is not set in XML config ([#1296](https://github.com/getsentry/sentry-java/pull/1296))
- JUL integration SDK name ([#1293](https://github.com/getsentry/sentry-java/pull/1293))

## 4.2.0

### Features

- Improve EventProcessor nullability annotations ([#1229](https://github.com/getsentry/sentry-java/pull/1229)).
- Add ability to flush events synchronously.
- Support @SentrySpan and @SentryTransaction on classes and interfaces. ([#1243](https://github.com/getsentry/sentry-java/pull/1243))
- Do not serialize empty collections and maps ([#1245](https://github.com/getsentry/sentry-java/pull/1245))
- Integration interface better compatibility with Kotlin null-safety
- Simplify Sentry configuration in Spring integration ([#1259](https://github.com/getsentry/sentry-java/pull/1259))
- Simplify configuring Logback integration when environment variable with the DSN is not set ([#1271](https://github.com/getsentry/sentry-java/pull/1271))
- Add Request to the Scope. [#1270](https://github.com/getsentry/sentry-java/pull/1270))
- Optimize SentryTracingFilter when hub is disabled.

### Fixes

- Bump: sentry-native to 0.4.7
- Optimize DuplicateEventDetectionEventProcessor performance ([#1247](https://github.com/getsentry/sentry-java/pull/1247)).
- Prefix sdk.package names with io.sentry ([#1249](https://github.com/getsentry/sentry-java/pull/1249))
- Remove experimental annotation for Attachment ([#1257](https://github.com/getsentry/sentry-java/pull/1257))
- Mark stacktrace as snapshot if captured at arbitrary moment ([#1231](https://github.com/getsentry/sentry-java/pull/1231))
- Disable Gson HTML escaping
- Make the ANR Atomic flags immutable
- Prevent NoOpHub from creating heavy SentryOptions objects ([#1272](https://github.com/getsentry/sentry-java/pull/1272))
- SentryTransaction#getStatus NPE ([#1273](https://github.com/getsentry/sentry-java/pull/1273))
- Discard unfinished Spans before sending them over to Sentry ([#1279](https://github.com/getsentry/sentry-java/pull/1279))
- Interrupt the thread in QueuedThreadPoolExecutor ([#1276](https://github.com/getsentry/sentry-java/pull/1276))
- SentryTransaction#finish should not clear another transaction from the scope ([#1278](https://github.com/getsentry/sentry-java/pull/1278))

Breaking Changes:
- Enchancement: SentryExceptionResolver should not send handled errors by default ([#1248](https://github.com/getsentry/sentry-java/pull/1248)).
- Ref: Simplify RestTemplate instrumentation ([#1246](https://github.com/getsentry/sentry-java/pull/1246))
- Enchancement: Add overloads for startTransaction taking op and description ([#1244](https://github.com/getsentry/sentry-java/pull/1244))

## 4.1.0

### Features

- Improve Kotlin compatibility for SdkVersion ([#1213](https://github.com/getsentry/sentry-java/pull/1213))
- Support logging via JUL ([#1211](https://github.com/getsentry/sentry-java/pull/1211))

### Fixes

- Returning Sentry trace header from Span ([#1217](https://github.com/getsentry/sentry-java/pull/1217))
- Remove misleading error logs ([#1222](https://github.com/getsentry/sentry-java/pull/1222))

## 4.0.0

This release brings the Sentry Performance feature to Java SDK, Spring, Spring Boot, and Android integrations. Read more in the reference documentation:

- [Performance for Java](https://docs.sentry.io/platforms/java/performance/)
- [Performance for Spring](https://docs.sentry.io/platforms/java/guides/spring/)
- [Performance for Spring Boot](https://docs.sentry.io/platforms/java/guides/spring-boot/)
- [Performance for Android](https://docs.sentry.io/platforms/android/performance/)

### Other improvements:

#### Core:

- Improved loading external configuration:
  - Load `sentry.properties` from the application's current working directory ([#1046](https://github.com/getsentry/sentry-java/pull/1046))
  - Resolve `in-app-includes`, `in-app-excludes`, `tags`, `debug`, `uncaught.handler.enabled` parameters from the external configuration
- Set global tags on SentryOptions and load them from external configuration ([#1066](https://github.com/getsentry/sentry-java/pull/1066))
- Add support for attachments ([#1082](https://github.com/getsentry/sentry-java/pull/1082))
- Resolve `servername` from the localhost address
- Simplified transport configuration through setting `TransportFactory` instead of `ITransport` on SentryOptions ([#1124](https://github.com/getsentry/sentry-java/pull/1124))

#### Spring Boot:

- Add the ability to register multiple `OptionsConfiguration` beans ([#1093](https://github.com/getsentry/sentry-java/pull/1093))
- Initialize Logback after context refreshes ([#1129](https://github.com/getsentry/sentry-java/pull/1129))

#### Android:

- Add `isSideLoaded` and `installerStore` tags automatically (Where your App. was installed from eg Google Play, Amazon Store, downloaded APK, etc...)
- Bump: sentry-native to 0.4.6
- Bump: Gradle to 6.8.1 and AGP to 4.1.2

## 4.0.0-beta.1

### Features

- Add addToTransactions to Attachment ([#1191](https://github.com/getsentry/sentry-java/pull/1191))
- Support SENTRY_TRACES_SAMPLE_RATE conf. via env variables ([#1171](https://github.com/getsentry/sentry-java/pull/1171))
- Pass request to CustomSamplingContext in Spring integration ([#1172](https://github.com/getsentry/sentry-java/pull/1172))
- Move `SentrySpanClientHttpRequestInterceptor` to Spring module ([#1181](https://github.com/getsentry/sentry-java/pull/1181))
- Add overload for `transaction/span.finish(SpanStatus)` ([#1182](https://github.com/getsentry/sentry-java/pull/1182))
- Simplify registering traces sample callback in Spring integration ([#1184](https://github.com/getsentry/sentry-java/pull/1184))
- Polish Performance API ([#1165](https://github.com/getsentry/sentry-java/pull/1165))
- Set "debug" through external properties ([#1186](https://github.com/getsentry/sentry-java/pull/1186))
- Simplify Spring integration ([#1188](https://github.com/getsentry/sentry-java/pull/1188))
- Init overload with dsn ([#1195](https://github.com/getsentry/sentry-java/pull/1195))
- Enable Kotlin map-like access on CustomSamplingContext ([#1192](https://github.com/getsentry/sentry-java/pull/1192))
- Auto register custom ITransportFactory in Spring integration ([#1194](https://github.com/getsentry/sentry-java/pull/1194))
- Improve Kotlin property access in Performance API ([#1193](https://github.com/getsentry/sentry-java/pull/1193))
- Copy options tags to transactions ([#1198](https://github.com/getsentry/sentry-java/pull/1198))
- Add convenient method for accessing event's throwable ([#1202](https://github.com/getsentry/sentry-java/pull/1202))

### Fixes

- Ref: Set SpanContext on SentryTransaction to avoid potential NPE ([#1173](https://github.com/getsentry/sentry-java/pull/1173))
- Free Local Refs manually due to Android local ref. count limits
- Bring back support for setting transaction name without ongoing transaction ([#1183](https://github.com/getsentry/sentry-java/pull/1183))

## 4.0.0-alpha.3

### Features

- Improve ITransaction and ISpan null-safety compatibility ([#1161](https://github.com/getsentry/sentry-java/pull/1161))
- Automatically assign span context to captured events ([#1156](https://github.com/getsentry/sentry-java/pull/1156))
- Autoconfigure Apache HttpClient 5 based Transport in Spring Boot integration ([#1143](https://github.com/getsentry/sentry-java/pull/1143))
- Send user.ip_address = {{auto}} when sendDefaultPii is true ([#1015](https://github.com/getsentry/sentry-java/pull/1015))
- Read tracesSampleRate from AndroidManifest
- OutboxSender supports all envelope item types ([#1158](https://github.com/getsentry/sentry-java/pull/1158))
- Read `uncaught.handler.enabled` property from the external configuration
- Resolve servername from the localhost address
- Add maxAttachmentSize to SentryOptions ([#1138](https://github.com/getsentry/sentry-java/pull/1138))
- Drop invalid attachments ([#1134](https://github.com/getsentry/sentry-java/pull/1134))
- Set isSideLoaded info tags
- Add non blocking Apache HttpClient 5 based Transport ([#1136](https://github.com/getsentry/sentry-java/pull/1136))

### Fixes

- Ref: Make Attachment immutable ([#1120](https://github.com/getsentry/sentry-java/pull/1120))
- Ref: using Calendar to generate Dates
- Ref: Return NoOpTransaction instead of null ([#1126](https://github.com/getsentry/sentry-java/pull/1126))
- Ref: `ITransport` implementations are now responsible for executing request in asynchronous or synchronous way ([#1118](https://github.com/getsentry/sentry-java/pull/1118))
- Ref: Add option to set `TransportFactory` instead of `ITransport` on `SentryOptions` ([#1124](https://github.com/getsentry/sentry-java/pull/1124))
- Ref: Simplify ITransport creation in ITransportFactory ([#1135](https://github.com/getsentry/sentry-java/pull/1135))
- Fixes and Tests: Session serialization and deserialization
- Inheriting sampling decision from parent ([#1100](https://github.com/getsentry/sentry-java/pull/1100))
- Exception only sets a stack trace if there are frames
- Initialize Logback after context refreshes ([#1129](https://github.com/getsentry/sentry-java/pull/1129))
- Do not crash when passing null values to @Nullable methods, eg User and Scope
- Resolving dashed properties from external configuration
- Consider {{ auto }} as a default ip address ([#1015](https://github.com/getsentry/sentry-java/pull/1015))
- Set release and environment on Transactions ([#1152](https://github.com/getsentry/sentry-java/pull/1152))
- Do not set transaction on the scope automatically

## 4.0.0-alpha.2

### Features

- Add basic support for attachments ([#1082](https://github.com/getsentry/sentry-java/pull/1082))
- Set transaction name on events and transactions sent using Spring integration ([#1067](https://github.com/getsentry/sentry-java/pull/1067))
- Set global tags on SentryOptions and load them from external configuration ([#1066](https://github.com/getsentry/sentry-java/pull/1066))
- Add API validator and remove deprecated methods
- Add more convenient method to start a child span ([#1073](https://github.com/getsentry/sentry-java/pull/1073))
- Autoconfigure traces callback in Spring Boot integration ([#1074](https://github.com/getsentry/sentry-java/pull/1074))
- Resolve in-app-includes and in-app-excludes parameters from the external configuration
- Make InAppIncludesResolver public ([#1084](https://github.com/getsentry/sentry-java/pull/1084))
- Add the ability to register multiple OptionsConfiguration beans ([#1093](https://github.com/getsentry/sentry-java/pull/1093))
- Database query tracing with datasource-proxy ([#1095](https://github.com/getsentry/sentry-java/pull/1095))

### Fixes

- Ref: Refactor resolving SpanContext for Throwable ([#1068](https://github.com/getsentry/sentry-java/pull/1068))
- Ref: Change "op" to "operation" in @SentrySpan and @SentryTransaction
- Remove method reference in SentryEnvelopeItem ([#1091](https://github.com/getsentry/sentry-java/pull/1091))
- Set current thread only if there are no exceptions
- SentryOptions creates GsonSerializer by default
- Append DebugImage list if event already has it
- Sort breadcrumbs by Date if there are breadcrumbs already in the event

## 4.0.0-alpha.1

### Features

- Load `sentry.properties` from the application's current working directory ([#1046](https://github.com/getsentry/sentry-java/pull/1046))
- Performance monitoring ([#971](https://github.com/getsentry/sentry-java/pull/971))
- Performance monitoring for Spring Boot applications ([#971](https://github.com/getsentry/sentry-java/pull/971))

### Fixes

- Ref: Refactor JSON deserialization ([#1047](https://github.com/getsentry/sentry-java/pull/1047))

## 3.2.1

### Fixes

- Set current thread only if theres no exceptions ([#1064](https://github.com/getsentry/sentry-java/pull/1064))
- Append DebugImage list if event already has it ([#1092](https://github.com/getsentry/sentry-java/pull/1092))
- Sort breadcrumbs by Date if there are breadcrumbs already in the event ([#1094](https://github.com/getsentry/sentry-java/pull/1094))
- Free Local Refs manually due to Android local ref. count limits  ([#1179](https://github.com/getsentry/sentry-java/pull/1179))

## 3.2.0

### Features

- Expose a Module (Debug images) Loader for Android thru sentry-native ([#1043](https://github.com/getsentry/sentry-java/pull/1043))
- Added java doc to protocol classes based on sentry-data-schemes project ([#1045](https://github.com/getsentry/sentry-java/pull/1045))
- Make SentryExceptionResolver Order configurable to not send handled web exceptions ([#1008](https://github.com/getsentry/sentry-java/pull/1008))
- Resolve HTTP Proxy parameters from the external configuration ([#1028](https://github.com/getsentry/sentry-java/pull/1028))
- Sentry NDK integration is compiled against default NDK version based on AGP's version ([#1048](https://github.com/getsentry/sentry-java/pull/1048))

### Fixes

- Bump: AGP 4.1.1 ([#1040](https://github.com/getsentry/sentry-java/pull/1040))
- Update to sentry-native 0.4.4 and fix shared library builds ([#1039](https://github.com/getsentry/sentry-java/pull/1039))
- use neutral Locale for String operations ([#1033](https://github.com/getsentry/sentry-java/pull/1033))
- Clean up JNI code and properly free strings ([#1050](https://github.com/getsentry/sentry-java/pull/1050))
- set userId for hard-crashes if no user is set ([#1049](https://github.com/getsentry/sentry-java/pull/1049))

## 3.1.3

### Fixes

- Fix broken NDK integration on 3.1.2 (release failed on packaging a .so file)
- Increase max cached events to 30 ([#1029](https://github.com/getsentry/sentry-java/pull/1029))
- Normalize DSN URI ([#1030](https://github.com/getsentry/sentry-java/pull/1030))

## 3.1.2

### Features

- Manually capturing User Feedback
- Set environment to "production" by default.
- Make public the Breadcrumb constructor that accepts a Date ([#1012](https://github.com/getsentry/sentry-java/pull/1012))

### Fixes

- ref: Validate event id on user feedback submission

## 3.1.1

### Features

- Bind logging related SentryProperties to Slf4j Level instead of Logback to improve Log4j2 compatibility

### Fixes

- Prevent Logback and Log4j2 integrations from re-initializing Sentry when Sentry is already initialized
- Make sure HttpServletRequestSentryUserProvider runs by default before custom SentryUserProvider beans
- Fix setting up Sentry in Spring Webflux annotation by changing the scope of Spring WebMvc related dependencies

## 3.1.0

### Features

- Make getThrowable public and improve set contexts ([#967](https://github.com/getsentry/sentry-java/pull/967))
- Accepted quoted values in properties from external configuration ([#972](https://github.com/getsentry/sentry-java/pull/972))

### Fixes

- Auto-Configure `inAppIncludes` in Spring Boot integration ([#966](https://github.com/getsentry/sentry-java/pull/966))
- Bump: Android Gradle Plugin 4.0.2 ([#968](https://github.com/getsentry/sentry-java/pull/968))
- Don't require `sentry.dsn` to be set when using `io.sentry:sentry-spring-boot-starter` and `io.sentry:sentry-logback` together ([#965](https://github.com/getsentry/sentry-java/pull/965))
- Remove chunked streaming mode ([#974](https://github.com/getsentry/sentry-java/pull/974))
- Android 11 + targetSdkVersion 30 crashes Sentry on start ([#977](https://github.com/getsentry/sentry-java/pull/977))

## 3.0.0

## Java + Android

This release marks the re-unification of Java and Android SDK code bases.
It's based on the Android 2.0 SDK, which implements [Sentry's unified API](https://develop.sentry.dev/sdk/unified-api/).

Considerable changes were done, which include a lot of improvements. More are covered below, but the highlights are:

- Improved `log4j2` integration
  - Capture breadcrumbs for level INFO and higher
  - Raises event for ERROR and higher.
  - Minimum levels are configurable.
  - Optionally initializes the SDK via appender.xml
- Dropped support to `log4j`.
- Improved `logback` integration
  - Capture breadcrumbs for level INFO and higher
  - Raises event for ERROR and higher.
  - Minimum levels are configurable.
  - Optionally initializes the SDK via appender.xml
  - Configurable via Spring integration if both are enabled
- Spring
  - No more duplicate events with Spring and logback
  - Auto initalizes if DSN is available
  - Configuration options available with auto complete
- Google App Engine support dropped

## What’s Changed

- Callback to validate SSL certificate ([#944](https://github.com/getsentry/sentry-java/pull/944))
- Attach stack traces enabled by default

### Android specific

- Release health enabled by default for Android
- Sync of Scopes for Java -> Native (NDK)
- Bump Sentry-Native v0.4.2
- Android 11 Support

[Android migration docs](https://docs.sentry.io/platforms/android/migration/#migrating-from-sentry-android-2x-to-sentry-android-3x)

### Java specific

- Unified API for Java SDK and integrations (Spring, Spring boot starter, Servlet, Logback, Log4j2)

New Java [docs](https://docs.sentry.io/platforms/java/) are live and being improved.

## Acquisition

Packages were released on [`bintray sentry-java`](https://dl.bintray.com/getsentry/sentry-java/io/sentry/), [`bintray sentry-android`](https://dl.bintray.com/getsentry/sentry-android/io/sentry/), [`jcenter`](https://jcenter.bintray.com/io/sentry/) and [`mavenCentral`](https://repo.maven.apache.org/maven2/io/sentry/)

## Where is the Java 1.7 code base?

The previous Java releases, are all available in this repository through the tagged releases.
## 3.0.0-beta.1

## What’s Changed

- feat: ssl support ([#944](https://github.com/getsentry/sentry-java/pull/944)) @ninekaw9 @marandaneto
- feat: sync Java to C ([#937](https://github.com/getsentry/sentry-java/pull/937)) @bruno-garcia @marandaneto
- feat: Auto-configure Logback appender in Spring Boot integration. ([#938](https://github.com/getsentry/sentry-java/pull/938)) @maciejwalkowiak
- feat: Add Servlet integration. ([#935](https://github.com/getsentry/sentry-java/pull/935)) @maciejwalkowiak
- fix: Pop scope at the end of the request in Spring integration. ([#936](https://github.com/getsentry/sentry-java/pull/936)) @maciejwalkowiak
- bump: Upgrade Spring Boot to 2.3.4. ([#932](https://github.com/getsentry/sentry-java/pull/932)) @maciejwalkowiak
- fix: Do not set cookies when send pii is set to false. ([#931](https://github.com/getsentry/sentry-java/pull/931)) @maciejwalkowiak

Packages were released on [`bintray sentry-java`](https://dl.bintray.com/getsentry/sentry-java/io/sentry/), [`bintray sentry-android`](https://dl.bintray.com/getsentry/sentry-android/io/sentry/), [`jcenter`](https://jcenter.bintray.com/io/sentry/) and [`mavenCentral`](https://repo.maven.apache.org/maven2/io/sentry/)

We'd love to get feedback.

## 3.0.0-alpha.3

### Features

- Enable attach stack traces and disable attach threads by default ([#921](https://github.com/getsentry/sentry-java/pull/921)) @marandaneto

### Fixes

- Bump sentry-native to 0.4.2 ([#926](https://github.com/getsentry/sentry-java/pull/926)) @marandaneto
- ref: remove log level as RN do not use it anymore ([#924](https://github.com/getsentry/sentry-java/pull/924)) @marandaneto
- Read sample rate correctly from manifest meta data ([#923](https://github.com/getsentry/sentry-java/pull/923)) @marandaneto

Packages were released on [`bintray sentry-android`](https://dl.bintray.com/getsentry/sentry-android/io/sentry/) and [`bintray sentry-java`](https://dl.bintray.com/getsentry/sentry-java/io/sentry/)

We'd love to get feedback.

## 3.0.0-alpha.2

TBD

Packages were released on [bintray](https://dl.bintray.com/getsentry/maven/io/sentry/)

> Note: This release marks the unification of the Java and Android Sentry codebases based on the core of the Android SDK (version 2.x).
Previous releases for the Android SDK (version 2.x) can be found on the now archived: https://github.com/getsentry/sentry-android/

## 3.0.0-alpha.1

### Features

### Fixes


## New releases will happen on a different repository:

https://github.com/getsentry/sentry-java

## What’s Changed

### Features

### Fixes


- feat: enable release health by default

Packages were released on [`bintray`](https://dl.bintray.com/getsentry/sentry-android/io/sentry/sentry-android/), [`jcenter`](https://jcenter.bintray.com/io/sentry/sentry-android/) and [`mavenCentral`](https://repo.maven.apache.org/maven2/io/sentry/sentry-android/)

We'd love to get feedback.

## 2.3.1

### Fixes

- Add main thread checker for the app lifecycle integration ([#525](https://github.com/getsentry/sentry-android/pull/525)) @marandaneto
- Set correct migration link ([#523](https://github.com/getsentry/sentry-android/pull/523)) @fupduck
- Warn about Sentry re-initialization. ([#521](https://github.com/getsentry/sentry-android/pull/521)) @maciejwalkowiak
- Set SDK version in `MainEventProcessor`. ([#513](https://github.com/getsentry/sentry-android/pull/513)) @maciejwalkowiak
- Bump sentry-native to 0.4.0 ([#512](https://github.com/getsentry/sentry-android/pull/512)) @marandaneto
- Bump Gradle to 6.6 and fix linting issues ([#510](https://github.com/getsentry/sentry-android/pull/510)) @marandaneto
- fix(sentry-java): Contexts belong on the Scope ([#504](https://github.com/getsentry/sentry-android/pull/504)) @maciejwalkowiak
- Add tests for verifying scope changes thread isolation ([#508](https://github.com/getsentry/sentry-android/pull/508)) @maciejwalkowiak
- Set `SdkVersion` in default `SentryOptions` created in sentry-core module ([#506](https://github.com/getsentry/sentry-android/pull/506)) @maciejwalkowiak

Packages were released on [`bintray`](https://dl.bintray.com/getsentry/sentry-android/io/sentry/sentry-android/), [`jcenter`](https://jcenter.bintray.com/io/sentry/sentry-android/) and [`mavenCentral`](https://repo.maven.apache.org/maven2/io/sentry/sentry-android/)

We'd love to get feedback.

## 2.3.0

### Features

- Add console application sample. ([#502](https://github.com/getsentry/sentry-android/pull/502)) @maciejwalkowiak
- Log stacktraces in SystemOutLogger ([#498](https://github.com/getsentry/sentry-android/pull/498)) @maciejwalkowiak
- Add method to add breadcrumb with string parameter. ([#501](https://github.com/getsentry/sentry-android/pull/501)) @maciejwalkowiak

### Fixes

- Converting UTC and ISO timestamp when missing Locale/TimeZone do not error ([#505](https://github.com/getsentry/sentry-android/pull/505)) @marandaneto
- Call `Sentry#close` on JVM shutdown. ([#497](https://github.com/getsentry/sentry-android/pull/497)) @maciejwalkowiak
- ref: sentry-core changes for console app ([#473](https://github.com/getsentry/sentry-android/pull/473)) @marandaneto

Obs: If you are using its own instance of `Hub`/`SentryClient` and reflection to set up the SDK to be usable within Libraries, this change may break your code, please fix the renamed classes.

Packages were released on [`bintray`](https://dl.bintray.com/getsentry/sentry-android/io/sentry/sentry-android/), [`jcenter`](https://jcenter.bintray.com/io/sentry/sentry-android/) and [`mavenCentral`](https://repo.maven.apache.org/maven2/io/sentry/sentry-android/)

We'd love to get feedback.

## 2.2.2

### Features

- Add sdk to envelope header ([#488](https://github.com/getsentry/sentry-android/pull/488)) @marandaneto
- Log request if response code is not 200 ([#484](https://github.com/getsentry/sentry-android/pull/484)) @marandaneto

### Fixes

- Bump plugin versions ([#487](https://github.com/getsentry/sentry-android/pull/487)) @marandaneto
- Bump: AGP 4.0.1 ([#486](https://github.com/getsentry/sentry-android/pull/486)) @marandaneto

Packages were released on [`bintray`](https://dl.bintray.com/getsentry/sentry-android/io/sentry/sentry-android/), [`jcenter`](https://jcenter.bintray.com/io/sentry/sentry-android/) and [`mavenCentral`](https://repo.maven.apache.org/maven2/io/sentry/sentry-android/)

We'd love to get feedback.

## 2.2.1

### Fixes

- Timber adds breadcrumb even if event level is < minEventLevel ([#480](https://github.com/getsentry/sentry-android/pull/480)) @marandaneto
- Contexts serializer avoids reflection and fixes desugaring issue ([#478](https://github.com/getsentry/sentry-android/pull/478)) @marandaneto
- clone session before sending to the transport ([#474](https://github.com/getsentry/sentry-android/pull/474)) @marandaneto
- Bump Gradle 6.5.1 ([#479](https://github.com/getsentry/sentry-android/pull/479)) @marandaneto

Packages were released on [`bintray`](https://dl.bintray.com/getsentry/sentry-android/io/sentry/sentry-android/), [`jcenter`](https://jcenter.bintray.com/io/sentry/sentry-android/) and [`mavenCentral`](https://repo.maven.apache.org/maven2/io/sentry/sentry-android/)

We'd love to get feedback.

## 2.2.0

### Fixes

- Negative session sequence if the date is before java date epoch ([#471](https://github.com/getsentry/sentry-android/pull/471)) @marandaneto
- Deserialise unmapped contexts values from envelope ([#470](https://github.com/getsentry/sentry-android/pull/470)) @marandaneto
- Bump: sentry-native 0.3.4 ([#468](https://github.com/getsentry/sentry-android/pull/468)) @marandaneto

- feat: timber integration ([#464](https://github.com/getsentry/sentry-android/pull/464)) @marandaneto

1) To add integrations it requires a [manual initialization](https://docs.sentry.io/platforms/android/#manual-initialization) of the Android SDK.

2) Add the `sentry-android-timber` dependency:

```groovy
implementation 'io.sentry:sentry-android-timber:{version}' // version >= 2.2.0
```

3) Initialize and add the `SentryTimberIntegration`:

```java
SentryAndroid.init(this, options -> {
    // default values:
    // minEventLevel = ERROR
    // minBreadcrumbLevel = INFO
    options.addIntegration(new SentryTimberIntegration());

    // custom values for minEventLevel and minBreadcrumbLevel
    // options.addIntegration(new SentryTimberIntegration(SentryLevel.WARNING, SentryLevel.ERROR));
});
```

4) Use the Timber integration:

```java
try {
    int x = 1 / 0;
} catch (Exception e) {
    Timber.e(e);
}
```

Packages were released on [`bintray`](https://dl.bintray.com/getsentry/sentry-android/io/sentry/sentry-android/), [`jcenter`](https://jcenter.bintray.com/io/sentry/sentry-android/) and [`mavenCentral`](https://repo.maven.apache.org/maven2/io/sentry/sentry-android/)

We'd love to get feedback.

## 2.1.7

### Fixes

- Init native libs if available on SDK init ([#461](https://github.com/getsentry/sentry-android/pull/461)) @marandaneto
- Make JVM target explicit in sentry-core ([#462](https://github.com/getsentry/sentry-android/pull/462)) @dilbernd
- Timestamp with millis from react-native should be in UTC format ([#456](https://github.com/getsentry/sentry-android/pull/456)) @marandaneto
- Bump Gradle to 6.5 ([#454](https://github.com/getsentry/sentry-android/pull/454)) @marandaneto

Packages were released on [`bintray`](https://dl.bintray.com/getsentry/sentry-android/io/sentry/sentry-android/), [`jcenter`](https://jcenter.bintray.com/io/sentry/sentry-android/) and [`mavenCentral`](https://repo.maven.apache.org/maven2/io/sentry/sentry-android/)

We'd love to get feedback.

## 2.1.6

### Fixes

- Do not lookup sentry-debug-meta but instead load it directly ([#445](https://github.com/getsentry/sentry-android/pull/445)) @marandaneto
- Regression on v2.1.5 which can cause a crash on SDK init

Packages were released on [`bintray`](https://dl.bintray.com/getsentry/sentry-android/io/sentry/sentry-android/), [`jcenter`](https://jcenter.bintray.com/io/sentry/sentry-android/) and [`mavenCentral`](https://repo.maven.apache.org/maven2/io/sentry/sentry-android/)

We'd love to get feedback.

## 2.1.5

### Fixes

This version has a severe bug and can cause a crash on SDK init

Please upgrade to https://github.com/getsentry/sentry-android/releases/tag/2.1.6

## 2.1.4

### Features

- Make gzip as default content encoding type ([#433](https://github.com/getsentry/sentry-android/pull/433)) @marandaneto
- Use AGP 4 features ([#366](https://github.com/getsentry/sentry-android/pull/366)) @marandaneto
- Create GH Actions CI for Ubuntu/macOS ([#403](https://github.com/getsentry/sentry-android/pull/403)) @marandaneto
- Make root checker better and minimize false positive ([#417](https://github.com/getsentry/sentry-android/pull/417)) @marandaneto

### Fixes

- bump: sentry-native to 0.3.1 ([#440](https://github.com/getsentry/sentry-android/pull/440)) @marandaneto
- Update last session timestamp ([#437](https://github.com/getsentry/sentry-android/pull/437)) @marandaneto
- Filter trim memory breadcrumbs ([#431](https://github.com/getsentry/sentry-android/pull/431)) @marandaneto

Packages were released on [`bintray`](https://dl.bintray.com/getsentry/sentry-android/io/sentry/sentry-android/), [`jcenter`](https://jcenter.bintray.com/io/sentry/sentry-android/) and [`mavenCentral`](https://repo.maven.apache.org/maven2/io/sentry/sentry-android/)

We'd love to get feedback.

## 2.1.3

### Fixes

This fixes several critical bugs in sentry-android 2.0 and 2.1

- Sentry.init register integrations after creating the main Hub instead of doing it in the main Hub ctor ([#427](https://github.com/getsentry/sentry-android/pull/427)) @marandaneto
- make NoOpLogger public ([#425](https://github.com/getsentry/sentry-android/pull/425)) @marandaneto
- ConnectivityChecker returns connection status and events are not trying to be sent if no connection. ([#420](https://github.com/getsentry/sentry-android/pull/420)) @marandaneto
- thread pool executor is a single thread executor instead of scheduled thread executor ([#422](https://github.com/getsentry/sentry-android/pull/422)) @marandaneto
- Add Abnormal to the Session.State enum as its part of the protocol ([#424](https://github.com/getsentry/sentry-android/pull/424)) @marandaneto
- Bump: Gradle to 6.4.1 ([#419](https://github.com/getsentry/sentry-android/pull/419)) @marandaneto

We recommend that you use sentry-android 2.1.3 over the initial release of sentry-android 2.0 and 2.1.

Packages were released on [`bintray`](https://dl.bintray.com/getsentry/sentry-android/io/sentry/sentry-android/), [`jcenter`](https://jcenter.bintray.com/io/sentry/sentry-android/) and [`mavenCentral`](https://repo.maven.apache.org/maven2/io/sentry/sentry-android/)

We'd love to get feedback.

## 2.1.2

### Features

- Added options to configure http transport ([#411](https://github.com/getsentry/sentry-android/pull/411)) @marandaneto

### Fixes

- Phone state breadcrumbs require read_phone_state on older OS versions ([#415](https://github.com/getsentry/sentry-android/pull/415)) @marandaneto @bsergean
- before raising ANR events, we check ProcessErrorStateInfo if available ([#412](https://github.com/getsentry/sentry-android/pull/412)) @marandaneto
- send cached events to use a single thread executor ([#405](https://github.com/getsentry/sentry-android/pull/405)) @marandaneto
- initing SDK on AttachBaseContext ([#409](https://github.com/getsentry/sentry-android/pull/409)) @marandaneto
- sessions can't be abnormal, but exited if not ended properly ([#410](https://github.com/getsentry/sentry-android/pull/410)) @marandaneto

Packages were released on [`bintray`](https://dl.bintray.com/getsentry/sentry-android/io/sentry/sentry-android/), [`jcenter`](https://jcenter.bintray.com/io/sentry/sentry-android/) and [`mavenCentral`](https://repo.maven.apache.org/maven2/io/sentry/sentry-android/)

We'd love to get feedback.

## 2.1.1

### Features

- Added missing getters on Breadcrumb and SentryEvent ([#397](https://github.com/getsentry/sentry-android/pull/397)) @marandaneto
- Add trim memory breadcrumbs ([#395](https://github.com/getsentry/sentry-android/pull/395)) @marandaneto
- Only set breadcrumb extras if not empty ([#394](https://github.com/getsentry/sentry-android/pull/394)) @marandaneto
- Added samples of how to disable automatic breadcrumbs ([#389](https://github.com/getsentry/sentry-android/pull/389)) @marandaneto

### Fixes

- Set missing release, environment and dist to sentry-native options ([#404](https://github.com/getsentry/sentry-android/pull/404)) @marandaneto
- Do not add automatic and empty sensor breadcrumbs ([#401](https://github.com/getsentry/sentry-android/pull/401)) @marandaneto
- ref: removed Thread.sleep from LifecycleWatcher tests, using awaitility and DateProvider ([#392](https://github.com/getsentry/sentry-android/pull/392)) @marandaneto
- ref: added a DateTimeProvider for making retry after testable ([#391](https://github.com/getsentry/sentry-android/pull/391)) @marandaneto
- Bump Gradle to 6.4 ([#390](https://github.com/getsentry/sentry-android/pull/390)) @marandaneto
- Bump sentry-native to 0.2.6 ([#396](https://github.com/getsentry/sentry-android/pull/396)) @marandaneto

Packages were released on [`bintray`](https://dl.bintray.com/getsentry/sentry-android/io/sentry/sentry-android/), [`jcenter`](https://jcenter.bintray.com/io/sentry/sentry-android/) and [`mavenCentral`](https://repo.maven.apache.org/maven2/io/sentry/sentry-android/)

We'd love to get feedback.

## 2.1.0

### Features

- Includes all the changes of 2.1.0 alpha, beta and RC

### Fixes

- fix when PhoneStateListener is not ready for use ([#387](https://github.com/getsentry/sentry-android/pull/387)) @marandaneto
- make ANR 5s by default ([#388](https://github.com/getsentry/sentry-android/pull/388)) @marandaneto
- rate limiting by categories ([#381](https://github.com/getsentry/sentry-android/pull/381)) @marandaneto
- Bump NDK to latest stable version 21.1.6352462 ([#386](https://github.com/getsentry/sentry-android/pull/386)) @marandaneto

Packages were released on [`bintray`](https://dl.bintray.com/getsentry/sentry-android/io/sentry/sentry-android/), [`jcenter`](https://jcenter.bintray.com/io/sentry/sentry-android/) and [`mavenCentral`](https://repo.maven.apache.org/maven2/io/sentry/sentry-android/)

We'd love to get feedback.

## 2.0.3

### Fixes

- patch from 2.1.0-alpha.2 - avoid crash if NDK throws UnsatisfiedLinkError ([#344](https://github.com/getsentry/sentry-android/pull/344)) @marandaneto

Packages were released on [`bintray`](https://dl.bintray.com/getsentry/sentry-android/io/sentry/sentry-android/), [`jcenter`](https://jcenter.bintray.com/io/sentry/sentry-android/) and [`mavenCentral`](https://repo.maven.apache.org/maven2/io/sentry/sentry-android/)

We'd love to get feedback.

## 2.1.0-RC.1

### Features

- Options for uncaught exception and make SentryOptions list Thread-Safe ([#384](https://github.com/getsentry/sentry-android/pull/384)) @marandaneto
- Automatic breadcrumbs for app, activity and sessions lifecycles and system events ([#348](https://github.com/getsentry/sentry-android/pull/348)) @marandaneto
- Make capture session and envelope internal ([#372](https://github.com/getsentry/sentry-android/pull/372)) @marandaneto

### Fixes

- If retry after header has empty categories, apply retry after to all of them ([#377](https://github.com/getsentry/sentry-android/pull/377)) @marandaneto
- Discard events and envelopes if cached and retry after ([#378](https://github.com/getsentry/sentry-android/pull/378)) @marandaneto
- Merge loadLibrary calls for sentry-native and clean up CMake files ([#373](https://github.com/getsentry/sentry-android/pull/373)) @Swatinem
- Exceptions should be sorted oldest to newest ([#370](https://github.com/getsentry/sentry-android/pull/370)) @marandaneto
- Check external storage size even if its read only ([#368](https://github.com/getsentry/sentry-android/pull/368)) @marandaneto
- Wrong check for cellular network capability ([#369](https://github.com/getsentry/sentry-android/pull/369)) @marandaneto
- add ScheduledForRemoval annotation to deprecated methods ([#375](https://github.com/getsentry/sentry-android/pull/375)) @marandaneto
- Bump NDK to 21.0.6113669 ([#367](https://github.com/getsentry/sentry-android/pull/367)) @marandaneto
- Bump AGP and add new make cmd to check for updates ([#365](https://github.com/getsentry/sentry-android/pull/365)) @marandaneto

Packages were released on [`bintray`](https://dl.bintray.com/getsentry/sentry-android/io/sentry/sentry-android/), [`jcenter`](https://jcenter.bintray.com/io/sentry/sentry-android/) and [`mavenCentral`](https://repo.maven.apache.org/maven2/io/sentry/sentry-android/)

We'd love to get feedback.

## 2.1.0-beta.2

### Fixes

- Bump sentry-native to 0.2.4 ([#364](https://github.com/getsentry/sentry-android/pull/364)) @marandaneto
- Update current session on session start after deleting previous session ([#362](https://github.com/getsentry/sentry-android/pull/362)) @marandaneto

Packages were released on [`bintray`](https://dl.bintray.com/getsentry/sentry-android/io/sentry/sentry-android/), [`jcenter`](https://jcenter.bintray.com/io/sentry/sentry-android/) and [`mavenCentral`](https://repo.maven.apache.org/maven2/io/sentry/sentry-android/)

We'd love to get feedback.

## 2.1.0-beta.1

### Fixes

- Bump sentry-native to 0.2.3 ([#357](https://github.com/getsentry/sentry-android/pull/357)) @marandaneto
- Check for androidx availability on runtime ([#356](https://github.com/getsentry/sentry-android/pull/356)) @marandaneto
- If theres a left over session file and its crashed, we should not overwrite its state ([#354](https://github.com/getsentry/sentry-android/pull/354)) @marandaneto
- Session should be exited state if state was ok ([#352](https://github.com/getsentry/sentry-android/pull/352)) @marandaneto
- Envelope has dedicated endpoint ([#353](https://github.com/getsentry/sentry-android/pull/353)) @marandaneto

Packages were released on [`bintray`](https://dl.bintray.com/getsentry/sentry-android/io/sentry/sentry-android/), [`jcenter`](https://jcenter.bintray.com/io/sentry/sentry-android/) and [`mavenCentral`](https://repo.maven.apache.org/maven2/io/sentry/sentry-android/)

We'd love to get feedback.

## 2.1.0-alpha.2

### Fixes

- Change integration order for cached outbox events ([#347](https://github.com/getsentry/sentry-android/pull/347)) @marandaneto
- Avoid crash if NDK throws UnsatisfiedLinkError ([#344](https://github.com/getsentry/sentry-android/pull/344)) @marandaneto
- Avoid getting a threadlocal twice. ([#339](https://github.com/getsentry/sentry-android/pull/339)) @metlos
- Removing session tracking guard on hub and client ([#338](https://github.com/getsentry/sentry-android/pull/338)) @marandaneto
- Bump agp to 3.6.2 ([#336](https://github.com/getsentry/sentry-android/pull/336)) @marandaneto
- Fix racey ANR integration ([#332](https://github.com/getsentry/sentry-android/pull/332)) @marandaneto
- Logging envelopes path when possible instead of nullable id ([#331](https://github.com/getsentry/sentry-android/pull/331)) @marandaneto
- Renaming transport gate method ([#330](https://github.com/getsentry/sentry-android/pull/330)) @marandaneto

Packages were released on [`bintray`](https://dl.bintray.com/getsentry/sentry-android/io/sentry/sentry-android/), [`jcenter`](https://jcenter.bintray.com/io/sentry/sentry-android/) and [`mavenCentral`](https://repo.maven.apache.org/maven2/io/sentry/sentry-android/)

We'd love to get feedback.

## 2.1.0-alpha.1

Release of Sentry's new SDK for Android.

## What’s Changed

### Features

- Release health @marandaneto @bruno-garcia
- ANR report should have 'was active=yes' on the dashboard ([#299](https://github.com/getsentry/sentry-android/pull/299)) @marandaneto
- NDK events apply scoped data ([#322](https://github.com/getsentry/sentry-android/pull/322)) @marandaneto
- Add a StdoutTransport ([#310](https://github.com/getsentry/sentry-android/pull/310)) @mike-burns
- Implementing new retry after protocol ([#306](https://github.com/getsentry/sentry-android/pull/306)) @marandaneto

### Fixes

- Bump sentry-native to 0.2.2 ([#305](https://github.com/getsentry/sentry-android/pull/305)) @Swatinem
- Missing App's info ([#315](https://github.com/getsentry/sentry-android/pull/315)) @marandaneto
- Buffered writers/readers - otimizations ([#311](https://github.com/getsentry/sentry-android/pull/311)) @marandaneto
- Boot time should be UTC ([#309](https://github.com/getsentry/sentry-android/pull/309)) @marandaneto
- Make transport result public ([#300](https://github.com/getsentry/sentry-android/pull/300)) @marandaneto

Packages were released on [`bintray`](https://dl.bintray.com/getsentry/sentry-android/io/sentry/sentry-android/), [`jcenter`](https://jcenter.bintray.com/io/sentry/sentry-android/) and [`mavenCentral`](https://repo.maven.apache.org/maven2/io/sentry/sentry-android/)

We'd love to get feedback.

## 2.0.2

Release of Sentry's new SDK for Android.

### Features

- MavenCentral support ([#284](https://github.com/getsentry/sentry-android/pull/284)) @marandaneto

### Fixes

- Bump AGP to 3.6.1 ([#285](https://github.com/getsentry/sentry-android/pull/285)) @marandaneto

Packages were released on [`bintray`](https://dl.bintray.com/getsentry/sentry-android/io/sentry/sentry-android/), [`jcenter`](https://jcenter.bintray.com/io/sentry/sentry-android/) and [`mavenCentral`](https://repo.maven.apache.org/maven2/io/sentry/sentry-android/)

We'd love to get feedback.

## 2.0.1

Release of Sentry's new SDK for Android.

## What’s Changed

### Features

- Attach threads/stacktraces ([#267](https://github.com/getsentry/sentry-android/pull/267)) @marandaneto
- Add the default serverName to SentryOptions and use it in MainEventProcessor ([#279](https://github.com/getsentry/sentry-android/pull/279)) @metlos

### Fixes

- set current threadId when there's no mechanism set ([#277](https://github.com/getsentry/sentry-android/pull/277)) @marandaneto
- Preview package manager ([#269](https://github.com/getsentry/sentry-android/pull/269)) @bruno-garcia

Packages were released on [`bintray`](https://dl.bintray.com/getsentry/sentry-android/io/sentry/), [`jcenter`](https://jcenter.bintray.com/io/sentry/sentry-android/)

We'd love to get feedback.

## 2.0.0

Release of Sentry's new SDK for Android.

New features not offered by (1.7.x):

- NDK support
  - Captures crashes caused by native code
  - Access to the [`sentry-native` SDK](https://github.com/getsentry/sentry-native/) API by your native (C/C++/Rust code/..).
- Automatic init (just add your `DSN` to the manifest)
   - Proguard rules are added automatically
   - Permission (Internet) is added automatically
- Uncaught Exceptions might be captured even before the app restarts
- Sentry's Unified API.
- More context/device information
- Packaged as `aar`
- Frames from the app automatically marked as `InApp=true` (stack traces in Sentry highlights them by default).
- Complete Sentry Protocol available.
- All threads and their stack traces are captured.
- Sample project in this repo to test many features (segfault, uncaught exception, ANR...)

Features from the current SDK like `ANR` are also available (by default triggered after 4 seconds).

Packages were released on [`bintray`](https://dl.bintray.com/getsentry/sentry-android/io/sentry/), [`jcenter`](https://jcenter.bintray.com/io/sentry/sentry-android/)

We'd love to get feedback.

## 2.0.0-rc04

Release of Sentry's new SDK for Android.

### Features

- Take sampleRate from metadata ([#262](https://github.com/getsentry/sentry-android/pull/262)) @bruno-garcia
- Support mills timestamp format ([#263](https://github.com/getsentry/sentry-android/pull/263)) @marandaneto
- Adding logs to installed integrations ([#265](https://github.com/getsentry/sentry-android/pull/265)) @marandaneto

### Fixes

- Breacrumb.data to string,object, Add LOG level ([#264](https://github.com/getsentry/sentry-android/pull/264)) @HazAT
- Read release conf. on manifest ([#266](https://github.com/getsentry/sentry-android/pull/266)) @marandaneto

Packages were released on [`bintray`](https://dl.bintray.com/getsentry/sentry-android/io/sentry/), [`jcenter`](https://jcenter.bintray.com/io/sentry/sentry-android/)

We'd love to get feedback and we'll work in getting the GA `2.0.0` out soon.
Until then, the [stable SDK offered by Sentry is at version 1.7.30](https://github.com/getsentry/sentry-java/releases/tag/v1.7.30)

## 2.0.0-rc03

Release of Sentry's new SDK for Android.

### Fixes

- fixes ([#259](https://github.com/getsentry/sentry-android/issues/259)) - NPE check on getExternalFilesDirs items. ([#260](https://github.com/getsentry/sentry-android/pull/260)) @marandaneto
- strictMode typo ([#258](https://github.com/getsentry/sentry-android/pull/258)) @marandaneto

Packages were released on [`bintray`](https://dl.bintray.com/getsentry/sentry-android/io/sentry/), [`jcenter`](https://jcenter.bintray.com/io/sentry/sentry-android/)

We'd love to get feedback and we'll work in getting the GA `2.0.0` out soon.
Until then, the [stable SDK offered by Sentry is at version 1.7.30](https://github.com/getsentry/sentry-java/releases/tag/v1.7.30)

## 2.0.0-rc02

Release of Sentry's new SDK for Android.

### Features

- Hub mode configurable ([#247](https://github.com/getsentry/sentry-android/pull/247)) @bruno-garcia
- Added remove methods (tags/extras) to the sentry static class ([#243](https://github.com/getsentry/sentry-android/pull/243)) @marandaneto

### Fixes


- Update ndk for new sentry-native version ([#235](https://github.com/getsentry/sentry-android/pull/235)) @Swatinem @marandaneto
- Make integrations public ([#256](https://github.com/getsentry/sentry-android/pull/256)) @marandaneto
- Bump build-tools ([#255](https://github.com/getsentry/sentry-android/pull/255)) @marandaneto
- Added javadocs to scope and its dependencies ([#253](https://github.com/getsentry/sentry-android/pull/253)) @marandaneto
- Build all ABIs ([#254](https://github.com/getsentry/sentry-android/pull/254)) @marandaneto
- Moving back ANR timeout from long to int param. ([#252](https://github.com/getsentry/sentry-android/pull/252)) @marandaneto
- Added HubAdapter to call Sentry static methods from Integrations ([#250](https://github.com/getsentry/sentry-android/pull/250)) @marandaneto
- New Release format ([#242](https://github.com/getsentry/sentry-android/pull/242)) @marandaneto
- Javadocs for SentryOptions ([#246](https://github.com/getsentry/sentry-android/pull/246)) @marandaneto
- non-app is already inApp excluded by default. ([#244](https://github.com/getsentry/sentry-android/pull/244)) @marandaneto
- Fix if symlink exists for sentry-native ([#241](https://github.com/getsentry/sentry-android/pull/241)) @marandaneto
- Clone method - race condition free ([#226](https://github.com/getsentry/sentry-android/pull/226)) @marandaneto
- Refactoring breadcrumbs callback ([#239](https://github.com/getsentry/sentry-android/pull/239)) @marandaneto

Packages were released on [`bintray`](https://dl.bintray.com/getsentry/sentry-android/io/sentry/), [`jcenter`](https://jcenter.bintray.com/io/sentry/sentry-android/)

We'd love to get feedback and we'll work in getting the GA `2.0.0` out soon.
Until then, the [stable SDK offered by Sentry is at version 1.7.30](https://github.com/getsentry/sentry-java/releases/tag/v1.7.30)

## 2.0.0-rc01

Release of Sentry's new SDK for Android.

## What’s Changed

### Features

- Added remove methods for Scope data ([#237](https://github.com/getsentry/sentry-android/pull/237)) @marandaneto
- More device context (deviceId, connectionType and language) ([#229](https://github.com/getsentry/sentry-android/pull/229)) @marandaneto
- Added a few java docs (Sentry, Hub and SentryClient) ([#223](https://github.com/getsentry/sentry-android/pull/223)) @marandaneto
- Implemented diagnostic logger ([#218](https://github.com/getsentry/sentry-android/pull/218)) @marandaneto
- Added event processors to scope ([#209](https://github.com/getsentry/sentry-android/pull/209)) @marandaneto
- Added android transport gate ([#206](https://github.com/getsentry/sentry-android/pull/206)) @marandaneto
- Added executor for caching values out of the main thread ([#201](https://github.com/getsentry/sentry-android/pull/201)) @marandaneto

### Fixes


- Honor RetryAfter ([#236](https://github.com/getsentry/sentry-android/pull/236)) @marandaneto
- Add tests for SentryValues ([#238](https://github.com/getsentry/sentry-android/pull/238)) @philipphofmann
- Do not set frames if there's none ([#234](https://github.com/getsentry/sentry-android/pull/234)) @marandaneto
- Always call interrupt after InterruptedException ([#232](https://github.com/getsentry/sentry-android/pull/232)) @marandaneto
- Mark as current thread if its the main thread ([#228](https://github.com/getsentry/sentry-android/pull/228)) @marandaneto
- Fix lgtm alerts ([#219](https://github.com/getsentry/sentry-android/pull/219)) @marandaneto
- Written unit tests to ANR integration ([#215](https://github.com/getsentry/sentry-android/pull/215)) @marandaneto
- Added blog posts to README ([#214](https://github.com/getsentry/sentry-android/pull/214)) @marandaneto
- Raise code coverage for Dsn to 100% ([#212](https://github.com/getsentry/sentry-android/pull/212)) @philipphofmann
- Remove redundant times(1) for Mockito.verify ([#211](https://github.com/getsentry/sentry-android/pull/211)) @philipphofmann
- Transport may be set on options ([#203](https://github.com/getsentry/sentry-android/pull/203)) @marandaneto
- dist may be set on options ([#204](https://github.com/getsentry/sentry-android/pull/204)) @marandaneto
- Throw an exception if DSN is not set ([#200](https://github.com/getsentry/sentry-android/pull/200)) @marandaneto
- Migration guide markdown ([#197](https://github.com/getsentry/sentry-android/pull/197)) @marandaneto

Packages were released on [`bintray`](https://dl.bintray.com/getsentry/sentry-android/io/sentry/), [`jcenter`](https://jcenter.bintray.com/io/sentry/sentry-android/)

We'd love to get feedback and we'll work in getting the GA `2.0.0` out soon.
Until then, the [stable SDK offered by Sentry is at version 1.7.29](https://github.com/getsentry/sentry-java/releases/tag/v1.7.29)

## 2.0.0-beta02

Release of Sentry's new SDK for Android.

### Features

- addBreadcrumb overloads ([#196](https://github.com/getsentry/sentry-android/pull/196)) and ([#198](https://github.com/getsentry/sentry-android/pull/198))

### Fixes

- fix Android bug on API 24 and 25 about getting current threads and stack traces ([#194](https://github.com/getsentry/sentry-android/pull/194))

Packages were released on [`bintray`](https://dl.bintray.com/getsentry/sentry-android/io/sentry/), [`jcenter`](https://jcenter.bintray.com/io/sentry/sentry-android/)

We'd love to get feedback and we'll work in getting the GA `2.0.0` out soon.
Until then, the [stable SDK offered by Sentry is at version 1.7.28](https://github.com/getsentry/sentry-java/releases/tag/v1.7.28)

## 2.0.0-beta01

Release of Sentry's new SDK for Android.

### Fixes

- ref: ANR doesn't set handled flag ([#186](https://github.com/getsentry/sentry-android/pull/186))
- SDK final review ([#183](https://github.com/getsentry/sentry-android/pull/183))
- ref: Drop errored in favor of crashed ([#187](https://github.com/getsentry/sentry-android/pull/187))
- Workaround android_id ([#185](https://github.com/getsentry/sentry-android/pull/185))
- Renamed sampleRate ([#191](https://github.com/getsentry/sentry-android/pull/191))
- Making timestamp package-private or test-only ([#190](https://github.com/getsentry/sentry-android/pull/190))
- Split event processor in Device/App data ([#180](https://github.com/getsentry/sentry-android/pull/180))

Packages were released on [`bintray`](https://dl.bintray.com/getsentry/sentry-android/io/sentry/), [`jcenter`](https://jcenter.bintray.com/io/sentry/sentry-android/)

We'd love to get feedback and we'll work in getting the GA `2.0.0` out soon.
Until then, the [stable SDK offered by Sentry is at version 1.7.28](https://github.com/getsentry/sentry-java/releases/tag/v1.7.28)

## 2.0.0-alpha09

Release of Sentry's new SDK for Android.

### Features

- Adding nativeBundle plugin ([#161](https://github.com/getsentry/sentry-android/pull/161))
- Adding scope methods to sentry static class ([#179](https://github.com/getsentry/sentry-android/pull/179))

### Fixes

- fix: DSN parsing ([#165](https://github.com/getsentry/sentry-android/pull/165))
- Don't avoid exception type minification ([#166](https://github.com/getsentry/sentry-android/pull/166))
- make Gson retro compatible with older versions of AGP ([#177](https://github.com/getsentry/sentry-android/pull/177))
- Bump sentry-native with message object instead of a string ([#172](https://github.com/getsentry/sentry-android/pull/172))

Packages were released on [`bintray`](https://dl.bintray.com/getsentry/sentry-android/io/sentry/), [`jcenter`](https://jcenter.bintray.com/io/sentry/sentry-android/)

We'd love to get feedback and we'll work in getting the GA `2.0.0` out soon.
Until then, the [stable SDK offered by Sentry is at version 1.7.28](https://github.com/getsentry/sentry-java/releases/tag/v1.7.28)

## 2.0.0-alpha08

Release of Sentry's new SDK for Android.

### Fixes

- DebugId endianness ([#162](https://github.com/getsentry/sentry-android/pull/162))
- Executed beforeBreadcrumb also for scope ([#160](https://github.com/getsentry/sentry-android/pull/160))
- Benefit of manifest merging when minSdk ([#159](https://github.com/getsentry/sentry-android/pull/159))
- Add method to captureMessage with level ([#157](https://github.com/getsentry/sentry-android/pull/157))
- Listing assets file on the wrong dir ([#156](https://github.com/getsentry/sentry-android/pull/156))

Packages were released on [`bintray`](https://dl.bintray.com/getsentry/sentry-android/io/sentry/), [`jcenter`](https://jcenter.bintray.com/io/sentry/sentry-android/)

We'd love to get feedback and we'll work in getting the GA `2.0.0` out soon.
Until then, the [stable SDK offered by Sentry is at version 1.7.28](https://github.com/getsentry/sentry-java/releases/tag/v1.7.28)

## 2.0.0-alpha07

Third release of Sentry's new SDK for Android.

### Fixes

-  Fixed release for jcenter and bintray

Packages were released on [`bintray`](https://dl.bintray.com/getsentry/sentry-android/io/sentry/), [`jcenter`](https://jcenter.bintray.com/io/sentry/sentry-android/)

We'd love to get feedback and we'll work in getting the GA `2.0.0` out soon.
Until then, the [stable SDK offered by Sentry is at version 1.7.28](https://github.com/getsentry/sentry-java/releases/tag/v1.7.28)

## 2.0.0-alpha06

Second release of Sentry's new SDK for Android.

### Fixes

- Fixed a typo on pom generation.

Packages were released on [`bintray`](https://dl.bintray.com/getsentry/sentry-android/io/sentry/), [`jcenter`](https://jcenter.bintray.com/io/sentry/sentry-android/)

We'd love to get feedback and we'll work in getting the GA `2.0.0` out soon.
Until then, the [stable SDK offered by Sentry is at version 1.7.28](https://github.com/getsentry/sentry-java/releases/tag/v1.7.28)

## 2.0.0-alpha05

First release of Sentry's new SDK for Android.

New features not offered by our current (1.7.x), stable SDK are:

- NDK support
  - Captures crashes caused by native code
  - Access to the [`sentry-native` SDK](https://github.com/getsentry/sentry-native/) API by your native (C/C++/Rust code/..).
- Automatic init (just add your `DSN` to the manifest)
   - Proguard rules are added automatically
   - Permission (Internet) is added automatically
- Uncaught Exceptions might be captured even before the app restarts
- Unified API which include scopes etc.
- More context/device information
- Packaged as `aar`
- Frames from the app automatically marked as `InApp=true` (stack traces in Sentry highlights them by default).
- Complete Sentry Protocol available.
- All threads and their stack traces are captured.
- Sample project in this repo to test many features (segfault, uncaught exception, scope)

Features from the current SDK like `ANR` are also available (by default triggered after 4 seconds).

Packages were released on [`bintray`](https://dl.bintray.com/getsentry/sentry-android/io/sentry/), [`jcenter`](https://jcenter.bintray.com/io/sentry/sentry-android/)

We'd love to get feedback and we'll work in getting the GA `2.0.0` out soon.
Until then, the [stable SDK offered by Sentry is at version 1.7.28](https://github.com/getsentry/sentry-java/releases/tag/v1.7.28)<|MERGE_RESOLUTION|>--- conflicted
+++ resolved
@@ -2,15 +2,13 @@
 
 ## Unreleased
 
-<<<<<<< HEAD
 ### Features
 
 - Add `sampled` to Dynamic Sampling Context ([#2869](https://github.com/getsentry/sentry-java/pull/2869))
-=======
-- propagate okhttp status to parent spans ([#2872](https://github.com/getsentry/sentry-java/pull/2872))
-
-### Fixes
->>>>>>> 4bf202b6
+
+### Fixes
+
+- Propagate OkHttp status to parent spans ([#2872](https://github.com/getsentry/sentry-java/pull/2872))
 
 ## 6.27.0
 
