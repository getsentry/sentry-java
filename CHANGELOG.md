# Changelog

## Unreleased

### Features

- Allow setting SDK info (name & version) in manifest ([#2016](https://github.com/getsentry/sentry-java/pull/2016))
- Allow setting native Android SDK name during build ([#2035](https://github.com/getsentry/sentry-java/pull/2035))
<<<<<<< HEAD
- Attachments can be manipulated via hints ([#2046](https://github.com/getsentry/sentry-java/pull/2046))
=======
- Hints are now used via a Hints object and passed into beforeSend and EventProcessor as @NotNull Hints object ([#2045](https://github.com/getsentry/sentry-java/pull/2045))
>>>>>>> b0903ae3

## 6.0.0-beta.3

### Fixes

- Change order of event filtering mechanisms ([#2001](https://github.com/getsentry/sentry-java/pull/2001))
- Only send session update for dropped events if state changed ([#2002](https://github.com/getsentry/sentry-java/pull/2002))

## 6.0.0-beta.2

### Fixes

- Android profiling initializes on first profile start ([#2009](https://github.com/getsentry/sentry-java/pull/2009))

## 6.0.0-beta.1

### Fixes

- Profiling rate decreased from 300hz to 100hz ([#1997](https://github.com/getsentry/sentry-java/pull/1997))
- Allow disabling sending of client reports via Android Manifest and external options ([#2007](https://github.com/getsentry/sentry-java/pull/2007))
- Ref: Upgrade Spring Boot dependency to 2.5.13 ([#2011](https://github.com/getsentry/sentry-java/pull/2011))

### Sentry Self-hosted Compatibility

- Starting with version `6.6.0` of `sentry`, [Sentry's version >= v21.9.0](https://github.com/getsentry/self-hosted/releases) is required or you have to manually disable sending client reports via the `sendClientReports` option. This only applies to self-hosted Sentry. If you are using [sentry.io](https://sentry.io), no action is needed.

## 6.0.0-alpha.6

### Features

- Add sentry-servlet-jakarta module ([#1987](https://github.com/getsentry/sentry-java/pull/1987))
- Add client reports ([#1982](https://github.com/getsentry/sentry-java/pull/1982))

### Fixes

- Ref: Make options.printUncaughtStackTrace primitive type ([#1995](https://github.com/getsentry/sentry-java/pull/1995))

## 6.0.0-alpha.5

### Features

- Screenshot is taken when there is an error ([#1967](https://github.com/getsentry/sentry-java/pull/1967))
- Add Android profiling traces ([#1897](https://github.com/getsentry/sentry-java/pull/1897)) ([#1959](https://github.com/getsentry/sentry-java/pull/1959)) and its tests ([#1949](https://github.com/getsentry/sentry-java/pull/1949))

## 6.0.0-alpha.4

### Fixes

- Ref: Remove not needed interface abstractions on Android ([#1953](https://github.com/getsentry/sentry-java/pull/1953))

## 6.0.0-alpha.3

### Features

- Enable enableScopeSync by default for Android ([#1928](https://github.com/getsentry/sentry-java/pull/1928))

### Fixes

- Ref: Make hints Map<String, Object> instead of only Object ([#1929](https://github.com/getsentry/sentry-java/pull/1929))

## 6.0.0-alpha.2

### Features

- Relax TransactionNameProvider ([#1861](https://github.com/getsentry/sentry-java/pull/1861))

### Fixes

- Ref: Simplify DateUtils with ISO8601Utils ([#1837](https://github.com/getsentry/sentry-java/pull/1837))

Breaking changes:

- Ref: Remove deprecated and scheduled fields ([#1875](https://github.com/getsentry/sentry-java/pull/1875))
- Ref: Add shutdownTimeoutMillis in favor of shutdownTimeout ([#1873](https://github.com/getsentry/sentry-java/pull/1873))
- Ref: Remove Attachment ContentType since the Server infers it ([#1874](https://github.com/getsentry/sentry-java/pull/1874))

## 6.0.0-alpha.1

### Features

- Use float instead of Date for protocol types for higher precision ([#1737](https://github.com/getsentry/sentry-java/pull/1737))

### Fixes

- Ref: Bind external properties to a dedicated class. ([#1750](https://github.com/getsentry/sentry-java/pull/1750))
- Ref: Debug log serializable objects ([#1795](https://github.com/getsentry/sentry-java/pull/1795))
- Ref: catch Throwable instead of Exception to suppress internal SDK errors ([#1812](https://github.com/getsentry/sentry-java/pull/1812))

Breaking changes:

- `SentryOptions` can merge properties from `ExternalOptions` instead of another instance of `SentryOptions`
- Following boolean properties from `SentryOptions` that allowed `null` values are now not nullable - `debug`, `enableUncaughtExceptionHandler`, `enableDeduplication`
- `SentryOptions` cannot be created anymore using `PropertiesProvider` with `SentryOptions#from` method. Use `ExternalOptions#from` instead and merge created object with `SentryOptions#merge`
- Feat: Vendor JSON ([#1554](https://github.com/getsentry/sentry-java/pull/1554))
    - Introduce `JsonSerializable` and `JsonDeserializer` interfaces for manual json
      serialization/deserialization.
    - Introduce `JsonUnknwon` interface to preserve unknown properties when deserializing/serializing
      SDK classes.
    - When passing custom objects, for example in `Contexts`, these are supported for serialization:
        - `JsonSerializable`
        - `Map`, `Collection`, `Array`, `String` and all primitive types.
        - Objects with the help of refection.
            - `Map`, `Collection`, `Array`, `String` and all primitive types.
            - Call `toString()` on objects that have a cyclic reference to a ancestor object.
            - Call `toString()` where object graphs exceed max depth.
    - Remove `gson` dependency.
    - Remove `IUnknownPropertiesConsumer`
- Bump: Kotlin to 1.5 and compatibility to 1.4 for sentry-android-timber ([#1815](https://github.com/getsentry/sentry-java/pull/1815))

## 5.7.3

### Fixes

- Sentry Timber integration throws an exception when using args ([#1986](https://github.com/getsentry/sentry-java/pull/1986))

## 5.7.2

### Fixes

- Bring back support for `Timber.tag` ([#1974](https://github.com/getsentry/sentry-java/pull/1974))

## 5.7.1

### Fixes

- Sentry Timber integration does not submit msg.formatted breadcrumbs ([#1957](https://github.com/getsentry/sentry-java/pull/1957))
- ANR WatchDog won't crash on SecurityException ([#1962](https://github.com/getsentry/sentry-java/pull/1962))

## 5.7.0

### Features

- Automatically enable `Timber` and `Fragment` integrations if they are present on the classpath ([#1936](https://github.com/getsentry/sentry-java/pull/1936))

## 5.6.3

### Fixes

- If transaction or span is finished, do not allow to mutate ([#1940](https://github.com/getsentry/sentry-java/pull/1940))
- Keep used AndroidX classes from obfuscation (Fixes UI breadcrumbs and Slow/Frozen frames) ([#1942](https://github.com/getsentry/sentry-java/pull/1942))

## 5.6.2

### Fixes

- Ref: Make ActivityFramesTracker public to be used by Hybrid SDKs ([#1931](https://github.com/getsentry/sentry-java/pull/1931))
- Bump: AGP to 7.1.2 ([#1930](https://github.com/getsentry/sentry-java/pull/1930))
- NPE while adding "response_body_size" breadcrumb, when response body length is unknown ([#1908](https://github.com/getsentry/sentry-java/pull/1908))
- Do not include stacktrace frames into Timber message ([#1898](https://github.com/getsentry/sentry-java/pull/1898))
- Potential memory leaks ([#1909](https://github.com/getsentry/sentry-java/pull/1909))

Breaking changes:
`Timber.tag` is no longer supported by our [Timber integration](https://docs.sentry.io/platforms/android/configuration/integrations/timber/) and will not appear on Sentry for error events.
Please vote on this [issue](https://github.com/getsentry/sentry-java/issues/1900), if you'd like us to provide support for that.

## 5.6.2-beta.3

### Fixes

- Ref: Make ActivityFramesTracker public to be used by Hybrid SDKs ([#1931](https://github.com/getsentry/sentry-java/pull/1931))
- Bump: AGP to 7.1.2 ([#1930](https://github.com/getsentry/sentry-java/pull/1930))

## 5.6.2-beta.2

### Fixes

- NPE while adding "response_body_size" breadcrumb, when response body length is unknown ([#1908](https://github.com/getsentry/sentry-java/pull/1908))

## 5.6.2-beta.1

### Fixes

- Do not include stacktrace frames into Timber message ([#1898](https://github.com/getsentry/sentry-java/pull/1898))
- Potential memory leaks ([#1909](https://github.com/getsentry/sentry-java/pull/1909))

Breaking changes:
`Timber.tag` is no longer supported by our [Timber integration](https://docs.sentry.io/platforms/android/configuration/integrations/timber/) and will not appear on Sentry for error events.
Please vote on this [issue](https://github.com/getsentry/sentry-java/issues/1900), if you'd like us to provide support for that.

## 5.6.1

### Features

- Add options.printUncaughtStackTrace to print uncaught exceptions ([#1890](https://github.com/getsentry/sentry-java/pull/1890))

### Fixes

- NPE while adding "response_body_size" breadcrumb, when response body is null ([#1884](https://github.com/getsentry/sentry-java/pull/1884))
- Bump: AGP to 7.1.0 ([#1892](https://github.com/getsentry/sentry-java/pull/1892))

## 5.6.0

### Features

- Add breadcrumbs support for UI events (automatically captured) ([#1876](https://github.com/getsentry/sentry-java/pull/1876))

### Fixes

- Change scope of servlet-api to compileOnly ([#1880](https://github.com/getsentry/sentry-java/pull/1880))

## 5.5.3

### Fixes

- Do not create SentryExceptionResolver bean when Spring MVC is not on the classpath ([#1865](https://github.com/getsentry/sentry-java/pull/1865))

## 5.5.2

### Fixes

- Detect App Cold start correctly for Hybrid SDKs ([#1855](https://github.com/getsentry/sentry-java/pull/1855))
- Bump: log4j to 2.17.0 ([#1852](https://github.com/getsentry/sentry-java/pull/1852))
- Bump: logback to 1.2.9 ([#1853](https://github.com/getsentry/sentry-java/pull/1853))

## 5.5.1

### Fixes

- Bump: log4j to 2.16.0 ([#1845](https://github.com/getsentry/sentry-java/pull/1845))
- Make App start cold/warm visible to Hybrid SDKs ([#1848](https://github.com/getsentry/sentry-java/pull/1848))

## 5.5.0

### Features

- Add locale to device context and deprecate language ([#1832](https://github.com/getsentry/sentry-java/pull/1832))
- Add `SentryFileInputStream` and `SentryFileOutputStream` for File I/O performance instrumentation ([#1826](https://github.com/getsentry/sentry-java/pull/1826))
- Add `SentryFileReader` and `SentryFileWriter` for File I/O instrumentation ([#1843](https://github.com/getsentry/sentry-java/pull/1843))

### Fixes

- Bump: log4j to 2.15.0 ([#1839](https://github.com/getsentry/sentry-java/pull/1839))
- Ref: Rename Fragment span operation from `ui.fragment.load` to `ui.load` ([#1824](https://github.com/getsentry/sentry-java/pull/1824))
- Ref: change `java.util.Random` to `java.security.SecureRandom` for possible security reasons ([#1831](https://github.com/getsentry/sentry-java/pull/1831))

## 5.4.3

### Fixes

- Only report App start measurement for full launch on Android ([#1821](https://github.com/getsentry/sentry-java/pull/1821))

## 5.4.2

### Fixes

- Ref: catch Throwable instead of Exception to suppress internal SDK errors ([#1812](https://github.com/getsentry/sentry-java/pull/1812))

## 5.4.1

### Features

- Refactor OkHttp and Apollo to Kotlin functional interfaces ([#1797](https://github.com/getsentry/sentry-java/pull/1797))
- Add secondary constructor to SentryInstrumentation ([#1804](https://github.com/getsentry/sentry-java/pull/1804))

### Fixes

- Do not start fragment span if not added to the Activity ([#1813](https://github.com/getsentry/sentry-java/pull/1813))

## 5.4.0

### Features

- Add `graphql-java` instrumentation ([#1777](https://github.com/getsentry/sentry-java/pull/1777))

### Fixes

- Do not crash when event processors throw a lower level Throwable class ([#1800](https://github.com/getsentry/sentry-java/pull/1800))
- ActivityFramesTracker does not throw if Activity has no observers ([#1799](https://github.com/getsentry/sentry-java/pull/1799))

## 5.3.0

### Features

- Add datasource tracing with P6Spy ([#1784](https://github.com/getsentry/sentry-java/pull/1784))

### Fixes

- ActivityFramesTracker does not throw if Activity has not been added ([#1782](https://github.com/getsentry/sentry-java/pull/1782))
- PerformanceAndroidEventProcessor uses up to date isTracingEnabled set on Configuration callback ([#1786](https://github.com/getsentry/sentry-java/pull/1786))

## 5.2.4

### Fixes

- Window.FEATURE_NO_TITLE does not work when using activity traces ([#1769](https://github.com/getsentry/sentry-java/pull/1769))
- unregister UncaughtExceptionHandler on close ([#1770](https://github.com/getsentry/sentry-java/pull/1770))

## 5.2.3

### Fixes

- Make ActivityFramesTracker operations thread-safe ([#1762](https://github.com/getsentry/sentry-java/pull/1762))
- Clone Scope Contexts ([#1763](https://github.com/getsentry/sentry-java/pull/1763))
- Bump: AGP to 7.0.3 ([#1765](https://github.com/getsentry/sentry-java/pull/1765))

## 5.2.2

### Fixes

- Close HostnameCache#executorService on SentryClient#close ([#1757](https://github.com/getsentry/sentry-java/pull/1757))

## 5.2.1

### Features

- Add isCrashedLastRun support ([#1739](https://github.com/getsentry/sentry-java/pull/1739))
- Attach Java vendor and version to events and transactions ([#1703](https://github.com/getsentry/sentry-java/pull/1703))

### Fixes

- Handle exception if Context.registerReceiver throws ([#1747](https://github.com/getsentry/sentry-java/pull/1747))

## 5.2.0

### Features

- Allow setting proguard via Options and/or external resources ([#1728](https://github.com/getsentry/sentry-java/pull/1728))
- Add breadcrumbs for the Apollo integration ([#1726](https://github.com/getsentry/sentry-java/pull/1726))

### Fixes

- Don't set lastEventId for transactions ([#1727](https://github.com/getsentry/sentry-java/pull/1727))
- ActivityLifecycleIntegration#appStartSpan memory leak ([#1732](https://github.com/getsentry/sentry-java/pull/1732))

## 5.2.0-beta.3

### Features

- Add "data" to spans ([#1717](https://github.com/getsentry/sentry-java/pull/1717))

### Fixes

- Check at runtime if AndroidX.Core is available ([#1718](https://github.com/getsentry/sentry-java/pull/1718))
- Should not capture unfinished transaction ([#1719](https://github.com/getsentry/sentry-java/pull/1719))

## 5.2.0-beta.2

### Fixes

- Bump AGP to 7.0.2 ([#1650](https://github.com/getsentry/sentry-java/pull/1650))
- Drop spans in BeforeSpanCallback. ([#1713](https://github.com/getsentry/sentry-java/pull/1713))

## 5.2.0-beta.1

### Features

- Add tracestate HTTP header support ([#1683](https://github.com/getsentry/sentry-java/pull/1683))
- Add option to filter which origins receive tracing headers ([#1698](https://github.com/getsentry/sentry-java/pull/1698))
- Include unfinished spans in transaction ([#1699](https://github.com/getsentry/sentry-java/pull/1699))
- Add static helpers for creating breadcrumbs ([#1702](https://github.com/getsentry/sentry-java/pull/1702))
- Performance support for Android Apollo ([#1705](https://github.com/getsentry/sentry-java/pull/1705))

### Fixes

- Move tags from transaction.contexts.trace.tags to transaction.tags ([#1700](https://github.com/getsentry/sentry-java/pull/1700))

Breaking changes:

- Updated proguard keep rule for enums, which affects consumer application code ([#1694](https://github.com/getsentry/sentry-java/pull/1694))

## 5.1.2

### Fixes

- Servlet 3.1 compatibility issue ([#1681](https://github.com/getsentry/sentry-java/pull/1681))
- Do not drop Contexts key if Collection, Array or Char ([#1680](https://github.com/getsentry/sentry-java/pull/1680))

## 5.1.1

### Features

- Add support for async methods in Spring MVC ([#1652](https://github.com/getsentry/sentry-java/pull/1652))
- Add secondary constructor taking IHub to SentryOkHttpInterceptor ([#1657](https://github.com/getsentry/sentry-java/pull/1657))
- Merge external map properties ([#1656](https://github.com/getsentry/sentry-java/pull/1656))

### Fixes

- Remove onActivityPreCreated call in favor of onActivityCreated ([#1661](https://github.com/getsentry/sentry-java/pull/1661))
- Do not crash if SENSOR_SERVICE throws ([#1655](https://github.com/getsentry/sentry-java/pull/1655))
- Make sure scope is popped when processing request results in exception ([#1665](https://github.com/getsentry/sentry-java/pull/1665))

## 5.1.0

### Features

- Spring WebClient integration ([#1621](https://github.com/getsentry/sentry-java/pull/1621))
- OpenFeign integration ([#1632](https://github.com/getsentry/sentry-java/pull/1632))
- Add more convenient way to pass BeforeSpanCallback in OpenFeign integration ([#1637](https://github.com/getsentry/sentry-java/pull/1637))

### Fixes

- Bump: sentry-native to 0.4.12 ([#1651](https://github.com/getsentry/sentry-java/pull/1651))

## 5.1.0-beta.9

- No documented changes.

## 5.1.0-beta.8

### Features

- Generate Sentry BOM ([#1486](https://github.com/getsentry/sentry-java/pull/1486))

## 5.1.0-beta.7

### Features

- Slow/Frozen frames metrics ([#1609](https://github.com/getsentry/sentry-java/pull/1609))

## 5.1.0-beta.6

### Features

- Add request body extraction for Spring MVC integration ([#1595](https://github.com/getsentry/sentry-java/pull/1595))

### Fixes

- set min sdk version of sentry-android-fragment to API 14 ([#1608](https://github.com/getsentry/sentry-java/pull/1608))
- Ser/Deser of the UserFeedback from cached envelope ([#1611](https://github.com/getsentry/sentry-java/pull/1611))

## 5.1.0-beta.5

### Fixes

- Make SentryAppender non-final for Log4j2 and Logback ([#1603](https://github.com/getsentry/sentry-java/pull/1603))
- Do not throw IAE when tracing header contain invalid trace id ([#1605](https://github.com/getsentry/sentry-java/pull/1605))

## 5.1.0-beta.4

### Fixes

- Update sentry-native to 0.4.11 ([#1591](https://github.com/getsentry/sentry-java/pull/1591))

## 5.1.0-beta.3

### Features

- Spring Webflux integration ([#1529](https://github.com/getsentry/sentry-java/pull/1529))

## 5.1.0-beta.2

### Features

- Support transaction waiting for children to finish. ([#1535](https://github.com/getsentry/sentry-java/pull/1535))
- Capture logged marker in log4j2 and logback appenders ([#1551](https://github.com/getsentry/sentry-java/pull/1551))
- Allow clearing of attachments in the scope ([#1562](https://github.com/getsentry/sentry-java/pull/1562))
- Set mechanism type in SentryExceptionResolver ([#1556](https://github.com/getsentry/sentry-java/pull/1556))
- Perf. for fragments ([#1528](https://github.com/getsentry/sentry-java/pull/1528))

### Fixes

- Handling missing Spring Security on classpath on Java 8 ([#1552](https://github.com/getsentry/sentry-java/pull/1552))
- Use a different method to get strings from JNI, and avoid excessive Stack Space usage. ([#1214](https://github.com/getsentry/sentry-java/pull/1214))
- Add data field to SentrySpan ([#1555](https://github.com/getsentry/sentry-java/pull/1555))
- Clock drift issue when calling DateUtils#getDateTimeWithMillisPrecision ([#1557](https://github.com/getsentry/sentry-java/pull/1557))
- Prefer snake case for HTTP integration data keys ([#1559](https://github.com/getsentry/sentry-java/pull/1559))
- Assign lastEventId only if event was queued for submission ([#1565](https://github.com/getsentry/sentry-java/pull/1565))

## 5.1.0-beta.1

### Features

- Measure app start time ([#1487](https://github.com/getsentry/sentry-java/pull/1487))
- Automatic breadcrumbs logging for fragment lifecycle ([#1522](https://github.com/getsentry/sentry-java/pull/1522))

## 5.0.1

### Fixes

- Sources and Javadoc artifacts were mixed up ([#1515](https://github.com/getsentry/sentry-java/pull/1515))

## 5.0.0

This release brings many improvements but also new features:

- OkHttp Interceptor for Android ([#1330](https://github.com/getsentry/sentry-java/pull/1330))
- GraalVM Native Image Compatibility ([#1329](https://github.com/getsentry/sentry-java/pull/1329))
- Add option to ignore exceptions by type ([#1352](https://github.com/getsentry/sentry-java/pull/1352))
- Enrich transactions with device contexts ([#1430](https://github.com/getsentry/sentry-java/pull/1430)) ([#1469](https://github.com/getsentry/sentry-java/pull/1469))
- Better interoperability with Kotlin null-safety ([#1439](https://github.com/getsentry/sentry-java/pull/1439)) and ([#1462](https://github.com/getsentry/sentry-java/pull/1462))
- Add coroutines support ([#1479](https://github.com/getsentry/sentry-java/pull/1479))
- OkHttp callback for Customising the Span ([#1478](https://github.com/getsentry/sentry-java/pull/1478))
- Add breadcrumb in Spring RestTemplate integration ([#1481](https://github.com/getsentry/sentry-java/pull/1481))

Breaking changes:

- Migration Guide for [Java](https://docs.sentry.io/platforms/java/migration/)
- Migration Guide for [Android](https://docs.sentry.io/platforms/android/migration/)

Other fixes:

- Fix: Add attachmentType to envelope ser/deser. ([#1504](https://github.com/getsentry/sentry-java/pull/1504))

Thank you:

- @maciejwalkowiak for coding most of it.

## 5.0.0-beta.7

### Fixes


- Ref: Deprecate SentryBaseEvent#getOriginThrowable and add SentryBaseEvent#getThrowableMechanism ([#1502](https://github.com/getsentry/sentry-java/pull/1502))
- Graceful Shutdown flushes event instead of Closing SDK ([#1500](https://github.com/getsentry/sentry-java/pull/1500))
- Do not append threads that come from the EnvelopeFileObserver ([#1501](https://github.com/getsentry/sentry-java/pull/1501))
- Ref: Deprecate cacheDirSize and add maxCacheItems ([#1499](https://github.com/getsentry/sentry-java/pull/1499))
- Append all threads if Hint is Cached but attachThreads is enabled ([#1503](https://github.com/getsentry/sentry-java/pull/1503))

## 5.0.0-beta.6

### Features

- Add secondary constructor to SentryOkHttpInterceptor ([#1491](https://github.com/getsentry/sentry-java/pull/1491))
- Add option to enable debug mode in Log4j2 integration ([#1492](https://github.com/getsentry/sentry-java/pull/1492))

### Fixes

- Ref: Replace clone() with copy constructor ([#1496](https://github.com/getsentry/sentry-java/pull/1496))

## 5.0.0-beta.5

### Features

- OkHttp callback for Customising the Span ([#1478](https://github.com/getsentry/sentry-java/pull/1478))
- Add breadcrumb in Spring RestTemplate integration ([#1481](https://github.com/getsentry/sentry-java/pull/1481))
- Add coroutines support ([#1479](https://github.com/getsentry/sentry-java/pull/1479))

### Fixes

- Cloning Stack ([#1483](https://github.com/getsentry/sentry-java/pull/1483))

## 5.0.0-beta.4

### Fixes

- Enrich Transactions with Context Data ([#1469](https://github.com/getsentry/sentry-java/pull/1469))
- Bump: Apache HttpClient to 5.0.4 ([#1476](https://github.com/getsentry/sentry-java/pull/1476))

## 5.0.0-beta.3

### Fixes

- Handling immutable collections on SentryEvent and protocol objects ([#1468](https://github.com/getsentry/sentry-java/pull/1468))
- Associate event with transaction when thrown exception is not a direct cause ([#1463](https://github.com/getsentry/sentry-java/pull/1463))
- Ref: nullability annotations to Sentry module ([#1439](https://github.com/getsentry/sentry-java/pull/1439)) and ([#1462](https://github.com/getsentry/sentry-java/pull/1462))
- NPE when adding Context Data with null values for log4j2 ([#1465](https://github.com/getsentry/sentry-java/pull/1465))

## 5.0.0-beta.2

### Fixes

- sentry-android-timber package sets sentry.java.android.timber as SDK name ([#1456](https://github.com/getsentry/sentry-java/pull/1456))
- When AppLifecycleIntegration is closed, it should remove observer using UI thread ([#1459](https://github.com/getsentry/sentry-java/pull/1459))
- Bump: AGP to 4.2.0 ([#1460](https://github.com/getsentry/sentry-java/pull/1460))

Breaking Changes:

- Remove: Settings.Secure.ANDROID_ID in favor of generated installationId ([#1455](https://github.com/getsentry/sentry-java/pull/1455))
- Rename: enableSessionTracking to enableAutoSessionTracking ([#1457](https://github.com/getsentry/sentry-java/pull/1457))

## 5.0.0-beta.1

### Fixes

- Ref: Refactor converting HttpServletRequest to Sentry Request in Spring integration ([#1387](https://github.com/getsentry/sentry-java/pull/1387))
- Bump: sentry-native to 0.4.9 ([#1431](https://github.com/getsentry/sentry-java/pull/1431))
- Activity tracing auto instrumentation for Android API < 29 ([#1402](https://github.com/getsentry/sentry-java/pull/1402))
- use connection and read timeouts in ApacheHttpClient based transport ([#1397](https://github.com/getsentry/sentry-java/pull/1397))
- set correct transaction status for unhandled exceptions in SentryTracingFilter ([#1406](https://github.com/getsentry/sentry-java/pull/1406))
- handle network errors in SentrySpanClientHttpRequestInterceptor ([#1407](https://github.com/getsentry/sentry-java/pull/1407))
- set scope on transaction ([#1409](https://github.com/getsentry/sentry-java/pull/1409))
- set status and associate events with transactions ([#1426](https://github.com/getsentry/sentry-java/pull/1426))
- Do not set free memory and is low memory fields when it's a NDK hard crash ([#1399](https://github.com/getsentry/sentry-java/pull/1399))
- Apply user from the scope to transaction ([#1424](https://github.com/getsentry/sentry-java/pull/1424))
- Pass maxBreadcrumbs config. to sentry-native ([#1425](https://github.com/getsentry/sentry-java/pull/1425))
- Run event processors and enrich transactions with contexts ([#1430](https://github.com/getsentry/sentry-java/pull/1430))
- Set Span status for OkHttp integration ([#1447](https://github.com/getsentry/sentry-java/pull/1447))
- Set user on transaction in Spring & Spring Boot integrations ([#1443](https://github.com/getsentry/sentry-java/pull/1443))

## 4.4.0-alpha.2

### Features

- Add option to ignore exceptions by type ([#1352](https://github.com/getsentry/sentry-java/pull/1352))
- Sentry closes Android NDK and ShutdownHook integrations ([#1358](https://github.com/getsentry/sentry-java/pull/1358))
- Allow inheritance of SentryHandler class in sentry-jul package([#1367](https://github.com/getsentry/sentry-java/pull/1367))
- Make NoOpHub public ([#1379](https://github.com/getsentry/sentry-java/pull/1379))
- Configure max spans per transaction ([#1394](https://github.com/getsentry/sentry-java/pull/1394))

### Fixes

- Bump: Upgrade Apache HttpComponents Core to 5.0.3 ([#1375](https://github.com/getsentry/sentry-java/pull/1375))
- NPE when MDC contains null values (sentry-logback) ([#1364](https://github.com/getsentry/sentry-java/pull/1364))
- Avoid NPE when MDC contains null values (sentry-jul) ([#1385](https://github.com/getsentry/sentry-java/pull/1385))
- Accept only non null value maps ([#1368](https://github.com/getsentry/sentry-java/pull/1368))
- Do not bind transactions to scope by default. ([#1376](https://github.com/getsentry/sentry-java/pull/1376))
- Hub thread safety ([#1388](https://github.com/getsentry/sentry-java/pull/1388))
- SentryTransactionAdvice should operate on the new scope ([#1389](https://github.com/getsentry/sentry-java/pull/1389))

## 4.4.0-alpha.1

### Features

- Add an overload for `startTransaction` that sets the created transaction to the Scope ([#1313](https://github.com/getsentry/sentry-java/pull/1313))
- Set SDK version on Transactions ([#1307](https://github.com/getsentry/sentry-java/pull/1307))
- GraalVM Native Image Compatibility ([#1329](https://github.com/getsentry/sentry-java/pull/1329))
- Add OkHttp client application interceptor ([#1330](https://github.com/getsentry/sentry-java/pull/1330))

### Fixes

- Bump: sentry-native to 0.4.8
- Ref: Separate user facing and protocol classes in the Performance feature ([#1304](https://github.com/getsentry/sentry-java/pull/1304))
- Use logger set on SentryOptions in GsonSerializer ([#1308](https://github.com/getsentry/sentry-java/pull/1308))
- Use the bindToScope correctly
- Allow 0.0 to be set on tracesSampleRate ([#1328](https://github.com/getsentry/sentry-java/pull/1328))
- set "java" platform to transactions ([#1332](https://github.com/getsentry/sentry-java/pull/1332))
- Allow disabling tracing through SentryOptions ([#1337](https://github.com/getsentry/sentry-java/pull/1337))

## 4.3.0

### Features

- Activity tracing auto instrumentation

### Fixes

- Aetting in-app-includes from external properties ([#1291](https://github.com/getsentry/sentry-java/pull/1291))
- Initialize Sentry in Logback appender when DSN is not set in XML config ([#1296](https://github.com/getsentry/sentry-java/pull/1296))
- JUL integration SDK name ([#1293](https://github.com/getsentry/sentry-java/pull/1293))

## 4.2.0

### Features

- Improve EventProcessor nullability annotations ([#1229](https://github.com/getsentry/sentry-java/pull/1229)).
- Add ability to flush events synchronously.
- Support @SentrySpan and @SentryTransaction on classes and interfaces. ([#1243](https://github.com/getsentry/sentry-java/pull/1243))
- Do not serialize empty collections and maps ([#1245](https://github.com/getsentry/sentry-java/pull/1245))
- Integration interface better compatibility with Kotlin null-safety
- Simplify Sentry configuration in Spring integration ([#1259](https://github.com/getsentry/sentry-java/pull/1259))
- Simplify configuring Logback integration when environment variable with the DSN is not set ([#1271](https://github.com/getsentry/sentry-java/pull/1271))
- Add Request to the Scope. [#1270](https://github.com/getsentry/sentry-java/pull/1270))
- Optimize SentryTracingFilter when hub is disabled.

### Fixes

- Bump: sentry-native to 0.4.7
- Optimize DuplicateEventDetectionEventProcessor performance ([#1247](https://github.com/getsentry/sentry-java/pull/1247)).
- Prefix sdk.package names with io.sentry ([#1249](https://github.com/getsentry/sentry-java/pull/1249))
- Remove experimental annotation for Attachment ([#1257](https://github.com/getsentry/sentry-java/pull/1257))
- Mark stacktrace as snapshot if captured at arbitrary moment ([#1231](https://github.com/getsentry/sentry-java/pull/1231))
- Disable Gson HTML escaping
- Make the ANR Atomic flags immutable
- Prevent NoOpHub from creating heavy SentryOptions objects ([#1272](https://github.com/getsentry/sentry-java/pull/1272))
- SentryTransaction#getStatus NPE ([#1273](https://github.com/getsentry/sentry-java/pull/1273))
- Discard unfinished Spans before sending them over to Sentry ([#1279](https://github.com/getsentry/sentry-java/pull/1279))
- Interrupt the thread in QueuedThreadPoolExecutor ([#1276](https://github.com/getsentry/sentry-java/pull/1276))
- SentryTransaction#finish should not clear another transaction from the scope ([#1278](https://github.com/getsentry/sentry-java/pull/1278))

Breaking Changes:
- Enchancement: SentryExceptionResolver should not send handled errors by default ([#1248](https://github.com/getsentry/sentry-java/pull/1248)).
- Ref: Simplify RestTemplate instrumentation ([#1246](https://github.com/getsentry/sentry-java/pull/1246))
- Enchancement: Add overloads for startTransaction taking op and description ([#1244](https://github.com/getsentry/sentry-java/pull/1244))

## 4.1.0

### Features

- Improve Kotlin compatibility for SdkVersion ([#1213](https://github.com/getsentry/sentry-java/pull/1213))
- Support logging via JUL ([#1211](https://github.com/getsentry/sentry-java/pull/1211))

### Fixes

- Returning Sentry trace header from Span ([#1217](https://github.com/getsentry/sentry-java/pull/1217))
- Remove misleading error logs ([#1222](https://github.com/getsentry/sentry-java/pull/1222))

## 4.0.0

This release brings the Sentry Performance feature to Java SDK, Spring, Spring Boot, and Android integrations. Read more in the reference documentation:

- [Performance for Java](https://docs.sentry.io/platforms/java/performance/)
- [Performance for Spring](https://docs.sentry.io/platforms/java/guides/spring/)
- [Performance for Spring Boot](https://docs.sentry.io/platforms/java/guides/spring-boot/)
- [Performance for Android](https://docs.sentry.io/platforms/android/performance/)

### Other improvements:

#### Core:

- Improved loading external configuration:
  - Load `sentry.properties` from the application's current working directory ([#1046](https://github.com/getsentry/sentry-java/pull/1046))
  - Resolve `in-app-includes`, `in-app-excludes`, `tags`, `debug`, `uncaught.handler.enabled` parameters from the external configuration
- Set global tags on SentryOptions and load them from external configuration ([#1066](https://github.com/getsentry/sentry-java/pull/1066))
- Add support for attachments ([#1082](https://github.com/getsentry/sentry-java/pull/1082))
- Resolve `servername` from the localhost address
- Simplified transport configuration through setting `TransportFactory` instead of `ITransport` on SentryOptions ([#1124](https://github.com/getsentry/sentry-java/pull/1124))

#### Spring Boot:

- Add the ability to register multiple `OptionsConfiguration` beans ([#1093](https://github.com/getsentry/sentry-java/pull/1093))
- Initialize Logback after context refreshes ([#1129](https://github.com/getsentry/sentry-java/pull/1129))

#### Android:

- Add `isSideLoaded` and `installerStore` tags automatically (Where your App. was installed from eg Google Play, Amazon Store, downloaded APK, etc...)
- Bump: sentry-native to 0.4.6
- Bump: Gradle to 6.8.1 and AGP to 4.1.2

## 4.0.0-beta.1

### Features

- Add addToTransactions to Attachment ([#1191](https://github.com/getsentry/sentry-java/pull/1191))
- Support SENTRY_TRACES_SAMPLE_RATE conf. via env variables ([#1171](https://github.com/getsentry/sentry-java/pull/1171))
- Pass request to CustomSamplingContext in Spring integration ([#1172](https://github.com/getsentry/sentry-java/pull/1172))
- Move `SentrySpanClientHttpRequestInterceptor` to Spring module ([#1181](https://github.com/getsentry/sentry-java/pull/1181))
- Add overload for `transaction/span.finish(SpanStatus)` ([#1182](https://github.com/getsentry/sentry-java/pull/1182))
- Simplify registering traces sample callback in Spring integration ([#1184](https://github.com/getsentry/sentry-java/pull/1184))
- Polish Performance API ([#1165](https://github.com/getsentry/sentry-java/pull/1165))
- Set "debug" through external properties ([#1186](https://github.com/getsentry/sentry-java/pull/1186))
- Simplify Spring integration ([#1188](https://github.com/getsentry/sentry-java/pull/1188))
- Init overload with dsn ([#1195](https://github.com/getsentry/sentry-java/pull/1195))
- Enable Kotlin map-like access on CustomSamplingContext ([#1192](https://github.com/getsentry/sentry-java/pull/1192))
- Auto register custom ITransportFactory in Spring integration ([#1194](https://github.com/getsentry/sentry-java/pull/1194))
- Improve Kotlin property access in Performance API ([#1193](https://github.com/getsentry/sentry-java/pull/1193))
- Copy options tags to transactions ([#1198](https://github.com/getsentry/sentry-java/pull/1198))
- Add convenient method for accessing event's throwable ([#1202](https://github.com/getsentry/sentry-java/pull/1202))

### Fixes

- Ref: Set SpanContext on SentryTransaction to avoid potential NPE ([#1173](https://github.com/getsentry/sentry-java/pull/1173))
- Free Local Refs manually due to Android local ref. count limits
- Bring back support for setting transaction name without ongoing transaction ([#1183](https://github.com/getsentry/sentry-java/pull/1183))

## 4.0.0-alpha.3

### Features

- Improve ITransaction and ISpan null-safety compatibility ([#1161](https://github.com/getsentry/sentry-java/pull/1161))
- Automatically assign span context to captured events ([#1156](https://github.com/getsentry/sentry-java/pull/1156))
- Autoconfigure Apache HttpClient 5 based Transport in Spring Boot integration ([#1143](https://github.com/getsentry/sentry-java/pull/1143))
- Send user.ip_address = {{auto}} when sendDefaultPii is true ([#1015](https://github.com/getsentry/sentry-java/pull/1015))
- Read tracesSampleRate from AndroidManifest
- OutboxSender supports all envelope item types ([#1158](https://github.com/getsentry/sentry-java/pull/1158))
- Read `uncaught.handler.enabled` property from the external configuration
- Resolve servername from the localhost address
- Add maxAttachmentSize to SentryOptions ([#1138](https://github.com/getsentry/sentry-java/pull/1138))
- Drop invalid attachments ([#1134](https://github.com/getsentry/sentry-java/pull/1134))
- Set isSideLoaded info tags
- Add non blocking Apache HttpClient 5 based Transport ([#1136](https://github.com/getsentry/sentry-java/pull/1136))

### Fixes

- Ref: Make Attachment immutable ([#1120](https://github.com/getsentry/sentry-java/pull/1120))
- Ref: using Calendar to generate Dates
- Ref: Return NoOpTransaction instead of null ([#1126](https://github.com/getsentry/sentry-java/pull/1126))
- Ref: `ITransport` implementations are now responsible for executing request in asynchronous or synchronous way ([#1118](https://github.com/getsentry/sentry-java/pull/1118))
- Ref: Add option to set `TransportFactory` instead of `ITransport` on `SentryOptions` ([#1124](https://github.com/getsentry/sentry-java/pull/1124))
- Ref: Simplify ITransport creation in ITransportFactory ([#1135](https://github.com/getsentry/sentry-java/pull/1135))
- Fixes and Tests: Session serialization and deserialization
- Inheriting sampling decision from parent ([#1100](https://github.com/getsentry/sentry-java/pull/1100))
- Exception only sets a stack trace if there are frames
- Initialize Logback after context refreshes ([#1129](https://github.com/getsentry/sentry-java/pull/1129))
- Do not crash when passing null values to @Nullable methods, eg User and Scope
- Resolving dashed properties from external configuration
- Consider {{ auto }} as a default ip address ([#1015](https://github.com/getsentry/sentry-java/pull/1015))
- Set release and environment on Transactions ([#1152](https://github.com/getsentry/sentry-java/pull/1152))
- Do not set transaction on the scope automatically

## 4.0.0-alpha.2

### Features

- Add basic support for attachments ([#1082](https://github.com/getsentry/sentry-java/pull/1082))
- Set transaction name on events and transactions sent using Spring integration ([#1067](https://github.com/getsentry/sentry-java/pull/1067))
- Set global tags on SentryOptions and load them from external configuration ([#1066](https://github.com/getsentry/sentry-java/pull/1066))
- Add API validator and remove deprecated methods
- Add more convenient method to start a child span ([#1073](https://github.com/getsentry/sentry-java/pull/1073))
- Autoconfigure traces callback in Spring Boot integration ([#1074](https://github.com/getsentry/sentry-java/pull/1074))
- Resolve in-app-includes and in-app-excludes parameters from the external configuration
- Make InAppIncludesResolver public ([#1084](https://github.com/getsentry/sentry-java/pull/1084))
- Add the ability to register multiple OptionsConfiguration beans ([#1093](https://github.com/getsentry/sentry-java/pull/1093))
- Database query tracing with datasource-proxy ([#1095](https://github.com/getsentry/sentry-java/pull/1095))

### Fixes

- Ref: Refactor resolving SpanContext for Throwable ([#1068](https://github.com/getsentry/sentry-java/pull/1068))
- Ref: Change "op" to "operation" in @SentrySpan and @SentryTransaction
- Remove method reference in SentryEnvelopeItem ([#1091](https://github.com/getsentry/sentry-java/pull/1091))
- Set current thread only if there are no exceptions
- SentryOptions creates GsonSerializer by default
- Append DebugImage list if event already has it
- Sort breadcrumbs by Date if there are breadcrumbs already in the event

## 4.0.0-alpha.1

### Features

- Load `sentry.properties` from the application's current working directory ([#1046](https://github.com/getsentry/sentry-java/pull/1046))
- Performance monitoring ([#971](https://github.com/getsentry/sentry-java/pull/971))
- Performance monitoring for Spring Boot applications ([#971](https://github.com/getsentry/sentry-java/pull/971))

### Fixes

- Ref: Refactor JSON deserialization ([#1047](https://github.com/getsentry/sentry-java/pull/1047))

## 3.2.1

### Fixes

- Set current thread only if theres no exceptions ([#1064](https://github.com/getsentry/sentry-java/pull/1064))
- Append DebugImage list if event already has it ([#1092](https://github.com/getsentry/sentry-java/pull/1092))
- Sort breadcrumbs by Date if there are breadcrumbs already in the event ([#1094](https://github.com/getsentry/sentry-java/pull/1094))
- Free Local Refs manually due to Android local ref. count limits  ([#1179](https://github.com/getsentry/sentry-java/pull/1179))

## 3.2.0

### Features

- Expose a Module (Debug images) Loader for Android thru sentry-native ([#1043](https://github.com/getsentry/sentry-java/pull/1043))
- Added java doc to protocol classes based on sentry-data-schemes project ([#1045](https://github.com/getsentry/sentry-java/pull/1045))
- Make SentryExceptionResolver Order configurable to not send handled web exceptions ([#1008](https://github.com/getsentry/sentry-java/pull/1008))
- Resolve HTTP Proxy parameters from the external configuration ([#1028](https://github.com/getsentry/sentry-java/pull/1028))
- Sentry NDK integration is compiled against default NDK version based on AGP's version ([#1048](https://github.com/getsentry/sentry-java/pull/1048))

### Fixes

- Bump: AGP 4.1.1 ([#1040](https://github.com/getsentry/sentry-java/pull/1040))
- Update to sentry-native 0.4.4 and fix shared library builds ([#1039](https://github.com/getsentry/sentry-java/pull/1039))
- use neutral Locale for String operations ([#1033](https://github.com/getsentry/sentry-java/pull/1033))
- Clean up JNI code and properly free strings ([#1050](https://github.com/getsentry/sentry-java/pull/1050))
- set userId for hard-crashes if no user is set ([#1049](https://github.com/getsentry/sentry-java/pull/1049))

## 3.1.3

### Fixes

- Fix broken NDK integration on 3.1.2 (release failed on packaging a .so file)
- Increase max cached events to 30 ([#1029](https://github.com/getsentry/sentry-java/pull/1029))
- Normalize DSN URI ([#1030](https://github.com/getsentry/sentry-java/pull/1030))

## 3.1.2

### Features

- Manually capturing User Feedback
- Set environment to "production" by default.
- Make public the Breadcrumb constructor that accepts a Date ([#1012](https://github.com/getsentry/sentry-java/pull/1012))

### Fixes

- ref: Validate event id on user feedback submission

## 3.1.1

### Features

- Bind logging related SentryProperties to Slf4j Level instead of Logback to improve Log4j2 compatibility

### Fixes

- Prevent Logback and Log4j2 integrations from re-initializing Sentry when Sentry is already initialized
- Make sure HttpServletRequestSentryUserProvider runs by default before custom SentryUserProvider beans
- Fix setting up Sentry in Spring Webflux annotation by changing the scope of Spring WebMvc related dependencies

## 3.1.0

### Features

- Make getThrowable public and improve set contexts ([#967](https://github.com/getsentry/sentry-java/pull/967))
- Accepted quoted values in properties from external configuration ([#972](https://github.com/getsentry/sentry-java/pull/972))

### Fixes

- Auto-Configure `inAppIncludes` in Spring Boot integration ([#966](https://github.com/getsentry/sentry-java/pull/966))
- Bump: Android Gradle Plugin 4.0.2 ([#968](https://github.com/getsentry/sentry-java/pull/968))
- Don't require `sentry.dsn` to be set when using `io.sentry:sentry-spring-boot-starter` and `io.sentry:sentry-logback` together ([#965](https://github.com/getsentry/sentry-java/pull/965))
- Remove chunked streaming mode ([#974](https://github.com/getsentry/sentry-java/pull/974))
- Android 11 + targetSdkVersion 30 crashes Sentry on start ([#977](https://github.com/getsentry/sentry-java/pull/977))

## 3.0.0

## Java + Android

This release marks the re-unification of Java and Android SDK code bases.
It's based on the Android 2.0 SDK, which implements [Sentry's unified API](https://develop.sentry.dev/sdk/unified-api/).

Considerable changes were done, which include a lot of improvements. More are covered below, but the highlights are:

- Improved `log4j2` integration
  - Capture breadcrumbs for level INFO and higher
  - Raises event for ERROR and higher.
  - Minimum levels are configurable.
  - Optionally initializes the SDK via appender.xml
- Dropped support to `log4j`.
- Improved `logback` integration
  - Capture breadcrumbs for level INFO and higher
  - Raises event for ERROR and higher.
  - Minimum levels are configurable.
  - Optionally initializes the SDK via appender.xml
  - Configurable via Spring integration if both are enabled
- Spring
  - No more duplicate events with Spring and logback
  - Auto initalizes if DSN is available
  - Configuration options available with auto complete
- Google App Engine support dropped

## What’s Changed

- Callback to validate SSL certificate ([#944](https://github.com/getsentry/sentry-java/pull/944))
- Attach stack traces enabled by default

### Android specific

- Release health enabled by default for Android
- Sync of Scopes for Java -> Native (NDK)
- Bump Sentry-Native v0.4.2
- Android 11 Support

[Android migration docs](https://docs.sentry.io/platforms/android/migration/#migrating-from-sentry-android-2x-to-sentry-android-3x)

### Java specific

- Unified API for Java SDK and integrations (Spring, Spring boot starter, Servlet, Logback, Log4j2)

New Java [docs](https://docs.sentry.io/platforms/java/) are live and being improved.

## Acquisition

Packages were released on [`bintray sentry-java`](https://dl.bintray.com/getsentry/sentry-java/io/sentry/), [`bintray sentry-android`](https://dl.bintray.com/getsentry/sentry-android/io/sentry/), [`jcenter`](https://jcenter.bintray.com/io/sentry/) and [`mavenCentral`](https://repo.maven.apache.org/maven2/io/sentry/)

## Where is the Java 1.7 code base?

The previous Java releases, are all available in this repository through the tagged releases.
## 3.0.0-beta.1

## What’s Changed

- feat: ssl support ([#944](https://github.com/getsentry/sentry-java/pull/944)) @ninekaw9 @marandaneto
- feat: sync Java to C ([#937](https://github.com/getsentry/sentry-java/pull/937)) @bruno-garcia @marandaneto
- feat: Auto-configure Logback appender in Spring Boot integration. ([#938](https://github.com/getsentry/sentry-java/pull/938)) @maciejwalkowiak
- feat: Add Servlet integration. ([#935](https://github.com/getsentry/sentry-java/pull/935)) @maciejwalkowiak
- fix: Pop scope at the end of the request in Spring integration. ([#936](https://github.com/getsentry/sentry-java/pull/936)) @maciejwalkowiak
- bump: Upgrade Spring Boot to 2.3.4. ([#932](https://github.com/getsentry/sentry-java/pull/932)) @maciejwalkowiak
- fix: Do not set cookies when send pii is set to false. ([#931](https://github.com/getsentry/sentry-java/pull/931)) @maciejwalkowiak

Packages were released on [`bintray sentry-java`](https://dl.bintray.com/getsentry/sentry-java/io/sentry/), [`bintray sentry-android`](https://dl.bintray.com/getsentry/sentry-android/io/sentry/), [`jcenter`](https://jcenter.bintray.com/io/sentry/) and [`mavenCentral`](https://repo.maven.apache.org/maven2/io/sentry/)

We'd love to get feedback.

## 3.0.0-alpha.3

### Features

- Enable attach stack traces and disable attach threads by default ([#921](https://github.com/getsentry/sentry-java/pull/921)) @marandaneto

### Fixes

- Bump sentry-native to 0.4.2 ([#926](https://github.com/getsentry/sentry-java/pull/926)) @marandaneto
- ref: remove log level as RN do not use it anymore ([#924](https://github.com/getsentry/sentry-java/pull/924)) @marandaneto
- Read sample rate correctly from manifest meta data ([#923](https://github.com/getsentry/sentry-java/pull/923)) @marandaneto

Packages were released on [`bintray sentry-android`](https://dl.bintray.com/getsentry/sentry-android/io/sentry/) and [`bintray sentry-java`](https://dl.bintray.com/getsentry/sentry-java/io/sentry/)

We'd love to get feedback.

## 3.0.0-alpha.2

TBD

Packages were released on [bintray](https://dl.bintray.com/getsentry/maven/io/sentry/)

> Note: This release marks the unification of the Java and Android Sentry codebases based on the core of the Android SDK (version 2.x).
Previous releases for the Android SDK (version 2.x) can be found on the now archived: https://github.com/getsentry/sentry-android/

## 3.0.0-alpha.1

### Features

### Fixes


## New releases will happen on a different repository:

https://github.com/getsentry/sentry-java

## What’s Changed

### Features

### Fixes


- feat: enable release health by default

Packages were released on [`bintray`](https://dl.bintray.com/getsentry/sentry-android/io/sentry/sentry-android/), [`jcenter`](https://jcenter.bintray.com/io/sentry/sentry-android/) and [`mavenCentral`](https://repo.maven.apache.org/maven2/io/sentry/sentry-android/)

We'd love to get feedback.

## 2.3.1

### Fixes

- Add main thread checker for the app lifecycle integration ([#525](https://github.com/getsentry/sentry-android/pull/525)) @marandaneto
- Set correct migration link ([#523](https://github.com/getsentry/sentry-android/pull/523)) @fupduck
- Warn about Sentry re-initialization. ([#521](https://github.com/getsentry/sentry-android/pull/521)) @maciejwalkowiak
- Set SDK version in `MainEventProcessor`. ([#513](https://github.com/getsentry/sentry-android/pull/513)) @maciejwalkowiak
- Bump sentry-native to 0.4.0 ([#512](https://github.com/getsentry/sentry-android/pull/512)) @marandaneto
- Bump Gradle to 6.6 and fix linting issues ([#510](https://github.com/getsentry/sentry-android/pull/510)) @marandaneto
- fix(sentry-java): Contexts belong on the Scope ([#504](https://github.com/getsentry/sentry-android/pull/504)) @maciejwalkowiak
- Add tests for verifying scope changes thread isolation ([#508](https://github.com/getsentry/sentry-android/pull/508)) @maciejwalkowiak
- Set `SdkVersion` in default `SentryOptions` created in sentry-core module ([#506](https://github.com/getsentry/sentry-android/pull/506)) @maciejwalkowiak

Packages were released on [`bintray`](https://dl.bintray.com/getsentry/sentry-android/io/sentry/sentry-android/), [`jcenter`](https://jcenter.bintray.com/io/sentry/sentry-android/) and [`mavenCentral`](https://repo.maven.apache.org/maven2/io/sentry/sentry-android/)

We'd love to get feedback.

## 2.3.0

### Features

- Add console application sample. ([#502](https://github.com/getsentry/sentry-android/pull/502)) @maciejwalkowiak
- Log stacktraces in SystemOutLogger ([#498](https://github.com/getsentry/sentry-android/pull/498)) @maciejwalkowiak
- Add method to add breadcrumb with string parameter. ([#501](https://github.com/getsentry/sentry-android/pull/501)) @maciejwalkowiak

### Fixes

- Converting UTC and ISO timestamp when missing Locale/TimeZone do not error ([#505](https://github.com/getsentry/sentry-android/pull/505)) @marandaneto
- Call `Sentry#close` on JVM shutdown. ([#497](https://github.com/getsentry/sentry-android/pull/497)) @maciejwalkowiak
- ref: sentry-core changes for console app ([#473](https://github.com/getsentry/sentry-android/pull/473)) @marandaneto

Obs: If you are using its own instance of `Hub`/`SentryClient` and reflection to set up the SDK to be usable within Libraries, this change may break your code, please fix the renamed classes.

Packages were released on [`bintray`](https://dl.bintray.com/getsentry/sentry-android/io/sentry/sentry-android/), [`jcenter`](https://jcenter.bintray.com/io/sentry/sentry-android/) and [`mavenCentral`](https://repo.maven.apache.org/maven2/io/sentry/sentry-android/)

We'd love to get feedback.

## 2.2.2

### Features

- Add sdk to envelope header ([#488](https://github.com/getsentry/sentry-android/pull/488)) @marandaneto
- Log request if response code is not 200 ([#484](https://github.com/getsentry/sentry-android/pull/484)) @marandaneto

### Fixes

- Bump plugin versions ([#487](https://github.com/getsentry/sentry-android/pull/487)) @marandaneto
- Bump: AGP 4.0.1 ([#486](https://github.com/getsentry/sentry-android/pull/486)) @marandaneto

Packages were released on [`bintray`](https://dl.bintray.com/getsentry/sentry-android/io/sentry/sentry-android/), [`jcenter`](https://jcenter.bintray.com/io/sentry/sentry-android/) and [`mavenCentral`](https://repo.maven.apache.org/maven2/io/sentry/sentry-android/)

We'd love to get feedback.

## 2.2.1

### Fixes

- Timber adds breadcrumb even if event level is < minEventLevel ([#480](https://github.com/getsentry/sentry-android/pull/480)) @marandaneto
- Contexts serializer avoids reflection and fixes desugaring issue ([#478](https://github.com/getsentry/sentry-android/pull/478)) @marandaneto
- clone session before sending to the transport ([#474](https://github.com/getsentry/sentry-android/pull/474)) @marandaneto
- Bump Gradle 6.5.1 ([#479](https://github.com/getsentry/sentry-android/pull/479)) @marandaneto

Packages were released on [`bintray`](https://dl.bintray.com/getsentry/sentry-android/io/sentry/sentry-android/), [`jcenter`](https://jcenter.bintray.com/io/sentry/sentry-android/) and [`mavenCentral`](https://repo.maven.apache.org/maven2/io/sentry/sentry-android/)

We'd love to get feedback.

## 2.2.0

### Fixes

- Negative session sequence if the date is before java date epoch ([#471](https://github.com/getsentry/sentry-android/pull/471)) @marandaneto
- Deserialise unmapped contexts values from envelope ([#470](https://github.com/getsentry/sentry-android/pull/470)) @marandaneto
- Bump: sentry-native 0.3.4 ([#468](https://github.com/getsentry/sentry-android/pull/468)) @marandaneto

- feat: timber integration ([#464](https://github.com/getsentry/sentry-android/pull/464)) @marandaneto

1) To add integrations it requires a [manual initialization](https://docs.sentry.io/platforms/android/#manual-initialization) of the Android SDK.

2) Add the `sentry-android-timber` dependency:

```groovy
implementation 'io.sentry:sentry-android-timber:{version}' // version >= 2.2.0
```

3) Initialize and add the `SentryTimberIntegration`:

```java
SentryAndroid.init(this, options -> {
    // default values:
    // minEventLevel = ERROR
    // minBreadcrumbLevel = INFO
    options.addIntegration(new SentryTimberIntegration());

    // custom values for minEventLevel and minBreadcrumbLevel
    // options.addIntegration(new SentryTimberIntegration(SentryLevel.WARNING, SentryLevel.ERROR));
});
```

4) Use the Timber integration:

```java
try {
    int x = 1 / 0;
} catch (Exception e) {
    Timber.e(e);
}
```

Packages were released on [`bintray`](https://dl.bintray.com/getsentry/sentry-android/io/sentry/sentry-android/), [`jcenter`](https://jcenter.bintray.com/io/sentry/sentry-android/) and [`mavenCentral`](https://repo.maven.apache.org/maven2/io/sentry/sentry-android/)

We'd love to get feedback.

## 2.1.7

### Fixes

- Init native libs if available on SDK init ([#461](https://github.com/getsentry/sentry-android/pull/461)) @marandaneto
- Make JVM target explicit in sentry-core ([#462](https://github.com/getsentry/sentry-android/pull/462)) @dilbernd
- Timestamp with millis from react-native should be in UTC format ([#456](https://github.com/getsentry/sentry-android/pull/456)) @marandaneto
- Bump Gradle to 6.5 ([#454](https://github.com/getsentry/sentry-android/pull/454)) @marandaneto

Packages were released on [`bintray`](https://dl.bintray.com/getsentry/sentry-android/io/sentry/sentry-android/), [`jcenter`](https://jcenter.bintray.com/io/sentry/sentry-android/) and [`mavenCentral`](https://repo.maven.apache.org/maven2/io/sentry/sentry-android/)

We'd love to get feedback.

## 2.1.6

### Fixes

- Do not lookup sentry-debug-meta but instead load it directly ([#445](https://github.com/getsentry/sentry-android/pull/445)) @marandaneto
- Regression on v2.1.5 which can cause a crash on SDK init

Packages were released on [`bintray`](https://dl.bintray.com/getsentry/sentry-android/io/sentry/sentry-android/), [`jcenter`](https://jcenter.bintray.com/io/sentry/sentry-android/) and [`mavenCentral`](https://repo.maven.apache.org/maven2/io/sentry/sentry-android/)

We'd love to get feedback.

## 2.1.5

### Fixes

This version has a severe bug and can cause a crash on SDK init

Please upgrade to https://github.com/getsentry/sentry-android/releases/tag/2.1.6

## 2.1.4

### Features

- Make gzip as default content encoding type ([#433](https://github.com/getsentry/sentry-android/pull/433)) @marandaneto
- Use AGP 4 features ([#366](https://github.com/getsentry/sentry-android/pull/366)) @marandaneto
- Create GH Actions CI for Ubuntu/macOS ([#403](https://github.com/getsentry/sentry-android/pull/403)) @marandaneto
- Make root checker better and minimize false positive ([#417](https://github.com/getsentry/sentry-android/pull/417)) @marandaneto

### Fixes

- bump: sentry-native to 0.3.1 ([#440](https://github.com/getsentry/sentry-android/pull/440)) @marandaneto
- Update last session timestamp ([#437](https://github.com/getsentry/sentry-android/pull/437)) @marandaneto
- Filter trim memory breadcrumbs ([#431](https://github.com/getsentry/sentry-android/pull/431)) @marandaneto

Packages were released on [`bintray`](https://dl.bintray.com/getsentry/sentry-android/io/sentry/sentry-android/), [`jcenter`](https://jcenter.bintray.com/io/sentry/sentry-android/) and [`mavenCentral`](https://repo.maven.apache.org/maven2/io/sentry/sentry-android/)

We'd love to get feedback.

## 2.1.3

### Fixes

This fixes several critical bugs in sentry-android 2.0 and 2.1

- Sentry.init register integrations after creating the main Hub instead of doing it in the main Hub ctor ([#427](https://github.com/getsentry/sentry-android/pull/427)) @marandaneto
- make NoOpLogger public ([#425](https://github.com/getsentry/sentry-android/pull/425)) @marandaneto
- ConnectivityChecker returns connection status and events are not trying to be sent if no connection. ([#420](https://github.com/getsentry/sentry-android/pull/420)) @marandaneto
- thread pool executor is a single thread executor instead of scheduled thread executor ([#422](https://github.com/getsentry/sentry-android/pull/422)) @marandaneto
- Add Abnormal to the Session.State enum as its part of the protocol ([#424](https://github.com/getsentry/sentry-android/pull/424)) @marandaneto
- Bump: Gradle to 6.4.1 ([#419](https://github.com/getsentry/sentry-android/pull/419)) @marandaneto

We recommend that you use sentry-android 2.1.3 over the initial release of sentry-android 2.0 and 2.1.

Packages were released on [`bintray`](https://dl.bintray.com/getsentry/sentry-android/io/sentry/sentry-android/), [`jcenter`](https://jcenter.bintray.com/io/sentry/sentry-android/) and [`mavenCentral`](https://repo.maven.apache.org/maven2/io/sentry/sentry-android/)

We'd love to get feedback.

## 2.1.2

### Features

- Added options to configure http transport ([#411](https://github.com/getsentry/sentry-android/pull/411)) @marandaneto

### Fixes

- Phone state breadcrumbs require read_phone_state on older OS versions ([#415](https://github.com/getsentry/sentry-android/pull/415)) @marandaneto @bsergean
- before raising ANR events, we check ProcessErrorStateInfo if available ([#412](https://github.com/getsentry/sentry-android/pull/412)) @marandaneto
- send cached events to use a single thread executor ([#405](https://github.com/getsentry/sentry-android/pull/405)) @marandaneto
- initing SDK on AttachBaseContext ([#409](https://github.com/getsentry/sentry-android/pull/409)) @marandaneto
- sessions can't be abnormal, but exited if not ended properly ([#410](https://github.com/getsentry/sentry-android/pull/410)) @marandaneto

Packages were released on [`bintray`](https://dl.bintray.com/getsentry/sentry-android/io/sentry/sentry-android/), [`jcenter`](https://jcenter.bintray.com/io/sentry/sentry-android/) and [`mavenCentral`](https://repo.maven.apache.org/maven2/io/sentry/sentry-android/)

We'd love to get feedback.

## 2.1.1

### Features

- Added missing getters on Breadcrumb and SentryEvent ([#397](https://github.com/getsentry/sentry-android/pull/397)) @marandaneto
- Add trim memory breadcrumbs ([#395](https://github.com/getsentry/sentry-android/pull/395)) @marandaneto
- Only set breadcrumb extras if not empty ([#394](https://github.com/getsentry/sentry-android/pull/394)) @marandaneto
- Added samples of how to disable automatic breadcrumbs ([#389](https://github.com/getsentry/sentry-android/pull/389)) @marandaneto

### Fixes

- Set missing release, environment and dist to sentry-native options ([#404](https://github.com/getsentry/sentry-android/pull/404)) @marandaneto
- Do not add automatic and empty sensor breadcrumbs ([#401](https://github.com/getsentry/sentry-android/pull/401)) @marandaneto
- ref: removed Thread.sleep from LifecycleWatcher tests, using awaitility and DateProvider ([#392](https://github.com/getsentry/sentry-android/pull/392)) @marandaneto
- ref: added a DateTimeProvider for making retry after testable ([#391](https://github.com/getsentry/sentry-android/pull/391)) @marandaneto
- Bump Gradle to 6.4 ([#390](https://github.com/getsentry/sentry-android/pull/390)) @marandaneto
- Bump sentry-native to 0.2.6 ([#396](https://github.com/getsentry/sentry-android/pull/396)) @marandaneto

Packages were released on [`bintray`](https://dl.bintray.com/getsentry/sentry-android/io/sentry/sentry-android/), [`jcenter`](https://jcenter.bintray.com/io/sentry/sentry-android/) and [`mavenCentral`](https://repo.maven.apache.org/maven2/io/sentry/sentry-android/)

We'd love to get feedback.

## 2.1.0

### Features

- Includes all the changes of 2.1.0 alpha, beta and RC

### Fixes

- fix when PhoneStateListener is not ready for use ([#387](https://github.com/getsentry/sentry-android/pull/387)) @marandaneto
- make ANR 5s by default ([#388](https://github.com/getsentry/sentry-android/pull/388)) @marandaneto
- rate limiting by categories ([#381](https://github.com/getsentry/sentry-android/pull/381)) @marandaneto
- Bump NDK to latest stable version 21.1.6352462 ([#386](https://github.com/getsentry/sentry-android/pull/386)) @marandaneto

Packages were released on [`bintray`](https://dl.bintray.com/getsentry/sentry-android/io/sentry/sentry-android/), [`jcenter`](https://jcenter.bintray.com/io/sentry/sentry-android/) and [`mavenCentral`](https://repo.maven.apache.org/maven2/io/sentry/sentry-android/)

We'd love to get feedback.

## 2.0.3

### Fixes

- patch from 2.1.0-alpha.2 - avoid crash if NDK throws UnsatisfiedLinkError ([#344](https://github.com/getsentry/sentry-android/pull/344)) @marandaneto

Packages were released on [`bintray`](https://dl.bintray.com/getsentry/sentry-android/io/sentry/sentry-android/), [`jcenter`](https://jcenter.bintray.com/io/sentry/sentry-android/) and [`mavenCentral`](https://repo.maven.apache.org/maven2/io/sentry/sentry-android/)

We'd love to get feedback.

## 2.1.0-RC.1

### Features

- Options for uncaught exception and make SentryOptions list Thread-Safe ([#384](https://github.com/getsentry/sentry-android/pull/384)) @marandaneto
- Automatic breadcrumbs for app, activity and sessions lifecycles and system events ([#348](https://github.com/getsentry/sentry-android/pull/348)) @marandaneto
- Make capture session and envelope internal ([#372](https://github.com/getsentry/sentry-android/pull/372)) @marandaneto

### Fixes

- If retry after header has empty categories, apply retry after to all of them ([#377](https://github.com/getsentry/sentry-android/pull/377)) @marandaneto
- Discard events and envelopes if cached and retry after ([#378](https://github.com/getsentry/sentry-android/pull/378)) @marandaneto
- Merge loadLibrary calls for sentry-native and clean up CMake files ([#373](https://github.com/getsentry/sentry-android/pull/373)) @Swatinem
- Exceptions should be sorted oldest to newest ([#370](https://github.com/getsentry/sentry-android/pull/370)) @marandaneto
- Check external storage size even if its read only ([#368](https://github.com/getsentry/sentry-android/pull/368)) @marandaneto
- Wrong check for cellular network capability ([#369](https://github.com/getsentry/sentry-android/pull/369)) @marandaneto
- add ScheduledForRemoval annotation to deprecated methods ([#375](https://github.com/getsentry/sentry-android/pull/375)) @marandaneto
- Bump NDK to 21.0.6113669 ([#367](https://github.com/getsentry/sentry-android/pull/367)) @marandaneto
- Bump AGP and add new make cmd to check for updates ([#365](https://github.com/getsentry/sentry-android/pull/365)) @marandaneto

Packages were released on [`bintray`](https://dl.bintray.com/getsentry/sentry-android/io/sentry/sentry-android/), [`jcenter`](https://jcenter.bintray.com/io/sentry/sentry-android/) and [`mavenCentral`](https://repo.maven.apache.org/maven2/io/sentry/sentry-android/)

We'd love to get feedback.

## 2.1.0-beta.2

### Fixes

- Bump sentry-native to 0.2.4 ([#364](https://github.com/getsentry/sentry-android/pull/364)) @marandaneto
- Update current session on session start after deleting previous session ([#362](https://github.com/getsentry/sentry-android/pull/362)) @marandaneto

Packages were released on [`bintray`](https://dl.bintray.com/getsentry/sentry-android/io/sentry/sentry-android/), [`jcenter`](https://jcenter.bintray.com/io/sentry/sentry-android/) and [`mavenCentral`](https://repo.maven.apache.org/maven2/io/sentry/sentry-android/)

We'd love to get feedback.

## 2.1.0-beta.1

### Fixes

- Bump sentry-native to 0.2.3 ([#357](https://github.com/getsentry/sentry-android/pull/357)) @marandaneto
- Check for androidx availability on runtime ([#356](https://github.com/getsentry/sentry-android/pull/356)) @marandaneto
- If theres a left over session file and its crashed, we should not overwrite its state ([#354](https://github.com/getsentry/sentry-android/pull/354)) @marandaneto
- Session should be exited state if state was ok ([#352](https://github.com/getsentry/sentry-android/pull/352)) @marandaneto
- Envelope has dedicated endpoint ([#353](https://github.com/getsentry/sentry-android/pull/353)) @marandaneto

Packages were released on [`bintray`](https://dl.bintray.com/getsentry/sentry-android/io/sentry/sentry-android/), [`jcenter`](https://jcenter.bintray.com/io/sentry/sentry-android/) and [`mavenCentral`](https://repo.maven.apache.org/maven2/io/sentry/sentry-android/)

We'd love to get feedback.

## 2.1.0-alpha.2

### Fixes

- Change integration order for cached outbox events ([#347](https://github.com/getsentry/sentry-android/pull/347)) @marandaneto
- Avoid crash if NDK throws UnsatisfiedLinkError ([#344](https://github.com/getsentry/sentry-android/pull/344)) @marandaneto
- Avoid getting a threadlocal twice. ([#339](https://github.com/getsentry/sentry-android/pull/339)) @metlos
- Removing session tracking guard on hub and client ([#338](https://github.com/getsentry/sentry-android/pull/338)) @marandaneto
- Bump agp to 3.6.2 ([#336](https://github.com/getsentry/sentry-android/pull/336)) @marandaneto
- Fix racey ANR integration ([#332](https://github.com/getsentry/sentry-android/pull/332)) @marandaneto
- Logging envelopes path when possible instead of nullable id ([#331](https://github.com/getsentry/sentry-android/pull/331)) @marandaneto
- Renaming transport gate method ([#330](https://github.com/getsentry/sentry-android/pull/330)) @marandaneto

Packages were released on [`bintray`](https://dl.bintray.com/getsentry/sentry-android/io/sentry/sentry-android/), [`jcenter`](https://jcenter.bintray.com/io/sentry/sentry-android/) and [`mavenCentral`](https://repo.maven.apache.org/maven2/io/sentry/sentry-android/)

We'd love to get feedback.

## 2.1.0-alpha.1

Release of Sentry's new SDK for Android.

## What’s Changed

### Features

- Release health @marandaneto @bruno-garcia
- ANR report should have 'was active=yes' on the dashboard ([#299](https://github.com/getsentry/sentry-android/pull/299)) @marandaneto
- NDK events apply scoped data ([#322](https://github.com/getsentry/sentry-android/pull/322)) @marandaneto
- Add a StdoutTransport ([#310](https://github.com/getsentry/sentry-android/pull/310)) @mike-burns
- Implementing new retry after protocol ([#306](https://github.com/getsentry/sentry-android/pull/306)) @marandaneto

### Fixes

- Bump sentry-native to 0.2.2 ([#305](https://github.com/getsentry/sentry-android/pull/305)) @Swatinem
- Missing App's info ([#315](https://github.com/getsentry/sentry-android/pull/315)) @marandaneto
- Buffered writers/readers - otimizations ([#311](https://github.com/getsentry/sentry-android/pull/311)) @marandaneto
- Boot time should be UTC ([#309](https://github.com/getsentry/sentry-android/pull/309)) @marandaneto
- Make transport result public ([#300](https://github.com/getsentry/sentry-android/pull/300)) @marandaneto

Packages were released on [`bintray`](https://dl.bintray.com/getsentry/sentry-android/io/sentry/sentry-android/), [`jcenter`](https://jcenter.bintray.com/io/sentry/sentry-android/) and [`mavenCentral`](https://repo.maven.apache.org/maven2/io/sentry/sentry-android/)

We'd love to get feedback.

## 2.0.2

Release of Sentry's new SDK for Android.

### Features

- MavenCentral support ([#284](https://github.com/getsentry/sentry-android/pull/284)) @marandaneto

### Fixes

- Bump AGP to 3.6.1 ([#285](https://github.com/getsentry/sentry-android/pull/285)) @marandaneto

Packages were released on [`bintray`](https://dl.bintray.com/getsentry/sentry-android/io/sentry/sentry-android/), [`jcenter`](https://jcenter.bintray.com/io/sentry/sentry-android/) and [`mavenCentral`](https://repo.maven.apache.org/maven2/io/sentry/sentry-android/)

We'd love to get feedback.

## 2.0.1

Release of Sentry's new SDK for Android.

## What’s Changed

### Features

- Attach threads/stacktraces ([#267](https://github.com/getsentry/sentry-android/pull/267)) @marandaneto
- Add the default serverName to SentryOptions and use it in MainEventProcessor ([#279](https://github.com/getsentry/sentry-android/pull/279)) @metlos

### Fixes

- set current threadId when there's no mechanism set ([#277](https://github.com/getsentry/sentry-android/pull/277)) @marandaneto
- Preview package manager ([#269](https://github.com/getsentry/sentry-android/pull/269)) @bruno-garcia

Packages were released on [`bintray`](https://dl.bintray.com/getsentry/sentry-android/io/sentry/), [`jcenter`](https://jcenter.bintray.com/io/sentry/sentry-android/)

We'd love to get feedback.

## 2.0.0

Release of Sentry's new SDK for Android.

New features not offered by (1.7.x):

- NDK support
  - Captures crashes caused by native code
  - Access to the [`sentry-native` SDK](https://github.com/getsentry/sentry-native/) API by your native (C/C++/Rust code/..).
- Automatic init (just add your `DSN` to the manifest)
   - Proguard rules are added automatically
   - Permission (Internet) is added automatically
- Uncaught Exceptions might be captured even before the app restarts
- Sentry's Unified API.
- More context/device information
- Packaged as `aar`
- Frames from the app automatically marked as `InApp=true` (stack traces in Sentry highlights them by default).
- Complete Sentry Protocol available.
- All threads and their stack traces are captured.
- Sample project in this repo to test many features (segfault, uncaught exception, ANR...)

Features from the current SDK like `ANR` are also available (by default triggered after 4 seconds).

Packages were released on [`bintray`](https://dl.bintray.com/getsentry/sentry-android/io/sentry/), [`jcenter`](https://jcenter.bintray.com/io/sentry/sentry-android/)

We'd love to get feedback.

## 2.0.0-rc04

Release of Sentry's new SDK for Android.

### Features

- Take sampleRate from metadata ([#262](https://github.com/getsentry/sentry-android/pull/262)) @bruno-garcia
- Support mills timestamp format ([#263](https://github.com/getsentry/sentry-android/pull/263)) @marandaneto
- Adding logs to installed integrations ([#265](https://github.com/getsentry/sentry-android/pull/265)) @marandaneto

### Fixes

- Breacrumb.data to string,object, Add LOG level ([#264](https://github.com/getsentry/sentry-android/pull/264)) @HazAT
- Read release conf. on manifest ([#266](https://github.com/getsentry/sentry-android/pull/266)) @marandaneto

Packages were released on [`bintray`](https://dl.bintray.com/getsentry/sentry-android/io/sentry/), [`jcenter`](https://jcenter.bintray.com/io/sentry/sentry-android/)

We'd love to get feedback and we'll work in getting the GA `2.0.0` out soon.
Until then, the [stable SDK offered by Sentry is at version 1.7.30](https://github.com/getsentry/sentry-java/releases/tag/v1.7.30)

## 2.0.0-rc03

Release of Sentry's new SDK for Android.

### Fixes

- fixes ([#259](https://github.com/getsentry/sentry-android/issues/259)) - NPE check on getExternalFilesDirs items. ([#260](https://github.com/getsentry/sentry-android/pull/260)) @marandaneto
- strictMode typo ([#258](https://github.com/getsentry/sentry-android/pull/258)) @marandaneto

Packages were released on [`bintray`](https://dl.bintray.com/getsentry/sentry-android/io/sentry/), [`jcenter`](https://jcenter.bintray.com/io/sentry/sentry-android/)

We'd love to get feedback and we'll work in getting the GA `2.0.0` out soon.
Until then, the [stable SDK offered by Sentry is at version 1.7.30](https://github.com/getsentry/sentry-java/releases/tag/v1.7.30)

## 2.0.0-rc02

Release of Sentry's new SDK for Android.

### Features

- Hub mode configurable ([#247](https://github.com/getsentry/sentry-android/pull/247)) @bruno-garcia
- Added remove methods (tags/extras) to the sentry static class ([#243](https://github.com/getsentry/sentry-android/pull/243)) @marandaneto

### Fixes


- Update ndk for new sentry-native version ([#235](https://github.com/getsentry/sentry-android/pull/235)) @Swatinem @marandaneto
- Make integrations public ([#256](https://github.com/getsentry/sentry-android/pull/256)) @marandaneto
- Bump build-tools ([#255](https://github.com/getsentry/sentry-android/pull/255)) @marandaneto
- Added javadocs to scope and its dependencies ([#253](https://github.com/getsentry/sentry-android/pull/253)) @marandaneto
- Build all ABIs ([#254](https://github.com/getsentry/sentry-android/pull/254)) @marandaneto
- Moving back ANR timeout from long to int param. ([#252](https://github.com/getsentry/sentry-android/pull/252)) @marandaneto
- Added HubAdapter to call Sentry static methods from Integrations ([#250](https://github.com/getsentry/sentry-android/pull/250)) @marandaneto
- New Release format ([#242](https://github.com/getsentry/sentry-android/pull/242)) @marandaneto
- Javadocs for SentryOptions ([#246](https://github.com/getsentry/sentry-android/pull/246)) @marandaneto
- non-app is already inApp excluded by default. ([#244](https://github.com/getsentry/sentry-android/pull/244)) @marandaneto
- Fix if symlink exists for sentry-native ([#241](https://github.com/getsentry/sentry-android/pull/241)) @marandaneto
- Clone method - race condition free ([#226](https://github.com/getsentry/sentry-android/pull/226)) @marandaneto
- Refactoring breadcrumbs callback ([#239](https://github.com/getsentry/sentry-android/pull/239)) @marandaneto

Packages were released on [`bintray`](https://dl.bintray.com/getsentry/sentry-android/io/sentry/), [`jcenter`](https://jcenter.bintray.com/io/sentry/sentry-android/)

We'd love to get feedback and we'll work in getting the GA `2.0.0` out soon.
Until then, the [stable SDK offered by Sentry is at version 1.7.30](https://github.com/getsentry/sentry-java/releases/tag/v1.7.30)

## 2.0.0-rc01

Release of Sentry's new SDK for Android.

## What’s Changed

### Features

- Added remove methods for Scope data ([#237](https://github.com/getsentry/sentry-android/pull/237)) @marandaneto
- More device context (deviceId, connectionType and language) ([#229](https://github.com/getsentry/sentry-android/pull/229)) @marandaneto
- Added a few java docs (Sentry, Hub and SentryClient) ([#223](https://github.com/getsentry/sentry-android/pull/223)) @marandaneto
- Implemented diagnostic logger ([#218](https://github.com/getsentry/sentry-android/pull/218)) @marandaneto
- Added event processors to scope ([#209](https://github.com/getsentry/sentry-android/pull/209)) @marandaneto
- Added android transport gate ([#206](https://github.com/getsentry/sentry-android/pull/206)) @marandaneto
- Added executor for caching values out of the main thread ([#201](https://github.com/getsentry/sentry-android/pull/201)) @marandaneto

### Fixes


- Honor RetryAfter ([#236](https://github.com/getsentry/sentry-android/pull/236)) @marandaneto
- Add tests for SentryValues ([#238](https://github.com/getsentry/sentry-android/pull/238)) @philipphofmann
- Do not set frames if there's none ([#234](https://github.com/getsentry/sentry-android/pull/234)) @marandaneto
- Always call interrupt after InterruptedException ([#232](https://github.com/getsentry/sentry-android/pull/232)) @marandaneto
- Mark as current thread if its the main thread ([#228](https://github.com/getsentry/sentry-android/pull/228)) @marandaneto
- Fix lgtm alerts ([#219](https://github.com/getsentry/sentry-android/pull/219)) @marandaneto
- Written unit tests to ANR integration ([#215](https://github.com/getsentry/sentry-android/pull/215)) @marandaneto
- Added blog posts to README ([#214](https://github.com/getsentry/sentry-android/pull/214)) @marandaneto
- Raise code coverage for Dsn to 100% ([#212](https://github.com/getsentry/sentry-android/pull/212)) @philipphofmann
- Remove redundant times(1) for Mockito.verify ([#211](https://github.com/getsentry/sentry-android/pull/211)) @philipphofmann
- Transport may be set on options ([#203](https://github.com/getsentry/sentry-android/pull/203)) @marandaneto
- dist may be set on options ([#204](https://github.com/getsentry/sentry-android/pull/204)) @marandaneto
- Throw an exception if DSN is not set ([#200](https://github.com/getsentry/sentry-android/pull/200)) @marandaneto
- Migration guide markdown ([#197](https://github.com/getsentry/sentry-android/pull/197)) @marandaneto

Packages were released on [`bintray`](https://dl.bintray.com/getsentry/sentry-android/io/sentry/), [`jcenter`](https://jcenter.bintray.com/io/sentry/sentry-android/)

We'd love to get feedback and we'll work in getting the GA `2.0.0` out soon.
Until then, the [stable SDK offered by Sentry is at version 1.7.29](https://github.com/getsentry/sentry-java/releases/tag/v1.7.29)

## 2.0.0-beta02

Release of Sentry's new SDK for Android.

### Features

- addBreadcrumb overloads ([#196](https://github.com/getsentry/sentry-android/pull/196)) and ([#198](https://github.com/getsentry/sentry-android/pull/198))

### Fixes

- fix Android bug on API 24 and 25 about getting current threads and stack traces ([#194](https://github.com/getsentry/sentry-android/pull/194))

Packages were released on [`bintray`](https://dl.bintray.com/getsentry/sentry-android/io/sentry/), [`jcenter`](https://jcenter.bintray.com/io/sentry/sentry-android/)

We'd love to get feedback and we'll work in getting the GA `2.0.0` out soon.
Until then, the [stable SDK offered by Sentry is at version 1.7.28](https://github.com/getsentry/sentry-java/releases/tag/v1.7.28)

## 2.0.0-beta01

Release of Sentry's new SDK for Android.

### Fixes

- ref: ANR doesn't set handled flag ([#186](https://github.com/getsentry/sentry-android/pull/186))
- SDK final review ([#183](https://github.com/getsentry/sentry-android/pull/183))
- ref: Drop errored in favor of crashed ([#187](https://github.com/getsentry/sentry-android/pull/187))
- Workaround android_id ([#185](https://github.com/getsentry/sentry-android/pull/185))
- Renamed sampleRate ([#191](https://github.com/getsentry/sentry-android/pull/191))
- Making timestamp package-private or test-only ([#190](https://github.com/getsentry/sentry-android/pull/190))
- Split event processor in Device/App data ([#180](https://github.com/getsentry/sentry-android/pull/180))

Packages were released on [`bintray`](https://dl.bintray.com/getsentry/sentry-android/io/sentry/), [`jcenter`](https://jcenter.bintray.com/io/sentry/sentry-android/)

We'd love to get feedback and we'll work in getting the GA `2.0.0` out soon.
Until then, the [stable SDK offered by Sentry is at version 1.7.28](https://github.com/getsentry/sentry-java/releases/tag/v1.7.28)

## 2.0.0-alpha09

Release of Sentry's new SDK for Android.

### Features

- Adding nativeBundle plugin ([#161](https://github.com/getsentry/sentry-android/pull/161))
- Adding scope methods to sentry static class ([#179](https://github.com/getsentry/sentry-android/pull/179))

### Fixes

- fix: DSN parsing ([#165](https://github.com/getsentry/sentry-android/pull/165))
- Don't avoid exception type minification ([#166](https://github.com/getsentry/sentry-android/pull/166))
- make Gson retro compatible with older versions of AGP ([#177](https://github.com/getsentry/sentry-android/pull/177))
- Bump sentry-native with message object instead of a string ([#172](https://github.com/getsentry/sentry-android/pull/172))

Packages were released on [`bintray`](https://dl.bintray.com/getsentry/sentry-android/io/sentry/), [`jcenter`](https://jcenter.bintray.com/io/sentry/sentry-android/)

We'd love to get feedback and we'll work in getting the GA `2.0.0` out soon.
Until then, the [stable SDK offered by Sentry is at version 1.7.28](https://github.com/getsentry/sentry-java/releases/tag/v1.7.28)

## 2.0.0-alpha08

Release of Sentry's new SDK for Android.

### Fixes

- DebugId endianness ([#162](https://github.com/getsentry/sentry-android/pull/162))
- Executed beforeBreadcrumb also for scope ([#160](https://github.com/getsentry/sentry-android/pull/160))
- Benefit of manifest merging when minSdk ([#159](https://github.com/getsentry/sentry-android/pull/159))
- Add method to captureMessage with level ([#157](https://github.com/getsentry/sentry-android/pull/157))
- Listing assets file on the wrong dir ([#156](https://github.com/getsentry/sentry-android/pull/156))

Packages were released on [`bintray`](https://dl.bintray.com/getsentry/sentry-android/io/sentry/), [`jcenter`](https://jcenter.bintray.com/io/sentry/sentry-android/)

We'd love to get feedback and we'll work in getting the GA `2.0.0` out soon.
Until then, the [stable SDK offered by Sentry is at version 1.7.28](https://github.com/getsentry/sentry-java/releases/tag/v1.7.28)

## 2.0.0-alpha07

Third release of Sentry's new SDK for Android.

### Fixes

-  Fixed release for jcenter and bintray

Packages were released on [`bintray`](https://dl.bintray.com/getsentry/sentry-android/io/sentry/), [`jcenter`](https://jcenter.bintray.com/io/sentry/sentry-android/)

We'd love to get feedback and we'll work in getting the GA `2.0.0` out soon.
Until then, the [stable SDK offered by Sentry is at version 1.7.28](https://github.com/getsentry/sentry-java/releases/tag/v1.7.28)

## 2.0.0-alpha06

Second release of Sentry's new SDK for Android.

### Fixes

- Fixed a typo on pom generation.

Packages were released on [`bintray`](https://dl.bintray.com/getsentry/sentry-android/io/sentry/), [`jcenter`](https://jcenter.bintray.com/io/sentry/sentry-android/)

We'd love to get feedback and we'll work in getting the GA `2.0.0` out soon.
Until then, the [stable SDK offered by Sentry is at version 1.7.28](https://github.com/getsentry/sentry-java/releases/tag/v1.7.28)

## 2.0.0-alpha05

First release of Sentry's new SDK for Android.

New features not offered by our current (1.7.x), stable SDK are:

- NDK support
  - Captures crashes caused by native code
  - Access to the [`sentry-native` SDK](https://github.com/getsentry/sentry-native/) API by your native (C/C++/Rust code/..).
- Automatic init (just add your `DSN` to the manifest)
   - Proguard rules are added automatically
   - Permission (Internet) is added automatically
- Uncaught Exceptions might be captured even before the app restarts
- Unified API which include scopes etc.
- More context/device information
- Packaged as `aar`
- Frames from the app automatically marked as `InApp=true` (stack traces in Sentry highlights them by default).
- Complete Sentry Protocol available.
- All threads and their stack traces are captured.
- Sample project in this repo to test many features (segfault, uncaught exception, scope)

Features from the current SDK like `ANR` are also available (by default triggered after 4 seconds).

Packages were released on [`bintray`](https://dl.bintray.com/getsentry/sentry-android/io/sentry/), [`jcenter`](https://jcenter.bintray.com/io/sentry/sentry-android/)

We'd love to get feedback and we'll work in getting the GA `2.0.0` out soon.
Until then, the [stable SDK offered by Sentry is at version 1.7.28](https://github.com/getsentry/sentry-java/releases/tag/v1.7.28)<|MERGE_RESOLUTION|>--- conflicted
+++ resolved
@@ -6,11 +6,8 @@
 
 - Allow setting SDK info (name & version) in manifest ([#2016](https://github.com/getsentry/sentry-java/pull/2016))
 - Allow setting native Android SDK name during build ([#2035](https://github.com/getsentry/sentry-java/pull/2035))
-<<<<<<< HEAD
+- Hints are now used via a Hints object and passed into beforeSend and EventProcessor as @NotNull Hints object ([#2045](https://github.com/getsentry/sentry-java/pull/2045))
 - Attachments can be manipulated via hints ([#2046](https://github.com/getsentry/sentry-java/pull/2046))
-=======
-- Hints are now used via a Hints object and passed into beforeSend and EventProcessor as @NotNull Hints object ([#2045](https://github.com/getsentry/sentry-java/pull/2045))
->>>>>>> b0903ae3
 
 ## 6.0.0-beta.3
 
