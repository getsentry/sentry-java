# Unreleased

* Feat: Add an overload for `startTransaction` that sets the created transaction to the Scope #1313
* Ref: Separate user facing and protocol classes in the Performance feature (#1304)
* Feat: Set SDK version on Transactions (#1307)
* Fix: Use logger set on SentryOptions in GsonSerializer (#1308)
* Fix: Use the bindToScope correctly
<<<<<<< HEAD
* Feat: GraalVM Native Image Compatibility (#1329)
=======
* Feat: Add OkHttp client application interceptor (#1330)
>>>>>>> fa1b8b7a

# 4.3.0

* Fix: Fix setting in-app-includes from external properties (#1291)
* Fix: Initialize Sentry in Logback appender when DSN is not set in XML config (#1296)
* Fix: Fix JUL integration SDK name (#1293)
* Feat: Activity tracing auto instrumentation

# 4.2.0

* Fix: Remove experimental annotation for Attachment #1257
* Fix: Mark stacktrace as snapshot if captured at arbitrary moment #1231
* Enchancement: Improve EventProcessor nullability annotations (#1229).
* Bump: sentry-native to 0.4.7
* Enchancement: Add ability to flush events synchronously.
* Fix: Disable Gson HTML escaping
* Enchancement: Support @SentrySpan and @SentryTransaction on classes and interfaces. (#1243)
* Enchancement: Do not serialize empty collections and maps (#1245)
* Ref: Optimize DuplicateEventDetectionEventProcessor performance (#1247).
* Ref: Prefix sdk.package names with io.sentry (#1249)
* Fix: Make the ANR Atomic flags immutable
* Enchancement: Integration interface better compatibility with Kotlin null-safety
* Enchancement: Simplify Sentry configuration in Spring integration (#1259)
* Enchancement: Simplify configuring Logback integration when environment variable with the DSN is not set (#1271)
* Fix: Prevent NoOpHub from creating heavy SentryOptions objects (#1272)
* Enchancement: Add Request to the Scope. #1270
* Fix: Fix SentryTransaction#getStatus NPE (#1273)
* Enchancement: Optimize SentryTracingFilter when hub is disabled.
* Fix: Discard unfinished Spans before sending them over to Sentry (#1279)
* Fix: Interrupt the thread in QueuedThreadPoolExecutor (#1276)
* Fix: SentryTransaction#finish should not clear another transaction from the scope (#1278)

Breaking Changes:
* Enchancement: SentryExceptionResolver should not send handled errors by default (#1248).
* Ref: Simplify RestTemplate instrumentation (#1246)
* Enchancement: Add overloads for startTransaction taking op and description (#1244)

# 4.1.0

* Improve Kotlin compatibility for SdkVersion (#1213)
* Feat: Support logging via JUL (#1211)
* Fix: Fix returning Sentry trace header from Span (#1217)
* Fix: Remove misleading error logs (#1222)

# 4.0.0

This release brings the Sentry Performance feature to Java SDK, Spring, Spring Boot, and Android integrations. Read more in the reference documentation:

- [Performance for Java](https://docs.sentry.io/platforms/java/performance/)
- [Performance for Spring](https://docs.sentry.io/platforms/java/guides/spring/)
- [Performance for Spring Boot](https://docs.sentry.io/platforms/java/guides/spring-boot/)
- [Performance for Android](https://docs.sentry.io/platforms/android/performance/)

### Other improvements:

#### Core:

- Improved loading external configuration:
  - Load `sentry.properties` from the application's current working directory (#1046)
  - Resolve `in-app-includes`, `in-app-excludes`, `tags`, `debug`, `uncaught.handler.enabled` parameters from the external configuration
- Set global tags on SentryOptions and load them from external configuration (#1066)
- Add support for attachments (#1082)
- Resolve `servername` from the localhost address
- Simplified transport configuration through setting `TransportFactory` instead of `ITransport` on SentryOptions (#1124)

#### Spring Boot:
- Add the ability to register multiple `OptionsConfiguration` beans (#1093)
- Initialize Logback after context refreshes (#1129)

#### Android:
- Add `isSideLoaded` and `installerStore` tags automatically (Where your App. was installed from eg Google Play, Amazon Store, downloaded APK, etc...)
- Bump: sentry-native to 0.4.6
- Bump: Gradle to 6.8.1 and AGP to 4.1.2

# 4.0.0-beta.1

* Feat: Add addToTransactions to Attachment (#1191)
* Enhancement: Support SENTRY_TRACES_SAMPLE_RATE conf. via env variables (#1171)
* Enhancement: Pass request to CustomSamplingContext in Spring integration (#1172)
* Ref: Set SpanContext on SentryTransaction to avoid potential NPE (#1173)
* Fix: Free Local Refs manually due to Android local ref. count limits
* Enhancement: Move `SentrySpanClientHttpRequestInterceptor` to Spring module (#1181)
* Enhancement: Add overload for `transaction/span.finish(SpanStatus)` (#1182)
* Fix: Bring back support for setting transaction name without ongoing transaction (#1183)
* Enhancement: Simplify registering traces sample callback in Spring integration (#1184)
* Enhancement: Polish Performance API (#1165)
* Enhancement: Set "debug" through external properties (#1186)
* Enhancement: Simplify Spring integration (#1188)
* Enhancement: Init overload with dsn (#1195)
* Enhancement: Enable Kotlin map-like access on CustomSamplingContext (#1192)
* Enhancement: Auto register custom ITransportFactory in Spring integration (#1194)
* Enhancement: Improve Kotlin property access in Performance API (#1193)
* Enhancement: Copy options tags to transactions (#1198)
* Enhancement: Add convenient method for accessing event's throwable (1202)

# 4.0.0-alpha.3

* Feat: Add maxAttachmentSize to SentryOptions (#1138)
* Feat: Drop invalid attachments (#1134)
* Ref: Make Attachment immutable (#1120)
* Fix inheriting sampling decision from parent (#1100)
* Fixes and Tests: Session serialization and deserialization
* Ref: using Calendar to generate Dates
* Fix: Exception only sets a stack trace if there are frames
* Feat: set isSideLoaded info tags
* Enhancement: Read tracesSampleRate from AndroidManifest
* Fix: Initialize Logback after context refreshes (#1129)
* Ref: Return NoOpTransaction instead of null (#1126)
* Fix: Do not crash when passing null values to @Nullable methods, eg User and Scope
* Ref: `ITransport` implementations are now responsible for executing request in asynchronous or synchronous way (#1118)
* Ref: Add option to set `TransportFactory` instead of `ITransport` on `SentryOptions` (#1124)
* Ref: Simplify ITransport creation in ITransportFactory (#1135) 
* Feat: Add non blocking Apache HttpClient 5 based Transport (#1136)
* Enhancement: Autoconfigure Apache HttpClient 5 based Transport in Spring Boot integration (#1143)
* Enhancement: Send user.ip_address = {{auto}} when sendDefaultPii is true (#1015)
* Fix: Resolving dashed properties from external configuration
* Feat: Read `uncaught.handler.enabled` property from the external configuration 
* Feat: Resolve servername from the localhost address
* Fix: Consider {{ auto }} as a default ip address (#1015) 
* Fix: Set release and environment on Transactions (#1152)
* Fix: Do not set transaction on the scope automatically   
* Enhancement: Automatically assign span context to captured events (#1156)
* Feat: OutboxSender supports all envelope item types #1158
* Enhancement: Improve ITransaction and ISpan null-safety compatibility (#1161)

# 4.0.0-alpha.2

* Feat: Add basic support for attachments (#1082)
* Fix: Remove method reference in SentryEnvelopeItem (#1091)
* Enhancement: Set transaction name on events and transactions sent using Spring integration (#1067)
* Fix: Set current thread only if there are no exceptions
* Enhancement: Set global tags on SentryOptions and load them from external configuration (#1066)
* Ref: Refactor resolving SpanContext for Throwable (#1068)
* Enhancement: Add API validator and remove deprecated methods
* Enhancement: Add more convenient method to start a child span (#1073)
* Enhancement: Autoconfigure traces callback in Spring Boot integration (#1074)
* Enhancement: Resolve in-app-includes and in-app-excludes parameters from the external configuration
* Enhancement: Make InAppIncludesResolver public (#1084)
* Ref: Change "op" to "operation" in @SentrySpan and @SentryTransaction
* Fix: SentryOptions creates GsonSerializer by default
* Enhancement: Add the ability to register multiple OptionsConfiguration beans (#1093)
* Fix: Append DebugImage list if event already has it
* Fix: Sort breadcrumbs by Date if there are breadcrumbs already in the event

# 4.0.0-alpha.1

* Enhancement: Load `sentry.properties` from the application's current working directory (#1046)
* Ref: Refactor JSON deserialization (#1047)
* Feat: Performance monitoring (#971)
* Feat: Performance monitoring for Spring Boot applications (#971)

# 3.2.1

* Fix: Set current thread only if theres no exceptions (#1064)
* Fix: Append DebugImage list if event already has it (#1092)
* Fix: Sort breadcrumbs by Date if there are breadcrumbs already in the event (#1094)
* Fix: Free Local Refs manually due to Android local ref. count limits  (#1179)

# 3.2.0

* Bump: AGP 4.1.1 (#1040)
* Fix: use neutral Locale for String operations #1033
* Update to sentry-native 0.4.4 and fix shared library builds (#1039)
* Feat: Expose a Module (Debug images) Loader for Android thru sentry-native #1043
* Enhancement: Added java doc to protocol classes based on sentry-data-schemes project (#1045)
* Enhancement: Make SentryExceptionResolver Order configurable to not send handled web exceptions (#1008)
* Enhancement: Resolve HTTP Proxy parameters from the external configuration (#1028)
* Enhancement: Sentry NDK integration is compiled against default NDK version based on AGP's version #1048
* Fix: Clean up JNI code and properly free strings #1050
* Fix: set userId for hard-crashes if no user is set #1049

# 3.1.3

* Fix broken NDK integration on 3.1.2 (release failed on packaging a .so file)
* Increase max cached events to 30 (#1029)
* Normalize DSN URI (#1030)

# 3.1.2

* feat: Manually capturing User Feedback
* Enhancement: Set environment to "production" by default.
* Enhancement: Make public the Breadcrumb constructor that accepts a Date #1012
* ref: Validate event id on user feedback submission
 
# 3.1.1

* fix: Prevent Logback and Log4j2 integrations from re-initializing Sentry when Sentry is already initialized
* Enhancement: Bind logging related SentryProperties to Slf4j Level instead of Logback to improve Log4j2 compatibility
* fix: Make sure HttpServletRequestSentryUserProvider runs by default before custom SentryUserProvider beans
* fix: fix setting up Sentry in Spring Webflux annotation by changing the scope of Spring WebMvc related dependencies

# 3.1.0

* fix: Don't require `sentry.dsn` to be set when using `io.sentry:sentry-spring-boot-starter` and `io.sentry:sentry-logback` together #965
* Auto-Configure `inAppIncludes` in Spring Boot integration #966
* Enhancement: make getThrowable public and improve set contexts #967
* Bump: Android Gradle Plugin 4.0.2 #968
* Enhancement: accepted quoted values in properties from external configuration #972
* fix: remove chunked streaming mode #974
* fix: Android 11 + targetSdkVersion 30 crashes Sentry on start #977

# 3.0.0

# Java + Android

This release marks the re-unification of Java and Android SDK code bases.
It's based on the Android 2.0 SDK, which implements [Sentry's unified API](https://develop.sentry.dev/sdk/unified-api/).

Considerable changes were done, which include a lot of improvements. More are covered below, but the highlights are:

* Improved `log4j2` integration
  * Capture breadcrumbs for level INFO and higher
  * Raises event for ERROR and higher.
  * Minimum levels are configurable.
  * Optionally initializes the SDK via appender.xml
* Dropped support to `log4j`.
* Improved `logback` integration
  * Capture breadcrumbs for level INFO and higher
  * Raises event for ERROR and higher. 
  * Minimum levels are configurable.
  * Optionally initializes the SDK via appender.xml
  * Configurable via Spring integration if both are enabled
* Spring
  * No more duplicate events with Spring and logback
  * Auto initalizes if DSN is available
  * Configuration options available with auto complete
* Google App Engine support dropped

## What’s Changed

* Callback to validate SSL certificate (#944) 
* Attach stack traces enabled by default

### Android specific

* Release health enabled by default for Android
* Sync of Scopes for Java -> Native (NDK)
* Bump Sentry-Native v0.4.2
* Android 11 Support

[Android migration docs](https://docs.sentry.io/platforms/android/migration/#migrating-from-sentry-android-2x-to-sentry-android-3x)

### Java specific

* Unified API for Java SDK and integrations (Spring, Spring boot starter, Servlet, Logback, Log4j2)

New Java [docs](https://docs.sentry.io/platforms/java/) are live and being improved.

# Acquisition

Packages were released on [`bintray sentry-java`](https://dl.bintray.com/getsentry/sentry-java/io/sentry/), [`bintray sentry-android`](https://dl.bintray.com/getsentry/sentry-android/io/sentry/), [`jcenter`](https://jcenter.bintray.com/io/sentry/) and [`mavenCentral`](https://repo.maven.apache.org/maven2/io/sentry/)

## Where is the Java 1.7 code base?

The previous Java releases, are all available in this repository through the tagged releases.
# 3.0.0-beta.1

## What’s Changed

* feat: ssl support (#944) @ninekaw9 @marandaneto 
* feat: sync Java to C (#937) @bruno-garcia @marandaneto
* feat: Auto-configure Logback appender in Spring Boot integration. (#938) @maciejwalkowiak
* feat: Add Servlet integration. (#935) @maciejwalkowiak
* fix: Pop scope at the end of the request in Spring integration. (#936) @maciejwalkowiak
* bump: Upgrade Spring Boot to 2.3.4. (#932) @maciejwalkowiak
* fix: Do not set cookies when send pii is set to false. (#931) @maciejwalkowiak

Packages were released on [`bintray sentry-java`](https://dl.bintray.com/getsentry/sentry-java/io/sentry/), [`bintray sentry-android`](https://dl.bintray.com/getsentry/sentry-android/io/sentry/), [`jcenter`](https://jcenter.bintray.com/io/sentry/) and [`mavenCentral`](https://repo.maven.apache.org/maven2/io/sentry/)

We'd love to get feedback.

# 3.0.0-alpha.3

## What’s Changed

* Bump sentry-native to 0.4.2 (#926) @marandaneto
* feat: enable attach stack traces and disable attach threads by default (#921) @marandaneto
* fix: read sample rate correctly from manifest meta data (#923) @marandaneto
* ref: remove log level as RN do not use it anymore (#924) @marandaneto

Packages were released on [`bintray sentry-android`](https://dl.bintray.com/getsentry/sentry-android/io/sentry/) and [`bintray sentry-java`](https://dl.bintray.com/getsentry/sentry-java/io/sentry/)

We'd love to get feedback.

# 3.0.0-alpha.2

TBD

Packages were released on [bintray](https://dl.bintray.com/getsentry/maven/io/sentry/)

> Note: This release marks the unification of the Java and Android Sentry codebases based on the core of the Android SDK (version 2.x).
Previous releases for the Android SDK (version 2.x) can be found on the now archived: https://github.com/getsentry/sentry-android/

# 3.0.0-alpha.1

# New releases will happen on a different repository:

https://github.com/getsentry/sentry-java

## What’s Changed

* feat: enable release health by default

Packages were released on [`bintray`](https://dl.bintray.com/getsentry/sentry-android/io/sentry/sentry-android/), [`jcenter`](https://jcenter.bintray.com/io/sentry/sentry-android/) and [`mavenCentral`](https://repo.maven.apache.org/maven2/io/sentry/sentry-android/)

We'd love to get feedback.

# 2.3.1

## What’s Changed

* fix: add main thread checker for the app lifecycle integration (#525) @marandaneto
* Set correct migration link (#523) @fupduck
* Warn about Sentry re-initialization. (#521) @maciejwalkowiak
* Set SDK version in `MainEventProcessor`. (#513) @maciejwalkowiak
* Bump sentry-native to 0.4.0 (#512) @marandaneto
* Bump Gradle to 6.6 and fix linting issues (#510) @marandaneto
* fix(sentry-java): Contexts belong on the Scope (#504) @maciejwalkowiak
* Add tests for verifying scope changes thread isolation (#508) @maciejwalkowiak
* Set `SdkVersion` in default `SentryOptions` created in sentry-core module (#506) @maciejwalkowiak

Packages were released on [`bintray`](https://dl.bintray.com/getsentry/sentry-android/io/sentry/sentry-android/), [`jcenter`](https://jcenter.bintray.com/io/sentry/sentry-android/) and [`mavenCentral`](https://repo.maven.apache.org/maven2/io/sentry/sentry-android/)

We'd love to get feedback.

# 2.3.0

## What’s Changed

* fix: converting UTC and ISO timestamp when missing Locale/TimeZone do not error (#505) @marandaneto
* Add console application sample. (#502) @maciejwalkowiak
* Log stacktraces in SystemOutLogger (#498) @maciejwalkowiak
* Add method to add breadcrumb with string parameter. (#501) @maciejwalkowiak
* Call `Sentry#close` on JVM shutdown. (#497) @maciejwalkowiak
* ref: sentry-core changes for console app (#473) @marandaneto

Obs: If you are using its own instance of `Hub`/`SentryClient` and reflection to set up the SDK to be usable within Libraries, this change may break your code, please fix the renamed classes.

Packages were released on [`bintray`](https://dl.bintray.com/getsentry/sentry-android/io/sentry/sentry-android/), [`jcenter`](https://jcenter.bintray.com/io/sentry/sentry-android/) and [`mavenCentral`](https://repo.maven.apache.org/maven2/io/sentry/sentry-android/)

We'd love to get feedback.

# 2.2.2

## What’s Changed

* feat: add sdk to envelope header (#488) @marandaneto
* Bump plugin versions (#487) @marandaneto
* Bump: AGP 4.0.1 (#486) @marandaneto
* feat: log request if response code is not 200 (#484) @marandaneto

Packages were released on [`bintray`](https://dl.bintray.com/getsentry/sentry-android/io/sentry/sentry-android/), [`jcenter`](https://jcenter.bintray.com/io/sentry/sentry-android/) and [`mavenCentral`](https://repo.maven.apache.org/maven2/io/sentry/sentry-android/)

We'd love to get feedback.

# 2.2.1

## What’s Changed

* fix: Timber adds breadcrumb even if event level is < minEventLevel (#480) @marandaneto
* enhancement: Bump Gradle 6.5.1 (#479) @marandaneto
* fix: contexts serializer avoids reflection and fixes desugaring issue (#478) @marandaneto
* fix: clone session before sending to the transport (#474) @marandaneto

Packages were released on [`bintray`](https://dl.bintray.com/getsentry/sentry-android/io/sentry/sentry-android/), [`jcenter`](https://jcenter.bintray.com/io/sentry/sentry-android/) and [`mavenCentral`](https://repo.maven.apache.org/maven2/io/sentry/sentry-android/)

We'd love to get feedback.

# 2.2.0

## What’s Changed

* fix: negative session sequence if the date is before java date epoch (#471) @marandaneto
* fix: deserialise unmapped contexts values from envelope (#470) @marandaneto
* Bump: sentry-native 0.3.4 (#468) @marandaneto

* feat: timber integration (#464) @marandaneto

1) To add integrations it requires a [manual initialization](https://docs.sentry.io/platforms/android/#manual-initialization) of the Android SDK.

2) Add the `sentry-android-timber` dependency:

```groovy
implementation 'io.sentry:sentry-android-timber:{version}' // version >= 2.2.0
```

3) Initialize and add the `SentryTimberIntegration`:

```java
SentryAndroid.init(this, options -> {
    // default values:
    // minEventLevel = ERROR
    // minBreadcrumbLevel = INFO
    options.addIntegration(new SentryTimberIntegration());

    // custom values for minEventLevel and minBreadcrumbLevel
    // options.addIntegration(new SentryTimberIntegration(SentryLevel.WARNING, SentryLevel.ERROR));
});
```

4) Use the Timber integration:

```java
try {
    int x = 1 / 0;
} catch (Exception e) {
    Timber.e(e);
}
```

Packages were released on [`bintray`](https://dl.bintray.com/getsentry/sentry-android/io/sentry/sentry-android/), [`jcenter`](https://jcenter.bintray.com/io/sentry/sentry-android/) and [`mavenCentral`](https://repo.maven.apache.org/maven2/io/sentry/sentry-android/)

We'd love to get feedback.

# 2.1.7

## What’s Changed

* fix: init native libs if available on SDK init (#461) @marandaneto
* Make JVM target explicit in sentry-core (#462) @dilbernd
* fix: timestamp with millis from react-native should be in UTC format (#456) @marandaneto
* Bump Gradle to 6.5 (#454) @marandaneto

Packages were released on [`bintray`](https://dl.bintray.com/getsentry/sentry-android/io/sentry/sentry-android/), [`jcenter`](https://jcenter.bintray.com/io/sentry/sentry-android/) and [`mavenCentral`](https://repo.maven.apache.org/maven2/io/sentry/sentry-android/)

We'd love to get feedback.

# 2.1.6

## What’s Changed

* fix: do not lookup sentry-debug-meta but instead load it directly (#445) @marandaneto
* fix: regression on v2.1.5 which can cause a crash on SDK init

Packages were released on [`bintray`](https://dl.bintray.com/getsentry/sentry-android/io/sentry/sentry-android/), [`jcenter`](https://jcenter.bintray.com/io/sentry/sentry-android/) and [`mavenCentral`](https://repo.maven.apache.org/maven2/io/sentry/sentry-android/)

We'd love to get feedback.

# 2.1.5

This version has a severe bug and can cause a crash on SDK init

Please upgrade to https://github.com/getsentry/sentry-android/releases/tag/2.1.6

# 2.1.4

## What’s Changed

* bump: sentry-native to 0.3.1 (#440) @marandaneto
* fix: update last session timestamp (#437) @marandaneto
* feat: make gzip as default content encoding type (#433) @marandaneto
* enhancement: use AGP 4 features (#366) @marandaneto
* enhancement: Create GH Actions CI for Ubuntu/macOS (#403) @marandaneto
* enhancement: make root checker better and minimize false positive (#417) @marandaneto
* fix: filter trim memory breadcrumbs (#431) @marandaneto

Packages were released on [`bintray`](https://dl.bintray.com/getsentry/sentry-android/io/sentry/sentry-android/), [`jcenter`](https://jcenter.bintray.com/io/sentry/sentry-android/) and [`mavenCentral`](https://repo.maven.apache.org/maven2/io/sentry/sentry-android/)

We'd love to get feedback.

# 2.1.3

## What’s Changed

This fixes several critical bugs in sentry-android 2.0 and 2.1

* fix: Sentry.init register integrations after creating the main Hub instead of doing it in the main Hub ctor (#427) @marandaneto
* fix: make NoOpLogger public (#425) @marandaneto
* fix: ConnectivityChecker returns connection status and events are not trying to be sent if no connection. (#420) @marandaneto
* ref: thread pool executor is a single thread executor instead of scheduled thread executor (#422) @marandaneto
* fix: Add Abnormal to the Session.State enum as its part of the protocol (#424) @marandaneto
* Bump: Gradle to 6.4.1 (#419) @marandaneto

We recommend that you use sentry-android 2.1.3 over the initial release of sentry-android 2.0 and 2.1.

Packages were released on [`bintray`](https://dl.bintray.com/getsentry/sentry-android/io/sentry/sentry-android/), [`jcenter`](https://jcenter.bintray.com/io/sentry/sentry-android/) and [`mavenCentral`](https://repo.maven.apache.org/maven2/io/sentry/sentry-android/)

We'd love to get feedback.

# 2.1.2

## What’s Changed

* fix: Phone state breadcrumbs require read_phone_state on older OS versions (#415) @marandaneto @bsergean
* fix: before raising ANR events, we check ProcessErrorStateInfo if available (#412) @marandaneto
* fix: send cached events to use a single thread executor (#405) @marandaneto
* enha: added options to configure http transport (#411) @marandaneto
* fix: initing SDK on AttachBaseContext (#409) @marandaneto
* fix: sessions can't be abnormal, but exited if not ended properly (#410) @marandaneto

Packages were released on [`bintray`](https://dl.bintray.com/getsentry/sentry-android/io/sentry/sentry-android/), [`jcenter`](https://jcenter.bintray.com/io/sentry/sentry-android/) and [`mavenCentral`](https://repo.maven.apache.org/maven2/io/sentry/sentry-android/)

We'd love to get feedback.

# 2.1.1

## What’s Changed

* fix: set missing release, environment and dist to sentry-native options (#404) @marandaneto
* fix: do not add automatic and empty sensor breadcrumbs (#401) @marandaneto
* enha: added missing getters on Breadcrumb and SentryEvent (#397) @marandaneto
* enha: bump sentry-native to 0.2.6 (#396) @marandaneto
* feat: add trim memory breadcrumbs (#395) @marandaneto
* enha: only set breadcrumb extras if not empty (#394) @marandaneto
* ref: removed Thread.sleep from LifecycleWatcher tests, using awaitility and DateProvider (#392) @marandaneto
* ref: added a DateTimeProvider for making retry after testable (#391) @marandaneto
* enha: BUMP Gradle to 6.4 (#390) @marandaneto
* enha: added samples of how to disable automatic breadcrumbs (#389) @marandaneto

Packages were released on [`bintray`](https://dl.bintray.com/getsentry/sentry-android/io/sentry/sentry-android/), [`jcenter`](https://jcenter.bintray.com/io/sentry/sentry-android/) and [`mavenCentral`](https://repo.maven.apache.org/maven2/io/sentry/sentry-android/)

We'd love to get feedback.

# 2.1.0

## What’s Changed

* Includes all the changes of 2.1.0 alpha, beta and RC
* fix when PhoneStateListener is not ready for use (#387) @marandaneto
* make ANR 5s by default (#388) @marandaneto
* fix: rate limiting by categories (#381) @marandaneto
* BUMP NDK to latest stable version 21.1.6352462 (#386) @marandaneto

Packages were released on [`bintray`](https://dl.bintray.com/getsentry/sentry-android/io/sentry/sentry-android/), [`jcenter`](https://jcenter.bintray.com/io/sentry/sentry-android/) and [`mavenCentral`](https://repo.maven.apache.org/maven2/io/sentry/sentry-android/)

We'd love to get feedback.

# 2.0.3

## What’s Changed

* patch from 2.1.0-alpha.2 - avoid crash if NDK throws UnsatisfiedLinkError (#344) @marandaneto

Packages were released on [`bintray`](https://dl.bintray.com/getsentry/sentry-android/io/sentry/sentry-android/), [`jcenter`](https://jcenter.bintray.com/io/sentry/sentry-android/) and [`mavenCentral`](https://repo.maven.apache.org/maven2/io/sentry/sentry-android/)

We'd love to get feedback.
# 2.1.0-RC.1

## What’s Changed

* feat: Options for uncaught exception and make SentryOptions list Thread-Safe (#384) @marandaneto
* feat: automatic breadcrumbs for app, activity and sessions lifecycles and system events (#348) @marandaneto
* fix: if retry after header has empty categories, apply retry after to all of them (#377) @marandaneto
* fix: discard events and envelopes if cached and retry after (#378) @marandaneto
* add ScheduledForRemoval annotation to deprecated methods (#375) @marandaneto
* fix: Merge loadLibrary calls for sentry-native and clean up CMake files (#373) @Swatinem
* enha: make capture session and envelope internal (#372) @marandaneto
* fix: exceptions should be sorted oldest to newest (#370) @marandaneto
* fix: check external storage size even if its read only (#368) @marandaneto
* fix: wrong check for cellular network capability (#369) @marandaneto
* bump NDK to 21.0.6113669 (#367) @marandaneto
* bump AGP and add new make cmd to check for updates (#365) @marandaneto

Packages were released on [`bintray`](https://dl.bintray.com/getsentry/sentry-android/io/sentry/sentry-android/), [`jcenter`](https://jcenter.bintray.com/io/sentry/sentry-android/) and [`mavenCentral`](https://repo.maven.apache.org/maven2/io/sentry/sentry-android/)

We'd love to get feedback.

# 2.1.0-beta.2

## What’s Changed

* bump sentry-native to 0.2.4 (#364) @marandaneto
* update current session on session start after deleting previous session (#362) @marandaneto

Packages were released on [`bintray`](https://dl.bintray.com/getsentry/sentry-android/io/sentry/sentry-android/), [`jcenter`](https://jcenter.bintray.com/io/sentry/sentry-android/) and [`mavenCentral`](https://repo.maven.apache.org/maven2/io/sentry/sentry-android/)

We'd love to get feedback.

# 2.1.0-beta.1

## What’s Changed

* BUMP sentry-native to 0.2.3 (#357) @marandaneto
* check for androidx availability on runtime (#356) @marandaneto
* if theres a left over session file and its crashed, we should not overwrite its state (#354) @marandaneto
* session should be exited state if state was ok (#352) @marandaneto
* envelope has dedicated endpoint (#353) @marandaneto

Packages were released on [`bintray`](https://dl.bintray.com/getsentry/sentry-android/io/sentry/sentry-android/), [`jcenter`](https://jcenter.bintray.com/io/sentry/sentry-android/) and [`mavenCentral`](https://repo.maven.apache.org/maven2/io/sentry/sentry-android/)

We'd love to get feedback.

# 2.1.0-alpha.2

## What’s Changed

* change integration order for cached outbox events (#347) @marandaneto
* avoid crash if NDK throws UnsatisfiedLinkError (#344) @marandaneto
* Avoid getting a threadlocal twice. (#339) @metlos
* removing session tracking guard on hub and client (#338) @marandaneto
* bump agp to 3.6.2 (#336) @marandaneto
* fix racey ANR integration (#332) @marandaneto
* logging envelopes path when possible instead of nullable id (#331) @marandaneto
* renaming transport gate method (#330) @marandaneto

Packages were released on [`bintray`](https://dl.bintray.com/getsentry/sentry-android/io/sentry/sentry-android/), [`jcenter`](https://jcenter.bintray.com/io/sentry/sentry-android/) and [`mavenCentral`](https://repo.maven.apache.org/maven2/io/sentry/sentry-android/)

We'd love to get feedback.

# 2.1.0-alpha.1

Release of Sentry's new SDK for Android.

## What’s Changed

* BUMP sentry-native to 0.2.2 (#305) @Swatinem
* ANR report should have 'was active=yes' on the dashboard (#299) @marandaneto
* NDK events apply scoped data (#322) @marandaneto
* fix missing App's info (#315) @marandaneto
* buffered writers/readers - otimizations (#311) @marandaneto
* Add a StdoutTransport (#310) @mike-burns
* boot time should be UTC (#309) @marandaneto
* implementing new retry after protocol (#306) @marandaneto
* make transport result public (#300) @marandaneto
* release health @marandaneto @bruno-garcia 

Packages were released on [`bintray`](https://dl.bintray.com/getsentry/sentry-android/io/sentry/sentry-android/), [`jcenter`](https://jcenter.bintray.com/io/sentry/sentry-android/) and [`mavenCentral`](https://repo.maven.apache.org/maven2/io/sentry/sentry-android/)

We'd love to get feedback.

# 2.0.2

Release of Sentry's new SDK for Android.

## What’s Changed

* BUMP AGP to 3.6.1 (#285) @marandaneto
* MavenCentral support (#284) @marandaneto

Packages were released on [`bintray`](https://dl.bintray.com/getsentry/sentry-android/io/sentry/sentry-android/), [`jcenter`](https://jcenter.bintray.com/io/sentry/sentry-android/) and [`mavenCentral`](https://repo.maven.apache.org/maven2/io/sentry/sentry-android/)

We'd love to get feedback.

# 2.0.1

Release of Sentry's new SDK for Android.

## What’s Changed

* Add the default serverName to SentryOptions and use it in MainEventProcessor (#279) @metlos
* set current threadId when there's no mechanism set (#277) @marandaneto
* feat: attach threads/stacktraces (#267) @marandaneto
* fix: preview package manager (#269) @bruno-garcia

Packages were released on [`bintray`](https://dl.bintray.com/getsentry/sentry-android/io/sentry/), [`jcenter`](https://jcenter.bintray.com/io/sentry/sentry-android/)

We'd love to get feedback.

# 2.0.0

Release of Sentry's new SDK for Android.

New features not offered by (1.7.x):

* NDK support
  * Captures crashes caused by native code
  * Access to the [`sentry-native` SDK](https://github.com/getsentry/sentry-native/) API by your native (C/C++/Rust code/..).
* Automatic init (just add your `DSN` to the manifest)
   * Proguard rules are added automatically
   * Permission (Internet) is added automatically
* Uncaught Exceptions might be captured even before the app restarts
* Sentry's Unified API.
* More context/device information
* Packaged as `aar`
* Frames from the app automatically marked as `InApp=true` (stack traces in Sentry highlights them by default).
* Complete Sentry Protocol available.
* All threads and their stack traces are captured.
* Sample project in this repo to test many features (segfault, uncaught exception, ANR...)

Features from the current SDK like `ANR` are also available (by default triggered after 4 seconds).

Packages were released on [`bintray`](https://dl.bintray.com/getsentry/sentry-android/io/sentry/), [`jcenter`](https://jcenter.bintray.com/io/sentry/sentry-android/)

We'd love to get feedback.

# 2.0.0-rc04

Release of Sentry's new SDK for Android.

## What’s Changed

* fix: breacrumb.data to string,object, Add LOG level (#264) @HazAT
* read release conf. on manifest (#266) @marandaneto
* Support mills timestamp format (#263) @marandaneto
* adding logs to installed integrations (#265) @marandaneto
* feat: Take sampleRate from metadata (#262) @bruno-garcia

Packages were released on [`bintray`](https://dl.bintray.com/getsentry/sentry-android/io/sentry/), [`jcenter`](https://jcenter.bintray.com/io/sentry/sentry-android/)

We'd love to get feedback and we'll work in getting the GA `2.0.0` out soon.
Until then, the [stable SDK offered by Sentry is at version 1.7.30](https://github.com/getsentry/sentry-java/releases/tag/v1.7.30)
# 2.0.0-rc03

Release of Sentry's new SDK for Android.

## What’s Changed

* fixes #259 - NPE check on getExternalFilesDirs items. (#260) @marandaneto
* fix strictMode typo (#258) @marandaneto

Packages were released on [`bintray`](https://dl.bintray.com/getsentry/sentry-android/io/sentry/), [`jcenter`](https://jcenter.bintray.com/io/sentry/sentry-android/)

We'd love to get feedback and we'll work in getting the GA `2.0.0` out soon.
Until then, the [stable SDK offered by Sentry is at version 1.7.30](https://github.com/getsentry/sentry-java/releases/tag/v1.7.30)
# 2.0.0-rc02

Release of Sentry's new SDK for Android.

## What’s Changed

* update ndk for new sentry-native version (#235) @Swatinem @marandaneto
* make integrations public (#256) @marandaneto
* BUMP build-tools (#255) @marandaneto
* added javadocs to scope and its dependencies (#253) @marandaneto
* build all ABIs (#254) @marandaneto
* moving back ANR timeout from long to int param. (#252) @marandaneto
* feat: Hub mode configurable (#247) @bruno-garcia
* Added HubAdapter to call Sentry static methods from Integrations (#250) @marandaneto
* new Release format (#242) @marandaneto
* Javadocs for SentryOptions (#246) @marandaneto
* non-app is already inApp excluded by default. (#244) @marandaneto
* added remove methods (tags/extras) to the sentry static class (#243) @marandaneto
* fix if symlink exists for sentry-native (#241) @marandaneto
* clone method - race condition free (#226) @marandaneto
* refactoring breadcrumbs callback (#239) @marandaneto

Packages were released on [`bintray`](https://dl.bintray.com/getsentry/sentry-android/io/sentry/), [`jcenter`](https://jcenter.bintray.com/io/sentry/sentry-android/)

We'd love to get feedback and we'll work in getting the GA `2.0.0` out soon.
Until then, the [stable SDK offered by Sentry is at version 1.7.30](https://github.com/getsentry/sentry-java/releases/tag/v1.7.30)

# 2.0.0-rc01

Release of Sentry's new SDK for Android.

## What’s Changed

* Honor RetryAfter (#236) @marandaneto
* Add tests for SentryValues (#238) @philipphofmann
* added remove methods for Scope data (#237) @marandaneto
* do not set frames if there's none (#234) @marandaneto
* always call interrupt after InterruptedException (#232) @marandaneto
* more device context (deviceId, connectionType and language) (#229) @marandaneto
* mark as current thread if its the main thread (#228) @marandaneto
* added a few java docs (Sentry, Hub and SentryClient) (#223) @marandaneto
* implemented diagnostic logger (#218) @marandaneto
* fix lgtm alerts (#219) @marandaneto
* written unit tests to ANR integration (#215) @marandaneto
* added blog posts to README (#214) @marandaneto
* added event processors to scope (#209) @marandaneto
* Raise code coverage for Dsn to 100% (#212) @philipphofmann
* Remove redundant times(1) for Mockito.verify (#211) @philipphofmann
* added android transport gate (#206) @marandaneto
* transport may be set on options (#203) @marandaneto
* dist may be set on options (#204) @marandaneto
* added executor for caching values out of the main thread (#201) @marandaneto
* throw an exception if DSN is not set (#200) @marandaneto
* migration guide markdown (#197) @marandaneto

Packages were released on [`bintray`](https://dl.bintray.com/getsentry/sentry-android/io/sentry/), [`jcenter`](https://jcenter.bintray.com/io/sentry/sentry-android/)

We'd love to get feedback and we'll work in getting the GA `2.0.0` out soon.
Until then, the [stable SDK offered by Sentry is at version 1.7.29](https://github.com/getsentry/sentry-java/releases/tag/v1.7.29)

# 2.0.0-beta02

Release of Sentry's new SDK for Android.

* fix Android bug on API 24 and 25 about getting current threads and stack traces (#194)
* addBreadcrumb overloads #196 and #198

Packages were released on [`bintray`](https://dl.bintray.com/getsentry/sentry-android/io/sentry/), [`jcenter`](https://jcenter.bintray.com/io/sentry/sentry-android/)

We'd love to get feedback and we'll work in getting the GA `2.0.0` out soon.
Until then, the [stable SDK offered by Sentry is at version 1.7.28](https://github.com/getsentry/sentry-java/releases/tag/v1.7.28)
# 2.0.0-beta01

Release of Sentry's new SDK for Android.

* ref: ANR doesn't set handled flag #186
* SDK final review (#183)
* ref: Drop errored in favor of crashed (#187)
* workaround android_id (#185)
* renamed sampleRate (#191)
* making timestamp package-private or test-only (#190)
* Split event processor in Device/App data (#180)

Packages were released on [`bintray`](https://dl.bintray.com/getsentry/sentry-android/io/sentry/), [`jcenter`](https://jcenter.bintray.com/io/sentry/sentry-android/)

We'd love to get feedback and we'll work in getting the GA `2.0.0` out soon.
Until then, the [stable SDK offered by Sentry is at version 1.7.28](https://github.com/getsentry/sentry-java/releases/tag/v1.7.28)

# 2.0.0-alpha09

Release of Sentry's new SDK for Android.

* fix: DSN parsing (#165)
* BUMP: sentry-native with message object instead of a string (#172)
* Don't avoid exception type minification (#166)
* make Gson retro compatible with older versions of AGP (#177)
* adding nativeBundle plugin (#161)
* adding scope methods to sentry static class (#179)

Packages were released on [`bintray`](https://dl.bintray.com/getsentry/sentry-android/io/sentry/), [`jcenter`](https://jcenter.bintray.com/io/sentry/sentry-android/)

We'd love to get feedback and we'll work in getting the GA `2.0.0` out soon.
Until then, the [stable SDK offered by Sentry is at version 1.7.28](https://github.com/getsentry/sentry-java/releases/tag/v1.7.28)

# 2.0.0-alpha08

Release of Sentry's new SDK for Android.

* DebugId endianness (#162)
* executed beforeBreadcrumb also for scope (#160)
* benefit of manifest merging when minSdk (#159)
* add method to captureMessage with level (#157)
* listing assets file on the wrong dir (#156)

Packages were released on [`bintray`](https://dl.bintray.com/getsentry/sentry-android/io/sentry/), [`jcenter`](https://jcenter.bintray.com/io/sentry/sentry-android/)

We'd love to get feedback and we'll work in getting the GA `2.0.0` out soon.
Until then, the [stable SDK offered by Sentry is at version 1.7.28](https://github.com/getsentry/sentry-java/releases/tag/v1.7.28)

# 2.0.0-alpha07

Third release of Sentry's new SDK for Android.

*  Fixed release for jcenter and bintray

Packages were released on [`bintray`](https://dl.bintray.com/getsentry/sentry-android/io/sentry/), [`jcenter`](https://jcenter.bintray.com/io/sentry/sentry-android/)

We'd love to get feedback and we'll work in getting the GA `2.0.0` out soon.
Until then, the [stable SDK offered by Sentry is at version 1.7.28](https://github.com/getsentry/sentry-java/releases/tag/v1.7.28)

# 2.0.0-alpha06

Second release of Sentry's new SDK for Android.

* Fixed a typo on pom generation.

Packages were released on [`bintray`](https://dl.bintray.com/getsentry/sentry-android/io/sentry/), [`jcenter`](https://jcenter.bintray.com/io/sentry/sentry-android/)

We'd love to get feedback and we'll work in getting the GA `2.0.0` out soon.
Until then, the [stable SDK offered by Sentry is at version 1.7.28](https://github.com/getsentry/sentry-java/releases/tag/v1.7.28)

# 2.0.0-alpha05

First release of Sentry's new SDK for Android.

New features not offered by our current (1.7.x), stable SDK are:

* NDK support
  * Captures crashes caused by native code
  * Access to the [`sentry-native` SDK](https://github.com/getsentry/sentry-native/) API by your native (C/C++/Rust code/..).
* Automatic init (just add your `DSN` to the manifest)
   * Proguard rules are added automatically
   * Permission (Internet) is added automatically
* Uncaught Exceptions might be captured even before the app restarts
* Unified API which include scopes etc.
* More context/device information
* Packaged as `aar`
* Frames from the app automatically marked as `InApp=true` (stack traces in Sentry highlights them by default).
* Complete Sentry Protocol available.
* All threads and their stack traces are captured.
* Sample project in this repo to test many features (segfault, uncaught exception, scope)

Features from the current SDK like `ANR` are also available (by default triggered after 4 seconds).

Packages were released on [`bintray`](https://dl.bintray.com/getsentry/sentry-android/io/sentry/), [`jcenter`](https://jcenter.bintray.com/io/sentry/sentry-android/)

We'd love to get feedback and we'll work in getting the GA `2.0.0` out soon.
Until then, the [stable SDK offered by Sentry is at version 1.7.28](https://github.com/getsentry/sentry-java/releases/tag/v1.7.28)<|MERGE_RESOLUTION|>--- conflicted
+++ resolved
@@ -5,11 +5,8 @@
 * Feat: Set SDK version on Transactions (#1307)
 * Fix: Use logger set on SentryOptions in GsonSerializer (#1308)
 * Fix: Use the bindToScope correctly
-<<<<<<< HEAD
 * Feat: GraalVM Native Image Compatibility (#1329)
-=======
 * Feat: Add OkHttp client application interceptor (#1330)
->>>>>>> fa1b8b7a
 
 # 4.3.0
 
