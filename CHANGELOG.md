# Changelog

## Unreleased

### Breaking Changes

- Throw IllegalArgumentException when calling Sentry.init on Android ([#3596](https://github.com/getsentry/sentry-java/pull/3596))
- Change OkHttp sub-spans to span attributes ([#3556](https://github.com/getsentry/sentry-java/pull/3556))
  - This will reduce the number of spans created by the SDK
- `options.experimental.sessionReplay.errorSampleRate` was renamed to `options.experimental.sessionReplay.onErrorSampleRate` ([#3637](https://github.com/getsentry/sentry-java/pull/3637))
- Manifest option `io.sentry.session-replay.error-sample-rate` was renamed to `io.sentry.session-replay.on-error-sample-rate` ([#3637](https://github.com/getsentry/sentry-java/pull/3637))
<<<<<<< HEAD
=======
- Replace `synchronized` methods and blocks with `ReentrantLock` (`AutoClosableReentrantLock`) ([#3715](https://github.com/getsentry/sentry-java/pull/3715))
  - If you are subclassing any Sentry classes, please check if the parent class used `synchronized` before. Please make sure to use the same lock object as the parent class in that case.
- `traceHeaders` method has been removed ([#3718](https://github.com/getsentry/sentry-java/pull/3718))
- `reportFullDisplayed` method has been removed ([#3717](https://github.com/getsentry/sentry-java/pull/3717))
  - This was a typo, `reportFullyDisplayed` still remains.
>>>>>>> cfc54054

### Features

- Add init priority settings ([#3674](https://github.com/getsentry/sentry-java/pull/3674))
  - You may now set `forceInit=true` (`force-init` for `.properties` files) to ensure a call to Sentry.init / SentryAndroid.init takes effect
- Add force init option to Android Manifest ([#3675](https://github.com/getsentry/sentry-java/pull/3675))
  - Use `<meta-data android:name="io.sentry.force-init" android:value="true" />` to ensure Sentry Android auto init is not easily overwritten

### Fixes

- Use OpenTelemetry span name as fallback for transaction name ([#3557](https://github.com/getsentry/sentry-java/pull/3557))
  - In certain cases we were sending transactions as "<unlabeled transaction>" when using OpenTelemetry
- Add OpenTelemetry span data to Sentry span ([#3593](https://github.com/getsentry/sentry-java/pull/3593))
- No longer selectively copy OpenTelemetry attributes to Sentry spans / transactions `data` ([#3663](https://github.com/getsentry/sentry-java/pull/3663))
- Remove `PROCESS_COMMAND_ARGS` (`process.command_args`) OpenTelemetry span attribute as it can be very large ([#3664](https://github.com/getsentry/sentry-java/pull/3664))
- Use RECORD_ONLY sampling decision if performance is disabled ([#3659](https://github.com/getsentry/sentry-java/pull/3659))
    - Also fix check whether Performance is enabled when making a sampling decision in the OpenTelemetry sampler
- Sentry OpenTelemetry Java Agent now sets Instrumenter to SENTRY (used to be OTEL) ([#3697](https://github.com/getsentry/sentry-java/pull/3697))
- Avoid stopping appStartProfiler after application creation ([#3630](https://github.com/getsentry/sentry-java/pull/3630))
- Session Replay: Correctly detect dominant color for `TextView`s with Spans ([#3682](https://github.com/getsentry/sentry-java/pull/3682))
- Session Replay: Add options to selectively redact/ignore views from being captured. The following options are available: ([#3689](https://github.com/getsentry/sentry-java/pull/3689))
  - `android:tag="sentry-redact|sentry-ignore"` in XML or `view.setTag("sentry-redact|sentry-ignore")` in code tags
    - if you already have a tag set for a view, you can set a tag by id: `<tag android:id="@id/sentry_privacy" android:value="redact|ignore"/>` in XML or `view.setTag(io.sentry.android.replay.R.id.sentry_privacy, "redact|ignore")` in code
  - `view.sentryReplayRedact()` or `view.sentryReplayIgnore()` extension functions
  - redact/ignore `View`s of a certain type by adding fully-qualified classname to one of the lists `options.experimental.sessionReplay.addRedactViewClass()` or `options.experimental.sessionReplay.addIgnoreViewClass()`. Note, that all of the view subclasses/subtypes will be redacted/ignored as well
    - For example, (this is already a default behavior) to redact all `TextView`s and their subclasses (`RadioButton`, `EditText`, etc.): `options.experimental.sessionReplay.addRedactViewClass("android.widget.TextView")`
    - If you're using code obfuscation, adjust your proguard-rules accordingly, so your custom view class name is not minified
<<<<<<< HEAD
=======
- Set span origin in `ActivityLifecycleIntegration` on span options instead of after creating the span / transaction ([#3702](https://github.com/getsentry/sentry-java/pull/3702))
  - This allows spans to be filtered by span origin on creation
- Honor ignored span origins in `SentryTracer.startChild` ([#3704](https://github.com/getsentry/sentry-java/pull/3704))
- Add `enable-spotlight` and `spotlight-connection-url` to external options and check if spotlight is enabled when deciding whether to inspect an OpenTelemetry span for connecting to splotlight ([#3709](https://github.com/getsentry/sentry-java/pull/3709))
- Trace context on `Contexts.setTrace` has been marked `@NotNull` ([#3721](https://github.com/getsentry/sentry-java/pull/3721))
  - Setting it to `null` would cause an exception.
  - Transactions are dropped if trace context is missing
- Remove internal annotation on `SpanOptions` ([#3722](https://github.com/getsentry/sentry-java/pull/3722))
- `SentryLogbackInitializer` is now public ([#3723](https://github.com/getsentry/sentry-java/pull/3723))

### Behavioural Changes

- (Android) Replace thread id with kernel thread id in span data ([#3706](https://github.com/getsentry/sentry-java/pull/3706))
>>>>>>> cfc54054

### Dependencies

- Bump OpenTelemetry to 1.41.0, OpenTelemetry Java Agent to 2.7.0 and Semantic Conventions to 1.25.0 ([#3668](https://github.com/getsentry/sentry-java/pull/3668))

## 8.0.0-alpha.4

### Fixes

- Removed user segment ([#3512](https://github.com/getsentry/sentry-java/pull/3512))
- Use span id of remote parent ([#3548](https://github.com/getsentry/sentry-java/pull/3548))
  - Traces were broken because on an incoming request, OtelSentrySpanProcessor did not set the parentSpanId on the span correctly. Traces were not referencing the actual parent span but some other (random) span ID which the server doesn't know.
- Attach active span to scope when using OpenTelemetry ([#3549](https://github.com/getsentry/sentry-java/pull/3549))
  - Errors weren't linked to traces correctly due to parts of the SDK not knowing the current span
- Record dropped spans in client report when sampling out OpenTelemetry spans ([#3552](https://github.com/getsentry/sentry-java/pull/3552))
- Retrieve the correct current span from `Scope`/`Scopes` when using OpenTelemetry ([#3554](https://github.com/getsentry/sentry-java/pull/3554))

## 8.0.0-alpha.3

### Breaking Changes

- `sentry-android-okhttp` has been removed in favor of `sentry-okhttp`, removing android dependency from the module ([#3510](https://github.com/getsentry/sentry-java/pull/3510))

### Fixes

- Support spans that are split into multiple batches ([#3539](https://github.com/getsentry/sentry-java/pull/3539))
  - When spans belonging to a single transaction were split into multiple batches for SpanExporter, we did not add all spans because the isSpanTooOld check wasn't inverted.
- Parse and use `send-default-pii` and `max-request-body-size` from `sentry.properties` ([#3534](https://github.com/getsentry/sentry-java/pull/3534))
- `span.startChild` now uses `.makeCurrent()` by default ([#3544](https://github.com/getsentry/sentry-java/pull/3544))
  - This caused an issue where the span tree wasn't correct because some spans were not added to their direct parent
- Partially fix bootstrap class loading ([#3543](https://github.com/getsentry/sentry-java/pull/3543))
  - There was a problem with two separate Sentry `Scopes` being active inside each OpenTelemetry `Context` due to using context keys from more than one class loader.

## 8.0.0-alpha.2

### Behavioural Changes

- (Android) The JNI layer for sentry-native has now been moved from sentry-java to sentry-native ([#3189](https://github.com/getsentry/sentry-java/pull/3189))
  - This now includes prefab support for sentry-native, allowing you to link and access the sentry-native API within your native app code
  - Checkout the `sentry-samples/sentry-samples-android` example on how to configure CMake and consume `sentry.h`

### Features

- Our `sentry-opentelemetry-agent` has been completely reworked and now plays nicely with the rest of the Java SDK
  - You may also want to give this new agent a try even if you haven't used OpenTelemetry (with Sentry) before. It offers support for [many more libraries and frameworks](https://github.com/open-telemetry/opentelemetry-java-instrumentation/blob/main/docs/supported-libraries.md), improving on our trace propagation, `Scopes` (used to be `Hub`) propagation as well as performance instrumentation (i.e. more spans).
  - If you are using a framework we did not support before and currently resort to manual instrumentation, please give the agent a try. See [here for a list of supported libraries, frameworks and application servers](https://github.com/open-telemetry/opentelemetry-java-instrumentation/blob/main/docs/supported-libraries.md).
  - NOTE: Not all features have been implemented yet for the OpenTelemetry agent. Features of note that are not working yet:
    - Metrics
    - Measurements
    - `forceFinish` on transaction
    - `scheduleFinish` on transaction
    - see [#3436](https://github.com/getsentry/sentry-java/issues/3436) for a more up-to-date list of features we have (not) implemented
  - Please see "Installing `sentry-opentelemetry-agent`" for more details on how to set up the agent.
  - What's new about the Agent
    - When the OpenTelemetry Agent is used, Sentry API creates OpenTelemetry spans under the hood, handing back a wrapper object which bridges the gap between traditional Sentry API and OpenTelemetry. We might be replacing some of the Sentry performance API in the future.
      - This is achieved by configuring the SDK to use `OtelSpanFactory` instead of `DefaultSpanFactory` which is done automatically by the auto init of the Java Agent.
    - OpenTelemetry spans are now only turned into Sentry spans when they are finished so they can be sent to the Sentry server.
    - Now registers an OpenTelemetry `Sampler` which uses Sentry sampling configuration
    - Other Performance integrations automatically stop creating spans to avoid duplicate spans
    - The Sentry SDK now makes use of OpenTelemetry `Context` for storing Sentry `Scopes` (which is similar to what used to be called `Hub`) and thus relies on OpenTelemetry for `Context` propagation.
    - Classes used for the previous version of our OpenTelemetry support have been deprecated but can still be used manually. We're not planning to keep the old agent around in favor of less complexity in the SDK.
- Add `ignoredSpanOrigins` option for ignoring spans coming from certain integrations
  - We pre-configure this to ignore Performance instrumentation for Spring and other integrations when using our OpenTelemetry Agent to avoid duplicate spans
- Add data fetching environment hint to breadcrumb for GraphQL (#3413) ([#3431](https://github.com/getsentry/sentry-java/pull/3431))

### Fixes

- `TracesSampler` is now only created once in `SentryOptions` instead of creating a new one for every `Hub` (which is now `Scopes`). This means we're now creating fewer `SecureRandom` instances.
- Move onFinishCallback before span or transaction is finished ([#3459](https://github.com/getsentry/sentry-java/pull/3459))
- Add timestamp when a profile starts ([#3442](https://github.com/getsentry/sentry-java/pull/3442))
- Move fragment auto span finish to onFragmentStarted ([#3424](https://github.com/getsentry/sentry-java/pull/3424))
- Remove profiling timeout logic and disable profiling on API 21 ([#3478](https://github.com/getsentry/sentry-java/pull/3478))
- Properly reset metric flush flag on metric emission ([#3493](https://github.com/getsentry/sentry-java/pull/3493))

### Migration Guide / Deprecations

- Classes used for the previous version of the Sentry OpenTelemetry Java Agent have been deprecated (`SentrySpanProcessor`, `SentryPropagator`, `OpenTelemetryLinkErrorEventProcessor`)
- Sentry OpenTelemetry Java Agent has been reworked and now allows you to manually create spans using Sentry API as well.
- Please see "Installing `sentry-opentelemetry-agent`" for more details on how to set up the agent.

### Installing `sentry-opentelemetry-agent`

#### Upgrading from a previous agent
If you've been using the previous version of `sentry-opentelemetry-agent`, simply replace the agent JAR with the [latest release](https://central.sonatype.com/artifact/io.sentry/sentry-opentelemetry-agent?smo=true) and start your application. That should be it.

#### New to the agent
If you've not been using OpenTelemetry before, you can add `sentry-opentelemetry-agent` to your setup by downloading the latest release and using it when starting up your application
- `SENTRY_PROPERTIES_FILE=sentry.properties java -javaagent:sentry-opentelemetry-agent-x.x.x.jar -jar your-application.jar`
- Please use `sentry.properties` or environment variables to configure the SDK as the agent is now in charge of initializing the SDK and options coming from things like logging integrations or our Spring Boot integration will not take effect.
- You may find the [docs page](https://docs.sentry.io/platforms/java/tracing/instrumentation/opentelemetry/#using-sentry-opentelemetry-agent-with-auto-initialization) useful. While we haven't updated it yet to reflect the changes described here, the section about using the agent with auto init should still be valid.

If you want to skip auto initialization of the SDK performed by the agent, please follow the steps above and set the environment variable `SENTRY_AUTO_INIT` to `false` then add the following to your `Sentry.init`:

```
Sentry.init(options -> {
  options.setDsn("https://3d2ac63d6e1a4c6e9214443678f119a3@o87286.ingest.us.sentry.io/1801383");
  OpenTelemetryUtil.applyOpenTelemetryOptions(options);
  ...
});
```

If you're using our Spring (Boot) integration with auto init, use the following:
```
@Bean
Sentry.OptionsConfiguration<SentryOptions> optionsConfiguration() {
  return (options) -> {
    OpenTelemetryUtil.applyOpenTelemetryOptions(options);
  };
}
```

### Dependencies

- Bump Native SDK from v0.7.0 to v0.7.5 ([#3441](https://github.com/getsentry/sentry-java/pull/3189))
  - [changelog](https://github.com/getsentry/sentry-native/blob/master/CHANGELOG.md#075)
  - [diff](https://github.com/getsentry/sentry-native/compare/0.7.0...0.7.5)

## 8.0.0-alpha.1

Version 8 of the Sentry Android/Java SDK brings a variety of features and fixes. The most notable changes are:

- New `Scope` types have been introduced, see "Behavioural Changes" for more details.
- Lifecycle tokens have been introduced to manage `Scope` lifecycle, see "Behavioural Changes" for more details.
- `Hub` has been replaced by `Scopes`

### Behavioural Changes

- We're introducing some new `Scope` types in the SDK, allowing for better control over what data is attached where. Previously there was a stack of scopes that was pushed and popped. Instead we now fork scopes for a given lifecycle and then restore the previous scopes. Since `Hub` is gone, it is also never cloned anymore. Separation of data now happens through the different scope types while making it easier to manipulate exactly what you need without having to attach data at the right time to have it apply where wanted.
    - Global scope is attached to all events created by the SDK. It can also be modified before `Sentry.init` has been called. It can be manipulated using `Sentry.configureScope(ScopeType.GLOBAL, (scope) -> { ... })`.
    - Isolation scope can be used e.g. to attach data to all events that come up while handling an incoming request. It can also be used for other isolation purposes. It can be manipulated using `Sentry.configureScope(ScopeType.ISOLATION, (scope) -> { ... })`. The SDK automatically forks isolation scope in certain cases like incoming requests, CRON jobs, Spring `@Async` and more.
    - Current scope is forked often and data added to it is only added to events that are created while this scope is active. Data is also passed on to newly forked child scopes but not to parents.
- `Sentry.popScope` has been deprecated, please call `.close()` on the token returned by `Sentry.pushScope` instead or use it in a way described in more detail in "Migration Guide".
- We have chosen a default scope that is used for `Sentry.configureScope()` as well as API like `Sentry.setTag()`
    - For Android the type defaults to `CURRENT` scope
    - For Backend and other JVM applicatons it defaults to `ISOLATION` scope
- Event processors on `Scope` can now be ordered by overriding the `getOrder` method on implementations of `EventProcessor`. NOTE: This order only applies to event processors on `Scope` but not `SentryOptions` at the moment. Feel free to request this if you need it.
- `Hub` is deprecated in favor of `Scopes`, alongside some `Hub` relevant APIs. More details can be found in the "Migration Guide" section.

### Breaking Changes

- `Contexts` no longer extends `ConcurrentHashMap`, instead we offer a selected set of methods.

### Migration Guide / Deprecations

- `Hub` has been deprecated, we're replacing the following:
    - `IHub` has been replaced by `IScopes`, however you should be able to simply pass `IHub` instances to code expecting `IScopes`, allowing for an easier migration.
    - `HubAdapter.getInstance()` has been replaced by `ScopesAdapter.getInstance()`
    - The `.clone()` method on `IHub`/`IScopes` has been deprecated, please use `.pushScope()` or `.pushIsolationScope()` instead
    - Some internal methods like `.getCurrentHub()` and `.setCurrentHub()` have also been replaced.
- `Sentry.popScope` has been replaced by calling `.close()` on the token returned by `Sentry.pushScope()` and `Sentry.pushIsolationScope()`. The token can also be used in a `try` block like this:

```
try (final @NotNull ISentryLifecycleToken ignored = Sentry.pushScope()) {
  // this block has its separate current scope
}
```

as well as:


```
try (final @NotNull ISentryLifecycleToken ignored = Sentry.pushIsolationScope()) {
  // this block has its separate isolation scope
}
```

You may also use `LifecycleHelper.close(token)`, e.g. in case you need to pass the token around for closing later.

### Features

- Report exceptions returned by Throwable.getSuppressed() to Sentry as exception groups ([#3396] https://github.com/getsentry/sentry-java/pull/3396)


## 7.14.0

### Features

- Session Replay: Gesture/touch support for Flutter ([#3623](https://github.com/getsentry/sentry-java/pull/3623))

### Fixes

- Fix app start spans missing from Pixel devices ([#3634](https://github.com/getsentry/sentry-java/pull/3634))
- Avoid ArrayIndexOutOfBoundsException on Android cpu data collection ([#3598](https://github.com/getsentry/sentry-java/pull/3598))
- Fix lazy select queries instrumentation ([#3604](https://github.com/getsentry/sentry-java/pull/3604))
- Session Replay: buffer mode improvements ([#3622](https://github.com/getsentry/sentry-java/pull/3622))
  - Align next segment timestamp with the end of the buffered segment when converting from buffer mode to session mode
  - Persist `buffer` replay type for the entire replay when converting from buffer mode to session mode
  - Properly store screen names for `buffer` mode
- Session Replay: fix various crashes and issues ([#3628](https://github.com/getsentry/sentry-java/pull/3628))
  - Fix video not being encoded on Pixel devices
  - Fix SIGABRT native crashes on Xiaomi devices when encoding a video
  - Fix `RejectedExecutionException` when redacting a screenshot
  - Fix `FileNotFoundException` when persisting segment values

### Chores

- Introduce `ReplayShadowMediaCodec` and refactor tests using custom encoder ([#3612](https://github.com/getsentry/sentry-java/pull/3612))

## 7.13.0

### Features

- Session Replay: ([#3565](https://github.com/getsentry/sentry-java/pull/3565)) ([#3609](https://github.com/getsentry/sentry-java/pull/3609))
  - Capture remaining replay segment for ANRs on next app launch
  - Capture remaining replay segment for unhandled crashes on next app launch

### Fixes

- Session Replay: ([#3565](https://github.com/getsentry/sentry-java/pull/3565)) ([#3609](https://github.com/getsentry/sentry-java/pull/3609))
  - Fix stopping replay in `session` mode at 1 hour deadline
  - Never encode full frames for a video segment, only do partial updates. This further reduces size of the replay segment
  - Use propagation context when no active transaction for ANRs

### Dependencies

- Bump Spring Boot to 3.3.2 ([#3541](https://github.com/getsentry/sentry-java/pull/3541))

## 7.12.1

### Fixes

- Check app start spans time and ignore background app starts ([#3550](https://github.com/getsentry/sentry-java/pull/3550))
  - This should eliminate long-lasting App Start transactions

## 7.12.0

### Features

- Session Replay Public Beta ([#3339](https://github.com/getsentry/sentry-java/pull/3339))

  To enable Replay use the `sessionReplay.sessionSampleRate` or `sessionReplay.errorSampleRate` experimental options.

  ```kotlin
  import io.sentry.SentryReplayOptions
  import io.sentry.android.core.SentryAndroid

  SentryAndroid.init(context) { options ->
   
    // Currently under experimental options:
    options.experimental.sessionReplay.sessionSampleRate = 1.0
    options.experimental.sessionReplay.errorSampleRate = 1.0
  
    // To change default redaction behavior (defaults to true)
    options.experimental.sessionReplay.redactAllImages = true
    options.experimental.sessionReplay.redactAllText = true
  
    // To change quality of the recording (defaults to MEDIUM)
    options.experimental.sessionReplay.quality = SentryReplayOptions.SentryReplayQuality.MEDIUM // (LOW|MEDIUM|HIGH)
  }
  ```

  To learn more visit [Sentry's Mobile Session Replay](https://docs.sentry.io/product/explore/session-replay/mobile/) documentation page.

## 7.11.0

### Features

- Report dropped spans ([#3528](https://github.com/getsentry/sentry-java/pull/3528))

### Fixes

- Fix duplicate session start for React Native ([#3504](https://github.com/getsentry/sentry-java/pull/3504))
- Move onFinishCallback before span or transaction is finished ([#3459](https://github.com/getsentry/sentry-java/pull/3459))
- Add timestamp when a profile starts ([#3442](https://github.com/getsentry/sentry-java/pull/3442))
- Move fragment auto span finish to onFragmentStarted ([#3424](https://github.com/getsentry/sentry-java/pull/3424))
- Remove profiling timeout logic and disable profiling on API 21 ([#3478](https://github.com/getsentry/sentry-java/pull/3478))
- Properly reset metric flush flag on metric emission ([#3493](https://github.com/getsentry/sentry-java/pull/3493))
- Use SecureRandom in favor of Random for Metrics ([#3495](https://github.com/getsentry/sentry-java/pull/3495))
- Fix UncaughtExceptionHandlerIntegration Memory Leak ([#3398](https://github.com/getsentry/sentry-java/pull/3398))
- Deprecated `User.segment`. Use a custom tag or context instead. ([#3511](https://github.com/getsentry/sentry-java/pull/3511))
- Fix duplicated http spans ([#3526](https://github.com/getsentry/sentry-java/pull/3526))
- When capturing unhandled hybrid exception session should be ended and new start if need ([#3480](https://github.com/getsentry/sentry-java/pull/3480))

### Dependencies

- Bump Native SDK from v0.7.0 to v0.7.2 ([#3314](https://github.com/getsentry/sentry-java/pull/3314))
  - [changelog](https://github.com/getsentry/sentry-native/blob/master/CHANGELOG.md#072)
  - [diff](https://github.com/getsentry/sentry-native/compare/0.7.0...0.7.2)

## 7.10.0

### Features

- Publish Gradle module metadata ([#3422](https://github.com/getsentry/sentry-java/pull/3422))

### Fixes

- Fix faulty `span.frame_delay` calculation for early app start spans ([#3427](https://github.com/getsentry/sentry-java/pull/3427))
- Fix crash when installing `ShutdownHookIntegration` and the VM is shutting down ([#3456](https://github.com/getsentry/sentry-java/pull/3456))

## 7.9.0

### Features

- Add start_type to app context ([#3379](https://github.com/getsentry/sentry-java/pull/3379))
- Add ttid/ttfd contribution flags ([#3386](https://github.com/getsentry/sentry-java/pull/3386))

### Fixes

- (Internal) Metrics code cleanup ([#3403](https://github.com/getsentry/sentry-java/pull/3403))
- Fix Frame measurements in app start transactions ([#3382](https://github.com/getsentry/sentry-java/pull/3382))
- Fix timing metric value different from span duration ([#3368](https://github.com/getsentry/sentry-java/pull/3368))
- Do not always write startup crash marker ([#3409](https://github.com/getsentry/sentry-java/pull/3409))
  - This may have been causing the SDK init logic to block the main thread

## 7.8.0

### Features

- Add description to OkHttp spans ([#3320](https://github.com/getsentry/sentry-java/pull/3320))
- Enable backpressure management by default ([#3284](https://github.com/getsentry/sentry-java/pull/3284))

### Fixes

- Add rate limit to Metrics ([#3334](https://github.com/getsentry/sentry-java/pull/3334))
- Fix java.lang.ClassNotFoundException: org.springframework.web.servlet.HandlerMapping in Spring Boot Servlet mode without WebMVC ([#3336](https://github.com/getsentry/sentry-java/pull/3336))
- Fix normalization of metrics keys, tags and values ([#3332](https://github.com/getsentry/sentry-java/pull/3332))

## 7.7.0

### Features

- Add support for Spring Rest Client ([#3199](https://github.com/getsentry/sentry-java/pull/3199))
- Extend Proxy options with proxy type ([#3326](https://github.com/getsentry/sentry-java/pull/3326))

### Fixes

- Fixed default deadline timeout to 30s instead of 300s ([#3322](https://github.com/getsentry/sentry-java/pull/3322))
- Fixed `Fix java.lang.ClassNotFoundException: org.springframework.web.servlet.HandlerExceptionResolver` in Spring Boot Servlet mode without WebMVC ([#3333](https://github.com/getsentry/sentry-java/pull/3333))

## 7.6.0

### Features

- Experimental: Add support for Sentry Developer Metrics ([#3205](https://github.com/getsentry/sentry-java/pull/3205), [#3238](https://github.com/getsentry/sentry-java/pull/3238), [#3248](https://github.com/getsentry/sentry-java/pull/3248), [#3250](https://github.com/getsentry/sentry-java/pull/3250))  
  Use the Metrics API to track processing time, download sizes, user signups, and conversion rates and correlate them back to tracing data in order to get deeper insights and solve issues faster. Our API supports counters, distributions, sets, gauges and timers, and it's easy to get started:
  ```kotlin
  Sentry.metrics()
    .increment(
        "button_login_click", // key
        1.0,                  // value
        null,                 // unit
        mapOf(                // tags
            "provider" to "e-mail"
        )
    )
  ```
  To learn more about Sentry Developer Metrics, head over to our [Java](https://docs.sentry.io/platforms/java/metrics/) and [Android](https://docs.sentry.io//platforms/android/metrics/) docs page.

## 7.5.0

### Features

- Add support for measurements at span level ([#3219](https://github.com/getsentry/sentry-java/pull/3219))
- Add `enableScopePersistence` option to disable `PersistingScopeObserver` used for ANR reporting which may increase performance overhead. Defaults to `true` ([#3218](https://github.com/getsentry/sentry-java/pull/3218))
  - When disabled, the SDK will not enrich ANRv2 events with scope data (e.g. breadcrumbs, user, tags, etc.)
- Configurable defaults for Cron - MonitorConfig ([#3195](https://github.com/getsentry/sentry-java/pull/3195))
- We now display a warning on startup if an incompatible version of Spring Boot is detected ([#3233](https://github.com/getsentry/sentry-java/pull/3233))
  - This should help notice a mismatching Sentry dependency, especially when upgrading a Spring Boot application
- Experimental: Add Metrics API ([#3205](https://github.com/getsentry/sentry-java/pull/3205))

### Fixes

- Ensure performance measurement collection is not taken too frequently ([#3221](https://github.com/getsentry/sentry-java/pull/3221))
- Fix old profiles deletion on SDK init ([#3216](https://github.com/getsentry/sentry-java/pull/3216))
- Fix hub restore point in wrappers: SentryWrapper, SentryTaskDecorator and SentryScheduleHook ([#3225](https://github.com/getsentry/sentry-java/pull/3225))
  - We now reset the hub to its previous value on the thread where the `Runnable`/`Callable`/`Supplier` is executed instead of setting it to the hub that was used on the thread where the `Runnable`/`Callable`/`Supplier` was created.
- Fix add missing thread name/id to app start spans ([#3226](https://github.com/getsentry/sentry-java/pull/3226))

## 7.4.0

### Features

- Add new threshold parameters to monitor config ([#3181](https://github.com/getsentry/sentry-java/pull/3181))
- Report process init time as a span for app start performance ([#3159](https://github.com/getsentry/sentry-java/pull/3159))
- (perf-v2): Calculate frame delay on a span level ([#3197](https://github.com/getsentry/sentry-java/pull/3197))
- Resolve spring properties in @SentryCheckIn annotation ([#3194](https://github.com/getsentry/sentry-java/pull/3194))
- Experimental: Add Spotlight integration ([#3166](https://github.com/getsentry/sentry-java/pull/3166))
    - For more details about Spotlight head over to https://spotlightjs.com/
    - Set `options.isEnableSpotlight = true` to enable Spotlight

### Fixes

- Don't wait on main thread when SDK restarts ([#3200](https://github.com/getsentry/sentry-java/pull/3200))
- Fix Jetpack Compose widgets are not being correctly identified for user interaction tracing ([#3209](https://github.com/getsentry/sentry-java/pull/3209))
- Fix issue title on Android when a wrapping `RuntimeException` is thrown by the system ([#3212](https://github.com/getsentry/sentry-java/pull/3212))
  - This will change grouping of the issues that were previously titled `RuntimeInit$MethodAndArgsCaller` to have them split up properly by the original root cause exception

## 7.3.0

### Features

- Added App Start profiling
    - This depends on the new option `io.sentry.profiling.enable-app-start`, other than the already existing `io.sentry.traces.profiling.sample-rate`.
    - Sampler functions can check the new `isForNextAppStart` flag, to adjust startup profiling sampling programmatically.
      Relevant PRs:
    - Decouple Profiler from Transaction ([#3101](https://github.com/getsentry/sentry-java/pull/3101))
    - Add options and sampling logic ([#3121](https://github.com/getsentry/sentry-java/pull/3121))
    - Add ContentProvider and start profile ([#3128](https://github.com/getsentry/sentry-java/pull/3128))
- Extend internal performance collector APIs ([#3102](https://github.com/getsentry/sentry-java/pull/3102))
- Collect slow and frozen frames for spans using `OnFrameMetricsAvailableListener` ([#3111](https://github.com/getsentry/sentry-java/pull/3111))
- Interpolate total frame count to match span duration ([#3158](https://github.com/getsentry/sentry-java/pull/3158))

### Fixes

- Avoid multiple breadcrumbs from OkHttpEventListener ([#3175](https://github.com/getsentry/sentry-java/pull/3175))
- Apply OkHttp listener auto finish timestamp to all running spans ([#3167](https://github.com/getsentry/sentry-java/pull/3167))
- Fix not eligible for auto proxying warnings ([#3154](https://github.com/getsentry/sentry-java/pull/3154))
- Set default fingerprint for ANRv2 events to correctly group background and foreground ANRs ([#3164](https://github.com/getsentry/sentry-java/pull/3164))
  - This will improve grouping of ANRs that have similar stacktraces but differ in background vs foreground state. Only affects newly-ingested ANR events with `mechanism:AppExitInfo`
- Fix UserFeedback disk cache name conflicts with linked events ([#3116](https://github.com/getsentry/sentry-java/pull/3116))

### Breaking changes

- Remove `HostnameVerifier` option as it's flagged by security tools of some app stores ([#3150](https://github.com/getsentry/sentry-java/pull/3150))
  - If you were using this option, you have 3 possible paths going forward:
    - Provide a custom `ITransportFactory` through `SentryOptions.setTransportFactory()`, where you can copy over most of the parts like `HttpConnection` and `AsyncHttpTransport` from the SDK with necessary modifications
    - Get a certificate for your server through e.g. [Let's Encrypt](https://letsencrypt.org/)
    - Fork the SDK and add the hostname verifier back

### Dependencies

- Bump Native SDK from v0.6.7 to v0.7.0 ([#3133](https://github.com/getsentry/sentry-java/pull/3133))
  - [changelog](https://github.com/getsentry/sentry-native/blob/master/CHANGELOG.md#070)
  - [diff](https://github.com/getsentry/sentry-native/compare/0.6.7...0.7.0)

## 7.2.0

### Features

- Handle `monitor`/`check_in` in client reports and rate limiter ([#3096](https://github.com/getsentry/sentry-java/pull/3096))
- Add support for `graphql-java` version 21 ([#3090](https://github.com/getsentry/sentry-java/pull/3090))

### Fixes

- Avoid concurrency in AndroidProfiler performance data collection ([#3130](https://github.com/getsentry/sentry-java/pull/3130))
- Improve thresholds for network changes breadcrumbs ([#3083](https://github.com/getsentry/sentry-java/pull/3083))
- SchedulerFactoryBeanCustomizer now runs first so user customization is not overridden ([#3095](https://github.com/getsentry/sentry-java/pull/3095))
  - If you are setting global job listeners please also add `SentryJobListener`
- Ensure serialVersionUID of Exception classes are unique ([#3115](https://github.com/getsentry/sentry-java/pull/3115))
- Get rid of "is not eligible for getting processed by all BeanPostProcessors" warnings in Spring Boot ([#3108](https://github.com/getsentry/sentry-java/pull/3108))
- Fix missing `release` and other fields for ANRs reported with `mechanism:AppExitInfo` ([#3074](https://github.com/getsentry/sentry-java/pull/3074))

### Dependencies

- Bump `opentelemetry-sdk` to `1.33.0` and `opentelemetry-javaagent` to `1.32.0` ([#3112](https://github.com/getsentry/sentry-java/pull/3112))

## 7.1.0

### Features

- Support multiple debug-metadata.properties ([#3024](https://github.com/getsentry/sentry-java/pull/3024))
- Automatically downsample transactions when the system is under load ([#3072](https://github.com/getsentry/sentry-java/pull/3072))
  - You can opt into this behaviour by setting `enable-backpressure-handling=true`.
  - We're happy to receive feedback, e.g. [in this GitHub issue](https://github.com/getsentry/sentry-java/issues/2829)
  - When the system is under load we start reducing the `tracesSampleRate` automatically.
  - Once the system goes back to healthy, we reset the `tracesSampleRate` to its original value.
- (Android) Experimental: Provide more detailed cold app start information ([#3057](https://github.com/getsentry/sentry-java/pull/3057))
  - Attaches spans for Application, ContentProvider, and Activities to app-start timings
  - Application and ContentProvider timings are added using bytecode instrumentation, which requires sentry-android-gradle-plugin version `4.1.0` or newer
  - Uses Process.startUptimeMillis to calculate app-start timings
  - To enable this feature set `options.isEnablePerformanceV2 = true`
- Move slow+frozen frame calculation, as well as frame delay inside SentryFrameMetricsCollector ([#3100](https://github.com/getsentry/sentry-java/pull/3100))
- Extract Activity Breadcrumbs generation into own Integration ([#3064](https://github.com/getsentry/sentry-java/pull/3064))

### Fixes

- Send breadcrumbs and client error in `SentryOkHttpEventListener` even without transactions ([#3087](https://github.com/getsentry/sentry-java/pull/3087))
- Keep `io.sentry.exception.SentryHttpClientException` from obfuscation to display proper issue title on Sentry ([#3093](https://github.com/getsentry/sentry-java/pull/3093))
- (Android) Fix wrong activity transaction duration in case SDK init is deferred ([#3092](https://github.com/getsentry/sentry-java/pull/3092))

### Dependencies

- Bump Gradle from v8.4.0 to v8.5.0 ([#3070](https://github.com/getsentry/sentry-java/pull/3070))
  - [changelog](https://github.com/gradle/gradle/blob/master/CHANGELOG.md#v850)
  - [diff](https://github.com/gradle/gradle/compare/v8.4.0...v8.5.0)

## 7.0.0

Version 7 of the Sentry Android/Java SDK brings a variety of features and fixes. The most notable changes are:
- Bumping `minSdk` level to 19 (Android 4.4)
- The SDK will now listen to connectivity changes and try to re-upload cached events when internet connection is re-established additionally to uploading events on app restart 
- `Sentry.getSpan` now returns the root transaction, which should improve the span hierarchy and make it leaner
- Multiple improvements to reduce probability of the SDK causing ANRs
- New `sentry-okhttp` artifact is unbundled from Android and can be used in pure JVM-only apps

## Sentry Self-hosted Compatibility

This SDK version is compatible with a self-hosted version of Sentry `22.12.0` or higher. If you are using an older version of [self-hosted Sentry](https://develop.sentry.dev/self-hosted/) (aka onpremise), you will need to [upgrade](https://develop.sentry.dev/self-hosted/releases/). If you're using `sentry.io` no action is required.

## Sentry Integrations Version Compatibility (Android)

Make sure to align _all_ Sentry dependencies to the same version when bumping the SDK to 7.+, otherwise it will crash at runtime due to binary incompatibility. (E.g. if you're using `-timber`, `-okhttp` or other packages)

For example, if you're using the [Sentry Android Gradle plugin](https://github.com/getsentry/sentry-android-gradle-plugin) with the `autoInstallation` [feature](https://docs.sentry.io/platforms/android/configuration/gradle/#auto-installation) (enabled by default), make sure to use version 4.+ of the gradle plugin together with version 7.+ of the SDK. If you can't do that for some reason, you can specify sentry version via the plugin config block:

```kotlin
sentry {
  autoInstallation {
    sentryVersion.set("7.0.0")
  }
}
```

Similarly, if you have a Sentry SDK (e.g. `sentry-android-core`) dependency on one of your Gradle modules and you're updating it to 7.+, make sure the Gradle plugin is at 4.+ or specify the SDK version as shown in the snippet above.

## Breaking Changes

- Bump min API to 19 ([#2883](https://github.com/getsentry/sentry-java/pull/2883))
- If you're using `sentry-kotlin-extensions`, it requires `kotlinx-coroutines-core` version `1.6.1` or higher now ([#2838](https://github.com/getsentry/sentry-java/pull/2838))
- Move enableNdk from SentryOptions to SentryAndroidOptions ([#2793](https://github.com/getsentry/sentry-java/pull/2793))
- Apollo v2 BeforeSpanCallback now allows returning null ([#2890](https://github.com/getsentry/sentry-java/pull/2890))
- `SentryOkHttpUtils` was removed from public API as it's been exposed by mistake ([#3005](https://github.com/getsentry/sentry-java/pull/3005))
- `Scope` now implements the `IScope` interface, therefore some methods like `ScopeCallback.run` accept `IScope` now ([#3066](https://github.com/getsentry/sentry-java/pull/3066))
- Cleanup `startTransaction` overloads ([#2964](https://github.com/getsentry/sentry-java/pull/2964))
    - We have reduced the number of overloads by allowing to pass in a `TransactionOptions` object instead of having separate parameters for certain options
    - `TransactionOptions` has defaults set and can be customized, for example:

```kotlin
// old
val transaction = Sentry.startTransaction("name", "op", bindToScope = true)
// new
val transaction = Sentry.startTransaction("name", "op", TransactionOptions().apply { isBindToScope = true })
```

## Behavioural Changes

- Android only: `Sentry.getSpan()` returns the root span/transaction instead of the latest span ([#2855](https://github.com/getsentry/sentry-java/pull/2855))
- Capture failed HTTP and GraphQL (Apollo) requests by default ([#2794](https://github.com/getsentry/sentry-java/pull/2794))
    - This can increase your event consumption and may affect your quota, because we will report failed network requests as Sentry events by default, if you're using the `sentry-android-okhttp` or `sentry-apollo-3` integrations. You can customize what errors you want/don't want to have reported for [OkHttp](https://docs.sentry.io/platforms/android/integrations/okhttp#http-client-errors) and [Apollo3](https://docs.sentry.io/platforms/android/integrations/apollo3#graphql-client-errors) respectively.
- Measure AppStart time till First Draw instead of `onResume` ([#2851](https://github.com/getsentry/sentry-java/pull/2851))
- Automatic user interaction tracking: every click now starts a new automatic transaction ([#2891](https://github.com/getsentry/sentry-java/pull/2891))
    - Previously performing a click on the same UI widget twice would keep the existing transaction running, the new behavior now better aligns with other SDKs
- Add deadline timeout for automatic transactions ([#2865](https://github.com/getsentry/sentry-java/pull/2865))
    - This affects all automatically generated transactions on Android (UI, clicks), the default timeout is 30s, meaning the automatic transaction will be force-finished with status `deadline_exceeded` when reaching the deadline 
- Set ip_address to {{auto}} by default, even if sendDefaultPII is disabled ([#2860](https://github.com/getsentry/sentry-java/pull/2860))
    - Instead use the "Prevent Storing of IP Addresses" option in the "Security & Privacy" project settings on sentry.io
- Raw logback message and parameters are now guarded by `sendDefaultPii` if an `encoder` has been configured ([#2976](https://github.com/getsentry/sentry-java/pull/2976))
- The `maxSpans` setting (defaults to 1000) is enforced for nested child spans which means a single transaction can have `maxSpans` number of children (nested or not) at most ([#3065](https://github.com/getsentry/sentry-java/pull/3065))
- The `ScopeCallback` in `withScope` is now always executed ([#3066](https://github.com/getsentry/sentry-java/pull/3066))

## Deprecations

- `sentry-android-okhttp` was deprecated in favour of the new `sentry-okhttp` module. Make sure to replace `io.sentry.android.okhttp` package name with `io.sentry.okhttp` before the next major, where the classes will be removed ([#3005](https://github.com/getsentry/sentry-java/pull/3005))

## Other Changes

### Features

- Observe network state to upload any unsent envelopes ([#2910](https://github.com/getsentry/sentry-java/pull/2910))
    - Android: it works out-of-the-box as part of the default `SendCachedEnvelopeIntegration`
    - JVM: you'd have to install `SendCachedEnvelopeFireAndForgetIntegration` as mentioned in https://docs.sentry.io/platforms/java/configuration/#configuring-offline-caching and provide your own implementation of `IConnectionStatusProvider` via `SentryOptions`
- Add `sentry-okhttp` module to support instrumenting OkHttp in non-Android projects ([#3005](https://github.com/getsentry/sentry-java/pull/3005))
- Do not filter out Sentry SDK frames in case of uncaught exceptions ([#3021](https://github.com/getsentry/sentry-java/pull/3021))
- Do not try to send and drop cached envelopes when rate-limiting is active ([#2937](https://github.com/getsentry/sentry-java/pull/2937))

### Fixes

- Use `getMyMemoryState()` instead of `getRunningAppProcesses()` to retrieve process importance ([#3004](https://github.com/getsentry/sentry-java/pull/3004))
    - This should prevent some app stores from flagging apps as violating their privacy
- Reduce flush timeout to 4s on Android to avoid ANRs ([#2858](https://github.com/getsentry/sentry-java/pull/2858))
- Reduce timeout of AsyncHttpTransport to avoid ANR ([#2879](https://github.com/getsentry/sentry-java/pull/2879))
- Do not overwrite UI transaction status if set by the user ([#2852](https://github.com/getsentry/sentry-java/pull/2852))
- Capture unfinished transaction on Scope with status `aborted` in case a crash happens ([#2938](https://github.com/getsentry/sentry-java/pull/2938))
    - This will fix the link between transactions and corresponding crashes, you'll be able to see them in a single trace
- Fix Coroutine Context Propagation using CopyableThreadContextElement ([#2838](https://github.com/getsentry/sentry-java/pull/2838))
- Fix don't overwrite the span status of unfinished spans ([#2859](https://github.com/getsentry/sentry-java/pull/2859))
- Migrate from `default` interface methods to proper implementations in each interface implementor ([#2847](https://github.com/getsentry/sentry-java/pull/2847))
    - This prevents issues when using the SDK on older AGP versions (< 4.x.x)
- Reduce main thread work on init ([#3036](https://github.com/getsentry/sentry-java/pull/3036))
- Move Integrations registration to background on init ([#3043](https://github.com/getsentry/sentry-java/pull/3043))
- Fix `SentryOkHttpInterceptor.BeforeSpanCallback` was not finishing span when it was dropped ([#2958](https://github.com/getsentry/sentry-java/pull/2958))

## 6.34.0

### Features

- Add current activity name to app context ([#2999](https://github.com/getsentry/sentry-java/pull/2999))
- Add `MonitorConfig` param to `CheckInUtils.withCheckIn` ([#3038](https://github.com/getsentry/sentry-java/pull/3038))
  - This makes it easier to automatically create or update (upsert) monitors.
- (Internal) Extract Android Profiler and Measurements for Hybrid SDKs ([#3016](https://github.com/getsentry/sentry-java/pull/3016))
- (Internal) Remove SentryOptions dependency from AndroidProfiler ([#3051](https://github.com/getsentry/sentry-java/pull/3051))
- (Internal) Add `readBytesFromFile` for use in Hybrid SDKs ([#3052](https://github.com/getsentry/sentry-java/pull/3052))
- (Internal) Add `getProguardUuid` for use in Hybrid SDKs ([#3054](https://github.com/getsentry/sentry-java/pull/3054))

### Fixes

-  Fix SIGSEV, SIGABRT and SIGBUS crashes happening after/around the August Google Play System update, see [#2955](https://github.com/getsentry/sentry-java/issues/2955) for more details (fix provided by Native SDK bump)
- Ensure DSN uses http/https protocol ([#3044](https://github.com/getsentry/sentry-java/pull/3044))

### Dependencies

- Bump Native SDK from v0.6.6 to v0.6.7 ([#3048](https://github.com/getsentry/sentry-java/pull/3048))
  - [changelog](https://github.com/getsentry/sentry-native/blob/master/CHANGELOG.md#067)
  - [diff](https://github.com/getsentry/sentry-native/compare/0.6.6...0.6.7)

## 6.33.2-beta.1

### Fixes

-  Fix SIGSEV, SIGABRT and SIGBUS crashes happening after/around the August Google Play System update, see [#2955](https://github.com/getsentry/sentry-java/issues/2955) for more details (fix provided by Native SDK bump)

### Dependencies

- Bump Native SDK from v0.6.6 to v0.6.7 ([#3048](https://github.com/getsentry/sentry-java/pull/3048))
  - [changelog](https://github.com/getsentry/sentry-native/blob/master/CHANGELOG.md#067)
  - [diff](https://github.com/getsentry/sentry-native/compare/0.6.6...0.6.7)

## 6.33.1

### Fixes

- Do not register `sentrySpringFilter` in ServletContext for Spring Boot ([#3027](https://github.com/getsentry/sentry-java/pull/3027))

## 6.33.0

### Features

- Add thread information to spans ([#2998](https://github.com/getsentry/sentry-java/pull/2998))
- Use PixelCopy API for capturing screenshots on API level 24+ ([#3008](https://github.com/getsentry/sentry-java/pull/3008))

### Fixes

- Fix crash when HTTP connection error message contains formatting symbols ([#3002](https://github.com/getsentry/sentry-java/pull/3002))
- Cap max number of stack frames to 100 to not exceed payload size limit ([#3009](https://github.com/getsentry/sentry-java/pull/3009))
  - This will ensure we report errors with a big number of frames such as `StackOverflowError`
- Fix user interaction tracking not working for Jetpack Compose 1.5+ ([#3010](https://github.com/getsentry/sentry-java/pull/3010))
- Make sure to close all Closeable resources ([#3000](https://github.com/getsentry/sentry-java/pull/3000))

## 6.32.0

### Features

- Make `DebugImagesLoader` public ([#2993](https://github.com/getsentry/sentry-java/pull/2993))

### Fixes

- Make `SystemEventsBroadcastReceiver` exported on API 33+ ([#2990](https://github.com/getsentry/sentry-java/pull/2990))
  - This will fix the `SystemEventsBreadcrumbsIntegration` crashes that you might have encountered on Play Console

## 6.31.0

### Features

- Improve default debouncing mechanism ([#2945](https://github.com/getsentry/sentry-java/pull/2945))
- Add `CheckInUtils.withCheckIn` which abstracts away some of the manual check-ins complexity ([#2959](https://github.com/getsentry/sentry-java/pull/2959))
- Add `@SentryCaptureExceptionParameter` annotation which captures exceptions passed into an annotated method ([#2764](https://github.com/getsentry/sentry-java/pull/2764))
  - This can be used to replace `Sentry.captureException` calls in `@ExceptionHandler` of a `@ControllerAdvice`
- Add `ServerWebExchange` to `Hint` for WebFlux as `WEBFLUX_EXCEPTION_HANDLER_EXCHANGE` ([#2977](https://github.com/getsentry/sentry-java/pull/2977))
- Allow filtering GraphQL errors ([#2967](https://github.com/getsentry/sentry-java/pull/2967))
  - This list can be set directly when calling the constructor of `SentryInstrumentation`
  - For Spring Boot it can also be set in `application.properties` as `sentry.graphql.ignored-error-types=SOME_ERROR,ANOTHER_ERROR`

### Fixes

- Add OkHttp span auto-close when response body is not read ([#2923](https://github.com/getsentry/sentry-java/pull/2923))
- Fix json parsing of nullable/empty fields for Hybrid SDKs ([#2968](https://github.com/getsentry/sentry-java/pull/2968))
  - (Internal) Rename `nextList` to `nextListOrNull` to actually match what the method does
  - (Hybrid) Check if there's any object in a collection before trying to parse it (which prevents the "Failed to deserilize object in list" log message)
  - (Hybrid) If a date can't be parsed as an ISO timestamp, attempts to parse it as millis silently, without printing a log message
  - (Hybrid) If `op` is not defined as part of `SpanContext`, fallback to an empty string, because the filed is optional in the spec
- Always attach OkHttp errors and Http Client Errors only to call root span ([#2961](https://github.com/getsentry/sentry-java/pull/2961))
- Fixed crash accessing Choreographer instance ([#2970](https://github.com/getsentry/sentry-java/pull/2970))

### Dependencies

- Bump Native SDK from v0.6.5 to v0.6.6 ([#2975](https://github.com/getsentry/sentry-java/pull/2975))
  - [changelog](https://github.com/getsentry/sentry-native/blob/master/CHANGELOG.md#066)
  - [diff](https://github.com/getsentry/sentry-native/compare/0.6.5...0.6.6)
- Bump Gradle from v8.3.0 to v8.4.0 ([#2966](https://github.com/getsentry/sentry-java/pull/2966))
  - [changelog](https://github.com/gradle/gradle/blob/master/CHANGELOG.md#v840)
  - [diff](https://github.com/gradle/gradle/compare/v8.3.0...v8.4.0)

## 6.30.0

### Features

- Add `sendModules` option for disable sending modules ([#2926](https://github.com/getsentry/sentry-java/pull/2926))
- Send `db.system` and `db.name` in span data for androidx.sqlite spans ([#2928](https://github.com/getsentry/sentry-java/pull/2928))
- Check-ins (CRONS) support ([#2952](https://github.com/getsentry/sentry-java/pull/2952))
  - Add API for sending check-ins (CRONS) manually ([#2935](https://github.com/getsentry/sentry-java/pull/2935))
  - Support check-ins (CRONS) for Quartz ([#2940](https://github.com/getsentry/sentry-java/pull/2940))
  - `@SentryCheckIn` annotation and advice config for Spring ([#2946](https://github.com/getsentry/sentry-java/pull/2946))
  - Add option for ignoring certain monitor slugs ([#2943](https://github.com/getsentry/sentry-java/pull/2943))

### Fixes

- Always send memory stats for transactions ([#2936](https://github.com/getsentry/sentry-java/pull/2936))
  - This makes it possible to query transactions by the `device.class` tag on Sentry
- Add `sentry.enable-aot-compatibility` property to SpringBoot Jakarta `SentryAutoConfiguration` to enable building for GraalVM ([#2915](https://github.com/getsentry/sentry-java/pull/2915))

### Dependencies

- Bump Gradle from v8.2.1 to v8.3.0 ([#2900](https://github.com/getsentry/sentry-java/pull/2900))
  - [changelog](https://github.com/gradle/gradle/blob/master release-test/CHANGELOG.md#v830)
  - [diff](https://github.com/gradle/gradle/compare/v8.2.1...v8.3.0)

## 6.29.0

### Features

- Send `db.system` and `db.name` in span data ([#2894](https://github.com/getsentry/sentry-java/pull/2894))
- Send `http.request.method` in span data ([#2896](https://github.com/getsentry/sentry-java/pull/2896))
- Add `enablePrettySerializationOutput` option for opting out of pretty print ([#2871](https://github.com/getsentry/sentry-java/pull/2871))

## 6.28.0

### Features

- Add HTTP response code to Spring WebFlux transactions ([#2870](https://github.com/getsentry/sentry-java/pull/2870))
- Add `sampled` to Dynamic Sampling Context ([#2869](https://github.com/getsentry/sentry-java/pull/2869))
- Improve server side GraphQL support for spring-graphql and Nextflix DGS ([#2856](https://github.com/getsentry/sentry-java/pull/2856))
    - If you have already been using `SentryDataFetcherExceptionHandler` that still works but has been deprecated. Please use `SentryGenericDataFetcherExceptionHandler` combined with `SentryInstrumentation` instead for better error reporting.
    - More exceptions and errors caught and reported to Sentry by also looking at the `ExecutionResult` (more specifically its `errors`)
        - You may want to filter out certain errors, please see [docs on filtering](https://docs.sentry.io/platforms/java/configuration/filtering/)
    - More details for Sentry events: query, variables and response (where possible)
    - Breadcrumbs for operation (query, mutation, subscription), data fetchers and data loaders (Spring only)
    - Better hub propagation by using `GraphQLContext`
- Add autoconfigure modules for Spring Boot called `sentry-spring-boot` and `sentry-spring-boot-jakarta` ([#2880](https://github.com/getsentry/sentry-java/pull/2880))
  - The autoconfigure modules `sentry-spring-boot` and `sentry-spring-boot-jakarta` have a `compileOnly` dependency on `spring-boot-starter` which is needed for our auto installation in [sentry-android-gradle-plugin](https://github.com/getsentry/sentry-android-gradle-plugin)
  - The starter modules  `sentry-spring-boot-starter` and `sentry-spring-boot-starter-jakarta` now bring `spring-boot-starter` as a dependency
- You can now disable Sentry by setting the `enabled` option to `false` ([#2840](https://github.com/getsentry/sentry-java/pull/2840))

### Fixes

- Propagate OkHttp status to parent spans ([#2872](https://github.com/getsentry/sentry-java/pull/2872))

## 6.27.0

### Features

- Add TraceOrigin to Transactions and Spans ([#2803](https://github.com/getsentry/sentry-java/pull/2803))

### Fixes

- Deduplicate events happening in multiple threads simultaneously (e.g. `OutOfMemoryError`) ([#2845](https://github.com/getsentry/sentry-java/pull/2845))
  - This will improve Crash-Free Session Rate as we no longer will send multiple Session updates with `Crashed` status, but only the one that is relevant
- Ensure no Java 8 method reference sugar is used for Android ([#2857](https://github.com/getsentry/sentry-java/pull/2857))
- Do not send session updates for terminated sessions ([#2849](https://github.com/getsentry/sentry-java/pull/2849))

## 6.26.0

### Features
- (Internal) Extend APIs for hybrid SDKs ([#2814](https://github.com/getsentry/sentry-java/pull/2814), [#2846](https://github.com/getsentry/sentry-java/pull/2846))

### Fixes

- Fix ANRv2 thread dump parsing for native-only threads ([#2839](https://github.com/getsentry/sentry-java/pull/2839))
- Derive `TracingContext` values from event for ANRv2 events ([#2839](https://github.com/getsentry/sentry-java/pull/2839))

## 6.25.2

### Fixes

- Change Spring Boot, Apollo, Apollo 3, JUL, Logback, Log4j2, OpenFeign, GraphQL and Kotlin coroutines core dependencies to compileOnly ([#2837](https://github.com/getsentry/sentry-java/pull/2837))

## 6.25.1

### Fixes

- Allow removing integrations in SentryAndroid.init ([#2826](https://github.com/getsentry/sentry-java/pull/2826))
- Fix concurrent access to frameMetrics listener ([#2823](https://github.com/getsentry/sentry-java/pull/2823))

### Dependencies

- Bump Native SDK from v0.6.4 to v0.6.5 ([#2822](https://github.com/getsentry/sentry-java/pull/2822))
  - [changelog](https://github.com/getsentry/sentry-native/blob/master/CHANGELOG.md#065)
  - [diff](https://github.com/getsentry/sentry-native/compare/0.6.4...0.6.5)
- Bump Gradle from v8.2.0 to v8.2.1 ([#2830](https://github.com/getsentry/sentry-java/pull/2830))
  - [changelog](https://github.com/gradle/gradle/blob/master/CHANGELOG.md#v821)
  - [diff](https://github.com/gradle/gradle/compare/v8.2.0...v8.2.1)

## 6.25.0

### Features

- Add manifest `AutoInit` to integrations list ([#2795](https://github.com/getsentry/sentry-java/pull/2795))
- Tracing headers (`sentry-trace` and `baggage`) are now attached and passed through even if performance is disabled ([#2788](https://github.com/getsentry/sentry-java/pull/2788))

### Fixes

- Set `environment` from `SentryOptions` if none persisted in ANRv2 ([#2809](https://github.com/getsentry/sentry-java/pull/2809))
- Remove code that set `tracesSampleRate` to `0.0` for Spring Boot if not set ([#2800](https://github.com/getsentry/sentry-java/pull/2800))
  - This used to enable performance but not send any transactions by default.
  - Performance is now disabled by default.
- Fix slow/frozen frames were not reported with transactions ([#2811](https://github.com/getsentry/sentry-java/pull/2811))

### Dependencies

- Bump Native SDK from v0.6.3 to v0.6.4 ([#2796](https://github.com/getsentry/sentry-java/pull/2796))
  - [changelog](https://github.com/getsentry/sentry-native/blob/master/CHANGELOG.md#064)
  - [diff](https://github.com/getsentry/sentry-native/compare/0.6.3...0.6.4)
- Bump Gradle from v8.1.1 to v8.2.0 ([#2810](https://github.com/getsentry/sentry-java/pull/2810))
  - [changelog](https://github.com/gradle/gradle/blob/master/CHANGELOG.md#v820)
  - [diff](https://github.com/gradle/gradle/compare/v8.1.1...v8.2.0)

## 6.24.0

### Features

- Add debouncing mechanism and before-capture callbacks for screenshots and view hierarchies ([#2773](https://github.com/getsentry/sentry-java/pull/2773))
- Improve ANRv2 implementation ([#2792](https://github.com/getsentry/sentry-java/pull/2792))
  - Add a proguard rule to keep `ApplicationNotResponding` class from obfuscation
  - Add a new option `setReportHistoricalAnrs`; when enabled, it will report all of the ANRs from the [getHistoricalExitReasons](https://developer.android.com/reference/android/app/ActivityManager?hl=en#getHistoricalProcessExitReasons(java.lang.String,%20int,%20int)) list. 
  By default, the SDK only reports and enriches the latest ANR and only this one counts towards ANR rate. 
  Worth noting that this option is mainly useful when updating the SDK to the version where ANRv2 has been introduced, to report all ANRs happened prior to the SDK update. After that, the SDK will always pick up the latest ANR from the historical exit reasons list on next app restart, so there should be no historical ANRs to report.
  These ANRs are reported with the `HistoricalAppExitInfo` mechanism.
  - Add a new option `setAttachAnrThreadDump` to send ANR thread dump from the system as an attachment. 
  This is only useful as additional information, because the SDK attempts to parse the thread dump into proper threads with stacktraces by default.
  - If [ApplicationExitInfo#getTraceInputStream](https://developer.android.com/reference/android/app/ApplicationExitInfo#getTraceInputStream()) returns null, the SDK no longer reports an ANR event, as these events are not very useful without it.
  - Enhance regex patterns for native stackframes

## 6.23.0

### Features

- Add profile rate limiting ([#2782](https://github.com/getsentry/sentry-java/pull/2782))
- Support for automatically capturing Failed GraphQL (Apollo 3) Client errors ([#2781](https://github.com/getsentry/sentry-java/pull/2781))

```kotlin
import com.apollographql.apollo3.ApolloClient
import io.sentry.apollo3.sentryTracing

val apolloClient = ApolloClient.Builder()
    .serverUrl("https://example.com/graphql")
    .sentryTracing(captureFailedRequests = true)    
    .build()
```

### Dependencies

- Bump Native SDK from v0.6.2 to v0.6.3 ([#2746](https://github.com/getsentry/sentry-java/pull/2746))
  - [changelog](https://github.com/getsentry/sentry-native/blob/master/CHANGELOG.md#063)
  - [diff](https://github.com/getsentry/sentry-native/compare/0.6.2...0.6.3)

### Fixes

- Align http.status with [span data conventions](https://develop.sentry.dev/sdk/performance/span-data-conventions/) ([#2786](https://github.com/getsentry/sentry-java/pull/2786))

## 6.22.0

### Features

- Add `lock` attribute to the `SentryStackFrame` protocol to better highlight offending frames in the UI ([#2761](https://github.com/getsentry/sentry-java/pull/2761))
- Enrich database spans with blocked main thread info ([#2760](https://github.com/getsentry/sentry-java/pull/2760))
- Add `api_target` to `Request` and `data` to `Response` Protocols ([#2775](https://github.com/getsentry/sentry-java/pull/2775))

### Fixes

- No longer use `String.join` in `Baggage` as it requires API level 26 ([#2778](https://github.com/getsentry/sentry-java/pull/2778))

## 6.21.0

### Features

- Introduce new `sentry-android-sqlite` integration ([#2722](https://github.com/getsentry/sentry-java/pull/2722))
    - This integration replaces the old `androidx.sqlite` database instrumentation in the Sentry Android Gradle plugin
    - A new capability to manually instrument your `androidx.sqlite` databases. 
      - You can wrap your custom `SupportSQLiteOpenHelper` instance into `SentrySupportSQLiteOpenHelper(myHelper)` if you're not using the Sentry Android Gradle plugin and still benefit from performance auto-instrumentation.
- Add SentryWrapper for Callable and Supplier Interface ([#2720](https://github.com/getsentry/sentry-java/pull/2720))
- Load sentry-debug-meta.properties ([#2734](https://github.com/getsentry/sentry-java/pull/2734))
  - This enables source context for Java
  - For more information on how to enable source context, please refer to [#633](https://github.com/getsentry/sentry-java/issues/633#issuecomment-1465599120)

### Fixes

- Finish WebFlux transaction before popping scope ([#2724](https://github.com/getsentry/sentry-java/pull/2724))
- Use daemon threads for SentryExecutorService ([#2747](https://github.com/getsentry/sentry-java/pull/2747))
  - We started using `SentryExecutorService` in `6.19.0` which caused the application to hang on shutdown unless `Sentry.close()` was called. By using daemon threads we no longer block shutdown.
- Use Base64.NO_WRAP to avoid unexpected char errors in Apollo ([#2745](https://github.com/getsentry/sentry-java/pull/2745))
- Don't warn R8 on missing `ComposeViewHierarchyExporter` class ([#2743](https://github.com/getsentry/sentry-java/pull/2743))

## 6.20.0

### Features

- Add support for Sentry Kotlin Compiler Plugin ([#2695](https://github.com/getsentry/sentry-java/pull/2695))
  - In conjunction with our sentry-kotlin-compiler-plugin we improved Jetpack Compose support for
    - [View Hierarchy](https://docs.sentry.io/platforms/android/enriching-events/viewhierarchy/) support for Jetpack Compose screens
    - Automatic breadcrumbs for [user interactions](https://docs.sentry.io/platforms/android/performance/instrumentation/automatic-instrumentation/#user-interaction-instrumentation)
- More granular http requests instrumentation with a new SentryOkHttpEventListener ([#2659](https://github.com/getsentry/sentry-java/pull/2659))
    - Create spans for time spent on:
        - Proxy selection
        - DNS resolution
        - HTTPS setup
        - Connection
        - Requesting headers
        - Receiving response
    - You can attach the event listener to your OkHttpClient through `client.eventListener(new SentryOkHttpEventListener()).addInterceptor(new SentryOkHttpInterceptor()).build();`
    - In case you already have an event listener you can use the SentryOkHttpEventListener as well through `client.eventListener(new SentryOkHttpEventListener(myListener)).addInterceptor(new SentryOkHttpInterceptor()).build();`
- Add a new option to disable `RootChecker` ([#2735](https://github.com/getsentry/sentry-java/pull/2735))

### Fixes

- Base64 encode internal Apollo3 Headers ([#2707](https://github.com/getsentry/sentry-java/pull/2707))
- Fix `SentryTracer` crash when scheduling auto-finish of a transaction, but the timer has already been cancelled ([#2731](https://github.com/getsentry/sentry-java/pull/2731))
- Fix `AndroidTransactionProfiler` crash when finishing a profile that happened due to race condition ([#2731](https://github.com/getsentry/sentry-java/pull/2731))

## 6.19.1

### Fixes

- Ensure screenshots and view hierarchies are captured on the main thread ([#2712](https://github.com/getsentry/sentry-java/pull/2712))

## 6.19.0

### Features

- Add Screenshot and ViewHierarchy to integrations list ([#2698](https://github.com/getsentry/sentry-java/pull/2698))
- New ANR detection based on [ApplicationExitInfo API](https://developer.android.com/reference/android/app/ApplicationExitInfo) ([#2697](https://github.com/getsentry/sentry-java/pull/2697))
    - This implementation completely replaces the old one (based on a watchdog) on devices running Android 11 and above:
      - New implementation provides more precise ANR events/ANR rate detection as well as system thread dump information. The new implementation reports ANRs exactly as Google Play Console, without producing false positives or missing important background ANR events.
      - New implementation reports ANR events with a new mechanism `mechanism:AppExitInfo`.
      - However, despite producing many false positives, the old implementation is capable of better enriching ANR errors (which is not available with the new implementation), for example:
        - Capturing screenshots at the time of ANR event;
        - Capturing transactions and profiling data corresponding to the ANR event;
        - Auxiliary information (such as current memory load) at the time of ANR event.
      - If you would like us to provide support for the old approach working alongside the new one on Android 11 and above (e.g. for raising events for slow code on main thread), consider upvoting [this issue](https://github.com/getsentry/sentry-java/issues/2693).
    - The old watchdog implementation will continue working for older API versions (Android < 11):
        - The old implementation reports ANR events with the existing mechanism `mechanism:ANR`.
- Open up `TransactionOptions`, `ITransaction` and `IHub` methods allowing consumers modify start/end timestamp of transactions and spans ([#2701](https://github.com/getsentry/sentry-java/pull/2701))
- Send source bundle IDs to Sentry to enable source context ([#2663](https://github.com/getsentry/sentry-java/pull/2663))
  - For more information on how to enable source context, please refer to [#633](https://github.com/getsentry/sentry-java/issues/633#issuecomment-1465599120)

### Fixes

- Android Profiler on calling thread ([#2691](https://github.com/getsentry/sentry-java/pull/2691))
- Use `configureScope` instead of `withScope` in `Hub.close()`. This ensures that the main scope releases the in-memory data when closing a hub instance. ([#2688](https://github.com/getsentry/sentry-java/pull/2688))
- Remove null keys/values before creating concurrent hashmap in order to avoid NPE ([#2708](https://github.com/getsentry/sentry-java/pull/2708))
- Exclude SentryOptions from R8/ProGuard obfuscation ([#2699](https://github.com/getsentry/sentry-java/pull/2699))
  - This fixes AGP 8.+ incompatibility, where full R8 mode is enforced

### Dependencies

- Bump Gradle from v8.1.0 to v8.1.1 ([#2666](https://github.com/getsentry/sentry-java/pull/2666))
  - [changelog](https://github.com/gradle/gradle/blob/master release-test/CHANGELOG.md#v811)
  - [diff](https://github.com/gradle/gradle/compare/v8.1.0...v8.1.1)
- Bump Native SDK from v0.6.1 to v0.6.2 ([#2689](https://github.com/getsentry/sentry-java/pull/2689))
  - [changelog](https://github.com/getsentry/sentry-native/blob/master/CHANGELOG.md#062)
  - [diff](https://github.com/getsentry/sentry-native/compare/0.6.1...0.6.2)

## 6.18.1

### Fixes

- Fix crash when Sentry SDK is initialized more than once ([#2679](https://github.com/getsentry/sentry-java/pull/2679))
- Track a ttfd span per Activity ([#2673](https://github.com/getsentry/sentry-java/pull/2673))

## 6.18.0

### Features

- Attach Trace Context when an ANR is detected (ANRv1) ([#2583](https://github.com/getsentry/sentry-java/pull/2583))
- Make log4j2 integration compatible with log4j 3.0 ([#2634](https://github.com/getsentry/sentry-java/pull/2634))
    - Instead of relying on package scanning, we now use an annotation processor to generate `Log4j2Plugins.dat`
- Create `User` and `Breadcrumb` from map ([#2614](https://github.com/getsentry/sentry-java/pull/2614))
- Add `sent_at` to envelope header item ([#2638](https://github.com/getsentry/sentry-java/pull/2638))

### Fixes

- Fix timestamp intervals of PerformanceCollectionData in profiles ([#2648](https://github.com/getsentry/sentry-java/pull/2648))
- Fix timestamps of PerformanceCollectionData in profiles ([#2632](https://github.com/getsentry/sentry-java/pull/2632))
- Fix missing propagateMinConstraints flag for SentryTraced ([#2637](https://github.com/getsentry/sentry-java/pull/2637))
- Fix potential SecurityException thrown by ConnectivityManager on Android 11 ([#2653](https://github.com/getsentry/sentry-java/pull/2653))
- Fix aar artifacts publishing for Maven ([#2641](https://github.com/getsentry/sentry-java/pull/2641))

### Dependencies
- Bump Kotlin compile version from v1.6.10 to 1.8.0 ([#2563](https://github.com/getsentry/sentry-java/pull/2563))
- Bump Compose compile version from v1.1.1 to v1.3.0 ([#2563](https://github.com/getsentry/sentry-java/pull/2563))
- Bump AGP version from v7.3.0 to v7.4.2 ([#2574](https://github.com/getsentry/sentry-java/pull/2574))
- Bump Gradle from v7.6.0 to v8.0.2 ([#2563](https://github.com/getsentry/sentry-java/pull/2563))
    - [changelog](https://github.com/gradle/gradle/blob/master/CHANGELOG.md#v802)
    - [diff](https://github.com/gradle/gradle/compare/v7.6.0...v8.0.2)
- Bump Gradle from v8.0.2 to v8.1.0 ([#2650](https://github.com/getsentry/sentry-java/pull/2650))
  - [changelog](https://github.com/gradle/gradle/blob/master/CHANGELOG.md#v810)
  - [diff](https://github.com/gradle/gradle/compare/v8.0.2...v8.1.0)

## 6.17.0

### Features

- Add `name` and `geo` to `User` ([#2556](https://github.com/getsentry/sentry-java/pull/2556)) 
- Add breadcrumbs on network changes ([#2608](https://github.com/getsentry/sentry-java/pull/2608))
- Add time-to-initial-display and time-to-full-display measurements to Activity transactions ([#2611](https://github.com/getsentry/sentry-java/pull/2611))
- Read integration list written by sentry gradle plugin from manifest ([#2598](https://github.com/getsentry/sentry-java/pull/2598))
- Add Logcat adapter ([#2620](https://github.com/getsentry/sentry-java/pull/2620))
- Provide CPU count/frequency data as device context ([#2622](https://github.com/getsentry/sentry-java/pull/2622))

### Fixes

- Trim time-to-full-display span if reportFullyDisplayed API is never called ([#2631](https://github.com/getsentry/sentry-java/pull/2631))
- Fix Automatic UI transactions having wrong durations ([#2623](https://github.com/getsentry/sentry-java/pull/2623))
- Fix wrong default environment in Session ([#2610](https://github.com/getsentry/sentry-java/pull/2610))
- Pass through unknown sentry baggage keys into SentryEnvelopeHeader ([#2618](https://github.com/getsentry/sentry-java/pull/2618))
- Fix missing null check when removing lifecycle observer ([#2625](https://github.com/getsentry/sentry-java/pull/2625))

### Dependencies

- Bump Native SDK from v0.6.0 to v0.6.1 ([#2629](https://github.com/getsentry/sentry-java/pull/2629))
  - [changelog](https://github.com/getsentry/sentry-native/blob/master/CHANGELOG.md#061)
  - [diff](https://github.com/getsentry/sentry-native/compare/0.6.0...0.6.1)

## 6.16.0

### Features

- Improve versatility of exception resolver component for Spring with more flexible API for consumers. ([#2577](https://github.com/getsentry/sentry-java/pull/2577))
- Automatic performance instrumentation for WebFlux ([#2597](https://github.com/getsentry/sentry-java/pull/2597))
  - You can enable it by adding `sentry.enable-tracing=true` to your `application.properties`
- The Spring Boot integration can now be configured to add the `SentryAppender` to specific loggers instead of the `ROOT` logger ([#2173](https://github.com/getsentry/sentry-java/pull/2173))
  - You can specify the loggers using `"sentry.logging.loggers[0]=foo.bar` and `"sentry.logging.loggers[1]=baz` in your `application.properties`
- Add capabilities to track Jetpack Compose composition/rendering time ([#2507](https://github.com/getsentry/sentry-java/pull/2507))
- Adapt span op and description for graphql to fit spec ([#2607](https://github.com/getsentry/sentry-java/pull/2607))

### Fixes

- Fix timestamps of slow and frozen frames for profiles ([#2584](https://github.com/getsentry/sentry-java/pull/2584))
- Deprecate reportFullDisplayed in favor of reportFullyDisplayed ([#2585](https://github.com/getsentry/sentry-java/pull/2585))
- Add mechanism for logging integrations and update spring mechanism types ([#2595](https://github.com/getsentry/sentry-java/pull/2595))
	- NOTE: If you're using these mechanism types (`HandlerExceptionResolver`, `SentryWebExceptionHandler`) in your dashboards please update them to use the new types.
- Filter out session cookies sent by Spring and Spring Boot integrations ([#2593](https://github.com/getsentry/sentry-java/pull/2593))
  - We filter out some common cookies like JSESSIONID
  - We also read the value from `server.servlet.session.cookie.name` and filter it out
- No longer send event / transaction to Sentry if `beforeSend` / `beforeSendTransaction` throws ([#2591](https://github.com/getsentry/sentry-java/pull/2591))
- Add version to sentryClientName used in auth header ([#2596](https://github.com/getsentry/sentry-java/pull/2596))
- Keep integration names from being obfuscated ([#2599](https://github.com/getsentry/sentry-java/pull/2599))
- Change log level from INFO to WARN for error message indicating a failed Log4j2 Sentry.init ([#2606](https://github.com/getsentry/sentry-java/pull/2606))
  - The log message was often not visible as our docs suggest a minimum log level of WARN
- Fix session tracking on Android ([#2609](https://github.com/getsentry/sentry-java/pull/2609))
  - Incorrect number of session has been sent. In addition, some of the sessions were not properly ended, messing up Session Health Metrics.

### Dependencies

- Bump `opentelemetry-sdk` to `1.23.1` and `opentelemetry-javaagent` to `1.23.0` ([#2590](https://github.com/getsentry/sentry-java/pull/2590))
- Bump Native SDK from v0.5.4 to v0.6.0 ([#2545](https://github.com/getsentry/sentry-java/pull/2545))
  - [changelog](https://github.com/getsentry/sentry-native/blob/master/CHANGELOG.md#060)
  - [diff](https://github.com/getsentry/sentry-native/compare/0.5.4...0.6.0)

## 6.15.0

### Features

- Adjust time-to-full-display span if reportFullDisplayed is called too early ([#2550](https://github.com/getsentry/sentry-java/pull/2550))
- Add `enableTracing` option ([#2530](https://github.com/getsentry/sentry-java/pull/2530))
    - This change is backwards compatible. The default is `null` meaning existing behaviour remains unchanged (setting either `tracesSampleRate` or `tracesSampler` enables performance).
    - If set to `true`, performance is enabled, even if no `tracesSampleRate` or `tracesSampler` have been configured.
    - If set to `false` performance is disabled, regardless of `tracesSampleRate` and `tracesSampler` options.
- Detect dependencies by listing MANIFEST.MF files at runtime ([#2538](https://github.com/getsentry/sentry-java/pull/2538))
- Report integrations in use, report packages in use more consistently ([#2179](https://github.com/getsentry/sentry-java/pull/2179))
- Implement `ThreadLocalAccessor` for propagating Sentry hub with reactor / WebFlux ([#2570](https://github.com/getsentry/sentry-java/pull/2570))
  - Requires `io.micrometer:context-propagation:1.0.2+` as well as Spring Boot 3.0.3+
  - Enable the feature by setting `sentry.reactive.thread-local-accessor-enabled=true`
  - This is still considered experimental. Once we have enough feedback we may turn this on by default.
  - Checkout the sample here: https://github.com/getsentry/sentry-java/tree/main/sentry-samples/sentry-samples-spring-boot-webflux-jakarta
  - A new hub is now cloned from the main hub for every request

### Fixes

- Leave `inApp` flag for stack frames undecided in SDK if unsure and let ingestion decide instead ([#2547](https://github.com/getsentry/sentry-java/pull/2547))
- Allow `0.0` error sample rate ([#2573](https://github.com/getsentry/sentry-java/pull/2573))
- Fix memory leak in WebFlux related to an ever growing stack ([#2580](https://github.com/getsentry/sentry-java/pull/2580))
- Use the same hub in WebFlux exception handler as we do in WebFilter ([#2566](https://github.com/getsentry/sentry-java/pull/2566))
- Switch upstream Jetpack Compose dependencies to `compileOnly` in `sentry-compose-android` ([#2578](https://github.com/getsentry/sentry-java/pull/2578))
  - NOTE: If you're using Compose Navigation/User Interaction integrations, make sure to have the following dependencies on the classpath as we do not bring them in transitively anymore:
    - `androidx.navigation:navigation-compose:`
    - `androidx.compose.runtime:runtime:`
    - `androidx.compose.ui:ui:`

## 6.14.0

### Features

- Add time-to-full-display span to Activity auto-instrumentation ([#2432](https://github.com/getsentry/sentry-java/pull/2432))
- Add `main` flag to threads and `in_foreground` flag for app contexts  ([#2516](https://github.com/getsentry/sentry-java/pull/2516))

### Fixes

- Ignore Shutdown in progress when closing ShutdownHookIntegration ([#2521](https://github.com/getsentry/sentry-java/pull/2521))
- Fix app start span end-time is wrong if SDK init is deferred ([#2519](https://github.com/getsentry/sentry-java/pull/2519))
- Fix invalid session creation when app is launched in background ([#2543](https://github.com/getsentry/sentry-java/pull/2543))

## 6.13.1

### Fixes

- Fix transaction performance collector oom ([#2505](https://github.com/getsentry/sentry-java/pull/2505))
- Remove authority from URLs sent to Sentry ([#2366](https://github.com/getsentry/sentry-java/pull/2366))
- Fix `sentry-bom` containing incorrect artifacts ([#2504](https://github.com/getsentry/sentry-java/pull/2504))

### Dependencies

- Bump Native SDK from v0.5.3 to v0.5.4 ([#2500](https://github.com/getsentry/sentry-java/pull/2500))
  - [changelog](https://github.com/getsentry/sentry-native/blob/master/CHANGELOG.md#054)
  - [diff](https://github.com/getsentry/sentry-native/compare/0.5.3...0.5.4)

## 6.13.0

### Features

- Send cpu usage percentage in profile payload ([#2469](https://github.com/getsentry/sentry-java/pull/2469))
- Send transaction memory stats in profile payload ([#2447](https://github.com/getsentry/sentry-java/pull/2447))
- Add cpu usage collection ([#2462](https://github.com/getsentry/sentry-java/pull/2462))
- Improve ANR implementation: ([#2475](https://github.com/getsentry/sentry-java/pull/2475))
  - Add `abnormal_mechanism` to sessions for ANR rate calculation
  - Always attach thread dump to ANR events
  - Distinguish between foreground and background ANRs
- Improve possible date precision to 10 μs ([#2451](https://github.com/getsentry/sentry-java/pull/2451))

### Fixes

- Fix performance collector setup called in main thread ([#2499](https://github.com/getsentry/sentry-java/pull/2499))
- Expand guard against CVE-2018-9492 "Privilege Escalation via Content Provider" ([#2482](https://github.com/getsentry/sentry-java/pull/2482))
- Prevent OOM by disabling TransactionPerformanceCollector for now ([#2498](https://github.com/getsentry/sentry-java/pull/2498))

## 6.12.1

### Fixes

- Create timer in `TransactionPerformanceCollector` lazily ([#2478](https://github.com/getsentry/sentry-java/pull/2478))

## 6.12.0

### Features

- Attach View Hierarchy to the errored/crashed events ([#2440](https://github.com/getsentry/sentry-java/pull/2440))
- Collect memory usage in transactions ([#2445](https://github.com/getsentry/sentry-java/pull/2445))
- Add `traceOptionsRequests` option to disable tracing of OPTIONS requests ([#2453](https://github.com/getsentry/sentry-java/pull/2453))
- Extend list of HTTP headers considered sensitive ([#2455](https://github.com/getsentry/sentry-java/pull/2455))

### Fixes

- Use a single TransactionPerfomanceCollector ([#2464](https://github.com/getsentry/sentry-java/pull/2464))
- Don't override sdk name with Timber ([#2450](https://github.com/getsentry/sentry-java/pull/2450))
- Set transactionNameSource to CUSTOM when setting transaction name ([#2405](https://github.com/getsentry/sentry-java/pull/2405))
- Guard against CVE-2018-9492 "Privilege Escalation via Content Provider" ([#2466](https://github.com/getsentry/sentry-java/pull/2466))

## 6.11.0

### Features

- Disable Android concurrent profiling ([#2434](https://github.com/getsentry/sentry-java/pull/2434))
- Add logging for OpenTelemetry integration ([#2425](https://github.com/getsentry/sentry-java/pull/2425))
- Auto add `OpenTelemetryLinkErrorEventProcessor` for Spring Boot ([#2429](https://github.com/getsentry/sentry-java/pull/2429))

### Fixes

- Use minSdk compatible `Objects` class ([#2436](https://github.com/getsentry/sentry-java/pull/2436))
- Prevent R8 from warning on missing classes, as we check for their presence at runtime ([#2439](https://github.com/getsentry/sentry-java/pull/2439))

### Dependencies

- Bump Gradle from v7.5.1 to v7.6.0 ([#2438](https://github.com/getsentry/sentry-java/pull/2438))
  - [changelog](https://github.com/gradle/gradle/blob/master/CHANGELOG.md#v760)
  - [diff](https://github.com/gradle/gradle/compare/v7.5.1...v7.6.0)

## 6.10.0

### Features

- Add time-to-initial-display span to Activity transactions ([#2369](https://github.com/getsentry/sentry-java/pull/2369))
- Start a session after init if AutoSessionTracking is enabled ([#2356](https://github.com/getsentry/sentry-java/pull/2356))
- Provide automatic breadcrumbs and transactions for click/scroll events for Compose ([#2390](https://github.com/getsentry/sentry-java/pull/2390))
- Add `blocked_main_thread` and `call_stack` to File I/O spans to detect performance issues ([#2382](https://github.com/getsentry/sentry-java/pull/2382))

### Dependencies

- Bump Native SDK from v0.5.2 to v0.5.3 ([#2423](https://github.com/getsentry/sentry-java/pull/2423))
  - [changelog](https://github.com/getsentry/sentry-native/blob/master/CHANGELOG.md#053)
  - [diff](https://github.com/getsentry/sentry-native/compare/0.5.2...0.5.3)

## 6.9.2

### Fixes

- Updated ProfileMeasurementValue types ([#2412](https://github.com/getsentry/sentry-java/pull/2412))
- Clear window reference only on activity stop in profileMeasurements collector ([#2407](https://github.com/getsentry/sentry-java/pull/2407))
- No longer disable OpenTelemetry exporters in default Java Agent config ([#2408](https://github.com/getsentry/sentry-java/pull/2408))
- Fix `ClassNotFoundException` for `io.sentry.spring.SentrySpringServletContainerInitializer` in `sentry-spring-jakarta` ([#2411](https://github.com/getsentry/sentry-java/issues/2411))
- Fix `sentry-samples-spring-jakarta` ([#2411](https://github.com/getsentry/sentry-java/issues/2411))

### Features

- Add SENTRY_AUTO_INIT environment variable to control OpenTelemetry Agent init ([#2410](https://github.com/getsentry/sentry-java/pull/2410))
- Add OpenTelemetryLinkErrorEventProcessor for linking errors to traces created via OpenTelemetry ([#2418](https://github.com/getsentry/sentry-java/pull/2418))

### Dependencies

- Bump OpenTelemetry to 1.20.1 and OpenTelemetry Java Agent to 1.20.2 ([#2420](https://github.com/getsentry/sentry-java/pull/2420))

## 6.9.1

### Fixes

- OpenTelemetry modules were missing in `6.9.0` so we released the same code again as `6.9.1` including OpenTelemetry modules

## 6.9.0

### Fixes

- Use `canonicalName` in Fragment Integration for better de-obfuscation ([#2379](https://github.com/getsentry/sentry-java/pull/2379))
- Fix Timber and Fragment integrations auto-installation for obfuscated builds ([#2379](https://github.com/getsentry/sentry-java/pull/2379))
- Don't attach screenshots to events from Hybrid SDKs ([#2360](https://github.com/getsentry/sentry-java/pull/2360))
- Ensure Hints do not cause memory leaks ([#2387](https://github.com/getsentry/sentry-java/pull/2387))
- Do not attach empty `sentry-trace` and `baggage` headers ([#2385](https://github.com/getsentry/sentry-java/pull/2385))

### Features

- Add beforeSendTransaction which allows users to filter and change transactions ([#2388](https://github.com/getsentry/sentry-java/pull/2388))
- Add experimental support for OpenTelemetry ([README](sentry-opentelemetry/README.md))([#2344](https://github.com/getsentry/sentry-java/pull/2344))

### Dependencies

- Update Spring Boot Jakarta to Spring Boot 3.0.0 ([#2389](https://github.com/getsentry/sentry-java/pull/2389))
- Bump Spring Boot to 2.7.5 ([#2383](https://github.com/getsentry/sentry-java/pull/2383))

## 6.8.0

### Features

- Add FrameMetrics to Android profiling data ([#2342](https://github.com/getsentry/sentry-java/pull/2342))

### Fixes

- Remove profiler main thread io ([#2348](https://github.com/getsentry/sentry-java/pull/2348))
- Fix ensure all options are processed before integrations are loaded ([#2377](https://github.com/getsentry/sentry-java/pull/2377))

## 6.7.1

### Fixes

- Fix `Gpu.vendorId` should be a String ([#2343](https://github.com/getsentry/sentry-java/pull/2343))
- Don't set device name on Android if `sendDefaultPii` is disabled ([#2354](https://github.com/getsentry/sentry-java/pull/2354))
- Fix corrupted UUID on Motorola devices ([#2363](https://github.com/getsentry/sentry-java/pull/2363))
- Fix ANR on dropped uncaught exception events ([#2368](https://github.com/getsentry/sentry-java/pull/2368))

### Features

- Update Spring Boot Jakarta to Spring Boot 3.0.0-RC2 ([#2347](https://github.com/getsentry/sentry-java/pull/2347))

## 6.7.0

### Fixes

- Use correct set-cookie for the HTTP Client response object ([#2326](https://github.com/getsentry/sentry-java/pull/2326))
- Fix NoSuchElementException in CircularFifoQueue when cloning a Scope ([#2328](https://github.com/getsentry/sentry-java/pull/2328))

### Features

- Customizable fragment lifecycle breadcrumbs ([#2299](https://github.com/getsentry/sentry-java/pull/2299))
- Provide hook for Jetpack Compose navigation instrumentation ([#2320](https://github.com/getsentry/sentry-java/pull/2320))
- Populate `event.modules` with dependencies metadata ([#2324](https://github.com/getsentry/sentry-java/pull/2324))
- Support Spring 6 and Spring Boot 3 ([#2289](https://github.com/getsentry/sentry-java/pull/2289))

### Dependencies

- Bump Native SDK from v0.5.1 to v0.5.2 ([#2315](https://github.com/getsentry/sentry-java/pull/2315))
  - [changelog](https://github.com/getsentry/sentry-native/blob/master/CHANGELOG.md#052)
  - [diff](https://github.com/getsentry/sentry-native/compare/0.5.1...0.5.2)

## 6.6.0

### Fixes

- Ensure potential callback exceptions are caught #2123 ([#2291](https://github.com/getsentry/sentry-java/pull/2291))
- Remove verbose FrameMetricsAggregator failure logging ([#2293](https://github.com/getsentry/sentry-java/pull/2293))
- Ignore broken regex for tracePropagationTarget ([#2288](https://github.com/getsentry/sentry-java/pull/2288))
- No longer serialize static fields; use toString as fallback ([#2309](https://github.com/getsentry/sentry-java/pull/2309))
- Fix `SentryFileWriter`/`SentryFileOutputStream` append overwrites file contents ([#2304](https://github.com/getsentry/sentry-java/pull/2304))
- Respect incoming parent sampled decision when continuing a trace ([#2311](https://github.com/getsentry/sentry-java/pull/2311))

### Features

- Profile envelopes are sent directly from profiler ([#2298](https://github.com/getsentry/sentry-java/pull/2298))
- Add support for using Encoder with logback.SentryAppender ([#2246](https://github.com/getsentry/sentry-java/pull/2246))
- Report Startup Crashes ([#2277](https://github.com/getsentry/sentry-java/pull/2277))
- HTTP Client errors for OkHttp ([#2287](https://github.com/getsentry/sentry-java/pull/2287))
- Add option to enable or disable Frame Tracking ([#2314](https://github.com/getsentry/sentry-java/pull/2314))

### Dependencies

- Bump Native SDK from v0.5.0 to v0.5.1 ([#2306](https://github.com/getsentry/sentry-java/pull/2306))
  - [changelog](https://github.com/getsentry/sentry-native/blob/master/CHANGELOG.md#051)
  - [diff](https://github.com/getsentry/sentry-native/compare/0.5.0...0.5.1)

## 6.5.0

### Fixes

- Improve public facing API for creating Baggage from header ([#2284](https://github.com/getsentry/sentry-java/pull/2284))

## 6.5.0-beta.3

### Features

- Provide API for attaching custom measurements to transactions ([#2260](https://github.com/getsentry/sentry-java/pull/2260))
- Bump spring to 2.7.4 ([#2279](https://github.com/getsentry/sentry-java/pull/2279))

## 6.5.0-beta.2

### Features

- Make user segment a top level property ([#2257](https://github.com/getsentry/sentry-java/pull/2257))
- Replace user `other` with `data` ([#2258](https://github.com/getsentry/sentry-java/pull/2258))
- `isTraceSampling` is now on by default. `tracingOrigins` has been replaced by `tracePropagationTargets` ([#2255](https://github.com/getsentry/sentry-java/pull/2255))

## 6.5.0-beta.1

### Features

- Server-Side Dynamic Sampling Context support  ([#2226](https://github.com/getsentry/sentry-java/pull/2226))

## 6.4.4

### Fixes

- Fix ConcurrentModificationException due to FrameMetricsAggregator manipulation ([#2282](https://github.com/getsentry/sentry-java/pull/2282))

## 6.4.3

- Fix slow and frozen frames tracking ([#2271](https://github.com/getsentry/sentry-java/pull/2271))

## 6.4.2

### Fixes

- Fixed AbstractMethodError when getting Lifecycle ([#2228](https://github.com/getsentry/sentry-java/pull/2228))
- Missing unit fields for Android measurements ([#2204](https://github.com/getsentry/sentry-java/pull/2204))
- Avoid sending empty profiles ([#2232](https://github.com/getsentry/sentry-java/pull/2232))
- Fix file descriptor leak in FileIO instrumentation ([#2248](https://github.com/getsentry/sentry-java/pull/2248))

## 6.4.1

### Fixes

- Fix memory leak caused by throwableToSpan ([#2227](https://github.com/getsentry/sentry-java/pull/2227))

## 6.4.0

### Fixes

- make profiling rate defaults to 101 hz ([#2211](https://github.com/getsentry/sentry-java/pull/2211))
- SentryOptions.setProfilingTracesIntervalMillis has been deprecated
- Added cpu architecture and default environment in profiles envelope ([#2207](https://github.com/getsentry/sentry-java/pull/2207))
- SentryOptions.setProfilingEnabled has been deprecated in favor of setProfilesSampleRate
- Use toString for enum serialization ([#2220](https://github.com/getsentry/sentry-java/pull/2220))

### Features

- Concurrent profiling 3 - added truncation reason ([#2247](https://github.com/getsentry/sentry-java/pull/2247))
- Concurrent profiling 2 - added list of transactions ([#2218](https://github.com/getsentry/sentry-java/pull/2218))
- Concurrent profiling 1 - added envelope payload data format ([#2216](https://github.com/getsentry/sentry-java/pull/2216))
- Send source for transactions ([#2180](https://github.com/getsentry/sentry-java/pull/2180))
- Add profilesSampleRate and profileSampler options for Android sdk ([#2184](https://github.com/getsentry/sentry-java/pull/2184))
- Add baggage header to RestTemplate ([#2206](https://github.com/getsentry/sentry-java/pull/2206))
- Bump Native SDK from v0.4.18 to v0.5.0 ([#2199](https://github.com/getsentry/sentry-java/pull/2199))
  - [changelog](https://github.com/getsentry/sentry-native/blob/master/CHANGELOG.md#050)
  - [diff](https://github.com/getsentry/sentry-native/compare/0.4.18...0.5.0)
- Bump Gradle from v7.5.0 to v7.5.1 ([#2212](https://github.com/getsentry/sentry-java/pull/2212))
  - [changelog](https://github.com/gradle/gradle/blob/master/CHANGELOG.md#v751)
  - [diff](https://github.com/gradle/gradle/compare/v7.5.0...v7.5.1)

## 6.3.1

### Fixes

- Prevent NPE by checking SentryTracer.timer for null again inside synchronized ([#2200](https://github.com/getsentry/sentry-java/pull/2200))
- Weakly reference Activity for transaction finished callback ([#2203](https://github.com/getsentry/sentry-java/pull/2203))
- `attach-screenshot` set on Manual init. didn't work ([#2186](https://github.com/getsentry/sentry-java/pull/2186))
- Remove extra space from `spring.factories` causing issues in old versions of Spring Boot ([#2181](https://github.com/getsentry/sentry-java/pull/2181))


### Features

- Bump Native SDK to v0.4.18 ([#2154](https://github.com/getsentry/sentry-java/pull/2154))
  - [changelog](https://github.com/getsentry/sentry-native/blob/master/CHANGELOG.md#0418)
  - [diff](https://github.com/getsentry/sentry-native/compare/0.4.17...0.4.18)
- Bump Gradle to v7.5.0 ([#2174](https://github.com/getsentry/sentry-java/pull/2174), [#2191](https://github.com/getsentry/sentry-java/pull/2191))
  - [changelog](https://github.com/gradle/gradle/blob/master/CHANGELOG.md#v750)
  - [diff](https://github.com/gradle/gradle/compare/v7.4.2...v7.5.0)

## 6.3.0

### Features

- Switch upstream dependencies to `compileOnly` in integrations ([#2175](https://github.com/getsentry/sentry-java/pull/2175))

### Fixes

- Lazily retrieve HostnameCache in MainEventProcessor ([#2170](https://github.com/getsentry/sentry-java/pull/2170))

## 6.2.1

### Fixes

- Only send userid in Dynamic Sampling Context if sendDefaultPii is true ([#2147](https://github.com/getsentry/sentry-java/pull/2147))
- Remove userId from baggage due to PII ([#2157](https://github.com/getsentry/sentry-java/pull/2157))

### Features

- Add integration for Apollo-Kotlin 3 ([#2109](https://github.com/getsentry/sentry-java/pull/2109))
- New package `sentry-android-navigation` for AndroidX Navigation support ([#2136](https://github.com/getsentry/sentry-java/pull/2136))
- New package `sentry-compose` for Jetpack Compose support (Navigation) ([#2136](https://github.com/getsentry/sentry-java/pull/2136))
- Add sample rate to baggage as well as trace in envelope header and flatten user ([#2135](https://github.com/getsentry/sentry-java/pull/2135))

Breaking Changes:
- The boolean parameter `samplingDecision` in the `TransactionContext` constructor has been replaced with a `TracesSamplingDecision` object. Feel free to ignore the `@ApiStatus.Internal` in this case.

## 6.1.4

### Fixes

- Filter out app starts with more than 60s ([#2127](https://github.com/getsentry/sentry-java/pull/2127))

## 6.1.3

### Fixes

- Fix thread leak due to Timer being created and never cancelled ([#2131](https://github.com/getsentry/sentry-java/pull/2131))

## 6.1.2

### Fixes

- Swallow error when reading ActivityManager#getProcessesInErrorState instead of crashing ([#2114](https://github.com/getsentry/sentry-java/pull/2114))
- Use charset string directly as StandardCharsets is not available on earlier Android versions ([#2111](https://github.com/getsentry/sentry-java/pull/2111))

## 6.1.1

### Features

- Replace `tracestate` header with `baggage` header ([#2078](https://github.com/getsentry/sentry-java/pull/2078))
- Allow opting out of device info collection that requires Inter-Process Communication (IPC) ([#2100](https://github.com/getsentry/sentry-java/pull/2100))

## 6.1.0

### Features

- Implement local scope by adding overloads to the capture methods that accept a ScopeCallback ([#2084](https://github.com/getsentry/sentry-java/pull/2084))
- SentryOptions#merge is now public and can be used to load ExternalOptions ([#2088](https://github.com/getsentry/sentry-java/pull/2088))

### Fixes

- Fix proguard rules to work R8 [issue](https://issuetracker.google.com/issues/235733922) around on AGP 7.3.0-betaX and 7.4.0-alphaX ([#2094](https://github.com/getsentry/sentry-java/pull/2094))
- Fix GraalVM Native Image compatibility ([#2172](https://github.com/getsentry/sentry-java/pull/2172))

## 6.0.0

### Sentry Self-hosted Compatibility

- Starting with version `6.0.0` of the `sentry` package, [Sentry's self hosted version >= v21.9.0](https://github.com/getsentry/self-hosted/releases) is required or you have to manually disable sending client reports via the `sendClientReports` option. This only applies to self-hosted Sentry. If you are using [sentry.io](https://sentry.io), no action is needed.

### Features

- Allow optimization and obfuscation of the SDK by reducing proguard rules ([#2031](https://github.com/getsentry/sentry-java/pull/2031))
- Relax TransactionNameProvider ([#1861](https://github.com/getsentry/sentry-java/pull/1861))
- Use float instead of Date for protocol types for higher precision ([#1737](https://github.com/getsentry/sentry-java/pull/1737))
- Allow setting SDK info (name & version) in manifest ([#2016](https://github.com/getsentry/sentry-java/pull/2016))
- Allow setting native Android SDK name during build ([#2035](https://github.com/getsentry/sentry-java/pull/2035))
- Include application permissions in Android events ([#2018](https://github.com/getsentry/sentry-java/pull/2018))
- Automatically create transactions for UI events ([#1975](https://github.com/getsentry/sentry-java/pull/1975))
- Hints are now used via a Hint object and passed into beforeSend and EventProcessor as @NotNull Hint object ([#2045](https://github.com/getsentry/sentry-java/pull/2045))
- Attachments can be manipulated via hint ([#2046](https://github.com/getsentry/sentry-java/pull/2046))
- Add sentry-servlet-jakarta module ([#1987](https://github.com/getsentry/sentry-java/pull/1987))
- Add client reports ([#1982](https://github.com/getsentry/sentry-java/pull/1982))
- Screenshot is taken when there is an error ([#1967](https://github.com/getsentry/sentry-java/pull/1967))
- Add Android profiling traces ([#1897](https://github.com/getsentry/sentry-java/pull/1897)) ([#1959](https://github.com/getsentry/sentry-java/pull/1959)) and its tests ([#1949](https://github.com/getsentry/sentry-java/pull/1949))
- Enable enableScopeSync by default for Android ([#1928](https://github.com/getsentry/sentry-java/pull/1928))
- Feat: Vendor JSON ([#1554](https://github.com/getsentry/sentry-java/pull/1554))
    - Introduce `JsonSerializable` and `JsonDeserializer` interfaces for manual json
      serialization/deserialization.
    - Introduce `JsonUnknwon` interface to preserve unknown properties when deserializing/serializing
      SDK classes.
    - When passing custom objects, for example in `Contexts`, these are supported for serialization:
        - `JsonSerializable`
        - `Map`, `Collection`, `Array`, `String` and all primitive types.
        - Objects with the help of refection.
            - `Map`, `Collection`, `Array`, `String` and all primitive types.
            - Call `toString()` on objects that have a cyclic reference to a ancestor object.
            - Call `toString()` where object graphs exceed max depth.
    - Remove `gson` dependency.
    - Remove `IUnknownPropertiesConsumer`
- Pass MDC tags as Sentry tags ([#1954](https://github.com/getsentry/sentry-java/pull/1954))

### Fixes

- Calling Sentry.init and specifying contextTags now has an effect on the Logback SentryAppender ([#2052](https://github.com/getsentry/sentry-java/pull/2052))
- Calling Sentry.init and specifying contextTags now has an effect on the Log4j SentryAppender ([#2054](https://github.com/getsentry/sentry-java/pull/2054))
- Calling Sentry.init and specifying contextTags now has an effect on the jul SentryAppender ([#2057](https://github.com/getsentry/sentry-java/pull/2057))
- Update Spring Boot dependency to 2.6.8 and fix the CVE-2022-22970 ([#2068](https://github.com/getsentry/sentry-java/pull/2068))
- Sentry can now self heal after a Thread had its currentHub set to a NoOpHub ([#2076](https://github.com/getsentry/sentry-java/pull/2076))
- No longer close OutputStream that is passed into JsonSerializer ([#2029](https://github.com/getsentry/sentry-java/pull/2029))
- Fix setting context tags on events captured by Spring ([#2060](https://github.com/getsentry/sentry-java/pull/2060))
- Isolate cached events with hashed DSN subfolder ([#2038](https://github.com/getsentry/sentry-java/pull/2038))
- SentryThread.current flag will not be overridden by DefaultAndroidEventProcessor if already set ([#2050](https://github.com/getsentry/sentry-java/pull/2050))
- Fix serialization of Long inside of Request.data ([#2051](https://github.com/getsentry/sentry-java/pull/2051))
- Update sentry-native to 0.4.17 ([#2033](https://github.com/getsentry/sentry-java/pull/2033))
- Update Gradle to 7.4.2 and AGP to 7.2 ([#2042](https://github.com/getsentry/sentry-java/pull/2042))
- Change order of event filtering mechanisms ([#2001](https://github.com/getsentry/sentry-java/pull/2001))
- Only send session update for dropped events if state changed ([#2002](https://github.com/getsentry/sentry-java/pull/2002))
- Android profiling initializes on first profile start ([#2009](https://github.com/getsentry/sentry-java/pull/2009))
- Profiling rate decreased from 300hz to 100hz ([#1997](https://github.com/getsentry/sentry-java/pull/1997))
- Allow disabling sending of client reports via Android Manifest and external options ([#2007](https://github.com/getsentry/sentry-java/pull/2007))
- Ref: Upgrade Spring Boot dependency to 2.5.13 ([#2011](https://github.com/getsentry/sentry-java/pull/2011))
- Ref: Make options.printUncaughtStackTrace primitive type ([#1995](https://github.com/getsentry/sentry-java/pull/1995))
- Ref: Remove not needed interface abstractions on Android ([#1953](https://github.com/getsentry/sentry-java/pull/1953))
- Ref: Make hints Map<String, Object> instead of only Object ([#1929](https://github.com/getsentry/sentry-java/pull/1929))
- Ref: Simplify DateUtils with ISO8601Utils ([#1837](https://github.com/getsentry/sentry-java/pull/1837))
- Ref: Remove deprecated and scheduled fields ([#1875](https://github.com/getsentry/sentry-java/pull/1875))
- Ref: Add shutdownTimeoutMillis in favor of shutdownTimeout ([#1873](https://github.com/getsentry/sentry-java/pull/1873))
- Ref: Remove Attachment ContentType since the Server infers it ([#1874](https://github.com/getsentry/sentry-java/pull/1874))
- Ref: Bind external properties to a dedicated class. ([#1750](https://github.com/getsentry/sentry-java/pull/1750))
- Ref: Debug log serializable objects ([#1795](https://github.com/getsentry/sentry-java/pull/1795))
- Ref: catch Throwable instead of Exception to suppress internal SDK errors ([#1812](https://github.com/getsentry/sentry-java/pull/1812))
- `SentryOptions` can merge properties from `ExternalOptions` instead of another instance of `SentryOptions`
- Following boolean properties from `SentryOptions` that allowed `null` values are now not nullable - `debug`, `enableUncaughtExceptionHandler`, `enableDeduplication`
- `SentryOptions` cannot be created anymore using `PropertiesProvider` with `SentryOptions#from` method. Use `ExternalOptions#from` instead and merge created object with `SentryOptions#merge`
- Bump: Kotlin to 1.5 and compatibility to 1.4 for sentry-android-timber ([#1815](https://github.com/getsentry/sentry-java/pull/1815))

## 5.7.4

### Fixes

* Change order of event filtering mechanisms and only send session update for dropped events if session state changed (#2028)

## 5.7.3

### Fixes

- Sentry Timber integration throws an exception when using args ([#1986](https://github.com/getsentry/sentry-java/pull/1986))

## 5.7.2

### Fixes

- Bring back support for `Timber.tag` ([#1974](https://github.com/getsentry/sentry-java/pull/1974))

## 5.7.1

### Fixes

- Sentry Timber integration does not submit msg.formatted breadcrumbs ([#1957](https://github.com/getsentry/sentry-java/pull/1957))
- ANR WatchDog won't crash on SecurityException ([#1962](https://github.com/getsentry/sentry-java/pull/1962))

## 5.7.0

### Features

- Automatically enable `Timber` and `Fragment` integrations if they are present on the classpath ([#1936](https://github.com/getsentry/sentry-java/pull/1936))

## 5.6.3

### Fixes

- If transaction or span is finished, do not allow to mutate ([#1940](https://github.com/getsentry/sentry-java/pull/1940))
- Keep used AndroidX classes from obfuscation (Fixes UI breadcrumbs and Slow/Frozen frames) ([#1942](https://github.com/getsentry/sentry-java/pull/1942))

## 5.6.2

### Fixes

- Ref: Make ActivityFramesTracker public to be used by Hybrid SDKs ([#1931](https://github.com/getsentry/sentry-java/pull/1931))
- Bump: AGP to 7.1.2 ([#1930](https://github.com/getsentry/sentry-java/pull/1930))
- NPE while adding "response_body_size" breadcrumb, when response body length is unknown ([#1908](https://github.com/getsentry/sentry-java/pull/1908))
- Do not include stacktrace frames into Timber message ([#1898](https://github.com/getsentry/sentry-java/pull/1898))
- Potential memory leaks ([#1909](https://github.com/getsentry/sentry-java/pull/1909))

Breaking changes:
`Timber.tag` is no longer supported by our [Timber integration](https://docs.sentry.io/platforms/android/configuration/integrations/timber/) and will not appear on Sentry for error events.
Please vote on this [issue](https://github.com/getsentry/sentry-java/issues/1900), if you'd like us to provide support for that.

## 5.6.2-beta.3

### Fixes

- Ref: Make ActivityFramesTracker public to be used by Hybrid SDKs ([#1931](https://github.com/getsentry/sentry-java/pull/1931))
- Bump: AGP to 7.1.2 ([#1930](https://github.com/getsentry/sentry-java/pull/1930))

## 5.6.2-beta.2

### Fixes

- NPE while adding "response_body_size" breadcrumb, when response body length is unknown ([#1908](https://github.com/getsentry/sentry-java/pull/1908))

## 5.6.2-beta.1

### Fixes

- Do not include stacktrace frames into Timber message ([#1898](https://github.com/getsentry/sentry-java/pull/1898))
- Potential memory leaks ([#1909](https://github.com/getsentry/sentry-java/pull/1909))

Breaking changes:
`Timber.tag` is no longer supported by our [Timber integration](https://docs.sentry.io/platforms/android/configuration/integrations/timber/) and will not appear on Sentry for error events.
Please vote on this [issue](https://github.com/getsentry/sentry-java/issues/1900), if you'd like us to provide support for that.

## 5.6.1

### Features

- Add options.printUncaughtStackTrace to print uncaught exceptions ([#1890](https://github.com/getsentry/sentry-java/pull/1890))

### Fixes

- NPE while adding "response_body_size" breadcrumb, when response body is null ([#1884](https://github.com/getsentry/sentry-java/pull/1884))
- Bump: AGP to 7.1.0 ([#1892](https://github.com/getsentry/sentry-java/pull/1892))

## 5.6.0

### Features

- Add breadcrumbs support for UI events (automatically captured) ([#1876](https://github.com/getsentry/sentry-java/pull/1876))

### Fixes

- Change scope of servlet-api to compileOnly ([#1880](https://github.com/getsentry/sentry-java/pull/1880))

## 5.5.3

### Fixes

- Do not create SentryExceptionResolver bean when Spring MVC is not on the classpath ([#1865](https://github.com/getsentry/sentry-java/pull/1865))

## 5.5.2

### Fixes

- Detect App Cold start correctly for Hybrid SDKs ([#1855](https://github.com/getsentry/sentry-java/pull/1855))
- Bump: log4j to 2.17.0 ([#1852](https://github.com/getsentry/sentry-java/pull/1852))
- Bump: logback to 1.2.9 ([#1853](https://github.com/getsentry/sentry-java/pull/1853))

## 5.5.1

### Fixes

- Bump: log4j to 2.16.0 ([#1845](https://github.com/getsentry/sentry-java/pull/1845))
- Make App start cold/warm visible to Hybrid SDKs ([#1848](https://github.com/getsentry/sentry-java/pull/1848))

## 5.5.0

### Features

- Add locale to device context and deprecate language ([#1832](https://github.com/getsentry/sentry-java/pull/1832))
- Add `SentryFileInputStream` and `SentryFileOutputStream` for File I/O performance instrumentation ([#1826](https://github.com/getsentry/sentry-java/pull/1826))
- Add `SentryFileReader` and `SentryFileWriter` for File I/O instrumentation ([#1843](https://github.com/getsentry/sentry-java/pull/1843))

### Fixes

- Bump: log4j to 2.15.0 ([#1839](https://github.com/getsentry/sentry-java/pull/1839))
- Ref: Rename Fragment span operation from `ui.fragment.load` to `ui.load` ([#1824](https://github.com/getsentry/sentry-java/pull/1824))
- Ref: change `java.util.Random` to `java.security.SecureRandom` for possible security reasons ([#1831](https://github.com/getsentry/sentry-java/pull/1831))

## 5.4.3

### Fixes

- Only report App start measurement for full launch on Android ([#1821](https://github.com/getsentry/sentry-java/pull/1821))

## 5.4.2

### Fixes

- Ref: catch Throwable instead of Exception to suppress internal SDK errors ([#1812](https://github.com/getsentry/sentry-java/pull/1812))

## 5.4.1

### Features

- Refactor OkHttp and Apollo to Kotlin functional interfaces ([#1797](https://github.com/getsentry/sentry-java/pull/1797))
- Add secondary constructor to SentryInstrumentation ([#1804](https://github.com/getsentry/sentry-java/pull/1804))

### Fixes

- Do not start fragment span if not added to the Activity ([#1813](https://github.com/getsentry/sentry-java/pull/1813))

## 5.4.0

### Features

- Add `graphql-java` instrumentation ([#1777](https://github.com/getsentry/sentry-java/pull/1777))

### Fixes

- Do not crash when event processors throw a lower level Throwable class ([#1800](https://github.com/getsentry/sentry-java/pull/1800))
- ActivityFramesTracker does not throw if Activity has no observers ([#1799](https://github.com/getsentry/sentry-java/pull/1799))

## 5.3.0

### Features

- Add datasource tracing with P6Spy ([#1784](https://github.com/getsentry/sentry-java/pull/1784))

### Fixes

- ActivityFramesTracker does not throw if Activity has not been added ([#1782](https://github.com/getsentry/sentry-java/pull/1782))
- PerformanceAndroidEventProcessor uses up to date isTracingEnabled set on Configuration callback ([#1786](https://github.com/getsentry/sentry-java/pull/1786))

## 5.2.4

### Fixes

- Window.FEATURE_NO_TITLE does not work when using activity traces ([#1769](https://github.com/getsentry/sentry-java/pull/1769))
- unregister UncaughtExceptionHandler on close ([#1770](https://github.com/getsentry/sentry-java/pull/1770))

## 5.2.3

### Fixes

- Make ActivityFramesTracker operations thread-safe ([#1762](https://github.com/getsentry/sentry-java/pull/1762))
- Clone Scope Contexts ([#1763](https://github.com/getsentry/sentry-java/pull/1763))
- Bump: AGP to 7.0.3 ([#1765](https://github.com/getsentry/sentry-java/pull/1765))

## 5.2.2

### Fixes

- Close HostnameCache#executorService on SentryClient#close ([#1757](https://github.com/getsentry/sentry-java/pull/1757))

## 5.2.1

### Features

- Add isCrashedLastRun support ([#1739](https://github.com/getsentry/sentry-java/pull/1739))
- Attach Java vendor and version to events and transactions ([#1703](https://github.com/getsentry/sentry-java/pull/1703))

### Fixes

- Handle exception if Context.registerReceiver throws ([#1747](https://github.com/getsentry/sentry-java/pull/1747))

## 5.2.0

### Features

- Allow setting proguard via Options and/or external resources ([#1728](https://github.com/getsentry/sentry-java/pull/1728))
- Add breadcrumbs for the Apollo integration ([#1726](https://github.com/getsentry/sentry-java/pull/1726))

### Fixes

- Don't set lastEventId for transactions ([#1727](https://github.com/getsentry/sentry-java/pull/1727))
- ActivityLifecycleIntegration#appStartSpan memory leak ([#1732](https://github.com/getsentry/sentry-java/pull/1732))

## 5.2.0-beta.3

### Features

- Add "data" to spans ([#1717](https://github.com/getsentry/sentry-java/pull/1717))

### Fixes

- Check at runtime if AndroidX.Core is available ([#1718](https://github.com/getsentry/sentry-java/pull/1718))
- Should not capture unfinished transaction ([#1719](https://github.com/getsentry/sentry-java/pull/1719))

## 5.2.0-beta.2

### Fixes

- Bump AGP to 7.0.2 ([#1650](https://github.com/getsentry/sentry-java/pull/1650))
- Drop spans in BeforeSpanCallback. ([#1713](https://github.com/getsentry/sentry-java/pull/1713))

## 5.2.0-beta.1

### Features

- Add tracestate HTTP header support ([#1683](https://github.com/getsentry/sentry-java/pull/1683))
- Add option to filter which origins receive tracing headers ([#1698](https://github.com/getsentry/sentry-java/pull/1698))
- Include unfinished spans in transaction ([#1699](https://github.com/getsentry/sentry-java/pull/1699))
- Add static helpers for creating breadcrumbs ([#1702](https://github.com/getsentry/sentry-java/pull/1702))
- Performance support for Android Apollo ([#1705](https://github.com/getsentry/sentry-java/pull/1705))

### Fixes

- Move tags from transaction.contexts.trace.tags to transaction.tags ([#1700](https://github.com/getsentry/sentry-java/pull/1700))

Breaking changes:

- Updated proguard keep rule for enums, which affects consumer application code ([#1694](https://github.com/getsentry/sentry-java/pull/1694))

## 5.1.2

### Fixes

- Servlet 3.1 compatibility issue ([#1681](https://github.com/getsentry/sentry-java/pull/1681))
- Do not drop Contexts key if Collection, Array or Char ([#1680](https://github.com/getsentry/sentry-java/pull/1680))

## 5.1.1

### Features

- Add support for async methods in Spring MVC ([#1652](https://github.com/getsentry/sentry-java/pull/1652))
- Add secondary constructor taking IHub to SentryOkHttpInterceptor ([#1657](https://github.com/getsentry/sentry-java/pull/1657))
- Merge external map properties ([#1656](https://github.com/getsentry/sentry-java/pull/1656))

### Fixes

- Remove onActivityPreCreated call in favor of onActivityCreated ([#1661](https://github.com/getsentry/sentry-java/pull/1661))
- Do not crash if SENSOR_SERVICE throws ([#1655](https://github.com/getsentry/sentry-java/pull/1655))
- Make sure scope is popped when processing request results in exception ([#1665](https://github.com/getsentry/sentry-java/pull/1665))

## 5.1.0

### Features

- Spring WebClient integration ([#1621](https://github.com/getsentry/sentry-java/pull/1621))
- OpenFeign integration ([#1632](https://github.com/getsentry/sentry-java/pull/1632))
- Add more convenient way to pass BeforeSpanCallback in OpenFeign integration ([#1637](https://github.com/getsentry/sentry-java/pull/1637))

### Fixes

- Bump: sentry-native to 0.4.12 ([#1651](https://github.com/getsentry/sentry-java/pull/1651))

## 5.1.0-beta.9

- No documented changes.

## 5.1.0-beta.8

### Features

- Generate Sentry BOM ([#1486](https://github.com/getsentry/sentry-java/pull/1486))

## 5.1.0-beta.7

### Features

- Slow/Frozen frames metrics ([#1609](https://github.com/getsentry/sentry-java/pull/1609))

## 5.1.0-beta.6

### Features

- Add request body extraction for Spring MVC integration ([#1595](https://github.com/getsentry/sentry-java/pull/1595))

### Fixes

- set min sdk version of sentry-android-fragment to API 14 ([#1608](https://github.com/getsentry/sentry-java/pull/1608))
- Ser/Deser of the UserFeedback from cached envelope ([#1611](https://github.com/getsentry/sentry-java/pull/1611))

## 5.1.0-beta.5

### Fixes

- Make SentryAppender non-final for Log4j2 and Logback ([#1603](https://github.com/getsentry/sentry-java/pull/1603))
- Do not throw IAE when tracing header contain invalid trace id ([#1605](https://github.com/getsentry/sentry-java/pull/1605))

## 5.1.0-beta.4

### Fixes

- Update sentry-native to 0.4.11 ([#1591](https://github.com/getsentry/sentry-java/pull/1591))

## 5.1.0-beta.3

### Features

- Spring Webflux integration ([#1529](https://github.com/getsentry/sentry-java/pull/1529))

## 5.1.0-beta.2

### Features

- Support transaction waiting for children to finish. ([#1535](https://github.com/getsentry/sentry-java/pull/1535))
- Capture logged marker in log4j2 and logback appenders ([#1551](https://github.com/getsentry/sentry-java/pull/1551))
- Allow clearing of attachments in the scope ([#1562](https://github.com/getsentry/sentry-java/pull/1562))
- Set mechanism type in SentryExceptionResolver ([#1556](https://github.com/getsentry/sentry-java/pull/1556))
- Perf. for fragments ([#1528](https://github.com/getsentry/sentry-java/pull/1528))

### Fixes

- Handling missing Spring Security on classpath on Java 8 ([#1552](https://github.com/getsentry/sentry-java/pull/1552))
- Use a different method to get strings from JNI, and avoid excessive Stack Space usage. ([#1214](https://github.com/getsentry/sentry-java/pull/1214))
- Add data field to SentrySpan ([#1555](https://github.com/getsentry/sentry-java/pull/1555))
- Clock drift issue when calling DateUtils#getDateTimeWithMillisPrecision ([#1557](https://github.com/getsentry/sentry-java/pull/1557))
- Prefer snake case for HTTP integration data keys ([#1559](https://github.com/getsentry/sentry-java/pull/1559))
- Assign lastEventId only if event was queued for submission ([#1565](https://github.com/getsentry/sentry-java/pull/1565))

## 5.1.0-beta.1

### Features

- Measure app start time ([#1487](https://github.com/getsentry/sentry-java/pull/1487))
- Automatic breadcrumbs logging for fragment lifecycle ([#1522](https://github.com/getsentry/sentry-java/pull/1522))

## 5.0.1

### Fixes

- Sources and Javadoc artifacts were mixed up ([#1515](https://github.com/getsentry/sentry-java/pull/1515))

## 5.0.0

This release brings many improvements but also new features:

- OkHttp Interceptor for Android ([#1330](https://github.com/getsentry/sentry-java/pull/1330))
- GraalVM Native Image Compatibility ([#1329](https://github.com/getsentry/sentry-java/pull/1329))
- Add option to ignore exceptions by type ([#1352](https://github.com/getsentry/sentry-java/pull/1352))
- Enrich transactions with device contexts ([#1430](https://github.com/getsentry/sentry-java/pull/1430)) ([#1469](https://github.com/getsentry/sentry-java/pull/1469))
- Better interoperability with Kotlin null-safety ([#1439](https://github.com/getsentry/sentry-java/pull/1439)) and ([#1462](https://github.com/getsentry/sentry-java/pull/1462))
- Add coroutines support ([#1479](https://github.com/getsentry/sentry-java/pull/1479))
- OkHttp callback for Customising the Span ([#1478](https://github.com/getsentry/sentry-java/pull/1478))
- Add breadcrumb in Spring RestTemplate integration ([#1481](https://github.com/getsentry/sentry-java/pull/1481))

Breaking changes:

- Migration Guide for [Java](https://docs.sentry.io/platforms/java/migration/)
- Migration Guide for [Android](https://docs.sentry.io/platforms/android/migration/)

Other fixes:

- Fix: Add attachmentType to envelope ser/deser. ([#1504](https://github.com/getsentry/sentry-java/pull/1504))

Thank you:

- @maciejwalkowiak for coding most of it.

## 5.0.0-beta.7

### Fixes


- Ref: Deprecate SentryBaseEvent#getOriginThrowable and add SentryBaseEvent#getThrowableMechanism ([#1502](https://github.com/getsentry/sentry-java/pull/1502))
- Graceful Shutdown flushes event instead of Closing SDK ([#1500](https://github.com/getsentry/sentry-java/pull/1500))
- Do not append threads that come from the EnvelopeFileObserver ([#1501](https://github.com/getsentry/sentry-java/pull/1501))
- Ref: Deprecate cacheDirSize and add maxCacheItems ([#1499](https://github.com/getsentry/sentry-java/pull/1499))
- Append all threads if Hint is Cached but attachThreads is enabled ([#1503](https://github.com/getsentry/sentry-java/pull/1503))

## 5.0.0-beta.6

### Features

- Add secondary constructor to SentryOkHttpInterceptor ([#1491](https://github.com/getsentry/sentry-java/pull/1491))
- Add option to enable debug mode in Log4j2 integration ([#1492](https://github.com/getsentry/sentry-java/pull/1492))

### Fixes

- Ref: Replace clone() with copy constructor ([#1496](https://github.com/getsentry/sentry-java/pull/1496))

## 5.0.0-beta.5

### Features

- OkHttp callback for Customising the Span ([#1478](https://github.com/getsentry/sentry-java/pull/1478))
- Add breadcrumb in Spring RestTemplate integration ([#1481](https://github.com/getsentry/sentry-java/pull/1481))
- Add coroutines support ([#1479](https://github.com/getsentry/sentry-java/pull/1479))

### Fixes

- Cloning Stack ([#1483](https://github.com/getsentry/sentry-java/pull/1483))

## 5.0.0-beta.4

### Fixes

- Enrich Transactions with Context Data ([#1469](https://github.com/getsentry/sentry-java/pull/1469))
- Bump: Apache HttpClient to 5.0.4 ([#1476](https://github.com/getsentry/sentry-java/pull/1476))

## 5.0.0-beta.3

### Fixes

- Handling immutable collections on SentryEvent and protocol objects ([#1468](https://github.com/getsentry/sentry-java/pull/1468))
- Associate event with transaction when thrown exception is not a direct cause ([#1463](https://github.com/getsentry/sentry-java/pull/1463))
- Ref: nullability annotations to Sentry module ([#1439](https://github.com/getsentry/sentry-java/pull/1439)) and ([#1462](https://github.com/getsentry/sentry-java/pull/1462))
- NPE when adding Context Data with null values for log4j2 ([#1465](https://github.com/getsentry/sentry-java/pull/1465))

## 5.0.0-beta.2

### Fixes

- sentry-android-timber package sets sentry.java.android.timber as SDK name ([#1456](https://github.com/getsentry/sentry-java/pull/1456))
- When AppLifecycleIntegration is closed, it should remove observer using UI thread ([#1459](https://github.com/getsentry/sentry-java/pull/1459))
- Bump: AGP to 4.2.0 ([#1460](https://github.com/getsentry/sentry-java/pull/1460))

Breaking Changes:

- Remove: Settings.Secure.ANDROID_ID in favor of generated installationId ([#1455](https://github.com/getsentry/sentry-java/pull/1455))
- Rename: enableSessionTracking to enableAutoSessionTracking ([#1457](https://github.com/getsentry/sentry-java/pull/1457))

## 5.0.0-beta.1

### Fixes

- Ref: Refactor converting HttpServletRequest to Sentry Request in Spring integration ([#1387](https://github.com/getsentry/sentry-java/pull/1387))
- Bump: sentry-native to 0.4.9 ([#1431](https://github.com/getsentry/sentry-java/pull/1431))
- Activity tracing auto instrumentation for Android API < 29 ([#1402](https://github.com/getsentry/sentry-java/pull/1402))
- use connection and read timeouts in ApacheHttpClient based transport ([#1397](https://github.com/getsentry/sentry-java/pull/1397))
- set correct transaction status for unhandled exceptions in SentryTracingFilter ([#1406](https://github.com/getsentry/sentry-java/pull/1406))
- handle network errors in SentrySpanClientHttpRequestInterceptor ([#1407](https://github.com/getsentry/sentry-java/pull/1407))
- set scope on transaction ([#1409](https://github.com/getsentry/sentry-java/pull/1409))
- set status and associate events with transactions ([#1426](https://github.com/getsentry/sentry-java/pull/1426))
- Do not set free memory and is low memory fields when it's a NDK hard crash ([#1399](https://github.com/getsentry/sentry-java/pull/1399))
- Apply user from the scope to transaction ([#1424](https://github.com/getsentry/sentry-java/pull/1424))
- Pass maxBreadcrumbs config. to sentry-native ([#1425](https://github.com/getsentry/sentry-java/pull/1425))
- Run event processors and enrich transactions with contexts ([#1430](https://github.com/getsentry/sentry-java/pull/1430))
- Set Span status for OkHttp integration ([#1447](https://github.com/getsentry/sentry-java/pull/1447))
- Set user on transaction in Spring & Spring Boot integrations ([#1443](https://github.com/getsentry/sentry-java/pull/1443))

## 4.4.0-alpha.2

### Features

- Add option to ignore exceptions by type ([#1352](https://github.com/getsentry/sentry-java/pull/1352))
- Sentry closes Android NDK and ShutdownHook integrations ([#1358](https://github.com/getsentry/sentry-java/pull/1358))
- Allow inheritance of SentryHandler class in sentry-jul package([#1367](https://github.com/getsentry/sentry-java/pull/1367))
- Make NoOpHub public ([#1379](https://github.com/getsentry/sentry-java/pull/1379))
- Configure max spans per transaction ([#1394](https://github.com/getsentry/sentry-java/pull/1394))

### Fixes

- Bump: Upgrade Apache HttpComponents Core to 5.0.3 ([#1375](https://github.com/getsentry/sentry-java/pull/1375))
- NPE when MDC contains null values (sentry-logback) ([#1364](https://github.com/getsentry/sentry-java/pull/1364))
- Avoid NPE when MDC contains null values (sentry-jul) ([#1385](https://github.com/getsentry/sentry-java/pull/1385))
- Accept only non null value maps ([#1368](https://github.com/getsentry/sentry-java/pull/1368))
- Do not bind transactions to scope by default. ([#1376](https://github.com/getsentry/sentry-java/pull/1376))
- Hub thread safety ([#1388](https://github.com/getsentry/sentry-java/pull/1388))
- SentryTransactionAdvice should operate on the new scope ([#1389](https://github.com/getsentry/sentry-java/pull/1389))

## 4.4.0-alpha.1

### Features

- Add an overload for `startTransaction` that sets the created transaction to the Scope ([#1313](https://github.com/getsentry/sentry-java/pull/1313))
- Set SDK version on Transactions ([#1307](https://github.com/getsentry/sentry-java/pull/1307))
- GraalVM Native Image Compatibility ([#1329](https://github.com/getsentry/sentry-java/pull/1329))
- Add OkHttp client application interceptor ([#1330](https://github.com/getsentry/sentry-java/pull/1330))

### Fixes

- Bump: sentry-native to 0.4.8
- Ref: Separate user facing and protocol classes in the Performance feature ([#1304](https://github.com/getsentry/sentry-java/pull/1304))
- Use logger set on SentryOptions in GsonSerializer ([#1308](https://github.com/getsentry/sentry-java/pull/1308))
- Use the bindToScope correctly
- Allow 0.0 to be set on tracesSampleRate ([#1328](https://github.com/getsentry/sentry-java/pull/1328))
- set "java" platform to transactions ([#1332](https://github.com/getsentry/sentry-java/pull/1332))
- Allow disabling tracing through SentryOptions ([#1337](https://github.com/getsentry/sentry-java/pull/1337))

## 4.3.0

### Features

- Activity tracing auto instrumentation

### Fixes

- Aetting in-app-includes from external properties ([#1291](https://github.com/getsentry/sentry-java/pull/1291))
- Initialize Sentry in Logback appender when DSN is not set in XML config ([#1296](https://github.com/getsentry/sentry-java/pull/1296))
- JUL integration SDK name ([#1293](https://github.com/getsentry/sentry-java/pull/1293))

## 4.2.0

### Features

- Improve EventProcessor nullability annotations ([#1229](https://github.com/getsentry/sentry-java/pull/1229)).
- Add ability to flush events synchronously.
- Support @SentrySpan and @SentryTransaction on classes and interfaces. ([#1243](https://github.com/getsentry/sentry-java/pull/1243))
- Do not serialize empty collections and maps ([#1245](https://github.com/getsentry/sentry-java/pull/1245))
- Integration interface better compatibility with Kotlin null-safety
- Simplify Sentry configuration in Spring integration ([#1259](https://github.com/getsentry/sentry-java/pull/1259))
- Simplify configuring Logback integration when environment variable with the DSN is not set ([#1271](https://github.com/getsentry/sentry-java/pull/1271))
- Add Request to the Scope. [#1270](https://github.com/getsentry/sentry-java/pull/1270))
- Optimize SentryTracingFilter when hub is disabled.

### Fixes

- Bump: sentry-native to 0.4.7
- Optimize DuplicateEventDetectionEventProcessor performance ([#1247](https://github.com/getsentry/sentry-java/pull/1247)).
- Prefix sdk.package names with io.sentry ([#1249](https://github.com/getsentry/sentry-java/pull/1249))
- Remove experimental annotation for Attachment ([#1257](https://github.com/getsentry/sentry-java/pull/1257))
- Mark stacktrace as snapshot if captured at arbitrary moment ([#1231](https://github.com/getsentry/sentry-java/pull/1231))
- Disable Gson HTML escaping
- Make the ANR Atomic flags immutable
- Prevent NoOpHub from creating heavy SentryOptions objects ([#1272](https://github.com/getsentry/sentry-java/pull/1272))
- SentryTransaction#getStatus NPE ([#1273](https://github.com/getsentry/sentry-java/pull/1273))
- Discard unfinished Spans before sending them over to Sentry ([#1279](https://github.com/getsentry/sentry-java/pull/1279))
- Interrupt the thread in QueuedThreadPoolExecutor ([#1276](https://github.com/getsentry/sentry-java/pull/1276))
- SentryTransaction#finish should not clear another transaction from the scope ([#1278](https://github.com/getsentry/sentry-java/pull/1278))

Breaking Changes:
- Enchancement: SentryExceptionResolver should not send handled errors by default ([#1248](https://github.com/getsentry/sentry-java/pull/1248)).
- Ref: Simplify RestTemplate instrumentation ([#1246](https://github.com/getsentry/sentry-java/pull/1246))
- Enchancement: Add overloads for startTransaction taking op and description ([#1244](https://github.com/getsentry/sentry-java/pull/1244))

## 4.1.0

### Features

- Improve Kotlin compatibility for SdkVersion ([#1213](https://github.com/getsentry/sentry-java/pull/1213))
- Support logging via JUL ([#1211](https://github.com/getsentry/sentry-java/pull/1211))

### Fixes

- Returning Sentry trace header from Span ([#1217](https://github.com/getsentry/sentry-java/pull/1217))
- Remove misleading error logs ([#1222](https://github.com/getsentry/sentry-java/pull/1222))

## 4.0.0

This release brings the Sentry Performance feature to Java SDK, Spring, Spring Boot, and Android integrations. Read more in the reference documentation:

- [Performance for Java](https://docs.sentry.io/platforms/java/performance/)
- [Performance for Spring](https://docs.sentry.io/platforms/java/guides/spring/)
- [Performance for Spring Boot](https://docs.sentry.io/platforms/java/guides/spring-boot/)
- [Performance for Android](https://docs.sentry.io/platforms/android/performance/)

### Other improvements:

#### Core:

- Improved loading external configuration:
  - Load `sentry.properties` from the application's current working directory ([#1046](https://github.com/getsentry/sentry-java/pull/1046))
  - Resolve `in-app-includes`, `in-app-excludes`, `tags`, `debug`, `uncaught.handler.enabled` parameters from the external configuration
- Set global tags on SentryOptions and load them from external configuration ([#1066](https://github.com/getsentry/sentry-java/pull/1066))
- Add support for attachments ([#1082](https://github.com/getsentry/sentry-java/pull/1082))
- Resolve `servername` from the localhost address
- Simplified transport configuration through setting `TransportFactory` instead of `ITransport` on SentryOptions ([#1124](https://github.com/getsentry/sentry-java/pull/1124))

#### Spring Boot:

- Add the ability to register multiple `OptionsConfiguration` beans ([#1093](https://github.com/getsentry/sentry-java/pull/1093))
- Initialize Logback after context refreshes ([#1129](https://github.com/getsentry/sentry-java/pull/1129))

#### Android:

- Add `isSideLoaded` and `installerStore` tags automatically (Where your App. was installed from eg Google Play, Amazon Store, downloaded APK, etc...)
- Bump: sentry-native to 0.4.6
- Bump: Gradle to 6.8.1 and AGP to 4.1.2

## 4.0.0-beta.1

### Features

- Add addToTransactions to Attachment ([#1191](https://github.com/getsentry/sentry-java/pull/1191))
- Support SENTRY_TRACES_SAMPLE_RATE conf. via env variables ([#1171](https://github.com/getsentry/sentry-java/pull/1171))
- Pass request to CustomSamplingContext in Spring integration ([#1172](https://github.com/getsentry/sentry-java/pull/1172))
- Move `SentrySpanClientHttpRequestInterceptor` to Spring module ([#1181](https://github.com/getsentry/sentry-java/pull/1181))
- Add overload for `transaction/span.finish(SpanStatus)` ([#1182](https://github.com/getsentry/sentry-java/pull/1182))
- Simplify registering traces sample callback in Spring integration ([#1184](https://github.com/getsentry/sentry-java/pull/1184))
- Polish Performance API ([#1165](https://github.com/getsentry/sentry-java/pull/1165))
- Set "debug" through external properties ([#1186](https://github.com/getsentry/sentry-java/pull/1186))
- Simplify Spring integration ([#1188](https://github.com/getsentry/sentry-java/pull/1188))
- Init overload with dsn ([#1195](https://github.com/getsentry/sentry-java/pull/1195))
- Enable Kotlin map-like access on CustomSamplingContext ([#1192](https://github.com/getsentry/sentry-java/pull/1192))
- Auto register custom ITransportFactory in Spring integration ([#1194](https://github.com/getsentry/sentry-java/pull/1194))
- Improve Kotlin property access in Performance API ([#1193](https://github.com/getsentry/sentry-java/pull/1193))
- Copy options tags to transactions ([#1198](https://github.com/getsentry/sentry-java/pull/1198))
- Add convenient method for accessing event's throwable ([#1202](https://github.com/getsentry/sentry-java/pull/1202))

### Fixes

- Ref: Set SpanContext on SentryTransaction to avoid potential NPE ([#1173](https://github.com/getsentry/sentry-java/pull/1173))
- Free Local Refs manually due to Android local ref. count limits
- Bring back support for setting transaction name without ongoing transaction ([#1183](https://github.com/getsentry/sentry-java/pull/1183))

## 4.0.0-alpha.3

### Features

- Improve ITransaction and ISpan null-safety compatibility ([#1161](https://github.com/getsentry/sentry-java/pull/1161))
- Automatically assign span context to captured events ([#1156](https://github.com/getsentry/sentry-java/pull/1156))
- Autoconfigure Apache HttpClient 5 based Transport in Spring Boot integration ([#1143](https://github.com/getsentry/sentry-java/pull/1143))
- Send user.ip_address = {{auto}} when sendDefaultPii is true ([#1015](https://github.com/getsentry/sentry-java/pull/1015))
- Read tracesSampleRate from AndroidManifest
- OutboxSender supports all envelope item types ([#1158](https://github.com/getsentry/sentry-java/pull/1158))
- Read `uncaught.handler.enabled` property from the external configuration
- Resolve servername from the localhost address
- Add maxAttachmentSize to SentryOptions ([#1138](https://github.com/getsentry/sentry-java/pull/1138))
- Drop invalid attachments ([#1134](https://github.com/getsentry/sentry-java/pull/1134))
- Set isSideLoaded info tags
- Add non blocking Apache HttpClient 5 based Transport ([#1136](https://github.com/getsentry/sentry-java/pull/1136))

### Fixes

- Ref: Make Attachment immutable ([#1120](https://github.com/getsentry/sentry-java/pull/1120))
- Ref: using Calendar to generate Dates
- Ref: Return NoOpTransaction instead of null ([#1126](https://github.com/getsentry/sentry-java/pull/1126))
- Ref: `ITransport` implementations are now responsible for executing request in asynchronous or synchronous way ([#1118](https://github.com/getsentry/sentry-java/pull/1118))
- Ref: Add option to set `TransportFactory` instead of `ITransport` on `SentryOptions` ([#1124](https://github.com/getsentry/sentry-java/pull/1124))
- Ref: Simplify ITransport creation in ITransportFactory ([#1135](https://github.com/getsentry/sentry-java/pull/1135))
- Fixes and Tests: Session serialization and deserialization
- Inheriting sampling decision from parent ([#1100](https://github.com/getsentry/sentry-java/pull/1100))
- Exception only sets a stack trace if there are frames
- Initialize Logback after context refreshes ([#1129](https://github.com/getsentry/sentry-java/pull/1129))
- Do not crash when passing null values to @Nullable methods, eg User and Scope
- Resolving dashed properties from external configuration
- Consider {{ auto }} as a default ip address ([#1015](https://github.com/getsentry/sentry-java/pull/1015))
- Set release and environment on Transactions ([#1152](https://github.com/getsentry/sentry-java/pull/1152))
- Do not set transaction on the scope automatically

## 4.0.0-alpha.2

### Features

- Add basic support for attachments ([#1082](https://github.com/getsentry/sentry-java/pull/1082))
- Set transaction name on events and transactions sent using Spring integration ([#1067](https://github.com/getsentry/sentry-java/pull/1067))
- Set global tags on SentryOptions and load them from external configuration ([#1066](https://github.com/getsentry/sentry-java/pull/1066))
- Add API validator and remove deprecated methods
- Add more convenient method to start a child span ([#1073](https://github.com/getsentry/sentry-java/pull/1073))
- Autoconfigure traces callback in Spring Boot integration ([#1074](https://github.com/getsentry/sentry-java/pull/1074))
- Resolve in-app-includes and in-app-excludes parameters from the external configuration
- Make InAppIncludesResolver public ([#1084](https://github.com/getsentry/sentry-java/pull/1084))
- Add the ability to register multiple OptionsConfiguration beans ([#1093](https://github.com/getsentry/sentry-java/pull/1093))
- Database query tracing with datasource-proxy ([#1095](https://github.com/getsentry/sentry-java/pull/1095))

### Fixes

- Ref: Refactor resolving SpanContext for Throwable ([#1068](https://github.com/getsentry/sentry-java/pull/1068))
- Ref: Change "op" to "operation" in @SentrySpan and @SentryTransaction
- Remove method reference in SentryEnvelopeItem ([#1091](https://github.com/getsentry/sentry-java/pull/1091))
- Set current thread only if there are no exceptions
- SentryOptions creates GsonSerializer by default
- Append DebugImage list if event already has it
- Sort breadcrumbs by Date if there are breadcrumbs already in the event

## 4.0.0-alpha.1

### Features

- Load `sentry.properties` from the application's current working directory ([#1046](https://github.com/getsentry/sentry-java/pull/1046))
- Performance monitoring ([#971](https://github.com/getsentry/sentry-java/pull/971))
- Performance monitoring for Spring Boot applications ([#971](https://github.com/getsentry/sentry-java/pull/971))

### Fixes

- Ref: Refactor JSON deserialization ([#1047](https://github.com/getsentry/sentry-java/pull/1047))

## 3.2.1

### Fixes

- Set current thread only if theres no exceptions ([#1064](https://github.com/getsentry/sentry-java/pull/1064))
- Append DebugImage list if event already has it ([#1092](https://github.com/getsentry/sentry-java/pull/1092))
- Sort breadcrumbs by Date if there are breadcrumbs already in the event ([#1094](https://github.com/getsentry/sentry-java/pull/1094))
- Free Local Refs manually due to Android local ref. count limits  ([#1179](https://github.com/getsentry/sentry-java/pull/1179))

## 3.2.0

### Features

- Expose a Module (Debug images) Loader for Android thru sentry-native ([#1043](https://github.com/getsentry/sentry-java/pull/1043))
- Added java doc to protocol classes based on sentry-data-schemes project ([#1045](https://github.com/getsentry/sentry-java/pull/1045))
- Make SentryExceptionResolver Order configurable to not send handled web exceptions ([#1008](https://github.com/getsentry/sentry-java/pull/1008))
- Resolve HTTP Proxy parameters from the external configuration ([#1028](https://github.com/getsentry/sentry-java/pull/1028))
- Sentry NDK integration is compiled against default NDK version based on AGP's version ([#1048](https://github.com/getsentry/sentry-java/pull/1048))

### Fixes

- Bump: AGP 4.1.1 ([#1040](https://github.com/getsentry/sentry-java/pull/1040))
- Update to sentry-native 0.4.4 and fix shared library builds ([#1039](https://github.com/getsentry/sentry-java/pull/1039))
- use neutral Locale for String operations ([#1033](https://github.com/getsentry/sentry-java/pull/1033))
- Clean up JNI code and properly free strings ([#1050](https://github.com/getsentry/sentry-java/pull/1050))
- set userId for hard-crashes if no user is set ([#1049](https://github.com/getsentry/sentry-java/pull/1049))

## 3.1.3

### Fixes

- Fix broken NDK integration on 3.1.2 (release failed on packaging a .so file)
- Increase max cached events to 30 ([#1029](https://github.com/getsentry/sentry-java/pull/1029))
- Normalize DSN URI ([#1030](https://github.com/getsentry/sentry-java/pull/1030))

## 3.1.2

### Features

- Manually capturing User Feedback
- Set environment to "production" by default.
- Make public the Breadcrumb constructor that accepts a Date ([#1012](https://github.com/getsentry/sentry-java/pull/1012))

### Fixes

- ref: Validate event id on user feedback submission

## 3.1.1

### Features

- Bind logging related SentryProperties to Slf4j Level instead of Logback to improve Log4j2 compatibility

### Fixes

- Prevent Logback and Log4j2 integrations from re-initializing Sentry when Sentry is already initialized
- Make sure HttpServletRequestSentryUserProvider runs by default before custom SentryUserProvider beans
- Fix setting up Sentry in Spring Webflux annotation by changing the scope of Spring WebMvc related dependencies

## 3.1.0

### Features

- Make getThrowable public and improve set contexts ([#967](https://github.com/getsentry/sentry-java/pull/967))
- Accepted quoted values in properties from external configuration ([#972](https://github.com/getsentry/sentry-java/pull/972))

### Fixes

- Auto-Configure `inAppIncludes` in Spring Boot integration ([#966](https://github.com/getsentry/sentry-java/pull/966))
- Bump: Android Gradle Plugin 4.0.2 ([#968](https://github.com/getsentry/sentry-java/pull/968))
- Don't require `sentry.dsn` to be set when using `io.sentry:sentry-spring-boot-starter` and `io.sentry:sentry-logback` together ([#965](https://github.com/getsentry/sentry-java/pull/965))
- Remove chunked streaming mode ([#974](https://github.com/getsentry/sentry-java/pull/974))
- Android 11 + targetSdkVersion 30 crashes Sentry on start ([#977](https://github.com/getsentry/sentry-java/pull/977))

## 3.0.0

## Java + Android

This release marks the re-unification of Java and Android SDK code bases.
It's based on the Android 2.0 SDK, which implements [Sentry's unified API](https://develop.sentry.dev/sdk/unified-api/).

Considerable changes were done, which include a lot of improvements. More are covered below, but the highlights are:

- Improved `log4j2` integration
  - Capture breadcrumbs for level INFO and higher
  - Raises event for ERROR and higher.
  - Minimum levels are configurable.
  - Optionally initializes the SDK via appender.xml
- Dropped support to `log4j`.
- Improved `logback` integration
  - Capture breadcrumbs for level INFO and higher
  - Raises event for ERROR and higher.
  - Minimum levels are configurable.
  - Optionally initializes the SDK via appender.xml
  - Configurable via Spring integration if both are enabled
- Spring
  - No more duplicate events with Spring and logback
  - Auto initalizes if DSN is available
  - Configuration options available with auto complete
- Google App Engine support dropped

## What’s Changed

- Callback to validate SSL certificate ([#944](https://github.com/getsentry/sentry-java/pull/944))
- Attach stack traces enabled by default

### Android specific

- Release health enabled by default for Android
- Sync of Scopes for Java -> Native (NDK)
- Bump Sentry-Native v0.4.2
- Android 11 Support

[Android migration docs](https://docs.sentry.io/platforms/android/migration/#migrating-from-sentry-android-2x-to-sentry-android-3x)

### Java specific

- Unified API for Java SDK and integrations (Spring, Spring boot starter, Servlet, Logback, Log4j2)

New Java [docs](https://docs.sentry.io/platforms/java/) are live and being improved.

## Acquisition

Packages were released on [`bintray sentry-java`](https://dl.bintray.com/getsentry/sentry-java/io/sentry/), [`bintray sentry-android`](https://dl.bintray.com/getsentry/sentry-android/io/sentry/), [`jcenter`](https://jcenter.bintray.com/io/sentry/) and [`mavenCentral`](https://repo.maven.apache.org/maven2/io/sentry/)

## Where is the Java 1.7 code base?

The previous Java releases, are all available in this repository through the tagged releases.
## 3.0.0-beta.1

## What’s Changed

- feat: ssl support ([#944](https://github.com/getsentry/sentry-java/pull/944)) @ninekaw9 @marandaneto
- feat: sync Java to C ([#937](https://github.com/getsentry/sentry-java/pull/937)) @bruno-garcia @marandaneto
- feat: Auto-configure Logback appender in Spring Boot integration. ([#938](https://github.com/getsentry/sentry-java/pull/938)) @maciejwalkowiak
- feat: Add Servlet integration. ([#935](https://github.com/getsentry/sentry-java/pull/935)) @maciejwalkowiak
- fix: Pop scope at the end of the request in Spring integration. ([#936](https://github.com/getsentry/sentry-java/pull/936)) @maciejwalkowiak
- bump: Upgrade Spring Boot to 2.3.4. ([#932](https://github.com/getsentry/sentry-java/pull/932)) @maciejwalkowiak
- fix: Do not set cookies when send pii is set to false. ([#931](https://github.com/getsentry/sentry-java/pull/931)) @maciejwalkowiak

Packages were released on [`bintray sentry-java`](https://dl.bintray.com/getsentry/sentry-java/io/sentry/), [`bintray sentry-android`](https://dl.bintray.com/getsentry/sentry-android/io/sentry/), [`jcenter`](https://jcenter.bintray.com/io/sentry/) and [`mavenCentral`](https://repo.maven.apache.org/maven2/io/sentry/)

We'd love to get feedback.

## 3.0.0-alpha.3

### Features

- Enable attach stack traces and disable attach threads by default ([#921](https://github.com/getsentry/sentry-java/pull/921)) @marandaneto

### Fixes

- Bump sentry-native to 0.4.2 ([#926](https://github.com/getsentry/sentry-java/pull/926)) @marandaneto
- ref: remove log level as RN do not use it anymore ([#924](https://github.com/getsentry/sentry-java/pull/924)) @marandaneto
- Read sample rate correctly from manifest meta data ([#923](https://github.com/getsentry/sentry-java/pull/923)) @marandaneto

Packages were released on [`bintray sentry-android`](https://dl.bintray.com/getsentry/sentry-android/io/sentry/) and [`bintray sentry-java`](https://dl.bintray.com/getsentry/sentry-java/io/sentry/)

We'd love to get feedback.

## 3.0.0-alpha.2

TBD

Packages were released on [bintray](https://dl.bintray.com/getsentry/maven/io/sentry/)

> Note: This release marks the unification of the Java and Android Sentry codebases based on the core of the Android SDK (version 2.x).
Previous releases for the Android SDK (version 2.x) can be found on the now archived: https://github.com/getsentry/sentry-android/

## 3.0.0-alpha.1

### Features

### Fixes


## New releases will happen on a different repository:

https://github.com/getsentry/sentry-java

## What’s Changed

### Features

### Fixes


- feat: enable release health by default

Packages were released on [`bintray`](https://dl.bintray.com/getsentry/sentry-android/io/sentry/sentry-android/), [`jcenter`](https://jcenter.bintray.com/io/sentry/sentry-android/) and [`mavenCentral`](https://repo.maven.apache.org/maven2/io/sentry/sentry-android/)

We'd love to get feedback.

## 2.3.1

### Fixes

- Add main thread checker for the app lifecycle integration ([#525](https://github.com/getsentry/sentry-android/pull/525)) @marandaneto
- Set correct migration link ([#523](https://github.com/getsentry/sentry-android/pull/523)) @fupduck
- Warn about Sentry re-initialization. ([#521](https://github.com/getsentry/sentry-android/pull/521)) @maciejwalkowiak
- Set SDK version in `MainEventProcessor`. ([#513](https://github.com/getsentry/sentry-android/pull/513)) @maciejwalkowiak
- Bump sentry-native to 0.4.0 ([#512](https://github.com/getsentry/sentry-android/pull/512)) @marandaneto
- Bump Gradle to 6.6 and fix linting issues ([#510](https://github.com/getsentry/sentry-android/pull/510)) @marandaneto
- fix(sentry-java): Contexts belong on the Scope ([#504](https://github.com/getsentry/sentry-android/pull/504)) @maciejwalkowiak
- Add tests for verifying scope changes thread isolation ([#508](https://github.com/getsentry/sentry-android/pull/508)) @maciejwalkowiak
- Set `SdkVersion` in default `SentryOptions` created in sentry-core module ([#506](https://github.com/getsentry/sentry-android/pull/506)) @maciejwalkowiak

Packages were released on [`bintray`](https://dl.bintray.com/getsentry/sentry-android/io/sentry/sentry-android/), [`jcenter`](https://jcenter.bintray.com/io/sentry/sentry-android/) and [`mavenCentral`](https://repo.maven.apache.org/maven2/io/sentry/sentry-android/)

We'd love to get feedback.

## 2.3.0

### Features

- Add console application sample. ([#502](https://github.com/getsentry/sentry-android/pull/502)) @maciejwalkowiak
- Log stacktraces in SystemOutLogger ([#498](https://github.com/getsentry/sentry-android/pull/498)) @maciejwalkowiak
- Add method to add breadcrumb with string parameter. ([#501](https://github.com/getsentry/sentry-android/pull/501)) @maciejwalkowiak

### Fixes

- Converting UTC and ISO timestamp when missing Locale/TimeZone do not error ([#505](https://github.com/getsentry/sentry-android/pull/505)) @marandaneto
- Call `Sentry#close` on JVM shutdown. ([#497](https://github.com/getsentry/sentry-android/pull/497)) @maciejwalkowiak
- ref: sentry-core changes for console app ([#473](https://github.com/getsentry/sentry-android/pull/473)) @marandaneto

Obs: If you are using its own instance of `Hub`/`SentryClient` and reflection to set up the SDK to be usable within Libraries, this change may break your code, please fix the renamed classes.

Packages were released on [`bintray`](https://dl.bintray.com/getsentry/sentry-android/io/sentry/sentry-android/), [`jcenter`](https://jcenter.bintray.com/io/sentry/sentry-android/) and [`mavenCentral`](https://repo.maven.apache.org/maven2/io/sentry/sentry-android/)

We'd love to get feedback.

## 2.2.2

### Features

- Add sdk to envelope header ([#488](https://github.com/getsentry/sentry-android/pull/488)) @marandaneto
- Log request if response code is not 200 ([#484](https://github.com/getsentry/sentry-android/pull/484)) @marandaneto

### Fixes

- Bump plugin versions ([#487](https://github.com/getsentry/sentry-android/pull/487)) @marandaneto
- Bump: AGP 4.0.1 ([#486](https://github.com/getsentry/sentry-android/pull/486)) @marandaneto

Packages were released on [`bintray`](https://dl.bintray.com/getsentry/sentry-android/io/sentry/sentry-android/), [`jcenter`](https://jcenter.bintray.com/io/sentry/sentry-android/) and [`mavenCentral`](https://repo.maven.apache.org/maven2/io/sentry/sentry-android/)

We'd love to get feedback.

## 2.2.1

### Fixes

- Timber adds breadcrumb even if event level is < minEventLevel ([#480](https://github.com/getsentry/sentry-android/pull/480)) @marandaneto
- Contexts serializer avoids reflection and fixes desugaring issue ([#478](https://github.com/getsentry/sentry-android/pull/478)) @marandaneto
- clone session before sending to the transport ([#474](https://github.com/getsentry/sentry-android/pull/474)) @marandaneto
- Bump Gradle 6.5.1 ([#479](https://github.com/getsentry/sentry-android/pull/479)) @marandaneto

Packages were released on [`bintray`](https://dl.bintray.com/getsentry/sentry-android/io/sentry/sentry-android/), [`jcenter`](https://jcenter.bintray.com/io/sentry/sentry-android/) and [`mavenCentral`](https://repo.maven.apache.org/maven2/io/sentry/sentry-android/)

We'd love to get feedback.

## 2.2.0

### Fixes

- Negative session sequence if the date is before java date epoch ([#471](https://github.com/getsentry/sentry-android/pull/471)) @marandaneto
- Deserialise unmapped contexts values from envelope ([#470](https://github.com/getsentry/sentry-android/pull/470)) @marandaneto
- Bump: sentry-native 0.3.4 ([#468](https://github.com/getsentry/sentry-android/pull/468)) @marandaneto

- feat: timber integration ([#464](https://github.com/getsentry/sentry-android/pull/464)) @marandaneto

1) To add integrations it requires a [manual initialization](https://docs.sentry.io/platforms/android/#manual-initialization) of the Android SDK.

2) Add the `sentry-android-timber` dependency:

```groovy
implementation 'io.sentry:sentry-android-timber:{version}' // version >= 2.2.0
```

3) Initialize and add the `SentryTimberIntegration`:

```java
SentryAndroid.init(this, options -> {
    // default values:
    // minEventLevel = ERROR
    // minBreadcrumbLevel = INFO
    options.addIntegration(new SentryTimberIntegration());

    // custom values for minEventLevel and minBreadcrumbLevel
    // options.addIntegration(new SentryTimberIntegration(SentryLevel.WARNING, SentryLevel.ERROR));
});
```

4) Use the Timber integration:

```java
try {
    int x = 1 / 0;
} catch (Exception e) {
    Timber.e(e);
}
```

Packages were released on [`bintray`](https://dl.bintray.com/getsentry/sentry-android/io/sentry/sentry-android/), [`jcenter`](https://jcenter.bintray.com/io/sentry/sentry-android/) and [`mavenCentral`](https://repo.maven.apache.org/maven2/io/sentry/sentry-android/)

We'd love to get feedback.

## 2.1.7

### Fixes

- Init native libs if available on SDK init ([#461](https://github.com/getsentry/sentry-android/pull/461)) @marandaneto
- Make JVM target explicit in sentry-core ([#462](https://github.com/getsentry/sentry-android/pull/462)) @dilbernd
- Timestamp with millis from react-native should be in UTC format ([#456](https://github.com/getsentry/sentry-android/pull/456)) @marandaneto
- Bump Gradle to 6.5 ([#454](https://github.com/getsentry/sentry-android/pull/454)) @marandaneto

Packages were released on [`bintray`](https://dl.bintray.com/getsentry/sentry-android/io/sentry/sentry-android/), [`jcenter`](https://jcenter.bintray.com/io/sentry/sentry-android/) and [`mavenCentral`](https://repo.maven.apache.org/maven2/io/sentry/sentry-android/)

We'd love to get feedback.

## 2.1.6

### Fixes

- Do not lookup sentry-debug-meta but instead load it directly ([#445](https://github.com/getsentry/sentry-android/pull/445)) @marandaneto
- Regression on v2.1.5 which can cause a crash on SDK init

Packages were released on [`bintray`](https://dl.bintray.com/getsentry/sentry-android/io/sentry/sentry-android/), [`jcenter`](https://jcenter.bintray.com/io/sentry/sentry-android/) and [`mavenCentral`](https://repo.maven.apache.org/maven2/io/sentry/sentry-android/)

We'd love to get feedback.

## 2.1.5

### Fixes

This version has a severe bug and can cause a crash on SDK init

Please upgrade to https://github.com/getsentry/sentry-android/releases/tag/2.1.6

## 2.1.4

### Features

- Make gzip as default content encoding type ([#433](https://github.com/getsentry/sentry-android/pull/433)) @marandaneto
- Use AGP 4 features ([#366](https://github.com/getsentry/sentry-android/pull/366)) @marandaneto
- Create GH Actions CI for Ubuntu/macOS ([#403](https://github.com/getsentry/sentry-android/pull/403)) @marandaneto
- Make root checker better and minimize false positive ([#417](https://github.com/getsentry/sentry-android/pull/417)) @marandaneto

### Fixes

- bump: sentry-native to 0.3.1 ([#440](https://github.com/getsentry/sentry-android/pull/440)) @marandaneto
- Update last session timestamp ([#437](https://github.com/getsentry/sentry-android/pull/437)) @marandaneto
- Filter trim memory breadcrumbs ([#431](https://github.com/getsentry/sentry-android/pull/431)) @marandaneto

Packages were released on [`bintray`](https://dl.bintray.com/getsentry/sentry-android/io/sentry/sentry-android/), [`jcenter`](https://jcenter.bintray.com/io/sentry/sentry-android/) and [`mavenCentral`](https://repo.maven.apache.org/maven2/io/sentry/sentry-android/)

We'd love to get feedback.

## 2.1.3

### Fixes

This fixes several critical bugs in sentry-android 2.0 and 2.1

- Sentry.init register integrations after creating the main Hub instead of doing it in the main Hub ctor ([#427](https://github.com/getsentry/sentry-android/pull/427)) @marandaneto
- make NoOpLogger public ([#425](https://github.com/getsentry/sentry-android/pull/425)) @marandaneto
- ConnectivityChecker returns connection status and events are not trying to be sent if no connection. ([#420](https://github.com/getsentry/sentry-android/pull/420)) @marandaneto
- thread pool executor is a single thread executor instead of scheduled thread executor ([#422](https://github.com/getsentry/sentry-android/pull/422)) @marandaneto
- Add Abnormal to the Session.State enum as its part of the protocol ([#424](https://github.com/getsentry/sentry-android/pull/424)) @marandaneto
- Bump: Gradle to 6.4.1 ([#419](https://github.com/getsentry/sentry-android/pull/419)) @marandaneto

We recommend that you use sentry-android 2.1.3 over the initial release of sentry-android 2.0 and 2.1.

Packages were released on [`bintray`](https://dl.bintray.com/getsentry/sentry-android/io/sentry/sentry-android/), [`jcenter`](https://jcenter.bintray.com/io/sentry/sentry-android/) and [`mavenCentral`](https://repo.maven.apache.org/maven2/io/sentry/sentry-android/)

We'd love to get feedback.

## 2.1.2

### Features

- Added options to configure http transport ([#411](https://github.com/getsentry/sentry-android/pull/411)) @marandaneto

### Fixes

- Phone state breadcrumbs require read_phone_state on older OS versions ([#415](https://github.com/getsentry/sentry-android/pull/415)) @marandaneto @bsergean
- before raising ANR events, we check ProcessErrorStateInfo if available ([#412](https://github.com/getsentry/sentry-android/pull/412)) @marandaneto
- send cached events to use a single thread executor ([#405](https://github.com/getsentry/sentry-android/pull/405)) @marandaneto
- initing SDK on AttachBaseContext ([#409](https://github.com/getsentry/sentry-android/pull/409)) @marandaneto
- sessions can't be abnormal, but exited if not ended properly ([#410](https://github.com/getsentry/sentry-android/pull/410)) @marandaneto

Packages were released on [`bintray`](https://dl.bintray.com/getsentry/sentry-android/io/sentry/sentry-android/), [`jcenter`](https://jcenter.bintray.com/io/sentry/sentry-android/) and [`mavenCentral`](https://repo.maven.apache.org/maven2/io/sentry/sentry-android/)

We'd love to get feedback.

## 2.1.1

### Features

- Added missing getters on Breadcrumb and SentryEvent ([#397](https://github.com/getsentry/sentry-android/pull/397)) @marandaneto
- Add trim memory breadcrumbs ([#395](https://github.com/getsentry/sentry-android/pull/395)) @marandaneto
- Only set breadcrumb extras if not empty ([#394](https://github.com/getsentry/sentry-android/pull/394)) @marandaneto
- Added samples of how to disable automatic breadcrumbs ([#389](https://github.com/getsentry/sentry-android/pull/389)) @marandaneto

### Fixes

- Set missing release, environment and dist to sentry-native options ([#404](https://github.com/getsentry/sentry-android/pull/404)) @marandaneto
- Do not add automatic and empty sensor breadcrumbs ([#401](https://github.com/getsentry/sentry-android/pull/401)) @marandaneto
- ref: removed Thread.sleep from LifecycleWatcher tests, using awaitility and DateProvider ([#392](https://github.com/getsentry/sentry-android/pull/392)) @marandaneto
- ref: added a DateTimeProvider for making retry after testable ([#391](https://github.com/getsentry/sentry-android/pull/391)) @marandaneto
- Bump Gradle to 6.4 ([#390](https://github.com/getsentry/sentry-android/pull/390)) @marandaneto
- Bump sentry-native to 0.2.6 ([#396](https://github.com/getsentry/sentry-android/pull/396)) @marandaneto

Packages were released on [`bintray`](https://dl.bintray.com/getsentry/sentry-android/io/sentry/sentry-android/), [`jcenter`](https://jcenter.bintray.com/io/sentry/sentry-android/) and [`mavenCentral`](https://repo.maven.apache.org/maven2/io/sentry/sentry-android/)

We'd love to get feedback.

## 2.1.0

### Features

- Includes all the changes of 2.1.0 alpha, beta and RC

### Fixes

- fix when PhoneStateListener is not ready for use ([#387](https://github.com/getsentry/sentry-android/pull/387)) @marandaneto
- make ANR 5s by default ([#388](https://github.com/getsentry/sentry-android/pull/388)) @marandaneto
- rate limiting by categories ([#381](https://github.com/getsentry/sentry-android/pull/381)) @marandaneto
- Bump NDK to latest stable version 21.1.6352462 ([#386](https://github.com/getsentry/sentry-android/pull/386)) @marandaneto

Packages were released on [`bintray`](https://dl.bintray.com/getsentry/sentry-android/io/sentry/sentry-android/), [`jcenter`](https://jcenter.bintray.com/io/sentry/sentry-android/) and [`mavenCentral`](https://repo.maven.apache.org/maven2/io/sentry/sentry-android/)

We'd love to get feedback.

## 2.0.3

### Fixes

- patch from 2.1.0-alpha.2 - avoid crash if NDK throws UnsatisfiedLinkError ([#344](https://github.com/getsentry/sentry-android/pull/344)) @marandaneto

Packages were released on [`bintray`](https://dl.bintray.com/getsentry/sentry-android/io/sentry/sentry-android/), [`jcenter`](https://jcenter.bintray.com/io/sentry/sentry-android/) and [`mavenCentral`](https://repo.maven.apache.org/maven2/io/sentry/sentry-android/)

We'd love to get feedback.

## 2.1.0-RC.1

### Features

- Options for uncaught exception and make SentryOptions list Thread-Safe ([#384](https://github.com/getsentry/sentry-android/pull/384)) @marandaneto
- Automatic breadcrumbs for app, activity and sessions lifecycles and system events ([#348](https://github.com/getsentry/sentry-android/pull/348)) @marandaneto
- Make capture session and envelope internal ([#372](https://github.com/getsentry/sentry-android/pull/372)) @marandaneto

### Fixes

- If retry after header has empty categories, apply retry after to all of them ([#377](https://github.com/getsentry/sentry-android/pull/377)) @marandaneto
- Discard events and envelopes if cached and retry after ([#378](https://github.com/getsentry/sentry-android/pull/378)) @marandaneto
- Merge loadLibrary calls for sentry-native and clean up CMake files ([#373](https://github.com/getsentry/sentry-android/pull/373)) @Swatinem
- Exceptions should be sorted oldest to newest ([#370](https://github.com/getsentry/sentry-android/pull/370)) @marandaneto
- Check external storage size even if its read only ([#368](https://github.com/getsentry/sentry-android/pull/368)) @marandaneto
- Wrong check for cellular network capability ([#369](https://github.com/getsentry/sentry-android/pull/369)) @marandaneto
- add ScheduledForRemoval annotation to deprecated methods ([#375](https://github.com/getsentry/sentry-android/pull/375)) @marandaneto
- Bump NDK to 21.0.6113669 ([#367](https://github.com/getsentry/sentry-android/pull/367)) @marandaneto
- Bump AGP and add new make cmd to check for updates ([#365](https://github.com/getsentry/sentry-android/pull/365)) @marandaneto

Packages were released on [`bintray`](https://dl.bintray.com/getsentry/sentry-android/io/sentry/sentry-android/), [`jcenter`](https://jcenter.bintray.com/io/sentry/sentry-android/) and [`mavenCentral`](https://repo.maven.apache.org/maven2/io/sentry/sentry-android/)

We'd love to get feedback.

## 2.1.0-beta.2

### Fixes

- Bump sentry-native to 0.2.4 ([#364](https://github.com/getsentry/sentry-android/pull/364)) @marandaneto
- Update current session on session start after deleting previous session ([#362](https://github.com/getsentry/sentry-android/pull/362)) @marandaneto

Packages were released on [`bintray`](https://dl.bintray.com/getsentry/sentry-android/io/sentry/sentry-android/), [`jcenter`](https://jcenter.bintray.com/io/sentry/sentry-android/) and [`mavenCentral`](https://repo.maven.apache.org/maven2/io/sentry/sentry-android/)

We'd love to get feedback.

## 2.1.0-beta.1

### Fixes

- Bump sentry-native to 0.2.3 ([#357](https://github.com/getsentry/sentry-android/pull/357)) @marandaneto
- Check for androidx availability on runtime ([#356](https://github.com/getsentry/sentry-android/pull/356)) @marandaneto
- If theres a left over session file and its crashed, we should not overwrite its state ([#354](https://github.com/getsentry/sentry-android/pull/354)) @marandaneto
- Session should be exited state if state was ok ([#352](https://github.com/getsentry/sentry-android/pull/352)) @marandaneto
- Envelope has dedicated endpoint ([#353](https://github.com/getsentry/sentry-android/pull/353)) @marandaneto

Packages were released on [`bintray`](https://dl.bintray.com/getsentry/sentry-android/io/sentry/sentry-android/), [`jcenter`](https://jcenter.bintray.com/io/sentry/sentry-android/) and [`mavenCentral`](https://repo.maven.apache.org/maven2/io/sentry/sentry-android/)

We'd love to get feedback.

## 2.1.0-alpha.2

### Fixes

- Change integration order for cached outbox events ([#347](https://github.com/getsentry/sentry-android/pull/347)) @marandaneto
- Avoid crash if NDK throws UnsatisfiedLinkError ([#344](https://github.com/getsentry/sentry-android/pull/344)) @marandaneto
- Avoid getting a threadlocal twice. ([#339](https://github.com/getsentry/sentry-android/pull/339)) @metlos
- Removing session tracking guard on hub and client ([#338](https://github.com/getsentry/sentry-android/pull/338)) @marandaneto
- Bump agp to 3.6.2 ([#336](https://github.com/getsentry/sentry-android/pull/336)) @marandaneto
- Fix racey ANR integration ([#332](https://github.com/getsentry/sentry-android/pull/332)) @marandaneto
- Logging envelopes path when possible instead of nullable id ([#331](https://github.com/getsentry/sentry-android/pull/331)) @marandaneto
- Renaming transport gate method ([#330](https://github.com/getsentry/sentry-android/pull/330)) @marandaneto

Packages were released on [`bintray`](https://dl.bintray.com/getsentry/sentry-android/io/sentry/sentry-android/), [`jcenter`](https://jcenter.bintray.com/io/sentry/sentry-android/) and [`mavenCentral`](https://repo.maven.apache.org/maven2/io/sentry/sentry-android/)

We'd love to get feedback.

## 2.1.0-alpha.1

Release of Sentry's new SDK for Android.

## What’s Changed

### Features

- Release health @marandaneto @bruno-garcia
- ANR report should have 'was active=yes' on the dashboard ([#299](https://github.com/getsentry/sentry-android/pull/299)) @marandaneto
- NDK events apply scoped data ([#322](https://github.com/getsentry/sentry-android/pull/322)) @marandaneto
- Add a StdoutTransport ([#310](https://github.com/getsentry/sentry-android/pull/310)) @mike-burns
- Implementing new retry after protocol ([#306](https://github.com/getsentry/sentry-android/pull/306)) @marandaneto

### Fixes

- Bump sentry-native to 0.2.2 ([#305](https://github.com/getsentry/sentry-android/pull/305)) @Swatinem
- Missing App's info ([#315](https://github.com/getsentry/sentry-android/pull/315)) @marandaneto
- Buffered writers/readers - otimizations ([#311](https://github.com/getsentry/sentry-android/pull/311)) @marandaneto
- Boot time should be UTC ([#309](https://github.com/getsentry/sentry-android/pull/309)) @marandaneto
- Make transport result public ([#300](https://github.com/getsentry/sentry-android/pull/300)) @marandaneto

Packages were released on [`bintray`](https://dl.bintray.com/getsentry/sentry-android/io/sentry/sentry-android/), [`jcenter`](https://jcenter.bintray.com/io/sentry/sentry-android/) and [`mavenCentral`](https://repo.maven.apache.org/maven2/io/sentry/sentry-android/)

We'd love to get feedback.

## 2.0.2

Release of Sentry's new SDK for Android.

### Features

- MavenCentral support ([#284](https://github.com/getsentry/sentry-android/pull/284)) @marandaneto

### Fixes

- Bump AGP to 3.6.1 ([#285](https://github.com/getsentry/sentry-android/pull/285)) @marandaneto

Packages were released on [`bintray`](https://dl.bintray.com/getsentry/sentry-android/io/sentry/sentry-android/), [`jcenter`](https://jcenter.bintray.com/io/sentry/sentry-android/) and [`mavenCentral`](https://repo.maven.apache.org/maven2/io/sentry/sentry-android/)

We'd love to get feedback.

## 2.0.1

Release of Sentry's new SDK for Android.

## What’s Changed

### Features

- Attach threads/stacktraces ([#267](https://github.com/getsentry/sentry-android/pull/267)) @marandaneto
- Add the default serverName to SentryOptions and use it in MainEventProcessor ([#279](https://github.com/getsentry/sentry-android/pull/279)) @metlos

### Fixes

- set current threadId when there's no mechanism set ([#277](https://github.com/getsentry/sentry-android/pull/277)) @marandaneto
- Preview package manager ([#269](https://github.com/getsentry/sentry-android/pull/269)) @bruno-garcia

Packages were released on [`bintray`](https://dl.bintray.com/getsentry/sentry-android/io/sentry/), [`jcenter`](https://jcenter.bintray.com/io/sentry/sentry-android/)

We'd love to get feedback.

## 2.0.0

Release of Sentry's new SDK for Android.

New features not offered by (1.7.x):

- NDK support
  - Captures crashes caused by native code
  - Access to the [`sentry-native` SDK](https://github.com/getsentry/sentry-native/) API by your native (C/C++/Rust code/..).
- Automatic init (just add your `DSN` to the manifest)
   - Proguard rules are added automatically
   - Permission (Internet) is added automatically
- Uncaught Exceptions might be captured even before the app restarts
- Sentry's Unified API.
- More context/device information
- Packaged as `aar`
- Frames from the app automatically marked as `InApp=true` (stack traces in Sentry highlights them by default).
- Complete Sentry Protocol available.
- All threads and their stack traces are captured.
- Sample project in this repo to test many features (segfault, uncaught exception, ANR...)

Features from the current SDK like `ANR` are also available (by default triggered after 4 seconds).

Packages were released on [`bintray`](https://dl.bintray.com/getsentry/sentry-android/io/sentry/), [`jcenter`](https://jcenter.bintray.com/io/sentry/sentry-android/)

We'd love to get feedback.

## 2.0.0-rc04

Release of Sentry's new SDK for Android.

### Features

- Take sampleRate from metadata ([#262](https://github.com/getsentry/sentry-android/pull/262)) @bruno-garcia
- Support mills timestamp format ([#263](https://github.com/getsentry/sentry-android/pull/263)) @marandaneto
- Adding logs to installed integrations ([#265](https://github.com/getsentry/sentry-android/pull/265)) @marandaneto

### Fixes

- Breacrumb.data to string,object, Add LOG level ([#264](https://github.com/getsentry/sentry-android/pull/264)) @HazAT
- Read release conf. on manifest ([#266](https://github.com/getsentry/sentry-android/pull/266)) @marandaneto

Packages were released on [`bintray`](https://dl.bintray.com/getsentry/sentry-android/io/sentry/), [`jcenter`](https://jcenter.bintray.com/io/sentry/sentry-android/)

We'd love to get feedback and we'll work in getting the GA `2.0.0` out soon.
Until then, the [stable SDK offered by Sentry is at version 1.7.30](https://github.com/getsentry/sentry-java/releases/tag/v1.7.30)

## 2.0.0-rc03

Release of Sentry's new SDK for Android.

### Fixes

- fixes ([#259](https://github.com/getsentry/sentry-android/issues/259)) - NPE check on getExternalFilesDirs items. ([#260](https://github.com/getsentry/sentry-android/pull/260)) @marandaneto
- strictMode typo ([#258](https://github.com/getsentry/sentry-android/pull/258)) @marandaneto

Packages were released on [`bintray`](https://dl.bintray.com/getsentry/sentry-android/io/sentry/), [`jcenter`](https://jcenter.bintray.com/io/sentry/sentry-android/)

We'd love to get feedback and we'll work in getting the GA `2.0.0` out soon.
Until then, the [stable SDK offered by Sentry is at version 1.7.30](https://github.com/getsentry/sentry-java/releases/tag/v1.7.30)

## 2.0.0-rc02

Release of Sentry's new SDK for Android.

### Features

- Hub mode configurable ([#247](https://github.com/getsentry/sentry-android/pull/247)) @bruno-garcia
- Added remove methods (tags/extras) to the sentry static class ([#243](https://github.com/getsentry/sentry-android/pull/243)) @marandaneto

### Fixes


- Update ndk for new sentry-native version ([#235](https://github.com/getsentry/sentry-android/pull/235)) @Swatinem @marandaneto
- Make integrations public ([#256](https://github.com/getsentry/sentry-android/pull/256)) @marandaneto
- Bump build-tools ([#255](https://github.com/getsentry/sentry-android/pull/255)) @marandaneto
- Added javadocs to scope and its dependencies ([#253](https://github.com/getsentry/sentry-android/pull/253)) @marandaneto
- Build all ABIs ([#254](https://github.com/getsentry/sentry-android/pull/254)) @marandaneto
- Moving back ANR timeout from long to int param. ([#252](https://github.com/getsentry/sentry-android/pull/252)) @marandaneto
- Added HubAdapter to call Sentry static methods from Integrations ([#250](https://github.com/getsentry/sentry-android/pull/250)) @marandaneto
- New Release format ([#242](https://github.com/getsentry/sentry-android/pull/242)) @marandaneto
- Javadocs for SentryOptions ([#246](https://github.com/getsentry/sentry-android/pull/246)) @marandaneto
- non-app is already inApp excluded by default. ([#244](https://github.com/getsentry/sentry-android/pull/244)) @marandaneto
- Fix if symlink exists for sentry-native ([#241](https://github.com/getsentry/sentry-android/pull/241)) @marandaneto
- Clone method - race condition free ([#226](https://github.com/getsentry/sentry-android/pull/226)) @marandaneto
- Refactoring breadcrumbs callback ([#239](https://github.com/getsentry/sentry-android/pull/239)) @marandaneto

Packages were released on [`bintray`](https://dl.bintray.com/getsentry/sentry-android/io/sentry/), [`jcenter`](https://jcenter.bintray.com/io/sentry/sentry-android/)

We'd love to get feedback and we'll work in getting the GA `2.0.0` out soon.
Until then, the [stable SDK offered by Sentry is at version 1.7.30](https://github.com/getsentry/sentry-java/releases/tag/v1.7.30)

## 2.0.0-rc01

Release of Sentry's new SDK for Android.

## What’s Changed

### Features

- Added remove methods for Scope data ([#237](https://github.com/getsentry/sentry-android/pull/237)) @marandaneto
- More device context (deviceId, connectionType and language) ([#229](https://github.com/getsentry/sentry-android/pull/229)) @marandaneto
- Added a few java docs (Sentry, Hub and SentryClient) ([#223](https://github.com/getsentry/sentry-android/pull/223)) @marandaneto
- Implemented diagnostic logger ([#218](https://github.com/getsentry/sentry-android/pull/218)) @marandaneto
- Added event processors to scope ([#209](https://github.com/getsentry/sentry-android/pull/209)) @marandaneto
- Added android transport gate ([#206](https://github.com/getsentry/sentry-android/pull/206)) @marandaneto
- Added executor for caching values out of the main thread ([#201](https://github.com/getsentry/sentry-android/pull/201)) @marandaneto

### Fixes


- Honor RetryAfter ([#236](https://github.com/getsentry/sentry-android/pull/236)) @marandaneto
- Add tests for SentryValues ([#238](https://github.com/getsentry/sentry-android/pull/238)) @philipphofmann
- Do not set frames if there's none ([#234](https://github.com/getsentry/sentry-android/pull/234)) @marandaneto
- Always call interrupt after InterruptedException ([#232](https://github.com/getsentry/sentry-android/pull/232)) @marandaneto
- Mark as current thread if its the main thread ([#228](https://github.com/getsentry/sentry-android/pull/228)) @marandaneto
- Fix lgtm alerts ([#219](https://github.com/getsentry/sentry-android/pull/219)) @marandaneto
- Written unit tests to ANR integration ([#215](https://github.com/getsentry/sentry-android/pull/215)) @marandaneto
- Added blog posts to README ([#214](https://github.com/getsentry/sentry-android/pull/214)) @marandaneto
- Raise code coverage for Dsn to 100% ([#212](https://github.com/getsentry/sentry-android/pull/212)) @philipphofmann
- Remove redundant times(1) for Mockito.verify ([#211](https://github.com/getsentry/sentry-android/pull/211)) @philipphofmann
- Transport may be set on options ([#203](https://github.com/getsentry/sentry-android/pull/203)) @marandaneto
- dist may be set on options ([#204](https://github.com/getsentry/sentry-android/pull/204)) @marandaneto
- Throw an exception if DSN is not set ([#200](https://github.com/getsentry/sentry-android/pull/200)) @marandaneto
- Migration guide markdown ([#197](https://github.com/getsentry/sentry-android/pull/197)) @marandaneto

Packages were released on [`bintray`](https://dl.bintray.com/getsentry/sentry-android/io/sentry/), [`jcenter`](https://jcenter.bintray.com/io/sentry/sentry-android/)

We'd love to get feedback and we'll work in getting the GA `2.0.0` out soon.
Until then, the [stable SDK offered by Sentry is at version 1.7.29](https://github.com/getsentry/sentry-java/releases/tag/v1.7.29)

## 2.0.0-beta02

Release of Sentry's new SDK for Android.

### Features

- addBreadcrumb overloads ([#196](https://github.com/getsentry/sentry-android/pull/196)) and ([#198](https://github.com/getsentry/sentry-android/pull/198))

### Fixes

- fix Android bug on API 24 and 25 about getting current threads and stack traces ([#194](https://github.com/getsentry/sentry-android/pull/194))

Packages were released on [`bintray`](https://dl.bintray.com/getsentry/sentry-android/io/sentry/), [`jcenter`](https://jcenter.bintray.com/io/sentry/sentry-android/)

We'd love to get feedback and we'll work in getting the GA `2.0.0` out soon.
Until then, the [stable SDK offered by Sentry is at version 1.7.28](https://github.com/getsentry/sentry-java/releases/tag/v1.7.28)

## 2.0.0-beta01

Release of Sentry's new SDK for Android.

### Fixes

- ref: ANR doesn't set handled flag ([#186](https://github.com/getsentry/sentry-android/pull/186))
- SDK final review ([#183](https://github.com/getsentry/sentry-android/pull/183))
- ref: Drop errored in favor of crashed ([#187](https://github.com/getsentry/sentry-android/pull/187))
- Workaround android_id ([#185](https://github.com/getsentry/sentry-android/pull/185))
- Renamed sampleRate ([#191](https://github.com/getsentry/sentry-android/pull/191))
- Making timestamp package-private or test-only ([#190](https://github.com/getsentry/sentry-android/pull/190))
- Split event processor in Device/App data ([#180](https://github.com/getsentry/sentry-android/pull/180))

Packages were released on [`bintray`](https://dl.bintray.com/getsentry/sentry-android/io/sentry/), [`jcenter`](https://jcenter.bintray.com/io/sentry/sentry-android/)

We'd love to get feedback and we'll work in getting the GA `2.0.0` out soon.
Until then, the [stable SDK offered by Sentry is at version 1.7.28](https://github.com/getsentry/sentry-java/releases/tag/v1.7.28)

## 2.0.0-alpha09

Release of Sentry's new SDK for Android.

### Features

- Adding nativeBundle plugin ([#161](https://github.com/getsentry/sentry-android/pull/161))
- Adding scope methods to sentry static class ([#179](https://github.com/getsentry/sentry-android/pull/179))

### Fixes

- fix: DSN parsing ([#165](https://github.com/getsentry/sentry-android/pull/165))
- Don't avoid exception type minification ([#166](https://github.com/getsentry/sentry-android/pull/166))
- make Gson retro compatible with older versions of AGP ([#177](https://github.com/getsentry/sentry-android/pull/177))
- Bump sentry-native with message object instead of a string ([#172](https://github.com/getsentry/sentry-android/pull/172))

Packages were released on [`bintray`](https://dl.bintray.com/getsentry/sentry-android/io/sentry/), [`jcenter`](https://jcenter.bintray.com/io/sentry/sentry-android/)

We'd love to get feedback and we'll work in getting the GA `2.0.0` out soon.
Until then, the [stable SDK offered by Sentry is at version 1.7.28](https://github.com/getsentry/sentry-java/releases/tag/v1.7.28)

## 2.0.0-alpha08

Release of Sentry's new SDK for Android.

### Fixes

- DebugId endianness ([#162](https://github.com/getsentry/sentry-android/pull/162))
- Executed beforeBreadcrumb also for scope ([#160](https://github.com/getsentry/sentry-android/pull/160))
- Benefit of manifest merging when minSdk ([#159](https://github.com/getsentry/sentry-android/pull/159))
- Add method to captureMessage with level ([#157](https://github.com/getsentry/sentry-android/pull/157))
- Listing assets file on the wrong dir ([#156](https://github.com/getsentry/sentry-android/pull/156))

Packages were released on [`bintray`](https://dl.bintray.com/getsentry/sentry-android/io/sentry/), [`jcenter`](https://jcenter.bintray.com/io/sentry/sentry-android/)

We'd love to get feedback and we'll work in getting the GA `2.0.0` out soon.
Until then, the [stable SDK offered by Sentry is at version 1.7.28](https://github.com/getsentry/sentry-java/releases/tag/v1.7.28)

## 2.0.0-alpha07

Third release of Sentry's new SDK for Android.

### Fixes

-  Fixed release for jcenter and bintray

Packages were released on [`bintray`](https://dl.bintray.com/getsentry/sentry-android/io/sentry/), [`jcenter`](https://jcenter.bintray.com/io/sentry/sentry-android/)

We'd love to get feedback and we'll work in getting the GA `2.0.0` out soon.
Until then, the [stable SDK offered by Sentry is at version 1.7.28](https://github.com/getsentry/sentry-java/releases/tag/v1.7.28)

## 2.0.0-alpha06

Second release of Sentry's new SDK for Android.

### Fixes

- Fixed a typo on pom generation.

Packages were released on [`bintray`](https://dl.bintray.com/getsentry/sentry-android/io/sentry/), [`jcenter`](https://jcenter.bintray.com/io/sentry/sentry-android/)

We'd love to get feedback and we'll work in getting the GA `2.0.0` out soon.
Until then, the [stable SDK offered by Sentry is at version 1.7.28](https://github.com/getsentry/sentry-java/releases/tag/v1.7.28)

## 2.0.0-alpha05

First release of Sentry's new SDK for Android.

New features not offered by our current (1.7.x), stable SDK are:

- NDK support
  - Captures crashes caused by native code
  - Access to the [`sentry-native` SDK](https://github.com/getsentry/sentry-native/) API by your native (C/C++/Rust code/..).
- Automatic init (just add your `DSN` to the manifest)
   - Proguard rules are added automatically
   - Permission (Internet) is added automatically
- Uncaught Exceptions might be captured even before the app restarts
- Unified API which include scopes etc.
- More context/device information
- Packaged as `aar`
- Frames from the app automatically marked as `InApp=true` (stack traces in Sentry highlights them by default).
- Complete Sentry Protocol available.
- All threads and their stack traces are captured.
- Sample project in this repo to test many features (segfault, uncaught exception, scope)

Features from the current SDK like `ANR` are also available (by default triggered after 4 seconds).

Packages were released on [`bintray`](https://dl.bintray.com/getsentry/sentry-android/io/sentry/), [`jcenter`](https://jcenter.bintray.com/io/sentry/sentry-android/)

We'd love to get feedback and we'll work in getting the GA `2.0.0` out soon.
Until then, the [stable SDK offered by Sentry is at version 1.7.28](https://github.com/getsentry/sentry-java/releases/tag/v1.7.28)<|MERGE_RESOLUTION|>--- conflicted
+++ resolved
@@ -9,14 +9,11 @@
   - This will reduce the number of spans created by the SDK
 - `options.experimental.sessionReplay.errorSampleRate` was renamed to `options.experimental.sessionReplay.onErrorSampleRate` ([#3637](https://github.com/getsentry/sentry-java/pull/3637))
 - Manifest option `io.sentry.session-replay.error-sample-rate` was renamed to `io.sentry.session-replay.on-error-sample-rate` ([#3637](https://github.com/getsentry/sentry-java/pull/3637))
-<<<<<<< HEAD
-=======
 - Replace `synchronized` methods and blocks with `ReentrantLock` (`AutoClosableReentrantLock`) ([#3715](https://github.com/getsentry/sentry-java/pull/3715))
   - If you are subclassing any Sentry classes, please check if the parent class used `synchronized` before. Please make sure to use the same lock object as the parent class in that case.
 - `traceHeaders` method has been removed ([#3718](https://github.com/getsentry/sentry-java/pull/3718))
 - `reportFullDisplayed` method has been removed ([#3717](https://github.com/getsentry/sentry-java/pull/3717))
   - This was a typo, `reportFullyDisplayed` still remains.
->>>>>>> cfc54054
 
 ### Features
 
@@ -44,8 +41,6 @@
   - redact/ignore `View`s of a certain type by adding fully-qualified classname to one of the lists `options.experimental.sessionReplay.addRedactViewClass()` or `options.experimental.sessionReplay.addIgnoreViewClass()`. Note, that all of the view subclasses/subtypes will be redacted/ignored as well
     - For example, (this is already a default behavior) to redact all `TextView`s and their subclasses (`RadioButton`, `EditText`, etc.): `options.experimental.sessionReplay.addRedactViewClass("android.widget.TextView")`
     - If you're using code obfuscation, adjust your proguard-rules accordingly, so your custom view class name is not minified
-<<<<<<< HEAD
-=======
 - Set span origin in `ActivityLifecycleIntegration` on span options instead of after creating the span / transaction ([#3702](https://github.com/getsentry/sentry-java/pull/3702))
   - This allows spans to be filtered by span origin on creation
 - Honor ignored span origins in `SentryTracer.startChild` ([#3704](https://github.com/getsentry/sentry-java/pull/3704))
@@ -59,7 +54,6 @@
 ### Behavioural Changes
 
 - (Android) Replace thread id with kernel thread id in span data ([#3706](https://github.com/getsentry/sentry-java/pull/3706))
->>>>>>> cfc54054
 
 ### Dependencies
 
