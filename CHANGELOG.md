--- conflicted
+++ resolved
@@ -1,10 +1,7 @@
 # Unreleased
 
-<<<<<<< HEAD
-* Bump: Apache HttpClient to 5.0.4
-=======
 * Fix: Enrich Transactions with Context Data (#1469)
->>>>>>> e587075a
+* Bump: Apache HttpClient to 5.0.4 (#1476)
 
 # 5.0.0-beta.3
 
