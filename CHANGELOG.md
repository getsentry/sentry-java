# Changelog

## Unreleased

### Features

- Add Continuous Profiling Support ([#3710](https://github.com/getsentry/sentry-java/pull/3710))

<<<<<<< HEAD
  To enable Continuous Profiling use the `Sentry.startProfileSession` and `Sentry.stopProfileSession` experimental APIs. Sampling rate can be set through `options.profileSessionSampleRate` (defaults to 0.0).   
=======
  To enable Continuous Profiling use the `Sentry.startProfiler` and `Sentry.stopProfiler` experimental APIs. Sampling rate can be set through `options.continuousProfilesSampleRate`, which defaults to null (disabled).   
>>>>>>> fcfa5763
  Note: Both `options.profilesSampler` and `options.profilesSampleRate` must **not** be set to enable Continuous Profiling.

  ```java
  import io.sentry.android.core.SentryAndroid;

  SentryAndroid.init(context) { options ->
   
    // Currently under experimental options:
    options.getExperimental().setProfileSessionSampleRate(1.0);
  }
  // Start profiling
  Sentry.startProfileSession();
  
  // After all profiling is done, stop the profiler. Profiles can last indefinitely if not stopped.
  Sentry.stopProfileSession();
  ```
  ```kotlin
  import io.sentry.android.core.SentryAndroid

  SentryAndroid.init(context) { options ->
   
    // Currently under experimental options:
    options.experimental.profileSessionSampleRate = 1.0
  }
  // Start profiling
  Sentry.startProfileSession()
  
  // After all profiling is done, stop the profiler. Profiles can last indefinitely if not stopped.
  Sentry.stopProfileSession()
  ```

  To learn more visit [Sentry's Continuous Profiling](https://docs.sentry.io/product/explore/profiling/transaction-vs-continuous-profiling/#continuous-profiling-mode) documentation page.

## 8.0.0-beta.3

### Features

- Send `otel.kind` to Sentry ([#3907](https://github.com/getsentry/sentry-java/pull/3907))
- Allow passing `environment` to `CheckinUtils.withCheckIn` ([3889](https://github.com/getsentry/sentry-java/pull/3889))
- Changes up to `7.18.0` have been merged and are now included as well

### Fixes

- Mark `DiskFlushNotification` hint flushed when rate limited ([#3892](https://github.com/getsentry/sentry-java/pull/3892))
  - Our `UncaughtExceptionHandlerIntegration` waited for the full flush timeout duration (default 15s) when rate limited. 
- Do not replace `op` with auto generated content for OpenTelemetry spans with span kind `INTERNAL` ([#3906](https://github.com/getsentry/sentry-java/pull/3906))

### Behavioural Changes

- Send file name and path only if isSendDefaultPii is true ([#3919](https://github.com/getsentry/sentry-java/pull/3919))

## 8.0.0-beta.2

### Breaking Changes

- Use String instead of UUID for SessionId ([#3834](https://github.com/getsentry/sentry-java/pull/3834))
  - The `Session` constructor now takes a `String` instead of a `UUID` for the `sessionId` parameter.
  - `Session.getSessionId()` now returns a `String` instead of a `UUID`.
- The Android minSdk level for all Android modules is now 21 ([#3852](https://github.com/getsentry/sentry-java/pull/3852))
- The minSdk level for sentry-android-ndk changed from 19 to 21 ([#3851](https://github.com/getsentry/sentry-java/pull/3851))
- All status codes below 400 are now mapped to `SpanStatus.OK` ([#3869](https://github.com/getsentry/sentry-java/pull/3869))

### Features

- Spring Boot now automatically detects if OpenTelemetry is available and makes use of it ([#3846](https://github.com/getsentry/sentry-java/pull/3846))
  - This is only enabled if there is no OpenTelemetry agent available
  - We prefer to use the OpenTelemetry agent as it offers more auto instrumentation
  - In some cases the OpenTelemetry agent cannot be used, please see https://opentelemetry.io/docs/zero-code/java/spring-boot-starter/ for more details on when to prefer the Agent and when the Spring Boot starter makes more sense.
  - In this mode the SDK makes use of the `OpenTelemetry` bean that is created by `opentelemetry-spring-boot-starter` instead of `GlobalOpenTelemetry`
- Spring Boot now automatically detects our OpenTelemetry agent if its auto init is disabled ([#3848](https://github.com/getsentry/sentry-java/pull/3848))
  - This means Spring Boot config mechanisms can now be combined with our OpenTelemetry agent
  - The `sentry-opentelemetry-extra` module has been removed again, most classes have been moved to `sentry-opentelemetry-bootstrap` which is loaded into the bootstrap classloader (i.e. `null`) when our Java agent is used. The rest has been moved into `sentry-opentelemetry-agentcustomization` and is loaded into the agent classloader when our Java agent is used.
  - The `sentry-opentelemetry-bootstrap` and `sentry-opentelemetry-agentcustomization` modules can be used without the agent as well, in which case all classes are loaded into the application classloader. Check out our `sentry-samples-spring-boot-jakarta-opentelemetry-noagent` sample.
  - In this mode the SDK makes use of `GlobalOpenTelemetry`
- Automatically set span factory based on presence of OpenTelemetry ([#3858](https://github.com/getsentry/sentry-java/pull/3858))
  - `SentrySpanFactoryHolder` has been removed as it is no longer required.
- Add `ignoredTransactions` option to filter out transactions by name ([#3871](https://github.com/getsentry/sentry-java/pull/3871))
  - can be used via ENV vars, e.g. `SENTRY_IGNORED_TRANSACTIONS=POST /person/,GET /pers.*`
  - can also be set in options directly, e.g. `options.setIgnoredTransactions(...)`
  - can also be set in `sentry.properties`, e.g. `ignored-transactions=POST /person/,GET /pers.*`
  - can also be set in Spring config `application.properties`, e.g. `sentry.ignored-transactions=POST /person/,GET /pers.*`
- Add a sample for showcasing Sentry with OpenTelemetry for Spring Boot 3 with our Java agent (`sentry-samples-spring-boot-jakarta-opentelemetry`) ([#3856](https://github.com/getsentry/sentry-java/pull/3828))
- Add a sample for showcasing Sentry with OpenTelemetry for Spring Boot 3 without our Java agent (`sentry-samples-spring-boot-jakarta-opentelemetry-noagent`) ([#3856](https://github.com/getsentry/sentry-java/pull/3856))
- Add a sample for showcasing Sentry with OpenTelemetry (`sentry-samples-console-opentelemetry-noagent`) ([#3856](https://github.com/getsentry/sentry-java/pull/3862))
- Add `globalHubMode` to options ([#3805](https://github.com/getsentry/sentry-java/pull/3805))
  - `globalHubMode` used to only be a param on `Sentry.init`. To make it easier to be used in e.g. Desktop environments, we now additionally added it as an option on SentryOptions that can also be set via `sentry.properties`.
  - If both the param on `Sentry.init` and the option are set, the option will win. By default the option is set to `null` meaning whatever is passed to `Sentry.init` takes effect.
- Lazy uuid generation for SentryId and SpanId ([#3770](https://github.com/getsentry/sentry-java/pull/3770))
- Faster generation of Sentry and Span IDs ([#3818](https://github.com/getsentry/sentry-java/pull/3818))
  - Uses faster implementation to convert UUID to SentryID String
  - Uses faster Random implementation to generate UUIDs
- Android 15: Add support for 16KB page sizes ([#3851](https://github.com/getsentry/sentry-java/pull/3851))
  - See https://developer.android.com/guide/practices/page-sizes for more details
- Changes up to `7.17.0` have been merged and are now included as well

### Fixes

- The Sentry OpenTelemetry Java agent now makes sure Sentry `Scopes` storage is initialized even if the agents auto init is disabled ([#3848](https://github.com/getsentry/sentry-java/pull/3848))
  - This is required for all integrations to work together with our OpenTelemetry Java agent if its auto init has been disabled and the SDKs init should be used instead.
- Do not ignore certain span origins for OpenTelemetry without agent ([#3856](https://github.com/getsentry/sentry-java/pull/3856))
- Fix `startChild` for span that is not in current OpenTelemetry `Context` ([#3862](https://github.com/getsentry/sentry-java/pull/3862))
  - Starting a child span from a transaction that wasn't in the current `Context` lead to multiple transactions being created (one for the transaction and another per span created).
- Add `auto.graphql.graphql22` to ignored span origins when using OpenTelemetry ([#3828](https://github.com/getsentry/sentry-java/pull/3828))
- The Spring Boot 3 WebFlux sample now uses our GraphQL v22 integration ([#3828](https://github.com/getsentry/sentry-java/pull/3828))
- All status codes below 400 are now mapped to `SpanStatus.OK` ([#3869](https://github.com/getsentry/sentry-java/pull/3869))


### Dependencies

- Bump Native SDK from v0.7.5 to v0.7.14 ([#3851](https://github.com/getsentry/sentry-java/pull/3851)) ([#3914](https://github.com/getsentry/sentry-java/pull/3914))
    - [changelog](https://github.com/getsentry/sentry-native/blob/master/CHANGELOG.md#0714)
    - [diff](https://github.com/getsentry/sentry-native/compare/0.7.5...0.7.14)

### Behavioural Changes

- (Android) Enable Performance V2 by default ([#3824](https://github.com/getsentry/sentry-java/pull/3824))
  - With this change cold app start spans will include spans for ContentProviders, Application and Activity load.

## 8.0.0-beta.1

### Breaking Changes

- Throw IllegalArgumentException when calling Sentry.init on Android ([#3596](https://github.com/getsentry/sentry-java/pull/3596))
- Metrics have been removed from the SDK ([#3774](https://github.com/getsentry/sentry-java/pull/3774))
    - Metrics will return but we don't know in what exact form yet
- `enableTracing` option (a.k.a `enable-tracing`) has been removed from the SDK ([#3776](https://github.com/getsentry/sentry-java/pull/3776))
    - Please set `tracesSampleRate` to a value >= 0.0 for enabling performance instead. The default value is `null` which means performance is disabled.
- Change OkHttp sub-spans to span attributes ([#3556](https://github.com/getsentry/sentry-java/pull/3556))
    - This will reduce the number of spans created by the SDK
- Replace `synchronized` methods and blocks with `ReentrantLock` (`AutoClosableReentrantLock`) ([#3715](https://github.com/getsentry/sentry-java/pull/3715))
    - If you are subclassing any Sentry classes, please check if the parent class used `synchronized` before. Please make sure to use the same lock object as the parent class in that case.
- `traceOrigins` option (`io.sentry.traces.tracing-origins` in manifest) has been removed, please use `tracePropagationTargets` (`io.sentry.traces.trace-propagation-targets` in manifest`) instead ([#3780](https://github.com/getsentry/sentry-java/pull/3780))
- `profilingEnabled` option (`io.sentry.traces.profiling.enable` in manifest) has been removed, please use `profilesSampleRate` (`io.sentry.traces.profiling.sample-rate` instead) instead ([#3780](https://github.com/getsentry/sentry-java/pull/3780))
- `shutdownTimeout` option has been removed, please use `shutdownTimeoutMillis` instead ([#3780](https://github.com/getsentry/sentry-java/pull/3780))
- `profilingTracesIntervalMillis` option for Android has been removed ([#3780](https://github.com/getsentry/sentry-java/pull/3780))
- `io.sentry.session-tracking.enable` manifest option has been removed ([#3780](https://github.com/getsentry/sentry-java/pull/3780))
- `Sentry.traceHeaders()` method has been removed, please use `Sentry.getTraceparent()` instead ([#3718](https://github.com/getsentry/sentry-java/pull/3718))
- `Sentry.reportFullDisplayed()` method has been removed, please use `Sentry.reportFullyDisplayed()` instead ([#3717](https://github.com/getsentry/sentry-java/pull/3717))
- `User.other` has been removed, please use `data` instead ([#3780](https://github.com/getsentry/sentry-java/pull/3780))
- `SdkVersion.getIntegrations()` has been removed, please use `getIntegrationSet` instead ([#3780](https://github.com/getsentry/sentry-java/pull/3780))
- `SdkVersion.getPackages()` has been removed, please use `getPackageSet()` instead ([#3780](https://github.com/getsentry/sentry-java/pull/3780))
- `Device.language` has been removed, please use `locale` instead ([#3780](https://github.com/getsentry/sentry-java/pull/3780))
- `TraceContext.user` and `TraceContextUser` class have been removed, please use `userId` on `TraceContext` instead ([#3780](https://github.com/getsentry/sentry-java/pull/3780))
- `TransactionContext.fromSentryTrace()` has been removed, please use `Sentry.continueTrace()` instead ([#3780](https://github.com/getsentry/sentry-java/pull/3780))
- `SentryDataFetcherExceptionHandler` has been removed, please use `SentryGenericDataFetcherExceptionHandler` in combination with `SentryInstrumentation` instead ([#3780](https://github.com/getsentry/sentry-java/pull/3780))
- One of the `AndroidTransactionProfiler` constructors has been removed, please use a different one ([#3780](https://github.com/getsentry/sentry-java/pull/3780))

### Features

- Add init priority settings ([#3674](https://github.com/getsentry/sentry-java/pull/3674))
    - You may now set `forceInit=true` (`force-init` for `.properties` files) to ensure a call to Sentry.init / SentryAndroid.init takes effect
- Add force init option to Android Manifest ([#3675](https://github.com/getsentry/sentry-java/pull/3675))
    - Use `<meta-data android:name="io.sentry.force-init" android:value="true" />` to ensure Sentry Android auto init is not easily overwritten
- Attach request body for `application/x-www-form-urlencoded` requests in Spring ([#3731](https://github.com/getsentry/sentry-java/pull/3731))
    - Previously request body was only attached for `application/json` requests
- Set breadcrumb level based on http status ([#3771](https://github.com/getsentry/sentry-java/pull/3771))
- Support `graphql-java` v22 via a new module `sentry-graphql-22` ([#3740](https://github.com/getsentry/sentry-java/pull/3740))
    - If you are using `graphql-java` v21 or earlier, you can use the `sentry-graphql` module
    - For `graphql-java` v22 and newer please use the `sentry-graphql-22` module
- We now provide a `SentryInstrumenter` bean directly for Spring (Boot) if there is none yet instead of using `GraphQlSourceBuilderCustomizer` to add the instrumentation ([#3744](https://github.com/getsentry/sentry-java/pull/3744))
    - It is now also possible to provide a bean of type `SentryGraphqlInstrumentation.BeforeSpanCallback` which is then used by `SentryInstrumenter`
- Emit transaction.data inside contexts.trace.data ([#3735](https://github.com/getsentry/sentry-java/pull/3735))
  - Also does not emit `transaction.data` in `exras` anymore

### Fixes

- Use OpenTelemetry span name as fallback for transaction name ([#3557](https://github.com/getsentry/sentry-java/pull/3557))
    - In certain cases we were sending transactions as "<unlabeled transaction>" when using OpenTelemetry
- Add OpenTelemetry span data to Sentry span ([#3593](https://github.com/getsentry/sentry-java/pull/3593))
- No longer selectively copy OpenTelemetry attributes to Sentry spans / transactions `data` ([#3663](https://github.com/getsentry/sentry-java/pull/3663))
- Remove `PROCESS_COMMAND_ARGS` (`process.command_args`) OpenTelemetry span attribute as it can be very large ([#3664](https://github.com/getsentry/sentry-java/pull/3664))
- Use RECORD_ONLY sampling decision if performance is disabled ([#3659](https://github.com/getsentry/sentry-java/pull/3659))
    - Also fix check whether Performance is enabled when making a sampling decision in the OpenTelemetry sampler
- Sentry OpenTelemetry Java Agent now sets Instrumenter to SENTRY (used to be OTEL) ([#3697](https://github.com/getsentry/sentry-java/pull/3697))
- Set span origin in `ActivityLifecycleIntegration` on span options instead of after creating the span / transaction ([#3702](https://github.com/getsentry/sentry-java/pull/3702))
    - This allows spans to be filtered by span origin on creation
- Honor ignored span origins in `SentryTracer.startChild` ([#3704](https://github.com/getsentry/sentry-java/pull/3704))
- Add `enable-spotlight` and `spotlight-connection-url` to external options and check if spotlight is enabled when deciding whether to inspect an OpenTelemetry span for connecting to splotlight ([#3709](https://github.com/getsentry/sentry-java/pull/3709))
- Trace context on `Contexts.setTrace` has been marked `@NotNull` ([#3721](https://github.com/getsentry/sentry-java/pull/3721))
    - Setting it to `null` would cause an exception.
    - Transactions are dropped if trace context is missing
- Remove internal annotation on `SpanOptions` ([#3722](https://github.com/getsentry/sentry-java/pull/3722))
- `SentryLogbackInitializer` is now public ([#3723](https://github.com/getsentry/sentry-java/pull/3723))
- Fix order of calling `close` on previous Sentry instance when re-initializing ([#3750](https://github.com/getsentry/sentry-java/pull/3750))
    - Previously some parts of Sentry were immediately closed after re-init that should have stayed open and some parts of the previous init were never closed

### Behavioural Changes

- (Android) Replace thread id with kernel thread id in span data ([#3706](https://github.com/getsentry/sentry-java/pull/3706))

### Dependencies

- Bump OpenTelemetry to 1.41.0, OpenTelemetry Java Agent to 2.7.0 and Semantic Conventions to 1.25.0 ([#3668](https://github.com/getsentry/sentry-java/pull/3668))

## 8.0.0-alpha.4

### Fixes

- Removed user segment ([#3512](https://github.com/getsentry/sentry-java/pull/3512))
- Use span id of remote parent ([#3548](https://github.com/getsentry/sentry-java/pull/3548))
    - Traces were broken because on an incoming request, OtelSentrySpanProcessor did not set the parentSpanId on the span correctly. Traces were not referencing the actual parent span but some other (random) span ID which the server doesn't know.
- Attach active span to scope when using OpenTelemetry ([#3549](https://github.com/getsentry/sentry-java/pull/3549))
    - Errors weren't linked to traces correctly due to parts of the SDK not knowing the current span
- Record dropped spans in client report when sampling out OpenTelemetry spans ([#3552](https://github.com/getsentry/sentry-java/pull/3552))
- Retrieve the correct current span from `Scope`/`Scopes` when using OpenTelemetry ([#3554](https://github.com/getsentry/sentry-java/pull/3554))

## 8.0.0-alpha.3

### Breaking Changes

- `sentry-android-okhttp` has been removed in favor of `sentry-okhttp`, removing android dependency from the module ([#3510](https://github.com/getsentry/sentry-java/pull/3510))

### Fixes

- Support spans that are split into multiple batches ([#3539](https://github.com/getsentry/sentry-java/pull/3539))
    - When spans belonging to a single transaction were split into multiple batches for SpanExporter, we did not add all spans because the isSpanTooOld check wasn't inverted.
- Parse and use `send-default-pii` and `max-request-body-size` from `sentry.properties` ([#3534](https://github.com/getsentry/sentry-java/pull/3534))
- `span.startChild` now uses `.makeCurrent()` by default ([#3544](https://github.com/getsentry/sentry-java/pull/3544))
    - This caused an issue where the span tree wasn't correct because some spans were not added to their direct parent
- Partially fix bootstrap class loading ([#3543](https://github.com/getsentry/sentry-java/pull/3543))
    - There was a problem with two separate Sentry `Scopes` being active inside each OpenTelemetry `Context` due to using context keys from more than one class loader.

## 8.0.0-alpha.2

### Behavioural Changes

- (Android) The JNI layer for sentry-native has now been moved from sentry-java to sentry-native ([#3189](https://github.com/getsentry/sentry-java/pull/3189))
    - This now includes prefab support for sentry-native, allowing you to link and access the sentry-native API within your native app code
    - Checkout the `sentry-samples/sentry-samples-android` example on how to configure CMake and consume `sentry.h`

### Features

- Our `sentry-opentelemetry-agent` has been completely reworked and now plays nicely with the rest of the Java SDK
    - You may also want to give this new agent a try even if you haven't used OpenTelemetry (with Sentry) before. It offers support for [many more libraries and frameworks](https://github.com/open-telemetry/opentelemetry-java-instrumentation/blob/main/docs/supported-libraries.md), improving on our trace propagation, `Scopes` (used to be `Hub`) propagation as well as performance instrumentation (i.e. more spans).
    - If you are using a framework we did not support before and currently resort to manual instrumentation, please give the agent a try. See [here for a list of supported libraries, frameworks and application servers](https://github.com/open-telemetry/opentelemetry-java-instrumentation/blob/main/docs/supported-libraries.md).
    - NOTE: Not all features have been implemented yet for the OpenTelemetry agent. Features of note that are not working yet:
        - Metrics
        - Measurements
        - `forceFinish` on transaction
        - `scheduleFinish` on transaction
        - see [#3436](https://github.com/getsentry/sentry-java/issues/3436) for a more up-to-date list of features we have (not) implemented
    - Please see "Installing `sentry-opentelemetry-agent`" for more details on how to set up the agent.
    - What's new about the Agent
        - When the OpenTelemetry Agent is used, Sentry API creates OpenTelemetry spans under the hood, handing back a wrapper object which bridges the gap between traditional Sentry API and OpenTelemetry. We might be replacing some of the Sentry performance API in the future.
            - This is achieved by configuring the SDK to use `OtelSpanFactory` instead of `DefaultSpanFactory` which is done automatically by the auto init of the Java Agent.
        - OpenTelemetry spans are now only turned into Sentry spans when they are finished so they can be sent to the Sentry server.
        - Now registers an OpenTelemetry `Sampler` which uses Sentry sampling configuration
        - Other Performance integrations automatically stop creating spans to avoid duplicate spans
        - The Sentry SDK now makes use of OpenTelemetry `Context` for storing Sentry `Scopes` (which is similar to what used to be called `Hub`) and thus relies on OpenTelemetry for `Context` propagation.
        - Classes used for the previous version of our OpenTelemetry support have been deprecated but can still be used manually. We're not planning to keep the old agent around in favor of less complexity in the SDK.
- Add `ignoredSpanOrigins` option for ignoring spans coming from certain integrations
    - We pre-configure this to ignore Performance instrumentation for Spring and other integrations when using our OpenTelemetry Agent to avoid duplicate spans
- Add data fetching environment hint to breadcrumb for GraphQL (#3413) ([#3431](https://github.com/getsentry/sentry-java/pull/3431))

### Fixes

- `TracesSampler` is now only created once in `SentryOptions` instead of creating a new one for every `Hub` (which is now `Scopes`). This means we're now creating fewer `SecureRandom` instances.
- Move onFinishCallback before span or transaction is finished ([#3459](https://github.com/getsentry/sentry-java/pull/3459))
- Add timestamp when a profile starts ([#3442](https://github.com/getsentry/sentry-java/pull/3442))
- Move fragment auto span finish to onFragmentStarted ([#3424](https://github.com/getsentry/sentry-java/pull/3424))
- Remove profiling timeout logic and disable profiling on API 21 ([#3478](https://github.com/getsentry/sentry-java/pull/3478))
- Properly reset metric flush flag on metric emission ([#3493](https://github.com/getsentry/sentry-java/pull/3493))

### Migration Guide / Deprecations

- Classes used for the previous version of the Sentry OpenTelemetry Java Agent have been deprecated (`SentrySpanProcessor`, `SentryPropagator`, `OpenTelemetryLinkErrorEventProcessor`)
- Sentry OpenTelemetry Java Agent has been reworked and now allows you to manually create spans using Sentry API as well.
- Please see "Installing `sentry-opentelemetry-agent`" for more details on how to set up the agent.

### Installing `sentry-opentelemetry-agent`

#### Upgrading from a previous agent
If you've been using the previous version of `sentry-opentelemetry-agent`, simply replace the agent JAR with the [latest release](https://central.sonatype.com/artifact/io.sentry/sentry-opentelemetry-agent?smo=true) and start your application. That should be it.

#### New to the agent
If you've not been using OpenTelemetry before, you can add `sentry-opentelemetry-agent` to your setup by downloading the latest release and using it when starting up your application
- `SENTRY_PROPERTIES_FILE=sentry.properties java -javaagent:sentry-opentelemetry-agent-x.x.x.jar -jar your-application.jar`
- Please use `sentry.properties` or environment variables to configure the SDK as the agent is now in charge of initializing the SDK and options coming from things like logging integrations or our Spring Boot integration will not take effect.
- You may find the [docs page](https://docs.sentry.io/platforms/java/tracing/instrumentation/opentelemetry/#using-sentry-opentelemetry-agent-with-auto-initialization) useful. While we haven't updated it yet to reflect the changes described here, the section about using the agent with auto init should still be valid.

If you want to skip auto initialization of the SDK performed by the agent, please follow the steps above and set the environment variable `SENTRY_AUTO_INIT` to `false` then add the following to your `Sentry.init`:

```
Sentry.init(options -> {
  options.setDsn("https://3d2ac63d6e1a4c6e9214443678f119a3@o87286.ingest.us.sentry.io/1801383");
  OpenTelemetryUtil.applyOpenTelemetryOptions(options);
  ...
});
```

If you're using our Spring (Boot) integration with auto init, use the following:
```
@Bean
Sentry.OptionsConfiguration<SentryOptions> optionsConfiguration() {
  return (options) -> {
    OpenTelemetryUtil.applyOpenTelemetryOptions(options);
  };
}
```

### Dependencies

- Bump Native SDK from v0.7.0 to v0.7.5 ([#3441](https://github.com/getsentry/sentry-java/pull/3189))
    - [changelog](https://github.com/getsentry/sentry-native/blob/master/CHANGELOG.md#075)
    - [diff](https://github.com/getsentry/sentry-native/compare/0.7.0...0.7.5)

## 8.0.0-alpha.1

Version 8 of the Sentry Android/Java SDK brings a variety of features and fixes. The most notable changes are:

- New `Scope` types have been introduced, see "Behavioural Changes" for more details.
- Lifecycle tokens have been introduced to manage `Scope` lifecycle, see "Behavioural Changes" for more details.
- `Hub` has been replaced by `Scopes`

### Behavioural Changes

- We're introducing some new `Scope` types in the SDK, allowing for better control over what data is attached where. Previously there was a stack of scopes that was pushed and popped. Instead we now fork scopes for a given lifecycle and then restore the previous scopes. Since `Hub` is gone, it is also never cloned anymore. Separation of data now happens through the different scope types while making it easier to manipulate exactly what you need without having to attach data at the right time to have it apply where wanted.
    - Global scope is attached to all events created by the SDK. It can also be modified before `Sentry.init` has been called. It can be manipulated using `Sentry.configureScope(ScopeType.GLOBAL, (scope) -> { ... })`.
    - Isolation scope can be used e.g. to attach data to all events that come up while handling an incoming request. It can also be used for other isolation purposes. It can be manipulated using `Sentry.configureScope(ScopeType.ISOLATION, (scope) -> { ... })`. The SDK automatically forks isolation scope in certain cases like incoming requests, CRON jobs, Spring `@Async` and more.
    - Current scope is forked often and data added to it is only added to events that are created while this scope is active. Data is also passed on to newly forked child scopes but not to parents.
- `Sentry.popScope` has been deprecated, please call `.close()` on the token returned by `Sentry.pushScope` instead or use it in a way described in more detail in "Migration Guide".
- We have chosen a default scope that is used for `Sentry.configureScope()` as well as API like `Sentry.setTag()`
    - For Android the type defaults to `CURRENT` scope
    - For Backend and other JVM applicatons it defaults to `ISOLATION` scope
- Event processors on `Scope` can now be ordered by overriding the `getOrder` method on implementations of `EventProcessor`. NOTE: This order only applies to event processors on `Scope` but not `SentryOptions` at the moment. Feel free to request this if you need it.
- `Hub` is deprecated in favor of `Scopes`, alongside some `Hub` relevant APIs. More details can be found in the "Migration Guide" section.

### Breaking Changes

- `Contexts` no longer extends `ConcurrentHashMap`, instead we offer a selected set of methods.

### Migration Guide / Deprecations

- `Hub` has been deprecated, we're replacing the following:
    - `IHub` has been replaced by `IScopes`, however you should be able to simply pass `IHub` instances to code expecting `IScopes`, allowing for an easier migration.
    - `HubAdapter.getInstance()` has been replaced by `ScopesAdapter.getInstance()`
    - The `.clone()` method on `IHub`/`IScopes` has been deprecated, please use `.pushScope()` or `.pushIsolationScope()` instead
    - Some internal methods like `.getCurrentHub()` and `.setCurrentHub()` have also been replaced.
- `Sentry.popScope` has been replaced by calling `.close()` on the token returned by `Sentry.pushScope()` and `Sentry.pushIsolationScope()`. The token can also be used in a `try` block like this:

```
try (final @NotNull ISentryLifecycleToken ignored = Sentry.pushScope()) {
  // this block has its separate current scope
}
```

as well as:


```
try (final @NotNull ISentryLifecycleToken ignored = Sentry.pushIsolationScope()) {
  // this block has its separate isolation scope
}
```

You may also use `LifecycleHelper.close(token)`, e.g. in case you need to pass the token around for closing later.

### Features

- Report exceptions returned by Throwable.getSuppressed() to Sentry as exception groups ([#3396] https://github.com/getsentry/sentry-java/pull/3396)

## 7.18.0

### Features

- Android 15: Add support for 16KB page sizes ([#3620](https://github.com/getsentry/sentry-java/pull/3620))
    - See https://developer.android.com/guide/practices/page-sizes for more details
- Session Replay: Add `beforeSendReplay` callback ([#3855](https://github.com/getsentry/sentry-java/pull/3855))
- Session Replay: Add support for masking/unmasking view containers ([#3881](https://github.com/getsentry/sentry-java/pull/3881))

### Fixes

- Avoid collecting normal frames ([#3782](https://github.com/getsentry/sentry-java/pull/3782))
- Ensure android initialization process continues even if options configuration block throws an exception ([#3887](https://github.com/getsentry/sentry-java/pull/3887))
- Do not report parsing ANR error when there are no threads ([#3888](https://github.com/getsentry/sentry-java/pull/3888))
    - This should significantly reduce the number of events with message "Sentry Android SDK failed to parse system thread dump..." reported
- Session Replay: Disable replay in session mode when rate limit is active ([#3854](https://github.com/getsentry/sentry-java/pull/3854))

### Dependencies

- Bump Native SDK from v0.7.2 to v0.7.8 ([#3620](https://github.com/getsentry/sentry-java/pull/3620))
    - [changelog](https://github.com/getsentry/sentry-native/blob/master/CHANGELOG.md#078)
    - [diff](https://github.com/getsentry/sentry-native/compare/0.7.2...0.7.8)

## 7.17.0

### Features

- Add meta option to set the maximum amount of breadcrumbs to be logged. ([#3836](https://github.com/getsentry/sentry-java/pull/3836))
- Use a separate `Random` instance per thread to improve SDK performance ([#3835](https://github.com/getsentry/sentry-java/pull/3835))

### Fixes

- Using MaxBreadcrumb with value 0 no longer crashes. ([#3836](https://github.com/getsentry/sentry-java/pull/3836))
- Accept manifest integer values when requiring floating values ([#3823](https://github.com/getsentry/sentry-java/pull/3823))
- Fix standalone tomcat jndi issue ([#3873](https://github.com/getsentry/sentry-java/pull/3873))
    - Using Sentry Spring Boot on a standalone tomcat caused the following error:
        - Failed to bind properties under 'sentry.parsed-dsn' to io.sentry.Dsn

## 7.16.0

### Features

- Add meta option to attach ANR thread dumps ([#3791](https://github.com/getsentry/sentry-java/pull/3791))

### Fixes

- Cache parsed Dsn ([#3796](https://github.com/getsentry/sentry-java/pull/3796))
- fix invalid profiles when the transaction name is empty ([#3747](https://github.com/getsentry/sentry-java/pull/3747))
- Deprecate `enableTracing` option ([#3777](https://github.com/getsentry/sentry-java/pull/3777))
- Vendor `java.util.Random` and replace `java.security.SecureRandom` usages ([#3783](https://github.com/getsentry/sentry-java/pull/3783))
- Fix potential ANRs due to NDK scope sync ([#3754](https://github.com/getsentry/sentry-java/pull/3754))
- Fix potential ANRs due to NDK System.loadLibrary calls ([#3670](https://github.com/getsentry/sentry-java/pull/3670))
- Fix slow `Log` calls on app startup ([#3793](https://github.com/getsentry/sentry-java/pull/3793))
- Fix slow Integration name parsing ([#3794](https://github.com/getsentry/sentry-java/pull/3794))
- Session Replay: Reduce startup and capture overhead ([#3799](https://github.com/getsentry/sentry-java/pull/3799))
- Load lazy fields on init in the background ([#3803](https://github.com/getsentry/sentry-java/pull/3803))
- Replace setOf with HashSet.add ([#3801](https://github.com/getsentry/sentry-java/pull/3801))

### Breaking changes

- The method `addIntegrationToSdkVersion(Ljava/lang/Class;)V` has been removed from the core (`io.sentry:sentry`) package. Please make sure all of the packages (e.g. `io.sentry:sentry-android-core`, `io.sentry:sentry-android-fragment`, `io.sentry:sentry-okhttp`  and others) are all aligned and using the same version to prevent the `NoSuchMethodError` exception.

## 7.16.0-alpha.1

### Features

- Add meta option to attach ANR thread dumps ([#3791](https://github.com/getsentry/sentry-java/pull/3791))

### Fixes

- Cache parsed Dsn ([#3796](https://github.com/getsentry/sentry-java/pull/3796))
- fix invalid profiles when the transaction name is empty ([#3747](https://github.com/getsentry/sentry-java/pull/3747))
- Deprecate `enableTracing` option ([#3777](https://github.com/getsentry/sentry-java/pull/3777))
- Vendor `java.util.Random` and replace `java.security.SecureRandom` usages ([#3783](https://github.com/getsentry/sentry-java/pull/3783))
- Fix potential ANRs due to NDK scope sync ([#3754](https://github.com/getsentry/sentry-java/pull/3754))
- Fix potential ANRs due to NDK System.loadLibrary calls ([#3670](https://github.com/getsentry/sentry-java/pull/3670))
- Fix slow `Log` calls on app startup ([#3793](https://github.com/getsentry/sentry-java/pull/3793))
- Fix slow Integration name parsing ([#3794](https://github.com/getsentry/sentry-java/pull/3794))
- Session Replay: Reduce startup and capture overhead ([#3799](https://github.com/getsentry/sentry-java/pull/3799))

## 7.15.0

### Features

- Add support for `feedback` envelope header item type ([#3687](https://github.com/getsentry/sentry-java/pull/3687))
- Add breadcrumb.origin field ([#3727](https://github.com/getsentry/sentry-java/pull/3727))
- Session Replay: Add options to selectively mask/unmask views captured in replay. The following options are available: ([#3689](https://github.com/getsentry/sentry-java/pull/3689))
    - `android:tag="sentry-mask|sentry-unmask"` in XML or `view.setTag("sentry-mask|sentry-unmask")` in code tags
        - if you already have a tag set for a view, you can set a tag by id: `<tag android:id="@id/sentry_privacy" android:value="mask|unmask"/>` in XML or `view.setTag(io.sentry.android.replay.R.id.sentry_privacy, "mask|unmask")` in code
    - `view.sentryReplayMask()` or `view.sentryReplayUnmask()` extension functions
    - mask/unmask `View`s of a certain type by adding fully-qualified classname to one of the lists `options.experimental.sessionReplay.addMaskViewClass()` or `options.experimental.sessionReplay.addUnmaskViewClass()`. Note, that all of the view subclasses/subtypes will be masked/unmasked as well
        - For example, (this is already a default behavior) to mask all `TextView`s and their subclasses (`RadioButton`, `EditText`, etc.): `options.experimental.sessionReplay.addMaskViewClass("android.widget.TextView")`
        - If you're using code obfuscation, adjust your proguard-rules accordingly, so your custom view class name is not minified
- Session Replay: Support Jetpack Compose masking ([#3739](https://github.com/getsentry/sentry-java/pull/3739))
  - To selectively mask/unmask @Composables, use `Modifier.sentryReplayMask()` and `Modifier.sentryReplayUnmask()` modifiers
- Session Replay: Mask `WebView`, `VideoView` and `androidx.media3.ui.PlayerView` by default ([#3775](https://github.com/getsentry/sentry-java/pull/3775))

### Fixes

- Avoid stopping appStartProfiler after application creation ([#3630](https://github.com/getsentry/sentry-java/pull/3630))
- Session Replay: Correctly detect dominant color for `TextView`s with Spans ([#3682](https://github.com/getsentry/sentry-java/pull/3682))
- Fix ensure Application Context is used even when SDK is initialized via Activity Context ([#3669](https://github.com/getsentry/sentry-java/pull/3669))
- Fix potential ANRs due to `Calendar.getInstance` usage in Breadcrumbs constructor ([#3736](https://github.com/getsentry/sentry-java/pull/3736))
- Fix potential ANRs due to default integrations ([#3778](https://github.com/getsentry/sentry-java/pull/3778))
- Lazily initialize heavy `SentryOptions` members to avoid ANRs on app start ([#3749](https://github.com/getsentry/sentry-java/pull/3749))

*Breaking changes*:

- `options.experimental.sessionReplay.errorSampleRate` was renamed to `options.experimental.sessionReplay.onErrorSampleRate` ([#3637](https://github.com/getsentry/sentry-java/pull/3637))
- Manifest option `io.sentry.session-replay.error-sample-rate` was renamed to `io.sentry.session-replay.on-error-sample-rate` ([#3637](https://github.com/getsentry/sentry-java/pull/3637))
- Change `redactAllText` and `redactAllImages` to `maskAllText` and `maskAllImages` ([#3741](https://github.com/getsentry/sentry-java/pull/3741))

## 7.14.0

### Features

- Session Replay: Gesture/touch support for Flutter ([#3623](https://github.com/getsentry/sentry-java/pull/3623))

### Fixes

- Fix app start spans missing from Pixel devices ([#3634](https://github.com/getsentry/sentry-java/pull/3634))
- Avoid ArrayIndexOutOfBoundsException on Android cpu data collection ([#3598](https://github.com/getsentry/sentry-java/pull/3598))
- Fix lazy select queries instrumentation ([#3604](https://github.com/getsentry/sentry-java/pull/3604))
- Session Replay: buffer mode improvements ([#3622](https://github.com/getsentry/sentry-java/pull/3622))
  - Align next segment timestamp with the end of the buffered segment when converting from buffer mode to session mode
  - Persist `buffer` replay type for the entire replay when converting from buffer mode to session mode
  - Properly store screen names for `buffer` mode
- Session Replay: fix various crashes and issues ([#3628](https://github.com/getsentry/sentry-java/pull/3628))
  - Fix video not being encoded on Pixel devices
  - Fix SIGABRT native crashes on Xiaomi devices when encoding a video
  - Fix `RejectedExecutionException` when redacting a screenshot
  - Fix `FileNotFoundException` when persisting segment values

### Chores

- Introduce `ReplayShadowMediaCodec` and refactor tests using custom encoder ([#3612](https://github.com/getsentry/sentry-java/pull/3612))

## 7.13.0

### Features

- Session Replay: ([#3565](https://github.com/getsentry/sentry-java/pull/3565)) ([#3609](https://github.com/getsentry/sentry-java/pull/3609))
  - Capture remaining replay segment for ANRs on next app launch
  - Capture remaining replay segment for unhandled crashes on next app launch

### Fixes

- Session Replay: ([#3565](https://github.com/getsentry/sentry-java/pull/3565)) ([#3609](https://github.com/getsentry/sentry-java/pull/3609))
  - Fix stopping replay in `session` mode at 1 hour deadline
  - Never encode full frames for a video segment, only do partial updates. This further reduces size of the replay segment
  - Use propagation context when no active transaction for ANRs

### Dependencies

- Bump Spring Boot to 3.3.2 ([#3541](https://github.com/getsentry/sentry-java/pull/3541))

## 7.12.1

### Fixes

- Check app start spans time and ignore background app starts ([#3550](https://github.com/getsentry/sentry-java/pull/3550))
  - This should eliminate long-lasting App Start transactions

## 7.12.0

### Features

- Session Replay Public Beta ([#3339](https://github.com/getsentry/sentry-java/pull/3339))

  To enable Replay use the `sessionReplay.sessionSampleRate` or `sessionReplay.errorSampleRate` experimental options.

  ```kotlin
  import io.sentry.SentryReplayOptions
  import io.sentry.android.core.SentryAndroid

  SentryAndroid.init(context) { options ->
   
    // Currently under experimental options:
    options.experimental.sessionReplay.sessionSampleRate = 1.0
    options.experimental.sessionReplay.errorSampleRate = 1.0
  
    // To change default redaction behavior (defaults to true)
    options.experimental.sessionReplay.redactAllImages = true
    options.experimental.sessionReplay.redactAllText = true
  
    // To change quality of the recording (defaults to MEDIUM)
    options.experimental.sessionReplay.quality = SentryReplayOptions.SentryReplayQuality.MEDIUM // (LOW|MEDIUM|HIGH)
  }
  ```

  To learn more visit [Sentry's Mobile Session Replay](https://docs.sentry.io/product/explore/session-replay/mobile/) documentation page.

## 7.11.0

### Features

- Report dropped spans ([#3528](https://github.com/getsentry/sentry-java/pull/3528))

### Fixes

- Fix duplicate session start for React Native ([#3504](https://github.com/getsentry/sentry-java/pull/3504))
- Move onFinishCallback before span or transaction is finished ([#3459](https://github.com/getsentry/sentry-java/pull/3459))
- Add timestamp when a profile starts ([#3442](https://github.com/getsentry/sentry-java/pull/3442))
- Move fragment auto span finish to onFragmentStarted ([#3424](https://github.com/getsentry/sentry-java/pull/3424))
- Remove profiling timeout logic and disable profiling on API 21 ([#3478](https://github.com/getsentry/sentry-java/pull/3478))
- Properly reset metric flush flag on metric emission ([#3493](https://github.com/getsentry/sentry-java/pull/3493))
- Use SecureRandom in favor of Random for Metrics ([#3495](https://github.com/getsentry/sentry-java/pull/3495))
- Fix UncaughtExceptionHandlerIntegration Memory Leak ([#3398](https://github.com/getsentry/sentry-java/pull/3398))
- Deprecated `User.segment`. Use a custom tag or context instead. ([#3511](https://github.com/getsentry/sentry-java/pull/3511))
- Fix duplicated http spans ([#3526](https://github.com/getsentry/sentry-java/pull/3526))
- When capturing unhandled hybrid exception session should be ended and new start if need ([#3480](https://github.com/getsentry/sentry-java/pull/3480))

### Dependencies

- Bump Native SDK from v0.7.0 to v0.7.2 ([#3314](https://github.com/getsentry/sentry-java/pull/3314))
  - [changelog](https://github.com/getsentry/sentry-native/blob/master/CHANGELOG.md#072)
  - [diff](https://github.com/getsentry/sentry-native/compare/0.7.0...0.7.2)

## 7.10.0

### Features

- Publish Gradle module metadata ([#3422](https://github.com/getsentry/sentry-java/pull/3422))

### Fixes

- Fix faulty `span.frame_delay` calculation for early app start spans ([#3427](https://github.com/getsentry/sentry-java/pull/3427))
- Fix crash when installing `ShutdownHookIntegration` and the VM is shutting down ([#3456](https://github.com/getsentry/sentry-java/pull/3456))

## 7.9.0

### Features

- Add start_type to app context ([#3379](https://github.com/getsentry/sentry-java/pull/3379))
- Add ttid/ttfd contribution flags ([#3386](https://github.com/getsentry/sentry-java/pull/3386))

### Fixes

- (Internal) Metrics code cleanup ([#3403](https://github.com/getsentry/sentry-java/pull/3403))
- Fix Frame measurements in app start transactions ([#3382](https://github.com/getsentry/sentry-java/pull/3382))
- Fix timing metric value different from span duration ([#3368](https://github.com/getsentry/sentry-java/pull/3368))
- Do not always write startup crash marker ([#3409](https://github.com/getsentry/sentry-java/pull/3409))
  - This may have been causing the SDK init logic to block the main thread

## 7.8.0

### Features

- Add description to OkHttp spans ([#3320](https://github.com/getsentry/sentry-java/pull/3320))
- Enable backpressure management by default ([#3284](https://github.com/getsentry/sentry-java/pull/3284))

### Fixes

- Add rate limit to Metrics ([#3334](https://github.com/getsentry/sentry-java/pull/3334))
- Fix java.lang.ClassNotFoundException: org.springframework.web.servlet.HandlerMapping in Spring Boot Servlet mode without WebMVC ([#3336](https://github.com/getsentry/sentry-java/pull/3336))
- Fix normalization of metrics keys, tags and values ([#3332](https://github.com/getsentry/sentry-java/pull/3332))

## 7.7.0

### Features

- Add support for Spring Rest Client ([#3199](https://github.com/getsentry/sentry-java/pull/3199))
- Extend Proxy options with proxy type ([#3326](https://github.com/getsentry/sentry-java/pull/3326))

### Fixes

- Fixed default deadline timeout to 30s instead of 300s ([#3322](https://github.com/getsentry/sentry-java/pull/3322))
- Fixed `Fix java.lang.ClassNotFoundException: org.springframework.web.servlet.HandlerExceptionResolver` in Spring Boot Servlet mode without WebMVC ([#3333](https://github.com/getsentry/sentry-java/pull/3333))

## 7.6.0

### Features

- Experimental: Add support for Sentry Developer Metrics ([#3205](https://github.com/getsentry/sentry-java/pull/3205), [#3238](https://github.com/getsentry/sentry-java/pull/3238), [#3248](https://github.com/getsentry/sentry-java/pull/3248), [#3250](https://github.com/getsentry/sentry-java/pull/3250))  
  Use the Metrics API to track processing time, download sizes, user signups, and conversion rates and correlate them back to tracing data in order to get deeper insights and solve issues faster. Our API supports counters, distributions, sets, gauges and timers, and it's easy to get started:
  ```kotlin
  Sentry.metrics()
    .increment(
        "button_login_click", // key
        1.0,                  // value
        null,                 // unit
        mapOf(                // tags
            "provider" to "e-mail"
        )
    )
  ```
  To learn more about Sentry Developer Metrics, head over to our [Java](https://docs.sentry.io/platforms/java/metrics/) and [Android](https://docs.sentry.io//platforms/android/metrics/) docs page.

## 7.5.0

### Features

- Add support for measurements at span level ([#3219](https://github.com/getsentry/sentry-java/pull/3219))
- Add `enableScopePersistence` option to disable `PersistingScopeObserver` used for ANR reporting which may increase performance overhead. Defaults to `true` ([#3218](https://github.com/getsentry/sentry-java/pull/3218))
  - When disabled, the SDK will not enrich ANRv2 events with scope data (e.g. breadcrumbs, user, tags, etc.)
- Configurable defaults for Cron - MonitorConfig ([#3195](https://github.com/getsentry/sentry-java/pull/3195))
- We now display a warning on startup if an incompatible version of Spring Boot is detected ([#3233](https://github.com/getsentry/sentry-java/pull/3233))
  - This should help notice a mismatching Sentry dependency, especially when upgrading a Spring Boot application
- Experimental: Add Metrics API ([#3205](https://github.com/getsentry/sentry-java/pull/3205))

### Fixes

- Ensure performance measurement collection is not taken too frequently ([#3221](https://github.com/getsentry/sentry-java/pull/3221))
- Fix old profiles deletion on SDK init ([#3216](https://github.com/getsentry/sentry-java/pull/3216))
- Fix hub restore point in wrappers: SentryWrapper, SentryTaskDecorator and SentryScheduleHook ([#3225](https://github.com/getsentry/sentry-java/pull/3225))
  - We now reset the hub to its previous value on the thread where the `Runnable`/`Callable`/`Supplier` is executed instead of setting it to the hub that was used on the thread where the `Runnable`/`Callable`/`Supplier` was created.
- Fix add missing thread name/id to app start spans ([#3226](https://github.com/getsentry/sentry-java/pull/3226))

## 7.4.0

### Features

- Add new threshold parameters to monitor config ([#3181](https://github.com/getsentry/sentry-java/pull/3181))
- Report process init time as a span for app start performance ([#3159](https://github.com/getsentry/sentry-java/pull/3159))
- (perf-v2): Calculate frame delay on a span level ([#3197](https://github.com/getsentry/sentry-java/pull/3197))
- Resolve spring properties in @SentryCheckIn annotation ([#3194](https://github.com/getsentry/sentry-java/pull/3194))
- Experimental: Add Spotlight integration ([#3166](https://github.com/getsentry/sentry-java/pull/3166))
    - For more details about Spotlight head over to https://spotlightjs.com/
    - Set `options.isEnableSpotlight = true` to enable Spotlight

### Fixes

- Don't wait on main thread when SDK restarts ([#3200](https://github.com/getsentry/sentry-java/pull/3200))
- Fix Jetpack Compose widgets are not being correctly identified for user interaction tracing ([#3209](https://github.com/getsentry/sentry-java/pull/3209))
- Fix issue title on Android when a wrapping `RuntimeException` is thrown by the system ([#3212](https://github.com/getsentry/sentry-java/pull/3212))
  - This will change grouping of the issues that were previously titled `RuntimeInit$MethodAndArgsCaller` to have them split up properly by the original root cause exception

## 7.3.0

### Features

- Added App Start profiling
    - This depends on the new option `io.sentry.profiling.enable-app-start`, other than the already existing `io.sentry.traces.profiling.sample-rate`.
    - Sampler functions can check the new `isForNextAppStart` flag, to adjust startup profiling sampling programmatically.
      Relevant PRs:
    - Decouple Profiler from Transaction ([#3101](https://github.com/getsentry/sentry-java/pull/3101))
    - Add options and sampling logic ([#3121](https://github.com/getsentry/sentry-java/pull/3121))
    - Add ContentProvider and start profile ([#3128](https://github.com/getsentry/sentry-java/pull/3128))
- Extend internal performance collector APIs ([#3102](https://github.com/getsentry/sentry-java/pull/3102))
- Collect slow and frozen frames for spans using `OnFrameMetricsAvailableListener` ([#3111](https://github.com/getsentry/sentry-java/pull/3111))
- Interpolate total frame count to match span duration ([#3158](https://github.com/getsentry/sentry-java/pull/3158))

### Fixes

- Avoid multiple breadcrumbs from OkHttpEventListener ([#3175](https://github.com/getsentry/sentry-java/pull/3175))
- Apply OkHttp listener auto finish timestamp to all running spans ([#3167](https://github.com/getsentry/sentry-java/pull/3167))
- Fix not eligible for auto proxying warnings ([#3154](https://github.com/getsentry/sentry-java/pull/3154))
- Set default fingerprint for ANRv2 events to correctly group background and foreground ANRs ([#3164](https://github.com/getsentry/sentry-java/pull/3164))
  - This will improve grouping of ANRs that have similar stacktraces but differ in background vs foreground state. Only affects newly-ingested ANR events with `mechanism:AppExitInfo`
- Fix UserFeedback disk cache name conflicts with linked events ([#3116](https://github.com/getsentry/sentry-java/pull/3116))

### Breaking changes

- Remove `HostnameVerifier` option as it's flagged by security tools of some app stores ([#3150](https://github.com/getsentry/sentry-java/pull/3150))
  - If you were using this option, you have 3 possible paths going forward:
    - Provide a custom `ITransportFactory` through `SentryOptions.setTransportFactory()`, where you can copy over most of the parts like `HttpConnection` and `AsyncHttpTransport` from the SDK with necessary modifications
    - Get a certificate for your server through e.g. [Let's Encrypt](https://letsencrypt.org/)
    - Fork the SDK and add the hostname verifier back

### Dependencies

- Bump Native SDK from v0.6.7 to v0.7.0 ([#3133](https://github.com/getsentry/sentry-java/pull/3133))
  - [changelog](https://github.com/getsentry/sentry-native/blob/master/CHANGELOG.md#070)
  - [diff](https://github.com/getsentry/sentry-native/compare/0.6.7...0.7.0)

## 7.2.0

### Features

- Handle `monitor`/`check_in` in client reports and rate limiter ([#3096](https://github.com/getsentry/sentry-java/pull/3096))
- Add support for `graphql-java` version 21 ([#3090](https://github.com/getsentry/sentry-java/pull/3090))

### Fixes

- Avoid concurrency in AndroidProfiler performance data collection ([#3130](https://github.com/getsentry/sentry-java/pull/3130))
- Improve thresholds for network changes breadcrumbs ([#3083](https://github.com/getsentry/sentry-java/pull/3083))
- SchedulerFactoryBeanCustomizer now runs first so user customization is not overridden ([#3095](https://github.com/getsentry/sentry-java/pull/3095))
  - If you are setting global job listeners please also add `SentryJobListener`
- Ensure serialVersionUID of Exception classes are unique ([#3115](https://github.com/getsentry/sentry-java/pull/3115))
- Get rid of "is not eligible for getting processed by all BeanPostProcessors" warnings in Spring Boot ([#3108](https://github.com/getsentry/sentry-java/pull/3108))
- Fix missing `release` and other fields for ANRs reported with `mechanism:AppExitInfo` ([#3074](https://github.com/getsentry/sentry-java/pull/3074))

### Dependencies

- Bump `opentelemetry-sdk` to `1.33.0` and `opentelemetry-javaagent` to `1.32.0` ([#3112](https://github.com/getsentry/sentry-java/pull/3112))

## 7.1.0

### Features

- Support multiple debug-metadata.properties ([#3024](https://github.com/getsentry/sentry-java/pull/3024))
- Automatically downsample transactions when the system is under load ([#3072](https://github.com/getsentry/sentry-java/pull/3072))
  - You can opt into this behaviour by setting `enable-backpressure-handling=true`.
  - We're happy to receive feedback, e.g. [in this GitHub issue](https://github.com/getsentry/sentry-java/issues/2829)
  - When the system is under load we start reducing the `tracesSampleRate` automatically.
  - Once the system goes back to healthy, we reset the `tracesSampleRate` to its original value.
- (Android) Experimental: Provide more detailed cold app start information ([#3057](https://github.com/getsentry/sentry-java/pull/3057))
  - Attaches spans for Application, ContentProvider, and Activities to app-start timings
  - Application and ContentProvider timings are added using bytecode instrumentation, which requires sentry-android-gradle-plugin version `4.1.0` or newer
  - Uses Process.startUptimeMillis to calculate app-start timings
  - To enable this feature set `options.isEnablePerformanceV2 = true`
- Move slow+frozen frame calculation, as well as frame delay inside SentryFrameMetricsCollector ([#3100](https://github.com/getsentry/sentry-java/pull/3100))
- Extract Activity Breadcrumbs generation into own Integration ([#3064](https://github.com/getsentry/sentry-java/pull/3064))

### Fixes

- Send breadcrumbs and client error in `SentryOkHttpEventListener` even without transactions ([#3087](https://github.com/getsentry/sentry-java/pull/3087))
- Keep `io.sentry.exception.SentryHttpClientException` from obfuscation to display proper issue title on Sentry ([#3093](https://github.com/getsentry/sentry-java/pull/3093))
- (Android) Fix wrong activity transaction duration in case SDK init is deferred ([#3092](https://github.com/getsentry/sentry-java/pull/3092))

### Dependencies

- Bump Gradle from v8.4.0 to v8.5.0 ([#3070](https://github.com/getsentry/sentry-java/pull/3070))
  - [changelog](https://github.com/gradle/gradle/blob/master/CHANGELOG.md#v850)
  - [diff](https://github.com/gradle/gradle/compare/v8.4.0...v8.5.0)

## 7.0.0

Version 7 of the Sentry Android/Java SDK brings a variety of features and fixes. The most notable changes are:
- Bumping `minSdk` level to 19 (Android 4.4)
- The SDK will now listen to connectivity changes and try to re-upload cached events when internet connection is re-established additionally to uploading events on app restart 
- `Sentry.getSpan` now returns the root transaction, which should improve the span hierarchy and make it leaner
- Multiple improvements to reduce probability of the SDK causing ANRs
- New `sentry-okhttp` artifact is unbundled from Android and can be used in pure JVM-only apps

## Sentry Self-hosted Compatibility

This SDK version is compatible with a self-hosted version of Sentry `22.12.0` or higher. If you are using an older version of [self-hosted Sentry](https://develop.sentry.dev/self-hosted/) (aka onpremise), you will need to [upgrade](https://develop.sentry.dev/self-hosted/releases/). If you're using `sentry.io` no action is required.

## Sentry Integrations Version Compatibility (Android)

Make sure to align _all_ Sentry dependencies to the same version when bumping the SDK to 7.+, otherwise it will crash at runtime due to binary incompatibility. (E.g. if you're using `-timber`, `-okhttp` or other packages)

For example, if you're using the [Sentry Android Gradle plugin](https://github.com/getsentry/sentry-android-gradle-plugin) with the `autoInstallation` [feature](https://docs.sentry.io/platforms/android/configuration/gradle/#auto-installation) (enabled by default), make sure to use version 4.+ of the gradle plugin together with version 7.+ of the SDK. If you can't do that for some reason, you can specify sentry version via the plugin config block:

```kotlin
sentry {
  autoInstallation {
    sentryVersion.set("7.0.0")
  }
}
```

Similarly, if you have a Sentry SDK (e.g. `sentry-android-core`) dependency on one of your Gradle modules and you're updating it to 7.+, make sure the Gradle plugin is at 4.+ or specify the SDK version as shown in the snippet above.

## Breaking Changes

- Bump min API to 19 ([#2883](https://github.com/getsentry/sentry-java/pull/2883))
- If you're using `sentry-kotlin-extensions`, it requires `kotlinx-coroutines-core` version `1.6.1` or higher now ([#2838](https://github.com/getsentry/sentry-java/pull/2838))
- Move enableNdk from SentryOptions to SentryAndroidOptions ([#2793](https://github.com/getsentry/sentry-java/pull/2793))
- Apollo v2 BeforeSpanCallback now allows returning null ([#2890](https://github.com/getsentry/sentry-java/pull/2890))
- `SentryOkHttpUtils` was removed from public API as it's been exposed by mistake ([#3005](https://github.com/getsentry/sentry-java/pull/3005))
- `Scope` now implements the `IScope` interface, therefore some methods like `ScopeCallback.run` accept `IScope` now ([#3066](https://github.com/getsentry/sentry-java/pull/3066))
- Cleanup `startTransaction` overloads ([#2964](https://github.com/getsentry/sentry-java/pull/2964))
    - We have reduced the number of overloads by allowing to pass in a `TransactionOptions` object instead of having separate parameters for certain options
    - `TransactionOptions` has defaults set and can be customized, for example:

```kotlin
// old
val transaction = Sentry.startTransaction("name", "op", bindToScope = true)
// new
val transaction = Sentry.startTransaction("name", "op", TransactionOptions().apply { isBindToScope = true })
```

## Behavioural Changes

- Android only: `Sentry.getSpan()` returns the root span/transaction instead of the latest span ([#2855](https://github.com/getsentry/sentry-java/pull/2855))
- Capture failed HTTP and GraphQL (Apollo) requests by default ([#2794](https://github.com/getsentry/sentry-java/pull/2794))
    - This can increase your event consumption and may affect your quota, because we will report failed network requests as Sentry events by default, if you're using the `sentry-android-okhttp` or `sentry-apollo-3` integrations. You can customize what errors you want/don't want to have reported for [OkHttp](https://docs.sentry.io/platforms/android/integrations/okhttp#http-client-errors) and [Apollo3](https://docs.sentry.io/platforms/android/integrations/apollo3#graphql-client-errors) respectively.
- Measure AppStart time till First Draw instead of `onResume` ([#2851](https://github.com/getsentry/sentry-java/pull/2851))
- Automatic user interaction tracking: every click now starts a new automatic transaction ([#2891](https://github.com/getsentry/sentry-java/pull/2891))
    - Previously performing a click on the same UI widget twice would keep the existing transaction running, the new behavior now better aligns with other SDKs
- Add deadline timeout for automatic transactions ([#2865](https://github.com/getsentry/sentry-java/pull/2865))
    - This affects all automatically generated transactions on Android (UI, clicks), the default timeout is 30s, meaning the automatic transaction will be force-finished with status `deadline_exceeded` when reaching the deadline 
- Set ip_address to {{auto}} by default, even if sendDefaultPII is disabled ([#2860](https://github.com/getsentry/sentry-java/pull/2860))
    - Instead use the "Prevent Storing of IP Addresses" option in the "Security & Privacy" project settings on sentry.io
- Raw logback message and parameters are now guarded by `sendDefaultPii` if an `encoder` has been configured ([#2976](https://github.com/getsentry/sentry-java/pull/2976))
- The `maxSpans` setting (defaults to 1000) is enforced for nested child spans which means a single transaction can have `maxSpans` number of children (nested or not) at most ([#3065](https://github.com/getsentry/sentry-java/pull/3065))
- The `ScopeCallback` in `withScope` is now always executed ([#3066](https://github.com/getsentry/sentry-java/pull/3066))

## Deprecations

- `sentry-android-okhttp` was deprecated in favour of the new `sentry-okhttp` module. Make sure to replace `io.sentry.android.okhttp` package name with `io.sentry.okhttp` before the next major, where the classes will be removed ([#3005](https://github.com/getsentry/sentry-java/pull/3005))

## Other Changes

### Features

- Observe network state to upload any unsent envelopes ([#2910](https://github.com/getsentry/sentry-java/pull/2910))
    - Android: it works out-of-the-box as part of the default `SendCachedEnvelopeIntegration`
    - JVM: you'd have to install `SendCachedEnvelopeFireAndForgetIntegration` as mentioned in https://docs.sentry.io/platforms/java/configuration/#configuring-offline-caching and provide your own implementation of `IConnectionStatusProvider` via `SentryOptions`
- Add `sentry-okhttp` module to support instrumenting OkHttp in non-Android projects ([#3005](https://github.com/getsentry/sentry-java/pull/3005))
- Do not filter out Sentry SDK frames in case of uncaught exceptions ([#3021](https://github.com/getsentry/sentry-java/pull/3021))
- Do not try to send and drop cached envelopes when rate-limiting is active ([#2937](https://github.com/getsentry/sentry-java/pull/2937))

### Fixes

- Use `getMyMemoryState()` instead of `getRunningAppProcesses()` to retrieve process importance ([#3004](https://github.com/getsentry/sentry-java/pull/3004))
    - This should prevent some app stores from flagging apps as violating their privacy
- Reduce flush timeout to 4s on Android to avoid ANRs ([#2858](https://github.com/getsentry/sentry-java/pull/2858))
- Reduce timeout of AsyncHttpTransport to avoid ANR ([#2879](https://github.com/getsentry/sentry-java/pull/2879))
- Do not overwrite UI transaction status if set by the user ([#2852](https://github.com/getsentry/sentry-java/pull/2852))
- Capture unfinished transaction on Scope with status `aborted` in case a crash happens ([#2938](https://github.com/getsentry/sentry-java/pull/2938))
    - This will fix the link between transactions and corresponding crashes, you'll be able to see them in a single trace
- Fix Coroutine Context Propagation using CopyableThreadContextElement ([#2838](https://github.com/getsentry/sentry-java/pull/2838))
- Fix don't overwrite the span status of unfinished spans ([#2859](https://github.com/getsentry/sentry-java/pull/2859))
- Migrate from `default` interface methods to proper implementations in each interface implementor ([#2847](https://github.com/getsentry/sentry-java/pull/2847))
    - This prevents issues when using the SDK on older AGP versions (< 4.x.x)
- Reduce main thread work on init ([#3036](https://github.com/getsentry/sentry-java/pull/3036))
- Move Integrations registration to background on init ([#3043](https://github.com/getsentry/sentry-java/pull/3043))
- Fix `SentryOkHttpInterceptor.BeforeSpanCallback` was not finishing span when it was dropped ([#2958](https://github.com/getsentry/sentry-java/pull/2958))

## 6.34.0

### Features

- Add current activity name to app context ([#2999](https://github.com/getsentry/sentry-java/pull/2999))
- Add `MonitorConfig` param to `CheckInUtils.withCheckIn` ([#3038](https://github.com/getsentry/sentry-java/pull/3038))
  - This makes it easier to automatically create or update (upsert) monitors.
- (Internal) Extract Android Profiler and Measurements for Hybrid SDKs ([#3016](https://github.com/getsentry/sentry-java/pull/3016))
- (Internal) Remove SentryOptions dependency from AndroidProfiler ([#3051](https://github.com/getsentry/sentry-java/pull/3051))
- (Internal) Add `readBytesFromFile` for use in Hybrid SDKs ([#3052](https://github.com/getsentry/sentry-java/pull/3052))
- (Internal) Add `getProguardUuid` for use in Hybrid SDKs ([#3054](https://github.com/getsentry/sentry-java/pull/3054))

### Fixes

-  Fix SIGSEV, SIGABRT and SIGBUS crashes happening after/around the August Google Play System update, see [#2955](https://github.com/getsentry/sentry-java/issues/2955) for more details (fix provided by Native SDK bump)
- Ensure DSN uses http/https protocol ([#3044](https://github.com/getsentry/sentry-java/pull/3044))

### Dependencies

- Bump Native SDK from v0.6.6 to v0.6.7 ([#3048](https://github.com/getsentry/sentry-java/pull/3048))
  - [changelog](https://github.com/getsentry/sentry-native/blob/master/CHANGELOG.md#067)
  - [diff](https://github.com/getsentry/sentry-native/compare/0.6.6...0.6.7)

## 6.33.2-beta.1

### Fixes

-  Fix SIGSEV, SIGABRT and SIGBUS crashes happening after/around the August Google Play System update, see [#2955](https://github.com/getsentry/sentry-java/issues/2955) for more details (fix provided by Native SDK bump)

### Dependencies

- Bump Native SDK from v0.6.6 to v0.6.7 ([#3048](https://github.com/getsentry/sentry-java/pull/3048))
  - [changelog](https://github.com/getsentry/sentry-native/blob/master/CHANGELOG.md#067)
  - [diff](https://github.com/getsentry/sentry-native/compare/0.6.6...0.6.7)

## 6.33.1

### Fixes

- Do not register `sentrySpringFilter` in ServletContext for Spring Boot ([#3027](https://github.com/getsentry/sentry-java/pull/3027))

## 6.33.0

### Features

- Add thread information to spans ([#2998](https://github.com/getsentry/sentry-java/pull/2998))
- Use PixelCopy API for capturing screenshots on API level 24+ ([#3008](https://github.com/getsentry/sentry-java/pull/3008))

### Fixes

- Fix crash when HTTP connection error message contains formatting symbols ([#3002](https://github.com/getsentry/sentry-java/pull/3002))
- Cap max number of stack frames to 100 to not exceed payload size limit ([#3009](https://github.com/getsentry/sentry-java/pull/3009))
  - This will ensure we report errors with a big number of frames such as `StackOverflowError`
- Fix user interaction tracking not working for Jetpack Compose 1.5+ ([#3010](https://github.com/getsentry/sentry-java/pull/3010))
- Make sure to close all Closeable resources ([#3000](https://github.com/getsentry/sentry-java/pull/3000))

## 6.32.0

### Features

- Make `DebugImagesLoader` public ([#2993](https://github.com/getsentry/sentry-java/pull/2993))

### Fixes

- Make `SystemEventsBroadcastReceiver` exported on API 33+ ([#2990](https://github.com/getsentry/sentry-java/pull/2990))
  - This will fix the `SystemEventsBreadcrumbsIntegration` crashes that you might have encountered on Play Console

## 6.31.0

### Features

- Improve default debouncing mechanism ([#2945](https://github.com/getsentry/sentry-java/pull/2945))
- Add `CheckInUtils.withCheckIn` which abstracts away some of the manual check-ins complexity ([#2959](https://github.com/getsentry/sentry-java/pull/2959))
- Add `@SentryCaptureExceptionParameter` annotation which captures exceptions passed into an annotated method ([#2764](https://github.com/getsentry/sentry-java/pull/2764))
  - This can be used to replace `Sentry.captureException` calls in `@ExceptionHandler` of a `@ControllerAdvice`
- Add `ServerWebExchange` to `Hint` for WebFlux as `WEBFLUX_EXCEPTION_HANDLER_EXCHANGE` ([#2977](https://github.com/getsentry/sentry-java/pull/2977))
- Allow filtering GraphQL errors ([#2967](https://github.com/getsentry/sentry-java/pull/2967))
  - This list can be set directly when calling the constructor of `SentryInstrumentation`
  - For Spring Boot it can also be set in `application.properties` as `sentry.graphql.ignored-error-types=SOME_ERROR,ANOTHER_ERROR`

### Fixes

- Add OkHttp span auto-close when response body is not read ([#2923](https://github.com/getsentry/sentry-java/pull/2923))
- Fix json parsing of nullable/empty fields for Hybrid SDKs ([#2968](https://github.com/getsentry/sentry-java/pull/2968))
  - (Internal) Rename `nextList` to `nextListOrNull` to actually match what the method does
  - (Hybrid) Check if there's any object in a collection before trying to parse it (which prevents the "Failed to deserilize object in list" log message)
  - (Hybrid) If a date can't be parsed as an ISO timestamp, attempts to parse it as millis silently, without printing a log message
  - (Hybrid) If `op` is not defined as part of `SpanContext`, fallback to an empty string, because the filed is optional in the spec
- Always attach OkHttp errors and Http Client Errors only to call root span ([#2961](https://github.com/getsentry/sentry-java/pull/2961))
- Fixed crash accessing Choreographer instance ([#2970](https://github.com/getsentry/sentry-java/pull/2970))

### Dependencies

- Bump Native SDK from v0.6.5 to v0.6.6 ([#2975](https://github.com/getsentry/sentry-java/pull/2975))
  - [changelog](https://github.com/getsentry/sentry-native/blob/master/CHANGELOG.md#066)
  - [diff](https://github.com/getsentry/sentry-native/compare/0.6.5...0.6.6)
- Bump Gradle from v8.3.0 to v8.4.0 ([#2966](https://github.com/getsentry/sentry-java/pull/2966))
  - [changelog](https://github.com/gradle/gradle/blob/master/CHANGELOG.md#v840)
  - [diff](https://github.com/gradle/gradle/compare/v8.3.0...v8.4.0)

## 6.30.0

### Features

- Add `sendModules` option for disable sending modules ([#2926](https://github.com/getsentry/sentry-java/pull/2926))
- Send `db.system` and `db.name` in span data for androidx.sqlite spans ([#2928](https://github.com/getsentry/sentry-java/pull/2928))
- Check-ins (CRONS) support ([#2952](https://github.com/getsentry/sentry-java/pull/2952))
  - Add API for sending check-ins (CRONS) manually ([#2935](https://github.com/getsentry/sentry-java/pull/2935))
  - Support check-ins (CRONS) for Quartz ([#2940](https://github.com/getsentry/sentry-java/pull/2940))
  - `@SentryCheckIn` annotation and advice config for Spring ([#2946](https://github.com/getsentry/sentry-java/pull/2946))
  - Add option for ignoring certain monitor slugs ([#2943](https://github.com/getsentry/sentry-java/pull/2943))

### Fixes

- Always send memory stats for transactions ([#2936](https://github.com/getsentry/sentry-java/pull/2936))
  - This makes it possible to query transactions by the `device.class` tag on Sentry
- Add `sentry.enable-aot-compatibility` property to SpringBoot Jakarta `SentryAutoConfiguration` to enable building for GraalVM ([#2915](https://github.com/getsentry/sentry-java/pull/2915))

### Dependencies

- Bump Gradle from v8.2.1 to v8.3.0 ([#2900](https://github.com/getsentry/sentry-java/pull/2900))
  - [changelog](https://github.com/gradle/gradle/blob/master release-test/CHANGELOG.md#v830)
  - [diff](https://github.com/gradle/gradle/compare/v8.2.1...v8.3.0)

## 6.29.0

### Features

- Send `db.system` and `db.name` in span data ([#2894](https://github.com/getsentry/sentry-java/pull/2894))
- Send `http.request.method` in span data ([#2896](https://github.com/getsentry/sentry-java/pull/2896))
- Add `enablePrettySerializationOutput` option for opting out of pretty print ([#2871](https://github.com/getsentry/sentry-java/pull/2871))

## 6.28.0

### Features

- Add HTTP response code to Spring WebFlux transactions ([#2870](https://github.com/getsentry/sentry-java/pull/2870))
- Add `sampled` to Dynamic Sampling Context ([#2869](https://github.com/getsentry/sentry-java/pull/2869))
- Improve server side GraphQL support for spring-graphql and Nextflix DGS ([#2856](https://github.com/getsentry/sentry-java/pull/2856))
    - If you have already been using `SentryDataFetcherExceptionHandler` that still works but has been deprecated. Please use `SentryGenericDataFetcherExceptionHandler` combined with `SentryInstrumentation` instead for better error reporting.
    - More exceptions and errors caught and reported to Sentry by also looking at the `ExecutionResult` (more specifically its `errors`)
        - You may want to filter out certain errors, please see [docs on filtering](https://docs.sentry.io/platforms/java/configuration/filtering/)
    - More details for Sentry events: query, variables and response (where possible)
    - Breadcrumbs for operation (query, mutation, subscription), data fetchers and data loaders (Spring only)
    - Better hub propagation by using `GraphQLContext`
- Add autoconfigure modules for Spring Boot called `sentry-spring-boot` and `sentry-spring-boot-jakarta` ([#2880](https://github.com/getsentry/sentry-java/pull/2880))
  - The autoconfigure modules `sentry-spring-boot` and `sentry-spring-boot-jakarta` have a `compileOnly` dependency on `spring-boot-starter` which is needed for our auto installation in [sentry-android-gradle-plugin](https://github.com/getsentry/sentry-android-gradle-plugin)
  - The starter modules  `sentry-spring-boot-starter` and `sentry-spring-boot-starter-jakarta` now bring `spring-boot-starter` as a dependency
- You can now disable Sentry by setting the `enabled` option to `false` ([#2840](https://github.com/getsentry/sentry-java/pull/2840))

### Fixes

- Propagate OkHttp status to parent spans ([#2872](https://github.com/getsentry/sentry-java/pull/2872))

## 6.27.0

### Features

- Add TraceOrigin to Transactions and Spans ([#2803](https://github.com/getsentry/sentry-java/pull/2803))

### Fixes

- Deduplicate events happening in multiple threads simultaneously (e.g. `OutOfMemoryError`) ([#2845](https://github.com/getsentry/sentry-java/pull/2845))
  - This will improve Crash-Free Session Rate as we no longer will send multiple Session updates with `Crashed` status, but only the one that is relevant
- Ensure no Java 8 method reference sugar is used for Android ([#2857](https://github.com/getsentry/sentry-java/pull/2857))
- Do not send session updates for terminated sessions ([#2849](https://github.com/getsentry/sentry-java/pull/2849))

## 6.26.0

### Features
- (Internal) Extend APIs for hybrid SDKs ([#2814](https://github.com/getsentry/sentry-java/pull/2814), [#2846](https://github.com/getsentry/sentry-java/pull/2846))

### Fixes

- Fix ANRv2 thread dump parsing for native-only threads ([#2839](https://github.com/getsentry/sentry-java/pull/2839))
- Derive `TracingContext` values from event for ANRv2 events ([#2839](https://github.com/getsentry/sentry-java/pull/2839))

## 6.25.2

### Fixes

- Change Spring Boot, Apollo, Apollo 3, JUL, Logback, Log4j2, OpenFeign, GraphQL and Kotlin coroutines core dependencies to compileOnly ([#2837](https://github.com/getsentry/sentry-java/pull/2837))

## 6.25.1

### Fixes

- Allow removing integrations in SentryAndroid.init ([#2826](https://github.com/getsentry/sentry-java/pull/2826))
- Fix concurrent access to frameMetrics listener ([#2823](https://github.com/getsentry/sentry-java/pull/2823))

### Dependencies

- Bump Native SDK from v0.6.4 to v0.6.5 ([#2822](https://github.com/getsentry/sentry-java/pull/2822))
  - [changelog](https://github.com/getsentry/sentry-native/blob/master/CHANGELOG.md#065)
  - [diff](https://github.com/getsentry/sentry-native/compare/0.6.4...0.6.5)
- Bump Gradle from v8.2.0 to v8.2.1 ([#2830](https://github.com/getsentry/sentry-java/pull/2830))
  - [changelog](https://github.com/gradle/gradle/blob/master/CHANGELOG.md#v821)
  - [diff](https://github.com/gradle/gradle/compare/v8.2.0...v8.2.1)

## 6.25.0

### Features

- Add manifest `AutoInit` to integrations list ([#2795](https://github.com/getsentry/sentry-java/pull/2795))
- Tracing headers (`sentry-trace` and `baggage`) are now attached and passed through even if performance is disabled ([#2788](https://github.com/getsentry/sentry-java/pull/2788))

### Fixes

- Set `environment` from `SentryOptions` if none persisted in ANRv2 ([#2809](https://github.com/getsentry/sentry-java/pull/2809))
- Remove code that set `tracesSampleRate` to `0.0` for Spring Boot if not set ([#2800](https://github.com/getsentry/sentry-java/pull/2800))
  - This used to enable performance but not send any transactions by default.
  - Performance is now disabled by default.
- Fix slow/frozen frames were not reported with transactions ([#2811](https://github.com/getsentry/sentry-java/pull/2811))

### Dependencies

- Bump Native SDK from v0.6.3 to v0.6.4 ([#2796](https://github.com/getsentry/sentry-java/pull/2796))
  - [changelog](https://github.com/getsentry/sentry-native/blob/master/CHANGELOG.md#064)
  - [diff](https://github.com/getsentry/sentry-native/compare/0.6.3...0.6.4)
- Bump Gradle from v8.1.1 to v8.2.0 ([#2810](https://github.com/getsentry/sentry-java/pull/2810))
  - [changelog](https://github.com/gradle/gradle/blob/master/CHANGELOG.md#v820)
  - [diff](https://github.com/gradle/gradle/compare/v8.1.1...v8.2.0)

## 6.24.0

### Features

- Add debouncing mechanism and before-capture callbacks for screenshots and view hierarchies ([#2773](https://github.com/getsentry/sentry-java/pull/2773))
- Improve ANRv2 implementation ([#2792](https://github.com/getsentry/sentry-java/pull/2792))
  - Add a proguard rule to keep `ApplicationNotResponding` class from obfuscation
  - Add a new option `setReportHistoricalAnrs`; when enabled, it will report all of the ANRs from the [getHistoricalExitReasons](https://developer.android.com/reference/android/app/ActivityManager?hl=en#getHistoricalProcessExitReasons(java.lang.String,%20int,%20int)) list. 
  By default, the SDK only reports and enriches the latest ANR and only this one counts towards ANR rate. 
  Worth noting that this option is mainly useful when updating the SDK to the version where ANRv2 has been introduced, to report all ANRs happened prior to the SDK update. After that, the SDK will always pick up the latest ANR from the historical exit reasons list on next app restart, so there should be no historical ANRs to report.
  These ANRs are reported with the `HistoricalAppExitInfo` mechanism.
  - Add a new option `setAttachAnrThreadDump` to send ANR thread dump from the system as an attachment. 
  This is only useful as additional information, because the SDK attempts to parse the thread dump into proper threads with stacktraces by default.
  - If [ApplicationExitInfo#getTraceInputStream](https://developer.android.com/reference/android/app/ApplicationExitInfo#getTraceInputStream()) returns null, the SDK no longer reports an ANR event, as these events are not very useful without it.
  - Enhance regex patterns for native stackframes

## 6.23.0

### Features

- Add profile rate limiting ([#2782](https://github.com/getsentry/sentry-java/pull/2782))
- Support for automatically capturing Failed GraphQL (Apollo 3) Client errors ([#2781](https://github.com/getsentry/sentry-java/pull/2781))

```kotlin
import com.apollographql.apollo3.ApolloClient
import io.sentry.apollo3.sentryTracing

val apolloClient = ApolloClient.Builder()
    .serverUrl("https://example.com/graphql")
    .sentryTracing(captureFailedRequests = true)    
    .build()
```

### Dependencies

- Bump Native SDK from v0.6.2 to v0.6.3 ([#2746](https://github.com/getsentry/sentry-java/pull/2746))
  - [changelog](https://github.com/getsentry/sentry-native/blob/master/CHANGELOG.md#063)
  - [diff](https://github.com/getsentry/sentry-native/compare/0.6.2...0.6.3)

### Fixes

- Align http.status with [span data conventions](https://develop.sentry.dev/sdk/performance/span-data-conventions/) ([#2786](https://github.com/getsentry/sentry-java/pull/2786))

## 6.22.0

### Features

- Add `lock` attribute to the `SentryStackFrame` protocol to better highlight offending frames in the UI ([#2761](https://github.com/getsentry/sentry-java/pull/2761))
- Enrich database spans with blocked main thread info ([#2760](https://github.com/getsentry/sentry-java/pull/2760))
- Add `api_target` to `Request` and `data` to `Response` Protocols ([#2775](https://github.com/getsentry/sentry-java/pull/2775))

### Fixes

- No longer use `String.join` in `Baggage` as it requires API level 26 ([#2778](https://github.com/getsentry/sentry-java/pull/2778))

## 6.21.0

### Features

- Introduce new `sentry-android-sqlite` integration ([#2722](https://github.com/getsentry/sentry-java/pull/2722))
    - This integration replaces the old `androidx.sqlite` database instrumentation in the Sentry Android Gradle plugin
    - A new capability to manually instrument your `androidx.sqlite` databases. 
      - You can wrap your custom `SupportSQLiteOpenHelper` instance into `SentrySupportSQLiteOpenHelper(myHelper)` if you're not using the Sentry Android Gradle plugin and still benefit from performance auto-instrumentation.
- Add SentryWrapper for Callable and Supplier Interface ([#2720](https://github.com/getsentry/sentry-java/pull/2720))
- Load sentry-debug-meta.properties ([#2734](https://github.com/getsentry/sentry-java/pull/2734))
  - This enables source context for Java
  - For more information on how to enable source context, please refer to [#633](https://github.com/getsentry/sentry-java/issues/633#issuecomment-1465599120)

### Fixes

- Finish WebFlux transaction before popping scope ([#2724](https://github.com/getsentry/sentry-java/pull/2724))
- Use daemon threads for SentryExecutorService ([#2747](https://github.com/getsentry/sentry-java/pull/2747))
  - We started using `SentryExecutorService` in `6.19.0` which caused the application to hang on shutdown unless `Sentry.close()` was called. By using daemon threads we no longer block shutdown.
- Use Base64.NO_WRAP to avoid unexpected char errors in Apollo ([#2745](https://github.com/getsentry/sentry-java/pull/2745))
- Don't warn R8 on missing `ComposeViewHierarchyExporter` class ([#2743](https://github.com/getsentry/sentry-java/pull/2743))

## 6.20.0

### Features

- Add support for Sentry Kotlin Compiler Plugin ([#2695](https://github.com/getsentry/sentry-java/pull/2695))
  - In conjunction with our sentry-kotlin-compiler-plugin we improved Jetpack Compose support for
    - [View Hierarchy](https://docs.sentry.io/platforms/android/enriching-events/viewhierarchy/) support for Jetpack Compose screens
    - Automatic breadcrumbs for [user interactions](https://docs.sentry.io/platforms/android/performance/instrumentation/automatic-instrumentation/#user-interaction-instrumentation)
- More granular http requests instrumentation with a new SentryOkHttpEventListener ([#2659](https://github.com/getsentry/sentry-java/pull/2659))
    - Create spans for time spent on:
        - Proxy selection
        - DNS resolution
        - HTTPS setup
        - Connection
        - Requesting headers
        - Receiving response
    - You can attach the event listener to your OkHttpClient through `client.eventListener(new SentryOkHttpEventListener()).addInterceptor(new SentryOkHttpInterceptor()).build();`
    - In case you already have an event listener you can use the SentryOkHttpEventListener as well through `client.eventListener(new SentryOkHttpEventListener(myListener)).addInterceptor(new SentryOkHttpInterceptor()).build();`
- Add a new option to disable `RootChecker` ([#2735](https://github.com/getsentry/sentry-java/pull/2735))

### Fixes

- Base64 encode internal Apollo3 Headers ([#2707](https://github.com/getsentry/sentry-java/pull/2707))
- Fix `SentryTracer` crash when scheduling auto-finish of a transaction, but the timer has already been cancelled ([#2731](https://github.com/getsentry/sentry-java/pull/2731))
- Fix `AndroidTransactionProfiler` crash when finishing a profile that happened due to race condition ([#2731](https://github.com/getsentry/sentry-java/pull/2731))

## 6.19.1

### Fixes

- Ensure screenshots and view hierarchies are captured on the main thread ([#2712](https://github.com/getsentry/sentry-java/pull/2712))

## 6.19.0

### Features

- Add Screenshot and ViewHierarchy to integrations list ([#2698](https://github.com/getsentry/sentry-java/pull/2698))
- New ANR detection based on [ApplicationExitInfo API](https://developer.android.com/reference/android/app/ApplicationExitInfo) ([#2697](https://github.com/getsentry/sentry-java/pull/2697))
    - This implementation completely replaces the old one (based on a watchdog) on devices running Android 11 and above:
      - New implementation provides more precise ANR events/ANR rate detection as well as system thread dump information. The new implementation reports ANRs exactly as Google Play Console, without producing false positives or missing important background ANR events.
      - New implementation reports ANR events with a new mechanism `mechanism:AppExitInfo`.
      - However, despite producing many false positives, the old implementation is capable of better enriching ANR errors (which is not available with the new implementation), for example:
        - Capturing screenshots at the time of ANR event;
        - Capturing transactions and profiling data corresponding to the ANR event;
        - Auxiliary information (such as current memory load) at the time of ANR event.
      - If you would like us to provide support for the old approach working alongside the new one on Android 11 and above (e.g. for raising events for slow code on main thread), consider upvoting [this issue](https://github.com/getsentry/sentry-java/issues/2693).
    - The old watchdog implementation will continue working for older API versions (Android < 11):
        - The old implementation reports ANR events with the existing mechanism `mechanism:ANR`.
- Open up `TransactionOptions`, `ITransaction` and `IHub` methods allowing consumers modify start/end timestamp of transactions and spans ([#2701](https://github.com/getsentry/sentry-java/pull/2701))
- Send source bundle IDs to Sentry to enable source context ([#2663](https://github.com/getsentry/sentry-java/pull/2663))
  - For more information on how to enable source context, please refer to [#633](https://github.com/getsentry/sentry-java/issues/633#issuecomment-1465599120)

### Fixes

- Android Profiler on calling thread ([#2691](https://github.com/getsentry/sentry-java/pull/2691))
- Use `configureScope` instead of `withScope` in `Hub.close()`. This ensures that the main scope releases the in-memory data when closing a hub instance. ([#2688](https://github.com/getsentry/sentry-java/pull/2688))
- Remove null keys/values before creating concurrent hashmap in order to avoid NPE ([#2708](https://github.com/getsentry/sentry-java/pull/2708))
- Exclude SentryOptions from R8/ProGuard obfuscation ([#2699](https://github.com/getsentry/sentry-java/pull/2699))
  - This fixes AGP 8.+ incompatibility, where full R8 mode is enforced

### Dependencies

- Bump Gradle from v8.1.0 to v8.1.1 ([#2666](https://github.com/getsentry/sentry-java/pull/2666))
  - [changelog](https://github.com/gradle/gradle/blob/master release-test/CHANGELOG.md#v811)
  - [diff](https://github.com/gradle/gradle/compare/v8.1.0...v8.1.1)
- Bump Native SDK from v0.6.1 to v0.6.2 ([#2689](https://github.com/getsentry/sentry-java/pull/2689))
  - [changelog](https://github.com/getsentry/sentry-native/blob/master/CHANGELOG.md#062)
  - [diff](https://github.com/getsentry/sentry-native/compare/0.6.1...0.6.2)

## 6.18.1

### Fixes

- Fix crash when Sentry SDK is initialized more than once ([#2679](https://github.com/getsentry/sentry-java/pull/2679))
- Track a ttfd span per Activity ([#2673](https://github.com/getsentry/sentry-java/pull/2673))

## 6.18.0

### Features

- Attach Trace Context when an ANR is detected (ANRv1) ([#2583](https://github.com/getsentry/sentry-java/pull/2583))
- Make log4j2 integration compatible with log4j 3.0 ([#2634](https://github.com/getsentry/sentry-java/pull/2634))
    - Instead of relying on package scanning, we now use an annotation processor to generate `Log4j2Plugins.dat`
- Create `User` and `Breadcrumb` from map ([#2614](https://github.com/getsentry/sentry-java/pull/2614))
- Add `sent_at` to envelope header item ([#2638](https://github.com/getsentry/sentry-java/pull/2638))

### Fixes

- Fix timestamp intervals of PerformanceCollectionData in profiles ([#2648](https://github.com/getsentry/sentry-java/pull/2648))
- Fix timestamps of PerformanceCollectionData in profiles ([#2632](https://github.com/getsentry/sentry-java/pull/2632))
- Fix missing propagateMinConstraints flag for SentryTraced ([#2637](https://github.com/getsentry/sentry-java/pull/2637))
- Fix potential SecurityException thrown by ConnectivityManager on Android 11 ([#2653](https://github.com/getsentry/sentry-java/pull/2653))
- Fix aar artifacts publishing for Maven ([#2641](https://github.com/getsentry/sentry-java/pull/2641))

### Dependencies
- Bump Kotlin compile version from v1.6.10 to 1.8.0 ([#2563](https://github.com/getsentry/sentry-java/pull/2563))
- Bump Compose compile version from v1.1.1 to v1.3.0 ([#2563](https://github.com/getsentry/sentry-java/pull/2563))
- Bump AGP version from v7.3.0 to v7.4.2 ([#2574](https://github.com/getsentry/sentry-java/pull/2574))
- Bump Gradle from v7.6.0 to v8.0.2 ([#2563](https://github.com/getsentry/sentry-java/pull/2563))
    - [changelog](https://github.com/gradle/gradle/blob/master/CHANGELOG.md#v802)
    - [diff](https://github.com/gradle/gradle/compare/v7.6.0...v8.0.2)
- Bump Gradle from v8.0.2 to v8.1.0 ([#2650](https://github.com/getsentry/sentry-java/pull/2650))
  - [changelog](https://github.com/gradle/gradle/blob/master/CHANGELOG.md#v810)
  - [diff](https://github.com/gradle/gradle/compare/v8.0.2...v8.1.0)

## 6.17.0

### Features

- Add `name` and `geo` to `User` ([#2556](https://github.com/getsentry/sentry-java/pull/2556)) 
- Add breadcrumbs on network changes ([#2608](https://github.com/getsentry/sentry-java/pull/2608))
- Add time-to-initial-display and time-to-full-display measurements to Activity transactions ([#2611](https://github.com/getsentry/sentry-java/pull/2611))
- Read integration list written by sentry gradle plugin from manifest ([#2598](https://github.com/getsentry/sentry-java/pull/2598))
- Add Logcat adapter ([#2620](https://github.com/getsentry/sentry-java/pull/2620))
- Provide CPU count/frequency data as device context ([#2622](https://github.com/getsentry/sentry-java/pull/2622))

### Fixes

- Trim time-to-full-display span if reportFullyDisplayed API is never called ([#2631](https://github.com/getsentry/sentry-java/pull/2631))
- Fix Automatic UI transactions having wrong durations ([#2623](https://github.com/getsentry/sentry-java/pull/2623))
- Fix wrong default environment in Session ([#2610](https://github.com/getsentry/sentry-java/pull/2610))
- Pass through unknown sentry baggage keys into SentryEnvelopeHeader ([#2618](https://github.com/getsentry/sentry-java/pull/2618))
- Fix missing null check when removing lifecycle observer ([#2625](https://github.com/getsentry/sentry-java/pull/2625))

### Dependencies

- Bump Native SDK from v0.6.0 to v0.6.1 ([#2629](https://github.com/getsentry/sentry-java/pull/2629))
  - [changelog](https://github.com/getsentry/sentry-native/blob/master/CHANGELOG.md#061)
  - [diff](https://github.com/getsentry/sentry-native/compare/0.6.0...0.6.1)

## 6.16.0

### Features

- Improve versatility of exception resolver component for Spring with more flexible API for consumers. ([#2577](https://github.com/getsentry/sentry-java/pull/2577))
- Automatic performance instrumentation for WebFlux ([#2597](https://github.com/getsentry/sentry-java/pull/2597))
  - You can enable it by adding `sentry.enable-tracing=true` to your `application.properties`
- The Spring Boot integration can now be configured to add the `SentryAppender` to specific loggers instead of the `ROOT` logger ([#2173](https://github.com/getsentry/sentry-java/pull/2173))
  - You can specify the loggers using `"sentry.logging.loggers[0]=foo.bar` and `"sentry.logging.loggers[1]=baz` in your `application.properties`
- Add capabilities to track Jetpack Compose composition/rendering time ([#2507](https://github.com/getsentry/sentry-java/pull/2507))
- Adapt span op and description for graphql to fit spec ([#2607](https://github.com/getsentry/sentry-java/pull/2607))

### Fixes

- Fix timestamps of slow and frozen frames for profiles ([#2584](https://github.com/getsentry/sentry-java/pull/2584))
- Deprecate reportFullDisplayed in favor of reportFullyDisplayed ([#2585](https://github.com/getsentry/sentry-java/pull/2585))
- Add mechanism for logging integrations and update spring mechanism types ([#2595](https://github.com/getsentry/sentry-java/pull/2595))
	- NOTE: If you're using these mechanism types (`HandlerExceptionResolver`, `SentryWebExceptionHandler`) in your dashboards please update them to use the new types.
- Filter out session cookies sent by Spring and Spring Boot integrations ([#2593](https://github.com/getsentry/sentry-java/pull/2593))
  - We filter out some common cookies like JSESSIONID
  - We also read the value from `server.servlet.session.cookie.name` and filter it out
- No longer send event / transaction to Sentry if `beforeSend` / `beforeSendTransaction` throws ([#2591](https://github.com/getsentry/sentry-java/pull/2591))
- Add version to sentryClientName used in auth header ([#2596](https://github.com/getsentry/sentry-java/pull/2596))
- Keep integration names from being obfuscated ([#2599](https://github.com/getsentry/sentry-java/pull/2599))
- Change log level from INFO to WARN for error message indicating a failed Log4j2 Sentry.init ([#2606](https://github.com/getsentry/sentry-java/pull/2606))
  - The log message was often not visible as our docs suggest a minimum log level of WARN
- Fix session tracking on Android ([#2609](https://github.com/getsentry/sentry-java/pull/2609))
  - Incorrect number of session has been sent. In addition, some of the sessions were not properly ended, messing up Session Health Metrics.

### Dependencies

- Bump `opentelemetry-sdk` to `1.23.1` and `opentelemetry-javaagent` to `1.23.0` ([#2590](https://github.com/getsentry/sentry-java/pull/2590))
- Bump Native SDK from v0.5.4 to v0.6.0 ([#2545](https://github.com/getsentry/sentry-java/pull/2545))
  - [changelog](https://github.com/getsentry/sentry-native/blob/master/CHANGELOG.md#060)
  - [diff](https://github.com/getsentry/sentry-native/compare/0.5.4...0.6.0)

## 6.15.0

### Features

- Adjust time-to-full-display span if reportFullDisplayed is called too early ([#2550](https://github.com/getsentry/sentry-java/pull/2550))
- Add `enableTracing` option ([#2530](https://github.com/getsentry/sentry-java/pull/2530))
    - This change is backwards compatible. The default is `null` meaning existing behaviour remains unchanged (setting either `tracesSampleRate` or `tracesSampler` enables performance).
    - If set to `true`, performance is enabled, even if no `tracesSampleRate` or `tracesSampler` have been configured.
    - If set to `false` performance is disabled, regardless of `tracesSampleRate` and `tracesSampler` options.
- Detect dependencies by listing MANIFEST.MF files at runtime ([#2538](https://github.com/getsentry/sentry-java/pull/2538))
- Report integrations in use, report packages in use more consistently ([#2179](https://github.com/getsentry/sentry-java/pull/2179))
- Implement `ThreadLocalAccessor` for propagating Sentry hub with reactor / WebFlux ([#2570](https://github.com/getsentry/sentry-java/pull/2570))
  - Requires `io.micrometer:context-propagation:1.0.2+` as well as Spring Boot 3.0.3+
  - Enable the feature by setting `sentry.reactive.thread-local-accessor-enabled=true`
  - This is still considered experimental. Once we have enough feedback we may turn this on by default.
  - Checkout the sample here: https://github.com/getsentry/sentry-java/tree/main/sentry-samples/sentry-samples-spring-boot-webflux-jakarta
  - A new hub is now cloned from the main hub for every request

### Fixes

- Leave `inApp` flag for stack frames undecided in SDK if unsure and let ingestion decide instead ([#2547](https://github.com/getsentry/sentry-java/pull/2547))
- Allow `0.0` error sample rate ([#2573](https://github.com/getsentry/sentry-java/pull/2573))
- Fix memory leak in WebFlux related to an ever growing stack ([#2580](https://github.com/getsentry/sentry-java/pull/2580))
- Use the same hub in WebFlux exception handler as we do in WebFilter ([#2566](https://github.com/getsentry/sentry-java/pull/2566))
- Switch upstream Jetpack Compose dependencies to `compileOnly` in `sentry-compose-android` ([#2578](https://github.com/getsentry/sentry-java/pull/2578))
  - NOTE: If you're using Compose Navigation/User Interaction integrations, make sure to have the following dependencies on the classpath as we do not bring them in transitively anymore:
    - `androidx.navigation:navigation-compose:`
    - `androidx.compose.runtime:runtime:`
    - `androidx.compose.ui:ui:`

## 6.14.0

### Features

- Add time-to-full-display span to Activity auto-instrumentation ([#2432](https://github.com/getsentry/sentry-java/pull/2432))
- Add `main` flag to threads and `in_foreground` flag for app contexts  ([#2516](https://github.com/getsentry/sentry-java/pull/2516))

### Fixes

- Ignore Shutdown in progress when closing ShutdownHookIntegration ([#2521](https://github.com/getsentry/sentry-java/pull/2521))
- Fix app start span end-time is wrong if SDK init is deferred ([#2519](https://github.com/getsentry/sentry-java/pull/2519))
- Fix invalid session creation when app is launched in background ([#2543](https://github.com/getsentry/sentry-java/pull/2543))

## 6.13.1

### Fixes

- Fix transaction performance collector oom ([#2505](https://github.com/getsentry/sentry-java/pull/2505))
- Remove authority from URLs sent to Sentry ([#2366](https://github.com/getsentry/sentry-java/pull/2366))
- Fix `sentry-bom` containing incorrect artifacts ([#2504](https://github.com/getsentry/sentry-java/pull/2504))

### Dependencies

- Bump Native SDK from v0.5.3 to v0.5.4 ([#2500](https://github.com/getsentry/sentry-java/pull/2500))
  - [changelog](https://github.com/getsentry/sentry-native/blob/master/CHANGELOG.md#054)
  - [diff](https://github.com/getsentry/sentry-native/compare/0.5.3...0.5.4)

## 6.13.0

### Features

- Send cpu usage percentage in profile payload ([#2469](https://github.com/getsentry/sentry-java/pull/2469))
- Send transaction memory stats in profile payload ([#2447](https://github.com/getsentry/sentry-java/pull/2447))
- Add cpu usage collection ([#2462](https://github.com/getsentry/sentry-java/pull/2462))
- Improve ANR implementation: ([#2475](https://github.com/getsentry/sentry-java/pull/2475))
  - Add `abnormal_mechanism` to sessions for ANR rate calculation
  - Always attach thread dump to ANR events
  - Distinguish between foreground and background ANRs
- Improve possible date precision to 10 μs ([#2451](https://github.com/getsentry/sentry-java/pull/2451))

### Fixes

- Fix performance collector setup called in main thread ([#2499](https://github.com/getsentry/sentry-java/pull/2499))
- Expand guard against CVE-2018-9492 "Privilege Escalation via Content Provider" ([#2482](https://github.com/getsentry/sentry-java/pull/2482))
- Prevent OOM by disabling TransactionPerformanceCollector for now ([#2498](https://github.com/getsentry/sentry-java/pull/2498))

## 6.12.1

### Fixes

- Create timer in `TransactionPerformanceCollector` lazily ([#2478](https://github.com/getsentry/sentry-java/pull/2478))

## 6.12.0

### Features

- Attach View Hierarchy to the errored/crashed events ([#2440](https://github.com/getsentry/sentry-java/pull/2440))
- Collect memory usage in transactions ([#2445](https://github.com/getsentry/sentry-java/pull/2445))
- Add `traceOptionsRequests` option to disable tracing of OPTIONS requests ([#2453](https://github.com/getsentry/sentry-java/pull/2453))
- Extend list of HTTP headers considered sensitive ([#2455](https://github.com/getsentry/sentry-java/pull/2455))

### Fixes

- Use a single TransactionPerfomanceCollector ([#2464](https://github.com/getsentry/sentry-java/pull/2464))
- Don't override sdk name with Timber ([#2450](https://github.com/getsentry/sentry-java/pull/2450))
- Set transactionNameSource to CUSTOM when setting transaction name ([#2405](https://github.com/getsentry/sentry-java/pull/2405))
- Guard against CVE-2018-9492 "Privilege Escalation via Content Provider" ([#2466](https://github.com/getsentry/sentry-java/pull/2466))

## 6.11.0

### Features

- Disable Android concurrent profiling ([#2434](https://github.com/getsentry/sentry-java/pull/2434))
- Add logging for OpenTelemetry integration ([#2425](https://github.com/getsentry/sentry-java/pull/2425))
- Auto add `OpenTelemetryLinkErrorEventProcessor` for Spring Boot ([#2429](https://github.com/getsentry/sentry-java/pull/2429))

### Fixes

- Use minSdk compatible `Objects` class ([#2436](https://github.com/getsentry/sentry-java/pull/2436))
- Prevent R8 from warning on missing classes, as we check for their presence at runtime ([#2439](https://github.com/getsentry/sentry-java/pull/2439))

### Dependencies

- Bump Gradle from v7.5.1 to v7.6.0 ([#2438](https://github.com/getsentry/sentry-java/pull/2438))
  - [changelog](https://github.com/gradle/gradle/blob/master/CHANGELOG.md#v760)
  - [diff](https://github.com/gradle/gradle/compare/v7.5.1...v7.6.0)

## 6.10.0

### Features

- Add time-to-initial-display span to Activity transactions ([#2369](https://github.com/getsentry/sentry-java/pull/2369))
- Start a session after init if AutoSessionTracking is enabled ([#2356](https://github.com/getsentry/sentry-java/pull/2356))
- Provide automatic breadcrumbs and transactions for click/scroll events for Compose ([#2390](https://github.com/getsentry/sentry-java/pull/2390))
- Add `blocked_main_thread` and `call_stack` to File I/O spans to detect performance issues ([#2382](https://github.com/getsentry/sentry-java/pull/2382))

### Dependencies

- Bump Native SDK from v0.5.2 to v0.5.3 ([#2423](https://github.com/getsentry/sentry-java/pull/2423))
  - [changelog](https://github.com/getsentry/sentry-native/blob/master/CHANGELOG.md#053)
  - [diff](https://github.com/getsentry/sentry-native/compare/0.5.2...0.5.3)

## 6.9.2

### Fixes

- Updated ProfileMeasurementValue types ([#2412](https://github.com/getsentry/sentry-java/pull/2412))
- Clear window reference only on activity stop in profileMeasurements collector ([#2407](https://github.com/getsentry/sentry-java/pull/2407))
- No longer disable OpenTelemetry exporters in default Java Agent config ([#2408](https://github.com/getsentry/sentry-java/pull/2408))
- Fix `ClassNotFoundException` for `io.sentry.spring.SentrySpringServletContainerInitializer` in `sentry-spring-jakarta` ([#2411](https://github.com/getsentry/sentry-java/issues/2411))
- Fix `sentry-samples-spring-jakarta` ([#2411](https://github.com/getsentry/sentry-java/issues/2411))

### Features

- Add SENTRY_AUTO_INIT environment variable to control OpenTelemetry Agent init ([#2410](https://github.com/getsentry/sentry-java/pull/2410))
- Add OpenTelemetryLinkErrorEventProcessor for linking errors to traces created via OpenTelemetry ([#2418](https://github.com/getsentry/sentry-java/pull/2418))

### Dependencies

- Bump OpenTelemetry to 1.20.1 and OpenTelemetry Java Agent to 1.20.2 ([#2420](https://github.com/getsentry/sentry-java/pull/2420))

## 6.9.1

### Fixes

- OpenTelemetry modules were missing in `6.9.0` so we released the same code again as `6.9.1` including OpenTelemetry modules

## 6.9.0

### Fixes

- Use `canonicalName` in Fragment Integration for better de-obfuscation ([#2379](https://github.com/getsentry/sentry-java/pull/2379))
- Fix Timber and Fragment integrations auto-installation for obfuscated builds ([#2379](https://github.com/getsentry/sentry-java/pull/2379))
- Don't attach screenshots to events from Hybrid SDKs ([#2360](https://github.com/getsentry/sentry-java/pull/2360))
- Ensure Hints do not cause memory leaks ([#2387](https://github.com/getsentry/sentry-java/pull/2387))
- Do not attach empty `sentry-trace` and `baggage` headers ([#2385](https://github.com/getsentry/sentry-java/pull/2385))

### Features

- Add beforeSendTransaction which allows users to filter and change transactions ([#2388](https://github.com/getsentry/sentry-java/pull/2388))
- Add experimental support for OpenTelemetry ([README](sentry-opentelemetry/README.md))([#2344](https://github.com/getsentry/sentry-java/pull/2344))

### Dependencies

- Update Spring Boot Jakarta to Spring Boot 3.0.0 ([#2389](https://github.com/getsentry/sentry-java/pull/2389))
- Bump Spring Boot to 2.7.5 ([#2383](https://github.com/getsentry/sentry-java/pull/2383))

## 6.8.0

### Features

- Add FrameMetrics to Android profiling data ([#2342](https://github.com/getsentry/sentry-java/pull/2342))

### Fixes

- Remove profiler main thread io ([#2348](https://github.com/getsentry/sentry-java/pull/2348))
- Fix ensure all options are processed before integrations are loaded ([#2377](https://github.com/getsentry/sentry-java/pull/2377))

## 6.7.1

### Fixes

- Fix `Gpu.vendorId` should be a String ([#2343](https://github.com/getsentry/sentry-java/pull/2343))
- Don't set device name on Android if `sendDefaultPii` is disabled ([#2354](https://github.com/getsentry/sentry-java/pull/2354))
- Fix corrupted UUID on Motorola devices ([#2363](https://github.com/getsentry/sentry-java/pull/2363))
- Fix ANR on dropped uncaught exception events ([#2368](https://github.com/getsentry/sentry-java/pull/2368))

### Features

- Update Spring Boot Jakarta to Spring Boot 3.0.0-RC2 ([#2347](https://github.com/getsentry/sentry-java/pull/2347))

## 6.7.0

### Fixes

- Use correct set-cookie for the HTTP Client response object ([#2326](https://github.com/getsentry/sentry-java/pull/2326))
- Fix NoSuchElementException in CircularFifoQueue when cloning a Scope ([#2328](https://github.com/getsentry/sentry-java/pull/2328))

### Features

- Customizable fragment lifecycle breadcrumbs ([#2299](https://github.com/getsentry/sentry-java/pull/2299))
- Provide hook for Jetpack Compose navigation instrumentation ([#2320](https://github.com/getsentry/sentry-java/pull/2320))
- Populate `event.modules` with dependencies metadata ([#2324](https://github.com/getsentry/sentry-java/pull/2324))
- Support Spring 6 and Spring Boot 3 ([#2289](https://github.com/getsentry/sentry-java/pull/2289))

### Dependencies

- Bump Native SDK from v0.5.1 to v0.5.2 ([#2315](https://github.com/getsentry/sentry-java/pull/2315))
  - [changelog](https://github.com/getsentry/sentry-native/blob/master/CHANGELOG.md#052)
  - [diff](https://github.com/getsentry/sentry-native/compare/0.5.1...0.5.2)

## 6.6.0

### Fixes

- Ensure potential callback exceptions are caught #2123 ([#2291](https://github.com/getsentry/sentry-java/pull/2291))
- Remove verbose FrameMetricsAggregator failure logging ([#2293](https://github.com/getsentry/sentry-java/pull/2293))
- Ignore broken regex for tracePropagationTarget ([#2288](https://github.com/getsentry/sentry-java/pull/2288))
- No longer serialize static fields; use toString as fallback ([#2309](https://github.com/getsentry/sentry-java/pull/2309))
- Fix `SentryFileWriter`/`SentryFileOutputStream` append overwrites file contents ([#2304](https://github.com/getsentry/sentry-java/pull/2304))
- Respect incoming parent sampled decision when continuing a trace ([#2311](https://github.com/getsentry/sentry-java/pull/2311))

### Features

- Profile envelopes are sent directly from profiler ([#2298](https://github.com/getsentry/sentry-java/pull/2298))
- Add support for using Encoder with logback.SentryAppender ([#2246](https://github.com/getsentry/sentry-java/pull/2246))
- Report Startup Crashes ([#2277](https://github.com/getsentry/sentry-java/pull/2277))
- HTTP Client errors for OkHttp ([#2287](https://github.com/getsentry/sentry-java/pull/2287))
- Add option to enable or disable Frame Tracking ([#2314](https://github.com/getsentry/sentry-java/pull/2314))

### Dependencies

- Bump Native SDK from v0.5.0 to v0.5.1 ([#2306](https://github.com/getsentry/sentry-java/pull/2306))
  - [changelog](https://github.com/getsentry/sentry-native/blob/master/CHANGELOG.md#051)
  - [diff](https://github.com/getsentry/sentry-native/compare/0.5.0...0.5.1)

## 6.5.0

### Fixes

- Improve public facing API for creating Baggage from header ([#2284](https://github.com/getsentry/sentry-java/pull/2284))

## 6.5.0-beta.3

### Features

- Provide API for attaching custom measurements to transactions ([#2260](https://github.com/getsentry/sentry-java/pull/2260))
- Bump spring to 2.7.4 ([#2279](https://github.com/getsentry/sentry-java/pull/2279))

## 6.5.0-beta.2

### Features

- Make user segment a top level property ([#2257](https://github.com/getsentry/sentry-java/pull/2257))
- Replace user `other` with `data` ([#2258](https://github.com/getsentry/sentry-java/pull/2258))
- `isTraceSampling` is now on by default. `tracingOrigins` has been replaced by `tracePropagationTargets` ([#2255](https://github.com/getsentry/sentry-java/pull/2255))

## 6.5.0-beta.1

### Features

- Server-Side Dynamic Sampling Context support  ([#2226](https://github.com/getsentry/sentry-java/pull/2226))

## 6.4.4

### Fixes

- Fix ConcurrentModificationException due to FrameMetricsAggregator manipulation ([#2282](https://github.com/getsentry/sentry-java/pull/2282))

## 6.4.3

- Fix slow and frozen frames tracking ([#2271](https://github.com/getsentry/sentry-java/pull/2271))

## 6.4.2

### Fixes

- Fixed AbstractMethodError when getting Lifecycle ([#2228](https://github.com/getsentry/sentry-java/pull/2228))
- Missing unit fields for Android measurements ([#2204](https://github.com/getsentry/sentry-java/pull/2204))
- Avoid sending empty profiles ([#2232](https://github.com/getsentry/sentry-java/pull/2232))
- Fix file descriptor leak in FileIO instrumentation ([#2248](https://github.com/getsentry/sentry-java/pull/2248))

## 6.4.1

### Fixes

- Fix memory leak caused by throwableToSpan ([#2227](https://github.com/getsentry/sentry-java/pull/2227))

## 6.4.0

### Fixes

- make profiling rate defaults to 101 hz ([#2211](https://github.com/getsentry/sentry-java/pull/2211))
- SentryOptions.setProfilingTracesIntervalMillis has been deprecated
- Added cpu architecture and default environment in profiles envelope ([#2207](https://github.com/getsentry/sentry-java/pull/2207))
- SentryOptions.setProfilingEnabled has been deprecated in favor of setProfilesSampleRate
- Use toString for enum serialization ([#2220](https://github.com/getsentry/sentry-java/pull/2220))

### Features

- Concurrent profiling 3 - added truncation reason ([#2247](https://github.com/getsentry/sentry-java/pull/2247))
- Concurrent profiling 2 - added list of transactions ([#2218](https://github.com/getsentry/sentry-java/pull/2218))
- Concurrent profiling 1 - added envelope payload data format ([#2216](https://github.com/getsentry/sentry-java/pull/2216))
- Send source for transactions ([#2180](https://github.com/getsentry/sentry-java/pull/2180))
- Add profilesSampleRate and profileSampler options for Android sdk ([#2184](https://github.com/getsentry/sentry-java/pull/2184))
- Add baggage header to RestTemplate ([#2206](https://github.com/getsentry/sentry-java/pull/2206))
- Bump Native SDK from v0.4.18 to v0.5.0 ([#2199](https://github.com/getsentry/sentry-java/pull/2199))
  - [changelog](https://github.com/getsentry/sentry-native/blob/master/CHANGELOG.md#050)
  - [diff](https://github.com/getsentry/sentry-native/compare/0.4.18...0.5.0)
- Bump Gradle from v7.5.0 to v7.5.1 ([#2212](https://github.com/getsentry/sentry-java/pull/2212))
  - [changelog](https://github.com/gradle/gradle/blob/master/CHANGELOG.md#v751)
  - [diff](https://github.com/gradle/gradle/compare/v7.5.0...v7.5.1)

## 6.3.1

### Fixes

- Prevent NPE by checking SentryTracer.timer for null again inside synchronized ([#2200](https://github.com/getsentry/sentry-java/pull/2200))
- Weakly reference Activity for transaction finished callback ([#2203](https://github.com/getsentry/sentry-java/pull/2203))
- `attach-screenshot` set on Manual init. didn't work ([#2186](https://github.com/getsentry/sentry-java/pull/2186))
- Remove extra space from `spring.factories` causing issues in old versions of Spring Boot ([#2181](https://github.com/getsentry/sentry-java/pull/2181))


### Features

- Bump Native SDK to v0.4.18 ([#2154](https://github.com/getsentry/sentry-java/pull/2154))
  - [changelog](https://github.com/getsentry/sentry-native/blob/master/CHANGELOG.md#0418)
  - [diff](https://github.com/getsentry/sentry-native/compare/0.4.17...0.4.18)
- Bump Gradle to v7.5.0 ([#2174](https://github.com/getsentry/sentry-java/pull/2174), [#2191](https://github.com/getsentry/sentry-java/pull/2191))
  - [changelog](https://github.com/gradle/gradle/blob/master/CHANGELOG.md#v750)
  - [diff](https://github.com/gradle/gradle/compare/v7.4.2...v7.5.0)

## 6.3.0

### Features

- Switch upstream dependencies to `compileOnly` in integrations ([#2175](https://github.com/getsentry/sentry-java/pull/2175))

### Fixes

- Lazily retrieve HostnameCache in MainEventProcessor ([#2170](https://github.com/getsentry/sentry-java/pull/2170))

## 6.2.1

### Fixes

- Only send userid in Dynamic Sampling Context if sendDefaultPii is true ([#2147](https://github.com/getsentry/sentry-java/pull/2147))
- Remove userId from baggage due to PII ([#2157](https://github.com/getsentry/sentry-java/pull/2157))

### Features

- Add integration for Apollo-Kotlin 3 ([#2109](https://github.com/getsentry/sentry-java/pull/2109))
- New package `sentry-android-navigation` for AndroidX Navigation support ([#2136](https://github.com/getsentry/sentry-java/pull/2136))
- New package `sentry-compose` for Jetpack Compose support (Navigation) ([#2136](https://github.com/getsentry/sentry-java/pull/2136))
- Add sample rate to baggage as well as trace in envelope header and flatten user ([#2135](https://github.com/getsentry/sentry-java/pull/2135))

Breaking Changes:
- The boolean parameter `samplingDecision` in the `TransactionContext` constructor has been replaced with a `TracesSamplingDecision` object. Feel free to ignore the `@ApiStatus.Internal` in this case.

## 6.1.4

### Fixes

- Filter out app starts with more than 60s ([#2127](https://github.com/getsentry/sentry-java/pull/2127))

## 6.1.3

### Fixes

- Fix thread leak due to Timer being created and never cancelled ([#2131](https://github.com/getsentry/sentry-java/pull/2131))

## 6.1.2

### Fixes

- Swallow error when reading ActivityManager#getProcessesInErrorState instead of crashing ([#2114](https://github.com/getsentry/sentry-java/pull/2114))
- Use charset string directly as StandardCharsets is not available on earlier Android versions ([#2111](https://github.com/getsentry/sentry-java/pull/2111))

## 6.1.1

### Features

- Replace `tracestate` header with `baggage` header ([#2078](https://github.com/getsentry/sentry-java/pull/2078))
- Allow opting out of device info collection that requires Inter-Process Communication (IPC) ([#2100](https://github.com/getsentry/sentry-java/pull/2100))

## 6.1.0

### Features

- Implement local scope by adding overloads to the capture methods that accept a ScopeCallback ([#2084](https://github.com/getsentry/sentry-java/pull/2084))
- SentryOptions#merge is now public and can be used to load ExternalOptions ([#2088](https://github.com/getsentry/sentry-java/pull/2088))

### Fixes

- Fix proguard rules to work R8 [issue](https://issuetracker.google.com/issues/235733922) around on AGP 7.3.0-betaX and 7.4.0-alphaX ([#2094](https://github.com/getsentry/sentry-java/pull/2094))
- Fix GraalVM Native Image compatibility ([#2172](https://github.com/getsentry/sentry-java/pull/2172))

## 6.0.0

### Sentry Self-hosted Compatibility

- Starting with version `6.0.0` of the `sentry` package, [Sentry's self hosted version >= v21.9.0](https://github.com/getsentry/self-hosted/releases) is required or you have to manually disable sending client reports via the `sendClientReports` option. This only applies to self-hosted Sentry. If you are using [sentry.io](https://sentry.io), no action is needed.

### Features

- Allow optimization and obfuscation of the SDK by reducing proguard rules ([#2031](https://github.com/getsentry/sentry-java/pull/2031))
- Relax TransactionNameProvider ([#1861](https://github.com/getsentry/sentry-java/pull/1861))
- Use float instead of Date for protocol types for higher precision ([#1737](https://github.com/getsentry/sentry-java/pull/1737))
- Allow setting SDK info (name & version) in manifest ([#2016](https://github.com/getsentry/sentry-java/pull/2016))
- Allow setting native Android SDK name during build ([#2035](https://github.com/getsentry/sentry-java/pull/2035))
- Include application permissions in Android events ([#2018](https://github.com/getsentry/sentry-java/pull/2018))
- Automatically create transactions for UI events ([#1975](https://github.com/getsentry/sentry-java/pull/1975))
- Hints are now used via a Hint object and passed into beforeSend and EventProcessor as @NotNull Hint object ([#2045](https://github.com/getsentry/sentry-java/pull/2045))
- Attachments can be manipulated via hint ([#2046](https://github.com/getsentry/sentry-java/pull/2046))
- Add sentry-servlet-jakarta module ([#1987](https://github.com/getsentry/sentry-java/pull/1987))
- Add client reports ([#1982](https://github.com/getsentry/sentry-java/pull/1982))
- Screenshot is taken when there is an error ([#1967](https://github.com/getsentry/sentry-java/pull/1967))
- Add Android profiling traces ([#1897](https://github.com/getsentry/sentry-java/pull/1897)) ([#1959](https://github.com/getsentry/sentry-java/pull/1959)) and its tests ([#1949](https://github.com/getsentry/sentry-java/pull/1949))
- Enable enableScopeSync by default for Android ([#1928](https://github.com/getsentry/sentry-java/pull/1928))
- Feat: Vendor JSON ([#1554](https://github.com/getsentry/sentry-java/pull/1554))
    - Introduce `JsonSerializable` and `JsonDeserializer` interfaces for manual json
      serialization/deserialization.
    - Introduce `JsonUnknwon` interface to preserve unknown properties when deserializing/serializing
      SDK classes.
    - When passing custom objects, for example in `Contexts`, these are supported for serialization:
        - `JsonSerializable`
        - `Map`, `Collection`, `Array`, `String` and all primitive types.
        - Objects with the help of refection.
            - `Map`, `Collection`, `Array`, `String` and all primitive types.
            - Call `toString()` on objects that have a cyclic reference to a ancestor object.
            - Call `toString()` where object graphs exceed max depth.
    - Remove `gson` dependency.
    - Remove `IUnknownPropertiesConsumer`
- Pass MDC tags as Sentry tags ([#1954](https://github.com/getsentry/sentry-java/pull/1954))

### Fixes

- Calling Sentry.init and specifying contextTags now has an effect on the Logback SentryAppender ([#2052](https://github.com/getsentry/sentry-java/pull/2052))
- Calling Sentry.init and specifying contextTags now has an effect on the Log4j SentryAppender ([#2054](https://github.com/getsentry/sentry-java/pull/2054))
- Calling Sentry.init and specifying contextTags now has an effect on the jul SentryAppender ([#2057](https://github.com/getsentry/sentry-java/pull/2057))
- Update Spring Boot dependency to 2.6.8 and fix the CVE-2022-22970 ([#2068](https://github.com/getsentry/sentry-java/pull/2068))
- Sentry can now self heal after a Thread had its currentHub set to a NoOpHub ([#2076](https://github.com/getsentry/sentry-java/pull/2076))
- No longer close OutputStream that is passed into JsonSerializer ([#2029](https://github.com/getsentry/sentry-java/pull/2029))
- Fix setting context tags on events captured by Spring ([#2060](https://github.com/getsentry/sentry-java/pull/2060))
- Isolate cached events with hashed DSN subfolder ([#2038](https://github.com/getsentry/sentry-java/pull/2038))
- SentryThread.current flag will not be overridden by DefaultAndroidEventProcessor if already set ([#2050](https://github.com/getsentry/sentry-java/pull/2050))
- Fix serialization of Long inside of Request.data ([#2051](https://github.com/getsentry/sentry-java/pull/2051))
- Update sentry-native to 0.4.17 ([#2033](https://github.com/getsentry/sentry-java/pull/2033))
- Update Gradle to 7.4.2 and AGP to 7.2 ([#2042](https://github.com/getsentry/sentry-java/pull/2042))
- Change order of event filtering mechanisms ([#2001](https://github.com/getsentry/sentry-java/pull/2001))
- Only send session update for dropped events if state changed ([#2002](https://github.com/getsentry/sentry-java/pull/2002))
- Android profiling initializes on first profile start ([#2009](https://github.com/getsentry/sentry-java/pull/2009))
- Profiling rate decreased from 300hz to 100hz ([#1997](https://github.com/getsentry/sentry-java/pull/1997))
- Allow disabling sending of client reports via Android Manifest and external options ([#2007](https://github.com/getsentry/sentry-java/pull/2007))
- Ref: Upgrade Spring Boot dependency to 2.5.13 ([#2011](https://github.com/getsentry/sentry-java/pull/2011))
- Ref: Make options.printUncaughtStackTrace primitive type ([#1995](https://github.com/getsentry/sentry-java/pull/1995))
- Ref: Remove not needed interface abstractions on Android ([#1953](https://github.com/getsentry/sentry-java/pull/1953))
- Ref: Make hints Map<String, Object> instead of only Object ([#1929](https://github.com/getsentry/sentry-java/pull/1929))
- Ref: Simplify DateUtils with ISO8601Utils ([#1837](https://github.com/getsentry/sentry-java/pull/1837))
- Ref: Remove deprecated and scheduled fields ([#1875](https://github.com/getsentry/sentry-java/pull/1875))
- Ref: Add shutdownTimeoutMillis in favor of shutdownTimeout ([#1873](https://github.com/getsentry/sentry-java/pull/1873))
- Ref: Remove Attachment ContentType since the Server infers it ([#1874](https://github.com/getsentry/sentry-java/pull/1874))
- Ref: Bind external properties to a dedicated class. ([#1750](https://github.com/getsentry/sentry-java/pull/1750))
- Ref: Debug log serializable objects ([#1795](https://github.com/getsentry/sentry-java/pull/1795))
- Ref: catch Throwable instead of Exception to suppress internal SDK errors ([#1812](https://github.com/getsentry/sentry-java/pull/1812))
- `SentryOptions` can merge properties from `ExternalOptions` instead of another instance of `SentryOptions`
- Following boolean properties from `SentryOptions` that allowed `null` values are now not nullable - `debug`, `enableUncaughtExceptionHandler`, `enableDeduplication`
- `SentryOptions` cannot be created anymore using `PropertiesProvider` with `SentryOptions#from` method. Use `ExternalOptions#from` instead and merge created object with `SentryOptions#merge`
- Bump: Kotlin to 1.5 and compatibility to 1.4 for sentry-android-timber ([#1815](https://github.com/getsentry/sentry-java/pull/1815))

## 5.7.4

### Fixes

* Change order of event filtering mechanisms and only send session update for dropped events if session state changed (#2028)

## 5.7.3

### Fixes

- Sentry Timber integration throws an exception when using args ([#1986](https://github.com/getsentry/sentry-java/pull/1986))

## 5.7.2

### Fixes

- Bring back support for `Timber.tag` ([#1974](https://github.com/getsentry/sentry-java/pull/1974))

## 5.7.1

### Fixes

- Sentry Timber integration does not submit msg.formatted breadcrumbs ([#1957](https://github.com/getsentry/sentry-java/pull/1957))
- ANR WatchDog won't crash on SecurityException ([#1962](https://github.com/getsentry/sentry-java/pull/1962))

## 5.7.0

### Features

- Automatically enable `Timber` and `Fragment` integrations if they are present on the classpath ([#1936](https://github.com/getsentry/sentry-java/pull/1936))

## 5.6.3

### Fixes

- If transaction or span is finished, do not allow to mutate ([#1940](https://github.com/getsentry/sentry-java/pull/1940))
- Keep used AndroidX classes from obfuscation (Fixes UI breadcrumbs and Slow/Frozen frames) ([#1942](https://github.com/getsentry/sentry-java/pull/1942))

## 5.6.2

### Fixes

- Ref: Make ActivityFramesTracker public to be used by Hybrid SDKs ([#1931](https://github.com/getsentry/sentry-java/pull/1931))
- Bump: AGP to 7.1.2 ([#1930](https://github.com/getsentry/sentry-java/pull/1930))
- NPE while adding "response_body_size" breadcrumb, when response body length is unknown ([#1908](https://github.com/getsentry/sentry-java/pull/1908))
- Do not include stacktrace frames into Timber message ([#1898](https://github.com/getsentry/sentry-java/pull/1898))
- Potential memory leaks ([#1909](https://github.com/getsentry/sentry-java/pull/1909))

Breaking changes:
`Timber.tag` is no longer supported by our [Timber integration](https://docs.sentry.io/platforms/android/configuration/integrations/timber/) and will not appear on Sentry for error events.
Please vote on this [issue](https://github.com/getsentry/sentry-java/issues/1900), if you'd like us to provide support for that.

## 5.6.2-beta.3

### Fixes

- Ref: Make ActivityFramesTracker public to be used by Hybrid SDKs ([#1931](https://github.com/getsentry/sentry-java/pull/1931))
- Bump: AGP to 7.1.2 ([#1930](https://github.com/getsentry/sentry-java/pull/1930))

## 5.6.2-beta.2

### Fixes

- NPE while adding "response_body_size" breadcrumb, when response body length is unknown ([#1908](https://github.com/getsentry/sentry-java/pull/1908))

## 5.6.2-beta.1

### Fixes

- Do not include stacktrace frames into Timber message ([#1898](https://github.com/getsentry/sentry-java/pull/1898))
- Potential memory leaks ([#1909](https://github.com/getsentry/sentry-java/pull/1909))

Breaking changes:
`Timber.tag` is no longer supported by our [Timber integration](https://docs.sentry.io/platforms/android/configuration/integrations/timber/) and will not appear on Sentry for error events.
Please vote on this [issue](https://github.com/getsentry/sentry-java/issues/1900), if you'd like us to provide support for that.

## 5.6.1

### Features

- Add options.printUncaughtStackTrace to print uncaught exceptions ([#1890](https://github.com/getsentry/sentry-java/pull/1890))

### Fixes

- NPE while adding "response_body_size" breadcrumb, when response body is null ([#1884](https://github.com/getsentry/sentry-java/pull/1884))
- Bump: AGP to 7.1.0 ([#1892](https://github.com/getsentry/sentry-java/pull/1892))

## 5.6.0

### Features

- Add breadcrumbs support for UI events (automatically captured) ([#1876](https://github.com/getsentry/sentry-java/pull/1876))

### Fixes

- Change scope of servlet-api to compileOnly ([#1880](https://github.com/getsentry/sentry-java/pull/1880))

## 5.5.3

### Fixes

- Do not create SentryExceptionResolver bean when Spring MVC is not on the classpath ([#1865](https://github.com/getsentry/sentry-java/pull/1865))

## 5.5.2

### Fixes

- Detect App Cold start correctly for Hybrid SDKs ([#1855](https://github.com/getsentry/sentry-java/pull/1855))
- Bump: log4j to 2.17.0 ([#1852](https://github.com/getsentry/sentry-java/pull/1852))
- Bump: logback to 1.2.9 ([#1853](https://github.com/getsentry/sentry-java/pull/1853))

## 5.5.1

### Fixes

- Bump: log4j to 2.16.0 ([#1845](https://github.com/getsentry/sentry-java/pull/1845))
- Make App start cold/warm visible to Hybrid SDKs ([#1848](https://github.com/getsentry/sentry-java/pull/1848))

## 5.5.0

### Features

- Add locale to device context and deprecate language ([#1832](https://github.com/getsentry/sentry-java/pull/1832))
- Add `SentryFileInputStream` and `SentryFileOutputStream` for File I/O performance instrumentation ([#1826](https://github.com/getsentry/sentry-java/pull/1826))
- Add `SentryFileReader` and `SentryFileWriter` for File I/O instrumentation ([#1843](https://github.com/getsentry/sentry-java/pull/1843))

### Fixes

- Bump: log4j to 2.15.0 ([#1839](https://github.com/getsentry/sentry-java/pull/1839))
- Ref: Rename Fragment span operation from `ui.fragment.load` to `ui.load` ([#1824](https://github.com/getsentry/sentry-java/pull/1824))
- Ref: change `java.util.Random` to `java.security.SecureRandom` for possible security reasons ([#1831](https://github.com/getsentry/sentry-java/pull/1831))

## 5.4.3

### Fixes

- Only report App start measurement for full launch on Android ([#1821](https://github.com/getsentry/sentry-java/pull/1821))

## 5.4.2

### Fixes

- Ref: catch Throwable instead of Exception to suppress internal SDK errors ([#1812](https://github.com/getsentry/sentry-java/pull/1812))

## 5.4.1

### Features

- Refactor OkHttp and Apollo to Kotlin functional interfaces ([#1797](https://github.com/getsentry/sentry-java/pull/1797))
- Add secondary constructor to SentryInstrumentation ([#1804](https://github.com/getsentry/sentry-java/pull/1804))

### Fixes

- Do not start fragment span if not added to the Activity ([#1813](https://github.com/getsentry/sentry-java/pull/1813))

## 5.4.0

### Features

- Add `graphql-java` instrumentation ([#1777](https://github.com/getsentry/sentry-java/pull/1777))

### Fixes

- Do not crash when event processors throw a lower level Throwable class ([#1800](https://github.com/getsentry/sentry-java/pull/1800))
- ActivityFramesTracker does not throw if Activity has no observers ([#1799](https://github.com/getsentry/sentry-java/pull/1799))

## 5.3.0

### Features

- Add datasource tracing with P6Spy ([#1784](https://github.com/getsentry/sentry-java/pull/1784))

### Fixes

- ActivityFramesTracker does not throw if Activity has not been added ([#1782](https://github.com/getsentry/sentry-java/pull/1782))
- PerformanceAndroidEventProcessor uses up to date isTracingEnabled set on Configuration callback ([#1786](https://github.com/getsentry/sentry-java/pull/1786))

## 5.2.4

### Fixes

- Window.FEATURE_NO_TITLE does not work when using activity traces ([#1769](https://github.com/getsentry/sentry-java/pull/1769))
- unregister UncaughtExceptionHandler on close ([#1770](https://github.com/getsentry/sentry-java/pull/1770))

## 5.2.3

### Fixes

- Make ActivityFramesTracker operations thread-safe ([#1762](https://github.com/getsentry/sentry-java/pull/1762))
- Clone Scope Contexts ([#1763](https://github.com/getsentry/sentry-java/pull/1763))
- Bump: AGP to 7.0.3 ([#1765](https://github.com/getsentry/sentry-java/pull/1765))

## 5.2.2

### Fixes

- Close HostnameCache#executorService on SentryClient#close ([#1757](https://github.com/getsentry/sentry-java/pull/1757))

## 5.2.1

### Features

- Add isCrashedLastRun support ([#1739](https://github.com/getsentry/sentry-java/pull/1739))
- Attach Java vendor and version to events and transactions ([#1703](https://github.com/getsentry/sentry-java/pull/1703))

### Fixes

- Handle exception if Context.registerReceiver throws ([#1747](https://github.com/getsentry/sentry-java/pull/1747))

## 5.2.0

### Features

- Allow setting proguard via Options and/or external resources ([#1728](https://github.com/getsentry/sentry-java/pull/1728))
- Add breadcrumbs for the Apollo integration ([#1726](https://github.com/getsentry/sentry-java/pull/1726))

### Fixes

- Don't set lastEventId for transactions ([#1727](https://github.com/getsentry/sentry-java/pull/1727))
- ActivityLifecycleIntegration#appStartSpan memory leak ([#1732](https://github.com/getsentry/sentry-java/pull/1732))

## 5.2.0-beta.3

### Features

- Add "data" to spans ([#1717](https://github.com/getsentry/sentry-java/pull/1717))

### Fixes

- Check at runtime if AndroidX.Core is available ([#1718](https://github.com/getsentry/sentry-java/pull/1718))
- Should not capture unfinished transaction ([#1719](https://github.com/getsentry/sentry-java/pull/1719))

## 5.2.0-beta.2

### Fixes

- Bump AGP to 7.0.2 ([#1650](https://github.com/getsentry/sentry-java/pull/1650))
- Drop spans in BeforeSpanCallback. ([#1713](https://github.com/getsentry/sentry-java/pull/1713))

## 5.2.0-beta.1

### Features

- Add tracestate HTTP header support ([#1683](https://github.com/getsentry/sentry-java/pull/1683))
- Add option to filter which origins receive tracing headers ([#1698](https://github.com/getsentry/sentry-java/pull/1698))
- Include unfinished spans in transaction ([#1699](https://github.com/getsentry/sentry-java/pull/1699))
- Add static helpers for creating breadcrumbs ([#1702](https://github.com/getsentry/sentry-java/pull/1702))
- Performance support for Android Apollo ([#1705](https://github.com/getsentry/sentry-java/pull/1705))

### Fixes

- Move tags from transaction.contexts.trace.tags to transaction.tags ([#1700](https://github.com/getsentry/sentry-java/pull/1700))

Breaking changes:

- Updated proguard keep rule for enums, which affects consumer application code ([#1694](https://github.com/getsentry/sentry-java/pull/1694))

## 5.1.2

### Fixes

- Servlet 3.1 compatibility issue ([#1681](https://github.com/getsentry/sentry-java/pull/1681))
- Do not drop Contexts key if Collection, Array or Char ([#1680](https://github.com/getsentry/sentry-java/pull/1680))

## 5.1.1

### Features

- Add support for async methods in Spring MVC ([#1652](https://github.com/getsentry/sentry-java/pull/1652))
- Add secondary constructor taking IHub to SentryOkHttpInterceptor ([#1657](https://github.com/getsentry/sentry-java/pull/1657))
- Merge external map properties ([#1656](https://github.com/getsentry/sentry-java/pull/1656))

### Fixes

- Remove onActivityPreCreated call in favor of onActivityCreated ([#1661](https://github.com/getsentry/sentry-java/pull/1661))
- Do not crash if SENSOR_SERVICE throws ([#1655](https://github.com/getsentry/sentry-java/pull/1655))
- Make sure scope is popped when processing request results in exception ([#1665](https://github.com/getsentry/sentry-java/pull/1665))

## 5.1.0

### Features

- Spring WebClient integration ([#1621](https://github.com/getsentry/sentry-java/pull/1621))
- OpenFeign integration ([#1632](https://github.com/getsentry/sentry-java/pull/1632))
- Add more convenient way to pass BeforeSpanCallback in OpenFeign integration ([#1637](https://github.com/getsentry/sentry-java/pull/1637))

### Fixes

- Bump: sentry-native to 0.4.12 ([#1651](https://github.com/getsentry/sentry-java/pull/1651))

## 5.1.0-beta.9

- No documented changes.

## 5.1.0-beta.8

### Features

- Generate Sentry BOM ([#1486](https://github.com/getsentry/sentry-java/pull/1486))

## 5.1.0-beta.7

### Features

- Slow/Frozen frames metrics ([#1609](https://github.com/getsentry/sentry-java/pull/1609))

## 5.1.0-beta.6

### Features

- Add request body extraction for Spring MVC integration ([#1595](https://github.com/getsentry/sentry-java/pull/1595))

### Fixes

- set min sdk version of sentry-android-fragment to API 14 ([#1608](https://github.com/getsentry/sentry-java/pull/1608))
- Ser/Deser of the UserFeedback from cached envelope ([#1611](https://github.com/getsentry/sentry-java/pull/1611))

## 5.1.0-beta.5

### Fixes

- Make SentryAppender non-final for Log4j2 and Logback ([#1603](https://github.com/getsentry/sentry-java/pull/1603))
- Do not throw IAE when tracing header contain invalid trace id ([#1605](https://github.com/getsentry/sentry-java/pull/1605))

## 5.1.0-beta.4

### Fixes

- Update sentry-native to 0.4.11 ([#1591](https://github.com/getsentry/sentry-java/pull/1591))

## 5.1.0-beta.3

### Features

- Spring Webflux integration ([#1529](https://github.com/getsentry/sentry-java/pull/1529))

## 5.1.0-beta.2

### Features

- Support transaction waiting for children to finish. ([#1535](https://github.com/getsentry/sentry-java/pull/1535))
- Capture logged marker in log4j2 and logback appenders ([#1551](https://github.com/getsentry/sentry-java/pull/1551))
- Allow clearing of attachments in the scope ([#1562](https://github.com/getsentry/sentry-java/pull/1562))
- Set mechanism type in SentryExceptionResolver ([#1556](https://github.com/getsentry/sentry-java/pull/1556))
- Perf. for fragments ([#1528](https://github.com/getsentry/sentry-java/pull/1528))

### Fixes

- Handling missing Spring Security on classpath on Java 8 ([#1552](https://github.com/getsentry/sentry-java/pull/1552))
- Use a different method to get strings from JNI, and avoid excessive Stack Space usage. ([#1214](https://github.com/getsentry/sentry-java/pull/1214))
- Add data field to SentrySpan ([#1555](https://github.com/getsentry/sentry-java/pull/1555))
- Clock drift issue when calling DateUtils#getDateTimeWithMillisPrecision ([#1557](https://github.com/getsentry/sentry-java/pull/1557))
- Prefer snake case for HTTP integration data keys ([#1559](https://github.com/getsentry/sentry-java/pull/1559))
- Assign lastEventId only if event was queued for submission ([#1565](https://github.com/getsentry/sentry-java/pull/1565))

## 5.1.0-beta.1

### Features

- Measure app start time ([#1487](https://github.com/getsentry/sentry-java/pull/1487))
- Automatic breadcrumbs logging for fragment lifecycle ([#1522](https://github.com/getsentry/sentry-java/pull/1522))

## 5.0.1

### Fixes

- Sources and Javadoc artifacts were mixed up ([#1515](https://github.com/getsentry/sentry-java/pull/1515))

## 5.0.0

This release brings many improvements but also new features:

- OkHttp Interceptor for Android ([#1330](https://github.com/getsentry/sentry-java/pull/1330))
- GraalVM Native Image Compatibility ([#1329](https://github.com/getsentry/sentry-java/pull/1329))
- Add option to ignore exceptions by type ([#1352](https://github.com/getsentry/sentry-java/pull/1352))
- Enrich transactions with device contexts ([#1430](https://github.com/getsentry/sentry-java/pull/1430)) ([#1469](https://github.com/getsentry/sentry-java/pull/1469))
- Better interoperability with Kotlin null-safety ([#1439](https://github.com/getsentry/sentry-java/pull/1439)) and ([#1462](https://github.com/getsentry/sentry-java/pull/1462))
- Add coroutines support ([#1479](https://github.com/getsentry/sentry-java/pull/1479))
- OkHttp callback for Customising the Span ([#1478](https://github.com/getsentry/sentry-java/pull/1478))
- Add breadcrumb in Spring RestTemplate integration ([#1481](https://github.com/getsentry/sentry-java/pull/1481))

Breaking changes:

- Migration Guide for [Java](https://docs.sentry.io/platforms/java/migration/)
- Migration Guide for [Android](https://docs.sentry.io/platforms/android/migration/)

Other fixes:

- Fix: Add attachmentType to envelope ser/deser. ([#1504](https://github.com/getsentry/sentry-java/pull/1504))

Thank you:

- @maciejwalkowiak for coding most of it.

## 5.0.0-beta.7

### Fixes


- Ref: Deprecate SentryBaseEvent#getOriginThrowable and add SentryBaseEvent#getThrowableMechanism ([#1502](https://github.com/getsentry/sentry-java/pull/1502))
- Graceful Shutdown flushes event instead of Closing SDK ([#1500](https://github.com/getsentry/sentry-java/pull/1500))
- Do not append threads that come from the EnvelopeFileObserver ([#1501](https://github.com/getsentry/sentry-java/pull/1501))
- Ref: Deprecate cacheDirSize and add maxCacheItems ([#1499](https://github.com/getsentry/sentry-java/pull/1499))
- Append all threads if Hint is Cached but attachThreads is enabled ([#1503](https://github.com/getsentry/sentry-java/pull/1503))

## 5.0.0-beta.6

### Features

- Add secondary constructor to SentryOkHttpInterceptor ([#1491](https://github.com/getsentry/sentry-java/pull/1491))
- Add option to enable debug mode in Log4j2 integration ([#1492](https://github.com/getsentry/sentry-java/pull/1492))

### Fixes

- Ref: Replace clone() with copy constructor ([#1496](https://github.com/getsentry/sentry-java/pull/1496))

## 5.0.0-beta.5

### Features

- OkHttp callback for Customising the Span ([#1478](https://github.com/getsentry/sentry-java/pull/1478))
- Add breadcrumb in Spring RestTemplate integration ([#1481](https://github.com/getsentry/sentry-java/pull/1481))
- Add coroutines support ([#1479](https://github.com/getsentry/sentry-java/pull/1479))

### Fixes

- Cloning Stack ([#1483](https://github.com/getsentry/sentry-java/pull/1483))

## 5.0.0-beta.4

### Fixes

- Enrich Transactions with Context Data ([#1469](https://github.com/getsentry/sentry-java/pull/1469))
- Bump: Apache HttpClient to 5.0.4 ([#1476](https://github.com/getsentry/sentry-java/pull/1476))

## 5.0.0-beta.3

### Fixes

- Handling immutable collections on SentryEvent and protocol objects ([#1468](https://github.com/getsentry/sentry-java/pull/1468))
- Associate event with transaction when thrown exception is not a direct cause ([#1463](https://github.com/getsentry/sentry-java/pull/1463))
- Ref: nullability annotations to Sentry module ([#1439](https://github.com/getsentry/sentry-java/pull/1439)) and ([#1462](https://github.com/getsentry/sentry-java/pull/1462))
- NPE when adding Context Data with null values for log4j2 ([#1465](https://github.com/getsentry/sentry-java/pull/1465))

## 5.0.0-beta.2

### Fixes

- sentry-android-timber package sets sentry.java.android.timber as SDK name ([#1456](https://github.com/getsentry/sentry-java/pull/1456))
- When AppLifecycleIntegration is closed, it should remove observer using UI thread ([#1459](https://github.com/getsentry/sentry-java/pull/1459))
- Bump: AGP to 4.2.0 ([#1460](https://github.com/getsentry/sentry-java/pull/1460))

Breaking Changes:

- Remove: Settings.Secure.ANDROID_ID in favor of generated installationId ([#1455](https://github.com/getsentry/sentry-java/pull/1455))
- Rename: enableSessionTracking to enableAutoSessionTracking ([#1457](https://github.com/getsentry/sentry-java/pull/1457))

## 5.0.0-beta.1

### Fixes

- Ref: Refactor converting HttpServletRequest to Sentry Request in Spring integration ([#1387](https://github.com/getsentry/sentry-java/pull/1387))
- Bump: sentry-native to 0.4.9 ([#1431](https://github.com/getsentry/sentry-java/pull/1431))
- Activity tracing auto instrumentation for Android API < 29 ([#1402](https://github.com/getsentry/sentry-java/pull/1402))
- use connection and read timeouts in ApacheHttpClient based transport ([#1397](https://github.com/getsentry/sentry-java/pull/1397))
- set correct transaction status for unhandled exceptions in SentryTracingFilter ([#1406](https://github.com/getsentry/sentry-java/pull/1406))
- handle network errors in SentrySpanClientHttpRequestInterceptor ([#1407](https://github.com/getsentry/sentry-java/pull/1407))
- set scope on transaction ([#1409](https://github.com/getsentry/sentry-java/pull/1409))
- set status and associate events with transactions ([#1426](https://github.com/getsentry/sentry-java/pull/1426))
- Do not set free memory and is low memory fields when it's a NDK hard crash ([#1399](https://github.com/getsentry/sentry-java/pull/1399))
- Apply user from the scope to transaction ([#1424](https://github.com/getsentry/sentry-java/pull/1424))
- Pass maxBreadcrumbs config. to sentry-native ([#1425](https://github.com/getsentry/sentry-java/pull/1425))
- Run event processors and enrich transactions with contexts ([#1430](https://github.com/getsentry/sentry-java/pull/1430))
- Set Span status for OkHttp integration ([#1447](https://github.com/getsentry/sentry-java/pull/1447))
- Set user on transaction in Spring & Spring Boot integrations ([#1443](https://github.com/getsentry/sentry-java/pull/1443))

## 4.4.0-alpha.2

### Features

- Add option to ignore exceptions by type ([#1352](https://github.com/getsentry/sentry-java/pull/1352))
- Sentry closes Android NDK and ShutdownHook integrations ([#1358](https://github.com/getsentry/sentry-java/pull/1358))
- Allow inheritance of SentryHandler class in sentry-jul package([#1367](https://github.com/getsentry/sentry-java/pull/1367))
- Make NoOpHub public ([#1379](https://github.com/getsentry/sentry-java/pull/1379))
- Configure max spans per transaction ([#1394](https://github.com/getsentry/sentry-java/pull/1394))

### Fixes

- Bump: Upgrade Apache HttpComponents Core to 5.0.3 ([#1375](https://github.com/getsentry/sentry-java/pull/1375))
- NPE when MDC contains null values (sentry-logback) ([#1364](https://github.com/getsentry/sentry-java/pull/1364))
- Avoid NPE when MDC contains null values (sentry-jul) ([#1385](https://github.com/getsentry/sentry-java/pull/1385))
- Accept only non null value maps ([#1368](https://github.com/getsentry/sentry-java/pull/1368))
- Do not bind transactions to scope by default. ([#1376](https://github.com/getsentry/sentry-java/pull/1376))
- Hub thread safety ([#1388](https://github.com/getsentry/sentry-java/pull/1388))
- SentryTransactionAdvice should operate on the new scope ([#1389](https://github.com/getsentry/sentry-java/pull/1389))

## 4.4.0-alpha.1

### Features

- Add an overload for `startTransaction` that sets the created transaction to the Scope ([#1313](https://github.com/getsentry/sentry-java/pull/1313))
- Set SDK version on Transactions ([#1307](https://github.com/getsentry/sentry-java/pull/1307))
- GraalVM Native Image Compatibility ([#1329](https://github.com/getsentry/sentry-java/pull/1329))
- Add OkHttp client application interceptor ([#1330](https://github.com/getsentry/sentry-java/pull/1330))

### Fixes

- Bump: sentry-native to 0.4.8
- Ref: Separate user facing and protocol classes in the Performance feature ([#1304](https://github.com/getsentry/sentry-java/pull/1304))
- Use logger set on SentryOptions in GsonSerializer ([#1308](https://github.com/getsentry/sentry-java/pull/1308))
- Use the bindToScope correctly
- Allow 0.0 to be set on tracesSampleRate ([#1328](https://github.com/getsentry/sentry-java/pull/1328))
- set "java" platform to transactions ([#1332](https://github.com/getsentry/sentry-java/pull/1332))
- Allow disabling tracing through SentryOptions ([#1337](https://github.com/getsentry/sentry-java/pull/1337))

## 4.3.0

### Features

- Activity tracing auto instrumentation

### Fixes

- Aetting in-app-includes from external properties ([#1291](https://github.com/getsentry/sentry-java/pull/1291))
- Initialize Sentry in Logback appender when DSN is not set in XML config ([#1296](https://github.com/getsentry/sentry-java/pull/1296))
- JUL integration SDK name ([#1293](https://github.com/getsentry/sentry-java/pull/1293))

## 4.2.0

### Features

- Improve EventProcessor nullability annotations ([#1229](https://github.com/getsentry/sentry-java/pull/1229)).
- Add ability to flush events synchronously.
- Support @SentrySpan and @SentryTransaction on classes and interfaces. ([#1243](https://github.com/getsentry/sentry-java/pull/1243))
- Do not serialize empty collections and maps ([#1245](https://github.com/getsentry/sentry-java/pull/1245))
- Integration interface better compatibility with Kotlin null-safety
- Simplify Sentry configuration in Spring integration ([#1259](https://github.com/getsentry/sentry-java/pull/1259))
- Simplify configuring Logback integration when environment variable with the DSN is not set ([#1271](https://github.com/getsentry/sentry-java/pull/1271))
- Add Request to the Scope. [#1270](https://github.com/getsentry/sentry-java/pull/1270))
- Optimize SentryTracingFilter when hub is disabled.

### Fixes

- Bump: sentry-native to 0.4.7
- Optimize DuplicateEventDetectionEventProcessor performance ([#1247](https://github.com/getsentry/sentry-java/pull/1247)).
- Prefix sdk.package names with io.sentry ([#1249](https://github.com/getsentry/sentry-java/pull/1249))
- Remove experimental annotation for Attachment ([#1257](https://github.com/getsentry/sentry-java/pull/1257))
- Mark stacktrace as snapshot if captured at arbitrary moment ([#1231](https://github.com/getsentry/sentry-java/pull/1231))
- Disable Gson HTML escaping
- Make the ANR Atomic flags immutable
- Prevent NoOpHub from creating heavy SentryOptions objects ([#1272](https://github.com/getsentry/sentry-java/pull/1272))
- SentryTransaction#getStatus NPE ([#1273](https://github.com/getsentry/sentry-java/pull/1273))
- Discard unfinished Spans before sending them over to Sentry ([#1279](https://github.com/getsentry/sentry-java/pull/1279))
- Interrupt the thread in QueuedThreadPoolExecutor ([#1276](https://github.com/getsentry/sentry-java/pull/1276))
- SentryTransaction#finish should not clear another transaction from the scope ([#1278](https://github.com/getsentry/sentry-java/pull/1278))

Breaking Changes:
- Enchancement: SentryExceptionResolver should not send handled errors by default ([#1248](https://github.com/getsentry/sentry-java/pull/1248)).
- Ref: Simplify RestTemplate instrumentation ([#1246](https://github.com/getsentry/sentry-java/pull/1246))
- Enchancement: Add overloads for startTransaction taking op and description ([#1244](https://github.com/getsentry/sentry-java/pull/1244))

## 4.1.0

### Features

- Improve Kotlin compatibility for SdkVersion ([#1213](https://github.com/getsentry/sentry-java/pull/1213))
- Support logging via JUL ([#1211](https://github.com/getsentry/sentry-java/pull/1211))

### Fixes

- Returning Sentry trace header from Span ([#1217](https://github.com/getsentry/sentry-java/pull/1217))
- Remove misleading error logs ([#1222](https://github.com/getsentry/sentry-java/pull/1222))

## 4.0.0

This release brings the Sentry Performance feature to Java SDK, Spring, Spring Boot, and Android integrations. Read more in the reference documentation:

- [Performance for Java](https://docs.sentry.io/platforms/java/performance/)
- [Performance for Spring](https://docs.sentry.io/platforms/java/guides/spring/)
- [Performance for Spring Boot](https://docs.sentry.io/platforms/java/guides/spring-boot/)
- [Performance for Android](https://docs.sentry.io/platforms/android/performance/)

### Other improvements:

#### Core:

- Improved loading external configuration:
  - Load `sentry.properties` from the application's current working directory ([#1046](https://github.com/getsentry/sentry-java/pull/1046))
  - Resolve `in-app-includes`, `in-app-excludes`, `tags`, `debug`, `uncaught.handler.enabled` parameters from the external configuration
- Set global tags on SentryOptions and load them from external configuration ([#1066](https://github.com/getsentry/sentry-java/pull/1066))
- Add support for attachments ([#1082](https://github.com/getsentry/sentry-java/pull/1082))
- Resolve `servername` from the localhost address
- Simplified transport configuration through setting `TransportFactory` instead of `ITransport` on SentryOptions ([#1124](https://github.com/getsentry/sentry-java/pull/1124))

#### Spring Boot:

- Add the ability to register multiple `OptionsConfiguration` beans ([#1093](https://github.com/getsentry/sentry-java/pull/1093))
- Initialize Logback after context refreshes ([#1129](https://github.com/getsentry/sentry-java/pull/1129))

#### Android:

- Add `isSideLoaded` and `installerStore` tags automatically (Where your App. was installed from eg Google Play, Amazon Store, downloaded APK, etc...)
- Bump: sentry-native to 0.4.6
- Bump: Gradle to 6.8.1 and AGP to 4.1.2

## 4.0.0-beta.1

### Features

- Add addToTransactions to Attachment ([#1191](https://github.com/getsentry/sentry-java/pull/1191))
- Support SENTRY_TRACES_SAMPLE_RATE conf. via env variables ([#1171](https://github.com/getsentry/sentry-java/pull/1171))
- Pass request to CustomSamplingContext in Spring integration ([#1172](https://github.com/getsentry/sentry-java/pull/1172))
- Move `SentrySpanClientHttpRequestInterceptor` to Spring module ([#1181](https://github.com/getsentry/sentry-java/pull/1181))
- Add overload for `transaction/span.finish(SpanStatus)` ([#1182](https://github.com/getsentry/sentry-java/pull/1182))
- Simplify registering traces sample callback in Spring integration ([#1184](https://github.com/getsentry/sentry-java/pull/1184))
- Polish Performance API ([#1165](https://github.com/getsentry/sentry-java/pull/1165))
- Set "debug" through external properties ([#1186](https://github.com/getsentry/sentry-java/pull/1186))
- Simplify Spring integration ([#1188](https://github.com/getsentry/sentry-java/pull/1188))
- Init overload with dsn ([#1195](https://github.com/getsentry/sentry-java/pull/1195))
- Enable Kotlin map-like access on CustomSamplingContext ([#1192](https://github.com/getsentry/sentry-java/pull/1192))
- Auto register custom ITransportFactory in Spring integration ([#1194](https://github.com/getsentry/sentry-java/pull/1194))
- Improve Kotlin property access in Performance API ([#1193](https://github.com/getsentry/sentry-java/pull/1193))
- Copy options tags to transactions ([#1198](https://github.com/getsentry/sentry-java/pull/1198))
- Add convenient method for accessing event's throwable ([#1202](https://github.com/getsentry/sentry-java/pull/1202))

### Fixes

- Ref: Set SpanContext on SentryTransaction to avoid potential NPE ([#1173](https://github.com/getsentry/sentry-java/pull/1173))
- Free Local Refs manually due to Android local ref. count limits
- Bring back support for setting transaction name without ongoing transaction ([#1183](https://github.com/getsentry/sentry-java/pull/1183))

## 4.0.0-alpha.3

### Features

- Improve ITransaction and ISpan null-safety compatibility ([#1161](https://github.com/getsentry/sentry-java/pull/1161))
- Automatically assign span context to captured events ([#1156](https://github.com/getsentry/sentry-java/pull/1156))
- Autoconfigure Apache HttpClient 5 based Transport in Spring Boot integration ([#1143](https://github.com/getsentry/sentry-java/pull/1143))
- Send user.ip_address = {{auto}} when sendDefaultPii is true ([#1015](https://github.com/getsentry/sentry-java/pull/1015))
- Read tracesSampleRate from AndroidManifest
- OutboxSender supports all envelope item types ([#1158](https://github.com/getsentry/sentry-java/pull/1158))
- Read `uncaught.handler.enabled` property from the external configuration
- Resolve servername from the localhost address
- Add maxAttachmentSize to SentryOptions ([#1138](https://github.com/getsentry/sentry-java/pull/1138))
- Drop invalid attachments ([#1134](https://github.com/getsentry/sentry-java/pull/1134))
- Set isSideLoaded info tags
- Add non blocking Apache HttpClient 5 based Transport ([#1136](https://github.com/getsentry/sentry-java/pull/1136))

### Fixes

- Ref: Make Attachment immutable ([#1120](https://github.com/getsentry/sentry-java/pull/1120))
- Ref: using Calendar to generate Dates
- Ref: Return NoOpTransaction instead of null ([#1126](https://github.com/getsentry/sentry-java/pull/1126))
- Ref: `ITransport` implementations are now responsible for executing request in asynchronous or synchronous way ([#1118](https://github.com/getsentry/sentry-java/pull/1118))
- Ref: Add option to set `TransportFactory` instead of `ITransport` on `SentryOptions` ([#1124](https://github.com/getsentry/sentry-java/pull/1124))
- Ref: Simplify ITransport creation in ITransportFactory ([#1135](https://github.com/getsentry/sentry-java/pull/1135))
- Fixes and Tests: Session serialization and deserialization
- Inheriting sampling decision from parent ([#1100](https://github.com/getsentry/sentry-java/pull/1100))
- Exception only sets a stack trace if there are frames
- Initialize Logback after context refreshes ([#1129](https://github.com/getsentry/sentry-java/pull/1129))
- Do not crash when passing null values to @Nullable methods, eg User and Scope
- Resolving dashed properties from external configuration
- Consider {{ auto }} as a default ip address ([#1015](https://github.com/getsentry/sentry-java/pull/1015))
- Set release and environment on Transactions ([#1152](https://github.com/getsentry/sentry-java/pull/1152))
- Do not set transaction on the scope automatically

## 4.0.0-alpha.2

### Features

- Add basic support for attachments ([#1082](https://github.com/getsentry/sentry-java/pull/1082))
- Set transaction name on events and transactions sent using Spring integration ([#1067](https://github.com/getsentry/sentry-java/pull/1067))
- Set global tags on SentryOptions and load them from external configuration ([#1066](https://github.com/getsentry/sentry-java/pull/1066))
- Add API validator and remove deprecated methods
- Add more convenient method to start a child span ([#1073](https://github.com/getsentry/sentry-java/pull/1073))
- Autoconfigure traces callback in Spring Boot integration ([#1074](https://github.com/getsentry/sentry-java/pull/1074))
- Resolve in-app-includes and in-app-excludes parameters from the external configuration
- Make InAppIncludesResolver public ([#1084](https://github.com/getsentry/sentry-java/pull/1084))
- Add the ability to register multiple OptionsConfiguration beans ([#1093](https://github.com/getsentry/sentry-java/pull/1093))
- Database query tracing with datasource-proxy ([#1095](https://github.com/getsentry/sentry-java/pull/1095))

### Fixes

- Ref: Refactor resolving SpanContext for Throwable ([#1068](https://github.com/getsentry/sentry-java/pull/1068))
- Ref: Change "op" to "operation" in @SentrySpan and @SentryTransaction
- Remove method reference in SentryEnvelopeItem ([#1091](https://github.com/getsentry/sentry-java/pull/1091))
- Set current thread only if there are no exceptions
- SentryOptions creates GsonSerializer by default
- Append DebugImage list if event already has it
- Sort breadcrumbs by Date if there are breadcrumbs already in the event

## 4.0.0-alpha.1

### Features

- Load `sentry.properties` from the application's current working directory ([#1046](https://github.com/getsentry/sentry-java/pull/1046))
- Performance monitoring ([#971](https://github.com/getsentry/sentry-java/pull/971))
- Performance monitoring for Spring Boot applications ([#971](https://github.com/getsentry/sentry-java/pull/971))

### Fixes

- Ref: Refactor JSON deserialization ([#1047](https://github.com/getsentry/sentry-java/pull/1047))

## 3.2.1

### Fixes

- Set current thread only if theres no exceptions ([#1064](https://github.com/getsentry/sentry-java/pull/1064))
- Append DebugImage list if event already has it ([#1092](https://github.com/getsentry/sentry-java/pull/1092))
- Sort breadcrumbs by Date if there are breadcrumbs already in the event ([#1094](https://github.com/getsentry/sentry-java/pull/1094))
- Free Local Refs manually due to Android local ref. count limits  ([#1179](https://github.com/getsentry/sentry-java/pull/1179))

## 3.2.0

### Features

- Expose a Module (Debug images) Loader for Android thru sentry-native ([#1043](https://github.com/getsentry/sentry-java/pull/1043))
- Added java doc to protocol classes based on sentry-data-schemes project ([#1045](https://github.com/getsentry/sentry-java/pull/1045))
- Make SentryExceptionResolver Order configurable to not send handled web exceptions ([#1008](https://github.com/getsentry/sentry-java/pull/1008))
- Resolve HTTP Proxy parameters from the external configuration ([#1028](https://github.com/getsentry/sentry-java/pull/1028))
- Sentry NDK integration is compiled against default NDK version based on AGP's version ([#1048](https://github.com/getsentry/sentry-java/pull/1048))

### Fixes

- Bump: AGP 4.1.1 ([#1040](https://github.com/getsentry/sentry-java/pull/1040))
- Update to sentry-native 0.4.4 and fix shared library builds ([#1039](https://github.com/getsentry/sentry-java/pull/1039))
- use neutral Locale for String operations ([#1033](https://github.com/getsentry/sentry-java/pull/1033))
- Clean up JNI code and properly free strings ([#1050](https://github.com/getsentry/sentry-java/pull/1050))
- set userId for hard-crashes if no user is set ([#1049](https://github.com/getsentry/sentry-java/pull/1049))

## 3.1.3

### Fixes

- Fix broken NDK integration on 3.1.2 (release failed on packaging a .so file)
- Increase max cached events to 30 ([#1029](https://github.com/getsentry/sentry-java/pull/1029))
- Normalize DSN URI ([#1030](https://github.com/getsentry/sentry-java/pull/1030))

## 3.1.2

### Features

- Manually capturing User Feedback
- Set environment to "production" by default.
- Make public the Breadcrumb constructor that accepts a Date ([#1012](https://github.com/getsentry/sentry-java/pull/1012))

### Fixes

- ref: Validate event id on user feedback submission

## 3.1.1

### Features

- Bind logging related SentryProperties to Slf4j Level instead of Logback to improve Log4j2 compatibility

### Fixes

- Prevent Logback and Log4j2 integrations from re-initializing Sentry when Sentry is already initialized
- Make sure HttpServletRequestSentryUserProvider runs by default before custom SentryUserProvider beans
- Fix setting up Sentry in Spring Webflux annotation by changing the scope of Spring WebMvc related dependencies

## 3.1.0

### Features

- Make getThrowable public and improve set contexts ([#967](https://github.com/getsentry/sentry-java/pull/967))
- Accepted quoted values in properties from external configuration ([#972](https://github.com/getsentry/sentry-java/pull/972))

### Fixes

- Auto-Configure `inAppIncludes` in Spring Boot integration ([#966](https://github.com/getsentry/sentry-java/pull/966))
- Bump: Android Gradle Plugin 4.0.2 ([#968](https://github.com/getsentry/sentry-java/pull/968))
- Don't require `sentry.dsn` to be set when using `io.sentry:sentry-spring-boot-starter` and `io.sentry:sentry-logback` together ([#965](https://github.com/getsentry/sentry-java/pull/965))
- Remove chunked streaming mode ([#974](https://github.com/getsentry/sentry-java/pull/974))
- Android 11 + targetSdkVersion 30 crashes Sentry on start ([#977](https://github.com/getsentry/sentry-java/pull/977))

## 3.0.0

## Java + Android

This release marks the re-unification of Java and Android SDK code bases.
It's based on the Android 2.0 SDK, which implements [Sentry's unified API](https://develop.sentry.dev/sdk/unified-api/).

Considerable changes were done, which include a lot of improvements. More are covered below, but the highlights are:

- Improved `log4j2` integration
  - Capture breadcrumbs for level INFO and higher
  - Raises event for ERROR and higher.
  - Minimum levels are configurable.
  - Optionally initializes the SDK via appender.xml
- Dropped support to `log4j`.
- Improved `logback` integration
  - Capture breadcrumbs for level INFO and higher
  - Raises event for ERROR and higher.
  - Minimum levels are configurable.
  - Optionally initializes the SDK via appender.xml
  - Configurable via Spring integration if both are enabled
- Spring
  - No more duplicate events with Spring and logback
  - Auto initalizes if DSN is available
  - Configuration options available with auto complete
- Google App Engine support dropped

## What’s Changed

- Callback to validate SSL certificate ([#944](https://github.com/getsentry/sentry-java/pull/944))
- Attach stack traces enabled by default

### Android specific

- Release health enabled by default for Android
- Sync of Scopes for Java -> Native (NDK)
- Bump Sentry-Native v0.4.2
- Android 11 Support

[Android migration docs](https://docs.sentry.io/platforms/android/migration/#migrating-from-sentry-android-2x-to-sentry-android-3x)

### Java specific

- Unified API for Java SDK and integrations (Spring, Spring boot starter, Servlet, Logback, Log4j2)

New Java [docs](https://docs.sentry.io/platforms/java/) are live and being improved.

## Acquisition

Packages were released on [`bintray sentry-java`](https://dl.bintray.com/getsentry/sentry-java/io/sentry/), [`bintray sentry-android`](https://dl.bintray.com/getsentry/sentry-android/io/sentry/), [`jcenter`](https://jcenter.bintray.com/io/sentry/) and [`mavenCentral`](https://repo.maven.apache.org/maven2/io/sentry/)

## Where is the Java 1.7 code base?

The previous Java releases, are all available in this repository through the tagged releases.
## 3.0.0-beta.1

## What’s Changed

- feat: ssl support ([#944](https://github.com/getsentry/sentry-java/pull/944)) @ninekaw9 @marandaneto
- feat: sync Java to C ([#937](https://github.com/getsentry/sentry-java/pull/937)) @bruno-garcia @marandaneto
- feat: Auto-configure Logback appender in Spring Boot integration. ([#938](https://github.com/getsentry/sentry-java/pull/938)) @maciejwalkowiak
- feat: Add Servlet integration. ([#935](https://github.com/getsentry/sentry-java/pull/935)) @maciejwalkowiak
- fix: Pop scope at the end of the request in Spring integration. ([#936](https://github.com/getsentry/sentry-java/pull/936)) @maciejwalkowiak
- bump: Upgrade Spring Boot to 2.3.4. ([#932](https://github.com/getsentry/sentry-java/pull/932)) @maciejwalkowiak
- fix: Do not set cookies when send pii is set to false. ([#931](https://github.com/getsentry/sentry-java/pull/931)) @maciejwalkowiak

Packages were released on [`bintray sentry-java`](https://dl.bintray.com/getsentry/sentry-java/io/sentry/), [`bintray sentry-android`](https://dl.bintray.com/getsentry/sentry-android/io/sentry/), [`jcenter`](https://jcenter.bintray.com/io/sentry/) and [`mavenCentral`](https://repo.maven.apache.org/maven2/io/sentry/)

We'd love to get feedback.

## 3.0.0-alpha.3

### Features

- Enable attach stack traces and disable attach threads by default ([#921](https://github.com/getsentry/sentry-java/pull/921)) @marandaneto

### Fixes

- Bump sentry-native to 0.4.2 ([#926](https://github.com/getsentry/sentry-java/pull/926)) @marandaneto
- ref: remove log level as RN do not use it anymore ([#924](https://github.com/getsentry/sentry-java/pull/924)) @marandaneto
- Read sample rate correctly from manifest meta data ([#923](https://github.com/getsentry/sentry-java/pull/923)) @marandaneto

Packages were released on [`bintray sentry-android`](https://dl.bintray.com/getsentry/sentry-android/io/sentry/) and [`bintray sentry-java`](https://dl.bintray.com/getsentry/sentry-java/io/sentry/)

We'd love to get feedback.

## 3.0.0-alpha.2

TBD

Packages were released on [bintray](https://dl.bintray.com/getsentry/maven/io/sentry/)

> Note: This release marks the unification of the Java and Android Sentry codebases based on the core of the Android SDK (version 2.x).
Previous releases for the Android SDK (version 2.x) can be found on the now archived: https://github.com/getsentry/sentry-android/

## 3.0.0-alpha.1

### Features

### Fixes


## New releases will happen on a different repository:

https://github.com/getsentry/sentry-java

## What’s Changed

### Features

### Fixes


- feat: enable release health by default

Packages were released on [`bintray`](https://dl.bintray.com/getsentry/sentry-android/io/sentry/sentry-android/), [`jcenter`](https://jcenter.bintray.com/io/sentry/sentry-android/) and [`mavenCentral`](https://repo.maven.apache.org/maven2/io/sentry/sentry-android/)

We'd love to get feedback.

## 2.3.1

### Fixes

- Add main thread checker for the app lifecycle integration ([#525](https://github.com/getsentry/sentry-android/pull/525)) @marandaneto
- Set correct migration link ([#523](https://github.com/getsentry/sentry-android/pull/523)) @fupduck
- Warn about Sentry re-initialization. ([#521](https://github.com/getsentry/sentry-android/pull/521)) @maciejwalkowiak
- Set SDK version in `MainEventProcessor`. ([#513](https://github.com/getsentry/sentry-android/pull/513)) @maciejwalkowiak
- Bump sentry-native to 0.4.0 ([#512](https://github.com/getsentry/sentry-android/pull/512)) @marandaneto
- Bump Gradle to 6.6 and fix linting issues ([#510](https://github.com/getsentry/sentry-android/pull/510)) @marandaneto
- fix(sentry-java): Contexts belong on the Scope ([#504](https://github.com/getsentry/sentry-android/pull/504)) @maciejwalkowiak
- Add tests for verifying scope changes thread isolation ([#508](https://github.com/getsentry/sentry-android/pull/508)) @maciejwalkowiak
- Set `SdkVersion` in default `SentryOptions` created in sentry-core module ([#506](https://github.com/getsentry/sentry-android/pull/506)) @maciejwalkowiak

Packages were released on [`bintray`](https://dl.bintray.com/getsentry/sentry-android/io/sentry/sentry-android/), [`jcenter`](https://jcenter.bintray.com/io/sentry/sentry-android/) and [`mavenCentral`](https://repo.maven.apache.org/maven2/io/sentry/sentry-android/)

We'd love to get feedback.

## 2.3.0

### Features

- Add console application sample. ([#502](https://github.com/getsentry/sentry-android/pull/502)) @maciejwalkowiak
- Log stacktraces in SystemOutLogger ([#498](https://github.com/getsentry/sentry-android/pull/498)) @maciejwalkowiak
- Add method to add breadcrumb with string parameter. ([#501](https://github.com/getsentry/sentry-android/pull/501)) @maciejwalkowiak

### Fixes

- Converting UTC and ISO timestamp when missing Locale/TimeZone do not error ([#505](https://github.com/getsentry/sentry-android/pull/505)) @marandaneto
- Call `Sentry#close` on JVM shutdown. ([#497](https://github.com/getsentry/sentry-android/pull/497)) @maciejwalkowiak
- ref: sentry-core changes for console app ([#473](https://github.com/getsentry/sentry-android/pull/473)) @marandaneto

Obs: If you are using its own instance of `Hub`/`SentryClient` and reflection to set up the SDK to be usable within Libraries, this change may break your code, please fix the renamed classes.

Packages were released on [`bintray`](https://dl.bintray.com/getsentry/sentry-android/io/sentry/sentry-android/), [`jcenter`](https://jcenter.bintray.com/io/sentry/sentry-android/) and [`mavenCentral`](https://repo.maven.apache.org/maven2/io/sentry/sentry-android/)

We'd love to get feedback.

## 2.2.2

### Features

- Add sdk to envelope header ([#488](https://github.com/getsentry/sentry-android/pull/488)) @marandaneto
- Log request if response code is not 200 ([#484](https://github.com/getsentry/sentry-android/pull/484)) @marandaneto

### Fixes

- Bump plugin versions ([#487](https://github.com/getsentry/sentry-android/pull/487)) @marandaneto
- Bump: AGP 4.0.1 ([#486](https://github.com/getsentry/sentry-android/pull/486)) @marandaneto

Packages were released on [`bintray`](https://dl.bintray.com/getsentry/sentry-android/io/sentry/sentry-android/), [`jcenter`](https://jcenter.bintray.com/io/sentry/sentry-android/) and [`mavenCentral`](https://repo.maven.apache.org/maven2/io/sentry/sentry-android/)

We'd love to get feedback.

## 2.2.1

### Fixes

- Timber adds breadcrumb even if event level is < minEventLevel ([#480](https://github.com/getsentry/sentry-android/pull/480)) @marandaneto
- Contexts serializer avoids reflection and fixes desugaring issue ([#478](https://github.com/getsentry/sentry-android/pull/478)) @marandaneto
- clone session before sending to the transport ([#474](https://github.com/getsentry/sentry-android/pull/474)) @marandaneto
- Bump Gradle 6.5.1 ([#479](https://github.com/getsentry/sentry-android/pull/479)) @marandaneto

Packages were released on [`bintray`](https://dl.bintray.com/getsentry/sentry-android/io/sentry/sentry-android/), [`jcenter`](https://jcenter.bintray.com/io/sentry/sentry-android/) and [`mavenCentral`](https://repo.maven.apache.org/maven2/io/sentry/sentry-android/)

We'd love to get feedback.

## 2.2.0

### Fixes

- Negative session sequence if the date is before java date epoch ([#471](https://github.com/getsentry/sentry-android/pull/471)) @marandaneto
- Deserialise unmapped contexts values from envelope ([#470](https://github.com/getsentry/sentry-android/pull/470)) @marandaneto
- Bump: sentry-native 0.3.4 ([#468](https://github.com/getsentry/sentry-android/pull/468)) @marandaneto

- feat: timber integration ([#464](https://github.com/getsentry/sentry-android/pull/464)) @marandaneto

1) To add integrations it requires a [manual initialization](https://docs.sentry.io/platforms/android/#manual-initialization) of the Android SDK.

2) Add the `sentry-android-timber` dependency:

```groovy
implementation 'io.sentry:sentry-android-timber:{version}' // version >= 2.2.0
```

3) Initialize and add the `SentryTimberIntegration`:

```java
SentryAndroid.init(this, options -> {
    // default values:
    // minEventLevel = ERROR
    // minBreadcrumbLevel = INFO
    options.addIntegration(new SentryTimberIntegration());

    // custom values for minEventLevel and minBreadcrumbLevel
    // options.addIntegration(new SentryTimberIntegration(SentryLevel.WARNING, SentryLevel.ERROR));
});
```

4) Use the Timber integration:

```java
try {
    int x = 1 / 0;
} catch (Exception e) {
    Timber.e(e);
}
```

Packages were released on [`bintray`](https://dl.bintray.com/getsentry/sentry-android/io/sentry/sentry-android/), [`jcenter`](https://jcenter.bintray.com/io/sentry/sentry-android/) and [`mavenCentral`](https://repo.maven.apache.org/maven2/io/sentry/sentry-android/)

We'd love to get feedback.

## 2.1.7

### Fixes

- Init native libs if available on SDK init ([#461](https://github.com/getsentry/sentry-android/pull/461)) @marandaneto
- Make JVM target explicit in sentry-core ([#462](https://github.com/getsentry/sentry-android/pull/462)) @dilbernd
- Timestamp with millis from react-native should be in UTC format ([#456](https://github.com/getsentry/sentry-android/pull/456)) @marandaneto
- Bump Gradle to 6.5 ([#454](https://github.com/getsentry/sentry-android/pull/454)) @marandaneto

Packages were released on [`bintray`](https://dl.bintray.com/getsentry/sentry-android/io/sentry/sentry-android/), [`jcenter`](https://jcenter.bintray.com/io/sentry/sentry-android/) and [`mavenCentral`](https://repo.maven.apache.org/maven2/io/sentry/sentry-android/)

We'd love to get feedback.

## 2.1.6

### Fixes

- Do not lookup sentry-debug-meta but instead load it directly ([#445](https://github.com/getsentry/sentry-android/pull/445)) @marandaneto
- Regression on v2.1.5 which can cause a crash on SDK init

Packages were released on [`bintray`](https://dl.bintray.com/getsentry/sentry-android/io/sentry/sentry-android/), [`jcenter`](https://jcenter.bintray.com/io/sentry/sentry-android/) and [`mavenCentral`](https://repo.maven.apache.org/maven2/io/sentry/sentry-android/)

We'd love to get feedback.

## 2.1.5

### Fixes

This version has a severe bug and can cause a crash on SDK init

Please upgrade to https://github.com/getsentry/sentry-android/releases/tag/2.1.6

## 2.1.4

### Features

- Make gzip as default content encoding type ([#433](https://github.com/getsentry/sentry-android/pull/433)) @marandaneto
- Use AGP 4 features ([#366](https://github.com/getsentry/sentry-android/pull/366)) @marandaneto
- Create GH Actions CI for Ubuntu/macOS ([#403](https://github.com/getsentry/sentry-android/pull/403)) @marandaneto
- Make root checker better and minimize false positive ([#417](https://github.com/getsentry/sentry-android/pull/417)) @marandaneto

### Fixes

- bump: sentry-native to 0.3.1 ([#440](https://github.com/getsentry/sentry-android/pull/440)) @marandaneto
- Update last session timestamp ([#437](https://github.com/getsentry/sentry-android/pull/437)) @marandaneto
- Filter trim memory breadcrumbs ([#431](https://github.com/getsentry/sentry-android/pull/431)) @marandaneto

Packages were released on [`bintray`](https://dl.bintray.com/getsentry/sentry-android/io/sentry/sentry-android/), [`jcenter`](https://jcenter.bintray.com/io/sentry/sentry-android/) and [`mavenCentral`](https://repo.maven.apache.org/maven2/io/sentry/sentry-android/)

We'd love to get feedback.

## 2.1.3

### Fixes

This fixes several critical bugs in sentry-android 2.0 and 2.1

- Sentry.init register integrations after creating the main Hub instead of doing it in the main Hub ctor ([#427](https://github.com/getsentry/sentry-android/pull/427)) @marandaneto
- make NoOpLogger public ([#425](https://github.com/getsentry/sentry-android/pull/425)) @marandaneto
- ConnectivityChecker returns connection status and events are not trying to be sent if no connection. ([#420](https://github.com/getsentry/sentry-android/pull/420)) @marandaneto
- thread pool executor is a single thread executor instead of scheduled thread executor ([#422](https://github.com/getsentry/sentry-android/pull/422)) @marandaneto
- Add Abnormal to the Session.State enum as its part of the protocol ([#424](https://github.com/getsentry/sentry-android/pull/424)) @marandaneto
- Bump: Gradle to 6.4.1 ([#419](https://github.com/getsentry/sentry-android/pull/419)) @marandaneto

We recommend that you use sentry-android 2.1.3 over the initial release of sentry-android 2.0 and 2.1.

Packages were released on [`bintray`](https://dl.bintray.com/getsentry/sentry-android/io/sentry/sentry-android/), [`jcenter`](https://jcenter.bintray.com/io/sentry/sentry-android/) and [`mavenCentral`](https://repo.maven.apache.org/maven2/io/sentry/sentry-android/)

We'd love to get feedback.

## 2.1.2

### Features

- Added options to configure http transport ([#411](https://github.com/getsentry/sentry-android/pull/411)) @marandaneto

### Fixes

- Phone state breadcrumbs require read_phone_state on older OS versions ([#415](https://github.com/getsentry/sentry-android/pull/415)) @marandaneto @bsergean
- before raising ANR events, we check ProcessErrorStateInfo if available ([#412](https://github.com/getsentry/sentry-android/pull/412)) @marandaneto
- send cached events to use a single thread executor ([#405](https://github.com/getsentry/sentry-android/pull/405)) @marandaneto
- initing SDK on AttachBaseContext ([#409](https://github.com/getsentry/sentry-android/pull/409)) @marandaneto
- sessions can't be abnormal, but exited if not ended properly ([#410](https://github.com/getsentry/sentry-android/pull/410)) @marandaneto

Packages were released on [`bintray`](https://dl.bintray.com/getsentry/sentry-android/io/sentry/sentry-android/), [`jcenter`](https://jcenter.bintray.com/io/sentry/sentry-android/) and [`mavenCentral`](https://repo.maven.apache.org/maven2/io/sentry/sentry-android/)

We'd love to get feedback.

## 2.1.1

### Features

- Added missing getters on Breadcrumb and SentryEvent ([#397](https://github.com/getsentry/sentry-android/pull/397)) @marandaneto
- Add trim memory breadcrumbs ([#395](https://github.com/getsentry/sentry-android/pull/395)) @marandaneto
- Only set breadcrumb extras if not empty ([#394](https://github.com/getsentry/sentry-android/pull/394)) @marandaneto
- Added samples of how to disable automatic breadcrumbs ([#389](https://github.com/getsentry/sentry-android/pull/389)) @marandaneto

### Fixes

- Set missing release, environment and dist to sentry-native options ([#404](https://github.com/getsentry/sentry-android/pull/404)) @marandaneto
- Do not add automatic and empty sensor breadcrumbs ([#401](https://github.com/getsentry/sentry-android/pull/401)) @marandaneto
- ref: removed Thread.sleep from LifecycleWatcher tests, using awaitility and DateProvider ([#392](https://github.com/getsentry/sentry-android/pull/392)) @marandaneto
- ref: added a DateTimeProvider for making retry after testable ([#391](https://github.com/getsentry/sentry-android/pull/391)) @marandaneto
- Bump Gradle to 6.4 ([#390](https://github.com/getsentry/sentry-android/pull/390)) @marandaneto
- Bump sentry-native to 0.2.6 ([#396](https://github.com/getsentry/sentry-android/pull/396)) @marandaneto

Packages were released on [`bintray`](https://dl.bintray.com/getsentry/sentry-android/io/sentry/sentry-android/), [`jcenter`](https://jcenter.bintray.com/io/sentry/sentry-android/) and [`mavenCentral`](https://repo.maven.apache.org/maven2/io/sentry/sentry-android/)

We'd love to get feedback.

## 2.1.0

### Features

- Includes all the changes of 2.1.0 alpha, beta and RC

### Fixes

- fix when PhoneStateListener is not ready for use ([#387](https://github.com/getsentry/sentry-android/pull/387)) @marandaneto
- make ANR 5s by default ([#388](https://github.com/getsentry/sentry-android/pull/388)) @marandaneto
- rate limiting by categories ([#381](https://github.com/getsentry/sentry-android/pull/381)) @marandaneto
- Bump NDK to latest stable version 21.1.6352462 ([#386](https://github.com/getsentry/sentry-android/pull/386)) @marandaneto

Packages were released on [`bintray`](https://dl.bintray.com/getsentry/sentry-android/io/sentry/sentry-android/), [`jcenter`](https://jcenter.bintray.com/io/sentry/sentry-android/) and [`mavenCentral`](https://repo.maven.apache.org/maven2/io/sentry/sentry-android/)

We'd love to get feedback.

## 2.0.3

### Fixes

- patch from 2.1.0-alpha.2 - avoid crash if NDK throws UnsatisfiedLinkError ([#344](https://github.com/getsentry/sentry-android/pull/344)) @marandaneto

Packages were released on [`bintray`](https://dl.bintray.com/getsentry/sentry-android/io/sentry/sentry-android/), [`jcenter`](https://jcenter.bintray.com/io/sentry/sentry-android/) and [`mavenCentral`](https://repo.maven.apache.org/maven2/io/sentry/sentry-android/)

We'd love to get feedback.

## 2.1.0-RC.1

### Features

- Options for uncaught exception and make SentryOptions list Thread-Safe ([#384](https://github.com/getsentry/sentry-android/pull/384)) @marandaneto
- Automatic breadcrumbs for app, activity and sessions lifecycles and system events ([#348](https://github.com/getsentry/sentry-android/pull/348)) @marandaneto
- Make capture session and envelope internal ([#372](https://github.com/getsentry/sentry-android/pull/372)) @marandaneto

### Fixes

- If retry after header has empty categories, apply retry after to all of them ([#377](https://github.com/getsentry/sentry-android/pull/377)) @marandaneto
- Discard events and envelopes if cached and retry after ([#378](https://github.com/getsentry/sentry-android/pull/378)) @marandaneto
- Merge loadLibrary calls for sentry-native and clean up CMake files ([#373](https://github.com/getsentry/sentry-android/pull/373)) @Swatinem
- Exceptions should be sorted oldest to newest ([#370](https://github.com/getsentry/sentry-android/pull/370)) @marandaneto
- Check external storage size even if its read only ([#368](https://github.com/getsentry/sentry-android/pull/368)) @marandaneto
- Wrong check for cellular network capability ([#369](https://github.com/getsentry/sentry-android/pull/369)) @marandaneto
- add ScheduledForRemoval annotation to deprecated methods ([#375](https://github.com/getsentry/sentry-android/pull/375)) @marandaneto
- Bump NDK to 21.0.6113669 ([#367](https://github.com/getsentry/sentry-android/pull/367)) @marandaneto
- Bump AGP and add new make cmd to check for updates ([#365](https://github.com/getsentry/sentry-android/pull/365)) @marandaneto

Packages were released on [`bintray`](https://dl.bintray.com/getsentry/sentry-android/io/sentry/sentry-android/), [`jcenter`](https://jcenter.bintray.com/io/sentry/sentry-android/) and [`mavenCentral`](https://repo.maven.apache.org/maven2/io/sentry/sentry-android/)

We'd love to get feedback.

## 2.1.0-beta.2

### Fixes

- Bump sentry-native to 0.2.4 ([#364](https://github.com/getsentry/sentry-android/pull/364)) @marandaneto
- Update current session on session start after deleting previous session ([#362](https://github.com/getsentry/sentry-android/pull/362)) @marandaneto

Packages were released on [`bintray`](https://dl.bintray.com/getsentry/sentry-android/io/sentry/sentry-android/), [`jcenter`](https://jcenter.bintray.com/io/sentry/sentry-android/) and [`mavenCentral`](https://repo.maven.apache.org/maven2/io/sentry/sentry-android/)

We'd love to get feedback.

## 2.1.0-beta.1

### Fixes

- Bump sentry-native to 0.2.3 ([#357](https://github.com/getsentry/sentry-android/pull/357)) @marandaneto
- Check for androidx availability on runtime ([#356](https://github.com/getsentry/sentry-android/pull/356)) @marandaneto
- If theres a left over session file and its crashed, we should not overwrite its state ([#354](https://github.com/getsentry/sentry-android/pull/354)) @marandaneto
- Session should be exited state if state was ok ([#352](https://github.com/getsentry/sentry-android/pull/352)) @marandaneto
- Envelope has dedicated endpoint ([#353](https://github.com/getsentry/sentry-android/pull/353)) @marandaneto

Packages were released on [`bintray`](https://dl.bintray.com/getsentry/sentry-android/io/sentry/sentry-android/), [`jcenter`](https://jcenter.bintray.com/io/sentry/sentry-android/) and [`mavenCentral`](https://repo.maven.apache.org/maven2/io/sentry/sentry-android/)

We'd love to get feedback.

## 2.1.0-alpha.2

### Fixes

- Change integration order for cached outbox events ([#347](https://github.com/getsentry/sentry-android/pull/347)) @marandaneto
- Avoid crash if NDK throws UnsatisfiedLinkError ([#344](https://github.com/getsentry/sentry-android/pull/344)) @marandaneto
- Avoid getting a threadlocal twice. ([#339](https://github.com/getsentry/sentry-android/pull/339)) @metlos
- Removing session tracking guard on hub and client ([#338](https://github.com/getsentry/sentry-android/pull/338)) @marandaneto
- Bump agp to 3.6.2 ([#336](https://github.com/getsentry/sentry-android/pull/336)) @marandaneto
- Fix racey ANR integration ([#332](https://github.com/getsentry/sentry-android/pull/332)) @marandaneto
- Logging envelopes path when possible instead of nullable id ([#331](https://github.com/getsentry/sentry-android/pull/331)) @marandaneto
- Renaming transport gate method ([#330](https://github.com/getsentry/sentry-android/pull/330)) @marandaneto

Packages were released on [`bintray`](https://dl.bintray.com/getsentry/sentry-android/io/sentry/sentry-android/), [`jcenter`](https://jcenter.bintray.com/io/sentry/sentry-android/) and [`mavenCentral`](https://repo.maven.apache.org/maven2/io/sentry/sentry-android/)

We'd love to get feedback.

## 2.1.0-alpha.1

Release of Sentry's new SDK for Android.

## What’s Changed

### Features

- Release health @marandaneto @bruno-garcia
- ANR report should have 'was active=yes' on the dashboard ([#299](https://github.com/getsentry/sentry-android/pull/299)) @marandaneto
- NDK events apply scoped data ([#322](https://github.com/getsentry/sentry-android/pull/322)) @marandaneto
- Add a StdoutTransport ([#310](https://github.com/getsentry/sentry-android/pull/310)) @mike-burns
- Implementing new retry after protocol ([#306](https://github.com/getsentry/sentry-android/pull/306)) @marandaneto

### Fixes

- Bump sentry-native to 0.2.2 ([#305](https://github.com/getsentry/sentry-android/pull/305)) @Swatinem
- Missing App's info ([#315](https://github.com/getsentry/sentry-android/pull/315)) @marandaneto
- Buffered writers/readers - otimizations ([#311](https://github.com/getsentry/sentry-android/pull/311)) @marandaneto
- Boot time should be UTC ([#309](https://github.com/getsentry/sentry-android/pull/309)) @marandaneto
- Make transport result public ([#300](https://github.com/getsentry/sentry-android/pull/300)) @marandaneto

Packages were released on [`bintray`](https://dl.bintray.com/getsentry/sentry-android/io/sentry/sentry-android/), [`jcenter`](https://jcenter.bintray.com/io/sentry/sentry-android/) and [`mavenCentral`](https://repo.maven.apache.org/maven2/io/sentry/sentry-android/)

We'd love to get feedback.

## 2.0.2

Release of Sentry's new SDK for Android.

### Features

- MavenCentral support ([#284](https://github.com/getsentry/sentry-android/pull/284)) @marandaneto

### Fixes

- Bump AGP to 3.6.1 ([#285](https://github.com/getsentry/sentry-android/pull/285)) @marandaneto

Packages were released on [`bintray`](https://dl.bintray.com/getsentry/sentry-android/io/sentry/sentry-android/), [`jcenter`](https://jcenter.bintray.com/io/sentry/sentry-android/) and [`mavenCentral`](https://repo.maven.apache.org/maven2/io/sentry/sentry-android/)

We'd love to get feedback.

## 2.0.1

Release of Sentry's new SDK for Android.

## What’s Changed

### Features

- Attach threads/stacktraces ([#267](https://github.com/getsentry/sentry-android/pull/267)) @marandaneto
- Add the default serverName to SentryOptions and use it in MainEventProcessor ([#279](https://github.com/getsentry/sentry-android/pull/279)) @metlos

### Fixes

- set current threadId when there's no mechanism set ([#277](https://github.com/getsentry/sentry-android/pull/277)) @marandaneto
- Preview package manager ([#269](https://github.com/getsentry/sentry-android/pull/269)) @bruno-garcia

Packages were released on [`bintray`](https://dl.bintray.com/getsentry/sentry-android/io/sentry/), [`jcenter`](https://jcenter.bintray.com/io/sentry/sentry-android/)

We'd love to get feedback.

## 2.0.0

Release of Sentry's new SDK for Android.

New features not offered by (1.7.x):

- NDK support
  - Captures crashes caused by native code
  - Access to the [`sentry-native` SDK](https://github.com/getsentry/sentry-native/) API by your native (C/C++/Rust code/..).
- Automatic init (just add your `DSN` to the manifest)
   - Proguard rules are added automatically
   - Permission (Internet) is added automatically
- Uncaught Exceptions might be captured even before the app restarts
- Sentry's Unified API.
- More context/device information
- Packaged as `aar`
- Frames from the app automatically marked as `InApp=true` (stack traces in Sentry highlights them by default).
- Complete Sentry Protocol available.
- All threads and their stack traces are captured.
- Sample project in this repo to test many features (segfault, uncaught exception, ANR...)

Features from the current SDK like `ANR` are also available (by default triggered after 4 seconds).

Packages were released on [`bintray`](https://dl.bintray.com/getsentry/sentry-android/io/sentry/), [`jcenter`](https://jcenter.bintray.com/io/sentry/sentry-android/)

We'd love to get feedback.

## 2.0.0-rc04

Release of Sentry's new SDK for Android.

### Features

- Take sampleRate from metadata ([#262](https://github.com/getsentry/sentry-android/pull/262)) @bruno-garcia
- Support mills timestamp format ([#263](https://github.com/getsentry/sentry-android/pull/263)) @marandaneto
- Adding logs to installed integrations ([#265](https://github.com/getsentry/sentry-android/pull/265)) @marandaneto

### Fixes

- Breacrumb.data to string,object, Add LOG level ([#264](https://github.com/getsentry/sentry-android/pull/264)) @HazAT
- Read release conf. on manifest ([#266](https://github.com/getsentry/sentry-android/pull/266)) @marandaneto

Packages were released on [`bintray`](https://dl.bintray.com/getsentry/sentry-android/io/sentry/), [`jcenter`](https://jcenter.bintray.com/io/sentry/sentry-android/)

We'd love to get feedback and we'll work in getting the GA `2.0.0` out soon.
Until then, the [stable SDK offered by Sentry is at version 1.7.30](https://github.com/getsentry/sentry-java/releases/tag/v1.7.30)

## 2.0.0-rc03

Release of Sentry's new SDK for Android.

### Fixes

- fixes ([#259](https://github.com/getsentry/sentry-android/issues/259)) - NPE check on getExternalFilesDirs items. ([#260](https://github.com/getsentry/sentry-android/pull/260)) @marandaneto
- strictMode typo ([#258](https://github.com/getsentry/sentry-android/pull/258)) @marandaneto

Packages were released on [`bintray`](https://dl.bintray.com/getsentry/sentry-android/io/sentry/), [`jcenter`](https://jcenter.bintray.com/io/sentry/sentry-android/)

We'd love to get feedback and we'll work in getting the GA `2.0.0` out soon.
Until then, the [stable SDK offered by Sentry is at version 1.7.30](https://github.com/getsentry/sentry-java/releases/tag/v1.7.30)

## 2.0.0-rc02

Release of Sentry's new SDK for Android.

### Features

- Hub mode configurable ([#247](https://github.com/getsentry/sentry-android/pull/247)) @bruno-garcia
- Added remove methods (tags/extras) to the sentry static class ([#243](https://github.com/getsentry/sentry-android/pull/243)) @marandaneto

### Fixes


- Update ndk for new sentry-native version ([#235](https://github.com/getsentry/sentry-android/pull/235)) @Swatinem @marandaneto
- Make integrations public ([#256](https://github.com/getsentry/sentry-android/pull/256)) @marandaneto
- Bump build-tools ([#255](https://github.com/getsentry/sentry-android/pull/255)) @marandaneto
- Added javadocs to scope and its dependencies ([#253](https://github.com/getsentry/sentry-android/pull/253)) @marandaneto
- Build all ABIs ([#254](https://github.com/getsentry/sentry-android/pull/254)) @marandaneto
- Moving back ANR timeout from long to int param. ([#252](https://github.com/getsentry/sentry-android/pull/252)) @marandaneto
- Added HubAdapter to call Sentry static methods from Integrations ([#250](https://github.com/getsentry/sentry-android/pull/250)) @marandaneto
- New Release format ([#242](https://github.com/getsentry/sentry-android/pull/242)) @marandaneto
- Javadocs for SentryOptions ([#246](https://github.com/getsentry/sentry-android/pull/246)) @marandaneto
- non-app is already inApp excluded by default. ([#244](https://github.com/getsentry/sentry-android/pull/244)) @marandaneto
- Fix if symlink exists for sentry-native ([#241](https://github.com/getsentry/sentry-android/pull/241)) @marandaneto
- Clone method - race condition free ([#226](https://github.com/getsentry/sentry-android/pull/226)) @marandaneto
- Refactoring breadcrumbs callback ([#239](https://github.com/getsentry/sentry-android/pull/239)) @marandaneto

Packages were released on [`bintray`](https://dl.bintray.com/getsentry/sentry-android/io/sentry/), [`jcenter`](https://jcenter.bintray.com/io/sentry/sentry-android/)

We'd love to get feedback and we'll work in getting the GA `2.0.0` out soon.
Until then, the [stable SDK offered by Sentry is at version 1.7.30](https://github.com/getsentry/sentry-java/releases/tag/v1.7.30)

## 2.0.0-rc01

Release of Sentry's new SDK for Android.

## What’s Changed

### Features

- Added remove methods for Scope data ([#237](https://github.com/getsentry/sentry-android/pull/237)) @marandaneto
- More device context (deviceId, connectionType and language) ([#229](https://github.com/getsentry/sentry-android/pull/229)) @marandaneto
- Added a few java docs (Sentry, Hub and SentryClient) ([#223](https://github.com/getsentry/sentry-android/pull/223)) @marandaneto
- Implemented diagnostic logger ([#218](https://github.com/getsentry/sentry-android/pull/218)) @marandaneto
- Added event processors to scope ([#209](https://github.com/getsentry/sentry-android/pull/209)) @marandaneto
- Added android transport gate ([#206](https://github.com/getsentry/sentry-android/pull/206)) @marandaneto
- Added executor for caching values out of the main thread ([#201](https://github.com/getsentry/sentry-android/pull/201)) @marandaneto

### Fixes


- Honor RetryAfter ([#236](https://github.com/getsentry/sentry-android/pull/236)) @marandaneto
- Add tests for SentryValues ([#238](https://github.com/getsentry/sentry-android/pull/238)) @philipphofmann
- Do not set frames if there's none ([#234](https://github.com/getsentry/sentry-android/pull/234)) @marandaneto
- Always call interrupt after InterruptedException ([#232](https://github.com/getsentry/sentry-android/pull/232)) @marandaneto
- Mark as current thread if its the main thread ([#228](https://github.com/getsentry/sentry-android/pull/228)) @marandaneto
- Fix lgtm alerts ([#219](https://github.com/getsentry/sentry-android/pull/219)) @marandaneto
- Written unit tests to ANR integration ([#215](https://github.com/getsentry/sentry-android/pull/215)) @marandaneto
- Added blog posts to README ([#214](https://github.com/getsentry/sentry-android/pull/214)) @marandaneto
- Raise code coverage for Dsn to 100% ([#212](https://github.com/getsentry/sentry-android/pull/212)) @philipphofmann
- Remove redundant times(1) for Mockito.verify ([#211](https://github.com/getsentry/sentry-android/pull/211)) @philipphofmann
- Transport may be set on options ([#203](https://github.com/getsentry/sentry-android/pull/203)) @marandaneto
- dist may be set on options ([#204](https://github.com/getsentry/sentry-android/pull/204)) @marandaneto
- Throw an exception if DSN is not set ([#200](https://github.com/getsentry/sentry-android/pull/200)) @marandaneto
- Migration guide markdown ([#197](https://github.com/getsentry/sentry-android/pull/197)) @marandaneto

Packages were released on [`bintray`](https://dl.bintray.com/getsentry/sentry-android/io/sentry/), [`jcenter`](https://jcenter.bintray.com/io/sentry/sentry-android/)

We'd love to get feedback and we'll work in getting the GA `2.0.0` out soon.
Until then, the [stable SDK offered by Sentry is at version 1.7.29](https://github.com/getsentry/sentry-java/releases/tag/v1.7.29)

## 2.0.0-beta02

Release of Sentry's new SDK for Android.

### Features

- addBreadcrumb overloads ([#196](https://github.com/getsentry/sentry-android/pull/196)) and ([#198](https://github.com/getsentry/sentry-android/pull/198))

### Fixes

- fix Android bug on API 24 and 25 about getting current threads and stack traces ([#194](https://github.com/getsentry/sentry-android/pull/194))

Packages were released on [`bintray`](https://dl.bintray.com/getsentry/sentry-android/io/sentry/), [`jcenter`](https://jcenter.bintray.com/io/sentry/sentry-android/)

We'd love to get feedback and we'll work in getting the GA `2.0.0` out soon.
Until then, the [stable SDK offered by Sentry is at version 1.7.28](https://github.com/getsentry/sentry-java/releases/tag/v1.7.28)

## 2.0.0-beta01

Release of Sentry's new SDK for Android.

### Fixes

- ref: ANR doesn't set handled flag ([#186](https://github.com/getsentry/sentry-android/pull/186))
- SDK final review ([#183](https://github.com/getsentry/sentry-android/pull/183))
- ref: Drop errored in favor of crashed ([#187](https://github.com/getsentry/sentry-android/pull/187))
- Workaround android_id ([#185](https://github.com/getsentry/sentry-android/pull/185))
- Renamed sampleRate ([#191](https://github.com/getsentry/sentry-android/pull/191))
- Making timestamp package-private or test-only ([#190](https://github.com/getsentry/sentry-android/pull/190))
- Split event processor in Device/App data ([#180](https://github.com/getsentry/sentry-android/pull/180))

Packages were released on [`bintray`](https://dl.bintray.com/getsentry/sentry-android/io/sentry/), [`jcenter`](https://jcenter.bintray.com/io/sentry/sentry-android/)

We'd love to get feedback and we'll work in getting the GA `2.0.0` out soon.
Until then, the [stable SDK offered by Sentry is at version 1.7.28](https://github.com/getsentry/sentry-java/releases/tag/v1.7.28)

## 2.0.0-alpha09

Release of Sentry's new SDK for Android.

### Features

- Adding nativeBundle plugin ([#161](https://github.com/getsentry/sentry-android/pull/161))
- Adding scope methods to sentry static class ([#179](https://github.com/getsentry/sentry-android/pull/179))

### Fixes

- fix: DSN parsing ([#165](https://github.com/getsentry/sentry-android/pull/165))
- Don't avoid exception type minification ([#166](https://github.com/getsentry/sentry-android/pull/166))
- make Gson retro compatible with older versions of AGP ([#177](https://github.com/getsentry/sentry-android/pull/177))
- Bump sentry-native with message object instead of a string ([#172](https://github.com/getsentry/sentry-android/pull/172))

Packages were released on [`bintray`](https://dl.bintray.com/getsentry/sentry-android/io/sentry/), [`jcenter`](https://jcenter.bintray.com/io/sentry/sentry-android/)

We'd love to get feedback and we'll work in getting the GA `2.0.0` out soon.
Until then, the [stable SDK offered by Sentry is at version 1.7.28](https://github.com/getsentry/sentry-java/releases/tag/v1.7.28)

## 2.0.0-alpha08

Release of Sentry's new SDK for Android.

### Fixes

- DebugId endianness ([#162](https://github.com/getsentry/sentry-android/pull/162))
- Executed beforeBreadcrumb also for scope ([#160](https://github.com/getsentry/sentry-android/pull/160))
- Benefit of manifest merging when minSdk ([#159](https://github.com/getsentry/sentry-android/pull/159))
- Add method to captureMessage with level ([#157](https://github.com/getsentry/sentry-android/pull/157))
- Listing assets file on the wrong dir ([#156](https://github.com/getsentry/sentry-android/pull/156))

Packages were released on [`bintray`](https://dl.bintray.com/getsentry/sentry-android/io/sentry/), [`jcenter`](https://jcenter.bintray.com/io/sentry/sentry-android/)

We'd love to get feedback and we'll work in getting the GA `2.0.0` out soon.
Until then, the [stable SDK offered by Sentry is at version 1.7.28](https://github.com/getsentry/sentry-java/releases/tag/v1.7.28)

## 2.0.0-alpha07

Third release of Sentry's new SDK for Android.

### Fixes

-  Fixed release for jcenter and bintray

Packages were released on [`bintray`](https://dl.bintray.com/getsentry/sentry-android/io/sentry/), [`jcenter`](https://jcenter.bintray.com/io/sentry/sentry-android/)

We'd love to get feedback and we'll work in getting the GA `2.0.0` out soon.
Until then, the [stable SDK offered by Sentry is at version 1.7.28](https://github.com/getsentry/sentry-java/releases/tag/v1.7.28)

## 2.0.0-alpha06

Second release of Sentry's new SDK for Android.

### Fixes

- Fixed a typo on pom generation.

Packages were released on [`bintray`](https://dl.bintray.com/getsentry/sentry-android/io/sentry/), [`jcenter`](https://jcenter.bintray.com/io/sentry/sentry-android/)

We'd love to get feedback and we'll work in getting the GA `2.0.0` out soon.
Until then, the [stable SDK offered by Sentry is at version 1.7.28](https://github.com/getsentry/sentry-java/releases/tag/v1.7.28)

## 2.0.0-alpha05

First release of Sentry's new SDK for Android.

New features not offered by our current (1.7.x), stable SDK are:

- NDK support
  - Captures crashes caused by native code
  - Access to the [`sentry-native` SDK](https://github.com/getsentry/sentry-native/) API by your native (C/C++/Rust code/..).
- Automatic init (just add your `DSN` to the manifest)
   - Proguard rules are added automatically
   - Permission (Internet) is added automatically
- Uncaught Exceptions might be captured even before the app restarts
- Unified API which include scopes etc.
- More context/device information
- Packaged as `aar`
- Frames from the app automatically marked as `InApp=true` (stack traces in Sentry highlights them by default).
- Complete Sentry Protocol available.
- All threads and their stack traces are captured.
- Sample project in this repo to test many features (segfault, uncaught exception, scope)

Features from the current SDK like `ANR` are also available (by default triggered after 4 seconds).

Packages were released on [`bintray`](https://dl.bintray.com/getsentry/sentry-android/io/sentry/), [`jcenter`](https://jcenter.bintray.com/io/sentry/sentry-android/)

We'd love to get feedback and we'll work in getting the GA `2.0.0` out soon.
Until then, the [stable SDK offered by Sentry is at version 1.7.28](https://github.com/getsentry/sentry-java/releases/tag/v1.7.28)<|MERGE_RESOLUTION|>--- conflicted
+++ resolved
@@ -6,11 +6,7 @@
 
 - Add Continuous Profiling Support ([#3710](https://github.com/getsentry/sentry-java/pull/3710))
 
-<<<<<<< HEAD
-  To enable Continuous Profiling use the `Sentry.startProfileSession` and `Sentry.stopProfileSession` experimental APIs. Sampling rate can be set through `options.profileSessionSampleRate` (defaults to 0.0).   
-=======
-  To enable Continuous Profiling use the `Sentry.startProfiler` and `Sentry.stopProfiler` experimental APIs. Sampling rate can be set through `options.continuousProfilesSampleRate`, which defaults to null (disabled).   
->>>>>>> fcfa5763
+  To enable Continuous Profiling use the `Sentry.startProfileSession` and `Sentry.stopProfileSession` experimental APIs. Sampling rate can be set through `options.profileSessionSampleRate`, which defaults to null (disabled).   
   Note: Both `options.profilesSampler` and `options.profilesSampleRate` must **not** be set to enable Continuous Profiling.
 
   ```java
