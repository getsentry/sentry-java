--- conflicted
+++ resolved
@@ -1,6 +1,12 @@
 # Changelog
 
 ## Unreleased
+
+### Features
+- Internal: Version bump Gradle=8.6, AGP=8.3.0, kotlin=1.9.22, compose=1.5.12 ([#3263](https://github.com/getsentry/sentry-java/pull/3263))
+
+**Breaking changes:**
+- The min supported Kotlin language version has been bumped to `1.5`, please consider using previous version of the SDK if you have to support compatibility with earlier Kotlin versions
 
 ### Fixes
 
@@ -24,19 +30,12 @@
 ### Features
 
 - Add support for Spring Rest Client ([#3199](https://github.com/getsentry/sentry-java/pull/3199))
-<<<<<<< HEAD
-- Internal: Version bump Gradle=8.6, AGP=8.3.0, kotlin=1.9.22, compose=1.5.12 ([#3263](https://github.com/getsentry/sentry-java/pull/3263))
-
-**Breaking changes:**
-- The min supported Kotlin language version has been bumped to `1.5`, please consider using previous version of the SDK if you have to support compatibility with earlier Kotlin versions
-=======
 - Extend Proxy options with proxy type ([#3326](https://github.com/getsentry/sentry-java/pull/3326))
 
 ### Fixes
 
 - Fixed default deadline timeout to 30s instead of 300s ([#3322](https://github.com/getsentry/sentry-java/pull/3322))
 - Fixed `Fix java.lang.ClassNotFoundException: org.springframework.web.servlet.HandlerExceptionResolver` in Spring Boot Servlet mode without WebMVC ([#3333](https://github.com/getsentry/sentry-java/pull/3333))
->>>>>>> 61981dc1
 
 ## 7.6.0
 
