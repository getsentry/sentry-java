--- conflicted
+++ resolved
@@ -2,11 +2,8 @@
 
 ## Unreleased
 
-<<<<<<< HEAD
-- Feat: Add sentry-servlet-jakarta module (#1987)
-=======
+* Feat: Add sentry-servlet-jakarta module (#1987)
 * Ref: Make options.printUncaughtStackTrace primitive type (#1995)
->>>>>>> 1a7068b6
 
 ## 6.0.0-alpha.5
 
