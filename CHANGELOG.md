--- conflicted
+++ resolved
@@ -1,10 +1,7 @@
 # vNext
 
-<<<<<<< HEAD
 * Improve Kotlin compatibility for SdkVersion
-=======
 * Feat: Support logging via JUL (#1211)
->>>>>>> a32a612b
 
 # 4.0.0
 
