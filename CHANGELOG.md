--- conflicted
+++ resolved
@@ -2,11 +2,8 @@
 
 * Feat: Add option to ignore exceptions by type (#1352)
 * Feat: Sentry closes Android NDK and ShutdownHook integrations (#1358)
-<<<<<<< HEAD
 * Enhancement: Allow inheritance of SentryHandler class in sentry-jul package(#1367)
-=======
 * Fix: Accept only non null value maps (#1368)
->>>>>>> bc10b2b7
 
 # 4.4.0-alpha.1
 
