# Changelog

## Unreleased

### Features

- Support multiple debug-metadata.properties ([#3024](https://github.com/getsentry/sentry-java/pull/3024))
- (Android) Experimental: Provide more detailed cold app start information ([#3057](https://github.com/getsentry/sentry-java/pull/3057))
  - Attaches spans for Application, ContentProvider, and Activities to app-start timings
  - Uses Process.startUptimeMillis to calculate app-start timings
  - To enable this feature set `options.isEnablePerformanceV2 = true`
<<<<<<< HEAD
=======
- Move slow+frozen frame calculation, as well as frame delay inside SentryFrameMetricsCollector ([#3100](https://github.com/getsentry/sentry-java/pull/3100))
>>>>>>> 5825e8ae

### Fixes

- Send breadcrumbs and client error in `SentryOkHttpEventListener` even without transactions ([#3087](https://github.com/getsentry/sentry-java/pull/3087))
- Keep `io.sentry.exception.SentryHttpClientException` from obfuscation to display proper issue title on Sentry ([#3093](https://github.com/getsentry/sentry-java/pull/3093))

### Dependencies

- Bump Gradle from v8.4.0 to v8.5.0 ([#3070](https://github.com/getsentry/sentry-java/pull/3070))
  - [changelog](https://github.com/gradle/gradle/blob/master/CHANGELOG.md#v850)
  - [diff](https://github.com/gradle/gradle/compare/v8.4.0...v8.5.0)

## 7.0.0

Version 7 of the Sentry Android/Java SDK brings a variety of features and fixes. The most notable changes are:
- Bumping `minSdk` level to 19 (Android 4.4)
- The SDK will now listen to connectivity changes and try to re-upload cached events when internet connection is re-established additionally to uploading events on app restart 
- `Sentry.getSpan` now returns the root transaction, which should improve the span hierarchy and make it leaner
- Multiple improvements to reduce probability of the SDK causing ANRs
- New `sentry-okhttp` artifact is unbundled from Android and can be used in pure JVM-only apps

## Sentry Self-hosted Compatibility

This SDK version is compatible with a self-hosted version of Sentry `22.12.0` or higher. If you are using an older version of [self-hosted Sentry](https://develop.sentry.dev/self-hosted/) (aka onpremise), you will need to [upgrade](https://develop.sentry.dev/self-hosted/releases/). If you're using `sentry.io` no action is required.

## Sentry Integrations Version Compatibility (Android)

Make sure to align _all_ Sentry dependencies to the same version when bumping the SDK to 7.+, otherwise it will crash at runtime due to binary incompatibility. (E.g. if you're using `-timber`, `-okhttp` or other packages)

For example, if you're using the [Sentry Android Gradle plugin](https://github.com/getsentry/sentry-android-gradle-plugin) with the `autoInstallation` [feature](https://docs.sentry.io/platforms/android/configuration/gradle/#auto-installation) (enabled by default), make sure to use version 4.+ of the gradle plugin together with version 7.+ of the SDK. If you can't do that for some reason, you can specify sentry version via the plugin config block:

```kotlin
sentry {
  autoInstallation {
    sentryVersion.set("7.0.0")
  }
}
```

Similarly, if you have a Sentry SDK (e.g. `sentry-android-core`) dependency on one of your Gradle modules and you're updating it to 7.+, make sure the Gradle plugin is at 4.+ or specify the SDK version as shown in the snippet above.

## Breaking Changes

- Bump min API to 19 ([#2883](https://github.com/getsentry/sentry-java/pull/2883))
- If you're using `sentry-kotlin-extensions`, it requires `kotlinx-coroutines-core` version `1.6.1` or higher now ([#2838](https://github.com/getsentry/sentry-java/pull/2838))
- Move enableNdk from SentryOptions to SentryAndroidOptions ([#2793](https://github.com/getsentry/sentry-java/pull/2793))
- Apollo v2 BeforeSpanCallback now allows returning null ([#2890](https://github.com/getsentry/sentry-java/pull/2890))
- `SentryOkHttpUtils` was removed from public API as it's been exposed by mistake ([#3005](https://github.com/getsentry/sentry-java/pull/3005))
- `Scope` now implements the `IScope` interface, therefore some methods like `ScopeCallback.run` accept `IScope` now ([#3066](https://github.com/getsentry/sentry-java/pull/3066))
- Cleanup `startTransaction` overloads ([#2964](https://github.com/getsentry/sentry-java/pull/2964))
    - We have reduced the number of overloads by allowing to pass in a `TransactionOptions` object instead of having separate parameters for certain options
    - `TransactionOptions` has defaults set and can be customized, for example:

```kotlin
// old
val transaction = Sentry.startTransaction("name", "op", bindToScope = true)
// new
val transaction = Sentry.startTransaction("name", "op", TransactionOptions().apply { isBindToScope = true })
```

## Behavioural Changes

- Android only: `Sentry.getSpan()` returns the root span/transaction instead of the latest span ([#2855](https://github.com/getsentry/sentry-java/pull/2855))
- Capture failed HTTP and GraphQL (Apollo) requests by default ([#2794](https://github.com/getsentry/sentry-java/pull/2794))
    - This can increase your event consumption and may affect your quota, because we will report failed network requests as Sentry events by default, if you're using the `sentry-android-okhttp` or `sentry-apollo-3` integrations. You can customize what errors you want/don't want to have reported for [OkHttp](https://docs.sentry.io/platforms/android/integrations/okhttp#http-client-errors) and [Apollo3](https://docs.sentry.io/platforms/android/integrations/apollo3#graphql-client-errors) respectively.
- Measure AppStart time till First Draw instead of `onResume` ([#2851](https://github.com/getsentry/sentry-java/pull/2851))
- Automatic user interaction tracking: every click now starts a new automatic transaction ([#2891](https://github.com/getsentry/sentry-java/pull/2891))
    - Previously performing a click on the same UI widget twice would keep the existing transaction running, the new behavior now better aligns with other SDKs
- Add deadline timeout for automatic transactions ([#2865](https://github.com/getsentry/sentry-java/pull/2865))
    - This affects all automatically generated transactions on Android (UI, clicks), the default timeout is 30s, meaning the automatic transaction will be force-finished with status `deadline_exceeded` when reaching the deadline 
- Set ip_address to {{auto}} by default, even if sendDefaultPII is disabled ([#2860](https://github.com/getsentry/sentry-java/pull/2860))
    - Instead use the "Prevent Storing of IP Addresses" option in the "Security & Privacy" project settings on sentry.io
- Raw logback message and parameters are now guarded by `sendDefaultPii` if an `encoder` has been configured ([#2976](https://github.com/getsentry/sentry-java/pull/2976))
- The `maxSpans` setting (defaults to 1000) is enforced for nested child spans which means a single transaction can have `maxSpans` number of children (nested or not) at most ([#3065](https://github.com/getsentry/sentry-java/pull/3065))
- The `ScopeCallback` in `withScope` is now always executed ([#3066](https://github.com/getsentry/sentry-java/pull/3066))

## Deprecations

- `sentry-android-okhttp` was deprecated in favour of the new `sentry-okhttp` module. Make sure to replace `io.sentry.android.okhttp` package name with `io.sentry.okhttp` before the next major, where the classes will be removed ([#3005](https://github.com/getsentry/sentry-java/pull/3005))

## Other Changes

### Features

- Observe network state to upload any unsent envelopes ([#2910](https://github.com/getsentry/sentry-java/pull/2910))
    - Android: it works out-of-the-box as part of the default `SendCachedEnvelopeIntegration`
    - JVM: you'd have to install `SendCachedEnvelopeFireAndForgetIntegration` as mentioned in https://docs.sentry.io/platforms/java/configuration/#configuring-offline-caching and provide your own implementation of `IConnectionStatusProvider` via `SentryOptions`
- Add `sentry-okhttp` module to support instrumenting OkHttp in non-Android projects ([#3005](https://github.com/getsentry/sentry-java/pull/3005))
- Do not filter out Sentry SDK frames in case of uncaught exceptions ([#3021](https://github.com/getsentry/sentry-java/pull/3021))
- Do not try to send and drop cached envelopes when rate-limiting is active ([#2937](https://github.com/getsentry/sentry-java/pull/2937))

### Fixes

- Use `getMyMemoryState()` instead of `getRunningAppProcesses()` to retrieve process importance ([#3004](https://github.com/getsentry/sentry-java/pull/3004))
    - This should prevent some app stores from flagging apps as violating their privacy
- Reduce flush timeout to 4s on Android to avoid ANRs ([#2858](https://github.com/getsentry/sentry-java/pull/2858))
- Reduce timeout of AsyncHttpTransport to avoid ANR ([#2879](https://github.com/getsentry/sentry-java/pull/2879))
- Do not overwrite UI transaction status if set by the user ([#2852](https://github.com/getsentry/sentry-java/pull/2852))
- Capture unfinished transaction on Scope with status `aborted` in case a crash happens ([#2938](https://github.com/getsentry/sentry-java/pull/2938))
    - This will fix the link between transactions and corresponding crashes, you'll be able to see them in a single trace
- Fix Coroutine Context Propagation using CopyableThreadContextElement ([#2838](https://github.com/getsentry/sentry-java/pull/2838))
- Fix don't overwrite the span status of unfinished spans ([#2859](https://github.com/getsentry/sentry-java/pull/2859))
- Migrate from `default` interface methods to proper implementations in each interface implementor ([#2847](https://github.com/getsentry/sentry-java/pull/2847))
    - This prevents issues when using the SDK on older AGP versions (< 4.x.x)
- Reduce main thread work on init ([#3036](https://github.com/getsentry/sentry-java/pull/3036))
- Move Integrations registration to background on init ([#3043](https://github.com/getsentry/sentry-java/pull/3043))
- Fix `SentryOkHttpInterceptor.BeforeSpanCallback` was not finishing span when it was dropped ([#2958](https://github.com/getsentry/sentry-java/pull/2958))

## 6.34.0

### Features

- Add current activity name to app context ([#2999](https://github.com/getsentry/sentry-java/pull/2999))
- Add `MonitorConfig` param to `CheckInUtils.withCheckIn` ([#3038](https://github.com/getsentry/sentry-java/pull/3038))
  - This makes it easier to automatically create or update (upsert) monitors.
- (Internal) Extract Android Profiler and Measurements for Hybrid SDKs ([#3016](https://github.com/getsentry/sentry-java/pull/3016))
- (Internal) Remove SentryOptions dependency from AndroidProfiler ([#3051](https://github.com/getsentry/sentry-java/pull/3051))
- (Internal) Add `readBytesFromFile` for use in Hybrid SDKs ([#3052](https://github.com/getsentry/sentry-java/pull/3052))
- (Internal) Add `getProguardUuid` for use in Hybrid SDKs ([#3054](https://github.com/getsentry/sentry-java/pull/3054))

### Fixes

-  Fix SIGSEV, SIGABRT and SIGBUS crashes happening after/around the August Google Play System update, see [#2955](https://github.com/getsentry/sentry-java/issues/2955) for more details (fix provided by Native SDK bump)
- Ensure DSN uses http/https protocol ([#3044](https://github.com/getsentry/sentry-java/pull/3044))

### Dependencies

- Bump Native SDK from v0.6.6 to v0.6.7 ([#3048](https://github.com/getsentry/sentry-java/pull/3048))
  - [changelog](https://github.com/getsentry/sentry-native/blob/master/CHANGELOG.md#067)
  - [diff](https://github.com/getsentry/sentry-native/compare/0.6.6...0.6.7)

## 6.33.2-beta.1

### Fixes

-  Fix SIGSEV, SIGABRT and SIGBUS crashes happening after/around the August Google Play System update, see [#2955](https://github.com/getsentry/sentry-java/issues/2955) for more details (fix provided by Native SDK bump)

### Dependencies

- Bump Native SDK from v0.6.6 to v0.6.7 ([#3048](https://github.com/getsentry/sentry-java/pull/3048))
  - [changelog](https://github.com/getsentry/sentry-native/blob/master/CHANGELOG.md#067)
  - [diff](https://github.com/getsentry/sentry-native/compare/0.6.6...0.6.7)

## 6.33.1

### Fixes

- Do not register `sentrySpringFilter` in ServletContext for Spring Boot ([#3027](https://github.com/getsentry/sentry-java/pull/3027))

## 6.33.0

### Features

- Add thread information to spans ([#2998](https://github.com/getsentry/sentry-java/pull/2998))
- Use PixelCopy API for capturing screenshots on API level 24+ ([#3008](https://github.com/getsentry/sentry-java/pull/3008))

### Fixes

- Fix crash when HTTP connection error message contains formatting symbols ([#3002](https://github.com/getsentry/sentry-java/pull/3002))
- Cap max number of stack frames to 100 to not exceed payload size limit ([#3009](https://github.com/getsentry/sentry-java/pull/3009))
  - This will ensure we report errors with a big number of frames such as `StackOverflowError`
- Fix user interaction tracking not working for Jetpack Compose 1.5+ ([#3010](https://github.com/getsentry/sentry-java/pull/3010))
- Make sure to close all Closeable resources ([#3000](https://github.com/getsentry/sentry-java/pull/3000))

## 6.32.0

### Features

- Make `DebugImagesLoader` public ([#2993](https://github.com/getsentry/sentry-java/pull/2993))

### Fixes

- Make `SystemEventsBroadcastReceiver` exported on API 33+ ([#2990](https://github.com/getsentry/sentry-java/pull/2990))
  - This will fix the `SystemEventsBreadcrumbsIntegration` crashes that you might have encountered on Play Console

## 6.31.0

### Features

- Improve default debouncing mechanism ([#2945](https://github.com/getsentry/sentry-java/pull/2945))
- Add `CheckInUtils.withCheckIn` which abstracts away some of the manual check-ins complexity ([#2959](https://github.com/getsentry/sentry-java/pull/2959))
- Add `@SentryCaptureExceptionParameter` annotation which captures exceptions passed into an annotated method ([#2764](https://github.com/getsentry/sentry-java/pull/2764))
  - This can be used to replace `Sentry.captureException` calls in `@ExceptionHandler` of a `@ControllerAdvice`
- Add `ServerWebExchange` to `Hint` for WebFlux as `WEBFLUX_EXCEPTION_HANDLER_EXCHANGE` ([#2977](https://github.com/getsentry/sentry-java/pull/2977))
- Allow filtering GraphQL errors ([#2967](https://github.com/getsentry/sentry-java/pull/2967))
  - This list can be set directly when calling the constructor of `SentryInstrumentation`
  - For Spring Boot it can also be set in `application.properties` as `sentry.graphql.ignored-error-types=SOME_ERROR,ANOTHER_ERROR`

### Fixes

- Add OkHttp span auto-close when response body is not read ([#2923](https://github.com/getsentry/sentry-java/pull/2923))
- Fix json parsing of nullable/empty fields for Hybrid SDKs ([#2968](https://github.com/getsentry/sentry-java/pull/2968))
  - (Internal) Rename `nextList` to `nextListOrNull` to actually match what the method does
  - (Hybrid) Check if there's any object in a collection before trying to parse it (which prevents the "Failed to deserilize object in list" log message)
  - (Hybrid) If a date can't be parsed as an ISO timestamp, attempts to parse it as millis silently, without printing a log message
  - (Hybrid) If `op` is not defined as part of `SpanContext`, fallback to an empty string, because the filed is optional in the spec
- Always attach OkHttp errors and Http Client Errors only to call root span ([#2961](https://github.com/getsentry/sentry-java/pull/2961))
- Fixed crash accessing Choreographer instance ([#2970](https://github.com/getsentry/sentry-java/pull/2970))

### Dependencies

- Bump Native SDK from v0.6.5 to v0.6.6 ([#2975](https://github.com/getsentry/sentry-java/pull/2975))
  - [changelog](https://github.com/getsentry/sentry-native/blob/master/CHANGELOG.md#066)
  - [diff](https://github.com/getsentry/sentry-native/compare/0.6.5...0.6.6)
- Bump Gradle from v8.3.0 to v8.4.0 ([#2966](https://github.com/getsentry/sentry-java/pull/2966))
  - [changelog](https://github.com/gradle/gradle/blob/master/CHANGELOG.md#v840)
  - [diff](https://github.com/gradle/gradle/compare/v8.3.0...v8.4.0)

## 6.30.0

### Features

- Add `sendModules` option for disable sending modules ([#2926](https://github.com/getsentry/sentry-java/pull/2926))
- Send `db.system` and `db.name` in span data for androidx.sqlite spans ([#2928](https://github.com/getsentry/sentry-java/pull/2928))
- Check-ins (CRONS) support ([#2952](https://github.com/getsentry/sentry-java/pull/2952))
  - Add API for sending check-ins (CRONS) manually ([#2935](https://github.com/getsentry/sentry-java/pull/2935))
  - Support check-ins (CRONS) for Quartz ([#2940](https://github.com/getsentry/sentry-java/pull/2940))
  - `@SentryCheckIn` annotation and advice config for Spring ([#2946](https://github.com/getsentry/sentry-java/pull/2946))
  - Add option for ignoring certain monitor slugs ([#2943](https://github.com/getsentry/sentry-java/pull/2943))

### Fixes

- Always send memory stats for transactions ([#2936](https://github.com/getsentry/sentry-java/pull/2936))
  - This makes it possible to query transactions by the `device.class` tag on Sentry
- Add `sentry.enable-aot-compatibility` property to SpringBoot Jakarta `SentryAutoConfiguration` to enable building for GraalVM ([#2915](https://github.com/getsentry/sentry-java/pull/2915))

### Dependencies

- Bump Gradle from v8.2.1 to v8.3.0 ([#2900](https://github.com/getsentry/sentry-java/pull/2900))
  - [changelog](https://github.com/gradle/gradle/blob/master release-test/CHANGELOG.md#v830)
  - [diff](https://github.com/gradle/gradle/compare/v8.2.1...v8.3.0)

## 6.29.0

### Features

- Send `db.system` and `db.name` in span data ([#2894](https://github.com/getsentry/sentry-java/pull/2894))
- Send `http.request.method` in span data ([#2896](https://github.com/getsentry/sentry-java/pull/2896))
- Add `enablePrettySerializationOutput` option for opting out of pretty print ([#2871](https://github.com/getsentry/sentry-java/pull/2871))

## 6.28.0

### Features

- Add HTTP response code to Spring WebFlux transactions ([#2870](https://github.com/getsentry/sentry-java/pull/2870))
- Add `sampled` to Dynamic Sampling Context ([#2869](https://github.com/getsentry/sentry-java/pull/2869))
- Improve server side GraphQL support for spring-graphql and Nextflix DGS ([#2856](https://github.com/getsentry/sentry-java/pull/2856))
    - If you have already been using `SentryDataFetcherExceptionHandler` that still works but has been deprecated. Please use `SentryGenericDataFetcherExceptionHandler` combined with `SentryInstrumentation` instead for better error reporting.
    - More exceptions and errors caught and reported to Sentry by also looking at the `ExecutionResult` (more specifically its `errors`)
        - You may want to filter out certain errors, please see [docs on filtering](https://docs.sentry.io/platforms/java/configuration/filtering/)
    - More details for Sentry events: query, variables and response (where possible)
    - Breadcrumbs for operation (query, mutation, subscription), data fetchers and data loaders (Spring only)
    - Better hub propagation by using `GraphQLContext`
- Add autoconfigure modules for Spring Boot called `sentry-spring-boot` and `sentry-spring-boot-jakarta` ([#2880](https://github.com/getsentry/sentry-java/pull/2880))
  - The autoconfigure modules `sentry-spring-boot` and `sentry-spring-boot-jakarta` have a `compileOnly` dependency on `spring-boot-starter` which is needed for our auto installation in [sentry-android-gradle-plugin](https://github.com/getsentry/sentry-android-gradle-plugin)
  - The starter modules  `sentry-spring-boot-starter` and `sentry-spring-boot-starter-jakarta` now bring `spring-boot-starter` as a dependency
- You can now disable Sentry by setting the `enabled` option to `false` ([#2840](https://github.com/getsentry/sentry-java/pull/2840))

### Fixes

- Propagate OkHttp status to parent spans ([#2872](https://github.com/getsentry/sentry-java/pull/2872))

## 6.27.0

### Features

- Add TraceOrigin to Transactions and Spans ([#2803](https://github.com/getsentry/sentry-java/pull/2803))

### Fixes

- Deduplicate events happening in multiple threads simultaneously (e.g. `OutOfMemoryError`) ([#2845](https://github.com/getsentry/sentry-java/pull/2845))
  - This will improve Crash-Free Session Rate as we no longer will send multiple Session updates with `Crashed` status, but only the one that is relevant
- Ensure no Java 8 method reference sugar is used for Android ([#2857](https://github.com/getsentry/sentry-java/pull/2857))
- Do not send session updates for terminated sessions ([#2849](https://github.com/getsentry/sentry-java/pull/2849))

## 6.26.0

### Features
- (Internal) Extend APIs for hybrid SDKs ([#2814](https://github.com/getsentry/sentry-java/pull/2814), [#2846](https://github.com/getsentry/sentry-java/pull/2846))

### Fixes

- Fix ANRv2 thread dump parsing for native-only threads ([#2839](https://github.com/getsentry/sentry-java/pull/2839))
- Derive `TracingContext` values from event for ANRv2 events ([#2839](https://github.com/getsentry/sentry-java/pull/2839))

## 6.25.2

### Fixes

- Change Spring Boot, Apollo, Apollo 3, JUL, Logback, Log4j2, OpenFeign, GraphQL and Kotlin coroutines core dependencies to compileOnly ([#2837](https://github.com/getsentry/sentry-java/pull/2837))

## 6.25.1

### Fixes

- Allow removing integrations in SentryAndroid.init ([#2826](https://github.com/getsentry/sentry-java/pull/2826))
- Fix concurrent access to frameMetrics listener ([#2823](https://github.com/getsentry/sentry-java/pull/2823))

### Dependencies

- Bump Native SDK from v0.6.4 to v0.6.5 ([#2822](https://github.com/getsentry/sentry-java/pull/2822))
  - [changelog](https://github.com/getsentry/sentry-native/blob/master/CHANGELOG.md#065)
  - [diff](https://github.com/getsentry/sentry-native/compare/0.6.4...0.6.5)
- Bump Gradle from v8.2.0 to v8.2.1 ([#2830](https://github.com/getsentry/sentry-java/pull/2830))
  - [changelog](https://github.com/gradle/gradle/blob/master/CHANGELOG.md#v821)
  - [diff](https://github.com/gradle/gradle/compare/v8.2.0...v8.2.1)

## 6.25.0

### Features

- Add manifest `AutoInit` to integrations list ([#2795](https://github.com/getsentry/sentry-java/pull/2795))
- Tracing headers (`sentry-trace` and `baggage`) are now attached and passed through even if performance is disabled ([#2788](https://github.com/getsentry/sentry-java/pull/2788))

### Fixes

- Set `environment` from `SentryOptions` if none persisted in ANRv2 ([#2809](https://github.com/getsentry/sentry-java/pull/2809))
- Remove code that set `tracesSampleRate` to `0.0` for Spring Boot if not set ([#2800](https://github.com/getsentry/sentry-java/pull/2800))
  - This used to enable performance but not send any transactions by default.
  - Performance is now disabled by default.
- Fix slow/frozen frames were not reported with transactions ([#2811](https://github.com/getsentry/sentry-java/pull/2811))

### Dependencies

- Bump Native SDK from v0.6.3 to v0.6.4 ([#2796](https://github.com/getsentry/sentry-java/pull/2796))
  - [changelog](https://github.com/getsentry/sentry-native/blob/master/CHANGELOG.md#064)
  - [diff](https://github.com/getsentry/sentry-native/compare/0.6.3...0.6.4)
- Bump Gradle from v8.1.1 to v8.2.0 ([#2810](https://github.com/getsentry/sentry-java/pull/2810))
  - [changelog](https://github.com/gradle/gradle/blob/master/CHANGELOG.md#v820)
  - [diff](https://github.com/gradle/gradle/compare/v8.1.1...v8.2.0)

## 6.24.0

### Features

- Add debouncing mechanism and before-capture callbacks for screenshots and view hierarchies ([#2773](https://github.com/getsentry/sentry-java/pull/2773))
- Improve ANRv2 implementation ([#2792](https://github.com/getsentry/sentry-java/pull/2792))
  - Add a proguard rule to keep `ApplicationNotResponding` class from obfuscation
  - Add a new option `setReportHistoricalAnrs`; when enabled, it will report all of the ANRs from the [getHistoricalExitReasons](https://developer.android.com/reference/android/app/ActivityManager?hl=en#getHistoricalProcessExitReasons(java.lang.String,%20int,%20int)) list. 
  By default, the SDK only reports and enriches the latest ANR and only this one counts towards ANR rate. 
  Worth noting that this option is mainly useful when updating the SDK to the version where ANRv2 has been introduced, to report all ANRs happened prior to the SDK update. After that, the SDK will always pick up the latest ANR from the historical exit reasons list on next app restart, so there should be no historical ANRs to report.
  These ANRs are reported with the `HistoricalAppExitInfo` mechanism.
  - Add a new option `setAttachAnrThreadDump` to send ANR thread dump from the system as an attachment. 
  This is only useful as additional information, because the SDK attempts to parse the thread dump into proper threads with stacktraces by default.
  - If [ApplicationExitInfo#getTraceInputStream](https://developer.android.com/reference/android/app/ApplicationExitInfo#getTraceInputStream()) returns null, the SDK no longer reports an ANR event, as these events are not very useful without it.
  - Enhance regex patterns for native stackframes

## 6.23.0

### Features

- Add profile rate limiting ([#2782](https://github.com/getsentry/sentry-java/pull/2782))
- Support for automatically capturing Failed GraphQL (Apollo 3) Client errors ([#2781](https://github.com/getsentry/sentry-java/pull/2781))

```kotlin
import com.apollographql.apollo3.ApolloClient
import io.sentry.apollo3.sentryTracing

val apolloClient = ApolloClient.Builder()
    .serverUrl("https://example.com/graphql")
    .sentryTracing(captureFailedRequests = true)    
    .build()
```

### Dependencies

- Bump Native SDK from v0.6.2 to v0.6.3 ([#2746](https://github.com/getsentry/sentry-java/pull/2746))
  - [changelog](https://github.com/getsentry/sentry-native/blob/master/CHANGELOG.md#063)
  - [diff](https://github.com/getsentry/sentry-native/compare/0.6.2...0.6.3)

### Fixes

- Align http.status with [span data conventions](https://develop.sentry.dev/sdk/performance/span-data-conventions/) ([#2786](https://github.com/getsentry/sentry-java/pull/2786))

## 6.22.0

### Features

- Add `lock` attribute to the `SentryStackFrame` protocol to better highlight offending frames in the UI ([#2761](https://github.com/getsentry/sentry-java/pull/2761))
- Enrich database spans with blocked main thread info ([#2760](https://github.com/getsentry/sentry-java/pull/2760))
- Add `api_target` to `Request` and `data` to `Response` Protocols ([#2775](https://github.com/getsentry/sentry-java/pull/2775))

### Fixes

- No longer use `String.join` in `Baggage` as it requires API level 26 ([#2778](https://github.com/getsentry/sentry-java/pull/2778))

## 6.21.0

### Features

- Introduce new `sentry-android-sqlite` integration ([#2722](https://github.com/getsentry/sentry-java/pull/2722))
    - This integration replaces the old `androidx.sqlite` database instrumentation in the Sentry Android Gradle plugin
    - A new capability to manually instrument your `androidx.sqlite` databases. 
      - You can wrap your custom `SupportSQLiteOpenHelper` instance into `SentrySupportSQLiteOpenHelper(myHelper)` if you're not using the Sentry Android Gradle plugin and still benefit from performance auto-instrumentation.
- Add SentryWrapper for Callable and Supplier Interface ([#2720](https://github.com/getsentry/sentry-java/pull/2720))
- Load sentry-debug-meta.properties ([#2734](https://github.com/getsentry/sentry-java/pull/2734))
  - This enables source context for Java
  - For more information on how to enable source context, please refer to [#633](https://github.com/getsentry/sentry-java/issues/633#issuecomment-1465599120)

### Fixes

- Finish WebFlux transaction before popping scope ([#2724](https://github.com/getsentry/sentry-java/pull/2724))
- Use daemon threads for SentryExecutorService ([#2747](https://github.com/getsentry/sentry-java/pull/2747))
  - We started using `SentryExecutorService` in `6.19.0` which caused the application to hang on shutdown unless `Sentry.close()` was called. By using daemon threads we no longer block shutdown.
- Use Base64.NO_WRAP to avoid unexpected char errors in Apollo ([#2745](https://github.com/getsentry/sentry-java/pull/2745))
- Don't warn R8 on missing `ComposeViewHierarchyExporter` class ([#2743](https://github.com/getsentry/sentry-java/pull/2743))

## 6.20.0

### Features

- Add support for Sentry Kotlin Compiler Plugin ([#2695](https://github.com/getsentry/sentry-java/pull/2695))
  - In conjunction with our sentry-kotlin-compiler-plugin we improved Jetpack Compose support for
    - [View Hierarchy](https://docs.sentry.io/platforms/android/enriching-events/viewhierarchy/) support for Jetpack Compose screens
    - Automatic breadcrumbs for [user interactions](https://docs.sentry.io/platforms/android/performance/instrumentation/automatic-instrumentation/#user-interaction-instrumentation)
- More granular http requests instrumentation with a new SentryOkHttpEventListener ([#2659](https://github.com/getsentry/sentry-java/pull/2659))
    - Create spans for time spent on:
        - Proxy selection
        - DNS resolution
        - HTTPS setup
        - Connection
        - Requesting headers
        - Receiving response
    - You can attach the event listener to your OkHttpClient through `client.eventListener(new SentryOkHttpEventListener()).addInterceptor(new SentryOkHttpInterceptor()).build();`
    - In case you already have an event listener you can use the SentryOkHttpEventListener as well through `client.eventListener(new SentryOkHttpEventListener(myListener)).addInterceptor(new SentryOkHttpInterceptor()).build();`
- Add a new option to disable `RootChecker` ([#2735](https://github.com/getsentry/sentry-java/pull/2735))

### Fixes

- Base64 encode internal Apollo3 Headers ([#2707](https://github.com/getsentry/sentry-java/pull/2707))
- Fix `SentryTracer` crash when scheduling auto-finish of a transaction, but the timer has already been cancelled ([#2731](https://github.com/getsentry/sentry-java/pull/2731))
- Fix `AndroidTransactionProfiler` crash when finishing a profile that happened due to race condition ([#2731](https://github.com/getsentry/sentry-java/pull/2731))

## 6.19.1

### Fixes

- Ensure screenshots and view hierarchies are captured on the main thread ([#2712](https://github.com/getsentry/sentry-java/pull/2712))

## 6.19.0

### Features

- Add Screenshot and ViewHierarchy to integrations list ([#2698](https://github.com/getsentry/sentry-java/pull/2698))
- New ANR detection based on [ApplicationExitInfo API](https://developer.android.com/reference/android/app/ApplicationExitInfo) ([#2697](https://github.com/getsentry/sentry-java/pull/2697))
    - This implementation completely replaces the old one (based on a watchdog) on devices running Android 11 and above:
      - New implementation provides more precise ANR events/ANR rate detection as well as system thread dump information. The new implementation reports ANRs exactly as Google Play Console, without producing false positives or missing important background ANR events.
      - New implementation reports ANR events with a new mechanism `mechanism:AppExitInfo`.
      - However, despite producing many false positives, the old implementation is capable of better enriching ANR errors (which is not available with the new implementation), for example:
        - Capturing screenshots at the time of ANR event;
        - Capturing transactions and profiling data corresponding to the ANR event;
        - Auxiliary information (such as current memory load) at the time of ANR event.
      - If you would like us to provide support for the old approach working alongside the new one on Android 11 and above (e.g. for raising events for slow code on main thread), consider upvoting [this issue](https://github.com/getsentry/sentry-java/issues/2693).
    - The old watchdog implementation will continue working for older API versions (Android < 11):
        - The old implementation reports ANR events with the existing mechanism `mechanism:ANR`.
- Open up `TransactionOptions`, `ITransaction` and `IHub` methods allowing consumers modify start/end timestamp of transactions and spans ([#2701](https://github.com/getsentry/sentry-java/pull/2701))
- Send source bundle IDs to Sentry to enable source context ([#2663](https://github.com/getsentry/sentry-java/pull/2663))
  - For more information on how to enable source context, please refer to [#633](https://github.com/getsentry/sentry-java/issues/633#issuecomment-1465599120)

### Fixes

- Android Profiler on calling thread ([#2691](https://github.com/getsentry/sentry-java/pull/2691))
- Use `configureScope` instead of `withScope` in `Hub.close()`. This ensures that the main scope releases the in-memory data when closing a hub instance. ([#2688](https://github.com/getsentry/sentry-java/pull/2688))
- Remove null keys/values before creating concurrent hashmap in order to avoid NPE ([#2708](https://github.com/getsentry/sentry-java/pull/2708))
- Exclude SentryOptions from R8/ProGuard obfuscation ([#2699](https://github.com/getsentry/sentry-java/pull/2699))
  - This fixes AGP 8.+ incompatibility, where full R8 mode is enforced

### Dependencies

- Bump Gradle from v8.1.0 to v8.1.1 ([#2666](https://github.com/getsentry/sentry-java/pull/2666))
  - [changelog](https://github.com/gradle/gradle/blob/master release-test/CHANGELOG.md#v811)
  - [diff](https://github.com/gradle/gradle/compare/v8.1.0...v8.1.1)
- Bump Native SDK from v0.6.1 to v0.6.2 ([#2689](https://github.com/getsentry/sentry-java/pull/2689))
  - [changelog](https://github.com/getsentry/sentry-native/blob/master/CHANGELOG.md#062)
  - [diff](https://github.com/getsentry/sentry-native/compare/0.6.1...0.6.2)

## 6.18.1

### Fixes

- Fix crash when Sentry SDK is initialized more than once ([#2679](https://github.com/getsentry/sentry-java/pull/2679))
- Track a ttfd span per Activity ([#2673](https://github.com/getsentry/sentry-java/pull/2673))

## 6.18.0

### Features

- Attach Trace Context when an ANR is detected (ANRv1) ([#2583](https://github.com/getsentry/sentry-java/pull/2583))
- Make log4j2 integration compatible with log4j 3.0 ([#2634](https://github.com/getsentry/sentry-java/pull/2634))
    - Instead of relying on package scanning, we now use an annotation processor to generate `Log4j2Plugins.dat`
- Create `User` and `Breadcrumb` from map ([#2614](https://github.com/getsentry/sentry-java/pull/2614))
- Add `sent_at` to envelope header item ([#2638](https://github.com/getsentry/sentry-java/pull/2638))

### Fixes

- Fix timestamp intervals of PerformanceCollectionData in profiles ([#2648](https://github.com/getsentry/sentry-java/pull/2648))
- Fix timestamps of PerformanceCollectionData in profiles ([#2632](https://github.com/getsentry/sentry-java/pull/2632))
- Fix missing propagateMinConstraints flag for SentryTraced ([#2637](https://github.com/getsentry/sentry-java/pull/2637))
- Fix potential SecurityException thrown by ConnectivityManager on Android 11 ([#2653](https://github.com/getsentry/sentry-java/pull/2653))
- Fix aar artifacts publishing for Maven ([#2641](https://github.com/getsentry/sentry-java/pull/2641))

### Dependencies
- Bump Kotlin compile version from v1.6.10 to 1.8.0 ([#2563](https://github.com/getsentry/sentry-java/pull/2563))
- Bump Compose compile version from v1.1.1 to v1.3.0 ([#2563](https://github.com/getsentry/sentry-java/pull/2563))
- Bump AGP version from v7.3.0 to v7.4.2 ([#2574](https://github.com/getsentry/sentry-java/pull/2574))
- Bump Gradle from v7.6.0 to v8.0.2 ([#2563](https://github.com/getsentry/sentry-java/pull/2563))
    - [changelog](https://github.com/gradle/gradle/blob/master/CHANGELOG.md#v802)
    - [diff](https://github.com/gradle/gradle/compare/v7.6.0...v8.0.2)
- Bump Gradle from v8.0.2 to v8.1.0 ([#2650](https://github.com/getsentry/sentry-java/pull/2650))
  - [changelog](https://github.com/gradle/gradle/blob/master/CHANGELOG.md#v810)
  - [diff](https://github.com/gradle/gradle/compare/v8.0.2...v8.1.0)

## 6.17.0

### Features

- Add `name` and `geo` to `User` ([#2556](https://github.com/getsentry/sentry-java/pull/2556)) 
- Add breadcrumbs on network changes ([#2608](https://github.com/getsentry/sentry-java/pull/2608))
- Add time-to-initial-display and time-to-full-display measurements to Activity transactions ([#2611](https://github.com/getsentry/sentry-java/pull/2611))
- Read integration list written by sentry gradle plugin from manifest ([#2598](https://github.com/getsentry/sentry-java/pull/2598))
- Add Logcat adapter ([#2620](https://github.com/getsentry/sentry-java/pull/2620))
- Provide CPU count/frequency data as device context ([#2622](https://github.com/getsentry/sentry-java/pull/2622))

### Fixes

- Trim time-to-full-display span if reportFullyDisplayed API is never called ([#2631](https://github.com/getsentry/sentry-java/pull/2631))
- Fix Automatic UI transactions having wrong durations ([#2623](https://github.com/getsentry/sentry-java/pull/2623))
- Fix wrong default environment in Session ([#2610](https://github.com/getsentry/sentry-java/pull/2610))
- Pass through unknown sentry baggage keys into SentryEnvelopeHeader ([#2618](https://github.com/getsentry/sentry-java/pull/2618))
- Fix missing null check when removing lifecycle observer ([#2625](https://github.com/getsentry/sentry-java/pull/2625))

### Dependencies

- Bump Native SDK from v0.6.0 to v0.6.1 ([#2629](https://github.com/getsentry/sentry-java/pull/2629))
  - [changelog](https://github.com/getsentry/sentry-native/blob/master/CHANGELOG.md#061)
  - [diff](https://github.com/getsentry/sentry-native/compare/0.6.0...0.6.1)

## 6.16.0

### Features

- Improve versatility of exception resolver component for Spring with more flexible API for consumers. ([#2577](https://github.com/getsentry/sentry-java/pull/2577))
- Automatic performance instrumentation for WebFlux ([#2597](https://github.com/getsentry/sentry-java/pull/2597))
  - You can enable it by adding `sentry.enable-tracing=true` to your `application.properties`
- The Spring Boot integration can now be configured to add the `SentryAppender` to specific loggers instead of the `ROOT` logger ([#2173](https://github.com/getsentry/sentry-java/pull/2173))
  - You can specify the loggers using `"sentry.logging.loggers[0]=foo.bar` and `"sentry.logging.loggers[1]=baz` in your `application.properties`
- Add capabilities to track Jetpack Compose composition/rendering time ([#2507](https://github.com/getsentry/sentry-java/pull/2507))
- Adapt span op and description for graphql to fit spec ([#2607](https://github.com/getsentry/sentry-java/pull/2607))

### Fixes

- Fix timestamps of slow and frozen frames for profiles ([#2584](https://github.com/getsentry/sentry-java/pull/2584))
- Deprecate reportFullDisplayed in favor of reportFullyDisplayed ([#2585](https://github.com/getsentry/sentry-java/pull/2585))
- Add mechanism for logging integrations and update spring mechanism types ([#2595](https://github.com/getsentry/sentry-java/pull/2595))
	- NOTE: If you're using these mechanism types (`HandlerExceptionResolver`, `SentryWebExceptionHandler`) in your dashboards please update them to use the new types.
- Filter out session cookies sent by Spring and Spring Boot integrations ([#2593](https://github.com/getsentry/sentry-java/pull/2593))
  - We filter out some common cookies like JSESSIONID
  - We also read the value from `server.servlet.session.cookie.name` and filter it out
- No longer send event / transaction to Sentry if `beforeSend` / `beforeSendTransaction` throws ([#2591](https://github.com/getsentry/sentry-java/pull/2591))
- Add version to sentryClientName used in auth header ([#2596](https://github.com/getsentry/sentry-java/pull/2596))
- Keep integration names from being obfuscated ([#2599](https://github.com/getsentry/sentry-java/pull/2599))
- Change log level from INFO to WARN for error message indicating a failed Log4j2 Sentry.init ([#2606](https://github.com/getsentry/sentry-java/pull/2606))
  - The log message was often not visible as our docs suggest a minimum log level of WARN
- Fix session tracking on Android ([#2609](https://github.com/getsentry/sentry-java/pull/2609))
  - Incorrect number of session has been sent. In addition, some of the sessions were not properly ended, messing up Session Health Metrics.

### Dependencies

- Bump `opentelemetry-sdk` to `1.23.1` and `opentelemetry-javaagent` to `1.23.0` ([#2590](https://github.com/getsentry/sentry-java/pull/2590))
- Bump Native SDK from v0.5.4 to v0.6.0 ([#2545](https://github.com/getsentry/sentry-java/pull/2545))
  - [changelog](https://github.com/getsentry/sentry-native/blob/master/CHANGELOG.md#060)
  - [diff](https://github.com/getsentry/sentry-native/compare/0.5.4...0.6.0)

## 6.15.0

### Features

- Adjust time-to-full-display span if reportFullDisplayed is called too early ([#2550](https://github.com/getsentry/sentry-java/pull/2550))
- Add `enableTracing` option ([#2530](https://github.com/getsentry/sentry-java/pull/2530))
    - This change is backwards compatible. The default is `null` meaning existing behaviour remains unchanged (setting either `tracesSampleRate` or `tracesSampler` enables performance).
    - If set to `true`, performance is enabled, even if no `tracesSampleRate` or `tracesSampler` have been configured.
    - If set to `false` performance is disabled, regardless of `tracesSampleRate` and `tracesSampler` options.
- Detect dependencies by listing MANIFEST.MF files at runtime ([#2538](https://github.com/getsentry/sentry-java/pull/2538))
- Report integrations in use, report packages in use more consistently ([#2179](https://github.com/getsentry/sentry-java/pull/2179))
- Implement `ThreadLocalAccessor` for propagating Sentry hub with reactor / WebFlux ([#2570](https://github.com/getsentry/sentry-java/pull/2570))
  - Requires `io.micrometer:context-propagation:1.0.2+` as well as Spring Boot 3.0.3+
  - Enable the feature by setting `sentry.reactive.thread-local-accessor-enabled=true`
  - This is still considered experimental. Once we have enough feedback we may turn this on by default.
  - Checkout the sample here: https://github.com/getsentry/sentry-java/tree/main/sentry-samples/sentry-samples-spring-boot-webflux-jakarta
  - A new hub is now cloned from the main hub for every request

### Fixes

- Leave `inApp` flag for stack frames undecided in SDK if unsure and let ingestion decide instead ([#2547](https://github.com/getsentry/sentry-java/pull/2547))
- Allow `0.0` error sample rate ([#2573](https://github.com/getsentry/sentry-java/pull/2573))
- Fix memory leak in WebFlux related to an ever growing stack ([#2580](https://github.com/getsentry/sentry-java/pull/2580))
- Use the same hub in WebFlux exception handler as we do in WebFilter ([#2566](https://github.com/getsentry/sentry-java/pull/2566))
- Switch upstream Jetpack Compose dependencies to `compileOnly` in `sentry-compose-android` ([#2578](https://github.com/getsentry/sentry-java/pull/2578))
  - NOTE: If you're using Compose Navigation/User Interaction integrations, make sure to have the following dependencies on the classpath as we do not bring them in transitively anymore:
    - `androidx.navigation:navigation-compose:`
    - `androidx.compose.runtime:runtime:`
    - `androidx.compose.ui:ui:`

## 6.14.0

### Features

- Add time-to-full-display span to Activity auto-instrumentation ([#2432](https://github.com/getsentry/sentry-java/pull/2432))
- Add `main` flag to threads and `in_foreground` flag for app contexts  ([#2516](https://github.com/getsentry/sentry-java/pull/2516))

### Fixes

- Ignore Shutdown in progress when closing ShutdownHookIntegration ([#2521](https://github.com/getsentry/sentry-java/pull/2521))
- Fix app start span end-time is wrong if SDK init is deferred ([#2519](https://github.com/getsentry/sentry-java/pull/2519))
- Fix invalid session creation when app is launched in background ([#2543](https://github.com/getsentry/sentry-java/pull/2543))

## 6.13.1

### Fixes

- Fix transaction performance collector oom ([#2505](https://github.com/getsentry/sentry-java/pull/2505))
- Remove authority from URLs sent to Sentry ([#2366](https://github.com/getsentry/sentry-java/pull/2366))
- Fix `sentry-bom` containing incorrect artifacts ([#2504](https://github.com/getsentry/sentry-java/pull/2504))

### Dependencies

- Bump Native SDK from v0.5.3 to v0.5.4 ([#2500](https://github.com/getsentry/sentry-java/pull/2500))
  - [changelog](https://github.com/getsentry/sentry-native/blob/master/CHANGELOG.md#054)
  - [diff](https://github.com/getsentry/sentry-native/compare/0.5.3...0.5.4)

## 6.13.0

### Features

- Send cpu usage percentage in profile payload ([#2469](https://github.com/getsentry/sentry-java/pull/2469))
- Send transaction memory stats in profile payload ([#2447](https://github.com/getsentry/sentry-java/pull/2447))
- Add cpu usage collection ([#2462](https://github.com/getsentry/sentry-java/pull/2462))
- Improve ANR implementation: ([#2475](https://github.com/getsentry/sentry-java/pull/2475))
  - Add `abnormal_mechanism` to sessions for ANR rate calculation
  - Always attach thread dump to ANR events
  - Distinguish between foreground and background ANRs
- Improve possible date precision to 10 μs ([#2451](https://github.com/getsentry/sentry-java/pull/2451))

### Fixes

- Fix performance collector setup called in main thread ([#2499](https://github.com/getsentry/sentry-java/pull/2499))
- Expand guard against CVE-2018-9492 "Privilege Escalation via Content Provider" ([#2482](https://github.com/getsentry/sentry-java/pull/2482))
- Prevent OOM by disabling TransactionPerformanceCollector for now ([#2498](https://github.com/getsentry/sentry-java/pull/2498))

## 6.12.1

### Fixes

- Create timer in `TransactionPerformanceCollector` lazily ([#2478](https://github.com/getsentry/sentry-java/pull/2478))

## 6.12.0

### Features

- Attach View Hierarchy to the errored/crashed events ([#2440](https://github.com/getsentry/sentry-java/pull/2440))
- Collect memory usage in transactions ([#2445](https://github.com/getsentry/sentry-java/pull/2445))
- Add `traceOptionsRequests` option to disable tracing of OPTIONS requests ([#2453](https://github.com/getsentry/sentry-java/pull/2453))
- Extend list of HTTP headers considered sensitive ([#2455](https://github.com/getsentry/sentry-java/pull/2455))

### Fixes

- Use a single TransactionPerfomanceCollector ([#2464](https://github.com/getsentry/sentry-java/pull/2464))
- Don't override sdk name with Timber ([#2450](https://github.com/getsentry/sentry-java/pull/2450))
- Set transactionNameSource to CUSTOM when setting transaction name ([#2405](https://github.com/getsentry/sentry-java/pull/2405))
- Guard against CVE-2018-9492 "Privilege Escalation via Content Provider" ([#2466](https://github.com/getsentry/sentry-java/pull/2466))

## 6.11.0

### Features

- Disable Android concurrent profiling ([#2434](https://github.com/getsentry/sentry-java/pull/2434))
- Add logging for OpenTelemetry integration ([#2425](https://github.com/getsentry/sentry-java/pull/2425))
- Auto add `OpenTelemetryLinkErrorEventProcessor` for Spring Boot ([#2429](https://github.com/getsentry/sentry-java/pull/2429))

### Fixes

- Use minSdk compatible `Objects` class ([#2436](https://github.com/getsentry/sentry-java/pull/2436))
- Prevent R8 from warning on missing classes, as we check for their presence at runtime ([#2439](https://github.com/getsentry/sentry-java/pull/2439))

### Dependencies

- Bump Gradle from v7.5.1 to v7.6.0 ([#2438](https://github.com/getsentry/sentry-java/pull/2438))
  - [changelog](https://github.com/gradle/gradle/blob/master/CHANGELOG.md#v760)
  - [diff](https://github.com/gradle/gradle/compare/v7.5.1...v7.6.0)

## 6.10.0

### Features

- Add time-to-initial-display span to Activity transactions ([#2369](https://github.com/getsentry/sentry-java/pull/2369))
- Start a session after init if AutoSessionTracking is enabled ([#2356](https://github.com/getsentry/sentry-java/pull/2356))
- Provide automatic breadcrumbs and transactions for click/scroll events for Compose ([#2390](https://github.com/getsentry/sentry-java/pull/2390))
- Add `blocked_main_thread` and `call_stack` to File I/O spans to detect performance issues ([#2382](https://github.com/getsentry/sentry-java/pull/2382))

### Dependencies

- Bump Native SDK from v0.5.2 to v0.5.3 ([#2423](https://github.com/getsentry/sentry-java/pull/2423))
  - [changelog](https://github.com/getsentry/sentry-native/blob/master/CHANGELOG.md#053)
  - [diff](https://github.com/getsentry/sentry-native/compare/0.5.2...0.5.3)

## 6.9.2

### Fixes

- Updated ProfileMeasurementValue types ([#2412](https://github.com/getsentry/sentry-java/pull/2412))
- Clear window reference only on activity stop in profileMeasurements collector ([#2407](https://github.com/getsentry/sentry-java/pull/2407))
- No longer disable OpenTelemetry exporters in default Java Agent config ([#2408](https://github.com/getsentry/sentry-java/pull/2408))
- Fix `ClassNotFoundException` for `io.sentry.spring.SentrySpringServletContainerInitializer` in `sentry-spring-jakarta` ([#2411](https://github.com/getsentry/sentry-java/issues/2411))
- Fix `sentry-samples-spring-jakarta` ([#2411](https://github.com/getsentry/sentry-java/issues/2411))

### Features

- Add SENTRY_AUTO_INIT environment variable to control OpenTelemetry Agent init ([#2410](https://github.com/getsentry/sentry-java/pull/2410))
- Add OpenTelemetryLinkErrorEventProcessor for linking errors to traces created via OpenTelemetry ([#2418](https://github.com/getsentry/sentry-java/pull/2418))

### Dependencies

- Bump OpenTelemetry to 1.20.1 and OpenTelemetry Java Agent to 1.20.2 ([#2420](https://github.com/getsentry/sentry-java/pull/2420))

## 6.9.1

### Fixes

- OpenTelemetry modules were missing in `6.9.0` so we released the same code again as `6.9.1` including OpenTelemetry modules

## 6.9.0

### Fixes

- Use `canonicalName` in Fragment Integration for better de-obfuscation ([#2379](https://github.com/getsentry/sentry-java/pull/2379))
- Fix Timber and Fragment integrations auto-installation for obfuscated builds ([#2379](https://github.com/getsentry/sentry-java/pull/2379))
- Don't attach screenshots to events from Hybrid SDKs ([#2360](https://github.com/getsentry/sentry-java/pull/2360))
- Ensure Hints do not cause memory leaks ([#2387](https://github.com/getsentry/sentry-java/pull/2387))
- Do not attach empty `sentry-trace` and `baggage` headers ([#2385](https://github.com/getsentry/sentry-java/pull/2385))

### Features

- Add beforeSendTransaction which allows users to filter and change transactions ([#2388](https://github.com/getsentry/sentry-java/pull/2388))
- Add experimental support for OpenTelemetry ([README](sentry-opentelemetry/README.md))([#2344](https://github.com/getsentry/sentry-java/pull/2344))

### Dependencies

- Update Spring Boot Jakarta to Spring Boot 3.0.0 ([#2389](https://github.com/getsentry/sentry-java/pull/2389))
- Bump Spring Boot to 2.7.5 ([#2383](https://github.com/getsentry/sentry-java/pull/2383))

## 6.8.0

### Features

- Add FrameMetrics to Android profiling data ([#2342](https://github.com/getsentry/sentry-java/pull/2342))

### Fixes

- Remove profiler main thread io ([#2348](https://github.com/getsentry/sentry-java/pull/2348))
- Fix ensure all options are processed before integrations are loaded ([#2377](https://github.com/getsentry/sentry-java/pull/2377))

## 6.7.1

### Fixes

- Fix `Gpu.vendorId` should be a String ([#2343](https://github.com/getsentry/sentry-java/pull/2343))
- Don't set device name on Android if `sendDefaultPii` is disabled ([#2354](https://github.com/getsentry/sentry-java/pull/2354))
- Fix corrupted UUID on Motorola devices ([#2363](https://github.com/getsentry/sentry-java/pull/2363))
- Fix ANR on dropped uncaught exception events ([#2368](https://github.com/getsentry/sentry-java/pull/2368))

### Features

- Update Spring Boot Jakarta to Spring Boot 3.0.0-RC2 ([#2347](https://github.com/getsentry/sentry-java/pull/2347))

## 6.7.0

### Fixes

- Use correct set-cookie for the HTTP Client response object ([#2326](https://github.com/getsentry/sentry-java/pull/2326))
- Fix NoSuchElementException in CircularFifoQueue when cloning a Scope ([#2328](https://github.com/getsentry/sentry-java/pull/2328))

### Features

- Customizable fragment lifecycle breadcrumbs ([#2299](https://github.com/getsentry/sentry-java/pull/2299))
- Provide hook for Jetpack Compose navigation instrumentation ([#2320](https://github.com/getsentry/sentry-java/pull/2320))
- Populate `event.modules` with dependencies metadata ([#2324](https://github.com/getsentry/sentry-java/pull/2324))
- Support Spring 6 and Spring Boot 3 ([#2289](https://github.com/getsentry/sentry-java/pull/2289))

### Dependencies

- Bump Native SDK from v0.5.1 to v0.5.2 ([#2315](https://github.com/getsentry/sentry-java/pull/2315))
  - [changelog](https://github.com/getsentry/sentry-native/blob/master/CHANGELOG.md#052)
  - [diff](https://github.com/getsentry/sentry-native/compare/0.5.1...0.5.2)

## 6.6.0

### Fixes

- Ensure potential callback exceptions are caught #2123 ([#2291](https://github.com/getsentry/sentry-java/pull/2291))
- Remove verbose FrameMetricsAggregator failure logging ([#2293](https://github.com/getsentry/sentry-java/pull/2293))
- Ignore broken regex for tracePropagationTarget ([#2288](https://github.com/getsentry/sentry-java/pull/2288))
- No longer serialize static fields; use toString as fallback ([#2309](https://github.com/getsentry/sentry-java/pull/2309))
- Fix `SentryFileWriter`/`SentryFileOutputStream` append overwrites file contents ([#2304](https://github.com/getsentry/sentry-java/pull/2304))
- Respect incoming parent sampled decision when continuing a trace ([#2311](https://github.com/getsentry/sentry-java/pull/2311))

### Features

- Profile envelopes are sent directly from profiler ([#2298](https://github.com/getsentry/sentry-java/pull/2298))
- Add support for using Encoder with logback.SentryAppender ([#2246](https://github.com/getsentry/sentry-java/pull/2246))
- Report Startup Crashes ([#2277](https://github.com/getsentry/sentry-java/pull/2277))
- HTTP Client errors for OkHttp ([#2287](https://github.com/getsentry/sentry-java/pull/2287))
- Add option to enable or disable Frame Tracking ([#2314](https://github.com/getsentry/sentry-java/pull/2314))

### Dependencies

- Bump Native SDK from v0.5.0 to v0.5.1 ([#2306](https://github.com/getsentry/sentry-java/pull/2306))
  - [changelog](https://github.com/getsentry/sentry-native/blob/master/CHANGELOG.md#051)
  - [diff](https://github.com/getsentry/sentry-native/compare/0.5.0...0.5.1)

## 6.5.0

### Fixes

- Improve public facing API for creating Baggage from header ([#2284](https://github.com/getsentry/sentry-java/pull/2284))

## 6.5.0-beta.3

### Features

- Provide API for attaching custom measurements to transactions ([#2260](https://github.com/getsentry/sentry-java/pull/2260))
- Bump spring to 2.7.4 ([#2279](https://github.com/getsentry/sentry-java/pull/2279))

## 6.5.0-beta.2

### Features

- Make user segment a top level property ([#2257](https://github.com/getsentry/sentry-java/pull/2257))
- Replace user `other` with `data` ([#2258](https://github.com/getsentry/sentry-java/pull/2258))
- `isTraceSampling` is now on by default. `tracingOrigins` has been replaced by `tracePropagationTargets` ([#2255](https://github.com/getsentry/sentry-java/pull/2255))

## 6.5.0-beta.1

### Features

- Server-Side Dynamic Sampling Context support  ([#2226](https://github.com/getsentry/sentry-java/pull/2226))

## 6.4.4

### Fixes

- Fix ConcurrentModificationException due to FrameMetricsAggregator manipulation ([#2282](https://github.com/getsentry/sentry-java/pull/2282))

## 6.4.3

- Fix slow and frozen frames tracking ([#2271](https://github.com/getsentry/sentry-java/pull/2271))

## 6.4.2

### Fixes

- Fixed AbstractMethodError when getting Lifecycle ([#2228](https://github.com/getsentry/sentry-java/pull/2228))
- Missing unit fields for Android measurements ([#2204](https://github.com/getsentry/sentry-java/pull/2204))
- Avoid sending empty profiles ([#2232](https://github.com/getsentry/sentry-java/pull/2232))
- Fix file descriptor leak in FileIO instrumentation ([#2248](https://github.com/getsentry/sentry-java/pull/2248))

## 6.4.1

### Fixes

- Fix memory leak caused by throwableToSpan ([#2227](https://github.com/getsentry/sentry-java/pull/2227))

## 6.4.0

### Fixes

- make profiling rate defaults to 101 hz ([#2211](https://github.com/getsentry/sentry-java/pull/2211))
- SentryOptions.setProfilingTracesIntervalMillis has been deprecated
- Added cpu architecture and default environment in profiles envelope ([#2207](https://github.com/getsentry/sentry-java/pull/2207))
- SentryOptions.setProfilingEnabled has been deprecated in favor of setProfilesSampleRate
- Use toString for enum serialization ([#2220](https://github.com/getsentry/sentry-java/pull/2220))

### Features

- Concurrent profiling 3 - added truncation reason ([#2247](https://github.com/getsentry/sentry-java/pull/2247))
- Concurrent profiling 2 - added list of transactions ([#2218](https://github.com/getsentry/sentry-java/pull/2218))
- Concurrent profiling 1 - added envelope payload data format ([#2216](https://github.com/getsentry/sentry-java/pull/2216))
- Send source for transactions ([#2180](https://github.com/getsentry/sentry-java/pull/2180))
- Add profilesSampleRate and profileSampler options for Android sdk ([#2184](https://github.com/getsentry/sentry-java/pull/2184))
- Add baggage header to RestTemplate ([#2206](https://github.com/getsentry/sentry-java/pull/2206))
- Bump Native SDK from v0.4.18 to v0.5.0 ([#2199](https://github.com/getsentry/sentry-java/pull/2199))
  - [changelog](https://github.com/getsentry/sentry-native/blob/master/CHANGELOG.md#050)
  - [diff](https://github.com/getsentry/sentry-native/compare/0.4.18...0.5.0)
- Bump Gradle from v7.5.0 to v7.5.1 ([#2212](https://github.com/getsentry/sentry-java/pull/2212))
  - [changelog](https://github.com/gradle/gradle/blob/master/CHANGELOG.md#v751)
  - [diff](https://github.com/gradle/gradle/compare/v7.5.0...v7.5.1)

## 6.3.1

### Fixes

- Prevent NPE by checking SentryTracer.timer for null again inside synchronized ([#2200](https://github.com/getsentry/sentry-java/pull/2200))
- Weakly reference Activity for transaction finished callback ([#2203](https://github.com/getsentry/sentry-java/pull/2203))
- `attach-screenshot` set on Manual init. didn't work ([#2186](https://github.com/getsentry/sentry-java/pull/2186))
- Remove extra space from `spring.factories` causing issues in old versions of Spring Boot ([#2181](https://github.com/getsentry/sentry-java/pull/2181))


### Features

- Bump Native SDK to v0.4.18 ([#2154](https://github.com/getsentry/sentry-java/pull/2154))
  - [changelog](https://github.com/getsentry/sentry-native/blob/master/CHANGELOG.md#0418)
  - [diff](https://github.com/getsentry/sentry-native/compare/0.4.17...0.4.18)
- Bump Gradle to v7.5.0 ([#2174](https://github.com/getsentry/sentry-java/pull/2174), [#2191](https://github.com/getsentry/sentry-java/pull/2191))
  - [changelog](https://github.com/gradle/gradle/blob/master/CHANGELOG.md#v750)
  - [diff](https://github.com/gradle/gradle/compare/v7.4.2...v7.5.0)

## 6.3.0

### Features

- Switch upstream dependencies to `compileOnly` in integrations ([#2175](https://github.com/getsentry/sentry-java/pull/2175))

### Fixes

- Lazily retrieve HostnameCache in MainEventProcessor ([#2170](https://github.com/getsentry/sentry-java/pull/2170))

## 6.2.1

### Fixes

- Only send userid in Dynamic Sampling Context if sendDefaultPii is true ([#2147](https://github.com/getsentry/sentry-java/pull/2147))
- Remove userId from baggage due to PII ([#2157](https://github.com/getsentry/sentry-java/pull/2157))

### Features

- Add integration for Apollo-Kotlin 3 ([#2109](https://github.com/getsentry/sentry-java/pull/2109))
- New package `sentry-android-navigation` for AndroidX Navigation support ([#2136](https://github.com/getsentry/sentry-java/pull/2136))
- New package `sentry-compose` for Jetpack Compose support (Navigation) ([#2136](https://github.com/getsentry/sentry-java/pull/2136))
- Add sample rate to baggage as well as trace in envelope header and flatten user ([#2135](https://github.com/getsentry/sentry-java/pull/2135))

## 6.1.4

### Fixes

- Filter out app starts with more than 60s ([#2127](https://github.com/getsentry/sentry-java/pull/2127))

## 6.1.3

### Fixes

- Fix thread leak due to Timer being created and never cancelled ([#2131](https://github.com/getsentry/sentry-java/pull/2131))

## 6.1.2

### Fixes

- Swallow error when reading ActivityManager#getProcessesInErrorState instead of crashing ([#2114](https://github.com/getsentry/sentry-java/pull/2114))
- Use charset string directly as StandardCharsets is not available on earlier Android versions ([#2111](https://github.com/getsentry/sentry-java/pull/2111))

## 6.1.1

### Features

- Replace `tracestate` header with `baggage` header ([#2078](https://github.com/getsentry/sentry-java/pull/2078))
- Allow opting out of device info collection that requires Inter-Process Communication (IPC) ([#2100](https://github.com/getsentry/sentry-java/pull/2100))

## 6.1.0

### Features

- Implement local scope by adding overloads to the capture methods that accept a ScopeCallback ([#2084](https://github.com/getsentry/sentry-java/pull/2084))
- SentryOptions#merge is now public and can be used to load ExternalOptions ([#2088](https://github.com/getsentry/sentry-java/pull/2088))

### Fixes

- Fix proguard rules to work R8 [issue](https://issuetracker.google.com/issues/235733922) around on AGP 7.3.0-betaX and 7.4.0-alphaX ([#2094](https://github.com/getsentry/sentry-java/pull/2094))
- Fix GraalVM Native Image compatibility ([#2172](https://github.com/getsentry/sentry-java/pull/2172))

## 6.0.0

### Sentry Self-hosted Compatibility

- Starting with version `6.0.0` of the `sentry` package, [Sentry's self hosted version >= v21.9.0](https://github.com/getsentry/self-hosted/releases) is required or you have to manually disable sending client reports via the `sendClientReports` option. This only applies to self-hosted Sentry. If you are using [sentry.io](https://sentry.io), no action is needed.

### Features

- Allow optimization and obfuscation of the SDK by reducing proguard rules ([#2031](https://github.com/getsentry/sentry-java/pull/2031))
- Relax TransactionNameProvider ([#1861](https://github.com/getsentry/sentry-java/pull/1861))
- Use float instead of Date for protocol types for higher precision ([#1737](https://github.com/getsentry/sentry-java/pull/1737))
- Allow setting SDK info (name & version) in manifest ([#2016](https://github.com/getsentry/sentry-java/pull/2016))
- Allow setting native Android SDK name during build ([#2035](https://github.com/getsentry/sentry-java/pull/2035))
- Include application permissions in Android events ([#2018](https://github.com/getsentry/sentry-java/pull/2018))
- Automatically create transactions for UI events ([#1975](https://github.com/getsentry/sentry-java/pull/1975))
- Hints are now used via a Hint object and passed into beforeSend and EventProcessor as @NotNull Hint object ([#2045](https://github.com/getsentry/sentry-java/pull/2045))
- Attachments can be manipulated via hint ([#2046](https://github.com/getsentry/sentry-java/pull/2046))
- Add sentry-servlet-jakarta module ([#1987](https://github.com/getsentry/sentry-java/pull/1987))
- Add client reports ([#1982](https://github.com/getsentry/sentry-java/pull/1982))
- Screenshot is taken when there is an error ([#1967](https://github.com/getsentry/sentry-java/pull/1967))
- Add Android profiling traces ([#1897](https://github.com/getsentry/sentry-java/pull/1897)) ([#1959](https://github.com/getsentry/sentry-java/pull/1959)) and its tests ([#1949](https://github.com/getsentry/sentry-java/pull/1949))
- Enable enableScopeSync by default for Android ([#1928](https://github.com/getsentry/sentry-java/pull/1928))
- Feat: Vendor JSON ([#1554](https://github.com/getsentry/sentry-java/pull/1554))
    - Introduce `JsonSerializable` and `JsonDeserializer` interfaces for manual json
      serialization/deserialization.
    - Introduce `JsonUnknwon` interface to preserve unknown properties when deserializing/serializing
      SDK classes.
    - When passing custom objects, for example in `Contexts`, these are supported for serialization:
        - `JsonSerializable`
        - `Map`, `Collection`, `Array`, `String` and all primitive types.
        - Objects with the help of refection.
            - `Map`, `Collection`, `Array`, `String` and all primitive types.
            - Call `toString()` on objects that have a cyclic reference to a ancestor object.
            - Call `toString()` where object graphs exceed max depth.
    - Remove `gson` dependency.
    - Remove `IUnknownPropertiesConsumer`
- Pass MDC tags as Sentry tags ([#1954](https://github.com/getsentry/sentry-java/pull/1954))

### Fixes

- Calling Sentry.init and specifying contextTags now has an effect on the Logback SentryAppender ([#2052](https://github.com/getsentry/sentry-java/pull/2052))
- Calling Sentry.init and specifying contextTags now has an effect on the Log4j SentryAppender ([#2054](https://github.com/getsentry/sentry-java/pull/2054))
- Calling Sentry.init and specifying contextTags now has an effect on the jul SentryAppender ([#2057](https://github.com/getsentry/sentry-java/pull/2057))
- Update Spring Boot dependency to 2.6.8 and fix the CVE-2022-22970 ([#2068](https://github.com/getsentry/sentry-java/pull/2068))
- Sentry can now self heal after a Thread had its currentHub set to a NoOpHub ([#2076](https://github.com/getsentry/sentry-java/pull/2076))
- No longer close OutputStream that is passed into JsonSerializer ([#2029](https://github.com/getsentry/sentry-java/pull/2029))
- Fix setting context tags on events captured by Spring ([#2060](https://github.com/getsentry/sentry-java/pull/2060))
- Isolate cached events with hashed DSN subfolder ([#2038](https://github.com/getsentry/sentry-java/pull/2038))
- SentryThread.current flag will not be overridden by DefaultAndroidEventProcessor if already set ([#2050](https://github.com/getsentry/sentry-java/pull/2050))
- Fix serialization of Long inside of Request.data ([#2051](https://github.com/getsentry/sentry-java/pull/2051))
- Update sentry-native to 0.4.17 ([#2033](https://github.com/getsentry/sentry-java/pull/2033))
- Update Gradle to 7.4.2 and AGP to 7.2 ([#2042](https://github.com/getsentry/sentry-java/pull/2042))
- Change order of event filtering mechanisms ([#2001](https://github.com/getsentry/sentry-java/pull/2001))
- Only send session update for dropped events if state changed ([#2002](https://github.com/getsentry/sentry-java/pull/2002))
- Android profiling initializes on first profile start ([#2009](https://github.com/getsentry/sentry-java/pull/2009))
- Profiling rate decreased from 300hz to 100hz ([#1997](https://github.com/getsentry/sentry-java/pull/1997))
- Allow disabling sending of client reports via Android Manifest and external options ([#2007](https://github.com/getsentry/sentry-java/pull/2007))
- Ref: Upgrade Spring Boot dependency to 2.5.13 ([#2011](https://github.com/getsentry/sentry-java/pull/2011))
- Ref: Make options.printUncaughtStackTrace primitive type ([#1995](https://github.com/getsentry/sentry-java/pull/1995))
- Ref: Remove not needed interface abstractions on Android ([#1953](https://github.com/getsentry/sentry-java/pull/1953))
- Ref: Make hints Map<String, Object> instead of only Object ([#1929](https://github.com/getsentry/sentry-java/pull/1929))
- Ref: Simplify DateUtils with ISO8601Utils ([#1837](https://github.com/getsentry/sentry-java/pull/1837))
- Ref: Remove deprecated and scheduled fields ([#1875](https://github.com/getsentry/sentry-java/pull/1875))
- Ref: Add shutdownTimeoutMillis in favor of shutdownTimeout ([#1873](https://github.com/getsentry/sentry-java/pull/1873))
- Ref: Remove Attachment ContentType since the Server infers it ([#1874](https://github.com/getsentry/sentry-java/pull/1874))
- Ref: Bind external properties to a dedicated class. ([#1750](https://github.com/getsentry/sentry-java/pull/1750))
- Ref: Debug log serializable objects ([#1795](https://github.com/getsentry/sentry-java/pull/1795))
- Ref: catch Throwable instead of Exception to suppress internal SDK errors ([#1812](https://github.com/getsentry/sentry-java/pull/1812))
- `SentryOptions` can merge properties from `ExternalOptions` instead of another instance of `SentryOptions`
- Following boolean properties from `SentryOptions` that allowed `null` values are now not nullable - `debug`, `enableUncaughtExceptionHandler`, `enableDeduplication`
- `SentryOptions` cannot be created anymore using `PropertiesProvider` with `SentryOptions#from` method. Use `ExternalOptions#from` instead and merge created object with `SentryOptions#merge`
- Bump: Kotlin to 1.5 and compatibility to 1.4 for sentry-android-timber ([#1815](https://github.com/getsentry/sentry-java/pull/1815))

## 5.7.4

### Fixes

* Change order of event filtering mechanisms and only send session update for dropped events if session state changed (#2028)

## 5.7.3

### Fixes

- Sentry Timber integration throws an exception when using args ([#1986](https://github.com/getsentry/sentry-java/pull/1986))

## 5.7.2

### Fixes

- Bring back support for `Timber.tag` ([#1974](https://github.com/getsentry/sentry-java/pull/1974))

## 5.7.1

### Fixes

- Sentry Timber integration does not submit msg.formatted breadcrumbs ([#1957](https://github.com/getsentry/sentry-java/pull/1957))
- ANR WatchDog won't crash on SecurityException ([#1962](https://github.com/getsentry/sentry-java/pull/1962))

## 5.7.0

### Features

- Automatically enable `Timber` and `Fragment` integrations if they are present on the classpath ([#1936](https://github.com/getsentry/sentry-java/pull/1936))

## 5.6.3

### Fixes

- If transaction or span is finished, do not allow to mutate ([#1940](https://github.com/getsentry/sentry-java/pull/1940))
- Keep used AndroidX classes from obfuscation (Fixes UI breadcrumbs and Slow/Frozen frames) ([#1942](https://github.com/getsentry/sentry-java/pull/1942))

## 5.6.2

### Fixes

- Ref: Make ActivityFramesTracker public to be used by Hybrid SDKs ([#1931](https://github.com/getsentry/sentry-java/pull/1931))
- Bump: AGP to 7.1.2 ([#1930](https://github.com/getsentry/sentry-java/pull/1930))
- NPE while adding "response_body_size" breadcrumb, when response body length is unknown ([#1908](https://github.com/getsentry/sentry-java/pull/1908))
- Do not include stacktrace frames into Timber message ([#1898](https://github.com/getsentry/sentry-java/pull/1898))
- Potential memory leaks ([#1909](https://github.com/getsentry/sentry-java/pull/1909))

Breaking changes:
`Timber.tag` is no longer supported by our [Timber integration](https://docs.sentry.io/platforms/android/configuration/integrations/timber/) and will not appear on Sentry for error events.
Please vote on this [issue](https://github.com/getsentry/sentry-java/issues/1900), if you'd like us to provide support for that.

## 5.6.2-beta.3

### Fixes

- Ref: Make ActivityFramesTracker public to be used by Hybrid SDKs ([#1931](https://github.com/getsentry/sentry-java/pull/1931))
- Bump: AGP to 7.1.2 ([#1930](https://github.com/getsentry/sentry-java/pull/1930))

## 5.6.2-beta.2

### Fixes

- NPE while adding "response_body_size" breadcrumb, when response body length is unknown ([#1908](https://github.com/getsentry/sentry-java/pull/1908))

## 5.6.2-beta.1

### Fixes

- Do not include stacktrace frames into Timber message ([#1898](https://github.com/getsentry/sentry-java/pull/1898))
- Potential memory leaks ([#1909](https://github.com/getsentry/sentry-java/pull/1909))

Breaking changes:
`Timber.tag` is no longer supported by our [Timber integration](https://docs.sentry.io/platforms/android/configuration/integrations/timber/) and will not appear on Sentry for error events.
Please vote on this [issue](https://github.com/getsentry/sentry-java/issues/1900), if you'd like us to provide support for that.

## 5.6.1

### Features

- Add options.printUncaughtStackTrace to print uncaught exceptions ([#1890](https://github.com/getsentry/sentry-java/pull/1890))

### Fixes

- NPE while adding "response_body_size" breadcrumb, when response body is null ([#1884](https://github.com/getsentry/sentry-java/pull/1884))
- Bump: AGP to 7.1.0 ([#1892](https://github.com/getsentry/sentry-java/pull/1892))

## 5.6.0

### Features

- Add breadcrumbs support for UI events (automatically captured) ([#1876](https://github.com/getsentry/sentry-java/pull/1876))

### Fixes

- Change scope of servlet-api to compileOnly ([#1880](https://github.com/getsentry/sentry-java/pull/1880))

## 5.5.3

### Fixes

- Do not create SentryExceptionResolver bean when Spring MVC is not on the classpath ([#1865](https://github.com/getsentry/sentry-java/pull/1865))

## 5.5.2

### Fixes

- Detect App Cold start correctly for Hybrid SDKs ([#1855](https://github.com/getsentry/sentry-java/pull/1855))
- Bump: log4j to 2.17.0 ([#1852](https://github.com/getsentry/sentry-java/pull/1852))
- Bump: logback to 1.2.9 ([#1853](https://github.com/getsentry/sentry-java/pull/1853))

## 5.5.1

### Fixes

- Bump: log4j to 2.16.0 ([#1845](https://github.com/getsentry/sentry-java/pull/1845))
- Make App start cold/warm visible to Hybrid SDKs ([#1848](https://github.com/getsentry/sentry-java/pull/1848))

## 5.5.0

### Features

- Add locale to device context and deprecate language ([#1832](https://github.com/getsentry/sentry-java/pull/1832))
- Add `SentryFileInputStream` and `SentryFileOutputStream` for File I/O performance instrumentation ([#1826](https://github.com/getsentry/sentry-java/pull/1826))
- Add `SentryFileReader` and `SentryFileWriter` for File I/O instrumentation ([#1843](https://github.com/getsentry/sentry-java/pull/1843))

### Fixes

- Bump: log4j to 2.15.0 ([#1839](https://github.com/getsentry/sentry-java/pull/1839))
- Ref: Rename Fragment span operation from `ui.fragment.load` to `ui.load` ([#1824](https://github.com/getsentry/sentry-java/pull/1824))
- Ref: change `java.util.Random` to `java.security.SecureRandom` for possible security reasons ([#1831](https://github.com/getsentry/sentry-java/pull/1831))

## 5.4.3

### Fixes

- Only report App start measurement for full launch on Android ([#1821](https://github.com/getsentry/sentry-java/pull/1821))

## 5.4.2

### Fixes

- Ref: catch Throwable instead of Exception to suppress internal SDK errors ([#1812](https://github.com/getsentry/sentry-java/pull/1812))

## 5.4.1

### Features

- Refactor OkHttp and Apollo to Kotlin functional interfaces ([#1797](https://github.com/getsentry/sentry-java/pull/1797))
- Add secondary constructor to SentryInstrumentation ([#1804](https://github.com/getsentry/sentry-java/pull/1804))

### Fixes

- Do not start fragment span if not added to the Activity ([#1813](https://github.com/getsentry/sentry-java/pull/1813))

## 5.4.0

### Features

- Add `graphql-java` instrumentation ([#1777](https://github.com/getsentry/sentry-java/pull/1777))

### Fixes

- Do not crash when event processors throw a lower level Throwable class ([#1800](https://github.com/getsentry/sentry-java/pull/1800))
- ActivityFramesTracker does not throw if Activity has no observers ([#1799](https://github.com/getsentry/sentry-java/pull/1799))

## 5.3.0

### Features

- Add datasource tracing with P6Spy ([#1784](https://github.com/getsentry/sentry-java/pull/1784))

### Fixes

- ActivityFramesTracker does not throw if Activity has not been added ([#1782](https://github.com/getsentry/sentry-java/pull/1782))
- PerformanceAndroidEventProcessor uses up to date isTracingEnabled set on Configuration callback ([#1786](https://github.com/getsentry/sentry-java/pull/1786))

## 5.2.4

### Fixes

- Window.FEATURE_NO_TITLE does not work when using activity traces ([#1769](https://github.com/getsentry/sentry-java/pull/1769))
- unregister UncaughtExceptionHandler on close ([#1770](https://github.com/getsentry/sentry-java/pull/1770))

## 5.2.3

### Fixes

- Make ActivityFramesTracker operations thread-safe ([#1762](https://github.com/getsentry/sentry-java/pull/1762))
- Clone Scope Contexts ([#1763](https://github.com/getsentry/sentry-java/pull/1763))
- Bump: AGP to 7.0.3 ([#1765](https://github.com/getsentry/sentry-java/pull/1765))

## 5.2.2

### Fixes

- Close HostnameCache#executorService on SentryClient#close ([#1757](https://github.com/getsentry/sentry-java/pull/1757))

## 5.2.1

### Features

- Add isCrashedLastRun support ([#1739](https://github.com/getsentry/sentry-java/pull/1739))
- Attach Java vendor and version to events and transactions ([#1703](https://github.com/getsentry/sentry-java/pull/1703))

### Fixes

- Handle exception if Context.registerReceiver throws ([#1747](https://github.com/getsentry/sentry-java/pull/1747))

## 5.2.0

### Features

- Allow setting proguard via Options and/or external resources ([#1728](https://github.com/getsentry/sentry-java/pull/1728))
- Add breadcrumbs for the Apollo integration ([#1726](https://github.com/getsentry/sentry-java/pull/1726))

### Fixes

- Don't set lastEventId for transactions ([#1727](https://github.com/getsentry/sentry-java/pull/1727))
- ActivityLifecycleIntegration#appStartSpan memory leak ([#1732](https://github.com/getsentry/sentry-java/pull/1732))

## 5.2.0-beta.3

### Features

- Add "data" to spans ([#1717](https://github.com/getsentry/sentry-java/pull/1717))

### Fixes

- Check at runtime if AndroidX.Core is available ([#1718](https://github.com/getsentry/sentry-java/pull/1718))
- Should not capture unfinished transaction ([#1719](https://github.com/getsentry/sentry-java/pull/1719))

## 5.2.0-beta.2

### Fixes

- Bump AGP to 7.0.2 ([#1650](https://github.com/getsentry/sentry-java/pull/1650))
- Drop spans in BeforeSpanCallback. ([#1713](https://github.com/getsentry/sentry-java/pull/1713))

## 5.2.0-beta.1

### Features

- Add tracestate HTTP header support ([#1683](https://github.com/getsentry/sentry-java/pull/1683))
- Add option to filter which origins receive tracing headers ([#1698](https://github.com/getsentry/sentry-java/pull/1698))
- Include unfinished spans in transaction ([#1699](https://github.com/getsentry/sentry-java/pull/1699))
- Add static helpers for creating breadcrumbs ([#1702](https://github.com/getsentry/sentry-java/pull/1702))
- Performance support for Android Apollo ([#1705](https://github.com/getsentry/sentry-java/pull/1705))

### Fixes

- Move tags from transaction.contexts.trace.tags to transaction.tags ([#1700](https://github.com/getsentry/sentry-java/pull/1700))

Breaking changes:

- Updated proguard keep rule for enums, which affects consumer application code ([#1694](https://github.com/getsentry/sentry-java/pull/1694))

## 5.1.2

### Fixes

- Servlet 3.1 compatibility issue ([#1681](https://github.com/getsentry/sentry-java/pull/1681))
- Do not drop Contexts key if Collection, Array or Char ([#1680](https://github.com/getsentry/sentry-java/pull/1680))

## 5.1.1

### Features

- Add support for async methods in Spring MVC ([#1652](https://github.com/getsentry/sentry-java/pull/1652))
- Add secondary constructor taking IHub to SentryOkHttpInterceptor ([#1657](https://github.com/getsentry/sentry-java/pull/1657))
- Merge external map properties ([#1656](https://github.com/getsentry/sentry-java/pull/1656))

### Fixes

- Remove onActivityPreCreated call in favor of onActivityCreated ([#1661](https://github.com/getsentry/sentry-java/pull/1661))
- Do not crash if SENSOR_SERVICE throws ([#1655](https://github.com/getsentry/sentry-java/pull/1655))
- Make sure scope is popped when processing request results in exception ([#1665](https://github.com/getsentry/sentry-java/pull/1665))

## 5.1.0

### Features

- Spring WebClient integration ([#1621](https://github.com/getsentry/sentry-java/pull/1621))
- OpenFeign integration ([#1632](https://github.com/getsentry/sentry-java/pull/1632))
- Add more convenient way to pass BeforeSpanCallback in OpenFeign integration ([#1637](https://github.com/getsentry/sentry-java/pull/1637))

### Fixes

- Bump: sentry-native to 0.4.12 ([#1651](https://github.com/getsentry/sentry-java/pull/1651))

## 5.1.0-beta.9

- No documented changes.

## 5.1.0-beta.8

### Features

- Generate Sentry BOM ([#1486](https://github.com/getsentry/sentry-java/pull/1486))

## 5.1.0-beta.7

### Features

- Slow/Frozen frames metrics ([#1609](https://github.com/getsentry/sentry-java/pull/1609))

## 5.1.0-beta.6

### Features

- Add request body extraction for Spring MVC integration ([#1595](https://github.com/getsentry/sentry-java/pull/1595))

### Fixes

- set min sdk version of sentry-android-fragment to API 14 ([#1608](https://github.com/getsentry/sentry-java/pull/1608))
- Ser/Deser of the UserFeedback from cached envelope ([#1611](https://github.com/getsentry/sentry-java/pull/1611))

## 5.1.0-beta.5

### Fixes

- Make SentryAppender non-final for Log4j2 and Logback ([#1603](https://github.com/getsentry/sentry-java/pull/1603))
- Do not throw IAE when tracing header contain invalid trace id ([#1605](https://github.com/getsentry/sentry-java/pull/1605))

## 5.1.0-beta.4

### Fixes

- Update sentry-native to 0.4.11 ([#1591](https://github.com/getsentry/sentry-java/pull/1591))

## 5.1.0-beta.3

### Features

- Spring Webflux integration ([#1529](https://github.com/getsentry/sentry-java/pull/1529))

## 5.1.0-beta.2

### Features

- Support transaction waiting for children to finish. ([#1535](https://github.com/getsentry/sentry-java/pull/1535))
- Capture logged marker in log4j2 and logback appenders ([#1551](https://github.com/getsentry/sentry-java/pull/1551))
- Allow clearing of attachments in the scope ([#1562](https://github.com/getsentry/sentry-java/pull/1562))
- Set mechanism type in SentryExceptionResolver ([#1556](https://github.com/getsentry/sentry-java/pull/1556))
- Perf. for fragments ([#1528](https://github.com/getsentry/sentry-java/pull/1528))

### Fixes

- Handling missing Spring Security on classpath on Java 8 ([#1552](https://github.com/getsentry/sentry-java/pull/1552))
- Use a different method to get strings from JNI, and avoid excessive Stack Space usage. ([#1214](https://github.com/getsentry/sentry-java/pull/1214))
- Add data field to SentrySpan ([#1555](https://github.com/getsentry/sentry-java/pull/1555))
- Clock drift issue when calling DateUtils#getDateTimeWithMillisPrecision ([#1557](https://github.com/getsentry/sentry-java/pull/1557))
- Prefer snake case for HTTP integration data keys ([#1559](https://github.com/getsentry/sentry-java/pull/1559))
- Assign lastEventId only if event was queued for submission ([#1565](https://github.com/getsentry/sentry-java/pull/1565))

## 5.1.0-beta.1

### Features

- Measure app start time ([#1487](https://github.com/getsentry/sentry-java/pull/1487))
- Automatic breadcrumbs logging for fragment lifecycle ([#1522](https://github.com/getsentry/sentry-java/pull/1522))

## 5.0.1

### Fixes

- Sources and Javadoc artifacts were mixed up ([#1515](https://github.com/getsentry/sentry-java/pull/1515))

## 5.0.0

This release brings many improvements but also new features:

- OkHttp Interceptor for Android ([#1330](https://github.com/getsentry/sentry-java/pull/1330))
- GraalVM Native Image Compatibility ([#1329](https://github.com/getsentry/sentry-java/pull/1329))
- Add option to ignore exceptions by type ([#1352](https://github.com/getsentry/sentry-java/pull/1352))
- Enrich transactions with device contexts ([#1430](https://github.com/getsentry/sentry-java/pull/1430)) ([#1469](https://github.com/getsentry/sentry-java/pull/1469))
- Better interoperability with Kotlin null-safety ([#1439](https://github.com/getsentry/sentry-java/pull/1439)) and ([#1462](https://github.com/getsentry/sentry-java/pull/1462))
- Add coroutines support ([#1479](https://github.com/getsentry/sentry-java/pull/1479))
- OkHttp callback for Customising the Span ([#1478](https://github.com/getsentry/sentry-java/pull/1478))
- Add breadcrumb in Spring RestTemplate integration ([#1481](https://github.com/getsentry/sentry-java/pull/1481))

Breaking changes:

- Migration Guide for [Java](https://docs.sentry.io/platforms/java/migration/)
- Migration Guide for [Android](https://docs.sentry.io/platforms/android/migration/)

Other fixes:

- Fix: Add attachmentType to envelope ser/deser. ([#1504](https://github.com/getsentry/sentry-java/pull/1504))

Thank you:

- @maciejwalkowiak for coding most of it.

## 5.0.0-beta.7

### Fixes


- Ref: Deprecate SentryBaseEvent#getOriginThrowable and add SentryBaseEvent#getThrowableMechanism ([#1502](https://github.com/getsentry/sentry-java/pull/1502))
- Graceful Shutdown flushes event instead of Closing SDK ([#1500](https://github.com/getsentry/sentry-java/pull/1500))
- Do not append threads that come from the EnvelopeFileObserver ([#1501](https://github.com/getsentry/sentry-java/pull/1501))
- Ref: Deprecate cacheDirSize and add maxCacheItems ([#1499](https://github.com/getsentry/sentry-java/pull/1499))
- Append all threads if Hint is Cached but attachThreads is enabled ([#1503](https://github.com/getsentry/sentry-java/pull/1503))

## 5.0.0-beta.6

### Features

- Add secondary constructor to SentryOkHttpInterceptor ([#1491](https://github.com/getsentry/sentry-java/pull/1491))
- Add option to enable debug mode in Log4j2 integration ([#1492](https://github.com/getsentry/sentry-java/pull/1492))

### Fixes

- Ref: Replace clone() with copy constructor ([#1496](https://github.com/getsentry/sentry-java/pull/1496))

## 5.0.0-beta.5

### Features

- OkHttp callback for Customising the Span ([#1478](https://github.com/getsentry/sentry-java/pull/1478))
- Add breadcrumb in Spring RestTemplate integration ([#1481](https://github.com/getsentry/sentry-java/pull/1481))
- Add coroutines support ([#1479](https://github.com/getsentry/sentry-java/pull/1479))

### Fixes

- Cloning Stack ([#1483](https://github.com/getsentry/sentry-java/pull/1483))

## 5.0.0-beta.4

### Fixes

- Enrich Transactions with Context Data ([#1469](https://github.com/getsentry/sentry-java/pull/1469))
- Bump: Apache HttpClient to 5.0.4 ([#1476](https://github.com/getsentry/sentry-java/pull/1476))

## 5.0.0-beta.3

### Fixes

- Handling immutable collections on SentryEvent and protocol objects ([#1468](https://github.com/getsentry/sentry-java/pull/1468))
- Associate event with transaction when thrown exception is not a direct cause ([#1463](https://github.com/getsentry/sentry-java/pull/1463))
- Ref: nullability annotations to Sentry module ([#1439](https://github.com/getsentry/sentry-java/pull/1439)) and ([#1462](https://github.com/getsentry/sentry-java/pull/1462))
- NPE when adding Context Data with null values for log4j2 ([#1465](https://github.com/getsentry/sentry-java/pull/1465))

## 5.0.0-beta.2

### Fixes

- sentry-android-timber package sets sentry.java.android.timber as SDK name ([#1456](https://github.com/getsentry/sentry-java/pull/1456))
- When AppLifecycleIntegration is closed, it should remove observer using UI thread ([#1459](https://github.com/getsentry/sentry-java/pull/1459))
- Bump: AGP to 4.2.0 ([#1460](https://github.com/getsentry/sentry-java/pull/1460))

Breaking Changes:

- Remove: Settings.Secure.ANDROID_ID in favor of generated installationId ([#1455](https://github.com/getsentry/sentry-java/pull/1455))
- Rename: enableSessionTracking to enableAutoSessionTracking ([#1457](https://github.com/getsentry/sentry-java/pull/1457))

## 5.0.0-beta.1

### Fixes

- Ref: Refactor converting HttpServletRequest to Sentry Request in Spring integration ([#1387](https://github.com/getsentry/sentry-java/pull/1387))
- Bump: sentry-native to 0.4.9 ([#1431](https://github.com/getsentry/sentry-java/pull/1431))
- Activity tracing auto instrumentation for Android API < 29 ([#1402](https://github.com/getsentry/sentry-java/pull/1402))
- use connection and read timeouts in ApacheHttpClient based transport ([#1397](https://github.com/getsentry/sentry-java/pull/1397))
- set correct transaction status for unhandled exceptions in SentryTracingFilter ([#1406](https://github.com/getsentry/sentry-java/pull/1406))
- handle network errors in SentrySpanClientHttpRequestInterceptor ([#1407](https://github.com/getsentry/sentry-java/pull/1407))
- set scope on transaction ([#1409](https://github.com/getsentry/sentry-java/pull/1409))
- set status and associate events with transactions ([#1426](https://github.com/getsentry/sentry-java/pull/1426))
- Do not set free memory and is low memory fields when it's a NDK hard crash ([#1399](https://github.com/getsentry/sentry-java/pull/1399))
- Apply user from the scope to transaction ([#1424](https://github.com/getsentry/sentry-java/pull/1424))
- Pass maxBreadcrumbs config. to sentry-native ([#1425](https://github.com/getsentry/sentry-java/pull/1425))
- Run event processors and enrich transactions with contexts ([#1430](https://github.com/getsentry/sentry-java/pull/1430))
- Set Span status for OkHttp integration ([#1447](https://github.com/getsentry/sentry-java/pull/1447))
- Set user on transaction in Spring & Spring Boot integrations ([#1443](https://github.com/getsentry/sentry-java/pull/1443))

## 4.4.0-alpha.2

### Features

- Add option to ignore exceptions by type ([#1352](https://github.com/getsentry/sentry-java/pull/1352))
- Sentry closes Android NDK and ShutdownHook integrations ([#1358](https://github.com/getsentry/sentry-java/pull/1358))
- Allow inheritance of SentryHandler class in sentry-jul package([#1367](https://github.com/getsentry/sentry-java/pull/1367))
- Make NoOpHub public ([#1379](https://github.com/getsentry/sentry-java/pull/1379))
- Configure max spans per transaction ([#1394](https://github.com/getsentry/sentry-java/pull/1394))

### Fixes

- Bump: Upgrade Apache HttpComponents Core to 5.0.3 ([#1375](https://github.com/getsentry/sentry-java/pull/1375))
- NPE when MDC contains null values (sentry-logback) ([#1364](https://github.com/getsentry/sentry-java/pull/1364))
- Avoid NPE when MDC contains null values (sentry-jul) ([#1385](https://github.com/getsentry/sentry-java/pull/1385))
- Accept only non null value maps ([#1368](https://github.com/getsentry/sentry-java/pull/1368))
- Do not bind transactions to scope by default. ([#1376](https://github.com/getsentry/sentry-java/pull/1376))
- Hub thread safety ([#1388](https://github.com/getsentry/sentry-java/pull/1388))
- SentryTransactionAdvice should operate on the new scope ([#1389](https://github.com/getsentry/sentry-java/pull/1389))

## 4.4.0-alpha.1

### Features

- Add an overload for `startTransaction` that sets the created transaction to the Scope ([#1313](https://github.com/getsentry/sentry-java/pull/1313))
- Set SDK version on Transactions ([#1307](https://github.com/getsentry/sentry-java/pull/1307))
- GraalVM Native Image Compatibility ([#1329](https://github.com/getsentry/sentry-java/pull/1329))
- Add OkHttp client application interceptor ([#1330](https://github.com/getsentry/sentry-java/pull/1330))

### Fixes

- Bump: sentry-native to 0.4.8
- Ref: Separate user facing and protocol classes in the Performance feature ([#1304](https://github.com/getsentry/sentry-java/pull/1304))
- Use logger set on SentryOptions in GsonSerializer ([#1308](https://github.com/getsentry/sentry-java/pull/1308))
- Use the bindToScope correctly
- Allow 0.0 to be set on tracesSampleRate ([#1328](https://github.com/getsentry/sentry-java/pull/1328))
- set "java" platform to transactions ([#1332](https://github.com/getsentry/sentry-java/pull/1332))
- Allow disabling tracing through SentryOptions ([#1337](https://github.com/getsentry/sentry-java/pull/1337))

## 4.3.0

### Features

- Activity tracing auto instrumentation

### Fixes

- Aetting in-app-includes from external properties ([#1291](https://github.com/getsentry/sentry-java/pull/1291))
- Initialize Sentry in Logback appender when DSN is not set in XML config ([#1296](https://github.com/getsentry/sentry-java/pull/1296))
- JUL integration SDK name ([#1293](https://github.com/getsentry/sentry-java/pull/1293))

## 4.2.0

### Features

- Improve EventProcessor nullability annotations ([#1229](https://github.com/getsentry/sentry-java/pull/1229)).
- Add ability to flush events synchronously.
- Support @SentrySpan and @SentryTransaction on classes and interfaces. ([#1243](https://github.com/getsentry/sentry-java/pull/1243))
- Do not serialize empty collections and maps ([#1245](https://github.com/getsentry/sentry-java/pull/1245))
- Integration interface better compatibility with Kotlin null-safety
- Simplify Sentry configuration in Spring integration ([#1259](https://github.com/getsentry/sentry-java/pull/1259))
- Simplify configuring Logback integration when environment variable with the DSN is not set ([#1271](https://github.com/getsentry/sentry-java/pull/1271))
- Add Request to the Scope. [#1270](https://github.com/getsentry/sentry-java/pull/1270))
- Optimize SentryTracingFilter when hub is disabled.

### Fixes

- Bump: sentry-native to 0.4.7
- Optimize DuplicateEventDetectionEventProcessor performance ([#1247](https://github.com/getsentry/sentry-java/pull/1247)).
- Prefix sdk.package names with io.sentry ([#1249](https://github.com/getsentry/sentry-java/pull/1249))
- Remove experimental annotation for Attachment ([#1257](https://github.com/getsentry/sentry-java/pull/1257))
- Mark stacktrace as snapshot if captured at arbitrary moment ([#1231](https://github.com/getsentry/sentry-java/pull/1231))
- Disable Gson HTML escaping
- Make the ANR Atomic flags immutable
- Prevent NoOpHub from creating heavy SentryOptions objects ([#1272](https://github.com/getsentry/sentry-java/pull/1272))
- SentryTransaction#getStatus NPE ([#1273](https://github.com/getsentry/sentry-java/pull/1273))
- Discard unfinished Spans before sending them over to Sentry ([#1279](https://github.com/getsentry/sentry-java/pull/1279))
- Interrupt the thread in QueuedThreadPoolExecutor ([#1276](https://github.com/getsentry/sentry-java/pull/1276))
- SentryTransaction#finish should not clear another transaction from the scope ([#1278](https://github.com/getsentry/sentry-java/pull/1278))

Breaking Changes:
- Enchancement: SentryExceptionResolver should not send handled errors by default ([#1248](https://github.com/getsentry/sentry-java/pull/1248)).
- Ref: Simplify RestTemplate instrumentation ([#1246](https://github.com/getsentry/sentry-java/pull/1246))
- Enchancement: Add overloads for startTransaction taking op and description ([#1244](https://github.com/getsentry/sentry-java/pull/1244))

## 4.1.0

### Features

- Improve Kotlin compatibility for SdkVersion ([#1213](https://github.com/getsentry/sentry-java/pull/1213))
- Support logging via JUL ([#1211](https://github.com/getsentry/sentry-java/pull/1211))

### Fixes

- Returning Sentry trace header from Span ([#1217](https://github.com/getsentry/sentry-java/pull/1217))
- Remove misleading error logs ([#1222](https://github.com/getsentry/sentry-java/pull/1222))

## 4.0.0

This release brings the Sentry Performance feature to Java SDK, Spring, Spring Boot, and Android integrations. Read more in the reference documentation:

- [Performance for Java](https://docs.sentry.io/platforms/java/performance/)
- [Performance for Spring](https://docs.sentry.io/platforms/java/guides/spring/)
- [Performance for Spring Boot](https://docs.sentry.io/platforms/java/guides/spring-boot/)
- [Performance for Android](https://docs.sentry.io/platforms/android/performance/)

### Other improvements:

#### Core:

- Improved loading external configuration:
  - Load `sentry.properties` from the application's current working directory ([#1046](https://github.com/getsentry/sentry-java/pull/1046))
  - Resolve `in-app-includes`, `in-app-excludes`, `tags`, `debug`, `uncaught.handler.enabled` parameters from the external configuration
- Set global tags on SentryOptions and load them from external configuration ([#1066](https://github.com/getsentry/sentry-java/pull/1066))
- Add support for attachments ([#1082](https://github.com/getsentry/sentry-java/pull/1082))
- Resolve `servername` from the localhost address
- Simplified transport configuration through setting `TransportFactory` instead of `ITransport` on SentryOptions ([#1124](https://github.com/getsentry/sentry-java/pull/1124))

#### Spring Boot:

- Add the ability to register multiple `OptionsConfiguration` beans ([#1093](https://github.com/getsentry/sentry-java/pull/1093))
- Initialize Logback after context refreshes ([#1129](https://github.com/getsentry/sentry-java/pull/1129))

#### Android:

- Add `isSideLoaded` and `installerStore` tags automatically (Where your App. was installed from eg Google Play, Amazon Store, downloaded APK, etc...)
- Bump: sentry-native to 0.4.6
- Bump: Gradle to 6.8.1 and AGP to 4.1.2

## 4.0.0-beta.1

### Features

- Add addToTransactions to Attachment ([#1191](https://github.com/getsentry/sentry-java/pull/1191))
- Support SENTRY_TRACES_SAMPLE_RATE conf. via env variables ([#1171](https://github.com/getsentry/sentry-java/pull/1171))
- Pass request to CustomSamplingContext in Spring integration ([#1172](https://github.com/getsentry/sentry-java/pull/1172))
- Move `SentrySpanClientHttpRequestInterceptor` to Spring module ([#1181](https://github.com/getsentry/sentry-java/pull/1181))
- Add overload for `transaction/span.finish(SpanStatus)` ([#1182](https://github.com/getsentry/sentry-java/pull/1182))
- Simplify registering traces sample callback in Spring integration ([#1184](https://github.com/getsentry/sentry-java/pull/1184))
- Polish Performance API ([#1165](https://github.com/getsentry/sentry-java/pull/1165))
- Set "debug" through external properties ([#1186](https://github.com/getsentry/sentry-java/pull/1186))
- Simplify Spring integration ([#1188](https://github.com/getsentry/sentry-java/pull/1188))
- Init overload with dsn ([#1195](https://github.com/getsentry/sentry-java/pull/1195))
- Enable Kotlin map-like access on CustomSamplingContext ([#1192](https://github.com/getsentry/sentry-java/pull/1192))
- Auto register custom ITransportFactory in Spring integration ([#1194](https://github.com/getsentry/sentry-java/pull/1194))
- Improve Kotlin property access in Performance API ([#1193](https://github.com/getsentry/sentry-java/pull/1193))
- Copy options tags to transactions ([#1198](https://github.com/getsentry/sentry-java/pull/1198))
- Add convenient method for accessing event's throwable ([#1202](https://github.com/getsentry/sentry-java/pull/1202))

### Fixes

- Ref: Set SpanContext on SentryTransaction to avoid potential NPE ([#1173](https://github.com/getsentry/sentry-java/pull/1173))
- Free Local Refs manually due to Android local ref. count limits
- Bring back support for setting transaction name without ongoing transaction ([#1183](https://github.com/getsentry/sentry-java/pull/1183))

## 4.0.0-alpha.3

### Features

- Improve ITransaction and ISpan null-safety compatibility ([#1161](https://github.com/getsentry/sentry-java/pull/1161))
- Automatically assign span context to captured events ([#1156](https://github.com/getsentry/sentry-java/pull/1156))
- Autoconfigure Apache HttpClient 5 based Transport in Spring Boot integration ([#1143](https://github.com/getsentry/sentry-java/pull/1143))
- Send user.ip_address = {{auto}} when sendDefaultPii is true ([#1015](https://github.com/getsentry/sentry-java/pull/1015))
- Read tracesSampleRate from AndroidManifest
- OutboxSender supports all envelope item types ([#1158](https://github.com/getsentry/sentry-java/pull/1158))
- Read `uncaught.handler.enabled` property from the external configuration
- Resolve servername from the localhost address
- Add maxAttachmentSize to SentryOptions ([#1138](https://github.com/getsentry/sentry-java/pull/1138))
- Drop invalid attachments ([#1134](https://github.com/getsentry/sentry-java/pull/1134))
- Set isSideLoaded info tags
- Add non blocking Apache HttpClient 5 based Transport ([#1136](https://github.com/getsentry/sentry-java/pull/1136))

### Fixes

- Ref: Make Attachment immutable ([#1120](https://github.com/getsentry/sentry-java/pull/1120))
- Ref: using Calendar to generate Dates
- Ref: Return NoOpTransaction instead of null ([#1126](https://github.com/getsentry/sentry-java/pull/1126))
- Ref: `ITransport` implementations are now responsible for executing request in asynchronous or synchronous way ([#1118](https://github.com/getsentry/sentry-java/pull/1118))
- Ref: Add option to set `TransportFactory` instead of `ITransport` on `SentryOptions` ([#1124](https://github.com/getsentry/sentry-java/pull/1124))
- Ref: Simplify ITransport creation in ITransportFactory ([#1135](https://github.com/getsentry/sentry-java/pull/1135))
- Fixes and Tests: Session serialization and deserialization
- Inheriting sampling decision from parent ([#1100](https://github.com/getsentry/sentry-java/pull/1100))
- Exception only sets a stack trace if there are frames
- Initialize Logback after context refreshes ([#1129](https://github.com/getsentry/sentry-java/pull/1129))
- Do not crash when passing null values to @Nullable methods, eg User and Scope
- Resolving dashed properties from external configuration
- Consider {{ auto }} as a default ip address ([#1015](https://github.com/getsentry/sentry-java/pull/1015))
- Set release and environment on Transactions ([#1152](https://github.com/getsentry/sentry-java/pull/1152))
- Do not set transaction on the scope automatically

## 4.0.0-alpha.2

### Features

- Add basic support for attachments ([#1082](https://github.com/getsentry/sentry-java/pull/1082))
- Set transaction name on events and transactions sent using Spring integration ([#1067](https://github.com/getsentry/sentry-java/pull/1067))
- Set global tags on SentryOptions and load them from external configuration ([#1066](https://github.com/getsentry/sentry-java/pull/1066))
- Add API validator and remove deprecated methods
- Add more convenient method to start a child span ([#1073](https://github.com/getsentry/sentry-java/pull/1073))
- Autoconfigure traces callback in Spring Boot integration ([#1074](https://github.com/getsentry/sentry-java/pull/1074))
- Resolve in-app-includes and in-app-excludes parameters from the external configuration
- Make InAppIncludesResolver public ([#1084](https://github.com/getsentry/sentry-java/pull/1084))
- Add the ability to register multiple OptionsConfiguration beans ([#1093](https://github.com/getsentry/sentry-java/pull/1093))
- Database query tracing with datasource-proxy ([#1095](https://github.com/getsentry/sentry-java/pull/1095))

### Fixes

- Ref: Refactor resolving SpanContext for Throwable ([#1068](https://github.com/getsentry/sentry-java/pull/1068))
- Ref: Change "op" to "operation" in @SentrySpan and @SentryTransaction
- Remove method reference in SentryEnvelopeItem ([#1091](https://github.com/getsentry/sentry-java/pull/1091))
- Set current thread only if there are no exceptions
- SentryOptions creates GsonSerializer by default
- Append DebugImage list if event already has it
- Sort breadcrumbs by Date if there are breadcrumbs already in the event

## 4.0.0-alpha.1

### Features

- Load `sentry.properties` from the application's current working directory ([#1046](https://github.com/getsentry/sentry-java/pull/1046))
- Performance monitoring ([#971](https://github.com/getsentry/sentry-java/pull/971))
- Performance monitoring for Spring Boot applications ([#971](https://github.com/getsentry/sentry-java/pull/971))

### Fixes

- Ref: Refactor JSON deserialization ([#1047](https://github.com/getsentry/sentry-java/pull/1047))

## 3.2.1

### Fixes

- Set current thread only if theres no exceptions ([#1064](https://github.com/getsentry/sentry-java/pull/1064))
- Append DebugImage list if event already has it ([#1092](https://github.com/getsentry/sentry-java/pull/1092))
- Sort breadcrumbs by Date if there are breadcrumbs already in the event ([#1094](https://github.com/getsentry/sentry-java/pull/1094))
- Free Local Refs manually due to Android local ref. count limits  ([#1179](https://github.com/getsentry/sentry-java/pull/1179))

## 3.2.0

### Features

- Expose a Module (Debug images) Loader for Android thru sentry-native ([#1043](https://github.com/getsentry/sentry-java/pull/1043))
- Added java doc to protocol classes based on sentry-data-schemes project ([#1045](https://github.com/getsentry/sentry-java/pull/1045))
- Make SentryExceptionResolver Order configurable to not send handled web exceptions ([#1008](https://github.com/getsentry/sentry-java/pull/1008))
- Resolve HTTP Proxy parameters from the external configuration ([#1028](https://github.com/getsentry/sentry-java/pull/1028))
- Sentry NDK integration is compiled against default NDK version based on AGP's version ([#1048](https://github.com/getsentry/sentry-java/pull/1048))

### Fixes

- Bump: AGP 4.1.1 ([#1040](https://github.com/getsentry/sentry-java/pull/1040))
- Update to sentry-native 0.4.4 and fix shared library builds ([#1039](https://github.com/getsentry/sentry-java/pull/1039))
- use neutral Locale for String operations ([#1033](https://github.com/getsentry/sentry-java/pull/1033))
- Clean up JNI code and properly free strings ([#1050](https://github.com/getsentry/sentry-java/pull/1050))
- set userId for hard-crashes if no user is set ([#1049](https://github.com/getsentry/sentry-java/pull/1049))

## 3.1.3

### Fixes

- Fix broken NDK integration on 3.1.2 (release failed on packaging a .so file)
- Increase max cached events to 30 ([#1029](https://github.com/getsentry/sentry-java/pull/1029))
- Normalize DSN URI ([#1030](https://github.com/getsentry/sentry-java/pull/1030))

## 3.1.2

### Features

- Manually capturing User Feedback
- Set environment to "production" by default.
- Make public the Breadcrumb constructor that accepts a Date ([#1012](https://github.com/getsentry/sentry-java/pull/1012))

### Fixes

- ref: Validate event id on user feedback submission

## 3.1.1

### Features

- Bind logging related SentryProperties to Slf4j Level instead of Logback to improve Log4j2 compatibility

### Fixes

- Prevent Logback and Log4j2 integrations from re-initializing Sentry when Sentry is already initialized
- Make sure HttpServletRequestSentryUserProvider runs by default before custom SentryUserProvider beans
- Fix setting up Sentry in Spring Webflux annotation by changing the scope of Spring WebMvc related dependencies

## 3.1.0

### Features

- Make getThrowable public and improve set contexts ([#967](https://github.com/getsentry/sentry-java/pull/967))
- Accepted quoted values in properties from external configuration ([#972](https://github.com/getsentry/sentry-java/pull/972))

### Fixes

- Auto-Configure `inAppIncludes` in Spring Boot integration ([#966](https://github.com/getsentry/sentry-java/pull/966))
- Bump: Android Gradle Plugin 4.0.2 ([#968](https://github.com/getsentry/sentry-java/pull/968))
- Don't require `sentry.dsn` to be set when using `io.sentry:sentry-spring-boot-starter` and `io.sentry:sentry-logback` together ([#965](https://github.com/getsentry/sentry-java/pull/965))
- Remove chunked streaming mode ([#974](https://github.com/getsentry/sentry-java/pull/974))
- Android 11 + targetSdkVersion 30 crashes Sentry on start ([#977](https://github.com/getsentry/sentry-java/pull/977))

## 3.0.0

## Java + Android

This release marks the re-unification of Java and Android SDK code bases.
It's based on the Android 2.0 SDK, which implements [Sentry's unified API](https://develop.sentry.dev/sdk/unified-api/).

Considerable changes were done, which include a lot of improvements. More are covered below, but the highlights are:

- Improved `log4j2` integration
  - Capture breadcrumbs for level INFO and higher
  - Raises event for ERROR and higher.
  - Minimum levels are configurable.
  - Optionally initializes the SDK via appender.xml
- Dropped support to `log4j`.
- Improved `logback` integration
  - Capture breadcrumbs for level INFO and higher
  - Raises event for ERROR and higher.
  - Minimum levels are configurable.
  - Optionally initializes the SDK via appender.xml
  - Configurable via Spring integration if both are enabled
- Spring
  - No more duplicate events with Spring and logback
  - Auto initalizes if DSN is available
  - Configuration options available with auto complete
- Google App Engine support dropped

## What’s Changed

- Callback to validate SSL certificate ([#944](https://github.com/getsentry/sentry-java/pull/944))
- Attach stack traces enabled by default

### Android specific

- Release health enabled by default for Android
- Sync of Scopes for Java -> Native (NDK)
- Bump Sentry-Native v0.4.2
- Android 11 Support

[Android migration docs](https://docs.sentry.io/platforms/android/migration/#migrating-from-sentry-android-2x-to-sentry-android-3x)

### Java specific

- Unified API for Java SDK and integrations (Spring, Spring boot starter, Servlet, Logback, Log4j2)

New Java [docs](https://docs.sentry.io/platforms/java/) are live and being improved.

## Acquisition

Packages were released on [`bintray sentry-java`](https://dl.bintray.com/getsentry/sentry-java/io/sentry/), [`bintray sentry-android`](https://dl.bintray.com/getsentry/sentry-android/io/sentry/), [`jcenter`](https://jcenter.bintray.com/io/sentry/) and [`mavenCentral`](https://repo.maven.apache.org/maven2/io/sentry/)

## Where is the Java 1.7 code base?

The previous Java releases, are all available in this repository through the tagged releases.
## 3.0.0-beta.1

## What’s Changed

- feat: ssl support ([#944](https://github.com/getsentry/sentry-java/pull/944)) @ninekaw9 @marandaneto
- feat: sync Java to C ([#937](https://github.com/getsentry/sentry-java/pull/937)) @bruno-garcia @marandaneto
- feat: Auto-configure Logback appender in Spring Boot integration. ([#938](https://github.com/getsentry/sentry-java/pull/938)) @maciejwalkowiak
- feat: Add Servlet integration. ([#935](https://github.com/getsentry/sentry-java/pull/935)) @maciejwalkowiak
- fix: Pop scope at the end of the request in Spring integration. ([#936](https://github.com/getsentry/sentry-java/pull/936)) @maciejwalkowiak
- bump: Upgrade Spring Boot to 2.3.4. ([#932](https://github.com/getsentry/sentry-java/pull/932)) @maciejwalkowiak
- fix: Do not set cookies when send pii is set to false. ([#931](https://github.com/getsentry/sentry-java/pull/931)) @maciejwalkowiak

Packages were released on [`bintray sentry-java`](https://dl.bintray.com/getsentry/sentry-java/io/sentry/), [`bintray sentry-android`](https://dl.bintray.com/getsentry/sentry-android/io/sentry/), [`jcenter`](https://jcenter.bintray.com/io/sentry/) and [`mavenCentral`](https://repo.maven.apache.org/maven2/io/sentry/)

We'd love to get feedback.

## 3.0.0-alpha.3

### Features

- Enable attach stack traces and disable attach threads by default ([#921](https://github.com/getsentry/sentry-java/pull/921)) @marandaneto

### Fixes

- Bump sentry-native to 0.4.2 ([#926](https://github.com/getsentry/sentry-java/pull/926)) @marandaneto
- ref: remove log level as RN do not use it anymore ([#924](https://github.com/getsentry/sentry-java/pull/924)) @marandaneto
- Read sample rate correctly from manifest meta data ([#923](https://github.com/getsentry/sentry-java/pull/923)) @marandaneto

Packages were released on [`bintray sentry-android`](https://dl.bintray.com/getsentry/sentry-android/io/sentry/) and [`bintray sentry-java`](https://dl.bintray.com/getsentry/sentry-java/io/sentry/)

We'd love to get feedback.

## 3.0.0-alpha.2

TBD

Packages were released on [bintray](https://dl.bintray.com/getsentry/maven/io/sentry/)

> Note: This release marks the unification of the Java and Android Sentry codebases based on the core of the Android SDK (version 2.x).
Previous releases for the Android SDK (version 2.x) can be found on the now archived: https://github.com/getsentry/sentry-android/

## 3.0.0-alpha.1

### Features

### Fixes


## New releases will happen on a different repository:

https://github.com/getsentry/sentry-java

## What’s Changed

### Features

### Fixes


- feat: enable release health by default

Packages were released on [`bintray`](https://dl.bintray.com/getsentry/sentry-android/io/sentry/sentry-android/), [`jcenter`](https://jcenter.bintray.com/io/sentry/sentry-android/) and [`mavenCentral`](https://repo.maven.apache.org/maven2/io/sentry/sentry-android/)

We'd love to get feedback.

## 2.3.1

### Fixes

- Add main thread checker for the app lifecycle integration ([#525](https://github.com/getsentry/sentry-android/pull/525)) @marandaneto
- Set correct migration link ([#523](https://github.com/getsentry/sentry-android/pull/523)) @fupduck
- Warn about Sentry re-initialization. ([#521](https://github.com/getsentry/sentry-android/pull/521)) @maciejwalkowiak
- Set SDK version in `MainEventProcessor`. ([#513](https://github.com/getsentry/sentry-android/pull/513)) @maciejwalkowiak
- Bump sentry-native to 0.4.0 ([#512](https://github.com/getsentry/sentry-android/pull/512)) @marandaneto
- Bump Gradle to 6.6 and fix linting issues ([#510](https://github.com/getsentry/sentry-android/pull/510)) @marandaneto
- fix(sentry-java): Contexts belong on the Scope ([#504](https://github.com/getsentry/sentry-android/pull/504)) @maciejwalkowiak
- Add tests for verifying scope changes thread isolation ([#508](https://github.com/getsentry/sentry-android/pull/508)) @maciejwalkowiak
- Set `SdkVersion` in default `SentryOptions` created in sentry-core module ([#506](https://github.com/getsentry/sentry-android/pull/506)) @maciejwalkowiak

Packages were released on [`bintray`](https://dl.bintray.com/getsentry/sentry-android/io/sentry/sentry-android/), [`jcenter`](https://jcenter.bintray.com/io/sentry/sentry-android/) and [`mavenCentral`](https://repo.maven.apache.org/maven2/io/sentry/sentry-android/)

We'd love to get feedback.

## 2.3.0

### Features

- Add console application sample. ([#502](https://github.com/getsentry/sentry-android/pull/502)) @maciejwalkowiak
- Log stacktraces in SystemOutLogger ([#498](https://github.com/getsentry/sentry-android/pull/498)) @maciejwalkowiak
- Add method to add breadcrumb with string parameter. ([#501](https://github.com/getsentry/sentry-android/pull/501)) @maciejwalkowiak

### Fixes

- Converting UTC and ISO timestamp when missing Locale/TimeZone do not error ([#505](https://github.com/getsentry/sentry-android/pull/505)) @marandaneto
- Call `Sentry#close` on JVM shutdown. ([#497](https://github.com/getsentry/sentry-android/pull/497)) @maciejwalkowiak
- ref: sentry-core changes for console app ([#473](https://github.com/getsentry/sentry-android/pull/473)) @marandaneto

Obs: If you are using its own instance of `Hub`/`SentryClient` and reflection to set up the SDK to be usable within Libraries, this change may break your code, please fix the renamed classes.

Packages were released on [`bintray`](https://dl.bintray.com/getsentry/sentry-android/io/sentry/sentry-android/), [`jcenter`](https://jcenter.bintray.com/io/sentry/sentry-android/) and [`mavenCentral`](https://repo.maven.apache.org/maven2/io/sentry/sentry-android/)

We'd love to get feedback.

## 2.2.2

### Features

- Add sdk to envelope header ([#488](https://github.com/getsentry/sentry-android/pull/488)) @marandaneto
- Log request if response code is not 200 ([#484](https://github.com/getsentry/sentry-android/pull/484)) @marandaneto

### Fixes

- Bump plugin versions ([#487](https://github.com/getsentry/sentry-android/pull/487)) @marandaneto
- Bump: AGP 4.0.1 ([#486](https://github.com/getsentry/sentry-android/pull/486)) @marandaneto

Packages were released on [`bintray`](https://dl.bintray.com/getsentry/sentry-android/io/sentry/sentry-android/), [`jcenter`](https://jcenter.bintray.com/io/sentry/sentry-android/) and [`mavenCentral`](https://repo.maven.apache.org/maven2/io/sentry/sentry-android/)

We'd love to get feedback.

## 2.2.1

### Fixes

- Timber adds breadcrumb even if event level is < minEventLevel ([#480](https://github.com/getsentry/sentry-android/pull/480)) @marandaneto
- Contexts serializer avoids reflection and fixes desugaring issue ([#478](https://github.com/getsentry/sentry-android/pull/478)) @marandaneto
- clone session before sending to the transport ([#474](https://github.com/getsentry/sentry-android/pull/474)) @marandaneto
- Bump Gradle 6.5.1 ([#479](https://github.com/getsentry/sentry-android/pull/479)) @marandaneto

Packages were released on [`bintray`](https://dl.bintray.com/getsentry/sentry-android/io/sentry/sentry-android/), [`jcenter`](https://jcenter.bintray.com/io/sentry/sentry-android/) and [`mavenCentral`](https://repo.maven.apache.org/maven2/io/sentry/sentry-android/)

We'd love to get feedback.

## 2.2.0

### Fixes

- Negative session sequence if the date is before java date epoch ([#471](https://github.com/getsentry/sentry-android/pull/471)) @marandaneto
- Deserialise unmapped contexts values from envelope ([#470](https://github.com/getsentry/sentry-android/pull/470)) @marandaneto
- Bump: sentry-native 0.3.4 ([#468](https://github.com/getsentry/sentry-android/pull/468)) @marandaneto

- feat: timber integration ([#464](https://github.com/getsentry/sentry-android/pull/464)) @marandaneto

1) To add integrations it requires a [manual initialization](https://docs.sentry.io/platforms/android/#manual-initialization) of the Android SDK.

2) Add the `sentry-android-timber` dependency:

```groovy
implementation 'io.sentry:sentry-android-timber:{version}' // version >= 2.2.0
```

3) Initialize and add the `SentryTimberIntegration`:

```java
SentryAndroid.init(this, options -> {
    // default values:
    // minEventLevel = ERROR
    // minBreadcrumbLevel = INFO
    options.addIntegration(new SentryTimberIntegration());

    // custom values for minEventLevel and minBreadcrumbLevel
    // options.addIntegration(new SentryTimberIntegration(SentryLevel.WARNING, SentryLevel.ERROR));
});
```

4) Use the Timber integration:

```java
try {
    int x = 1 / 0;
} catch (Exception e) {
    Timber.e(e);
}
```

Packages were released on [`bintray`](https://dl.bintray.com/getsentry/sentry-android/io/sentry/sentry-android/), [`jcenter`](https://jcenter.bintray.com/io/sentry/sentry-android/) and [`mavenCentral`](https://repo.maven.apache.org/maven2/io/sentry/sentry-android/)

We'd love to get feedback.

## 2.1.7

### Fixes

- Init native libs if available on SDK init ([#461](https://github.com/getsentry/sentry-android/pull/461)) @marandaneto
- Make JVM target explicit in sentry-core ([#462](https://github.com/getsentry/sentry-android/pull/462)) @dilbernd
- Timestamp with millis from react-native should be in UTC format ([#456](https://github.com/getsentry/sentry-android/pull/456)) @marandaneto
- Bump Gradle to 6.5 ([#454](https://github.com/getsentry/sentry-android/pull/454)) @marandaneto

Packages were released on [`bintray`](https://dl.bintray.com/getsentry/sentry-android/io/sentry/sentry-android/), [`jcenter`](https://jcenter.bintray.com/io/sentry/sentry-android/) and [`mavenCentral`](https://repo.maven.apache.org/maven2/io/sentry/sentry-android/)

We'd love to get feedback.

## 2.1.6

### Fixes

- Do not lookup sentry-debug-meta but instead load it directly ([#445](https://github.com/getsentry/sentry-android/pull/445)) @marandaneto
- Regression on v2.1.5 which can cause a crash on SDK init

Packages were released on [`bintray`](https://dl.bintray.com/getsentry/sentry-android/io/sentry/sentry-android/), [`jcenter`](https://jcenter.bintray.com/io/sentry/sentry-android/) and [`mavenCentral`](https://repo.maven.apache.org/maven2/io/sentry/sentry-android/)

We'd love to get feedback.

## 2.1.5

### Fixes

This version has a severe bug and can cause a crash on SDK init

Please upgrade to https://github.com/getsentry/sentry-android/releases/tag/2.1.6

## 2.1.4

### Features

- Make gzip as default content encoding type ([#433](https://github.com/getsentry/sentry-android/pull/433)) @marandaneto
- Use AGP 4 features ([#366](https://github.com/getsentry/sentry-android/pull/366)) @marandaneto
- Create GH Actions CI for Ubuntu/macOS ([#403](https://github.com/getsentry/sentry-android/pull/403)) @marandaneto
- Make root checker better and minimize false positive ([#417](https://github.com/getsentry/sentry-android/pull/417)) @marandaneto

### Fixes

- bump: sentry-native to 0.3.1 ([#440](https://github.com/getsentry/sentry-android/pull/440)) @marandaneto
- Update last session timestamp ([#437](https://github.com/getsentry/sentry-android/pull/437)) @marandaneto
- Filter trim memory breadcrumbs ([#431](https://github.com/getsentry/sentry-android/pull/431)) @marandaneto

Packages were released on [`bintray`](https://dl.bintray.com/getsentry/sentry-android/io/sentry/sentry-android/), [`jcenter`](https://jcenter.bintray.com/io/sentry/sentry-android/) and [`mavenCentral`](https://repo.maven.apache.org/maven2/io/sentry/sentry-android/)

We'd love to get feedback.

## 2.1.3

### Fixes

This fixes several critical bugs in sentry-android 2.0 and 2.1

- Sentry.init register integrations after creating the main Hub instead of doing it in the main Hub ctor ([#427](https://github.com/getsentry/sentry-android/pull/427)) @marandaneto
- make NoOpLogger public ([#425](https://github.com/getsentry/sentry-android/pull/425)) @marandaneto
- ConnectivityChecker returns connection status and events are not trying to be sent if no connection. ([#420](https://github.com/getsentry/sentry-android/pull/420)) @marandaneto
- thread pool executor is a single thread executor instead of scheduled thread executor ([#422](https://github.com/getsentry/sentry-android/pull/422)) @marandaneto
- Add Abnormal to the Session.State enum as its part of the protocol ([#424](https://github.com/getsentry/sentry-android/pull/424)) @marandaneto
- Bump: Gradle to 6.4.1 ([#419](https://github.com/getsentry/sentry-android/pull/419)) @marandaneto

We recommend that you use sentry-android 2.1.3 over the initial release of sentry-android 2.0 and 2.1.

Packages were released on [`bintray`](https://dl.bintray.com/getsentry/sentry-android/io/sentry/sentry-android/), [`jcenter`](https://jcenter.bintray.com/io/sentry/sentry-android/) and [`mavenCentral`](https://repo.maven.apache.org/maven2/io/sentry/sentry-android/)

We'd love to get feedback.

## 2.1.2

### Features

- Added options to configure http transport ([#411](https://github.com/getsentry/sentry-android/pull/411)) @marandaneto

### Fixes

- Phone state breadcrumbs require read_phone_state on older OS versions ([#415](https://github.com/getsentry/sentry-android/pull/415)) @marandaneto @bsergean
- before raising ANR events, we check ProcessErrorStateInfo if available ([#412](https://github.com/getsentry/sentry-android/pull/412)) @marandaneto
- send cached events to use a single thread executor ([#405](https://github.com/getsentry/sentry-android/pull/405)) @marandaneto
- initing SDK on AttachBaseContext ([#409](https://github.com/getsentry/sentry-android/pull/409)) @marandaneto
- sessions can't be abnormal, but exited if not ended properly ([#410](https://github.com/getsentry/sentry-android/pull/410)) @marandaneto

Packages were released on [`bintray`](https://dl.bintray.com/getsentry/sentry-android/io/sentry/sentry-android/), [`jcenter`](https://jcenter.bintray.com/io/sentry/sentry-android/) and [`mavenCentral`](https://repo.maven.apache.org/maven2/io/sentry/sentry-android/)

We'd love to get feedback.

## 2.1.1

### Features

- Added missing getters on Breadcrumb and SentryEvent ([#397](https://github.com/getsentry/sentry-android/pull/397)) @marandaneto
- Add trim memory breadcrumbs ([#395](https://github.com/getsentry/sentry-android/pull/395)) @marandaneto
- Only set breadcrumb extras if not empty ([#394](https://github.com/getsentry/sentry-android/pull/394)) @marandaneto
- Added samples of how to disable automatic breadcrumbs ([#389](https://github.com/getsentry/sentry-android/pull/389)) @marandaneto

### Fixes

- Set missing release, environment and dist to sentry-native options ([#404](https://github.com/getsentry/sentry-android/pull/404)) @marandaneto
- Do not add automatic and empty sensor breadcrumbs ([#401](https://github.com/getsentry/sentry-android/pull/401)) @marandaneto
- ref: removed Thread.sleep from LifecycleWatcher tests, using awaitility and DateProvider ([#392](https://github.com/getsentry/sentry-android/pull/392)) @marandaneto
- ref: added a DateTimeProvider for making retry after testable ([#391](https://github.com/getsentry/sentry-android/pull/391)) @marandaneto
- Bump Gradle to 6.4 ([#390](https://github.com/getsentry/sentry-android/pull/390)) @marandaneto
- Bump sentry-native to 0.2.6 ([#396](https://github.com/getsentry/sentry-android/pull/396)) @marandaneto

Packages were released on [`bintray`](https://dl.bintray.com/getsentry/sentry-android/io/sentry/sentry-android/), [`jcenter`](https://jcenter.bintray.com/io/sentry/sentry-android/) and [`mavenCentral`](https://repo.maven.apache.org/maven2/io/sentry/sentry-android/)

We'd love to get feedback.

## 2.1.0

### Features

- Includes all the changes of 2.1.0 alpha, beta and RC

### Fixes

- fix when PhoneStateListener is not ready for use ([#387](https://github.com/getsentry/sentry-android/pull/387)) @marandaneto
- make ANR 5s by default ([#388](https://github.com/getsentry/sentry-android/pull/388)) @marandaneto
- rate limiting by categories ([#381](https://github.com/getsentry/sentry-android/pull/381)) @marandaneto
- Bump NDK to latest stable version 21.1.6352462 ([#386](https://github.com/getsentry/sentry-android/pull/386)) @marandaneto

Packages were released on [`bintray`](https://dl.bintray.com/getsentry/sentry-android/io/sentry/sentry-android/), [`jcenter`](https://jcenter.bintray.com/io/sentry/sentry-android/) and [`mavenCentral`](https://repo.maven.apache.org/maven2/io/sentry/sentry-android/)

We'd love to get feedback.

## 2.0.3

### Fixes

- patch from 2.1.0-alpha.2 - avoid crash if NDK throws UnsatisfiedLinkError ([#344](https://github.com/getsentry/sentry-android/pull/344)) @marandaneto

Packages were released on [`bintray`](https://dl.bintray.com/getsentry/sentry-android/io/sentry/sentry-android/), [`jcenter`](https://jcenter.bintray.com/io/sentry/sentry-android/) and [`mavenCentral`](https://repo.maven.apache.org/maven2/io/sentry/sentry-android/)

We'd love to get feedback.

## 2.1.0-RC.1

### Features

- Options for uncaught exception and make SentryOptions list Thread-Safe ([#384](https://github.com/getsentry/sentry-android/pull/384)) @marandaneto
- Automatic breadcrumbs for app, activity and sessions lifecycles and system events ([#348](https://github.com/getsentry/sentry-android/pull/348)) @marandaneto
- Make capture session and envelope internal ([#372](https://github.com/getsentry/sentry-android/pull/372)) @marandaneto

### Fixes

- If retry after header has empty categories, apply retry after to all of them ([#377](https://github.com/getsentry/sentry-android/pull/377)) @marandaneto
- Discard events and envelopes if cached and retry after ([#378](https://github.com/getsentry/sentry-android/pull/378)) @marandaneto
- Merge loadLibrary calls for sentry-native and clean up CMake files ([#373](https://github.com/getsentry/sentry-android/pull/373)) @Swatinem
- Exceptions should be sorted oldest to newest ([#370](https://github.com/getsentry/sentry-android/pull/370)) @marandaneto
- Check external storage size even if its read only ([#368](https://github.com/getsentry/sentry-android/pull/368)) @marandaneto
- Wrong check for cellular network capability ([#369](https://github.com/getsentry/sentry-android/pull/369)) @marandaneto
- add ScheduledForRemoval annotation to deprecated methods ([#375](https://github.com/getsentry/sentry-android/pull/375)) @marandaneto
- Bump NDK to 21.0.6113669 ([#367](https://github.com/getsentry/sentry-android/pull/367)) @marandaneto
- Bump AGP and add new make cmd to check for updates ([#365](https://github.com/getsentry/sentry-android/pull/365)) @marandaneto

Packages were released on [`bintray`](https://dl.bintray.com/getsentry/sentry-android/io/sentry/sentry-android/), [`jcenter`](https://jcenter.bintray.com/io/sentry/sentry-android/) and [`mavenCentral`](https://repo.maven.apache.org/maven2/io/sentry/sentry-android/)

We'd love to get feedback.

## 2.1.0-beta.2

### Fixes

- Bump sentry-native to 0.2.4 ([#364](https://github.com/getsentry/sentry-android/pull/364)) @marandaneto
- Update current session on session start after deleting previous session ([#362](https://github.com/getsentry/sentry-android/pull/362)) @marandaneto

Packages were released on [`bintray`](https://dl.bintray.com/getsentry/sentry-android/io/sentry/sentry-android/), [`jcenter`](https://jcenter.bintray.com/io/sentry/sentry-android/) and [`mavenCentral`](https://repo.maven.apache.org/maven2/io/sentry/sentry-android/)

We'd love to get feedback.

## 2.1.0-beta.1

### Fixes

- Bump sentry-native to 0.2.3 ([#357](https://github.com/getsentry/sentry-android/pull/357)) @marandaneto
- Check for androidx availability on runtime ([#356](https://github.com/getsentry/sentry-android/pull/356)) @marandaneto
- If theres a left over session file and its crashed, we should not overwrite its state ([#354](https://github.com/getsentry/sentry-android/pull/354)) @marandaneto
- Session should be exited state if state was ok ([#352](https://github.com/getsentry/sentry-android/pull/352)) @marandaneto
- Envelope has dedicated endpoint ([#353](https://github.com/getsentry/sentry-android/pull/353)) @marandaneto

Packages were released on [`bintray`](https://dl.bintray.com/getsentry/sentry-android/io/sentry/sentry-android/), [`jcenter`](https://jcenter.bintray.com/io/sentry/sentry-android/) and [`mavenCentral`](https://repo.maven.apache.org/maven2/io/sentry/sentry-android/)

We'd love to get feedback.

## 2.1.0-alpha.2

### Fixes

- Change integration order for cached outbox events ([#347](https://github.com/getsentry/sentry-android/pull/347)) @marandaneto
- Avoid crash if NDK throws UnsatisfiedLinkError ([#344](https://github.com/getsentry/sentry-android/pull/344)) @marandaneto
- Avoid getting a threadlocal twice. ([#339](https://github.com/getsentry/sentry-android/pull/339)) @metlos
- Removing session tracking guard on hub and client ([#338](https://github.com/getsentry/sentry-android/pull/338)) @marandaneto
- Bump agp to 3.6.2 ([#336](https://github.com/getsentry/sentry-android/pull/336)) @marandaneto
- Fix racey ANR integration ([#332](https://github.com/getsentry/sentry-android/pull/332)) @marandaneto
- Logging envelopes path when possible instead of nullable id ([#331](https://github.com/getsentry/sentry-android/pull/331)) @marandaneto
- Renaming transport gate method ([#330](https://github.com/getsentry/sentry-android/pull/330)) @marandaneto

Packages were released on [`bintray`](https://dl.bintray.com/getsentry/sentry-android/io/sentry/sentry-android/), [`jcenter`](https://jcenter.bintray.com/io/sentry/sentry-android/) and [`mavenCentral`](https://repo.maven.apache.org/maven2/io/sentry/sentry-android/)

We'd love to get feedback.

## 2.1.0-alpha.1

Release of Sentry's new SDK for Android.

## What’s Changed

### Features

- Release health @marandaneto @bruno-garcia
- ANR report should have 'was active=yes' on the dashboard ([#299](https://github.com/getsentry/sentry-android/pull/299)) @marandaneto
- NDK events apply scoped data ([#322](https://github.com/getsentry/sentry-android/pull/322)) @marandaneto
- Add a StdoutTransport ([#310](https://github.com/getsentry/sentry-android/pull/310)) @mike-burns
- Implementing new retry after protocol ([#306](https://github.com/getsentry/sentry-android/pull/306)) @marandaneto

### Fixes

- Bump sentry-native to 0.2.2 ([#305](https://github.com/getsentry/sentry-android/pull/305)) @Swatinem
- Missing App's info ([#315](https://github.com/getsentry/sentry-android/pull/315)) @marandaneto
- Buffered writers/readers - otimizations ([#311](https://github.com/getsentry/sentry-android/pull/311)) @marandaneto
- Boot time should be UTC ([#309](https://github.com/getsentry/sentry-android/pull/309)) @marandaneto
- Make transport result public ([#300](https://github.com/getsentry/sentry-android/pull/300)) @marandaneto

Packages were released on [`bintray`](https://dl.bintray.com/getsentry/sentry-android/io/sentry/sentry-android/), [`jcenter`](https://jcenter.bintray.com/io/sentry/sentry-android/) and [`mavenCentral`](https://repo.maven.apache.org/maven2/io/sentry/sentry-android/)

We'd love to get feedback.

## 2.0.2

Release of Sentry's new SDK for Android.

### Features

- MavenCentral support ([#284](https://github.com/getsentry/sentry-android/pull/284)) @marandaneto

### Fixes

- Bump AGP to 3.6.1 ([#285](https://github.com/getsentry/sentry-android/pull/285)) @marandaneto

Packages were released on [`bintray`](https://dl.bintray.com/getsentry/sentry-android/io/sentry/sentry-android/), [`jcenter`](https://jcenter.bintray.com/io/sentry/sentry-android/) and [`mavenCentral`](https://repo.maven.apache.org/maven2/io/sentry/sentry-android/)

We'd love to get feedback.

## 2.0.1

Release of Sentry's new SDK for Android.

## What’s Changed

### Features

- Attach threads/stacktraces ([#267](https://github.com/getsentry/sentry-android/pull/267)) @marandaneto
- Add the default serverName to SentryOptions and use it in MainEventProcessor ([#279](https://github.com/getsentry/sentry-android/pull/279)) @metlos

### Fixes

- set current threadId when there's no mechanism set ([#277](https://github.com/getsentry/sentry-android/pull/277)) @marandaneto
- Preview package manager ([#269](https://github.com/getsentry/sentry-android/pull/269)) @bruno-garcia

Packages were released on [`bintray`](https://dl.bintray.com/getsentry/sentry-android/io/sentry/), [`jcenter`](https://jcenter.bintray.com/io/sentry/sentry-android/)

We'd love to get feedback.

## 2.0.0

Release of Sentry's new SDK for Android.

New features not offered by (1.7.x):

- NDK support
  - Captures crashes caused by native code
  - Access to the [`sentry-native` SDK](https://github.com/getsentry/sentry-native/) API by your native (C/C++/Rust code/..).
- Automatic init (just add your `DSN` to the manifest)
   - Proguard rules are added automatically
   - Permission (Internet) is added automatically
- Uncaught Exceptions might be captured even before the app restarts
- Sentry's Unified API.
- More context/device information
- Packaged as `aar`
- Frames from the app automatically marked as `InApp=true` (stack traces in Sentry highlights them by default).
- Complete Sentry Protocol available.
- All threads and their stack traces are captured.
- Sample project in this repo to test many features (segfault, uncaught exception, ANR...)

Features from the current SDK like `ANR` are also available (by default triggered after 4 seconds).

Packages were released on [`bintray`](https://dl.bintray.com/getsentry/sentry-android/io/sentry/), [`jcenter`](https://jcenter.bintray.com/io/sentry/sentry-android/)

We'd love to get feedback.

## 2.0.0-rc04

Release of Sentry's new SDK for Android.

### Features

- Take sampleRate from metadata ([#262](https://github.com/getsentry/sentry-android/pull/262)) @bruno-garcia
- Support mills timestamp format ([#263](https://github.com/getsentry/sentry-android/pull/263)) @marandaneto
- Adding logs to installed integrations ([#265](https://github.com/getsentry/sentry-android/pull/265)) @marandaneto

### Fixes

- Breacrumb.data to string,object, Add LOG level ([#264](https://github.com/getsentry/sentry-android/pull/264)) @HazAT
- Read release conf. on manifest ([#266](https://github.com/getsentry/sentry-android/pull/266)) @marandaneto

Packages were released on [`bintray`](https://dl.bintray.com/getsentry/sentry-android/io/sentry/), [`jcenter`](https://jcenter.bintray.com/io/sentry/sentry-android/)

We'd love to get feedback and we'll work in getting the GA `2.0.0` out soon.
Until then, the [stable SDK offered by Sentry is at version 1.7.30](https://github.com/getsentry/sentry-java/releases/tag/v1.7.30)

## 2.0.0-rc03

Release of Sentry's new SDK for Android.

### Fixes

- fixes ([#259](https://github.com/getsentry/sentry-android/issues/259)) - NPE check on getExternalFilesDirs items. ([#260](https://github.com/getsentry/sentry-android/pull/260)) @marandaneto
- strictMode typo ([#258](https://github.com/getsentry/sentry-android/pull/258)) @marandaneto

Packages were released on [`bintray`](https://dl.bintray.com/getsentry/sentry-android/io/sentry/), [`jcenter`](https://jcenter.bintray.com/io/sentry/sentry-android/)

We'd love to get feedback and we'll work in getting the GA `2.0.0` out soon.
Until then, the [stable SDK offered by Sentry is at version 1.7.30](https://github.com/getsentry/sentry-java/releases/tag/v1.7.30)

## 2.0.0-rc02

Release of Sentry's new SDK for Android.

### Features

- Hub mode configurable ([#247](https://github.com/getsentry/sentry-android/pull/247)) @bruno-garcia
- Added remove methods (tags/extras) to the sentry static class ([#243](https://github.com/getsentry/sentry-android/pull/243)) @marandaneto

### Fixes


- Update ndk for new sentry-native version ([#235](https://github.com/getsentry/sentry-android/pull/235)) @Swatinem @marandaneto
- Make integrations public ([#256](https://github.com/getsentry/sentry-android/pull/256)) @marandaneto
- Bump build-tools ([#255](https://github.com/getsentry/sentry-android/pull/255)) @marandaneto
- Added javadocs to scope and its dependencies ([#253](https://github.com/getsentry/sentry-android/pull/253)) @marandaneto
- Build all ABIs ([#254](https://github.com/getsentry/sentry-android/pull/254)) @marandaneto
- Moving back ANR timeout from long to int param. ([#252](https://github.com/getsentry/sentry-android/pull/252)) @marandaneto
- Added HubAdapter to call Sentry static methods from Integrations ([#250](https://github.com/getsentry/sentry-android/pull/250)) @marandaneto
- New Release format ([#242](https://github.com/getsentry/sentry-android/pull/242)) @marandaneto
- Javadocs for SentryOptions ([#246](https://github.com/getsentry/sentry-android/pull/246)) @marandaneto
- non-app is already inApp excluded by default. ([#244](https://github.com/getsentry/sentry-android/pull/244)) @marandaneto
- Fix if symlink exists for sentry-native ([#241](https://github.com/getsentry/sentry-android/pull/241)) @marandaneto
- Clone method - race condition free ([#226](https://github.com/getsentry/sentry-android/pull/226)) @marandaneto
- Refactoring breadcrumbs callback ([#239](https://github.com/getsentry/sentry-android/pull/239)) @marandaneto

Packages were released on [`bintray`](https://dl.bintray.com/getsentry/sentry-android/io/sentry/), [`jcenter`](https://jcenter.bintray.com/io/sentry/sentry-android/)

We'd love to get feedback and we'll work in getting the GA `2.0.0` out soon.
Until then, the [stable SDK offered by Sentry is at version 1.7.30](https://github.com/getsentry/sentry-java/releases/tag/v1.7.30)

## 2.0.0-rc01

Release of Sentry's new SDK for Android.

## What’s Changed

### Features

- Added remove methods for Scope data ([#237](https://github.com/getsentry/sentry-android/pull/237)) @marandaneto
- More device context (deviceId, connectionType and language) ([#229](https://github.com/getsentry/sentry-android/pull/229)) @marandaneto
- Added a few java docs (Sentry, Hub and SentryClient) ([#223](https://github.com/getsentry/sentry-android/pull/223)) @marandaneto
- Implemented diagnostic logger ([#218](https://github.com/getsentry/sentry-android/pull/218)) @marandaneto
- Added event processors to scope ([#209](https://github.com/getsentry/sentry-android/pull/209)) @marandaneto
- Added android transport gate ([#206](https://github.com/getsentry/sentry-android/pull/206)) @marandaneto
- Added executor for caching values out of the main thread ([#201](https://github.com/getsentry/sentry-android/pull/201)) @marandaneto

### Fixes


- Honor RetryAfter ([#236](https://github.com/getsentry/sentry-android/pull/236)) @marandaneto
- Add tests for SentryValues ([#238](https://github.com/getsentry/sentry-android/pull/238)) @philipphofmann
- Do not set frames if there's none ([#234](https://github.com/getsentry/sentry-android/pull/234)) @marandaneto
- Always call interrupt after InterruptedException ([#232](https://github.com/getsentry/sentry-android/pull/232)) @marandaneto
- Mark as current thread if its the main thread ([#228](https://github.com/getsentry/sentry-android/pull/228)) @marandaneto
- Fix lgtm alerts ([#219](https://github.com/getsentry/sentry-android/pull/219)) @marandaneto
- Written unit tests to ANR integration ([#215](https://github.com/getsentry/sentry-android/pull/215)) @marandaneto
- Added blog posts to README ([#214](https://github.com/getsentry/sentry-android/pull/214)) @marandaneto
- Raise code coverage for Dsn to 100% ([#212](https://github.com/getsentry/sentry-android/pull/212)) @philipphofmann
- Remove redundant times(1) for Mockito.verify ([#211](https://github.com/getsentry/sentry-android/pull/211)) @philipphofmann
- Transport may be set on options ([#203](https://github.com/getsentry/sentry-android/pull/203)) @marandaneto
- dist may be set on options ([#204](https://github.com/getsentry/sentry-android/pull/204)) @marandaneto
- Throw an exception if DSN is not set ([#200](https://github.com/getsentry/sentry-android/pull/200)) @marandaneto
- Migration guide markdown ([#197](https://github.com/getsentry/sentry-android/pull/197)) @marandaneto

Packages were released on [`bintray`](https://dl.bintray.com/getsentry/sentry-android/io/sentry/), [`jcenter`](https://jcenter.bintray.com/io/sentry/sentry-android/)

We'd love to get feedback and we'll work in getting the GA `2.0.0` out soon.
Until then, the [stable SDK offered by Sentry is at version 1.7.29](https://github.com/getsentry/sentry-java/releases/tag/v1.7.29)

## 2.0.0-beta02

Release of Sentry's new SDK for Android.

### Features

- addBreadcrumb overloads ([#196](https://github.com/getsentry/sentry-android/pull/196)) and ([#198](https://github.com/getsentry/sentry-android/pull/198))

### Fixes

- fix Android bug on API 24 and 25 about getting current threads and stack traces ([#194](https://github.com/getsentry/sentry-android/pull/194))

Packages were released on [`bintray`](https://dl.bintray.com/getsentry/sentry-android/io/sentry/), [`jcenter`](https://jcenter.bintray.com/io/sentry/sentry-android/)

We'd love to get feedback and we'll work in getting the GA `2.0.0` out soon.
Until then, the [stable SDK offered by Sentry is at version 1.7.28](https://github.com/getsentry/sentry-java/releases/tag/v1.7.28)

## 2.0.0-beta01

Release of Sentry's new SDK for Android.

### Fixes

- ref: ANR doesn't set handled flag ([#186](https://github.com/getsentry/sentry-android/pull/186))
- SDK final review ([#183](https://github.com/getsentry/sentry-android/pull/183))
- ref: Drop errored in favor of crashed ([#187](https://github.com/getsentry/sentry-android/pull/187))
- Workaround android_id ([#185](https://github.com/getsentry/sentry-android/pull/185))
- Renamed sampleRate ([#191](https://github.com/getsentry/sentry-android/pull/191))
- Making timestamp package-private or test-only ([#190](https://github.com/getsentry/sentry-android/pull/190))
- Split event processor in Device/App data ([#180](https://github.com/getsentry/sentry-android/pull/180))

Packages were released on [`bintray`](https://dl.bintray.com/getsentry/sentry-android/io/sentry/), [`jcenter`](https://jcenter.bintray.com/io/sentry/sentry-android/)

We'd love to get feedback and we'll work in getting the GA `2.0.0` out soon.
Until then, the [stable SDK offered by Sentry is at version 1.7.28](https://github.com/getsentry/sentry-java/releases/tag/v1.7.28)

## 2.0.0-alpha09

Release of Sentry's new SDK for Android.

### Features

- Adding nativeBundle plugin ([#161](https://github.com/getsentry/sentry-android/pull/161))
- Adding scope methods to sentry static class ([#179](https://github.com/getsentry/sentry-android/pull/179))

### Fixes

- fix: DSN parsing ([#165](https://github.com/getsentry/sentry-android/pull/165))
- Don't avoid exception type minification ([#166](https://github.com/getsentry/sentry-android/pull/166))
- make Gson retro compatible with older versions of AGP ([#177](https://github.com/getsentry/sentry-android/pull/177))
- Bump sentry-native with message object instead of a string ([#172](https://github.com/getsentry/sentry-android/pull/172))

Packages were released on [`bintray`](https://dl.bintray.com/getsentry/sentry-android/io/sentry/), [`jcenter`](https://jcenter.bintray.com/io/sentry/sentry-android/)

We'd love to get feedback and we'll work in getting the GA `2.0.0` out soon.
Until then, the [stable SDK offered by Sentry is at version 1.7.28](https://github.com/getsentry/sentry-java/releases/tag/v1.7.28)

## 2.0.0-alpha08

Release of Sentry's new SDK for Android.

### Fixes

- DebugId endianness ([#162](https://github.com/getsentry/sentry-android/pull/162))
- Executed beforeBreadcrumb also for scope ([#160](https://github.com/getsentry/sentry-android/pull/160))
- Benefit of manifest merging when minSdk ([#159](https://github.com/getsentry/sentry-android/pull/159))
- Add method to captureMessage with level ([#157](https://github.com/getsentry/sentry-android/pull/157))
- Listing assets file on the wrong dir ([#156](https://github.com/getsentry/sentry-android/pull/156))

Packages were released on [`bintray`](https://dl.bintray.com/getsentry/sentry-android/io/sentry/), [`jcenter`](https://jcenter.bintray.com/io/sentry/sentry-android/)

We'd love to get feedback and we'll work in getting the GA `2.0.0` out soon.
Until then, the [stable SDK offered by Sentry is at version 1.7.28](https://github.com/getsentry/sentry-java/releases/tag/v1.7.28)

## 2.0.0-alpha07

Third release of Sentry's new SDK for Android.

### Fixes

-  Fixed release for jcenter and bintray

Packages were released on [`bintray`](https://dl.bintray.com/getsentry/sentry-android/io/sentry/), [`jcenter`](https://jcenter.bintray.com/io/sentry/sentry-android/)

We'd love to get feedback and we'll work in getting the GA `2.0.0` out soon.
Until then, the [stable SDK offered by Sentry is at version 1.7.28](https://github.com/getsentry/sentry-java/releases/tag/v1.7.28)

## 2.0.0-alpha06

Second release of Sentry's new SDK for Android.

### Fixes

- Fixed a typo on pom generation.

Packages were released on [`bintray`](https://dl.bintray.com/getsentry/sentry-android/io/sentry/), [`jcenter`](https://jcenter.bintray.com/io/sentry/sentry-android/)

We'd love to get feedback and we'll work in getting the GA `2.0.0` out soon.
Until then, the [stable SDK offered by Sentry is at version 1.7.28](https://github.com/getsentry/sentry-java/releases/tag/v1.7.28)

## 2.0.0-alpha05

First release of Sentry's new SDK for Android.

New features not offered by our current (1.7.x), stable SDK are:

- NDK support
  - Captures crashes caused by native code
  - Access to the [`sentry-native` SDK](https://github.com/getsentry/sentry-native/) API by your native (C/C++/Rust code/..).
- Automatic init (just add your `DSN` to the manifest)
   - Proguard rules are added automatically
   - Permission (Internet) is added automatically
- Uncaught Exceptions might be captured even before the app restarts
- Unified API which include scopes etc.
- More context/device information
- Packaged as `aar`
- Frames from the app automatically marked as `InApp=true` (stack traces in Sentry highlights them by default).
- Complete Sentry Protocol available.
- All threads and their stack traces are captured.
- Sample project in this repo to test many features (segfault, uncaught exception, scope)

Features from the current SDK like `ANR` are also available (by default triggered after 4 seconds).

Packages were released on [`bintray`](https://dl.bintray.com/getsentry/sentry-android/io/sentry/), [`jcenter`](https://jcenter.bintray.com/io/sentry/sentry-android/)

We'd love to get feedback and we'll work in getting the GA `2.0.0` out soon.
Until then, the [stable SDK offered by Sentry is at version 1.7.28](https://github.com/getsentry/sentry-java/releases/tag/v1.7.28)<|MERGE_RESOLUTION|>--- conflicted
+++ resolved
@@ -9,10 +9,7 @@
   - Attaches spans for Application, ContentProvider, and Activities to app-start timings
   - Uses Process.startUptimeMillis to calculate app-start timings
   - To enable this feature set `options.isEnablePerformanceV2 = true`
-<<<<<<< HEAD
-=======
 - Move slow+frozen frame calculation, as well as frame delay inside SentryFrameMetricsCollector ([#3100](https://github.com/getsentry/sentry-java/pull/3100))
->>>>>>> 5825e8ae
 
 ### Fixes
 
