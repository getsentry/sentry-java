--- conflicted
+++ resolved
@@ -2,11 +2,10 @@
 
 ## Unreleased
 
-<<<<<<< HEAD
 ### Features
 
 - Add Apollo 4 integration ([#4166](https://github.com/getsentry/sentry-java/pull/4166))
-=======
+
 ### Fixes
 
 - `SentryOptions.setTracePropagationTargets` is no longer marked internal ([#4170](https://github.com/getsentry/sentry-java/pull/4170))
@@ -16,7 +15,6 @@
 - The class `io.sentry.spring.jakarta.webflux.ReactorUtils` is now deprecated, please use `io.sentry.reactor.SentryReactorUtils` in the new `sentry-reactor` module instead ([#4155](https://github.com/getsentry/sentry-java/pull/4155))
   - The new module will be exposed as an `api` dependency when using `sentry-spring-boot-jakarta` (Spring Boot 3) or `sentry-spring-jakarta` (Spring 6). 
     Therefore, if you're using one of those modules, changing your imports will suffice.
->>>>>>> 1e5daad7
 
 ## 8.2.0
 
