--- conflicted
+++ resolved
@@ -7,11 +7,7 @@
 - Add Continuous Profiling Support ([#3710](https://github.com/getsentry/sentry-java/pull/3710))
 
   To enable Continuous Profiling use the `Sentry.startProfiler` and `Sentry.stopProfiler` experimental APIs. Sampling rate can be set through `options.continuousProfilesSampleRate` (defaults to 1.0).   
-<<<<<<< HEAD
-  Note: Both `options.profilesSampler` and `options.profilesSampleRate` must not be set to enable Continuous Profiling.
-=======
   Note: Both `options.profilesSampler` and `options.profilesSampleRate` must **not** be set to enable Continuous Profiling.
->>>>>>> 87bdd6d4
 
   ```java
   import io.sentry.android.core.SentryAndroid;
@@ -19,7 +15,7 @@
   SentryAndroid.init(context) { options ->
    
     // Currently under experimental options:
-    options.getExperimental().setContinuousProfilesSampleRate(1.0);
+    options.getExperimental().setProfileSessionSampleRate(1.0);
   }
   // Start profiling
   Sentry.startProfiler();
@@ -33,7 +29,7 @@
   SentryAndroid.init(context) { options ->
    
     // Currently under experimental options:
-    options.experimental.continuousProfilesSampleRate = 1.0
+    options.experimental.profileSessionSampleRate = 1.0
   }
   // Start profiling
   Sentry.startProfiler()
