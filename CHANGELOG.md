--- conflicted
+++ resolved
@@ -5,11 +5,8 @@
 ## 5.1.0-beta.6
 
 * Fix: set min sdk version of sentry-android-fragment to API 14 (#1608)
-<<<<<<< HEAD
 * Feat: Slow/Frozen frames metrics (#1609)
-=======
 * Fix: Ser/Deser of the UserFeedback from cached envelope (#1611)
->>>>>>> 1f704cb3
 * Feat: Add request body extraction for Spring MVC integration (#1595)
 
 ## 5.1.0-beta.5
