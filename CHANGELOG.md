--- conflicted
+++ resolved
@@ -1,8 +1,6 @@
 # Changelog
 
 ## Unreleased
-<<<<<<< HEAD
-=======
 
 ### Features
 
@@ -12,6 +10,10 @@
   - Distinguish between foreground and background ANRs
 - Improve possible date precision to 10 μs ([#2451](https://github.com/getsentry/sentry-java/pull/2451))
 
+### Fixes
+
+- Remove sensitive data from URLs sent to Sentry ([#2366](https://github.com/getsentry/sentry-java/pull/2366))
+
 ## 6.12.1
 
 ### Fixes
@@ -125,18 +127,13 @@
 - Fix ensure all options are processed before integrations are loaded ([#2377](https://github.com/getsentry/sentry-java/pull/2377))
 
 ## 6.7.1
->>>>>>> ffa66c8d
 
 ### Fixes
 
 - Fix `Gpu.vendorId` should be a String ([#2343](https://github.com/getsentry/sentry-java/pull/2343))
 - Don't set device name on Android if `sendDefaultPii` is disabled ([#2354](https://github.com/getsentry/sentry-java/pull/2354))
-<<<<<<< HEAD
-- Remove sensitive data from URLs sent to Sentry ([#2366](https://github.com/getsentry/sentry-java/pull/2366))
-=======
 - Fix corrupted UUID on Motorola devices ([#2363](https://github.com/getsentry/sentry-java/pull/2363))
 - Fix ANR on dropped uncaught exception events ([#2368](https://github.com/getsentry/sentry-java/pull/2368))
->>>>>>> ffa66c8d
 
 ### Features
 
