# Changelog

## Unreleased

<<<<<<< HEAD
### Fixes

- Fixed timestamps of slow and frozen frames ([#2584](https://github.com/getsentry/sentry-java/pull/2584))
=======
### Features

- Improve versatility of exception resolver component for Spring with more flexible API for consumers. ([#2577](https://github.com/getsentry/sentry-java/pull/2577))

### Fixes

- Deprecate reportFullDisplayed in favor of reportFullyDisplayed ([#2585](https://github.com/getsentry/sentry-java/pull/2585))
>>>>>>> 7141e99e

## 6.15.0

### Features

- Adjust time-to-full-display span if reportFullDisplayed is called too early ([#2550](https://github.com/getsentry/sentry-java/pull/2550))
- Add `enableTracing` option ([#2530](https://github.com/getsentry/sentry-java/pull/2530))
    - This change is backwards compatible. The default is `null` meaning existing behaviour remains unchanged (setting either `tracesSampleRate` or `tracesSampler` enables performance).
    - If set to `true`, performance is enabled, even if no `tracesSampleRate` or `tracesSampler` have been configured.
    - If set to `false` performance is disabled, regardless of `tracesSampleRate` and `tracesSampler` options.
- Detect dependencies by listing MANIFEST.MF files at runtime ([#2538](https://github.com/getsentry/sentry-java/pull/2538))
- Report integrations in use, report packages in use more consistently ([#2179](https://github.com/getsentry/sentry-java/pull/2179))
- Implement `ThreadLocalAccessor` for propagating Sentry hub with reactor / WebFlux ([#2570](https://github.com/getsentry/sentry-java/pull/2570))
  - Requires `io.micrometer:context-propagation:1.0.2+` as well as Spring Boot 3.0.3+
  - Enable the feature by setting `sentry.reactive.thread-local-accessor-enabled=true`
  - This is still considered experimental. Once we have enough feedback we may turn this on by default.
  - Checkout the sample here: https://github.com/getsentry/sentry-java/tree/main/sentry-samples/sentry-samples-spring-boot-webflux-jakarta
  - A new hub is now cloned from the main hub for every request

### Fixes

- Leave `inApp` flag for stack frames undecided in SDK if unsure and let ingestion decide instead ([#2547](https://github.com/getsentry/sentry-java/pull/2547))
- Allow `0.0` error sample rate ([#2573](https://github.com/getsentry/sentry-java/pull/2573))
- Fix memory leak in WebFlux related to an ever growing stack ([#2580](https://github.com/getsentry/sentry-java/pull/2580))
- Use the same hub in WebFlux exception handler as we do in WebFilter ([#2566](https://github.com/getsentry/sentry-java/pull/2566))
- Switch upstream Jetpack Compose dependencies to `compileOnly` in `sentry-compose-android` ([#2578](https://github.com/getsentry/sentry-java/pull/2578))
  - NOTE: If you're using Compose Navigation/User Interaction integrations, make sure to have the following dependencies on the classpath as we do not bring them in transitively anymore:
    - `androidx.navigation:navigation-compose:`
    - `androidx.compose.runtime:runtime:`
    - `androidx.compose.ui:ui:`

## 6.14.0

### Features

- Add time-to-full-display span to Activity auto-instrumentation ([#2432](https://github.com/getsentry/sentry-java/pull/2432))
- Add `main` flag to threads and `in_foreground` flag for app contexts  ([#2516](https://github.com/getsentry/sentry-java/pull/2516))

### Fixes

- Ignore Shutdown in progress when closing ShutdownHookIntegration ([#2521](https://github.com/getsentry/sentry-java/pull/2521))
- Fix app start span end-time is wrong if SDK init is deferred ([#2519](https://github.com/getsentry/sentry-java/pull/2519))
- Fix invalid session creation when app is launched in background ([#2543](https://github.com/getsentry/sentry-java/pull/2543))

## 6.13.1

### Fixes

- Fix transaction performance collector oom ([#2505](https://github.com/getsentry/sentry-java/pull/2505))
- Remove authority from URLs sent to Sentry ([#2366](https://github.com/getsentry/sentry-java/pull/2366))
- Fix `sentry-bom` containing incorrect artifacts ([#2504](https://github.com/getsentry/sentry-java/pull/2504))

### Dependencies

- Bump Native SDK from v0.5.3 to v0.5.4 ([#2500](https://github.com/getsentry/sentry-java/pull/2500))
  - [changelog](https://github.com/getsentry/sentry-native/blob/master/CHANGELOG.md#054)
  - [diff](https://github.com/getsentry/sentry-native/compare/0.5.3...0.5.4)

## 6.13.0

### Features

- Send cpu usage percentage in profile payload ([#2469](https://github.com/getsentry/sentry-java/pull/2469))
- Send transaction memory stats in profile payload ([#2447](https://github.com/getsentry/sentry-java/pull/2447))
- Add cpu usage collection ([#2462](https://github.com/getsentry/sentry-java/pull/2462))
- Improve ANR implementation: ([#2475](https://github.com/getsentry/sentry-java/pull/2475))
  - Add `abnormal_mechanism` to sessions for ANR rate calculation
  - Always attach thread dump to ANR events
  - Distinguish between foreground and background ANRs
- Improve possible date precision to 10 μs ([#2451](https://github.com/getsentry/sentry-java/pull/2451))

### Fixes

- Fix performance collector setup called in main thread ([#2499](https://github.com/getsentry/sentry-java/pull/2499))
- Expand guard against CVE-2018-9492 "Privilege Escalation via Content Provider" ([#2482](https://github.com/getsentry/sentry-java/pull/2482))
- Prevent OOM by disabling TransactionPerformanceCollector for now ([#2498](https://github.com/getsentry/sentry-java/pull/2498))

## 6.12.1

### Fixes

- Create timer in `TransactionPerformanceCollector` lazily ([#2478](https://github.com/getsentry/sentry-java/pull/2478))

## 6.12.0

### Features

- Attach View Hierarchy to the errored/crashed events ([#2440](https://github.com/getsentry/sentry-java/pull/2440))
- Collect memory usage in transactions ([#2445](https://github.com/getsentry/sentry-java/pull/2445))
- Add `traceOptionsRequests` option to disable tracing of OPTIONS requests ([#2453](https://github.com/getsentry/sentry-java/pull/2453))
- Extend list of HTTP headers considered sensitive ([#2455](https://github.com/getsentry/sentry-java/pull/2455))

### Fixes

- Use a single TransactionPerfomanceCollector ([#2464](https://github.com/getsentry/sentry-java/pull/2464))
- Don't override sdk name with Timber ([#2450](https://github.com/getsentry/sentry-java/pull/2450))
- Set transactionNameSource to CUSTOM when setting transaction name ([#2405](https://github.com/getsentry/sentry-java/pull/2405))
- Guard against CVE-2018-9492 "Privilege Escalation via Content Provider" ([#2466](https://github.com/getsentry/sentry-java/pull/2466))

## 6.11.0

### Features

- Disable Android concurrent profiling ([#2434](https://github.com/getsentry/sentry-java/pull/2434))
- Add logging for OpenTelemetry integration ([#2425](https://github.com/getsentry/sentry-java/pull/2425))
- Auto add `OpenTelemetryLinkErrorEventProcessor` for Spring Boot ([#2429](https://github.com/getsentry/sentry-java/pull/2429))

### Fixes

- Use minSdk compatible `Objects` class ([#2436](https://github.com/getsentry/sentry-java/pull/2436))
- Prevent R8 from warning on missing classes, as we check for their presence at runtime ([#2439](https://github.com/getsentry/sentry-java/pull/2439))

### Dependencies

- Bump Gradle from v7.5.1 to v7.6.0 ([#2438](https://github.com/getsentry/sentry-java/pull/2438))
  - [changelog](https://github.com/gradle/gradle/blob/master/CHANGELOG.md#v760)
  - [diff](https://github.com/gradle/gradle/compare/v7.5.1...v7.6.0)

## 6.10.0

### Features

- Add time-to-initial-display span to Activity transactions ([#2369](https://github.com/getsentry/sentry-java/pull/2369))
- Start a session after init if AutoSessionTracking is enabled ([#2356](https://github.com/getsentry/sentry-java/pull/2356))
- Provide automatic breadcrumbs and transactions for click/scroll events for Compose ([#2390](https://github.com/getsentry/sentry-java/pull/2390))
- Add `blocked_main_thread` and `call_stack` to File I/O spans to detect performance issues ([#2382](https://github.com/getsentry/sentry-java/pull/2382))

### Dependencies

- Bump Native SDK from v0.5.2 to v0.5.3 ([#2423](https://github.com/getsentry/sentry-java/pull/2423))
  - [changelog](https://github.com/getsentry/sentry-native/blob/master/CHANGELOG.md#053)
  - [diff](https://github.com/getsentry/sentry-native/compare/0.5.2...0.5.3)

## 6.9.2

### Fixes

- Updated ProfileMeasurementValue types ([#2412](https://github.com/getsentry/sentry-java/pull/2412))
- Clear window reference only on activity stop in profileMeasurements collector ([#2407](https://github.com/getsentry/sentry-java/pull/2407))
- No longer disable OpenTelemetry exporters in default Java Agent config ([#2408](https://github.com/getsentry/sentry-java/pull/2408))
- Fix `ClassNotFoundException` for `io.sentry.spring.SentrySpringServletContainerInitializer` in `sentry-spring-jakarta` ([#2411](https://github.com/getsentry/sentry-java/issues/2411))
- Fix `sentry-samples-spring-jakarta` ([#2411](https://github.com/getsentry/sentry-java/issues/2411))

### Features

- Add SENTRY_AUTO_INIT environment variable to control OpenTelemetry Agent init ([#2410](https://github.com/getsentry/sentry-java/pull/2410))
- Add OpenTelemetryLinkErrorEventProcessor for linking errors to traces created via OpenTelemetry ([#2418](https://github.com/getsentry/sentry-java/pull/2418))

### Dependencies

- Bump OpenTelemetry to 1.20.1 and OpenTelemetry Java Agent to 1.20.2 ([#2420](https://github.com/getsentry/sentry-java/pull/2420))

## 6.9.1

### Fixes

- OpenTelemetry modules were missing in `6.9.0` so we released the same code again as `6.9.1` including OpenTelemetry modules

## 6.9.0

### Fixes

- Use `canonicalName` in Fragment Integration for better de-obfuscation ([#2379](https://github.com/getsentry/sentry-java/pull/2379))
- Fix Timber and Fragment integrations auto-installation for obfuscated builds ([#2379](https://github.com/getsentry/sentry-java/pull/2379))
- Don't attach screenshots to events from Hybrid SDKs ([#2360](https://github.com/getsentry/sentry-java/pull/2360))
- Ensure Hints do not cause memory leaks ([#2387](https://github.com/getsentry/sentry-java/pull/2387))
- Do not attach empty `sentry-trace` and `baggage` headers ([#2385](https://github.com/getsentry/sentry-java/pull/2385))

### Features

- Add beforeSendTransaction which allows users to filter and change transactions ([#2388](https://github.com/getsentry/sentry-java/pull/2388))
- Add experimental support for OpenTelemetry ([README](sentry-opentelemetry/README.md))([#2344](https://github.com/getsentry/sentry-java/pull/2344))

### Dependencies

- Update Spring Boot Jakarta to Spring Boot 3.0.0 ([#2389](https://github.com/getsentry/sentry-java/pull/2389))
- Bump Spring Boot to 2.7.5 ([#2383](https://github.com/getsentry/sentry-java/pull/2383))

## 6.8.0

### Features

- Add FrameMetrics to Android profiling data ([#2342](https://github.com/getsentry/sentry-java/pull/2342))

### Fixes

- Remove profiler main thread io ([#2348](https://github.com/getsentry/sentry-java/pull/2348))
- Fix ensure all options are processed before integrations are loaded ([#2377](https://github.com/getsentry/sentry-java/pull/2377))

## 6.7.1

### Fixes

- Fix `Gpu.vendorId` should be a String ([#2343](https://github.com/getsentry/sentry-java/pull/2343))
- Don't set device name on Android if `sendDefaultPii` is disabled ([#2354](https://github.com/getsentry/sentry-java/pull/2354))
- Fix corrupted UUID on Motorola devices ([#2363](https://github.com/getsentry/sentry-java/pull/2363))
- Fix ANR on dropped uncaught exception events ([#2368](https://github.com/getsentry/sentry-java/pull/2368))

### Features

- Update Spring Boot Jakarta to Spring Boot 3.0.0-RC2 ([#2347](https://github.com/getsentry/sentry-java/pull/2347))

## 6.7.0

### Fixes

- Use correct set-cookie for the HTTP Client response object ([#2326](https://github.com/getsentry/sentry-java/pull/2326))
- Fix NoSuchElementException in CircularFifoQueue when cloning a Scope ([#2328](https://github.com/getsentry/sentry-java/pull/2328))

### Features

- Customizable fragment lifecycle breadcrumbs ([#2299](https://github.com/getsentry/sentry-java/pull/2299))
- Provide hook for Jetpack Compose navigation instrumentation ([#2320](https://github.com/getsentry/sentry-java/pull/2320))
- Populate `event.modules` with dependencies metadata ([#2324](https://github.com/getsentry/sentry-java/pull/2324))
- Support Spring 6 and Spring Boot 3 ([#2289](https://github.com/getsentry/sentry-java/pull/2289))

### Dependencies

- Bump Native SDK from v0.5.1 to v0.5.2 ([#2315](https://github.com/getsentry/sentry-java/pull/2315))
  - [changelog](https://github.com/getsentry/sentry-native/blob/master/CHANGELOG.md#052)
  - [diff](https://github.com/getsentry/sentry-native/compare/0.5.1...0.5.2)

## 6.6.0

### Fixes

- Ensure potential callback exceptions are caught #2123 ([#2291](https://github.com/getsentry/sentry-java/pull/2291))
- Remove verbose FrameMetricsAggregator failure logging ([#2293](https://github.com/getsentry/sentry-java/pull/2293))
- Ignore broken regex for tracePropagationTarget ([#2288](https://github.com/getsentry/sentry-java/pull/2288))
- No longer serialize static fields; use toString as fallback ([#2309](https://github.com/getsentry/sentry-java/pull/2309))
- Fix `SentryFileWriter`/`SentryFileOutputStream` append overwrites file contents ([#2304](https://github.com/getsentry/sentry-java/pull/2304))
- Respect incoming parent sampled decision when continuing a trace ([#2311](https://github.com/getsentry/sentry-java/pull/2311))

### Features

- Profile envelopes are sent directly from profiler ([#2298](https://github.com/getsentry/sentry-java/pull/2298))
- Add support for using Encoder with logback.SentryAppender ([#2246](https://github.com/getsentry/sentry-java/pull/2246))
- Report Startup Crashes ([#2277](https://github.com/getsentry/sentry-java/pull/2277))
- HTTP Client errors for OkHttp ([#2287](https://github.com/getsentry/sentry-java/pull/2287))
- Add option to enable or disable Frame Tracking ([#2314](https://github.com/getsentry/sentry-java/pull/2314))

### Dependencies

- Bump Native SDK from v0.5.0 to v0.5.1 ([#2306](https://github.com/getsentry/sentry-java/pull/2306))
  - [changelog](https://github.com/getsentry/sentry-native/blob/master/CHANGELOG.md#051)
  - [diff](https://github.com/getsentry/sentry-native/compare/0.5.0...0.5.1)

## 6.5.0

### Fixes

- Improve public facing API for creating Baggage from header ([#2284](https://github.com/getsentry/sentry-java/pull/2284))

## 6.5.0-beta.3

### Features

- Provide API for attaching custom measurements to transactions ([#2260](https://github.com/getsentry/sentry-java/pull/2260))
- Bump spring to 2.7.4 ([#2279](https://github.com/getsentry/sentry-java/pull/2279))

## 6.5.0-beta.2

### Features

- Make user segment a top level property ([#2257](https://github.com/getsentry/sentry-java/pull/2257))
- Replace user `other` with `data` ([#2258](https://github.com/getsentry/sentry-java/pull/2258))
- `isTraceSampling` is now on by default. `tracingOrigins` has been replaced by `tracePropagationTargets` ([#2255](https://github.com/getsentry/sentry-java/pull/2255))

## 6.5.0-beta.1

### Features

- Server-Side Dynamic Sampling Context support  ([#2226](https://github.com/getsentry/sentry-java/pull/2226))

## 6.4.4

### Fixes

- Fix ConcurrentModificationException due to FrameMetricsAggregator manipulation ([#2282](https://github.com/getsentry/sentry-java/pull/2282))

## 6.4.3

- Fix slow and frozen frames tracking ([#2271](https://github.com/getsentry/sentry-java/pull/2271))

## 6.4.2

### Fixes

- Fixed AbstractMethodError when getting Lifecycle ([#2228](https://github.com/getsentry/sentry-java/pull/2228))
- Missing unit fields for Android measurements ([#2204](https://github.com/getsentry/sentry-java/pull/2204))
- Avoid sending empty profiles ([#2232](https://github.com/getsentry/sentry-java/pull/2232))
- Fix file descriptor leak in FileIO instrumentation ([#2248](https://github.com/getsentry/sentry-java/pull/2248))

## 6.4.1

### Fixes

- Fix memory leak caused by throwableToSpan ([#2227](https://github.com/getsentry/sentry-java/pull/2227))

## 6.4.0

### Fixes

- make profiling rate defaults to 101 hz ([#2211](https://github.com/getsentry/sentry-java/pull/2211))
- SentryOptions.setProfilingTracesIntervalMillis has been deprecated
- Added cpu architecture and default environment in profiles envelope ([#2207](https://github.com/getsentry/sentry-java/pull/2207))
- SentryOptions.setProfilingEnabled has been deprecated in favor of setProfilesSampleRate
- Use toString for enum serialization ([#2220](https://github.com/getsentry/sentry-java/pull/2220))

### Features

- Concurrent profiling 3 - added truncation reason ([#2247](https://github.com/getsentry/sentry-java/pull/2247))
- Concurrent profiling 2 - added list of transactions ([#2218](https://github.com/getsentry/sentry-java/pull/2218))
- Concurrent profiling 1 - added envelope payload data format ([#2216](https://github.com/getsentry/sentry-java/pull/2216))
- Send source for transactions ([#2180](https://github.com/getsentry/sentry-java/pull/2180))
- Add profilesSampleRate and profileSampler options for Android sdk ([#2184](https://github.com/getsentry/sentry-java/pull/2184))
- Add baggage header to RestTemplate ([#2206](https://github.com/getsentry/sentry-java/pull/2206))
- Bump Native SDK from v0.4.18 to v0.5.0 ([#2199](https://github.com/getsentry/sentry-java/pull/2199))
  - [changelog](https://github.com/getsentry/sentry-native/blob/master/CHANGELOG.md#050)
  - [diff](https://github.com/getsentry/sentry-native/compare/0.4.18...0.5.0)
- Bump Gradle from v7.5.0 to v7.5.1 ([#2212](https://github.com/getsentry/sentry-java/pull/2212))
  - [changelog](https://github.com/gradle/gradle/blob/master/CHANGELOG.md#v751)
  - [diff](https://github.com/gradle/gradle/compare/v7.5.0...v7.5.1)

## 6.3.1

### Fixes

- Prevent NPE by checking SentryTracer.timer for null again inside synchronized ([#2200](https://github.com/getsentry/sentry-java/pull/2200))
- Weakly reference Activity for transaction finished callback ([#2203](https://github.com/getsentry/sentry-java/pull/2203))
- `attach-screenshot` set on Manual init. didn't work ([#2186](https://github.com/getsentry/sentry-java/pull/2186))
- Remove extra space from `spring.factories` causing issues in old versions of Spring Boot ([#2181](https://github.com/getsentry/sentry-java/pull/2181))


### Features

- Bump Native SDK to v0.4.18 ([#2154](https://github.com/getsentry/sentry-java/pull/2154))
  - [changelog](https://github.com/getsentry/sentry-native/blob/master/CHANGELOG.md#0418)
  - [diff](https://github.com/getsentry/sentry-native/compare/0.4.17...0.4.18)
- Bump Gradle to v7.5.0 ([#2174](https://github.com/getsentry/sentry-java/pull/2174), [#2191](https://github.com/getsentry/sentry-java/pull/2191))
  - [changelog](https://github.com/gradle/gradle/blob/master/CHANGELOG.md#v750)
  - [diff](https://github.com/gradle/gradle/compare/v7.4.2...v7.5.0)

## 6.3.0

### Features

- Switch upstream dependencies to `compileOnly` in integrations ([#2175](https://github.com/getsentry/sentry-java/pull/2175))

### Fixes

- Lazily retrieve HostnameCache in MainEventProcessor ([#2170](https://github.com/getsentry/sentry-java/pull/2170))

## 6.2.1

### Fixes

- Only send userid in Dynamic Sampling Context if sendDefaultPii is true ([#2147](https://github.com/getsentry/sentry-java/pull/2147))
- Remove userId from baggage due to PII ([#2157](https://github.com/getsentry/sentry-java/pull/2157))

### Features

- Add integration for Apollo-Kotlin 3 ([#2109](https://github.com/getsentry/sentry-java/pull/2109))
- New package `sentry-android-navigation` for AndroidX Navigation support ([#2136](https://github.com/getsentry/sentry-java/pull/2136))
- New package `sentry-compose` for Jetpack Compose support (Navigation) ([#2136](https://github.com/getsentry/sentry-java/pull/2136))
- Add sample rate to baggage as well as trace in envelope header and flatten user ([#2135](https://github.com/getsentry/sentry-java/pull/2135))

## 6.1.4

### Fixes

- Filter out app starts with more than 60s ([#2127](https://github.com/getsentry/sentry-java/pull/2127))

## 6.1.3

### Fixes

- Fix thread leak due to Timer being created and never cancelled ([#2131](https://github.com/getsentry/sentry-java/pull/2131))

## 6.1.2

### Fixes

- Swallow error when reading ActivityManager#getProcessesInErrorState instead of crashing ([#2114](https://github.com/getsentry/sentry-java/pull/2114))
- Use charset string directly as StandardCharsets is not available on earlier Android versions ([#2111](https://github.com/getsentry/sentry-java/pull/2111))

## 6.1.1

### Features

- Replace `tracestate` header with `baggage` header ([#2078](https://github.com/getsentry/sentry-java/pull/2078))
- Allow opting out of device info collection that requires Inter-Process Communication (IPC) ([#2100](https://github.com/getsentry/sentry-java/pull/2100))

## 6.1.0

### Features

- Implement local scope by adding overloads to the capture methods that accept a ScopeCallback ([#2084](https://github.com/getsentry/sentry-java/pull/2084))
- SentryOptions#merge is now public and can be used to load ExternalOptions ([#2088](https://github.com/getsentry/sentry-java/pull/2088))

### Fixes

- Fix proguard rules to work R8 [issue](https://issuetracker.google.com/issues/235733922) around on AGP 7.3.0-betaX and 7.4.0-alphaX ([#2094](https://github.com/getsentry/sentry-java/pull/2094))
- Fix GraalVM Native Image compatibility ([#2172](https://github.com/getsentry/sentry-java/pull/2172))

## 6.0.0

### Sentry Self-hosted Compatibility

- Starting with version `6.0.0` of the `sentry` package, [Sentry's self hosted version >= v21.9.0](https://github.com/getsentry/self-hosted/releases) is required or you have to manually disable sending client reports via the `sendClientReports` option. This only applies to self-hosted Sentry. If you are using [sentry.io](https://sentry.io), no action is needed.

### Features

- Allow optimization and obfuscation of the SDK by reducing proguard rules ([#2031](https://github.com/getsentry/sentry-java/pull/2031))
- Relax TransactionNameProvider ([#1861](https://github.com/getsentry/sentry-java/pull/1861))
- Use float instead of Date for protocol types for higher precision ([#1737](https://github.com/getsentry/sentry-java/pull/1737))
- Allow setting SDK info (name & version) in manifest ([#2016](https://github.com/getsentry/sentry-java/pull/2016))
- Allow setting native Android SDK name during build ([#2035](https://github.com/getsentry/sentry-java/pull/2035))
- Include application permissions in Android events ([#2018](https://github.com/getsentry/sentry-java/pull/2018))
- Automatically create transactions for UI events ([#1975](https://github.com/getsentry/sentry-java/pull/1975))
- Hints are now used via a Hint object and passed into beforeSend and EventProcessor as @NotNull Hint object ([#2045](https://github.com/getsentry/sentry-java/pull/2045))
- Attachments can be manipulated via hint ([#2046](https://github.com/getsentry/sentry-java/pull/2046))
- Add sentry-servlet-jakarta module ([#1987](https://github.com/getsentry/sentry-java/pull/1987))
- Add client reports ([#1982](https://github.com/getsentry/sentry-java/pull/1982))
- Screenshot is taken when there is an error ([#1967](https://github.com/getsentry/sentry-java/pull/1967))
- Add Android profiling traces ([#1897](https://github.com/getsentry/sentry-java/pull/1897)) ([#1959](https://github.com/getsentry/sentry-java/pull/1959)) and its tests ([#1949](https://github.com/getsentry/sentry-java/pull/1949))
- Enable enableScopeSync by default for Android ([#1928](https://github.com/getsentry/sentry-java/pull/1928))
- Feat: Vendor JSON ([#1554](https://github.com/getsentry/sentry-java/pull/1554))
    - Introduce `JsonSerializable` and `JsonDeserializer` interfaces for manual json
      serialization/deserialization.
    - Introduce `JsonUnknwon` interface to preserve unknown properties when deserializing/serializing
      SDK classes.
    - When passing custom objects, for example in `Contexts`, these are supported for serialization:
        - `JsonSerializable`
        - `Map`, `Collection`, `Array`, `String` and all primitive types.
        - Objects with the help of refection.
            - `Map`, `Collection`, `Array`, `String` and all primitive types.
            - Call `toString()` on objects that have a cyclic reference to a ancestor object.
            - Call `toString()` where object graphs exceed max depth.
    - Remove `gson` dependency.
    - Remove `IUnknownPropertiesConsumer`
- Pass MDC tags as Sentry tags ([#1954](https://github.com/getsentry/sentry-java/pull/1954))

### Fixes

- Calling Sentry.init and specifying contextTags now has an effect on the Logback SentryAppender ([#2052](https://github.com/getsentry/sentry-java/pull/2052))
- Calling Sentry.init and specifying contextTags now has an effect on the Log4j SentryAppender ([#2054](https://github.com/getsentry/sentry-java/pull/2054))
- Calling Sentry.init and specifying contextTags now has an effect on the jul SentryAppender ([#2057](https://github.com/getsentry/sentry-java/pull/2057))
- Update Spring Boot dependency to 2.6.8 and fix the CVE-2022-22970 ([#2068](https://github.com/getsentry/sentry-java/pull/2068))
- Sentry can now self heal after a Thread had its currentHub set to a NoOpHub ([#2076](https://github.com/getsentry/sentry-java/pull/2076))
- No longer close OutputStream that is passed into JsonSerializer ([#2029](https://github.com/getsentry/sentry-java/pull/2029))
- Fix setting context tags on events captured by Spring ([#2060](https://github.com/getsentry/sentry-java/pull/2060))
- Isolate cached events with hashed DSN subfolder ([#2038](https://github.com/getsentry/sentry-java/pull/2038))
- SentryThread.current flag will not be overridden by DefaultAndroidEventProcessor if already set ([#2050](https://github.com/getsentry/sentry-java/pull/2050))
- Fix serialization of Long inside of Request.data ([#2051](https://github.com/getsentry/sentry-java/pull/2051))
- Update sentry-native to 0.4.17 ([#2033](https://github.com/getsentry/sentry-java/pull/2033))
- Update Gradle to 7.4.2 and AGP to 7.2 ([#2042](https://github.com/getsentry/sentry-java/pull/2042))
- Change order of event filtering mechanisms ([#2001](https://github.com/getsentry/sentry-java/pull/2001))
- Only send session update for dropped events if state changed ([#2002](https://github.com/getsentry/sentry-java/pull/2002))
- Android profiling initializes on first profile start ([#2009](https://github.com/getsentry/sentry-java/pull/2009))
- Profiling rate decreased from 300hz to 100hz ([#1997](https://github.com/getsentry/sentry-java/pull/1997))
- Allow disabling sending of client reports via Android Manifest and external options ([#2007](https://github.com/getsentry/sentry-java/pull/2007))
- Ref: Upgrade Spring Boot dependency to 2.5.13 ([#2011](https://github.com/getsentry/sentry-java/pull/2011))
- Ref: Make options.printUncaughtStackTrace primitive type ([#1995](https://github.com/getsentry/sentry-java/pull/1995))
- Ref: Remove not needed interface abstractions on Android ([#1953](https://github.com/getsentry/sentry-java/pull/1953))
- Ref: Make hints Map<String, Object> instead of only Object ([#1929](https://github.com/getsentry/sentry-java/pull/1929))
- Ref: Simplify DateUtils with ISO8601Utils ([#1837](https://github.com/getsentry/sentry-java/pull/1837))
- Ref: Remove deprecated and scheduled fields ([#1875](https://github.com/getsentry/sentry-java/pull/1875))
- Ref: Add shutdownTimeoutMillis in favor of shutdownTimeout ([#1873](https://github.com/getsentry/sentry-java/pull/1873))
- Ref: Remove Attachment ContentType since the Server infers it ([#1874](https://github.com/getsentry/sentry-java/pull/1874))
- Ref: Bind external properties to a dedicated class. ([#1750](https://github.com/getsentry/sentry-java/pull/1750))
- Ref: Debug log serializable objects ([#1795](https://github.com/getsentry/sentry-java/pull/1795))
- Ref: catch Throwable instead of Exception to suppress internal SDK errors ([#1812](https://github.com/getsentry/sentry-java/pull/1812))
- `SentryOptions` can merge properties from `ExternalOptions` instead of another instance of `SentryOptions`
- Following boolean properties from `SentryOptions` that allowed `null` values are now not nullable - `debug`, `enableUncaughtExceptionHandler`, `enableDeduplication`
- `SentryOptions` cannot be created anymore using `PropertiesProvider` with `SentryOptions#from` method. Use `ExternalOptions#from` instead and merge created object with `SentryOptions#merge`
- Bump: Kotlin to 1.5 and compatibility to 1.4 for sentry-android-timber ([#1815](https://github.com/getsentry/sentry-java/pull/1815))

## 5.7.4

### Fixes

* Change order of event filtering mechanisms and only send session update for dropped events if session state changed (#2028)

## 5.7.3

### Fixes

- Sentry Timber integration throws an exception when using args ([#1986](https://github.com/getsentry/sentry-java/pull/1986))

## 5.7.2

### Fixes

- Bring back support for `Timber.tag` ([#1974](https://github.com/getsentry/sentry-java/pull/1974))

## 5.7.1

### Fixes

- Sentry Timber integration does not submit msg.formatted breadcrumbs ([#1957](https://github.com/getsentry/sentry-java/pull/1957))
- ANR WatchDog won't crash on SecurityException ([#1962](https://github.com/getsentry/sentry-java/pull/1962))

## 5.7.0

### Features

- Automatically enable `Timber` and `Fragment` integrations if they are present on the classpath ([#1936](https://github.com/getsentry/sentry-java/pull/1936))

## 5.6.3

### Fixes

- If transaction or span is finished, do not allow to mutate ([#1940](https://github.com/getsentry/sentry-java/pull/1940))
- Keep used AndroidX classes from obfuscation (Fixes UI breadcrumbs and Slow/Frozen frames) ([#1942](https://github.com/getsentry/sentry-java/pull/1942))

## 5.6.2

### Fixes

- Ref: Make ActivityFramesTracker public to be used by Hybrid SDKs ([#1931](https://github.com/getsentry/sentry-java/pull/1931))
- Bump: AGP to 7.1.2 ([#1930](https://github.com/getsentry/sentry-java/pull/1930))
- NPE while adding "response_body_size" breadcrumb, when response body length is unknown ([#1908](https://github.com/getsentry/sentry-java/pull/1908))
- Do not include stacktrace frames into Timber message ([#1898](https://github.com/getsentry/sentry-java/pull/1898))
- Potential memory leaks ([#1909](https://github.com/getsentry/sentry-java/pull/1909))

Breaking changes:
`Timber.tag` is no longer supported by our [Timber integration](https://docs.sentry.io/platforms/android/configuration/integrations/timber/) and will not appear on Sentry for error events.
Please vote on this [issue](https://github.com/getsentry/sentry-java/issues/1900), if you'd like us to provide support for that.

## 5.6.2-beta.3

### Fixes

- Ref: Make ActivityFramesTracker public to be used by Hybrid SDKs ([#1931](https://github.com/getsentry/sentry-java/pull/1931))
- Bump: AGP to 7.1.2 ([#1930](https://github.com/getsentry/sentry-java/pull/1930))

## 5.6.2-beta.2

### Fixes

- NPE while adding "response_body_size" breadcrumb, when response body length is unknown ([#1908](https://github.com/getsentry/sentry-java/pull/1908))

## 5.6.2-beta.1

### Fixes

- Do not include stacktrace frames into Timber message ([#1898](https://github.com/getsentry/sentry-java/pull/1898))
- Potential memory leaks ([#1909](https://github.com/getsentry/sentry-java/pull/1909))

Breaking changes:
`Timber.tag` is no longer supported by our [Timber integration](https://docs.sentry.io/platforms/android/configuration/integrations/timber/) and will not appear on Sentry for error events.
Please vote on this [issue](https://github.com/getsentry/sentry-java/issues/1900), if you'd like us to provide support for that.

## 5.6.1

### Features

- Add options.printUncaughtStackTrace to print uncaught exceptions ([#1890](https://github.com/getsentry/sentry-java/pull/1890))

### Fixes

- NPE while adding "response_body_size" breadcrumb, when response body is null ([#1884](https://github.com/getsentry/sentry-java/pull/1884))
- Bump: AGP to 7.1.0 ([#1892](https://github.com/getsentry/sentry-java/pull/1892))

## 5.6.0

### Features

- Add breadcrumbs support for UI events (automatically captured) ([#1876](https://github.com/getsentry/sentry-java/pull/1876))

### Fixes

- Change scope of servlet-api to compileOnly ([#1880](https://github.com/getsentry/sentry-java/pull/1880))

## 5.5.3

### Fixes

- Do not create SentryExceptionResolver bean when Spring MVC is not on the classpath ([#1865](https://github.com/getsentry/sentry-java/pull/1865))

## 5.5.2

### Fixes

- Detect App Cold start correctly for Hybrid SDKs ([#1855](https://github.com/getsentry/sentry-java/pull/1855))
- Bump: log4j to 2.17.0 ([#1852](https://github.com/getsentry/sentry-java/pull/1852))
- Bump: logback to 1.2.9 ([#1853](https://github.com/getsentry/sentry-java/pull/1853))

## 5.5.1

### Fixes

- Bump: log4j to 2.16.0 ([#1845](https://github.com/getsentry/sentry-java/pull/1845))
- Make App start cold/warm visible to Hybrid SDKs ([#1848](https://github.com/getsentry/sentry-java/pull/1848))

## 5.5.0

### Features

- Add locale to device context and deprecate language ([#1832](https://github.com/getsentry/sentry-java/pull/1832))
- Add `SentryFileInputStream` and `SentryFileOutputStream` for File I/O performance instrumentation ([#1826](https://github.com/getsentry/sentry-java/pull/1826))
- Add `SentryFileReader` and `SentryFileWriter` for File I/O instrumentation ([#1843](https://github.com/getsentry/sentry-java/pull/1843))

### Fixes

- Bump: log4j to 2.15.0 ([#1839](https://github.com/getsentry/sentry-java/pull/1839))
- Ref: Rename Fragment span operation from `ui.fragment.load` to `ui.load` ([#1824](https://github.com/getsentry/sentry-java/pull/1824))
- Ref: change `java.util.Random` to `java.security.SecureRandom` for possible security reasons ([#1831](https://github.com/getsentry/sentry-java/pull/1831))

## 5.4.3

### Fixes

- Only report App start measurement for full launch on Android ([#1821](https://github.com/getsentry/sentry-java/pull/1821))

## 5.4.2

### Fixes

- Ref: catch Throwable instead of Exception to suppress internal SDK errors ([#1812](https://github.com/getsentry/sentry-java/pull/1812))

## 5.4.1

### Features

- Refactor OkHttp and Apollo to Kotlin functional interfaces ([#1797](https://github.com/getsentry/sentry-java/pull/1797))
- Add secondary constructor to SentryInstrumentation ([#1804](https://github.com/getsentry/sentry-java/pull/1804))

### Fixes

- Do not start fragment span if not added to the Activity ([#1813](https://github.com/getsentry/sentry-java/pull/1813))

## 5.4.0

### Features

- Add `graphql-java` instrumentation ([#1777](https://github.com/getsentry/sentry-java/pull/1777))

### Fixes

- Do not crash when event processors throw a lower level Throwable class ([#1800](https://github.com/getsentry/sentry-java/pull/1800))
- ActivityFramesTracker does not throw if Activity has no observers ([#1799](https://github.com/getsentry/sentry-java/pull/1799))

## 5.3.0

### Features

- Add datasource tracing with P6Spy ([#1784](https://github.com/getsentry/sentry-java/pull/1784))

### Fixes

- ActivityFramesTracker does not throw if Activity has not been added ([#1782](https://github.com/getsentry/sentry-java/pull/1782))
- PerformanceAndroidEventProcessor uses up to date isTracingEnabled set on Configuration callback ([#1786](https://github.com/getsentry/sentry-java/pull/1786))

## 5.2.4

### Fixes

- Window.FEATURE_NO_TITLE does not work when using activity traces ([#1769](https://github.com/getsentry/sentry-java/pull/1769))
- unregister UncaughtExceptionHandler on close ([#1770](https://github.com/getsentry/sentry-java/pull/1770))

## 5.2.3

### Fixes

- Make ActivityFramesTracker operations thread-safe ([#1762](https://github.com/getsentry/sentry-java/pull/1762))
- Clone Scope Contexts ([#1763](https://github.com/getsentry/sentry-java/pull/1763))
- Bump: AGP to 7.0.3 ([#1765](https://github.com/getsentry/sentry-java/pull/1765))

## 5.2.2

### Fixes

- Close HostnameCache#executorService on SentryClient#close ([#1757](https://github.com/getsentry/sentry-java/pull/1757))

## 5.2.1

### Features

- Add isCrashedLastRun support ([#1739](https://github.com/getsentry/sentry-java/pull/1739))
- Attach Java vendor and version to events and transactions ([#1703](https://github.com/getsentry/sentry-java/pull/1703))

### Fixes

- Handle exception if Context.registerReceiver throws ([#1747](https://github.com/getsentry/sentry-java/pull/1747))

## 5.2.0

### Features

- Allow setting proguard via Options and/or external resources ([#1728](https://github.com/getsentry/sentry-java/pull/1728))
- Add breadcrumbs for the Apollo integration ([#1726](https://github.com/getsentry/sentry-java/pull/1726))

### Fixes

- Don't set lastEventId for transactions ([#1727](https://github.com/getsentry/sentry-java/pull/1727))
- ActivityLifecycleIntegration#appStartSpan memory leak ([#1732](https://github.com/getsentry/sentry-java/pull/1732))

## 5.2.0-beta.3

### Features

- Add "data" to spans ([#1717](https://github.com/getsentry/sentry-java/pull/1717))

### Fixes

- Check at runtime if AndroidX.Core is available ([#1718](https://github.com/getsentry/sentry-java/pull/1718))
- Should not capture unfinished transaction ([#1719](https://github.com/getsentry/sentry-java/pull/1719))

## 5.2.0-beta.2

### Fixes

- Bump AGP to 7.0.2 ([#1650](https://github.com/getsentry/sentry-java/pull/1650))
- Drop spans in BeforeSpanCallback. ([#1713](https://github.com/getsentry/sentry-java/pull/1713))

## 5.2.0-beta.1

### Features

- Add tracestate HTTP header support ([#1683](https://github.com/getsentry/sentry-java/pull/1683))
- Add option to filter which origins receive tracing headers ([#1698](https://github.com/getsentry/sentry-java/pull/1698))
- Include unfinished spans in transaction ([#1699](https://github.com/getsentry/sentry-java/pull/1699))
- Add static helpers for creating breadcrumbs ([#1702](https://github.com/getsentry/sentry-java/pull/1702))
- Performance support for Android Apollo ([#1705](https://github.com/getsentry/sentry-java/pull/1705))

### Fixes

- Move tags from transaction.contexts.trace.tags to transaction.tags ([#1700](https://github.com/getsentry/sentry-java/pull/1700))

Breaking changes:

- Updated proguard keep rule for enums, which affects consumer application code ([#1694](https://github.com/getsentry/sentry-java/pull/1694))

## 5.1.2

### Fixes

- Servlet 3.1 compatibility issue ([#1681](https://github.com/getsentry/sentry-java/pull/1681))
- Do not drop Contexts key if Collection, Array or Char ([#1680](https://github.com/getsentry/sentry-java/pull/1680))

## 5.1.1

### Features

- Add support for async methods in Spring MVC ([#1652](https://github.com/getsentry/sentry-java/pull/1652))
- Add secondary constructor taking IHub to SentryOkHttpInterceptor ([#1657](https://github.com/getsentry/sentry-java/pull/1657))
- Merge external map properties ([#1656](https://github.com/getsentry/sentry-java/pull/1656))

### Fixes

- Remove onActivityPreCreated call in favor of onActivityCreated ([#1661](https://github.com/getsentry/sentry-java/pull/1661))
- Do not crash if SENSOR_SERVICE throws ([#1655](https://github.com/getsentry/sentry-java/pull/1655))
- Make sure scope is popped when processing request results in exception ([#1665](https://github.com/getsentry/sentry-java/pull/1665))

## 5.1.0

### Features

- Spring WebClient integration ([#1621](https://github.com/getsentry/sentry-java/pull/1621))
- OpenFeign integration ([#1632](https://github.com/getsentry/sentry-java/pull/1632))
- Add more convenient way to pass BeforeSpanCallback in OpenFeign integration ([#1637](https://github.com/getsentry/sentry-java/pull/1637))

### Fixes

- Bump: sentry-native to 0.4.12 ([#1651](https://github.com/getsentry/sentry-java/pull/1651))

## 5.1.0-beta.9

- No documented changes.

## 5.1.0-beta.8

### Features

- Generate Sentry BOM ([#1486](https://github.com/getsentry/sentry-java/pull/1486))

## 5.1.0-beta.7

### Features

- Slow/Frozen frames metrics ([#1609](https://github.com/getsentry/sentry-java/pull/1609))

## 5.1.0-beta.6

### Features

- Add request body extraction for Spring MVC integration ([#1595](https://github.com/getsentry/sentry-java/pull/1595))

### Fixes

- set min sdk version of sentry-android-fragment to API 14 ([#1608](https://github.com/getsentry/sentry-java/pull/1608))
- Ser/Deser of the UserFeedback from cached envelope ([#1611](https://github.com/getsentry/sentry-java/pull/1611))

## 5.1.0-beta.5

### Fixes

- Make SentryAppender non-final for Log4j2 and Logback ([#1603](https://github.com/getsentry/sentry-java/pull/1603))
- Do not throw IAE when tracing header contain invalid trace id ([#1605](https://github.com/getsentry/sentry-java/pull/1605))

## 5.1.0-beta.4

### Fixes

- Update sentry-native to 0.4.11 ([#1591](https://github.com/getsentry/sentry-java/pull/1591))

## 5.1.0-beta.3

### Features

- Spring Webflux integration ([#1529](https://github.com/getsentry/sentry-java/pull/1529))

## 5.1.0-beta.2

### Features

- Support transaction waiting for children to finish. ([#1535](https://github.com/getsentry/sentry-java/pull/1535))
- Capture logged marker in log4j2 and logback appenders ([#1551](https://github.com/getsentry/sentry-java/pull/1551))
- Allow clearing of attachments in the scope ([#1562](https://github.com/getsentry/sentry-java/pull/1562))
- Set mechanism type in SentryExceptionResolver ([#1556](https://github.com/getsentry/sentry-java/pull/1556))
- Perf. for fragments ([#1528](https://github.com/getsentry/sentry-java/pull/1528))

### Fixes

- Handling missing Spring Security on classpath on Java 8 ([#1552](https://github.com/getsentry/sentry-java/pull/1552))
- Use a different method to get strings from JNI, and avoid excessive Stack Space usage. ([#1214](https://github.com/getsentry/sentry-java/pull/1214))
- Add data field to SentrySpan ([#1555](https://github.com/getsentry/sentry-java/pull/1555))
- Clock drift issue when calling DateUtils#getDateTimeWithMillisPrecision ([#1557](https://github.com/getsentry/sentry-java/pull/1557))
- Prefer snake case for HTTP integration data keys ([#1559](https://github.com/getsentry/sentry-java/pull/1559))
- Assign lastEventId only if event was queued for submission ([#1565](https://github.com/getsentry/sentry-java/pull/1565))

## 5.1.0-beta.1

### Features

- Measure app start time ([#1487](https://github.com/getsentry/sentry-java/pull/1487))
- Automatic breadcrumbs logging for fragment lifecycle ([#1522](https://github.com/getsentry/sentry-java/pull/1522))

## 5.0.1

### Fixes

- Sources and Javadoc artifacts were mixed up ([#1515](https://github.com/getsentry/sentry-java/pull/1515))

## 5.0.0

This release brings many improvements but also new features:

- OkHttp Interceptor for Android ([#1330](https://github.com/getsentry/sentry-java/pull/1330))
- GraalVM Native Image Compatibility ([#1329](https://github.com/getsentry/sentry-java/pull/1329))
- Add option to ignore exceptions by type ([#1352](https://github.com/getsentry/sentry-java/pull/1352))
- Enrich transactions with device contexts ([#1430](https://github.com/getsentry/sentry-java/pull/1430)) ([#1469](https://github.com/getsentry/sentry-java/pull/1469))
- Better interoperability with Kotlin null-safety ([#1439](https://github.com/getsentry/sentry-java/pull/1439)) and ([#1462](https://github.com/getsentry/sentry-java/pull/1462))
- Add coroutines support ([#1479](https://github.com/getsentry/sentry-java/pull/1479))
- OkHttp callback for Customising the Span ([#1478](https://github.com/getsentry/sentry-java/pull/1478))
- Add breadcrumb in Spring RestTemplate integration ([#1481](https://github.com/getsentry/sentry-java/pull/1481))

Breaking changes:

- Migration Guide for [Java](https://docs.sentry.io/platforms/java/migration/)
- Migration Guide for [Android](https://docs.sentry.io/platforms/android/migration/)

Other fixes:

- Fix: Add attachmentType to envelope ser/deser. ([#1504](https://github.com/getsentry/sentry-java/pull/1504))

Thank you:

- @maciejwalkowiak for coding most of it.

## 5.0.0-beta.7

### Fixes


- Ref: Deprecate SentryBaseEvent#getOriginThrowable and add SentryBaseEvent#getThrowableMechanism ([#1502](https://github.com/getsentry/sentry-java/pull/1502))
- Graceful Shutdown flushes event instead of Closing SDK ([#1500](https://github.com/getsentry/sentry-java/pull/1500))
- Do not append threads that come from the EnvelopeFileObserver ([#1501](https://github.com/getsentry/sentry-java/pull/1501))
- Ref: Deprecate cacheDirSize and add maxCacheItems ([#1499](https://github.com/getsentry/sentry-java/pull/1499))
- Append all threads if Hint is Cached but attachThreads is enabled ([#1503](https://github.com/getsentry/sentry-java/pull/1503))

## 5.0.0-beta.6

### Features

- Add secondary constructor to SentryOkHttpInterceptor ([#1491](https://github.com/getsentry/sentry-java/pull/1491))
- Add option to enable debug mode in Log4j2 integration ([#1492](https://github.com/getsentry/sentry-java/pull/1492))

### Fixes

- Ref: Replace clone() with copy constructor ([#1496](https://github.com/getsentry/sentry-java/pull/1496))

## 5.0.0-beta.5

### Features

- OkHttp callback for Customising the Span ([#1478](https://github.com/getsentry/sentry-java/pull/1478))
- Add breadcrumb in Spring RestTemplate integration ([#1481](https://github.com/getsentry/sentry-java/pull/1481))
- Add coroutines support ([#1479](https://github.com/getsentry/sentry-java/pull/1479))

### Fixes

- Cloning Stack ([#1483](https://github.com/getsentry/sentry-java/pull/1483))

## 5.0.0-beta.4

### Fixes

- Enrich Transactions with Context Data ([#1469](https://github.com/getsentry/sentry-java/pull/1469))
- Bump: Apache HttpClient to 5.0.4 ([#1476](https://github.com/getsentry/sentry-java/pull/1476))

## 5.0.0-beta.3

### Fixes

- Handling immutable collections on SentryEvent and protocol objects ([#1468](https://github.com/getsentry/sentry-java/pull/1468))
- Associate event with transaction when thrown exception is not a direct cause ([#1463](https://github.com/getsentry/sentry-java/pull/1463))
- Ref: nullability annotations to Sentry module ([#1439](https://github.com/getsentry/sentry-java/pull/1439)) and ([#1462](https://github.com/getsentry/sentry-java/pull/1462))
- NPE when adding Context Data with null values for log4j2 ([#1465](https://github.com/getsentry/sentry-java/pull/1465))

## 5.0.0-beta.2

### Fixes

- sentry-android-timber package sets sentry.java.android.timber as SDK name ([#1456](https://github.com/getsentry/sentry-java/pull/1456))
- When AppLifecycleIntegration is closed, it should remove observer using UI thread ([#1459](https://github.com/getsentry/sentry-java/pull/1459))
- Bump: AGP to 4.2.0 ([#1460](https://github.com/getsentry/sentry-java/pull/1460))

Breaking Changes:

- Remove: Settings.Secure.ANDROID_ID in favor of generated installationId ([#1455](https://github.com/getsentry/sentry-java/pull/1455))
- Rename: enableSessionTracking to enableAutoSessionTracking ([#1457](https://github.com/getsentry/sentry-java/pull/1457))

## 5.0.0-beta.1

### Fixes

- Ref: Refactor converting HttpServletRequest to Sentry Request in Spring integration ([#1387](https://github.com/getsentry/sentry-java/pull/1387))
- Bump: sentry-native to 0.4.9 ([#1431](https://github.com/getsentry/sentry-java/pull/1431))
- Activity tracing auto instrumentation for Android API < 29 ([#1402](https://github.com/getsentry/sentry-java/pull/1402))
- use connection and read timeouts in ApacheHttpClient based transport ([#1397](https://github.com/getsentry/sentry-java/pull/1397))
- set correct transaction status for unhandled exceptions in SentryTracingFilter ([#1406](https://github.com/getsentry/sentry-java/pull/1406))
- handle network errors in SentrySpanClientHttpRequestInterceptor ([#1407](https://github.com/getsentry/sentry-java/pull/1407))
- set scope on transaction ([#1409](https://github.com/getsentry/sentry-java/pull/1409))
- set status and associate events with transactions ([#1426](https://github.com/getsentry/sentry-java/pull/1426))
- Do not set free memory and is low memory fields when it's a NDK hard crash ([#1399](https://github.com/getsentry/sentry-java/pull/1399))
- Apply user from the scope to transaction ([#1424](https://github.com/getsentry/sentry-java/pull/1424))
- Pass maxBreadcrumbs config. to sentry-native ([#1425](https://github.com/getsentry/sentry-java/pull/1425))
- Run event processors and enrich transactions with contexts ([#1430](https://github.com/getsentry/sentry-java/pull/1430))
- Set Span status for OkHttp integration ([#1447](https://github.com/getsentry/sentry-java/pull/1447))
- Set user on transaction in Spring & Spring Boot integrations ([#1443](https://github.com/getsentry/sentry-java/pull/1443))

## 4.4.0-alpha.2

### Features

- Add option to ignore exceptions by type ([#1352](https://github.com/getsentry/sentry-java/pull/1352))
- Sentry closes Android NDK and ShutdownHook integrations ([#1358](https://github.com/getsentry/sentry-java/pull/1358))
- Allow inheritance of SentryHandler class in sentry-jul package([#1367](https://github.com/getsentry/sentry-java/pull/1367))
- Make NoOpHub public ([#1379](https://github.com/getsentry/sentry-java/pull/1379))
- Configure max spans per transaction ([#1394](https://github.com/getsentry/sentry-java/pull/1394))

### Fixes

- Bump: Upgrade Apache HttpComponents Core to 5.0.3 ([#1375](https://github.com/getsentry/sentry-java/pull/1375))
- NPE when MDC contains null values (sentry-logback) ([#1364](https://github.com/getsentry/sentry-java/pull/1364))
- Avoid NPE when MDC contains null values (sentry-jul) ([#1385](https://github.com/getsentry/sentry-java/pull/1385))
- Accept only non null value maps ([#1368](https://github.com/getsentry/sentry-java/pull/1368))
- Do not bind transactions to scope by default. ([#1376](https://github.com/getsentry/sentry-java/pull/1376))
- Hub thread safety ([#1388](https://github.com/getsentry/sentry-java/pull/1388))
- SentryTransactionAdvice should operate on the new scope ([#1389](https://github.com/getsentry/sentry-java/pull/1389))

## 4.4.0-alpha.1

### Features

- Add an overload for `startTransaction` that sets the created transaction to the Scope ([#1313](https://github.com/getsentry/sentry-java/pull/1313))
- Set SDK version on Transactions ([#1307](https://github.com/getsentry/sentry-java/pull/1307))
- GraalVM Native Image Compatibility ([#1329](https://github.com/getsentry/sentry-java/pull/1329))
- Add OkHttp client application interceptor ([#1330](https://github.com/getsentry/sentry-java/pull/1330))

### Fixes

- Bump: sentry-native to 0.4.8
- Ref: Separate user facing and protocol classes in the Performance feature ([#1304](https://github.com/getsentry/sentry-java/pull/1304))
- Use logger set on SentryOptions in GsonSerializer ([#1308](https://github.com/getsentry/sentry-java/pull/1308))
- Use the bindToScope correctly
- Allow 0.0 to be set on tracesSampleRate ([#1328](https://github.com/getsentry/sentry-java/pull/1328))
- set "java" platform to transactions ([#1332](https://github.com/getsentry/sentry-java/pull/1332))
- Allow disabling tracing through SentryOptions ([#1337](https://github.com/getsentry/sentry-java/pull/1337))

## 4.3.0

### Features

- Activity tracing auto instrumentation

### Fixes

- Aetting in-app-includes from external properties ([#1291](https://github.com/getsentry/sentry-java/pull/1291))
- Initialize Sentry in Logback appender when DSN is not set in XML config ([#1296](https://github.com/getsentry/sentry-java/pull/1296))
- JUL integration SDK name ([#1293](https://github.com/getsentry/sentry-java/pull/1293))

## 4.2.0

### Features

- Improve EventProcessor nullability annotations ([#1229](https://github.com/getsentry/sentry-java/pull/1229)).
- Add ability to flush events synchronously.
- Support @SentrySpan and @SentryTransaction on classes and interfaces. ([#1243](https://github.com/getsentry/sentry-java/pull/1243))
- Do not serialize empty collections and maps ([#1245](https://github.com/getsentry/sentry-java/pull/1245))
- Integration interface better compatibility with Kotlin null-safety
- Simplify Sentry configuration in Spring integration ([#1259](https://github.com/getsentry/sentry-java/pull/1259))
- Simplify configuring Logback integration when environment variable with the DSN is not set ([#1271](https://github.com/getsentry/sentry-java/pull/1271))
- Add Request to the Scope. [#1270](https://github.com/getsentry/sentry-java/pull/1270))
- Optimize SentryTracingFilter when hub is disabled.

### Fixes

- Bump: sentry-native to 0.4.7
- Optimize DuplicateEventDetectionEventProcessor performance ([#1247](https://github.com/getsentry/sentry-java/pull/1247)).
- Prefix sdk.package names with io.sentry ([#1249](https://github.com/getsentry/sentry-java/pull/1249))
- Remove experimental annotation for Attachment ([#1257](https://github.com/getsentry/sentry-java/pull/1257))
- Mark stacktrace as snapshot if captured at arbitrary moment ([#1231](https://github.com/getsentry/sentry-java/pull/1231))
- Disable Gson HTML escaping
- Make the ANR Atomic flags immutable
- Prevent NoOpHub from creating heavy SentryOptions objects ([#1272](https://github.com/getsentry/sentry-java/pull/1272))
- SentryTransaction#getStatus NPE ([#1273](https://github.com/getsentry/sentry-java/pull/1273))
- Discard unfinished Spans before sending them over to Sentry ([#1279](https://github.com/getsentry/sentry-java/pull/1279))
- Interrupt the thread in QueuedThreadPoolExecutor ([#1276](https://github.com/getsentry/sentry-java/pull/1276))
- SentryTransaction#finish should not clear another transaction from the scope ([#1278](https://github.com/getsentry/sentry-java/pull/1278))

Breaking Changes:
- Enchancement: SentryExceptionResolver should not send handled errors by default ([#1248](https://github.com/getsentry/sentry-java/pull/1248)).
- Ref: Simplify RestTemplate instrumentation ([#1246](https://github.com/getsentry/sentry-java/pull/1246))
- Enchancement: Add overloads for startTransaction taking op and description ([#1244](https://github.com/getsentry/sentry-java/pull/1244))

## 4.1.0

### Features

- Improve Kotlin compatibility for SdkVersion ([#1213](https://github.com/getsentry/sentry-java/pull/1213))
- Support logging via JUL ([#1211](https://github.com/getsentry/sentry-java/pull/1211))

### Fixes

- Returning Sentry trace header from Span ([#1217](https://github.com/getsentry/sentry-java/pull/1217))
- Remove misleading error logs ([#1222](https://github.com/getsentry/sentry-java/pull/1222))

## 4.0.0

This release brings the Sentry Performance feature to Java SDK, Spring, Spring Boot, and Android integrations. Read more in the reference documentation:

- [Performance for Java](https://docs.sentry.io/platforms/java/performance/)
- [Performance for Spring](https://docs.sentry.io/platforms/java/guides/spring/)
- [Performance for Spring Boot](https://docs.sentry.io/platforms/java/guides/spring-boot/)
- [Performance for Android](https://docs.sentry.io/platforms/android/performance/)

### Other improvements:

#### Core:

- Improved loading external configuration:
  - Load `sentry.properties` from the application's current working directory ([#1046](https://github.com/getsentry/sentry-java/pull/1046))
  - Resolve `in-app-includes`, `in-app-excludes`, `tags`, `debug`, `uncaught.handler.enabled` parameters from the external configuration
- Set global tags on SentryOptions and load them from external configuration ([#1066](https://github.com/getsentry/sentry-java/pull/1066))
- Add support for attachments ([#1082](https://github.com/getsentry/sentry-java/pull/1082))
- Resolve `servername` from the localhost address
- Simplified transport configuration through setting `TransportFactory` instead of `ITransport` on SentryOptions ([#1124](https://github.com/getsentry/sentry-java/pull/1124))

#### Spring Boot:

- Add the ability to register multiple `OptionsConfiguration` beans ([#1093](https://github.com/getsentry/sentry-java/pull/1093))
- Initialize Logback after context refreshes ([#1129](https://github.com/getsentry/sentry-java/pull/1129))

#### Android:

- Add `isSideLoaded` and `installerStore` tags automatically (Where your App. was installed from eg Google Play, Amazon Store, downloaded APK, etc...)
- Bump: sentry-native to 0.4.6
- Bump: Gradle to 6.8.1 and AGP to 4.1.2

## 4.0.0-beta.1

### Features

- Add addToTransactions to Attachment ([#1191](https://github.com/getsentry/sentry-java/pull/1191))
- Support SENTRY_TRACES_SAMPLE_RATE conf. via env variables ([#1171](https://github.com/getsentry/sentry-java/pull/1171))
- Pass request to CustomSamplingContext in Spring integration ([#1172](https://github.com/getsentry/sentry-java/pull/1172))
- Move `SentrySpanClientHttpRequestInterceptor` to Spring module ([#1181](https://github.com/getsentry/sentry-java/pull/1181))
- Add overload for `transaction/span.finish(SpanStatus)` ([#1182](https://github.com/getsentry/sentry-java/pull/1182))
- Simplify registering traces sample callback in Spring integration ([#1184](https://github.com/getsentry/sentry-java/pull/1184))
- Polish Performance API ([#1165](https://github.com/getsentry/sentry-java/pull/1165))
- Set "debug" through external properties ([#1186](https://github.com/getsentry/sentry-java/pull/1186))
- Simplify Spring integration ([#1188](https://github.com/getsentry/sentry-java/pull/1188))
- Init overload with dsn ([#1195](https://github.com/getsentry/sentry-java/pull/1195))
- Enable Kotlin map-like access on CustomSamplingContext ([#1192](https://github.com/getsentry/sentry-java/pull/1192))
- Auto register custom ITransportFactory in Spring integration ([#1194](https://github.com/getsentry/sentry-java/pull/1194))
- Improve Kotlin property access in Performance API ([#1193](https://github.com/getsentry/sentry-java/pull/1193))
- Copy options tags to transactions ([#1198](https://github.com/getsentry/sentry-java/pull/1198))
- Add convenient method for accessing event's throwable ([#1202](https://github.com/getsentry/sentry-java/pull/1202))

### Fixes

- Ref: Set SpanContext on SentryTransaction to avoid potential NPE ([#1173](https://github.com/getsentry/sentry-java/pull/1173))
- Free Local Refs manually due to Android local ref. count limits
- Bring back support for setting transaction name without ongoing transaction ([#1183](https://github.com/getsentry/sentry-java/pull/1183))

## 4.0.0-alpha.3

### Features

- Improve ITransaction and ISpan null-safety compatibility ([#1161](https://github.com/getsentry/sentry-java/pull/1161))
- Automatically assign span context to captured events ([#1156](https://github.com/getsentry/sentry-java/pull/1156))
- Autoconfigure Apache HttpClient 5 based Transport in Spring Boot integration ([#1143](https://github.com/getsentry/sentry-java/pull/1143))
- Send user.ip_address = {{auto}} when sendDefaultPii is true ([#1015](https://github.com/getsentry/sentry-java/pull/1015))
- Read tracesSampleRate from AndroidManifest
- OutboxSender supports all envelope item types ([#1158](https://github.com/getsentry/sentry-java/pull/1158))
- Read `uncaught.handler.enabled` property from the external configuration
- Resolve servername from the localhost address
- Add maxAttachmentSize to SentryOptions ([#1138](https://github.com/getsentry/sentry-java/pull/1138))
- Drop invalid attachments ([#1134](https://github.com/getsentry/sentry-java/pull/1134))
- Set isSideLoaded info tags
- Add non blocking Apache HttpClient 5 based Transport ([#1136](https://github.com/getsentry/sentry-java/pull/1136))

### Fixes

- Ref: Make Attachment immutable ([#1120](https://github.com/getsentry/sentry-java/pull/1120))
- Ref: using Calendar to generate Dates
- Ref: Return NoOpTransaction instead of null ([#1126](https://github.com/getsentry/sentry-java/pull/1126))
- Ref: `ITransport` implementations are now responsible for executing request in asynchronous or synchronous way ([#1118](https://github.com/getsentry/sentry-java/pull/1118))
- Ref: Add option to set `TransportFactory` instead of `ITransport` on `SentryOptions` ([#1124](https://github.com/getsentry/sentry-java/pull/1124))
- Ref: Simplify ITransport creation in ITransportFactory ([#1135](https://github.com/getsentry/sentry-java/pull/1135))
- Fixes and Tests: Session serialization and deserialization
- Inheriting sampling decision from parent ([#1100](https://github.com/getsentry/sentry-java/pull/1100))
- Exception only sets a stack trace if there are frames
- Initialize Logback after context refreshes ([#1129](https://github.com/getsentry/sentry-java/pull/1129))
- Do not crash when passing null values to @Nullable methods, eg User and Scope
- Resolving dashed properties from external configuration
- Consider {{ auto }} as a default ip address ([#1015](https://github.com/getsentry/sentry-java/pull/1015))
- Set release and environment on Transactions ([#1152](https://github.com/getsentry/sentry-java/pull/1152))
- Do not set transaction on the scope automatically

## 4.0.0-alpha.2

### Features

- Add basic support for attachments ([#1082](https://github.com/getsentry/sentry-java/pull/1082))
- Set transaction name on events and transactions sent using Spring integration ([#1067](https://github.com/getsentry/sentry-java/pull/1067))
- Set global tags on SentryOptions and load them from external configuration ([#1066](https://github.com/getsentry/sentry-java/pull/1066))
- Add API validator and remove deprecated methods
- Add more convenient method to start a child span ([#1073](https://github.com/getsentry/sentry-java/pull/1073))
- Autoconfigure traces callback in Spring Boot integration ([#1074](https://github.com/getsentry/sentry-java/pull/1074))
- Resolve in-app-includes and in-app-excludes parameters from the external configuration
- Make InAppIncludesResolver public ([#1084](https://github.com/getsentry/sentry-java/pull/1084))
- Add the ability to register multiple OptionsConfiguration beans ([#1093](https://github.com/getsentry/sentry-java/pull/1093))
- Database query tracing with datasource-proxy ([#1095](https://github.com/getsentry/sentry-java/pull/1095))

### Fixes

- Ref: Refactor resolving SpanContext for Throwable ([#1068](https://github.com/getsentry/sentry-java/pull/1068))
- Ref: Change "op" to "operation" in @SentrySpan and @SentryTransaction
- Remove method reference in SentryEnvelopeItem ([#1091](https://github.com/getsentry/sentry-java/pull/1091))
- Set current thread only if there are no exceptions
- SentryOptions creates GsonSerializer by default
- Append DebugImage list if event already has it
- Sort breadcrumbs by Date if there are breadcrumbs already in the event

## 4.0.0-alpha.1

### Features

- Load `sentry.properties` from the application's current working directory ([#1046](https://github.com/getsentry/sentry-java/pull/1046))
- Performance monitoring ([#971](https://github.com/getsentry/sentry-java/pull/971))
- Performance monitoring for Spring Boot applications ([#971](https://github.com/getsentry/sentry-java/pull/971))

### Fixes

- Ref: Refactor JSON deserialization ([#1047](https://github.com/getsentry/sentry-java/pull/1047))

## 3.2.1

### Fixes

- Set current thread only if theres no exceptions ([#1064](https://github.com/getsentry/sentry-java/pull/1064))
- Append DebugImage list if event already has it ([#1092](https://github.com/getsentry/sentry-java/pull/1092))
- Sort breadcrumbs by Date if there are breadcrumbs already in the event ([#1094](https://github.com/getsentry/sentry-java/pull/1094))
- Free Local Refs manually due to Android local ref. count limits  ([#1179](https://github.com/getsentry/sentry-java/pull/1179))

## 3.2.0

### Features

- Expose a Module (Debug images) Loader for Android thru sentry-native ([#1043](https://github.com/getsentry/sentry-java/pull/1043))
- Added java doc to protocol classes based on sentry-data-schemes project ([#1045](https://github.com/getsentry/sentry-java/pull/1045))
- Make SentryExceptionResolver Order configurable to not send handled web exceptions ([#1008](https://github.com/getsentry/sentry-java/pull/1008))
- Resolve HTTP Proxy parameters from the external configuration ([#1028](https://github.com/getsentry/sentry-java/pull/1028))
- Sentry NDK integration is compiled against default NDK version based on AGP's version ([#1048](https://github.com/getsentry/sentry-java/pull/1048))

### Fixes

- Bump: AGP 4.1.1 ([#1040](https://github.com/getsentry/sentry-java/pull/1040))
- Update to sentry-native 0.4.4 and fix shared library builds ([#1039](https://github.com/getsentry/sentry-java/pull/1039))
- use neutral Locale for String operations ([#1033](https://github.com/getsentry/sentry-java/pull/1033))
- Clean up JNI code and properly free strings ([#1050](https://github.com/getsentry/sentry-java/pull/1050))
- set userId for hard-crashes if no user is set ([#1049](https://github.com/getsentry/sentry-java/pull/1049))

## 3.1.3

### Fixes

- Fix broken NDK integration on 3.1.2 (release failed on packaging a .so file)
- Increase max cached events to 30 ([#1029](https://github.com/getsentry/sentry-java/pull/1029))
- Normalize DSN URI ([#1030](https://github.com/getsentry/sentry-java/pull/1030))

## 3.1.2

### Features

- Manually capturing User Feedback
- Set environment to "production" by default.
- Make public the Breadcrumb constructor that accepts a Date ([#1012](https://github.com/getsentry/sentry-java/pull/1012))

### Fixes

- ref: Validate event id on user feedback submission

## 3.1.1

### Features

- Bind logging related SentryProperties to Slf4j Level instead of Logback to improve Log4j2 compatibility

### Fixes

- Prevent Logback and Log4j2 integrations from re-initializing Sentry when Sentry is already initialized
- Make sure HttpServletRequestSentryUserProvider runs by default before custom SentryUserProvider beans
- Fix setting up Sentry in Spring Webflux annotation by changing the scope of Spring WebMvc related dependencies

## 3.1.0

### Features

- Make getThrowable public and improve set contexts ([#967](https://github.com/getsentry/sentry-java/pull/967))
- Accepted quoted values in properties from external configuration ([#972](https://github.com/getsentry/sentry-java/pull/972))

### Fixes

- Auto-Configure `inAppIncludes` in Spring Boot integration ([#966](https://github.com/getsentry/sentry-java/pull/966))
- Bump: Android Gradle Plugin 4.0.2 ([#968](https://github.com/getsentry/sentry-java/pull/968))
- Don't require `sentry.dsn` to be set when using `io.sentry:sentry-spring-boot-starter` and `io.sentry:sentry-logback` together ([#965](https://github.com/getsentry/sentry-java/pull/965))
- Remove chunked streaming mode ([#974](https://github.com/getsentry/sentry-java/pull/974))
- Android 11 + targetSdkVersion 30 crashes Sentry on start ([#977](https://github.com/getsentry/sentry-java/pull/977))

## 3.0.0

## Java + Android

This release marks the re-unification of Java and Android SDK code bases.
It's based on the Android 2.0 SDK, which implements [Sentry's unified API](https://develop.sentry.dev/sdk/unified-api/).

Considerable changes were done, which include a lot of improvements. More are covered below, but the highlights are:

- Improved `log4j2` integration
  - Capture breadcrumbs for level INFO and higher
  - Raises event for ERROR and higher.
  - Minimum levels are configurable.
  - Optionally initializes the SDK via appender.xml
- Dropped support to `log4j`.
- Improved `logback` integration
  - Capture breadcrumbs for level INFO and higher
  - Raises event for ERROR and higher.
  - Minimum levels are configurable.
  - Optionally initializes the SDK via appender.xml
  - Configurable via Spring integration if both are enabled
- Spring
  - No more duplicate events with Spring and logback
  - Auto initalizes if DSN is available
  - Configuration options available with auto complete
- Google App Engine support dropped

## What’s Changed

- Callback to validate SSL certificate ([#944](https://github.com/getsentry/sentry-java/pull/944))
- Attach stack traces enabled by default

### Android specific

- Release health enabled by default for Android
- Sync of Scopes for Java -> Native (NDK)
- Bump Sentry-Native v0.4.2
- Android 11 Support

[Android migration docs](https://docs.sentry.io/platforms/android/migration/#migrating-from-sentry-android-2x-to-sentry-android-3x)

### Java specific

- Unified API for Java SDK and integrations (Spring, Spring boot starter, Servlet, Logback, Log4j2)

New Java [docs](https://docs.sentry.io/platforms/java/) are live and being improved.

## Acquisition

Packages were released on [`bintray sentry-java`](https://dl.bintray.com/getsentry/sentry-java/io/sentry/), [`bintray sentry-android`](https://dl.bintray.com/getsentry/sentry-android/io/sentry/), [`jcenter`](https://jcenter.bintray.com/io/sentry/) and [`mavenCentral`](https://repo.maven.apache.org/maven2/io/sentry/)

## Where is the Java 1.7 code base?

The previous Java releases, are all available in this repository through the tagged releases.
## 3.0.0-beta.1

## What’s Changed

- feat: ssl support ([#944](https://github.com/getsentry/sentry-java/pull/944)) @ninekaw9 @marandaneto
- feat: sync Java to C ([#937](https://github.com/getsentry/sentry-java/pull/937)) @bruno-garcia @marandaneto
- feat: Auto-configure Logback appender in Spring Boot integration. ([#938](https://github.com/getsentry/sentry-java/pull/938)) @maciejwalkowiak
- feat: Add Servlet integration. ([#935](https://github.com/getsentry/sentry-java/pull/935)) @maciejwalkowiak
- fix: Pop scope at the end of the request in Spring integration. ([#936](https://github.com/getsentry/sentry-java/pull/936)) @maciejwalkowiak
- bump: Upgrade Spring Boot to 2.3.4. ([#932](https://github.com/getsentry/sentry-java/pull/932)) @maciejwalkowiak
- fix: Do not set cookies when send pii is set to false. ([#931](https://github.com/getsentry/sentry-java/pull/931)) @maciejwalkowiak

Packages were released on [`bintray sentry-java`](https://dl.bintray.com/getsentry/sentry-java/io/sentry/), [`bintray sentry-android`](https://dl.bintray.com/getsentry/sentry-android/io/sentry/), [`jcenter`](https://jcenter.bintray.com/io/sentry/) and [`mavenCentral`](https://repo.maven.apache.org/maven2/io/sentry/)

We'd love to get feedback.

## 3.0.0-alpha.3

### Features

- Enable attach stack traces and disable attach threads by default ([#921](https://github.com/getsentry/sentry-java/pull/921)) @marandaneto

### Fixes

- Bump sentry-native to 0.4.2 ([#926](https://github.com/getsentry/sentry-java/pull/926)) @marandaneto
- ref: remove log level as RN do not use it anymore ([#924](https://github.com/getsentry/sentry-java/pull/924)) @marandaneto
- Read sample rate correctly from manifest meta data ([#923](https://github.com/getsentry/sentry-java/pull/923)) @marandaneto

Packages were released on [`bintray sentry-android`](https://dl.bintray.com/getsentry/sentry-android/io/sentry/) and [`bintray sentry-java`](https://dl.bintray.com/getsentry/sentry-java/io/sentry/)

We'd love to get feedback.

## 3.0.0-alpha.2

TBD

Packages were released on [bintray](https://dl.bintray.com/getsentry/maven/io/sentry/)

> Note: This release marks the unification of the Java and Android Sentry codebases based on the core of the Android SDK (version 2.x).
Previous releases for the Android SDK (version 2.x) can be found on the now archived: https://github.com/getsentry/sentry-android/

## 3.0.0-alpha.1

### Features

### Fixes


## New releases will happen on a different repository:

https://github.com/getsentry/sentry-java

## What’s Changed

### Features

### Fixes


- feat: enable release health by default

Packages were released on [`bintray`](https://dl.bintray.com/getsentry/sentry-android/io/sentry/sentry-android/), [`jcenter`](https://jcenter.bintray.com/io/sentry/sentry-android/) and [`mavenCentral`](https://repo.maven.apache.org/maven2/io/sentry/sentry-android/)

We'd love to get feedback.

## 2.3.1

### Fixes

- Add main thread checker for the app lifecycle integration ([#525](https://github.com/getsentry/sentry-android/pull/525)) @marandaneto
- Set correct migration link ([#523](https://github.com/getsentry/sentry-android/pull/523)) @fupduck
- Warn about Sentry re-initialization. ([#521](https://github.com/getsentry/sentry-android/pull/521)) @maciejwalkowiak
- Set SDK version in `MainEventProcessor`. ([#513](https://github.com/getsentry/sentry-android/pull/513)) @maciejwalkowiak
- Bump sentry-native to 0.4.0 ([#512](https://github.com/getsentry/sentry-android/pull/512)) @marandaneto
- Bump Gradle to 6.6 and fix linting issues ([#510](https://github.com/getsentry/sentry-android/pull/510)) @marandaneto
- fix(sentry-java): Contexts belong on the Scope ([#504](https://github.com/getsentry/sentry-android/pull/504)) @maciejwalkowiak
- Add tests for verifying scope changes thread isolation ([#508](https://github.com/getsentry/sentry-android/pull/508)) @maciejwalkowiak
- Set `SdkVersion` in default `SentryOptions` created in sentry-core module ([#506](https://github.com/getsentry/sentry-android/pull/506)) @maciejwalkowiak

Packages were released on [`bintray`](https://dl.bintray.com/getsentry/sentry-android/io/sentry/sentry-android/), [`jcenter`](https://jcenter.bintray.com/io/sentry/sentry-android/) and [`mavenCentral`](https://repo.maven.apache.org/maven2/io/sentry/sentry-android/)

We'd love to get feedback.

## 2.3.0

### Features

- Add console application sample. ([#502](https://github.com/getsentry/sentry-android/pull/502)) @maciejwalkowiak
- Log stacktraces in SystemOutLogger ([#498](https://github.com/getsentry/sentry-android/pull/498)) @maciejwalkowiak
- Add method to add breadcrumb with string parameter. ([#501](https://github.com/getsentry/sentry-android/pull/501)) @maciejwalkowiak

### Fixes

- Converting UTC and ISO timestamp when missing Locale/TimeZone do not error ([#505](https://github.com/getsentry/sentry-android/pull/505)) @marandaneto
- Call `Sentry#close` on JVM shutdown. ([#497](https://github.com/getsentry/sentry-android/pull/497)) @maciejwalkowiak
- ref: sentry-core changes for console app ([#473](https://github.com/getsentry/sentry-android/pull/473)) @marandaneto

Obs: If you are using its own instance of `Hub`/`SentryClient` and reflection to set up the SDK to be usable within Libraries, this change may break your code, please fix the renamed classes.

Packages were released on [`bintray`](https://dl.bintray.com/getsentry/sentry-android/io/sentry/sentry-android/), [`jcenter`](https://jcenter.bintray.com/io/sentry/sentry-android/) and [`mavenCentral`](https://repo.maven.apache.org/maven2/io/sentry/sentry-android/)

We'd love to get feedback.

## 2.2.2

### Features

- Add sdk to envelope header ([#488](https://github.com/getsentry/sentry-android/pull/488)) @marandaneto
- Log request if response code is not 200 ([#484](https://github.com/getsentry/sentry-android/pull/484)) @marandaneto

### Fixes

- Bump plugin versions ([#487](https://github.com/getsentry/sentry-android/pull/487)) @marandaneto
- Bump: AGP 4.0.1 ([#486](https://github.com/getsentry/sentry-android/pull/486)) @marandaneto

Packages were released on [`bintray`](https://dl.bintray.com/getsentry/sentry-android/io/sentry/sentry-android/), [`jcenter`](https://jcenter.bintray.com/io/sentry/sentry-android/) and [`mavenCentral`](https://repo.maven.apache.org/maven2/io/sentry/sentry-android/)

We'd love to get feedback.

## 2.2.1

### Fixes

- Timber adds breadcrumb even if event level is < minEventLevel ([#480](https://github.com/getsentry/sentry-android/pull/480)) @marandaneto
- Contexts serializer avoids reflection and fixes desugaring issue ([#478](https://github.com/getsentry/sentry-android/pull/478)) @marandaneto
- clone session before sending to the transport ([#474](https://github.com/getsentry/sentry-android/pull/474)) @marandaneto
- Bump Gradle 6.5.1 ([#479](https://github.com/getsentry/sentry-android/pull/479)) @marandaneto

Packages were released on [`bintray`](https://dl.bintray.com/getsentry/sentry-android/io/sentry/sentry-android/), [`jcenter`](https://jcenter.bintray.com/io/sentry/sentry-android/) and [`mavenCentral`](https://repo.maven.apache.org/maven2/io/sentry/sentry-android/)

We'd love to get feedback.

## 2.2.0

### Fixes

- Negative session sequence if the date is before java date epoch ([#471](https://github.com/getsentry/sentry-android/pull/471)) @marandaneto
- Deserialise unmapped contexts values from envelope ([#470](https://github.com/getsentry/sentry-android/pull/470)) @marandaneto
- Bump: sentry-native 0.3.4 ([#468](https://github.com/getsentry/sentry-android/pull/468)) @marandaneto

- feat: timber integration ([#464](https://github.com/getsentry/sentry-android/pull/464)) @marandaneto

1) To add integrations it requires a [manual initialization](https://docs.sentry.io/platforms/android/#manual-initialization) of the Android SDK.

2) Add the `sentry-android-timber` dependency:

```groovy
implementation 'io.sentry:sentry-android-timber:{version}' // version >= 2.2.0
```

3) Initialize and add the `SentryTimberIntegration`:

```java
SentryAndroid.init(this, options -> {
    // default values:
    // minEventLevel = ERROR
    // minBreadcrumbLevel = INFO
    options.addIntegration(new SentryTimberIntegration());

    // custom values for minEventLevel and minBreadcrumbLevel
    // options.addIntegration(new SentryTimberIntegration(SentryLevel.WARNING, SentryLevel.ERROR));
});
```

4) Use the Timber integration:

```java
try {
    int x = 1 / 0;
} catch (Exception e) {
    Timber.e(e);
}
```

Packages were released on [`bintray`](https://dl.bintray.com/getsentry/sentry-android/io/sentry/sentry-android/), [`jcenter`](https://jcenter.bintray.com/io/sentry/sentry-android/) and [`mavenCentral`](https://repo.maven.apache.org/maven2/io/sentry/sentry-android/)

We'd love to get feedback.

## 2.1.7

### Fixes

- Init native libs if available on SDK init ([#461](https://github.com/getsentry/sentry-android/pull/461)) @marandaneto
- Make JVM target explicit in sentry-core ([#462](https://github.com/getsentry/sentry-android/pull/462)) @dilbernd
- Timestamp with millis from react-native should be in UTC format ([#456](https://github.com/getsentry/sentry-android/pull/456)) @marandaneto
- Bump Gradle to 6.5 ([#454](https://github.com/getsentry/sentry-android/pull/454)) @marandaneto

Packages were released on [`bintray`](https://dl.bintray.com/getsentry/sentry-android/io/sentry/sentry-android/), [`jcenter`](https://jcenter.bintray.com/io/sentry/sentry-android/) and [`mavenCentral`](https://repo.maven.apache.org/maven2/io/sentry/sentry-android/)

We'd love to get feedback.

## 2.1.6

### Fixes

- Do not lookup sentry-debug-meta but instead load it directly ([#445](https://github.com/getsentry/sentry-android/pull/445)) @marandaneto
- Regression on v2.1.5 which can cause a crash on SDK init

Packages were released on [`bintray`](https://dl.bintray.com/getsentry/sentry-android/io/sentry/sentry-android/), [`jcenter`](https://jcenter.bintray.com/io/sentry/sentry-android/) and [`mavenCentral`](https://repo.maven.apache.org/maven2/io/sentry/sentry-android/)

We'd love to get feedback.

## 2.1.5

### Fixes

This version has a severe bug and can cause a crash on SDK init

Please upgrade to https://github.com/getsentry/sentry-android/releases/tag/2.1.6

## 2.1.4

### Features

- Make gzip as default content encoding type ([#433](https://github.com/getsentry/sentry-android/pull/433)) @marandaneto
- Use AGP 4 features ([#366](https://github.com/getsentry/sentry-android/pull/366)) @marandaneto
- Create GH Actions CI for Ubuntu/macOS ([#403](https://github.com/getsentry/sentry-android/pull/403)) @marandaneto
- Make root checker better and minimize false positive ([#417](https://github.com/getsentry/sentry-android/pull/417)) @marandaneto

### Fixes

- bump: sentry-native to 0.3.1 ([#440](https://github.com/getsentry/sentry-android/pull/440)) @marandaneto
- Update last session timestamp ([#437](https://github.com/getsentry/sentry-android/pull/437)) @marandaneto
- Filter trim memory breadcrumbs ([#431](https://github.com/getsentry/sentry-android/pull/431)) @marandaneto

Packages were released on [`bintray`](https://dl.bintray.com/getsentry/sentry-android/io/sentry/sentry-android/), [`jcenter`](https://jcenter.bintray.com/io/sentry/sentry-android/) and [`mavenCentral`](https://repo.maven.apache.org/maven2/io/sentry/sentry-android/)

We'd love to get feedback.

## 2.1.3

### Fixes

This fixes several critical bugs in sentry-android 2.0 and 2.1

- Sentry.init register integrations after creating the main Hub instead of doing it in the main Hub ctor ([#427](https://github.com/getsentry/sentry-android/pull/427)) @marandaneto
- make NoOpLogger public ([#425](https://github.com/getsentry/sentry-android/pull/425)) @marandaneto
- ConnectivityChecker returns connection status and events are not trying to be sent if no connection. ([#420](https://github.com/getsentry/sentry-android/pull/420)) @marandaneto
- thread pool executor is a single thread executor instead of scheduled thread executor ([#422](https://github.com/getsentry/sentry-android/pull/422)) @marandaneto
- Add Abnormal to the Session.State enum as its part of the protocol ([#424](https://github.com/getsentry/sentry-android/pull/424)) @marandaneto
- Bump: Gradle to 6.4.1 ([#419](https://github.com/getsentry/sentry-android/pull/419)) @marandaneto

We recommend that you use sentry-android 2.1.3 over the initial release of sentry-android 2.0 and 2.1.

Packages were released on [`bintray`](https://dl.bintray.com/getsentry/sentry-android/io/sentry/sentry-android/), [`jcenter`](https://jcenter.bintray.com/io/sentry/sentry-android/) and [`mavenCentral`](https://repo.maven.apache.org/maven2/io/sentry/sentry-android/)

We'd love to get feedback.

## 2.1.2

### Features

- Added options to configure http transport ([#411](https://github.com/getsentry/sentry-android/pull/411)) @marandaneto

### Fixes

- Phone state breadcrumbs require read_phone_state on older OS versions ([#415](https://github.com/getsentry/sentry-android/pull/415)) @marandaneto @bsergean
- before raising ANR events, we check ProcessErrorStateInfo if available ([#412](https://github.com/getsentry/sentry-android/pull/412)) @marandaneto
- send cached events to use a single thread executor ([#405](https://github.com/getsentry/sentry-android/pull/405)) @marandaneto
- initing SDK on AttachBaseContext ([#409](https://github.com/getsentry/sentry-android/pull/409)) @marandaneto
- sessions can't be abnormal, but exited if not ended properly ([#410](https://github.com/getsentry/sentry-android/pull/410)) @marandaneto

Packages were released on [`bintray`](https://dl.bintray.com/getsentry/sentry-android/io/sentry/sentry-android/), [`jcenter`](https://jcenter.bintray.com/io/sentry/sentry-android/) and [`mavenCentral`](https://repo.maven.apache.org/maven2/io/sentry/sentry-android/)

We'd love to get feedback.

## 2.1.1

### Features

- Added missing getters on Breadcrumb and SentryEvent ([#397](https://github.com/getsentry/sentry-android/pull/397)) @marandaneto
- Add trim memory breadcrumbs ([#395](https://github.com/getsentry/sentry-android/pull/395)) @marandaneto
- Only set breadcrumb extras if not empty ([#394](https://github.com/getsentry/sentry-android/pull/394)) @marandaneto
- Added samples of how to disable automatic breadcrumbs ([#389](https://github.com/getsentry/sentry-android/pull/389)) @marandaneto

### Fixes

- Set missing release, environment and dist to sentry-native options ([#404](https://github.com/getsentry/sentry-android/pull/404)) @marandaneto
- Do not add automatic and empty sensor breadcrumbs ([#401](https://github.com/getsentry/sentry-android/pull/401)) @marandaneto
- ref: removed Thread.sleep from LifecycleWatcher tests, using awaitility and DateProvider ([#392](https://github.com/getsentry/sentry-android/pull/392)) @marandaneto
- ref: added a DateTimeProvider for making retry after testable ([#391](https://github.com/getsentry/sentry-android/pull/391)) @marandaneto
- Bump Gradle to 6.4 ([#390](https://github.com/getsentry/sentry-android/pull/390)) @marandaneto
- Bump sentry-native to 0.2.6 ([#396](https://github.com/getsentry/sentry-android/pull/396)) @marandaneto

Packages were released on [`bintray`](https://dl.bintray.com/getsentry/sentry-android/io/sentry/sentry-android/), [`jcenter`](https://jcenter.bintray.com/io/sentry/sentry-android/) and [`mavenCentral`](https://repo.maven.apache.org/maven2/io/sentry/sentry-android/)

We'd love to get feedback.

## 2.1.0

### Features

- Includes all the changes of 2.1.0 alpha, beta and RC

### Fixes

- fix when PhoneStateListener is not ready for use ([#387](https://github.com/getsentry/sentry-android/pull/387)) @marandaneto
- make ANR 5s by default ([#388](https://github.com/getsentry/sentry-android/pull/388)) @marandaneto
- rate limiting by categories ([#381](https://github.com/getsentry/sentry-android/pull/381)) @marandaneto
- Bump NDK to latest stable version 21.1.6352462 ([#386](https://github.com/getsentry/sentry-android/pull/386)) @marandaneto

Packages were released on [`bintray`](https://dl.bintray.com/getsentry/sentry-android/io/sentry/sentry-android/), [`jcenter`](https://jcenter.bintray.com/io/sentry/sentry-android/) and [`mavenCentral`](https://repo.maven.apache.org/maven2/io/sentry/sentry-android/)

We'd love to get feedback.

## 2.0.3

### Fixes

- patch from 2.1.0-alpha.2 - avoid crash if NDK throws UnsatisfiedLinkError ([#344](https://github.com/getsentry/sentry-android/pull/344)) @marandaneto

Packages were released on [`bintray`](https://dl.bintray.com/getsentry/sentry-android/io/sentry/sentry-android/), [`jcenter`](https://jcenter.bintray.com/io/sentry/sentry-android/) and [`mavenCentral`](https://repo.maven.apache.org/maven2/io/sentry/sentry-android/)

We'd love to get feedback.

## 2.1.0-RC.1

### Features

- Options for uncaught exception and make SentryOptions list Thread-Safe ([#384](https://github.com/getsentry/sentry-android/pull/384)) @marandaneto
- Automatic breadcrumbs for app, activity and sessions lifecycles and system events ([#348](https://github.com/getsentry/sentry-android/pull/348)) @marandaneto
- Make capture session and envelope internal ([#372](https://github.com/getsentry/sentry-android/pull/372)) @marandaneto

### Fixes

- If retry after header has empty categories, apply retry after to all of them ([#377](https://github.com/getsentry/sentry-android/pull/377)) @marandaneto
- Discard events and envelopes if cached and retry after ([#378](https://github.com/getsentry/sentry-android/pull/378)) @marandaneto
- Merge loadLibrary calls for sentry-native and clean up CMake files ([#373](https://github.com/getsentry/sentry-android/pull/373)) @Swatinem
- Exceptions should be sorted oldest to newest ([#370](https://github.com/getsentry/sentry-android/pull/370)) @marandaneto
- Check external storage size even if its read only ([#368](https://github.com/getsentry/sentry-android/pull/368)) @marandaneto
- Wrong check for cellular network capability ([#369](https://github.com/getsentry/sentry-android/pull/369)) @marandaneto
- add ScheduledForRemoval annotation to deprecated methods ([#375](https://github.com/getsentry/sentry-android/pull/375)) @marandaneto
- Bump NDK to 21.0.6113669 ([#367](https://github.com/getsentry/sentry-android/pull/367)) @marandaneto
- Bump AGP and add new make cmd to check for updates ([#365](https://github.com/getsentry/sentry-android/pull/365)) @marandaneto

Packages were released on [`bintray`](https://dl.bintray.com/getsentry/sentry-android/io/sentry/sentry-android/), [`jcenter`](https://jcenter.bintray.com/io/sentry/sentry-android/) and [`mavenCentral`](https://repo.maven.apache.org/maven2/io/sentry/sentry-android/)

We'd love to get feedback.

## 2.1.0-beta.2

### Fixes

- Bump sentry-native to 0.2.4 ([#364](https://github.com/getsentry/sentry-android/pull/364)) @marandaneto
- Update current session on session start after deleting previous session ([#362](https://github.com/getsentry/sentry-android/pull/362)) @marandaneto

Packages were released on [`bintray`](https://dl.bintray.com/getsentry/sentry-android/io/sentry/sentry-android/), [`jcenter`](https://jcenter.bintray.com/io/sentry/sentry-android/) and [`mavenCentral`](https://repo.maven.apache.org/maven2/io/sentry/sentry-android/)

We'd love to get feedback.

## 2.1.0-beta.1

### Fixes

- Bump sentry-native to 0.2.3 ([#357](https://github.com/getsentry/sentry-android/pull/357)) @marandaneto
- Check for androidx availability on runtime ([#356](https://github.com/getsentry/sentry-android/pull/356)) @marandaneto
- If theres a left over session file and its crashed, we should not overwrite its state ([#354](https://github.com/getsentry/sentry-android/pull/354)) @marandaneto
- Session should be exited state if state was ok ([#352](https://github.com/getsentry/sentry-android/pull/352)) @marandaneto
- Envelope has dedicated endpoint ([#353](https://github.com/getsentry/sentry-android/pull/353)) @marandaneto

Packages were released on [`bintray`](https://dl.bintray.com/getsentry/sentry-android/io/sentry/sentry-android/), [`jcenter`](https://jcenter.bintray.com/io/sentry/sentry-android/) and [`mavenCentral`](https://repo.maven.apache.org/maven2/io/sentry/sentry-android/)

We'd love to get feedback.

## 2.1.0-alpha.2

### Fixes

- Change integration order for cached outbox events ([#347](https://github.com/getsentry/sentry-android/pull/347)) @marandaneto
- Avoid crash if NDK throws UnsatisfiedLinkError ([#344](https://github.com/getsentry/sentry-android/pull/344)) @marandaneto
- Avoid getting a threadlocal twice. ([#339](https://github.com/getsentry/sentry-android/pull/339)) @metlos
- Removing session tracking guard on hub and client ([#338](https://github.com/getsentry/sentry-android/pull/338)) @marandaneto
- Bump agp to 3.6.2 ([#336](https://github.com/getsentry/sentry-android/pull/336)) @marandaneto
- Fix racey ANR integration ([#332](https://github.com/getsentry/sentry-android/pull/332)) @marandaneto
- Logging envelopes path when possible instead of nullable id ([#331](https://github.com/getsentry/sentry-android/pull/331)) @marandaneto
- Renaming transport gate method ([#330](https://github.com/getsentry/sentry-android/pull/330)) @marandaneto

Packages were released on [`bintray`](https://dl.bintray.com/getsentry/sentry-android/io/sentry/sentry-android/), [`jcenter`](https://jcenter.bintray.com/io/sentry/sentry-android/) and [`mavenCentral`](https://repo.maven.apache.org/maven2/io/sentry/sentry-android/)

We'd love to get feedback.

## 2.1.0-alpha.1

Release of Sentry's new SDK for Android.

## What’s Changed

### Features

- Release health @marandaneto @bruno-garcia
- ANR report should have 'was active=yes' on the dashboard ([#299](https://github.com/getsentry/sentry-android/pull/299)) @marandaneto
- NDK events apply scoped data ([#322](https://github.com/getsentry/sentry-android/pull/322)) @marandaneto
- Add a StdoutTransport ([#310](https://github.com/getsentry/sentry-android/pull/310)) @mike-burns
- Implementing new retry after protocol ([#306](https://github.com/getsentry/sentry-android/pull/306)) @marandaneto

### Fixes

- Bump sentry-native to 0.2.2 ([#305](https://github.com/getsentry/sentry-android/pull/305)) @Swatinem
- Missing App's info ([#315](https://github.com/getsentry/sentry-android/pull/315)) @marandaneto
- Buffered writers/readers - otimizations ([#311](https://github.com/getsentry/sentry-android/pull/311)) @marandaneto
- Boot time should be UTC ([#309](https://github.com/getsentry/sentry-android/pull/309)) @marandaneto
- Make transport result public ([#300](https://github.com/getsentry/sentry-android/pull/300)) @marandaneto

Packages were released on [`bintray`](https://dl.bintray.com/getsentry/sentry-android/io/sentry/sentry-android/), [`jcenter`](https://jcenter.bintray.com/io/sentry/sentry-android/) and [`mavenCentral`](https://repo.maven.apache.org/maven2/io/sentry/sentry-android/)

We'd love to get feedback.

## 2.0.2

Release of Sentry's new SDK for Android.

### Features

- MavenCentral support ([#284](https://github.com/getsentry/sentry-android/pull/284)) @marandaneto

### Fixes

- Bump AGP to 3.6.1 ([#285](https://github.com/getsentry/sentry-android/pull/285)) @marandaneto

Packages were released on [`bintray`](https://dl.bintray.com/getsentry/sentry-android/io/sentry/sentry-android/), [`jcenter`](https://jcenter.bintray.com/io/sentry/sentry-android/) and [`mavenCentral`](https://repo.maven.apache.org/maven2/io/sentry/sentry-android/)

We'd love to get feedback.

## 2.0.1

Release of Sentry's new SDK for Android.

## What’s Changed

### Features

- Attach threads/stacktraces ([#267](https://github.com/getsentry/sentry-android/pull/267)) @marandaneto
- Add the default serverName to SentryOptions and use it in MainEventProcessor ([#279](https://github.com/getsentry/sentry-android/pull/279)) @metlos

### Fixes

- set current threadId when there's no mechanism set ([#277](https://github.com/getsentry/sentry-android/pull/277)) @marandaneto
- Preview package manager ([#269](https://github.com/getsentry/sentry-android/pull/269)) @bruno-garcia

Packages were released on [`bintray`](https://dl.bintray.com/getsentry/sentry-android/io/sentry/), [`jcenter`](https://jcenter.bintray.com/io/sentry/sentry-android/)

We'd love to get feedback.

## 2.0.0

Release of Sentry's new SDK for Android.

New features not offered by (1.7.x):

- NDK support
  - Captures crashes caused by native code
  - Access to the [`sentry-native` SDK](https://github.com/getsentry/sentry-native/) API by your native (C/C++/Rust code/..).
- Automatic init (just add your `DSN` to the manifest)
   - Proguard rules are added automatically
   - Permission (Internet) is added automatically
- Uncaught Exceptions might be captured even before the app restarts
- Sentry's Unified API.
- More context/device information
- Packaged as `aar`
- Frames from the app automatically marked as `InApp=true` (stack traces in Sentry highlights them by default).
- Complete Sentry Protocol available.
- All threads and their stack traces are captured.
- Sample project in this repo to test many features (segfault, uncaught exception, ANR...)

Features from the current SDK like `ANR` are also available (by default triggered after 4 seconds).

Packages were released on [`bintray`](https://dl.bintray.com/getsentry/sentry-android/io/sentry/), [`jcenter`](https://jcenter.bintray.com/io/sentry/sentry-android/)

We'd love to get feedback.

## 2.0.0-rc04

Release of Sentry's new SDK for Android.

### Features

- Take sampleRate from metadata ([#262](https://github.com/getsentry/sentry-android/pull/262)) @bruno-garcia
- Support mills timestamp format ([#263](https://github.com/getsentry/sentry-android/pull/263)) @marandaneto
- Adding logs to installed integrations ([#265](https://github.com/getsentry/sentry-android/pull/265)) @marandaneto

### Fixes

- Breacrumb.data to string,object, Add LOG level ([#264](https://github.com/getsentry/sentry-android/pull/264)) @HazAT
- Read release conf. on manifest ([#266](https://github.com/getsentry/sentry-android/pull/266)) @marandaneto

Packages were released on [`bintray`](https://dl.bintray.com/getsentry/sentry-android/io/sentry/), [`jcenter`](https://jcenter.bintray.com/io/sentry/sentry-android/)

We'd love to get feedback and we'll work in getting the GA `2.0.0` out soon.
Until then, the [stable SDK offered by Sentry is at version 1.7.30](https://github.com/getsentry/sentry-java/releases/tag/v1.7.30)

## 2.0.0-rc03

Release of Sentry's new SDK for Android.

### Fixes

- fixes ([#259](https://github.com/getsentry/sentry-android/issues/259)) - NPE check on getExternalFilesDirs items. ([#260](https://github.com/getsentry/sentry-android/pull/260)) @marandaneto
- strictMode typo ([#258](https://github.com/getsentry/sentry-android/pull/258)) @marandaneto

Packages were released on [`bintray`](https://dl.bintray.com/getsentry/sentry-android/io/sentry/), [`jcenter`](https://jcenter.bintray.com/io/sentry/sentry-android/)

We'd love to get feedback and we'll work in getting the GA `2.0.0` out soon.
Until then, the [stable SDK offered by Sentry is at version 1.7.30](https://github.com/getsentry/sentry-java/releases/tag/v1.7.30)

## 2.0.0-rc02

Release of Sentry's new SDK for Android.

### Features

- Hub mode configurable ([#247](https://github.com/getsentry/sentry-android/pull/247)) @bruno-garcia
- Added remove methods (tags/extras) to the sentry static class ([#243](https://github.com/getsentry/sentry-android/pull/243)) @marandaneto

### Fixes


- Update ndk for new sentry-native version ([#235](https://github.com/getsentry/sentry-android/pull/235)) @Swatinem @marandaneto
- Make integrations public ([#256](https://github.com/getsentry/sentry-android/pull/256)) @marandaneto
- Bump build-tools ([#255](https://github.com/getsentry/sentry-android/pull/255)) @marandaneto
- Added javadocs to scope and its dependencies ([#253](https://github.com/getsentry/sentry-android/pull/253)) @marandaneto
- Build all ABIs ([#254](https://github.com/getsentry/sentry-android/pull/254)) @marandaneto
- Moving back ANR timeout from long to int param. ([#252](https://github.com/getsentry/sentry-android/pull/252)) @marandaneto
- Added HubAdapter to call Sentry static methods from Integrations ([#250](https://github.com/getsentry/sentry-android/pull/250)) @marandaneto
- New Release format ([#242](https://github.com/getsentry/sentry-android/pull/242)) @marandaneto
- Javadocs for SentryOptions ([#246](https://github.com/getsentry/sentry-android/pull/246)) @marandaneto
- non-app is already inApp excluded by default. ([#244](https://github.com/getsentry/sentry-android/pull/244)) @marandaneto
- Fix if symlink exists for sentry-native ([#241](https://github.com/getsentry/sentry-android/pull/241)) @marandaneto
- Clone method - race condition free ([#226](https://github.com/getsentry/sentry-android/pull/226)) @marandaneto
- Refactoring breadcrumbs callback ([#239](https://github.com/getsentry/sentry-android/pull/239)) @marandaneto

Packages were released on [`bintray`](https://dl.bintray.com/getsentry/sentry-android/io/sentry/), [`jcenter`](https://jcenter.bintray.com/io/sentry/sentry-android/)

We'd love to get feedback and we'll work in getting the GA `2.0.0` out soon.
Until then, the [stable SDK offered by Sentry is at version 1.7.30](https://github.com/getsentry/sentry-java/releases/tag/v1.7.30)

## 2.0.0-rc01

Release of Sentry's new SDK for Android.

## What’s Changed

### Features

- Added remove methods for Scope data ([#237](https://github.com/getsentry/sentry-android/pull/237)) @marandaneto
- More device context (deviceId, connectionType and language) ([#229](https://github.com/getsentry/sentry-android/pull/229)) @marandaneto
- Added a few java docs (Sentry, Hub and SentryClient) ([#223](https://github.com/getsentry/sentry-android/pull/223)) @marandaneto
- Implemented diagnostic logger ([#218](https://github.com/getsentry/sentry-android/pull/218)) @marandaneto
- Added event processors to scope ([#209](https://github.com/getsentry/sentry-android/pull/209)) @marandaneto
- Added android transport gate ([#206](https://github.com/getsentry/sentry-android/pull/206)) @marandaneto
- Added executor for caching values out of the main thread ([#201](https://github.com/getsentry/sentry-android/pull/201)) @marandaneto

### Fixes


- Honor RetryAfter ([#236](https://github.com/getsentry/sentry-android/pull/236)) @marandaneto
- Add tests for SentryValues ([#238](https://github.com/getsentry/sentry-android/pull/238)) @philipphofmann
- Do not set frames if there's none ([#234](https://github.com/getsentry/sentry-android/pull/234)) @marandaneto
- Always call interrupt after InterruptedException ([#232](https://github.com/getsentry/sentry-android/pull/232)) @marandaneto
- Mark as current thread if its the main thread ([#228](https://github.com/getsentry/sentry-android/pull/228)) @marandaneto
- Fix lgtm alerts ([#219](https://github.com/getsentry/sentry-android/pull/219)) @marandaneto
- Written unit tests to ANR integration ([#215](https://github.com/getsentry/sentry-android/pull/215)) @marandaneto
- Added blog posts to README ([#214](https://github.com/getsentry/sentry-android/pull/214)) @marandaneto
- Raise code coverage for Dsn to 100% ([#212](https://github.com/getsentry/sentry-android/pull/212)) @philipphofmann
- Remove redundant times(1) for Mockito.verify ([#211](https://github.com/getsentry/sentry-android/pull/211)) @philipphofmann
- Transport may be set on options ([#203](https://github.com/getsentry/sentry-android/pull/203)) @marandaneto
- dist may be set on options ([#204](https://github.com/getsentry/sentry-android/pull/204)) @marandaneto
- Throw an exception if DSN is not set ([#200](https://github.com/getsentry/sentry-android/pull/200)) @marandaneto
- Migration guide markdown ([#197](https://github.com/getsentry/sentry-android/pull/197)) @marandaneto

Packages were released on [`bintray`](https://dl.bintray.com/getsentry/sentry-android/io/sentry/), [`jcenter`](https://jcenter.bintray.com/io/sentry/sentry-android/)

We'd love to get feedback and we'll work in getting the GA `2.0.0` out soon.
Until then, the [stable SDK offered by Sentry is at version 1.7.29](https://github.com/getsentry/sentry-java/releases/tag/v1.7.29)

## 2.0.0-beta02

Release of Sentry's new SDK for Android.

### Features

- addBreadcrumb overloads ([#196](https://github.com/getsentry/sentry-android/pull/196)) and ([#198](https://github.com/getsentry/sentry-android/pull/198))

### Fixes

- fix Android bug on API 24 and 25 about getting current threads and stack traces ([#194](https://github.com/getsentry/sentry-android/pull/194))

Packages were released on [`bintray`](https://dl.bintray.com/getsentry/sentry-android/io/sentry/), [`jcenter`](https://jcenter.bintray.com/io/sentry/sentry-android/)

We'd love to get feedback and we'll work in getting the GA `2.0.0` out soon.
Until then, the [stable SDK offered by Sentry is at version 1.7.28](https://github.com/getsentry/sentry-java/releases/tag/v1.7.28)

## 2.0.0-beta01

Release of Sentry's new SDK for Android.

### Fixes

- ref: ANR doesn't set handled flag ([#186](https://github.com/getsentry/sentry-android/pull/186))
- SDK final review ([#183](https://github.com/getsentry/sentry-android/pull/183))
- ref: Drop errored in favor of crashed ([#187](https://github.com/getsentry/sentry-android/pull/187))
- Workaround android_id ([#185](https://github.com/getsentry/sentry-android/pull/185))
- Renamed sampleRate ([#191](https://github.com/getsentry/sentry-android/pull/191))
- Making timestamp package-private or test-only ([#190](https://github.com/getsentry/sentry-android/pull/190))
- Split event processor in Device/App data ([#180](https://github.com/getsentry/sentry-android/pull/180))

Packages were released on [`bintray`](https://dl.bintray.com/getsentry/sentry-android/io/sentry/), [`jcenter`](https://jcenter.bintray.com/io/sentry/sentry-android/)

We'd love to get feedback and we'll work in getting the GA `2.0.0` out soon.
Until then, the [stable SDK offered by Sentry is at version 1.7.28](https://github.com/getsentry/sentry-java/releases/tag/v1.7.28)

## 2.0.0-alpha09

Release of Sentry's new SDK for Android.

### Features

- Adding nativeBundle plugin ([#161](https://github.com/getsentry/sentry-android/pull/161))
- Adding scope methods to sentry static class ([#179](https://github.com/getsentry/sentry-android/pull/179))

### Fixes

- fix: DSN parsing ([#165](https://github.com/getsentry/sentry-android/pull/165))
- Don't avoid exception type minification ([#166](https://github.com/getsentry/sentry-android/pull/166))
- make Gson retro compatible with older versions of AGP ([#177](https://github.com/getsentry/sentry-android/pull/177))
- Bump sentry-native with message object instead of a string ([#172](https://github.com/getsentry/sentry-android/pull/172))

Packages were released on [`bintray`](https://dl.bintray.com/getsentry/sentry-android/io/sentry/), [`jcenter`](https://jcenter.bintray.com/io/sentry/sentry-android/)

We'd love to get feedback and we'll work in getting the GA `2.0.0` out soon.
Until then, the [stable SDK offered by Sentry is at version 1.7.28](https://github.com/getsentry/sentry-java/releases/tag/v1.7.28)

## 2.0.0-alpha08

Release of Sentry's new SDK for Android.

### Fixes

- DebugId endianness ([#162](https://github.com/getsentry/sentry-android/pull/162))
- Executed beforeBreadcrumb also for scope ([#160](https://github.com/getsentry/sentry-android/pull/160))
- Benefit of manifest merging when minSdk ([#159](https://github.com/getsentry/sentry-android/pull/159))
- Add method to captureMessage with level ([#157](https://github.com/getsentry/sentry-android/pull/157))
- Listing assets file on the wrong dir ([#156](https://github.com/getsentry/sentry-android/pull/156))

Packages were released on [`bintray`](https://dl.bintray.com/getsentry/sentry-android/io/sentry/), [`jcenter`](https://jcenter.bintray.com/io/sentry/sentry-android/)

We'd love to get feedback and we'll work in getting the GA `2.0.0` out soon.
Until then, the [stable SDK offered by Sentry is at version 1.7.28](https://github.com/getsentry/sentry-java/releases/tag/v1.7.28)

## 2.0.0-alpha07

Third release of Sentry's new SDK for Android.

### Fixes

-  Fixed release for jcenter and bintray

Packages were released on [`bintray`](https://dl.bintray.com/getsentry/sentry-android/io/sentry/), [`jcenter`](https://jcenter.bintray.com/io/sentry/sentry-android/)

We'd love to get feedback and we'll work in getting the GA `2.0.0` out soon.
Until then, the [stable SDK offered by Sentry is at version 1.7.28](https://github.com/getsentry/sentry-java/releases/tag/v1.7.28)

## 2.0.0-alpha06

Second release of Sentry's new SDK for Android.

### Fixes

- Fixed a typo on pom generation.

Packages were released on [`bintray`](https://dl.bintray.com/getsentry/sentry-android/io/sentry/), [`jcenter`](https://jcenter.bintray.com/io/sentry/sentry-android/)

We'd love to get feedback and we'll work in getting the GA `2.0.0` out soon.
Until then, the [stable SDK offered by Sentry is at version 1.7.28](https://github.com/getsentry/sentry-java/releases/tag/v1.7.28)

## 2.0.0-alpha05

First release of Sentry's new SDK for Android.

New features not offered by our current (1.7.x), stable SDK are:

- NDK support
  - Captures crashes caused by native code
  - Access to the [`sentry-native` SDK](https://github.com/getsentry/sentry-native/) API by your native (C/C++/Rust code/..).
- Automatic init (just add your `DSN` to the manifest)
   - Proguard rules are added automatically
   - Permission (Internet) is added automatically
- Uncaught Exceptions might be captured even before the app restarts
- Unified API which include scopes etc.
- More context/device information
- Packaged as `aar`
- Frames from the app automatically marked as `InApp=true` (stack traces in Sentry highlights them by default).
- Complete Sentry Protocol available.
- All threads and their stack traces are captured.
- Sample project in this repo to test many features (segfault, uncaught exception, scope)

Features from the current SDK like `ANR` are also available (by default triggered after 4 seconds).

Packages were released on [`bintray`](https://dl.bintray.com/getsentry/sentry-android/io/sentry/), [`jcenter`](https://jcenter.bintray.com/io/sentry/sentry-android/)

We'd love to get feedback and we'll work in getting the GA `2.0.0` out soon.
Until then, the [stable SDK offered by Sentry is at version 1.7.28](https://github.com/getsentry/sentry-java/releases/tag/v1.7.28)<|MERGE_RESOLUTION|>--- conflicted
+++ resolved
@@ -2,19 +2,14 @@
 
 ## Unreleased
 
-<<<<<<< HEAD
+### Features
+
+- Improve versatility of exception resolver component for Spring with more flexible API for consumers. ([#2577](https://github.com/getsentry/sentry-java/pull/2577))
+
 ### Fixes
 
 - Fixed timestamps of slow and frozen frames ([#2584](https://github.com/getsentry/sentry-java/pull/2584))
-=======
-### Features
-
-- Improve versatility of exception resolver component for Spring with more flexible API for consumers. ([#2577](https://github.com/getsentry/sentry-java/pull/2577))
-
-### Fixes
-
 - Deprecate reportFullDisplayed in favor of reportFullyDisplayed ([#2585](https://github.com/getsentry/sentry-java/pull/2585))
->>>>>>> 7141e99e
 
 ## 6.15.0
 
