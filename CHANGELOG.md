# Changelog

## Unreleased

<<<<<<< HEAD
### Features

- Server-Side Dynamic Sampling Context support  ([#2226](https://github.com/getsentry/sentry-java/pull/2226))
=======
### Fixes

- Fixed AbstractMethodError when getting Lifecycle ([#2228](https://github.com/getsentry/sentry-java/pull/2228))
- Avoid sending empty profiles ([#2232](https://github.com/getsentry/sentry-java/pull/2232))

## 6.4.1

### Fixes

- Fix memory leak caused by throwableToSpan ([#2227](https://github.com/getsentry/sentry-java/pull/2227))
>>>>>>> de743371

## 6.4.0

### Fixes

- make profiling rate defaults to 101 hz ([#2211](https://github.com/getsentry/sentry-java/pull/2211))
- SentryOptions.setProfilingTracesIntervalMillis has been deprecated
- Added cpu architecture and default environment in profiles envelope ([#2207](https://github.com/getsentry/sentry-java/pull/2207))
- SentryOptions.setProfilingEnabled has been deprecated in favor of setProfilesSampleRate
- Use toString for enum serialization ([#2220](https://github.com/getsentry/sentry-java/pull/2220))

### Features

- Send source for transactions ([#2180](https://github.com/getsentry/sentry-java/pull/2180))
- Add profilesSampleRate and profileSampler options for Android sdk ([#2184](https://github.com/getsentry/sentry-java/pull/2184))
- Add baggage header to RestTemplate ([#2206](https://github.com/getsentry/sentry-java/pull/2206))
- Bump Native SDK from v0.4.18 to v0.5.0 ([#2199](https://github.com/getsentry/sentry-java/pull/2199))
  - [changelog](https://github.com/getsentry/sentry-native/blob/master/CHANGELOG.md#050)
  - [diff](https://github.com/getsentry/sentry-native/compare/0.4.18...0.5.0)
- Bump Gradle from v7.5.0 to v7.5.1 ([#2212](https://github.com/getsentry/sentry-java/pull/2212))
  - [changelog](https://github.com/gradle/gradle/blob/master/CHANGELOG.md#v751)
  - [diff](https://github.com/gradle/gradle/compare/v7.5.0...v7.5.1)

## 6.3.1

### Fixes

- Prevent NPE by checking SentryTracer.timer for null again inside synchronized ([#2200](https://github.com/getsentry/sentry-java/pull/2200))
- Weakly reference Activity for transaction finished callback ([#2203](https://github.com/getsentry/sentry-java/pull/2203))
- `attach-screenshot` set on Manual init. didn't work ([#2186](https://github.com/getsentry/sentry-java/pull/2186))
- Remove extra space from `spring.factories` causing issues in old versions of Spring Boot ([#2181](https://github.com/getsentry/sentry-java/pull/2181))


### Features

- Bump Native SDK to v0.4.18 ([#2154](https://github.com/getsentry/sentry-java/pull/2154))
  - [changelog](https://github.com/getsentry/sentry-native/blob/master/CHANGELOG.md#0418)
  - [diff](https://github.com/getsentry/sentry-native/compare/0.4.17...0.4.18)
- Bump Gradle to v7.5.0 ([#2174](https://github.com/getsentry/sentry-java/pull/2174), [#2191](https://github.com/getsentry/sentry-java/pull/2191))
  - [changelog](https://github.com/gradle/gradle/blob/master/CHANGELOG.md#v750)
  - [diff](https://github.com/gradle/gradle/compare/v7.4.2...v7.5.0)

## 6.3.0

### Features

- Switch upstream dependencies to `compileOnly` in integrations ([#2175](https://github.com/getsentry/sentry-java/pull/2175))

### Fixes

- Lazily retrieve HostnameCache in MainEventProcessor ([#2170](https://github.com/getsentry/sentry-java/pull/2170))

## 6.2.1

### Fixes

- Only send userid in Dynamic Sampling Context if sendDefaultPii is true ([#2147](https://github.com/getsentry/sentry-java/pull/2147))
- Remove userId from baggage due to PII ([#2157](https://github.com/getsentry/sentry-java/pull/2157))

### Features

- Add integration for Apollo-Kotlin 3 ([#2109](https://github.com/getsentry/sentry-java/pull/2109))
- New package `sentry-android-navigation` for AndroidX Navigation support ([#2136](https://github.com/getsentry/sentry-java/pull/2136))
- New package `sentry-compose` for Jetpack Compose support (Navigation) ([#2136](https://github.com/getsentry/sentry-java/pull/2136))
- Add sample rate to baggage as well as trace in envelope header and flatten user ([#2135](https://github.com/getsentry/sentry-java/pull/2135))

## 6.1.4

### Fixes

- Filter out app starts with more than 60s ([#2127](https://github.com/getsentry/sentry-java/pull/2127))

## 6.1.3

### Fixes

- Fix thread leak due to Timer being created and never cancelled ([#2131](https://github.com/getsentry/sentry-java/pull/2131))

## 6.1.2

### Fixes

- Swallow error when reading ActivityManager#getProcessesInErrorState instead of crashing ([#2114](https://github.com/getsentry/sentry-java/pull/2114))
- Use charset string directly as StandardCharsets is not available on earlier Android versions ([#2111](https://github.com/getsentry/sentry-java/pull/2111))

## 6.1.1

### Features

- Replace `tracestate` header with `baggage` header ([#2078](https://github.com/getsentry/sentry-java/pull/2078))
- Allow opting out of device info collection that requires Inter-Process Communication (IPC) ([#2100](https://github.com/getsentry/sentry-java/pull/2100))

## 6.1.0

### Features

- Implement local scope by adding overloads to the capture methods that accept a ScopeCallback ([#2084](https://github.com/getsentry/sentry-java/pull/2084))
- SentryOptions#merge is now public and can be used to load ExternalOptions ([#2088](https://github.com/getsentry/sentry-java/pull/2088))

### Fixes

- Fix proguard rules to work R8 [issue](https://issuetracker.google.com/issues/235733922) around on AGP 7.3.0-betaX and 7.4.0-alphaX ([#2094](https://github.com/getsentry/sentry-java/pull/2094))
- Fix GraalVM Native Image compatibility ([#2172](https://github.com/getsentry/sentry-java/pull/2172))

## 6.0.0

### Sentry Self-hosted Compatibility

- Starting with version `6.0.0` of the `sentry` package, [Sentry's self hosted version >= v21.9.0](https://github.com/getsentry/self-hosted/releases) is required or you have to manually disable sending client reports via the `sendClientReports` option. This only applies to self-hosted Sentry. If you are using [sentry.io](https://sentry.io), no action is needed.

### Features

- Allow optimization and obfuscation of the SDK by reducing proguard rules ([#2031](https://github.com/getsentry/sentry-java/pull/2031))
- Relax TransactionNameProvider ([#1861](https://github.com/getsentry/sentry-java/pull/1861))
- Use float instead of Date for protocol types for higher precision ([#1737](https://github.com/getsentry/sentry-java/pull/1737))
- Allow setting SDK info (name & version) in manifest ([#2016](https://github.com/getsentry/sentry-java/pull/2016))
- Allow setting native Android SDK name during build ([#2035](https://github.com/getsentry/sentry-java/pull/2035))
- Include application permissions in Android events ([#2018](https://github.com/getsentry/sentry-java/pull/2018))
- Automatically create transactions for UI events ([#1975](https://github.com/getsentry/sentry-java/pull/1975))
- Hints are now used via a Hint object and passed into beforeSend and EventProcessor as @NotNull Hint object ([#2045](https://github.com/getsentry/sentry-java/pull/2045))
- Attachments can be manipulated via hint ([#2046](https://github.com/getsentry/sentry-java/pull/2046))
- Add sentry-servlet-jakarta module ([#1987](https://github.com/getsentry/sentry-java/pull/1987))
- Add client reports ([#1982](https://github.com/getsentry/sentry-java/pull/1982))
- Screenshot is taken when there is an error ([#1967](https://github.com/getsentry/sentry-java/pull/1967))
- Add Android profiling traces ([#1897](https://github.com/getsentry/sentry-java/pull/1897)) ([#1959](https://github.com/getsentry/sentry-java/pull/1959)) and its tests ([#1949](https://github.com/getsentry/sentry-java/pull/1949))
- Enable enableScopeSync by default for Android ([#1928](https://github.com/getsentry/sentry-java/pull/1928))
- Feat: Vendor JSON ([#1554](https://github.com/getsentry/sentry-java/pull/1554))
    - Introduce `JsonSerializable` and `JsonDeserializer` interfaces for manual json
      serialization/deserialization.
    - Introduce `JsonUnknwon` interface to preserve unknown properties when deserializing/serializing
      SDK classes.
    - When passing custom objects, for example in `Contexts`, these are supported for serialization:
        - `JsonSerializable`
        - `Map`, `Collection`, `Array`, `String` and all primitive types.
        - Objects with the help of refection.
            - `Map`, `Collection`, `Array`, `String` and all primitive types.
            - Call `toString()` on objects that have a cyclic reference to a ancestor object.
            - Call `toString()` where object graphs exceed max depth.
    - Remove `gson` dependency.
    - Remove `IUnknownPropertiesConsumer`
- Pass MDC tags as Sentry tags ([#1954](https://github.com/getsentry/sentry-java/pull/1954))

### Fixes

- Calling Sentry.init and specifying contextTags now has an effect on the Logback SentryAppender ([#2052](https://github.com/getsentry/sentry-java/pull/2052))
- Calling Sentry.init and specifying contextTags now has an effect on the Log4j SentryAppender ([#2054](https://github.com/getsentry/sentry-java/pull/2054))
- Calling Sentry.init and specifying contextTags now has an effect on the jul SentryAppender ([#2057](https://github.com/getsentry/sentry-java/pull/2057))
- Update Spring Boot dependency to 2.6.8 and fix the CVE-2022-22970 ([#2068](https://github.com/getsentry/sentry-java/pull/2068))
- Sentry can now self heal after a Thread had its currentHub set to a NoOpHub ([#2076](https://github.com/getsentry/sentry-java/pull/2076))
- No longer close OutputStream that is passed into JsonSerializer ([#2029](https://github.com/getsentry/sentry-java/pull/2029))
- Fix setting context tags on events captured by Spring ([#2060](https://github.com/getsentry/sentry-java/pull/2060))
- Isolate cached events with hashed DSN subfolder ([#2038](https://github.com/getsentry/sentry-java/pull/2038))
- SentryThread.current flag will not be overridden by DefaultAndroidEventProcessor if already set ([#2050](https://github.com/getsentry/sentry-java/pull/2050))
- Fix serialization of Long inside of Request.data ([#2051](https://github.com/getsentry/sentry-java/pull/2051))
- Update sentry-native to 0.4.17 ([#2033](https://github.com/getsentry/sentry-java/pull/2033))
- Update Gradle to 7.4.2 and AGP to 7.2 ([#2042](https://github.com/getsentry/sentry-java/pull/2042))
- Change order of event filtering mechanisms ([#2001](https://github.com/getsentry/sentry-java/pull/2001))
- Only send session update for dropped events if state changed ([#2002](https://github.com/getsentry/sentry-java/pull/2002))
- Android profiling initializes on first profile start ([#2009](https://github.com/getsentry/sentry-java/pull/2009))
- Profiling rate decreased from 300hz to 100hz ([#1997](https://github.com/getsentry/sentry-java/pull/1997))
- Allow disabling sending of client reports via Android Manifest and external options ([#2007](https://github.com/getsentry/sentry-java/pull/2007))
- Ref: Upgrade Spring Boot dependency to 2.5.13 ([#2011](https://github.com/getsentry/sentry-java/pull/2011))
- Ref: Make options.printUncaughtStackTrace primitive type ([#1995](https://github.com/getsentry/sentry-java/pull/1995))
- Ref: Remove not needed interface abstractions on Android ([#1953](https://github.com/getsentry/sentry-java/pull/1953))
- Ref: Make hints Map<String, Object> instead of only Object ([#1929](https://github.com/getsentry/sentry-java/pull/1929))
- Ref: Simplify DateUtils with ISO8601Utils ([#1837](https://github.com/getsentry/sentry-java/pull/1837))
- Ref: Remove deprecated and scheduled fields ([#1875](https://github.com/getsentry/sentry-java/pull/1875))
- Ref: Add shutdownTimeoutMillis in favor of shutdownTimeout ([#1873](https://github.com/getsentry/sentry-java/pull/1873))
- Ref: Remove Attachment ContentType since the Server infers it ([#1874](https://github.com/getsentry/sentry-java/pull/1874))
- Ref: Bind external properties to a dedicated class. ([#1750](https://github.com/getsentry/sentry-java/pull/1750))
- Ref: Debug log serializable objects ([#1795](https://github.com/getsentry/sentry-java/pull/1795))
- Ref: catch Throwable instead of Exception to suppress internal SDK errors ([#1812](https://github.com/getsentry/sentry-java/pull/1812))
- `SentryOptions` can merge properties from `ExternalOptions` instead of another instance of `SentryOptions`
- Following boolean properties from `SentryOptions` that allowed `null` values are now not nullable - `debug`, `enableUncaughtExceptionHandler`, `enableDeduplication`
- `SentryOptions` cannot be created anymore using `PropertiesProvider` with `SentryOptions#from` method. Use `ExternalOptions#from` instead and merge created object with `SentryOptions#merge`
- Bump: Kotlin to 1.5 and compatibility to 1.4 for sentry-android-timber ([#1815](https://github.com/getsentry/sentry-java/pull/1815))

## 5.7.4

### Fixes

* Change order of event filtering mechanisms and only send session update for dropped events if session state changed (#2028)

## 5.7.3

### Fixes

- Sentry Timber integration throws an exception when using args ([#1986](https://github.com/getsentry/sentry-java/pull/1986))

## 5.7.2

### Fixes

- Bring back support for `Timber.tag` ([#1974](https://github.com/getsentry/sentry-java/pull/1974))

## 5.7.1

### Fixes

- Sentry Timber integration does not submit msg.formatted breadcrumbs ([#1957](https://github.com/getsentry/sentry-java/pull/1957))
- ANR WatchDog won't crash on SecurityException ([#1962](https://github.com/getsentry/sentry-java/pull/1962))

## 5.7.0

### Features

- Automatically enable `Timber` and `Fragment` integrations if they are present on the classpath ([#1936](https://github.com/getsentry/sentry-java/pull/1936))

## 5.6.3

### Fixes

- If transaction or span is finished, do not allow to mutate ([#1940](https://github.com/getsentry/sentry-java/pull/1940))
- Keep used AndroidX classes from obfuscation (Fixes UI breadcrumbs and Slow/Frozen frames) ([#1942](https://github.com/getsentry/sentry-java/pull/1942))

## 5.6.2

### Fixes

- Ref: Make ActivityFramesTracker public to be used by Hybrid SDKs ([#1931](https://github.com/getsentry/sentry-java/pull/1931))
- Bump: AGP to 7.1.2 ([#1930](https://github.com/getsentry/sentry-java/pull/1930))
- NPE while adding "response_body_size" breadcrumb, when response body length is unknown ([#1908](https://github.com/getsentry/sentry-java/pull/1908))
- Do not include stacktrace frames into Timber message ([#1898](https://github.com/getsentry/sentry-java/pull/1898))
- Potential memory leaks ([#1909](https://github.com/getsentry/sentry-java/pull/1909))

Breaking changes:
`Timber.tag` is no longer supported by our [Timber integration](https://docs.sentry.io/platforms/android/configuration/integrations/timber/) and will not appear on Sentry for error events.
Please vote on this [issue](https://github.com/getsentry/sentry-java/issues/1900), if you'd like us to provide support for that.

## 5.6.2-beta.3

### Fixes

- Ref: Make ActivityFramesTracker public to be used by Hybrid SDKs ([#1931](https://github.com/getsentry/sentry-java/pull/1931))
- Bump: AGP to 7.1.2 ([#1930](https://github.com/getsentry/sentry-java/pull/1930))

## 5.6.2-beta.2

### Fixes

- NPE while adding "response_body_size" breadcrumb, when response body length is unknown ([#1908](https://github.com/getsentry/sentry-java/pull/1908))

## 5.6.2-beta.1

### Fixes

- Do not include stacktrace frames into Timber message ([#1898](https://github.com/getsentry/sentry-java/pull/1898))
- Potential memory leaks ([#1909](https://github.com/getsentry/sentry-java/pull/1909))

Breaking changes:
`Timber.tag` is no longer supported by our [Timber integration](https://docs.sentry.io/platforms/android/configuration/integrations/timber/) and will not appear on Sentry for error events.
Please vote on this [issue](https://github.com/getsentry/sentry-java/issues/1900), if you'd like us to provide support for that.

## 5.6.1

### Features

- Add options.printUncaughtStackTrace to print uncaught exceptions ([#1890](https://github.com/getsentry/sentry-java/pull/1890))

### Fixes

- NPE while adding "response_body_size" breadcrumb, when response body is null ([#1884](https://github.com/getsentry/sentry-java/pull/1884))
- Bump: AGP to 7.1.0 ([#1892](https://github.com/getsentry/sentry-java/pull/1892))

## 5.6.0

### Features

- Add breadcrumbs support for UI events (automatically captured) ([#1876](https://github.com/getsentry/sentry-java/pull/1876))

### Fixes

- Change scope of servlet-api to compileOnly ([#1880](https://github.com/getsentry/sentry-java/pull/1880))

## 5.5.3

### Fixes

- Do not create SentryExceptionResolver bean when Spring MVC is not on the classpath ([#1865](https://github.com/getsentry/sentry-java/pull/1865))

## 5.5.2

### Fixes

- Detect App Cold start correctly for Hybrid SDKs ([#1855](https://github.com/getsentry/sentry-java/pull/1855))
- Bump: log4j to 2.17.0 ([#1852](https://github.com/getsentry/sentry-java/pull/1852))
- Bump: logback to 1.2.9 ([#1853](https://github.com/getsentry/sentry-java/pull/1853))

## 5.5.1

### Fixes

- Bump: log4j to 2.16.0 ([#1845](https://github.com/getsentry/sentry-java/pull/1845))
- Make App start cold/warm visible to Hybrid SDKs ([#1848](https://github.com/getsentry/sentry-java/pull/1848))

## 5.5.0

### Features

- Add locale to device context and deprecate language ([#1832](https://github.com/getsentry/sentry-java/pull/1832))
- Add `SentryFileInputStream` and `SentryFileOutputStream` for File I/O performance instrumentation ([#1826](https://github.com/getsentry/sentry-java/pull/1826))
- Add `SentryFileReader` and `SentryFileWriter` for File I/O instrumentation ([#1843](https://github.com/getsentry/sentry-java/pull/1843))

### Fixes

- Bump: log4j to 2.15.0 ([#1839](https://github.com/getsentry/sentry-java/pull/1839))
- Ref: Rename Fragment span operation from `ui.fragment.load` to `ui.load` ([#1824](https://github.com/getsentry/sentry-java/pull/1824))
- Ref: change `java.util.Random` to `java.security.SecureRandom` for possible security reasons ([#1831](https://github.com/getsentry/sentry-java/pull/1831))

## 5.4.3

### Fixes

- Only report App start measurement for full launch on Android ([#1821](https://github.com/getsentry/sentry-java/pull/1821))

## 5.4.2

### Fixes

- Ref: catch Throwable instead of Exception to suppress internal SDK errors ([#1812](https://github.com/getsentry/sentry-java/pull/1812))

## 5.4.1

### Features

- Refactor OkHttp and Apollo to Kotlin functional interfaces ([#1797](https://github.com/getsentry/sentry-java/pull/1797))
- Add secondary constructor to SentryInstrumentation ([#1804](https://github.com/getsentry/sentry-java/pull/1804))

### Fixes

- Do not start fragment span if not added to the Activity ([#1813](https://github.com/getsentry/sentry-java/pull/1813))

## 5.4.0

### Features

- Add `graphql-java` instrumentation ([#1777](https://github.com/getsentry/sentry-java/pull/1777))

### Fixes

- Do not crash when event processors throw a lower level Throwable class ([#1800](https://github.com/getsentry/sentry-java/pull/1800))
- ActivityFramesTracker does not throw if Activity has no observers ([#1799](https://github.com/getsentry/sentry-java/pull/1799))

## 5.3.0

### Features

- Add datasource tracing with P6Spy ([#1784](https://github.com/getsentry/sentry-java/pull/1784))

### Fixes

- ActivityFramesTracker does not throw if Activity has not been added ([#1782](https://github.com/getsentry/sentry-java/pull/1782))
- PerformanceAndroidEventProcessor uses up to date isTracingEnabled set on Configuration callback ([#1786](https://github.com/getsentry/sentry-java/pull/1786))

## 5.2.4

### Fixes

- Window.FEATURE_NO_TITLE does not work when using activity traces ([#1769](https://github.com/getsentry/sentry-java/pull/1769))
- unregister UncaughtExceptionHandler on close ([#1770](https://github.com/getsentry/sentry-java/pull/1770))

## 5.2.3

### Fixes

- Make ActivityFramesTracker operations thread-safe ([#1762](https://github.com/getsentry/sentry-java/pull/1762))
- Clone Scope Contexts ([#1763](https://github.com/getsentry/sentry-java/pull/1763))
- Bump: AGP to 7.0.3 ([#1765](https://github.com/getsentry/sentry-java/pull/1765))

## 5.2.2

### Fixes

- Close HostnameCache#executorService on SentryClient#close ([#1757](https://github.com/getsentry/sentry-java/pull/1757))

## 5.2.1

### Features

- Add isCrashedLastRun support ([#1739](https://github.com/getsentry/sentry-java/pull/1739))
- Attach Java vendor and version to events and transactions ([#1703](https://github.com/getsentry/sentry-java/pull/1703))

### Fixes

- Handle exception if Context.registerReceiver throws ([#1747](https://github.com/getsentry/sentry-java/pull/1747))

## 5.2.0

### Features

- Allow setting proguard via Options and/or external resources ([#1728](https://github.com/getsentry/sentry-java/pull/1728))
- Add breadcrumbs for the Apollo integration ([#1726](https://github.com/getsentry/sentry-java/pull/1726))

### Fixes

- Don't set lastEventId for transactions ([#1727](https://github.com/getsentry/sentry-java/pull/1727))
- ActivityLifecycleIntegration#appStartSpan memory leak ([#1732](https://github.com/getsentry/sentry-java/pull/1732))

## 5.2.0-beta.3

### Features

- Add "data" to spans ([#1717](https://github.com/getsentry/sentry-java/pull/1717))

### Fixes

- Check at runtime if AndroidX.Core is available ([#1718](https://github.com/getsentry/sentry-java/pull/1718))
- Should not capture unfinished transaction ([#1719](https://github.com/getsentry/sentry-java/pull/1719))

## 5.2.0-beta.2

### Fixes

- Bump AGP to 7.0.2 ([#1650](https://github.com/getsentry/sentry-java/pull/1650))
- Drop spans in BeforeSpanCallback. ([#1713](https://github.com/getsentry/sentry-java/pull/1713))

## 5.2.0-beta.1

### Features

- Add tracestate HTTP header support ([#1683](https://github.com/getsentry/sentry-java/pull/1683))
- Add option to filter which origins receive tracing headers ([#1698](https://github.com/getsentry/sentry-java/pull/1698))
- Include unfinished spans in transaction ([#1699](https://github.com/getsentry/sentry-java/pull/1699))
- Add static helpers for creating breadcrumbs ([#1702](https://github.com/getsentry/sentry-java/pull/1702))
- Performance support for Android Apollo ([#1705](https://github.com/getsentry/sentry-java/pull/1705))

### Fixes

- Move tags from transaction.contexts.trace.tags to transaction.tags ([#1700](https://github.com/getsentry/sentry-java/pull/1700))

Breaking changes:

- Updated proguard keep rule for enums, which affects consumer application code ([#1694](https://github.com/getsentry/sentry-java/pull/1694))

## 5.1.2

### Fixes

- Servlet 3.1 compatibility issue ([#1681](https://github.com/getsentry/sentry-java/pull/1681))
- Do not drop Contexts key if Collection, Array or Char ([#1680](https://github.com/getsentry/sentry-java/pull/1680))

## 5.1.1

### Features

- Add support for async methods in Spring MVC ([#1652](https://github.com/getsentry/sentry-java/pull/1652))
- Add secondary constructor taking IHub to SentryOkHttpInterceptor ([#1657](https://github.com/getsentry/sentry-java/pull/1657))
- Merge external map properties ([#1656](https://github.com/getsentry/sentry-java/pull/1656))

### Fixes

- Remove onActivityPreCreated call in favor of onActivityCreated ([#1661](https://github.com/getsentry/sentry-java/pull/1661))
- Do not crash if SENSOR_SERVICE throws ([#1655](https://github.com/getsentry/sentry-java/pull/1655))
- Make sure scope is popped when processing request results in exception ([#1665](https://github.com/getsentry/sentry-java/pull/1665))

## 5.1.0

### Features

- Spring WebClient integration ([#1621](https://github.com/getsentry/sentry-java/pull/1621))
- OpenFeign integration ([#1632](https://github.com/getsentry/sentry-java/pull/1632))
- Add more convenient way to pass BeforeSpanCallback in OpenFeign integration ([#1637](https://github.com/getsentry/sentry-java/pull/1637))

### Fixes

- Bump: sentry-native to 0.4.12 ([#1651](https://github.com/getsentry/sentry-java/pull/1651))

## 5.1.0-beta.9

- No documented changes.

## 5.1.0-beta.8

### Features

- Generate Sentry BOM ([#1486](https://github.com/getsentry/sentry-java/pull/1486))

## 5.1.0-beta.7

### Features

- Slow/Frozen frames metrics ([#1609](https://github.com/getsentry/sentry-java/pull/1609))

## 5.1.0-beta.6

### Features

- Add request body extraction for Spring MVC integration ([#1595](https://github.com/getsentry/sentry-java/pull/1595))

### Fixes

- set min sdk version of sentry-android-fragment to API 14 ([#1608](https://github.com/getsentry/sentry-java/pull/1608))
- Ser/Deser of the UserFeedback from cached envelope ([#1611](https://github.com/getsentry/sentry-java/pull/1611))

## 5.1.0-beta.5

### Fixes

- Make SentryAppender non-final for Log4j2 and Logback ([#1603](https://github.com/getsentry/sentry-java/pull/1603))
- Do not throw IAE when tracing header contain invalid trace id ([#1605](https://github.com/getsentry/sentry-java/pull/1605))

## 5.1.0-beta.4

### Fixes

- Update sentry-native to 0.4.11 ([#1591](https://github.com/getsentry/sentry-java/pull/1591))

## 5.1.0-beta.3

### Features

- Spring Webflux integration ([#1529](https://github.com/getsentry/sentry-java/pull/1529))

## 5.1.0-beta.2

### Features

- Support transaction waiting for children to finish. ([#1535](https://github.com/getsentry/sentry-java/pull/1535))
- Capture logged marker in log4j2 and logback appenders ([#1551](https://github.com/getsentry/sentry-java/pull/1551))
- Allow clearing of attachments in the scope ([#1562](https://github.com/getsentry/sentry-java/pull/1562))
- Set mechanism type in SentryExceptionResolver ([#1556](https://github.com/getsentry/sentry-java/pull/1556))
- Perf. for fragments ([#1528](https://github.com/getsentry/sentry-java/pull/1528))

### Fixes

- Handling missing Spring Security on classpath on Java 8 ([#1552](https://github.com/getsentry/sentry-java/pull/1552))
- Use a different method to get strings from JNI, and avoid excessive Stack Space usage. ([#1214](https://github.com/getsentry/sentry-java/pull/1214))
- Add data field to SentrySpan ([#1555](https://github.com/getsentry/sentry-java/pull/1555))
- Clock drift issue when calling DateUtils#getDateTimeWithMillisPrecision ([#1557](https://github.com/getsentry/sentry-java/pull/1557))
- Prefer snake case for HTTP integration data keys ([#1559](https://github.com/getsentry/sentry-java/pull/1559))
- Assign lastEventId only if event was queued for submission ([#1565](https://github.com/getsentry/sentry-java/pull/1565))

## 5.1.0-beta.1

### Features

- Measure app start time ([#1487](https://github.com/getsentry/sentry-java/pull/1487))
- Automatic breadcrumbs logging for fragment lifecycle ([#1522](https://github.com/getsentry/sentry-java/pull/1522))

## 5.0.1

### Fixes

- Sources and Javadoc artifacts were mixed up ([#1515](https://github.com/getsentry/sentry-java/pull/1515))

## 5.0.0

This release brings many improvements but also new features:

- OkHttp Interceptor for Android ([#1330](https://github.com/getsentry/sentry-java/pull/1330))
- GraalVM Native Image Compatibility ([#1329](https://github.com/getsentry/sentry-java/pull/1329))
- Add option to ignore exceptions by type ([#1352](https://github.com/getsentry/sentry-java/pull/1352))
- Enrich transactions with device contexts ([#1430](https://github.com/getsentry/sentry-java/pull/1430)) ([#1469](https://github.com/getsentry/sentry-java/pull/1469))
- Better interoperability with Kotlin null-safety ([#1439](https://github.com/getsentry/sentry-java/pull/1439)) and ([#1462](https://github.com/getsentry/sentry-java/pull/1462))
- Add coroutines support ([#1479](https://github.com/getsentry/sentry-java/pull/1479))
- OkHttp callback for Customising the Span ([#1478](https://github.com/getsentry/sentry-java/pull/1478))
- Add breadcrumb in Spring RestTemplate integration ([#1481](https://github.com/getsentry/sentry-java/pull/1481))

Breaking changes:

- Migration Guide for [Java](https://docs.sentry.io/platforms/java/migration/)
- Migration Guide for [Android](https://docs.sentry.io/platforms/android/migration/)

Other fixes:

- Fix: Add attachmentType to envelope ser/deser. ([#1504](https://github.com/getsentry/sentry-java/pull/1504))

Thank you:

- @maciejwalkowiak for coding most of it.

## 5.0.0-beta.7

### Fixes


- Ref: Deprecate SentryBaseEvent#getOriginThrowable and add SentryBaseEvent#getThrowableMechanism ([#1502](https://github.com/getsentry/sentry-java/pull/1502))
- Graceful Shutdown flushes event instead of Closing SDK ([#1500](https://github.com/getsentry/sentry-java/pull/1500))
- Do not append threads that come from the EnvelopeFileObserver ([#1501](https://github.com/getsentry/sentry-java/pull/1501))
- Ref: Deprecate cacheDirSize and add maxCacheItems ([#1499](https://github.com/getsentry/sentry-java/pull/1499))
- Append all threads if Hint is Cached but attachThreads is enabled ([#1503](https://github.com/getsentry/sentry-java/pull/1503))

## 5.0.0-beta.6

### Features

- Add secondary constructor to SentryOkHttpInterceptor ([#1491](https://github.com/getsentry/sentry-java/pull/1491))
- Add option to enable debug mode in Log4j2 integration ([#1492](https://github.com/getsentry/sentry-java/pull/1492))

### Fixes

- Ref: Replace clone() with copy constructor ([#1496](https://github.com/getsentry/sentry-java/pull/1496))

## 5.0.0-beta.5

### Features

- OkHttp callback for Customising the Span ([#1478](https://github.com/getsentry/sentry-java/pull/1478))
- Add breadcrumb in Spring RestTemplate integration ([#1481](https://github.com/getsentry/sentry-java/pull/1481))
- Add coroutines support ([#1479](https://github.com/getsentry/sentry-java/pull/1479))

### Fixes

- Cloning Stack ([#1483](https://github.com/getsentry/sentry-java/pull/1483))

## 5.0.0-beta.4

### Fixes

- Enrich Transactions with Context Data ([#1469](https://github.com/getsentry/sentry-java/pull/1469))
- Bump: Apache HttpClient to 5.0.4 ([#1476](https://github.com/getsentry/sentry-java/pull/1476))

## 5.0.0-beta.3

### Fixes

- Handling immutable collections on SentryEvent and protocol objects ([#1468](https://github.com/getsentry/sentry-java/pull/1468))
- Associate event with transaction when thrown exception is not a direct cause ([#1463](https://github.com/getsentry/sentry-java/pull/1463))
- Ref: nullability annotations to Sentry module ([#1439](https://github.com/getsentry/sentry-java/pull/1439)) and ([#1462](https://github.com/getsentry/sentry-java/pull/1462))
- NPE when adding Context Data with null values for log4j2 ([#1465](https://github.com/getsentry/sentry-java/pull/1465))

## 5.0.0-beta.2

### Fixes

- sentry-android-timber package sets sentry.java.android.timber as SDK name ([#1456](https://github.com/getsentry/sentry-java/pull/1456))
- When AppLifecycleIntegration is closed, it should remove observer using UI thread ([#1459](https://github.com/getsentry/sentry-java/pull/1459))
- Bump: AGP to 4.2.0 ([#1460](https://github.com/getsentry/sentry-java/pull/1460))

Breaking Changes:

- Remove: Settings.Secure.ANDROID_ID in favor of generated installationId ([#1455](https://github.com/getsentry/sentry-java/pull/1455))
- Rename: enableSessionTracking to enableAutoSessionTracking ([#1457](https://github.com/getsentry/sentry-java/pull/1457))

## 5.0.0-beta.1

### Fixes

- Ref: Refactor converting HttpServletRequest to Sentry Request in Spring integration ([#1387](https://github.com/getsentry/sentry-java/pull/1387))
- Bump: sentry-native to 0.4.9 ([#1431](https://github.com/getsentry/sentry-java/pull/1431))
- Activity tracing auto instrumentation for Android API < 29 ([#1402](https://github.com/getsentry/sentry-java/pull/1402))
- use connection and read timeouts in ApacheHttpClient based transport ([#1397](https://github.com/getsentry/sentry-java/pull/1397))
- set correct transaction status for unhandled exceptions in SentryTracingFilter ([#1406](https://github.com/getsentry/sentry-java/pull/1406))
- handle network errors in SentrySpanClientHttpRequestInterceptor ([#1407](https://github.com/getsentry/sentry-java/pull/1407))
- set scope on transaction ([#1409](https://github.com/getsentry/sentry-java/pull/1409))
- set status and associate events with transactions ([#1426](https://github.com/getsentry/sentry-java/pull/1426))
- Do not set free memory and is low memory fields when it's a NDK hard crash ([#1399](https://github.com/getsentry/sentry-java/pull/1399))
- Apply user from the scope to transaction ([#1424](https://github.com/getsentry/sentry-java/pull/1424))
- Pass maxBreadcrumbs config. to sentry-native ([#1425](https://github.com/getsentry/sentry-java/pull/1425))
- Run event processors and enrich transactions with contexts ([#1430](https://github.com/getsentry/sentry-java/pull/1430))
- Set Span status for OkHttp integration ([#1447](https://github.com/getsentry/sentry-java/pull/1447))
- Set user on transaction in Spring & Spring Boot integrations ([#1443](https://github.com/getsentry/sentry-java/pull/1443))

## 4.4.0-alpha.2

### Features

- Add option to ignore exceptions by type ([#1352](https://github.com/getsentry/sentry-java/pull/1352))
- Sentry closes Android NDK and ShutdownHook integrations ([#1358](https://github.com/getsentry/sentry-java/pull/1358))
- Allow inheritance of SentryHandler class in sentry-jul package([#1367](https://github.com/getsentry/sentry-java/pull/1367))
- Make NoOpHub public ([#1379](https://github.com/getsentry/sentry-java/pull/1379))
- Configure max spans per transaction ([#1394](https://github.com/getsentry/sentry-java/pull/1394))

### Fixes

- Bump: Upgrade Apache HttpComponents Core to 5.0.3 ([#1375](https://github.com/getsentry/sentry-java/pull/1375))
- NPE when MDC contains null values (sentry-logback) ([#1364](https://github.com/getsentry/sentry-java/pull/1364))
- Avoid NPE when MDC contains null values (sentry-jul) ([#1385](https://github.com/getsentry/sentry-java/pull/1385))
- Accept only non null value maps ([#1368](https://github.com/getsentry/sentry-java/pull/1368))
- Do not bind transactions to scope by default. ([#1376](https://github.com/getsentry/sentry-java/pull/1376))
- Hub thread safety ([#1388](https://github.com/getsentry/sentry-java/pull/1388))
- SentryTransactionAdvice should operate on the new scope ([#1389](https://github.com/getsentry/sentry-java/pull/1389))

## 4.4.0-alpha.1

### Features

- Add an overload for `startTransaction` that sets the created transaction to the Scope ([#1313](https://github.com/getsentry/sentry-java/pull/1313))
- Set SDK version on Transactions ([#1307](https://github.com/getsentry/sentry-java/pull/1307))
- GraalVM Native Image Compatibility ([#1329](https://github.com/getsentry/sentry-java/pull/1329))
- Add OkHttp client application interceptor ([#1330](https://github.com/getsentry/sentry-java/pull/1330))

### Fixes

- Bump: sentry-native to 0.4.8
- Ref: Separate user facing and protocol classes in the Performance feature ([#1304](https://github.com/getsentry/sentry-java/pull/1304))
- Use logger set on SentryOptions in GsonSerializer ([#1308](https://github.com/getsentry/sentry-java/pull/1308))
- Use the bindToScope correctly
- Allow 0.0 to be set on tracesSampleRate ([#1328](https://github.com/getsentry/sentry-java/pull/1328))
- set "java" platform to transactions ([#1332](https://github.com/getsentry/sentry-java/pull/1332))
- Allow disabling tracing through SentryOptions ([#1337](https://github.com/getsentry/sentry-java/pull/1337))

## 4.3.0

### Features

- Activity tracing auto instrumentation

### Fixes

- Aetting in-app-includes from external properties ([#1291](https://github.com/getsentry/sentry-java/pull/1291))
- Initialize Sentry in Logback appender when DSN is not set in XML config ([#1296](https://github.com/getsentry/sentry-java/pull/1296))
- JUL integration SDK name ([#1293](https://github.com/getsentry/sentry-java/pull/1293))

## 4.2.0

### Features

- Improve EventProcessor nullability annotations ([#1229](https://github.com/getsentry/sentry-java/pull/1229)).
- Add ability to flush events synchronously.
- Support @SentrySpan and @SentryTransaction on classes and interfaces. ([#1243](https://github.com/getsentry/sentry-java/pull/1243))
- Do not serialize empty collections and maps ([#1245](https://github.com/getsentry/sentry-java/pull/1245))
- Integration interface better compatibility with Kotlin null-safety
- Simplify Sentry configuration in Spring integration ([#1259](https://github.com/getsentry/sentry-java/pull/1259))
- Simplify configuring Logback integration when environment variable with the DSN is not set ([#1271](https://github.com/getsentry/sentry-java/pull/1271))
- Add Request to the Scope. [#1270](https://github.com/getsentry/sentry-java/pull/1270))
- Optimize SentryTracingFilter when hub is disabled.

### Fixes

- Bump: sentry-native to 0.4.7
- Optimize DuplicateEventDetectionEventProcessor performance ([#1247](https://github.com/getsentry/sentry-java/pull/1247)).
- Prefix sdk.package names with io.sentry ([#1249](https://github.com/getsentry/sentry-java/pull/1249))
- Remove experimental annotation for Attachment ([#1257](https://github.com/getsentry/sentry-java/pull/1257))
- Mark stacktrace as snapshot if captured at arbitrary moment ([#1231](https://github.com/getsentry/sentry-java/pull/1231))
- Disable Gson HTML escaping
- Make the ANR Atomic flags immutable
- Prevent NoOpHub from creating heavy SentryOptions objects ([#1272](https://github.com/getsentry/sentry-java/pull/1272))
- SentryTransaction#getStatus NPE ([#1273](https://github.com/getsentry/sentry-java/pull/1273))
- Discard unfinished Spans before sending them over to Sentry ([#1279](https://github.com/getsentry/sentry-java/pull/1279))
- Interrupt the thread in QueuedThreadPoolExecutor ([#1276](https://github.com/getsentry/sentry-java/pull/1276))
- SentryTransaction#finish should not clear another transaction from the scope ([#1278](https://github.com/getsentry/sentry-java/pull/1278))

Breaking Changes:
- Enchancement: SentryExceptionResolver should not send handled errors by default ([#1248](https://github.com/getsentry/sentry-java/pull/1248)).
- Ref: Simplify RestTemplate instrumentation ([#1246](https://github.com/getsentry/sentry-java/pull/1246))
- Enchancement: Add overloads for startTransaction taking op and description ([#1244](https://github.com/getsentry/sentry-java/pull/1244))

## 4.1.0

### Features

- Improve Kotlin compatibility for SdkVersion ([#1213](https://github.com/getsentry/sentry-java/pull/1213))
- Support logging via JUL ([#1211](https://github.com/getsentry/sentry-java/pull/1211))

### Fixes

- Returning Sentry trace header from Span ([#1217](https://github.com/getsentry/sentry-java/pull/1217))
- Remove misleading error logs ([#1222](https://github.com/getsentry/sentry-java/pull/1222))

## 4.0.0

This release brings the Sentry Performance feature to Java SDK, Spring, Spring Boot, and Android integrations. Read more in the reference documentation:

- [Performance for Java](https://docs.sentry.io/platforms/java/performance/)
- [Performance for Spring](https://docs.sentry.io/platforms/java/guides/spring/)
- [Performance for Spring Boot](https://docs.sentry.io/platforms/java/guides/spring-boot/)
- [Performance for Android](https://docs.sentry.io/platforms/android/performance/)

### Other improvements:

#### Core:

- Improved loading external configuration:
  - Load `sentry.properties` from the application's current working directory ([#1046](https://github.com/getsentry/sentry-java/pull/1046))
  - Resolve `in-app-includes`, `in-app-excludes`, `tags`, `debug`, `uncaught.handler.enabled` parameters from the external configuration
- Set global tags on SentryOptions and load them from external configuration ([#1066](https://github.com/getsentry/sentry-java/pull/1066))
- Add support for attachments ([#1082](https://github.com/getsentry/sentry-java/pull/1082))
- Resolve `servername` from the localhost address
- Simplified transport configuration through setting `TransportFactory` instead of `ITransport` on SentryOptions ([#1124](https://github.com/getsentry/sentry-java/pull/1124))

#### Spring Boot:

- Add the ability to register multiple `OptionsConfiguration` beans ([#1093](https://github.com/getsentry/sentry-java/pull/1093))
- Initialize Logback after context refreshes ([#1129](https://github.com/getsentry/sentry-java/pull/1129))

#### Android:

- Add `isSideLoaded` and `installerStore` tags automatically (Where your App. was installed from eg Google Play, Amazon Store, downloaded APK, etc...)
- Bump: sentry-native to 0.4.6
- Bump: Gradle to 6.8.1 and AGP to 4.1.2

## 4.0.0-beta.1

### Features

- Add addToTransactions to Attachment ([#1191](https://github.com/getsentry/sentry-java/pull/1191))
- Support SENTRY_TRACES_SAMPLE_RATE conf. via env variables ([#1171](https://github.com/getsentry/sentry-java/pull/1171))
- Pass request to CustomSamplingContext in Spring integration ([#1172](https://github.com/getsentry/sentry-java/pull/1172))
- Move `SentrySpanClientHttpRequestInterceptor` to Spring module ([#1181](https://github.com/getsentry/sentry-java/pull/1181))
- Add overload for `transaction/span.finish(SpanStatus)` ([#1182](https://github.com/getsentry/sentry-java/pull/1182))
- Simplify registering traces sample callback in Spring integration ([#1184](https://github.com/getsentry/sentry-java/pull/1184))
- Polish Performance API ([#1165](https://github.com/getsentry/sentry-java/pull/1165))
- Set "debug" through external properties ([#1186](https://github.com/getsentry/sentry-java/pull/1186))
- Simplify Spring integration ([#1188](https://github.com/getsentry/sentry-java/pull/1188))
- Init overload with dsn ([#1195](https://github.com/getsentry/sentry-java/pull/1195))
- Enable Kotlin map-like access on CustomSamplingContext ([#1192](https://github.com/getsentry/sentry-java/pull/1192))
- Auto register custom ITransportFactory in Spring integration ([#1194](https://github.com/getsentry/sentry-java/pull/1194))
- Improve Kotlin property access in Performance API ([#1193](https://github.com/getsentry/sentry-java/pull/1193))
- Copy options tags to transactions ([#1198](https://github.com/getsentry/sentry-java/pull/1198))
- Add convenient method for accessing event's throwable ([#1202](https://github.com/getsentry/sentry-java/pull/1202))

### Fixes

- Ref: Set SpanContext on SentryTransaction to avoid potential NPE ([#1173](https://github.com/getsentry/sentry-java/pull/1173))
- Free Local Refs manually due to Android local ref. count limits
- Bring back support for setting transaction name without ongoing transaction ([#1183](https://github.com/getsentry/sentry-java/pull/1183))

## 4.0.0-alpha.3

### Features

- Improve ITransaction and ISpan null-safety compatibility ([#1161](https://github.com/getsentry/sentry-java/pull/1161))
- Automatically assign span context to captured events ([#1156](https://github.com/getsentry/sentry-java/pull/1156))
- Autoconfigure Apache HttpClient 5 based Transport in Spring Boot integration ([#1143](https://github.com/getsentry/sentry-java/pull/1143))
- Send user.ip_address = {{auto}} when sendDefaultPii is true ([#1015](https://github.com/getsentry/sentry-java/pull/1015))
- Read tracesSampleRate from AndroidManifest
- OutboxSender supports all envelope item types ([#1158](https://github.com/getsentry/sentry-java/pull/1158))
- Read `uncaught.handler.enabled` property from the external configuration
- Resolve servername from the localhost address
- Add maxAttachmentSize to SentryOptions ([#1138](https://github.com/getsentry/sentry-java/pull/1138))
- Drop invalid attachments ([#1134](https://github.com/getsentry/sentry-java/pull/1134))
- Set isSideLoaded info tags
- Add non blocking Apache HttpClient 5 based Transport ([#1136](https://github.com/getsentry/sentry-java/pull/1136))

### Fixes

- Ref: Make Attachment immutable ([#1120](https://github.com/getsentry/sentry-java/pull/1120))
- Ref: using Calendar to generate Dates
- Ref: Return NoOpTransaction instead of null ([#1126](https://github.com/getsentry/sentry-java/pull/1126))
- Ref: `ITransport` implementations are now responsible for executing request in asynchronous or synchronous way ([#1118](https://github.com/getsentry/sentry-java/pull/1118))
- Ref: Add option to set `TransportFactory` instead of `ITransport` on `SentryOptions` ([#1124](https://github.com/getsentry/sentry-java/pull/1124))
- Ref: Simplify ITransport creation in ITransportFactory ([#1135](https://github.com/getsentry/sentry-java/pull/1135))
- Fixes and Tests: Session serialization and deserialization
- Inheriting sampling decision from parent ([#1100](https://github.com/getsentry/sentry-java/pull/1100))
- Exception only sets a stack trace if there are frames
- Initialize Logback after context refreshes ([#1129](https://github.com/getsentry/sentry-java/pull/1129))
- Do not crash when passing null values to @Nullable methods, eg User and Scope
- Resolving dashed properties from external configuration
- Consider {{ auto }} as a default ip address ([#1015](https://github.com/getsentry/sentry-java/pull/1015))
- Set release and environment on Transactions ([#1152](https://github.com/getsentry/sentry-java/pull/1152))
- Do not set transaction on the scope automatically

## 4.0.0-alpha.2

### Features

- Add basic support for attachments ([#1082](https://github.com/getsentry/sentry-java/pull/1082))
- Set transaction name on events and transactions sent using Spring integration ([#1067](https://github.com/getsentry/sentry-java/pull/1067))
- Set global tags on SentryOptions and load them from external configuration ([#1066](https://github.com/getsentry/sentry-java/pull/1066))
- Add API validator and remove deprecated methods
- Add more convenient method to start a child span ([#1073](https://github.com/getsentry/sentry-java/pull/1073))
- Autoconfigure traces callback in Spring Boot integration ([#1074](https://github.com/getsentry/sentry-java/pull/1074))
- Resolve in-app-includes and in-app-excludes parameters from the external configuration
- Make InAppIncludesResolver public ([#1084](https://github.com/getsentry/sentry-java/pull/1084))
- Add the ability to register multiple OptionsConfiguration beans ([#1093](https://github.com/getsentry/sentry-java/pull/1093))
- Database query tracing with datasource-proxy ([#1095](https://github.com/getsentry/sentry-java/pull/1095))

### Fixes

- Ref: Refactor resolving SpanContext for Throwable ([#1068](https://github.com/getsentry/sentry-java/pull/1068))
- Ref: Change "op" to "operation" in @SentrySpan and @SentryTransaction
- Remove method reference in SentryEnvelopeItem ([#1091](https://github.com/getsentry/sentry-java/pull/1091))
- Set current thread only if there are no exceptions
- SentryOptions creates GsonSerializer by default
- Append DebugImage list if event already has it
- Sort breadcrumbs by Date if there are breadcrumbs already in the event

## 4.0.0-alpha.1

### Features

- Load `sentry.properties` from the application's current working directory ([#1046](https://github.com/getsentry/sentry-java/pull/1046))
- Performance monitoring ([#971](https://github.com/getsentry/sentry-java/pull/971))
- Performance monitoring for Spring Boot applications ([#971](https://github.com/getsentry/sentry-java/pull/971))

### Fixes

- Ref: Refactor JSON deserialization ([#1047](https://github.com/getsentry/sentry-java/pull/1047))

## 3.2.1

### Fixes

- Set current thread only if theres no exceptions ([#1064](https://github.com/getsentry/sentry-java/pull/1064))
- Append DebugImage list if event already has it ([#1092](https://github.com/getsentry/sentry-java/pull/1092))
- Sort breadcrumbs by Date if there are breadcrumbs already in the event ([#1094](https://github.com/getsentry/sentry-java/pull/1094))
- Free Local Refs manually due to Android local ref. count limits  ([#1179](https://github.com/getsentry/sentry-java/pull/1179))

## 3.2.0

### Features

- Expose a Module (Debug images) Loader for Android thru sentry-native ([#1043](https://github.com/getsentry/sentry-java/pull/1043))
- Added java doc to protocol classes based on sentry-data-schemes project ([#1045](https://github.com/getsentry/sentry-java/pull/1045))
- Make SentryExceptionResolver Order configurable to not send handled web exceptions ([#1008](https://github.com/getsentry/sentry-java/pull/1008))
- Resolve HTTP Proxy parameters from the external configuration ([#1028](https://github.com/getsentry/sentry-java/pull/1028))
- Sentry NDK integration is compiled against default NDK version based on AGP's version ([#1048](https://github.com/getsentry/sentry-java/pull/1048))

### Fixes

- Bump: AGP 4.1.1 ([#1040](https://github.com/getsentry/sentry-java/pull/1040))
- Update to sentry-native 0.4.4 and fix shared library builds ([#1039](https://github.com/getsentry/sentry-java/pull/1039))
- use neutral Locale for String operations ([#1033](https://github.com/getsentry/sentry-java/pull/1033))
- Clean up JNI code and properly free strings ([#1050](https://github.com/getsentry/sentry-java/pull/1050))
- set userId for hard-crashes if no user is set ([#1049](https://github.com/getsentry/sentry-java/pull/1049))

## 3.1.3

### Fixes

- Fix broken NDK integration on 3.1.2 (release failed on packaging a .so file)
- Increase max cached events to 30 ([#1029](https://github.com/getsentry/sentry-java/pull/1029))
- Normalize DSN URI ([#1030](https://github.com/getsentry/sentry-java/pull/1030))

## 3.1.2

### Features

- Manually capturing User Feedback
- Set environment to "production" by default.
- Make public the Breadcrumb constructor that accepts a Date ([#1012](https://github.com/getsentry/sentry-java/pull/1012))

### Fixes

- ref: Validate event id on user feedback submission

## 3.1.1

### Features

- Bind logging related SentryProperties to Slf4j Level instead of Logback to improve Log4j2 compatibility

### Fixes

- Prevent Logback and Log4j2 integrations from re-initializing Sentry when Sentry is already initialized
- Make sure HttpServletRequestSentryUserProvider runs by default before custom SentryUserProvider beans
- Fix setting up Sentry in Spring Webflux annotation by changing the scope of Spring WebMvc related dependencies

## 3.1.0

### Features

- Make getThrowable public and improve set contexts ([#967](https://github.com/getsentry/sentry-java/pull/967))
- Accepted quoted values in properties from external configuration ([#972](https://github.com/getsentry/sentry-java/pull/972))

### Fixes

- Auto-Configure `inAppIncludes` in Spring Boot integration ([#966](https://github.com/getsentry/sentry-java/pull/966))
- Bump: Android Gradle Plugin 4.0.2 ([#968](https://github.com/getsentry/sentry-java/pull/968))
- Don't require `sentry.dsn` to be set when using `io.sentry:sentry-spring-boot-starter` and `io.sentry:sentry-logback` together ([#965](https://github.com/getsentry/sentry-java/pull/965))
- Remove chunked streaming mode ([#974](https://github.com/getsentry/sentry-java/pull/974))
- Android 11 + targetSdkVersion 30 crashes Sentry on start ([#977](https://github.com/getsentry/sentry-java/pull/977))

## 3.0.0

## Java + Android

This release marks the re-unification of Java and Android SDK code bases.
It's based on the Android 2.0 SDK, which implements [Sentry's unified API](https://develop.sentry.dev/sdk/unified-api/).

Considerable changes were done, which include a lot of improvements. More are covered below, but the highlights are:

- Improved `log4j2` integration
  - Capture breadcrumbs for level INFO and higher
  - Raises event for ERROR and higher.
  - Minimum levels are configurable.
  - Optionally initializes the SDK via appender.xml
- Dropped support to `log4j`.
- Improved `logback` integration
  - Capture breadcrumbs for level INFO and higher
  - Raises event for ERROR and higher.
  - Minimum levels are configurable.
  - Optionally initializes the SDK via appender.xml
  - Configurable via Spring integration if both are enabled
- Spring
  - No more duplicate events with Spring and logback
  - Auto initalizes if DSN is available
  - Configuration options available with auto complete
- Google App Engine support dropped

## What’s Changed

- Callback to validate SSL certificate ([#944](https://github.com/getsentry/sentry-java/pull/944))
- Attach stack traces enabled by default

### Android specific

- Release health enabled by default for Android
- Sync of Scopes for Java -> Native (NDK)
- Bump Sentry-Native v0.4.2
- Android 11 Support

[Android migration docs](https://docs.sentry.io/platforms/android/migration/#migrating-from-sentry-android-2x-to-sentry-android-3x)

### Java specific

- Unified API for Java SDK and integrations (Spring, Spring boot starter, Servlet, Logback, Log4j2)

New Java [docs](https://docs.sentry.io/platforms/java/) are live and being improved.

## Acquisition

Packages were released on [`bintray sentry-java`](https://dl.bintray.com/getsentry/sentry-java/io/sentry/), [`bintray sentry-android`](https://dl.bintray.com/getsentry/sentry-android/io/sentry/), [`jcenter`](https://jcenter.bintray.com/io/sentry/) and [`mavenCentral`](https://repo.maven.apache.org/maven2/io/sentry/)

## Where is the Java 1.7 code base?

The previous Java releases, are all available in this repository through the tagged releases.
## 3.0.0-beta.1

## What’s Changed

- feat: ssl support ([#944](https://github.com/getsentry/sentry-java/pull/944)) @ninekaw9 @marandaneto
- feat: sync Java to C ([#937](https://github.com/getsentry/sentry-java/pull/937)) @bruno-garcia @marandaneto
- feat: Auto-configure Logback appender in Spring Boot integration. ([#938](https://github.com/getsentry/sentry-java/pull/938)) @maciejwalkowiak
- feat: Add Servlet integration. ([#935](https://github.com/getsentry/sentry-java/pull/935)) @maciejwalkowiak
- fix: Pop scope at the end of the request in Spring integration. ([#936](https://github.com/getsentry/sentry-java/pull/936)) @maciejwalkowiak
- bump: Upgrade Spring Boot to 2.3.4. ([#932](https://github.com/getsentry/sentry-java/pull/932)) @maciejwalkowiak
- fix: Do not set cookies when send pii is set to false. ([#931](https://github.com/getsentry/sentry-java/pull/931)) @maciejwalkowiak

Packages were released on [`bintray sentry-java`](https://dl.bintray.com/getsentry/sentry-java/io/sentry/), [`bintray sentry-android`](https://dl.bintray.com/getsentry/sentry-android/io/sentry/), [`jcenter`](https://jcenter.bintray.com/io/sentry/) and [`mavenCentral`](https://repo.maven.apache.org/maven2/io/sentry/)

We'd love to get feedback.

## 3.0.0-alpha.3

### Features

- Enable attach stack traces and disable attach threads by default ([#921](https://github.com/getsentry/sentry-java/pull/921)) @marandaneto

### Fixes

- Bump sentry-native to 0.4.2 ([#926](https://github.com/getsentry/sentry-java/pull/926)) @marandaneto
- ref: remove log level as RN do not use it anymore ([#924](https://github.com/getsentry/sentry-java/pull/924)) @marandaneto
- Read sample rate correctly from manifest meta data ([#923](https://github.com/getsentry/sentry-java/pull/923)) @marandaneto

Packages were released on [`bintray sentry-android`](https://dl.bintray.com/getsentry/sentry-android/io/sentry/) and [`bintray sentry-java`](https://dl.bintray.com/getsentry/sentry-java/io/sentry/)

We'd love to get feedback.

## 3.0.0-alpha.2

TBD

Packages were released on [bintray](https://dl.bintray.com/getsentry/maven/io/sentry/)

> Note: This release marks the unification of the Java and Android Sentry codebases based on the core of the Android SDK (version 2.x).
Previous releases for the Android SDK (version 2.x) can be found on the now archived: https://github.com/getsentry/sentry-android/

## 3.0.0-alpha.1

### Features

### Fixes


## New releases will happen on a different repository:

https://github.com/getsentry/sentry-java

## What’s Changed

### Features

### Fixes


- feat: enable release health by default

Packages were released on [`bintray`](https://dl.bintray.com/getsentry/sentry-android/io/sentry/sentry-android/), [`jcenter`](https://jcenter.bintray.com/io/sentry/sentry-android/) and [`mavenCentral`](https://repo.maven.apache.org/maven2/io/sentry/sentry-android/)

We'd love to get feedback.

## 2.3.1

### Fixes

- Add main thread checker for the app lifecycle integration ([#525](https://github.com/getsentry/sentry-android/pull/525)) @marandaneto
- Set correct migration link ([#523](https://github.com/getsentry/sentry-android/pull/523)) @fupduck
- Warn about Sentry re-initialization. ([#521](https://github.com/getsentry/sentry-android/pull/521)) @maciejwalkowiak
- Set SDK version in `MainEventProcessor`. ([#513](https://github.com/getsentry/sentry-android/pull/513)) @maciejwalkowiak
- Bump sentry-native to 0.4.0 ([#512](https://github.com/getsentry/sentry-android/pull/512)) @marandaneto
- Bump Gradle to 6.6 and fix linting issues ([#510](https://github.com/getsentry/sentry-android/pull/510)) @marandaneto
- fix(sentry-java): Contexts belong on the Scope ([#504](https://github.com/getsentry/sentry-android/pull/504)) @maciejwalkowiak
- Add tests for verifying scope changes thread isolation ([#508](https://github.com/getsentry/sentry-android/pull/508)) @maciejwalkowiak
- Set `SdkVersion` in default `SentryOptions` created in sentry-core module ([#506](https://github.com/getsentry/sentry-android/pull/506)) @maciejwalkowiak

Packages were released on [`bintray`](https://dl.bintray.com/getsentry/sentry-android/io/sentry/sentry-android/), [`jcenter`](https://jcenter.bintray.com/io/sentry/sentry-android/) and [`mavenCentral`](https://repo.maven.apache.org/maven2/io/sentry/sentry-android/)

We'd love to get feedback.

## 2.3.0

### Features

- Add console application sample. ([#502](https://github.com/getsentry/sentry-android/pull/502)) @maciejwalkowiak
- Log stacktraces in SystemOutLogger ([#498](https://github.com/getsentry/sentry-android/pull/498)) @maciejwalkowiak
- Add method to add breadcrumb with string parameter. ([#501](https://github.com/getsentry/sentry-android/pull/501)) @maciejwalkowiak

### Fixes

- Converting UTC and ISO timestamp when missing Locale/TimeZone do not error ([#505](https://github.com/getsentry/sentry-android/pull/505)) @marandaneto
- Call `Sentry#close` on JVM shutdown. ([#497](https://github.com/getsentry/sentry-android/pull/497)) @maciejwalkowiak
- ref: sentry-core changes for console app ([#473](https://github.com/getsentry/sentry-android/pull/473)) @marandaneto

Obs: If you are using its own instance of `Hub`/`SentryClient` and reflection to set up the SDK to be usable within Libraries, this change may break your code, please fix the renamed classes.

Packages were released on [`bintray`](https://dl.bintray.com/getsentry/sentry-android/io/sentry/sentry-android/), [`jcenter`](https://jcenter.bintray.com/io/sentry/sentry-android/) and [`mavenCentral`](https://repo.maven.apache.org/maven2/io/sentry/sentry-android/)

We'd love to get feedback.

## 2.2.2

### Features

- Add sdk to envelope header ([#488](https://github.com/getsentry/sentry-android/pull/488)) @marandaneto
- Log request if response code is not 200 ([#484](https://github.com/getsentry/sentry-android/pull/484)) @marandaneto

### Fixes

- Bump plugin versions ([#487](https://github.com/getsentry/sentry-android/pull/487)) @marandaneto
- Bump: AGP 4.0.1 ([#486](https://github.com/getsentry/sentry-android/pull/486)) @marandaneto

Packages were released on [`bintray`](https://dl.bintray.com/getsentry/sentry-android/io/sentry/sentry-android/), [`jcenter`](https://jcenter.bintray.com/io/sentry/sentry-android/) and [`mavenCentral`](https://repo.maven.apache.org/maven2/io/sentry/sentry-android/)

We'd love to get feedback.

## 2.2.1

### Fixes

- Timber adds breadcrumb even if event level is < minEventLevel ([#480](https://github.com/getsentry/sentry-android/pull/480)) @marandaneto
- Contexts serializer avoids reflection and fixes desugaring issue ([#478](https://github.com/getsentry/sentry-android/pull/478)) @marandaneto
- clone session before sending to the transport ([#474](https://github.com/getsentry/sentry-android/pull/474)) @marandaneto
- Bump Gradle 6.5.1 ([#479](https://github.com/getsentry/sentry-android/pull/479)) @marandaneto

Packages were released on [`bintray`](https://dl.bintray.com/getsentry/sentry-android/io/sentry/sentry-android/), [`jcenter`](https://jcenter.bintray.com/io/sentry/sentry-android/) and [`mavenCentral`](https://repo.maven.apache.org/maven2/io/sentry/sentry-android/)

We'd love to get feedback.

## 2.2.0

### Fixes

- Negative session sequence if the date is before java date epoch ([#471](https://github.com/getsentry/sentry-android/pull/471)) @marandaneto
- Deserialise unmapped contexts values from envelope ([#470](https://github.com/getsentry/sentry-android/pull/470)) @marandaneto
- Bump: sentry-native 0.3.4 ([#468](https://github.com/getsentry/sentry-android/pull/468)) @marandaneto

- feat: timber integration ([#464](https://github.com/getsentry/sentry-android/pull/464)) @marandaneto

1) To add integrations it requires a [manual initialization](https://docs.sentry.io/platforms/android/#manual-initialization) of the Android SDK.

2) Add the `sentry-android-timber` dependency:

```groovy
implementation 'io.sentry:sentry-android-timber:{version}' // version >= 2.2.0
```

3) Initialize and add the `SentryTimberIntegration`:

```java
SentryAndroid.init(this, options -> {
    // default values:
    // minEventLevel = ERROR
    // minBreadcrumbLevel = INFO
    options.addIntegration(new SentryTimberIntegration());

    // custom values for minEventLevel and minBreadcrumbLevel
    // options.addIntegration(new SentryTimberIntegration(SentryLevel.WARNING, SentryLevel.ERROR));
});
```

4) Use the Timber integration:

```java
try {
    int x = 1 / 0;
} catch (Exception e) {
    Timber.e(e);
}
```

Packages were released on [`bintray`](https://dl.bintray.com/getsentry/sentry-android/io/sentry/sentry-android/), [`jcenter`](https://jcenter.bintray.com/io/sentry/sentry-android/) and [`mavenCentral`](https://repo.maven.apache.org/maven2/io/sentry/sentry-android/)

We'd love to get feedback.

## 2.1.7

### Fixes

- Init native libs if available on SDK init ([#461](https://github.com/getsentry/sentry-android/pull/461)) @marandaneto
- Make JVM target explicit in sentry-core ([#462](https://github.com/getsentry/sentry-android/pull/462)) @dilbernd
- Timestamp with millis from react-native should be in UTC format ([#456](https://github.com/getsentry/sentry-android/pull/456)) @marandaneto
- Bump Gradle to 6.5 ([#454](https://github.com/getsentry/sentry-android/pull/454)) @marandaneto

Packages were released on [`bintray`](https://dl.bintray.com/getsentry/sentry-android/io/sentry/sentry-android/), [`jcenter`](https://jcenter.bintray.com/io/sentry/sentry-android/) and [`mavenCentral`](https://repo.maven.apache.org/maven2/io/sentry/sentry-android/)

We'd love to get feedback.

## 2.1.6

### Fixes

- Do not lookup sentry-debug-meta but instead load it directly ([#445](https://github.com/getsentry/sentry-android/pull/445)) @marandaneto
- Regression on v2.1.5 which can cause a crash on SDK init

Packages were released on [`bintray`](https://dl.bintray.com/getsentry/sentry-android/io/sentry/sentry-android/), [`jcenter`](https://jcenter.bintray.com/io/sentry/sentry-android/) and [`mavenCentral`](https://repo.maven.apache.org/maven2/io/sentry/sentry-android/)

We'd love to get feedback.

## 2.1.5

### Fixes

This version has a severe bug and can cause a crash on SDK init

Please upgrade to https://github.com/getsentry/sentry-android/releases/tag/2.1.6

## 2.1.4

### Features

- Make gzip as default content encoding type ([#433](https://github.com/getsentry/sentry-android/pull/433)) @marandaneto
- Use AGP 4 features ([#366](https://github.com/getsentry/sentry-android/pull/366)) @marandaneto
- Create GH Actions CI for Ubuntu/macOS ([#403](https://github.com/getsentry/sentry-android/pull/403)) @marandaneto
- Make root checker better and minimize false positive ([#417](https://github.com/getsentry/sentry-android/pull/417)) @marandaneto

### Fixes

- bump: sentry-native to 0.3.1 ([#440](https://github.com/getsentry/sentry-android/pull/440)) @marandaneto
- Update last session timestamp ([#437](https://github.com/getsentry/sentry-android/pull/437)) @marandaneto
- Filter trim memory breadcrumbs ([#431](https://github.com/getsentry/sentry-android/pull/431)) @marandaneto

Packages were released on [`bintray`](https://dl.bintray.com/getsentry/sentry-android/io/sentry/sentry-android/), [`jcenter`](https://jcenter.bintray.com/io/sentry/sentry-android/) and [`mavenCentral`](https://repo.maven.apache.org/maven2/io/sentry/sentry-android/)

We'd love to get feedback.

## 2.1.3

### Fixes

This fixes several critical bugs in sentry-android 2.0 and 2.1

- Sentry.init register integrations after creating the main Hub instead of doing it in the main Hub ctor ([#427](https://github.com/getsentry/sentry-android/pull/427)) @marandaneto
- make NoOpLogger public ([#425](https://github.com/getsentry/sentry-android/pull/425)) @marandaneto
- ConnectivityChecker returns connection status and events are not trying to be sent if no connection. ([#420](https://github.com/getsentry/sentry-android/pull/420)) @marandaneto
- thread pool executor is a single thread executor instead of scheduled thread executor ([#422](https://github.com/getsentry/sentry-android/pull/422)) @marandaneto
- Add Abnormal to the Session.State enum as its part of the protocol ([#424](https://github.com/getsentry/sentry-android/pull/424)) @marandaneto
- Bump: Gradle to 6.4.1 ([#419](https://github.com/getsentry/sentry-android/pull/419)) @marandaneto

We recommend that you use sentry-android 2.1.3 over the initial release of sentry-android 2.0 and 2.1.

Packages were released on [`bintray`](https://dl.bintray.com/getsentry/sentry-android/io/sentry/sentry-android/), [`jcenter`](https://jcenter.bintray.com/io/sentry/sentry-android/) and [`mavenCentral`](https://repo.maven.apache.org/maven2/io/sentry/sentry-android/)

We'd love to get feedback.

## 2.1.2

### Features

- Added options to configure http transport ([#411](https://github.com/getsentry/sentry-android/pull/411)) @marandaneto

### Fixes

- Phone state breadcrumbs require read_phone_state on older OS versions ([#415](https://github.com/getsentry/sentry-android/pull/415)) @marandaneto @bsergean
- before raising ANR events, we check ProcessErrorStateInfo if available ([#412](https://github.com/getsentry/sentry-android/pull/412)) @marandaneto
- send cached events to use a single thread executor ([#405](https://github.com/getsentry/sentry-android/pull/405)) @marandaneto
- initing SDK on AttachBaseContext ([#409](https://github.com/getsentry/sentry-android/pull/409)) @marandaneto
- sessions can't be abnormal, but exited if not ended properly ([#410](https://github.com/getsentry/sentry-android/pull/410)) @marandaneto

Packages were released on [`bintray`](https://dl.bintray.com/getsentry/sentry-android/io/sentry/sentry-android/), [`jcenter`](https://jcenter.bintray.com/io/sentry/sentry-android/) and [`mavenCentral`](https://repo.maven.apache.org/maven2/io/sentry/sentry-android/)

We'd love to get feedback.

## 2.1.1

### Features

- Added missing getters on Breadcrumb and SentryEvent ([#397](https://github.com/getsentry/sentry-android/pull/397)) @marandaneto
- Add trim memory breadcrumbs ([#395](https://github.com/getsentry/sentry-android/pull/395)) @marandaneto
- Only set breadcrumb extras if not empty ([#394](https://github.com/getsentry/sentry-android/pull/394)) @marandaneto
- Added samples of how to disable automatic breadcrumbs ([#389](https://github.com/getsentry/sentry-android/pull/389)) @marandaneto

### Fixes

- Set missing release, environment and dist to sentry-native options ([#404](https://github.com/getsentry/sentry-android/pull/404)) @marandaneto
- Do not add automatic and empty sensor breadcrumbs ([#401](https://github.com/getsentry/sentry-android/pull/401)) @marandaneto
- ref: removed Thread.sleep from LifecycleWatcher tests, using awaitility and DateProvider ([#392](https://github.com/getsentry/sentry-android/pull/392)) @marandaneto
- ref: added a DateTimeProvider for making retry after testable ([#391](https://github.com/getsentry/sentry-android/pull/391)) @marandaneto
- Bump Gradle to 6.4 ([#390](https://github.com/getsentry/sentry-android/pull/390)) @marandaneto
- Bump sentry-native to 0.2.6 ([#396](https://github.com/getsentry/sentry-android/pull/396)) @marandaneto

Packages were released on [`bintray`](https://dl.bintray.com/getsentry/sentry-android/io/sentry/sentry-android/), [`jcenter`](https://jcenter.bintray.com/io/sentry/sentry-android/) and [`mavenCentral`](https://repo.maven.apache.org/maven2/io/sentry/sentry-android/)

We'd love to get feedback.

## 2.1.0

### Features

- Includes all the changes of 2.1.0 alpha, beta and RC

### Fixes

- fix when PhoneStateListener is not ready for use ([#387](https://github.com/getsentry/sentry-android/pull/387)) @marandaneto
- make ANR 5s by default ([#388](https://github.com/getsentry/sentry-android/pull/388)) @marandaneto
- rate limiting by categories ([#381](https://github.com/getsentry/sentry-android/pull/381)) @marandaneto
- Bump NDK to latest stable version 21.1.6352462 ([#386](https://github.com/getsentry/sentry-android/pull/386)) @marandaneto

Packages were released on [`bintray`](https://dl.bintray.com/getsentry/sentry-android/io/sentry/sentry-android/), [`jcenter`](https://jcenter.bintray.com/io/sentry/sentry-android/) and [`mavenCentral`](https://repo.maven.apache.org/maven2/io/sentry/sentry-android/)

We'd love to get feedback.

## 2.0.3

### Fixes

- patch from 2.1.0-alpha.2 - avoid crash if NDK throws UnsatisfiedLinkError ([#344](https://github.com/getsentry/sentry-android/pull/344)) @marandaneto

Packages were released on [`bintray`](https://dl.bintray.com/getsentry/sentry-android/io/sentry/sentry-android/), [`jcenter`](https://jcenter.bintray.com/io/sentry/sentry-android/) and [`mavenCentral`](https://repo.maven.apache.org/maven2/io/sentry/sentry-android/)

We'd love to get feedback.

## 2.1.0-RC.1

### Features

- Options for uncaught exception and make SentryOptions list Thread-Safe ([#384](https://github.com/getsentry/sentry-android/pull/384)) @marandaneto
- Automatic breadcrumbs for app, activity and sessions lifecycles and system events ([#348](https://github.com/getsentry/sentry-android/pull/348)) @marandaneto
- Make capture session and envelope internal ([#372](https://github.com/getsentry/sentry-android/pull/372)) @marandaneto

### Fixes

- If retry after header has empty categories, apply retry after to all of them ([#377](https://github.com/getsentry/sentry-android/pull/377)) @marandaneto
- Discard events and envelopes if cached and retry after ([#378](https://github.com/getsentry/sentry-android/pull/378)) @marandaneto
- Merge loadLibrary calls for sentry-native and clean up CMake files ([#373](https://github.com/getsentry/sentry-android/pull/373)) @Swatinem
- Exceptions should be sorted oldest to newest ([#370](https://github.com/getsentry/sentry-android/pull/370)) @marandaneto
- Check external storage size even if its read only ([#368](https://github.com/getsentry/sentry-android/pull/368)) @marandaneto
- Wrong check for cellular network capability ([#369](https://github.com/getsentry/sentry-android/pull/369)) @marandaneto
- add ScheduledForRemoval annotation to deprecated methods ([#375](https://github.com/getsentry/sentry-android/pull/375)) @marandaneto
- Bump NDK to 21.0.6113669 ([#367](https://github.com/getsentry/sentry-android/pull/367)) @marandaneto
- Bump AGP and add new make cmd to check for updates ([#365](https://github.com/getsentry/sentry-android/pull/365)) @marandaneto

Packages were released on [`bintray`](https://dl.bintray.com/getsentry/sentry-android/io/sentry/sentry-android/), [`jcenter`](https://jcenter.bintray.com/io/sentry/sentry-android/) and [`mavenCentral`](https://repo.maven.apache.org/maven2/io/sentry/sentry-android/)

We'd love to get feedback.

## 2.1.0-beta.2

### Fixes

- Bump sentry-native to 0.2.4 ([#364](https://github.com/getsentry/sentry-android/pull/364)) @marandaneto
- Update current session on session start after deleting previous session ([#362](https://github.com/getsentry/sentry-android/pull/362)) @marandaneto

Packages were released on [`bintray`](https://dl.bintray.com/getsentry/sentry-android/io/sentry/sentry-android/), [`jcenter`](https://jcenter.bintray.com/io/sentry/sentry-android/) and [`mavenCentral`](https://repo.maven.apache.org/maven2/io/sentry/sentry-android/)

We'd love to get feedback.

## 2.1.0-beta.1

### Fixes

- Bump sentry-native to 0.2.3 ([#357](https://github.com/getsentry/sentry-android/pull/357)) @marandaneto
- Check for androidx availability on runtime ([#356](https://github.com/getsentry/sentry-android/pull/356)) @marandaneto
- If theres a left over session file and its crashed, we should not overwrite its state ([#354](https://github.com/getsentry/sentry-android/pull/354)) @marandaneto
- Session should be exited state if state was ok ([#352](https://github.com/getsentry/sentry-android/pull/352)) @marandaneto
- Envelope has dedicated endpoint ([#353](https://github.com/getsentry/sentry-android/pull/353)) @marandaneto

Packages were released on [`bintray`](https://dl.bintray.com/getsentry/sentry-android/io/sentry/sentry-android/), [`jcenter`](https://jcenter.bintray.com/io/sentry/sentry-android/) and [`mavenCentral`](https://repo.maven.apache.org/maven2/io/sentry/sentry-android/)

We'd love to get feedback.

## 2.1.0-alpha.2

### Fixes

- Change integration order for cached outbox events ([#347](https://github.com/getsentry/sentry-android/pull/347)) @marandaneto
- Avoid crash if NDK throws UnsatisfiedLinkError ([#344](https://github.com/getsentry/sentry-android/pull/344)) @marandaneto
- Avoid getting a threadlocal twice. ([#339](https://github.com/getsentry/sentry-android/pull/339)) @metlos
- Removing session tracking guard on hub and client ([#338](https://github.com/getsentry/sentry-android/pull/338)) @marandaneto
- Bump agp to 3.6.2 ([#336](https://github.com/getsentry/sentry-android/pull/336)) @marandaneto
- Fix racey ANR integration ([#332](https://github.com/getsentry/sentry-android/pull/332)) @marandaneto
- Logging envelopes path when possible instead of nullable id ([#331](https://github.com/getsentry/sentry-android/pull/331)) @marandaneto
- Renaming transport gate method ([#330](https://github.com/getsentry/sentry-android/pull/330)) @marandaneto

Packages were released on [`bintray`](https://dl.bintray.com/getsentry/sentry-android/io/sentry/sentry-android/), [`jcenter`](https://jcenter.bintray.com/io/sentry/sentry-android/) and [`mavenCentral`](https://repo.maven.apache.org/maven2/io/sentry/sentry-android/)

We'd love to get feedback.

## 2.1.0-alpha.1

Release of Sentry's new SDK for Android.

## What’s Changed

### Features

- Release health @marandaneto @bruno-garcia
- ANR report should have 'was active=yes' on the dashboard ([#299](https://github.com/getsentry/sentry-android/pull/299)) @marandaneto
- NDK events apply scoped data ([#322](https://github.com/getsentry/sentry-android/pull/322)) @marandaneto
- Add a StdoutTransport ([#310](https://github.com/getsentry/sentry-android/pull/310)) @mike-burns
- Implementing new retry after protocol ([#306](https://github.com/getsentry/sentry-android/pull/306)) @marandaneto

### Fixes

- Bump sentry-native to 0.2.2 ([#305](https://github.com/getsentry/sentry-android/pull/305)) @Swatinem
- Missing App's info ([#315](https://github.com/getsentry/sentry-android/pull/315)) @marandaneto
- Buffered writers/readers - otimizations ([#311](https://github.com/getsentry/sentry-android/pull/311)) @marandaneto
- Boot time should be UTC ([#309](https://github.com/getsentry/sentry-android/pull/309)) @marandaneto
- Make transport result public ([#300](https://github.com/getsentry/sentry-android/pull/300)) @marandaneto

Packages were released on [`bintray`](https://dl.bintray.com/getsentry/sentry-android/io/sentry/sentry-android/), [`jcenter`](https://jcenter.bintray.com/io/sentry/sentry-android/) and [`mavenCentral`](https://repo.maven.apache.org/maven2/io/sentry/sentry-android/)

We'd love to get feedback.

## 2.0.2

Release of Sentry's new SDK for Android.

### Features

- MavenCentral support ([#284](https://github.com/getsentry/sentry-android/pull/284)) @marandaneto

### Fixes

- Bump AGP to 3.6.1 ([#285](https://github.com/getsentry/sentry-android/pull/285)) @marandaneto

Packages were released on [`bintray`](https://dl.bintray.com/getsentry/sentry-android/io/sentry/sentry-android/), [`jcenter`](https://jcenter.bintray.com/io/sentry/sentry-android/) and [`mavenCentral`](https://repo.maven.apache.org/maven2/io/sentry/sentry-android/)

We'd love to get feedback.

## 2.0.1

Release of Sentry's new SDK for Android.

## What’s Changed

### Features

- Attach threads/stacktraces ([#267](https://github.com/getsentry/sentry-android/pull/267)) @marandaneto
- Add the default serverName to SentryOptions and use it in MainEventProcessor ([#279](https://github.com/getsentry/sentry-android/pull/279)) @metlos

### Fixes

- set current threadId when there's no mechanism set ([#277](https://github.com/getsentry/sentry-android/pull/277)) @marandaneto
- Preview package manager ([#269](https://github.com/getsentry/sentry-android/pull/269)) @bruno-garcia

Packages were released on [`bintray`](https://dl.bintray.com/getsentry/sentry-android/io/sentry/), [`jcenter`](https://jcenter.bintray.com/io/sentry/sentry-android/)

We'd love to get feedback.

## 2.0.0

Release of Sentry's new SDK for Android.

New features not offered by (1.7.x):

- NDK support
  - Captures crashes caused by native code
  - Access to the [`sentry-native` SDK](https://github.com/getsentry/sentry-native/) API by your native (C/C++/Rust code/..).
- Automatic init (just add your `DSN` to the manifest)
   - Proguard rules are added automatically
   - Permission (Internet) is added automatically
- Uncaught Exceptions might be captured even before the app restarts
- Sentry's Unified API.
- More context/device information
- Packaged as `aar`
- Frames from the app automatically marked as `InApp=true` (stack traces in Sentry highlights them by default).
- Complete Sentry Protocol available.
- All threads and their stack traces are captured.
- Sample project in this repo to test many features (segfault, uncaught exception, ANR...)

Features from the current SDK like `ANR` are also available (by default triggered after 4 seconds).

Packages were released on [`bintray`](https://dl.bintray.com/getsentry/sentry-android/io/sentry/), [`jcenter`](https://jcenter.bintray.com/io/sentry/sentry-android/)

We'd love to get feedback.

## 2.0.0-rc04

Release of Sentry's new SDK for Android.

### Features

- Take sampleRate from metadata ([#262](https://github.com/getsentry/sentry-android/pull/262)) @bruno-garcia
- Support mills timestamp format ([#263](https://github.com/getsentry/sentry-android/pull/263)) @marandaneto
- Adding logs to installed integrations ([#265](https://github.com/getsentry/sentry-android/pull/265)) @marandaneto

### Fixes

- Breacrumb.data to string,object, Add LOG level ([#264](https://github.com/getsentry/sentry-android/pull/264)) @HazAT
- Read release conf. on manifest ([#266](https://github.com/getsentry/sentry-android/pull/266)) @marandaneto

Packages were released on [`bintray`](https://dl.bintray.com/getsentry/sentry-android/io/sentry/), [`jcenter`](https://jcenter.bintray.com/io/sentry/sentry-android/)

We'd love to get feedback and we'll work in getting the GA `2.0.0` out soon.
Until then, the [stable SDK offered by Sentry is at version 1.7.30](https://github.com/getsentry/sentry-java/releases/tag/v1.7.30)

## 2.0.0-rc03

Release of Sentry's new SDK for Android.

### Fixes

- fixes ([#259](https://github.com/getsentry/sentry-android/issues/259)) - NPE check on getExternalFilesDirs items. ([#260](https://github.com/getsentry/sentry-android/pull/260)) @marandaneto
- strictMode typo ([#258](https://github.com/getsentry/sentry-android/pull/258)) @marandaneto

Packages were released on [`bintray`](https://dl.bintray.com/getsentry/sentry-android/io/sentry/), [`jcenter`](https://jcenter.bintray.com/io/sentry/sentry-android/)

We'd love to get feedback and we'll work in getting the GA `2.0.0` out soon.
Until then, the [stable SDK offered by Sentry is at version 1.7.30](https://github.com/getsentry/sentry-java/releases/tag/v1.7.30)

## 2.0.0-rc02

Release of Sentry's new SDK for Android.

### Features

- Hub mode configurable ([#247](https://github.com/getsentry/sentry-android/pull/247)) @bruno-garcia
- Added remove methods (tags/extras) to the sentry static class ([#243](https://github.com/getsentry/sentry-android/pull/243)) @marandaneto

### Fixes


- Update ndk for new sentry-native version ([#235](https://github.com/getsentry/sentry-android/pull/235)) @Swatinem @marandaneto
- Make integrations public ([#256](https://github.com/getsentry/sentry-android/pull/256)) @marandaneto
- Bump build-tools ([#255](https://github.com/getsentry/sentry-android/pull/255)) @marandaneto
- Added javadocs to scope and its dependencies ([#253](https://github.com/getsentry/sentry-android/pull/253)) @marandaneto
- Build all ABIs ([#254](https://github.com/getsentry/sentry-android/pull/254)) @marandaneto
- Moving back ANR timeout from long to int param. ([#252](https://github.com/getsentry/sentry-android/pull/252)) @marandaneto
- Added HubAdapter to call Sentry static methods from Integrations ([#250](https://github.com/getsentry/sentry-android/pull/250)) @marandaneto
- New Release format ([#242](https://github.com/getsentry/sentry-android/pull/242)) @marandaneto
- Javadocs for SentryOptions ([#246](https://github.com/getsentry/sentry-android/pull/246)) @marandaneto
- non-app is already inApp excluded by default. ([#244](https://github.com/getsentry/sentry-android/pull/244)) @marandaneto
- Fix if symlink exists for sentry-native ([#241](https://github.com/getsentry/sentry-android/pull/241)) @marandaneto
- Clone method - race condition free ([#226](https://github.com/getsentry/sentry-android/pull/226)) @marandaneto
- Refactoring breadcrumbs callback ([#239](https://github.com/getsentry/sentry-android/pull/239)) @marandaneto

Packages were released on [`bintray`](https://dl.bintray.com/getsentry/sentry-android/io/sentry/), [`jcenter`](https://jcenter.bintray.com/io/sentry/sentry-android/)

We'd love to get feedback and we'll work in getting the GA `2.0.0` out soon.
Until then, the [stable SDK offered by Sentry is at version 1.7.30](https://github.com/getsentry/sentry-java/releases/tag/v1.7.30)

## 2.0.0-rc01

Release of Sentry's new SDK for Android.

## What’s Changed

### Features

- Added remove methods for Scope data ([#237](https://github.com/getsentry/sentry-android/pull/237)) @marandaneto
- More device context (deviceId, connectionType and language) ([#229](https://github.com/getsentry/sentry-android/pull/229)) @marandaneto
- Added a few java docs (Sentry, Hub and SentryClient) ([#223](https://github.com/getsentry/sentry-android/pull/223)) @marandaneto
- Implemented diagnostic logger ([#218](https://github.com/getsentry/sentry-android/pull/218)) @marandaneto
- Added event processors to scope ([#209](https://github.com/getsentry/sentry-android/pull/209)) @marandaneto
- Added android transport gate ([#206](https://github.com/getsentry/sentry-android/pull/206)) @marandaneto
- Added executor for caching values out of the main thread ([#201](https://github.com/getsentry/sentry-android/pull/201)) @marandaneto

### Fixes


- Honor RetryAfter ([#236](https://github.com/getsentry/sentry-android/pull/236)) @marandaneto
- Add tests for SentryValues ([#238](https://github.com/getsentry/sentry-android/pull/238)) @philipphofmann
- Do not set frames if there's none ([#234](https://github.com/getsentry/sentry-android/pull/234)) @marandaneto
- Always call interrupt after InterruptedException ([#232](https://github.com/getsentry/sentry-android/pull/232)) @marandaneto
- Mark as current thread if its the main thread ([#228](https://github.com/getsentry/sentry-android/pull/228)) @marandaneto
- Fix lgtm alerts ([#219](https://github.com/getsentry/sentry-android/pull/219)) @marandaneto
- Written unit tests to ANR integration ([#215](https://github.com/getsentry/sentry-android/pull/215)) @marandaneto
- Added blog posts to README ([#214](https://github.com/getsentry/sentry-android/pull/214)) @marandaneto
- Raise code coverage for Dsn to 100% ([#212](https://github.com/getsentry/sentry-android/pull/212)) @philipphofmann
- Remove redundant times(1) for Mockito.verify ([#211](https://github.com/getsentry/sentry-android/pull/211)) @philipphofmann
- Transport may be set on options ([#203](https://github.com/getsentry/sentry-android/pull/203)) @marandaneto
- dist may be set on options ([#204](https://github.com/getsentry/sentry-android/pull/204)) @marandaneto
- Throw an exception if DSN is not set ([#200](https://github.com/getsentry/sentry-android/pull/200)) @marandaneto
- Migration guide markdown ([#197](https://github.com/getsentry/sentry-android/pull/197)) @marandaneto

Packages were released on [`bintray`](https://dl.bintray.com/getsentry/sentry-android/io/sentry/), [`jcenter`](https://jcenter.bintray.com/io/sentry/sentry-android/)

We'd love to get feedback and we'll work in getting the GA `2.0.0` out soon.
Until then, the [stable SDK offered by Sentry is at version 1.7.29](https://github.com/getsentry/sentry-java/releases/tag/v1.7.29)

## 2.0.0-beta02

Release of Sentry's new SDK for Android.

### Features

- addBreadcrumb overloads ([#196](https://github.com/getsentry/sentry-android/pull/196)) and ([#198](https://github.com/getsentry/sentry-android/pull/198))

### Fixes

- fix Android bug on API 24 and 25 about getting current threads and stack traces ([#194](https://github.com/getsentry/sentry-android/pull/194))

Packages were released on [`bintray`](https://dl.bintray.com/getsentry/sentry-android/io/sentry/), [`jcenter`](https://jcenter.bintray.com/io/sentry/sentry-android/)

We'd love to get feedback and we'll work in getting the GA `2.0.0` out soon.
Until then, the [stable SDK offered by Sentry is at version 1.7.28](https://github.com/getsentry/sentry-java/releases/tag/v1.7.28)

## 2.0.0-beta01

Release of Sentry's new SDK for Android.

### Fixes

- ref: ANR doesn't set handled flag ([#186](https://github.com/getsentry/sentry-android/pull/186))
- SDK final review ([#183](https://github.com/getsentry/sentry-android/pull/183))
- ref: Drop errored in favor of crashed ([#187](https://github.com/getsentry/sentry-android/pull/187))
- Workaround android_id ([#185](https://github.com/getsentry/sentry-android/pull/185))
- Renamed sampleRate ([#191](https://github.com/getsentry/sentry-android/pull/191))
- Making timestamp package-private or test-only ([#190](https://github.com/getsentry/sentry-android/pull/190))
- Split event processor in Device/App data ([#180](https://github.com/getsentry/sentry-android/pull/180))

Packages were released on [`bintray`](https://dl.bintray.com/getsentry/sentry-android/io/sentry/), [`jcenter`](https://jcenter.bintray.com/io/sentry/sentry-android/)

We'd love to get feedback and we'll work in getting the GA `2.0.0` out soon.
Until then, the [stable SDK offered by Sentry is at version 1.7.28](https://github.com/getsentry/sentry-java/releases/tag/v1.7.28)

## 2.0.0-alpha09

Release of Sentry's new SDK for Android.

### Features

- Adding nativeBundle plugin ([#161](https://github.com/getsentry/sentry-android/pull/161))
- Adding scope methods to sentry static class ([#179](https://github.com/getsentry/sentry-android/pull/179))

### Fixes

- fix: DSN parsing ([#165](https://github.com/getsentry/sentry-android/pull/165))
- Don't avoid exception type minification ([#166](https://github.com/getsentry/sentry-android/pull/166))
- make Gson retro compatible with older versions of AGP ([#177](https://github.com/getsentry/sentry-android/pull/177))
- Bump sentry-native with message object instead of a string ([#172](https://github.com/getsentry/sentry-android/pull/172))

Packages were released on [`bintray`](https://dl.bintray.com/getsentry/sentry-android/io/sentry/), [`jcenter`](https://jcenter.bintray.com/io/sentry/sentry-android/)

We'd love to get feedback and we'll work in getting the GA `2.0.0` out soon.
Until then, the [stable SDK offered by Sentry is at version 1.7.28](https://github.com/getsentry/sentry-java/releases/tag/v1.7.28)

## 2.0.0-alpha08

Release of Sentry's new SDK for Android.

### Fixes

- DebugId endianness ([#162](https://github.com/getsentry/sentry-android/pull/162))
- Executed beforeBreadcrumb also for scope ([#160](https://github.com/getsentry/sentry-android/pull/160))
- Benefit of manifest merging when minSdk ([#159](https://github.com/getsentry/sentry-android/pull/159))
- Add method to captureMessage with level ([#157](https://github.com/getsentry/sentry-android/pull/157))
- Listing assets file on the wrong dir ([#156](https://github.com/getsentry/sentry-android/pull/156))

Packages were released on [`bintray`](https://dl.bintray.com/getsentry/sentry-android/io/sentry/), [`jcenter`](https://jcenter.bintray.com/io/sentry/sentry-android/)

We'd love to get feedback and we'll work in getting the GA `2.0.0` out soon.
Until then, the [stable SDK offered by Sentry is at version 1.7.28](https://github.com/getsentry/sentry-java/releases/tag/v1.7.28)

## 2.0.0-alpha07

Third release of Sentry's new SDK for Android.

### Fixes

-  Fixed release for jcenter and bintray

Packages were released on [`bintray`](https://dl.bintray.com/getsentry/sentry-android/io/sentry/), [`jcenter`](https://jcenter.bintray.com/io/sentry/sentry-android/)

We'd love to get feedback and we'll work in getting the GA `2.0.0` out soon.
Until then, the [stable SDK offered by Sentry is at version 1.7.28](https://github.com/getsentry/sentry-java/releases/tag/v1.7.28)

## 2.0.0-alpha06

Second release of Sentry's new SDK for Android.

### Fixes

- Fixed a typo on pom generation.

Packages were released on [`bintray`](https://dl.bintray.com/getsentry/sentry-android/io/sentry/), [`jcenter`](https://jcenter.bintray.com/io/sentry/sentry-android/)

We'd love to get feedback and we'll work in getting the GA `2.0.0` out soon.
Until then, the [stable SDK offered by Sentry is at version 1.7.28](https://github.com/getsentry/sentry-java/releases/tag/v1.7.28)

## 2.0.0-alpha05

First release of Sentry's new SDK for Android.

New features not offered by our current (1.7.x), stable SDK are:

- NDK support
  - Captures crashes caused by native code
  - Access to the [`sentry-native` SDK](https://github.com/getsentry/sentry-native/) API by your native (C/C++/Rust code/..).
- Automatic init (just add your `DSN` to the manifest)
   - Proguard rules are added automatically
   - Permission (Internet) is added automatically
- Uncaught Exceptions might be captured even before the app restarts
- Unified API which include scopes etc.
- More context/device information
- Packaged as `aar`
- Frames from the app automatically marked as `InApp=true` (stack traces in Sentry highlights them by default).
- Complete Sentry Protocol available.
- All threads and their stack traces are captured.
- Sample project in this repo to test many features (segfault, uncaught exception, scope)

Features from the current SDK like `ANR` are also available (by default triggered after 4 seconds).

Packages were released on [`bintray`](https://dl.bintray.com/getsentry/sentry-android/io/sentry/), [`jcenter`](https://jcenter.bintray.com/io/sentry/sentry-android/)

We'd love to get feedback and we'll work in getting the GA `2.0.0` out soon.
Until then, the [stable SDK offered by Sentry is at version 1.7.28](https://github.com/getsentry/sentry-java/releases/tag/v1.7.28)<|MERGE_RESOLUTION|>--- conflicted
+++ resolved
@@ -2,22 +2,20 @@
 
 ## Unreleased
 
-<<<<<<< HEAD
-### Features
-
-- Server-Side Dynamic Sampling Context support  ([#2226](https://github.com/getsentry/sentry-java/pull/2226))
-=======
 ### Fixes
 
 - Fixed AbstractMethodError when getting Lifecycle ([#2228](https://github.com/getsentry/sentry-java/pull/2228))
 - Avoid sending empty profiles ([#2232](https://github.com/getsentry/sentry-java/pull/2232))
 
+### Features
+
+- Server-Side Dynamic Sampling Context support  ([#2226](https://github.com/getsentry/sentry-java/pull/2226))
+
 ## 6.4.1
 
 ### Fixes
 
 - Fix memory leak caused by throwableToSpan ([#2227](https://github.com/getsentry/sentry-java/pull/2227))
->>>>>>> de743371
 
 ## 6.4.0
 
