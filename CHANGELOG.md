# Changelog

## Unreleased

### Features

<<<<<<< HEAD
- Add support for measurements at span level ([#3219](https://github.com/getsentry/sentry-java/pull/3219))
=======
- Add `enableScopePersistence` option to disable `PersistingScopeObserver` used for ANR reporting which may increase performance overhead. Defaults to `true` ([#3218](https://github.com/getsentry/sentry-java/pull/3218))
  - When disabled, the SDK will not enrich ANRv2 events with scope data (e.g. breadcrumbs, user, tags, etc.)
>>>>>>> 9578eabf

### Fixes

- Ensure performance measurement collection is not taken too frequently ([#3221](https://github.com/getsentry/sentry-java/pull/3221))
- Fix old profiles deletion on SDK init ([#3216](https://github.com/getsentry/sentry-java/pull/3216))
- Fix hub restore point in wrappers: SentryWrapper, SentryTaskDecorator and SentryScheduleHook ([#3225](https://github.com/getsentry/sentry-java/pull/3225))
  - We now reset the hub to its previous value on the thread where the `Runnable`/`Callable`/`Supplier` is executed instead of setting it to the hub that was used on the thread where the `Runnable`/`Callable`/`Supplier` was created.
- Fix add missing thread name/id to app start spans ([#3226](https://github.com/getsentry/sentry-java/pull/3226))

## 7.4.0

### Features

- Add new threshold parameters to monitor config ([#3181](https://github.com/getsentry/sentry-java/pull/3181))
- Report process init time as a span for app start performance ([#3159](https://github.com/getsentry/sentry-java/pull/3159))
- (perf-v2): Calculate frame delay on a span level ([#3197](https://github.com/getsentry/sentry-java/pull/3197))
- Resolve spring properties in @SentryCheckIn annotation ([#3194](https://github.com/getsentry/sentry-java/pull/3194))
- Experimental: Add Spotlight integration ([#3166](https://github.com/getsentry/sentry-java/pull/3166))
    - For more details about Spotlight head over to https://spotlightjs.com/
    - Set `options.isEnableSpotlight = true` to enable Spotlight

### Fixes

- Don't wait on main thread when SDK restarts ([#3200](https://github.com/getsentry/sentry-java/pull/3200))
- Fix Jetpack Compose widgets are not being correctly identified for user interaction tracing ([#3209](https://github.com/getsentry/sentry-java/pull/3209))
- Fix issue title on Android when a wrapping `RuntimeException` is thrown by the system ([#3212](https://github.com/getsentry/sentry-java/pull/3212))
  - This will change grouping of the issues that were previously titled `RuntimeInit$MethodAndArgsCaller` to have them split up properly by the original root cause exception

## 7.3.0

### Features

- Added App Start profiling
    - This depends on the new option `io.sentry.profiling.enable-app-start`, other than the already existing `io.sentry.traces.profiling.sample-rate`.
    - Sampler functions can check the new `isForNextAppStart` flag, to adjust startup profiling sampling programmatically.
      Relevant PRs:
    - Decouple Profiler from Transaction ([#3101](https://github.com/getsentry/sentry-java/pull/3101))
    - Add options and sampling logic ([#3121](https://github.com/getsentry/sentry-java/pull/3121))
    - Add ContentProvider and start profile ([#3128](https://github.com/getsentry/sentry-java/pull/3128))
- Extend internal performance collector APIs ([#3102](https://github.com/getsentry/sentry-java/pull/3102))
- Collect slow and frozen frames for spans using `OnFrameMetricsAvailableListener` ([#3111](https://github.com/getsentry/sentry-java/pull/3111))
- Interpolate total frame count to match span duration ([#3158](https://github.com/getsentry/sentry-java/pull/3158))

### Fixes

- Avoid multiple breadcrumbs from OkHttpEventListener ([#3175](https://github.com/getsentry/sentry-java/pull/3175))
- Apply OkHttp listener auto finish timestamp to all running spans ([#3167](https://github.com/getsentry/sentry-java/pull/3167))
- Fix not eligible for auto proxying warnings ([#3154](https://github.com/getsentry/sentry-java/pull/3154))
- Set default fingerprint for ANRv2 events to correctly group background and foreground ANRs ([#3164](https://github.com/getsentry/sentry-java/pull/3164))
  - This will improve grouping of ANRs that have similar stacktraces but differ in background vs foreground state. Only affects newly-ingested ANR events with `mechanism:AppExitInfo`
- Fix UserFeedback disk cache name conflicts with linked events ([#3116](https://github.com/getsentry/sentry-java/pull/3116))

### Breaking changes

- Remove `HostnameVerifier` option as it's flagged by security tools of some app stores ([#3150](https://github.com/getsentry/sentry-java/pull/3150))
  - If you were using this option, you have 3 possible paths going forward:
    - Provide a custom `ITransportFactory` through `SentryOptions.setTransportFactory()`, where you can copy over most of the parts like `HttpConnection` and `AsyncHttpTransport` from the SDK with necessary modifications
    - Get a certificate for your server through e.g. [Let's Encrypt](https://letsencrypt.org/)
    - Fork the SDK and add the hostname verifier back

### Dependencies

- Bump Native SDK from v0.6.7 to v0.7.0 ([#3133](https://github.com/getsentry/sentry-java/pull/3133))
  - [changelog](https://github.com/getsentry/sentry-native/blob/master/CHANGELOG.md#070)
  - [diff](https://github.com/getsentry/sentry-native/compare/0.6.7...0.7.0)

## 7.2.0

### Features

- Handle `monitor`/`check_in` in client reports and rate limiter ([#3096](https://github.com/getsentry/sentry-java/pull/3096))
- Add support for `graphql-java` version 21 ([#3090](https://github.com/getsentry/sentry-java/pull/3090))

### Fixes

- Avoid concurrency in AndroidProfiler performance data collection ([#3130](https://github.com/getsentry/sentry-java/pull/3130))
- Improve thresholds for network changes breadcrumbs ([#3083](https://github.com/getsentry/sentry-java/pull/3083))
- SchedulerFactoryBeanCustomizer now runs first so user customization is not overridden ([#3095](https://github.com/getsentry/sentry-java/pull/3095))
  - If you are setting global job listeners please also add `SentryJobListener`
- Ensure serialVersionUID of Exception classes are unique ([#3115](https://github.com/getsentry/sentry-java/pull/3115))
- Get rid of "is not eligible for getting processed by all BeanPostProcessors" warnings in Spring Boot ([#3108](https://github.com/getsentry/sentry-java/pull/3108))
- Fix missing `release` and other fields for ANRs reported with `mechanism:AppExitInfo` ([#3074](https://github.com/getsentry/sentry-java/pull/3074))

### Dependencies

- Bump `opentelemetry-sdk` to `1.33.0` and `opentelemetry-javaagent` to `1.32.0` ([#3112](https://github.com/getsentry/sentry-java/pull/3112))

## 7.1.0

### Features

- Support multiple debug-metadata.properties ([#3024](https://github.com/getsentry/sentry-java/pull/3024))
- Automatically downsample transactions when the system is under load ([#3072](https://github.com/getsentry/sentry-java/pull/3072))
  - You can opt into this behaviour by setting `enable-backpressure-handling=true`.
  - We're happy to receive feedback, e.g. [in this GitHub issue](https://github.com/getsentry/sentry-java/issues/2829)
  - When the system is under load we start reducing the `tracesSampleRate` automatically.
  - Once the system goes back to healthy, we reset the `tracesSampleRate` to its original value.
- (Android) Experimental: Provide more detailed cold app start information ([#3057](https://github.com/getsentry/sentry-java/pull/3057))
  - Attaches spans for Application, ContentProvider, and Activities to app-start timings
  - Application and ContentProvider timings are added using bytecode instrumentation, which requires sentry-android-gradle-plugin version `4.1.0` or newer
  - Uses Process.startUptimeMillis to calculate app-start timings
  - To enable this feature set `options.isEnablePerformanceV2 = true`
- Move slow+frozen frame calculation, as well as frame delay inside SentryFrameMetricsCollector ([#3100](https://github.com/getsentry/sentry-java/pull/3100))
- Extract Activity Breadcrumbs generation into own Integration ([#3064](https://github.com/getsentry/sentry-java/pull/3064))

### Fixes

- Send breadcrumbs and client error in `SentryOkHttpEventListener` even without transactions ([#3087](https://github.com/getsentry/sentry-java/pull/3087))
- Keep `io.sentry.exception.SentryHttpClientException` from obfuscation to display proper issue title on Sentry ([#3093](https://github.com/getsentry/sentry-java/pull/3093))
- (Android) Fix wrong activity transaction duration in case SDK init is deferred ([#3092](https://github.com/getsentry/sentry-java/pull/3092))

### Dependencies

- Bump Gradle from v8.4.0 to v8.5.0 ([#3070](https://github.com/getsentry/sentry-java/pull/3070))
  - [changelog](https://github.com/gradle/gradle/blob/master/CHANGELOG.md#v850)
  - [diff](https://github.com/gradle/gradle/compare/v8.4.0...v8.5.0)

## 7.0.0

Version 7 of the Sentry Android/Java SDK brings a variety of features and fixes. The most notable changes are:
- Bumping `minSdk` level to 19 (Android 4.4)
- The SDK will now listen to connectivity changes and try to re-upload cached events when internet connection is re-established additionally to uploading events on app restart 
- `Sentry.getSpan` now returns the root transaction, which should improve the span hierarchy and make it leaner
- Multiple improvements to reduce probability of the SDK causing ANRs
- New `sentry-okhttp` artifact is unbundled from Android and can be used in pure JVM-only apps

## Sentry Self-hosted Compatibility

This SDK version is compatible with a self-hosted version of Sentry `22.12.0` or higher. If you are using an older version of [self-hosted Sentry](https://develop.sentry.dev/self-hosted/) (aka onpremise), you will need to [upgrade](https://develop.sentry.dev/self-hosted/releases/). If you're using `sentry.io` no action is required.

## Sentry Integrations Version Compatibility (Android)

Make sure to align _all_ Sentry dependencies to the same version when bumping the SDK to 7.+, otherwise it will crash at runtime due to binary incompatibility. (E.g. if you're using `-timber`, `-okhttp` or other packages)

For example, if you're using the [Sentry Android Gradle plugin](https://github.com/getsentry/sentry-android-gradle-plugin) with the `autoInstallation` [feature](https://docs.sentry.io/platforms/android/configuration/gradle/#auto-installation) (enabled by default), make sure to use version 4.+ of the gradle plugin together with version 7.+ of the SDK. If you can't do that for some reason, you can specify sentry version via the plugin config block:

```kotlin
sentry {
  autoInstallation {
    sentryVersion.set("7.0.0")
  }
}
```

Similarly, if you have a Sentry SDK (e.g. `sentry-android-core`) dependency on one of your Gradle modules and you're updating it to 7.+, make sure the Gradle plugin is at 4.+ or specify the SDK version as shown in the snippet above.

## Breaking Changes

- Bump min API to 19 ([#2883](https://github.com/getsentry/sentry-java/pull/2883))
- If you're using `sentry-kotlin-extensions`, it requires `kotlinx-coroutines-core` version `1.6.1` or higher now ([#2838](https://github.com/getsentry/sentry-java/pull/2838))
- Move enableNdk from SentryOptions to SentryAndroidOptions ([#2793](https://github.com/getsentry/sentry-java/pull/2793))
- Apollo v2 BeforeSpanCallback now allows returning null ([#2890](https://github.com/getsentry/sentry-java/pull/2890))
- `SentryOkHttpUtils` was removed from public API as it's been exposed by mistake ([#3005](https://github.com/getsentry/sentry-java/pull/3005))
- `Scope` now implements the `IScope` interface, therefore some methods like `ScopeCallback.run` accept `IScope` now ([#3066](https://github.com/getsentry/sentry-java/pull/3066))
- Cleanup `startTransaction` overloads ([#2964](https://github.com/getsentry/sentry-java/pull/2964))
    - We have reduced the number of overloads by allowing to pass in a `TransactionOptions` object instead of having separate parameters for certain options
    - `TransactionOptions` has defaults set and can be customized, for example:

```kotlin
// old
val transaction = Sentry.startTransaction("name", "op", bindToScope = true)
// new
val transaction = Sentry.startTransaction("name", "op", TransactionOptions().apply { isBindToScope = true })
```

## Behavioural Changes

- Android only: `Sentry.getSpan()` returns the root span/transaction instead of the latest span ([#2855](https://github.com/getsentry/sentry-java/pull/2855))
- Capture failed HTTP and GraphQL (Apollo) requests by default ([#2794](https://github.com/getsentry/sentry-java/pull/2794))
    - This can increase your event consumption and may affect your quota, because we will report failed network requests as Sentry events by default, if you're using the `sentry-android-okhttp` or `sentry-apollo-3` integrations. You can customize what errors you want/don't want to have reported for [OkHttp](https://docs.sentry.io/platforms/android/integrations/okhttp#http-client-errors) and [Apollo3](https://docs.sentry.io/platforms/android/integrations/apollo3#graphql-client-errors) respectively.
- Measure AppStart time till First Draw instead of `onResume` ([#2851](https://github.com/getsentry/sentry-java/pull/2851))
- Automatic user interaction tracking: every click now starts a new automatic transaction ([#2891](https://github.com/getsentry/sentry-java/pull/2891))
    - Previously performing a click on the same UI widget twice would keep the existing transaction running, the new behavior now better aligns with other SDKs
- Add deadline timeout for automatic transactions ([#2865](https://github.com/getsentry/sentry-java/pull/2865))
    - This affects all automatically generated transactions on Android (UI, clicks), the default timeout is 30s, meaning the automatic transaction will be force-finished with status `deadline_exceeded` when reaching the deadline 
- Set ip_address to {{auto}} by default, even if sendDefaultPII is disabled ([#2860](https://github.com/getsentry/sentry-java/pull/2860))
    - Instead use the "Prevent Storing of IP Addresses" option in the "Security & Privacy" project settings on sentry.io
- Raw logback message and parameters are now guarded by `sendDefaultPii` if an `encoder` has been configured ([#2976](https://github.com/getsentry/sentry-java/pull/2976))
- The `maxSpans` setting (defaults to 1000) is enforced for nested child spans which means a single transaction can have `maxSpans` number of children (nested or not) at most ([#3065](https://github.com/getsentry/sentry-java/pull/3065))
- The `ScopeCallback` in `withScope` is now always executed ([#3066](https://github.com/getsentry/sentry-java/pull/3066))

## Deprecations

- `sentry-android-okhttp` was deprecated in favour of the new `sentry-okhttp` module. Make sure to replace `io.sentry.android.okhttp` package name with `io.sentry.okhttp` before the next major, where the classes will be removed ([#3005](https://github.com/getsentry/sentry-java/pull/3005))

## Other Changes

### Features

- Observe network state to upload any unsent envelopes ([#2910](https://github.com/getsentry/sentry-java/pull/2910))
    - Android: it works out-of-the-box as part of the default `SendCachedEnvelopeIntegration`
    - JVM: you'd have to install `SendCachedEnvelopeFireAndForgetIntegration` as mentioned in https://docs.sentry.io/platforms/java/configuration/#configuring-offline-caching and provide your own implementation of `IConnectionStatusProvider` via `SentryOptions`
- Add `sentry-okhttp` module to support instrumenting OkHttp in non-Android projects ([#3005](https://github.com/getsentry/sentry-java/pull/3005))
- Do not filter out Sentry SDK frames in case of uncaught exceptions ([#3021](https://github.com/getsentry/sentry-java/pull/3021))
- Do not try to send and drop cached envelopes when rate-limiting is active ([#2937](https://github.com/getsentry/sentry-java/pull/2937))

### Fixes

- Use `getMyMemoryState()` instead of `getRunningAppProcesses()` to retrieve process importance ([#3004](https://github.com/getsentry/sentry-java/pull/3004))
    - This should prevent some app stores from flagging apps as violating their privacy
- Reduce flush timeout to 4s on Android to avoid ANRs ([#2858](https://github.com/getsentry/sentry-java/pull/2858))
- Reduce timeout of AsyncHttpTransport to avoid ANR ([#2879](https://github.com/getsentry/sentry-java/pull/2879))
- Do not overwrite UI transaction status if set by the user ([#2852](https://github.com/getsentry/sentry-java/pull/2852))
- Capture unfinished transaction on Scope with status `aborted` in case a crash happens ([#2938](https://github.com/getsentry/sentry-java/pull/2938))
    - This will fix the link between transactions and corresponding crashes, you'll be able to see them in a single trace
- Fix Coroutine Context Propagation using CopyableThreadContextElement ([#2838](https://github.com/getsentry/sentry-java/pull/2838))
- Fix don't overwrite the span status of unfinished spans ([#2859](https://github.com/getsentry/sentry-java/pull/2859))
- Migrate from `default` interface methods to proper implementations in each interface implementor ([#2847](https://github.com/getsentry/sentry-java/pull/2847))
    - This prevents issues when using the SDK on older AGP versions (< 4.x.x)
- Reduce main thread work on init ([#3036](https://github.com/getsentry/sentry-java/pull/3036))
- Move Integrations registration to background on init ([#3043](https://github.com/getsentry/sentry-java/pull/3043))
- Fix `SentryOkHttpInterceptor.BeforeSpanCallback` was not finishing span when it was dropped ([#2958](https://github.com/getsentry/sentry-java/pull/2958))

## 6.34.0

### Features

- Add current activity name to app context ([#2999](https://github.com/getsentry/sentry-java/pull/2999))
- Add `MonitorConfig` param to `CheckInUtils.withCheckIn` ([#3038](https://github.com/getsentry/sentry-java/pull/3038))
  - This makes it easier to automatically create or update (upsert) monitors.
- (Internal) Extract Android Profiler and Measurements for Hybrid SDKs ([#3016](https://github.com/getsentry/sentry-java/pull/3016))
- (Internal) Remove SentryOptions dependency from AndroidProfiler ([#3051](https://github.com/getsentry/sentry-java/pull/3051))
- (Internal) Add `readBytesFromFile` for use in Hybrid SDKs ([#3052](https://github.com/getsentry/sentry-java/pull/3052))
- (Internal) Add `getProguardUuid` for use in Hybrid SDKs ([#3054](https://github.com/getsentry/sentry-java/pull/3054))

### Fixes

-  Fix SIGSEV, SIGABRT and SIGBUS crashes happening after/around the August Google Play System update, see [#2955](https://github.com/getsentry/sentry-java/issues/2955) for more details (fix provided by Native SDK bump)
- Ensure DSN uses http/https protocol ([#3044](https://github.com/getsentry/sentry-java/pull/3044))

### Dependencies

- Bump Native SDK from v0.6.6 to v0.6.7 ([#3048](https://github.com/getsentry/sentry-java/pull/3048))
  - [changelog](https://github.com/getsentry/sentry-native/blob/master/CHANGELOG.md#067)
  - [diff](https://github.com/getsentry/sentry-native/compare/0.6.6...0.6.7)

## 6.33.2-beta.1

### Fixes

-  Fix SIGSEV, SIGABRT and SIGBUS crashes happening after/around the August Google Play System update, see [#2955](https://github.com/getsentry/sentry-java/issues/2955) for more details (fix provided by Native SDK bump)

### Dependencies

- Bump Native SDK from v0.6.6 to v0.6.7 ([#3048](https://github.com/getsentry/sentry-java/pull/3048))
  - [changelog](https://github.com/getsentry/sentry-native/blob/master/CHANGELOG.md#067)
  - [diff](https://github.com/getsentry/sentry-native/compare/0.6.6...0.6.7)

## 6.33.1

### Fixes

- Do not register `sentrySpringFilter` in ServletContext for Spring Boot ([#3027](https://github.com/getsentry/sentry-java/pull/3027))

## 6.33.0

### Features

- Add thread information to spans ([#2998](https://github.com/getsentry/sentry-java/pull/2998))
- Use PixelCopy API for capturing screenshots on API level 24+ ([#3008](https://github.com/getsentry/sentry-java/pull/3008))

### Fixes

- Fix crash when HTTP connection error message contains formatting symbols ([#3002](https://github.com/getsentry/sentry-java/pull/3002))
- Cap max number of stack frames to 100 to not exceed payload size limit ([#3009](https://github.com/getsentry/sentry-java/pull/3009))
  - This will ensure we report errors with a big number of frames such as `StackOverflowError`
- Fix user interaction tracking not working for Jetpack Compose 1.5+ ([#3010](https://github.com/getsentry/sentry-java/pull/3010))
- Make sure to close all Closeable resources ([#3000](https://github.com/getsentry/sentry-java/pull/3000))

## 6.32.0

### Features

- Make `DebugImagesLoader` public ([#2993](https://github.com/getsentry/sentry-java/pull/2993))

### Fixes

- Make `SystemEventsBroadcastReceiver` exported on API 33+ ([#2990](https://github.com/getsentry/sentry-java/pull/2990))
  - This will fix the `SystemEventsBreadcrumbsIntegration` crashes that you might have encountered on Play Console

## 6.31.0

### Features

- Improve default debouncing mechanism ([#2945](https://github.com/getsentry/sentry-java/pull/2945))
- Add `CheckInUtils.withCheckIn` which abstracts away some of the manual check-ins complexity ([#2959](https://github.com/getsentry/sentry-java/pull/2959))
- Add `@SentryCaptureExceptionParameter` annotation which captures exceptions passed into an annotated method ([#2764](https://github.com/getsentry/sentry-java/pull/2764))
  - This can be used to replace `Sentry.captureException` calls in `@ExceptionHandler` of a `@ControllerAdvice`
- Add `ServerWebExchange` to `Hint` for WebFlux as `WEBFLUX_EXCEPTION_HANDLER_EXCHANGE` ([#2977](https://github.com/getsentry/sentry-java/pull/2977))
- Allow filtering GraphQL errors ([#2967](https://github.com/getsentry/sentry-java/pull/2967))
  - This list can be set directly when calling the constructor of `SentryInstrumentation`
  - For Spring Boot it can also be set in `application.properties` as `sentry.graphql.ignored-error-types=SOME_ERROR,ANOTHER_ERROR`

### Fixes

- Add OkHttp span auto-close when response body is not read ([#2923](https://github.com/getsentry/sentry-java/pull/2923))
- Fix json parsing of nullable/empty fields for Hybrid SDKs ([#2968](https://github.com/getsentry/sentry-java/pull/2968))
  - (Internal) Rename `nextList` to `nextListOrNull` to actually match what the method does
  - (Hybrid) Check if there's any object in a collection before trying to parse it (which prevents the "Failed to deserilize object in list" log message)
  - (Hybrid) If a date can't be parsed as an ISO timestamp, attempts to parse it as millis silently, without printing a log message
  - (Hybrid) If `op` is not defined as part of `SpanContext`, fallback to an empty string, because the filed is optional in the spec
- Always attach OkHttp errors and Http Client Errors only to call root span ([#2961](https://github.com/getsentry/sentry-java/pull/2961))
- Fixed crash accessing Choreographer instance ([#2970](https://github.com/getsentry/sentry-java/pull/2970))

### Dependencies

- Bump Native SDK from v0.6.5 to v0.6.6 ([#2975](https://github.com/getsentry/sentry-java/pull/2975))
  - [changelog](https://github.com/getsentry/sentry-native/blob/master/CHANGELOG.md#066)
  - [diff](https://github.com/getsentry/sentry-native/compare/0.6.5...0.6.6)
- Bump Gradle from v8.3.0 to v8.4.0 ([#2966](https://github.com/getsentry/sentry-java/pull/2966))
  - [changelog](https://github.com/gradle/gradle/blob/master/CHANGELOG.md#v840)
  - [diff](https://github.com/gradle/gradle/compare/v8.3.0...v8.4.0)

## 6.30.0

### Features

- Add `sendModules` option for disable sending modules ([#2926](https://github.com/getsentry/sentry-java/pull/2926))
- Send `db.system` and `db.name` in span data for androidx.sqlite spans ([#2928](https://github.com/getsentry/sentry-java/pull/2928))
- Check-ins (CRONS) support ([#2952](https://github.com/getsentry/sentry-java/pull/2952))
  - Add API for sending check-ins (CRONS) manually ([#2935](https://github.com/getsentry/sentry-java/pull/2935))
  - Support check-ins (CRONS) for Quartz ([#2940](https://github.com/getsentry/sentry-java/pull/2940))
  - `@SentryCheckIn` annotation and advice config for Spring ([#2946](https://github.com/getsentry/sentry-java/pull/2946))
  - Add option for ignoring certain monitor slugs ([#2943](https://github.com/getsentry/sentry-java/pull/2943))

### Fixes

- Always send memory stats for transactions ([#2936](https://github.com/getsentry/sentry-java/pull/2936))
  - This makes it possible to query transactions by the `device.class` tag on Sentry
- Add `sentry.enable-aot-compatibility` property to SpringBoot Jakarta `SentryAutoConfiguration` to enable building for GraalVM ([#2915](https://github.com/getsentry/sentry-java/pull/2915))

### Dependencies

- Bump Gradle from v8.2.1 to v8.3.0 ([#2900](https://github.com/getsentry/sentry-java/pull/2900))
  - [changelog](https://github.com/gradle/gradle/blob/master release-test/CHANGELOG.md#v830)
  - [diff](https://github.com/gradle/gradle/compare/v8.2.1...v8.3.0)

## 6.29.0

### Features

- Send `db.system` and `db.name` in span data ([#2894](https://github.com/getsentry/sentry-java/pull/2894))
- Send `http.request.method` in span data ([#2896](https://github.com/getsentry/sentry-java/pull/2896))
- Add `enablePrettySerializationOutput` option for opting out of pretty print ([#2871](https://github.com/getsentry/sentry-java/pull/2871))

## 6.28.0

### Features

- Add HTTP response code to Spring WebFlux transactions ([#2870](https://github.com/getsentry/sentry-java/pull/2870))
- Add `sampled` to Dynamic Sampling Context ([#2869](https://github.com/getsentry/sentry-java/pull/2869))
- Improve server side GraphQL support for spring-graphql and Nextflix DGS ([#2856](https://github.com/getsentry/sentry-java/pull/2856))
    - If you have already been using `SentryDataFetcherExceptionHandler` that still works but has been deprecated. Please use `SentryGenericDataFetcherExceptionHandler` combined with `SentryInstrumentation` instead for better error reporting.
    - More exceptions and errors caught and reported to Sentry by also looking at the `ExecutionResult` (more specifically its `errors`)
        - You may want to filter out certain errors, please see [docs on filtering](https://docs.sentry.io/platforms/java/configuration/filtering/)
    - More details for Sentry events: query, variables and response (where possible)
    - Breadcrumbs for operation (query, mutation, subscription), data fetchers and data loaders (Spring only)
    - Better hub propagation by using `GraphQLContext`
- Add autoconfigure modules for Spring Boot called `sentry-spring-boot` and `sentry-spring-boot-jakarta` ([#2880](https://github.com/getsentry/sentry-java/pull/2880))
  - The autoconfigure modules `sentry-spring-boot` and `sentry-spring-boot-jakarta` have a `compileOnly` dependency on `spring-boot-starter` which is needed for our auto installation in [sentry-android-gradle-plugin](https://github.com/getsentry/sentry-android-gradle-plugin)
  - The starter modules  `sentry-spring-boot-starter` and `sentry-spring-boot-starter-jakarta` now bring `spring-boot-starter` as a dependency
- You can now disable Sentry by setting the `enabled` option to `false` ([#2840](https://github.com/getsentry/sentry-java/pull/2840))

### Fixes

- Propagate OkHttp status to parent spans ([#2872](https://github.com/getsentry/sentry-java/pull/2872))

## 6.27.0

### Features

- Add TraceOrigin to Transactions and Spans ([#2803](https://github.com/getsentry/sentry-java/pull/2803))

### Fixes

- Deduplicate events happening in multiple threads simultaneously (e.g. `OutOfMemoryError`) ([#2845](https://github.com/getsentry/sentry-java/pull/2845))
  - This will improve Crash-Free Session Rate as we no longer will send multiple Session updates with `Crashed` status, but only the one that is relevant
- Ensure no Java 8 method reference sugar is used for Android ([#2857](https://github.com/getsentry/sentry-java/pull/2857))
- Do not send session updates for terminated sessions ([#2849](https://github.com/getsentry/sentry-java/pull/2849))

## 6.26.0

### Features
- (Internal) Extend APIs for hybrid SDKs ([#2814](https://github.com/getsentry/sentry-java/pull/2814), [#2846](https://github.com/getsentry/sentry-java/pull/2846))

### Fixes

- Fix ANRv2 thread dump parsing for native-only threads ([#2839](https://github.com/getsentry/sentry-java/pull/2839))
- Derive `TracingContext` values from event for ANRv2 events ([#2839](https://github.com/getsentry/sentry-java/pull/2839))

## 6.25.2

### Fixes

- Change Spring Boot, Apollo, Apollo 3, JUL, Logback, Log4j2, OpenFeign, GraphQL and Kotlin coroutines core dependencies to compileOnly ([#2837](https://github.com/getsentry/sentry-java/pull/2837))

## 6.25.1

### Fixes

- Allow removing integrations in SentryAndroid.init ([#2826](https://github.com/getsentry/sentry-java/pull/2826))
- Fix concurrent access to frameMetrics listener ([#2823](https://github.com/getsentry/sentry-java/pull/2823))

### Dependencies

- Bump Native SDK from v0.6.4 to v0.6.5 ([#2822](https://github.com/getsentry/sentry-java/pull/2822))
  - [changelog](https://github.com/getsentry/sentry-native/blob/master/CHANGELOG.md#065)
  - [diff](https://github.com/getsentry/sentry-native/compare/0.6.4...0.6.5)
- Bump Gradle from v8.2.0 to v8.2.1 ([#2830](https://github.com/getsentry/sentry-java/pull/2830))
  - [changelog](https://github.com/gradle/gradle/blob/master/CHANGELOG.md#v821)
  - [diff](https://github.com/gradle/gradle/compare/v8.2.0...v8.2.1)

## 6.25.0

### Features

- Add manifest `AutoInit` to integrations list ([#2795](https://github.com/getsentry/sentry-java/pull/2795))
- Tracing headers (`sentry-trace` and `baggage`) are now attached and passed through even if performance is disabled ([#2788](https://github.com/getsentry/sentry-java/pull/2788))

### Fixes

- Set `environment` from `SentryOptions` if none persisted in ANRv2 ([#2809](https://github.com/getsentry/sentry-java/pull/2809))
- Remove code that set `tracesSampleRate` to `0.0` for Spring Boot if not set ([#2800](https://github.com/getsentry/sentry-java/pull/2800))
  - This used to enable performance but not send any transactions by default.
  - Performance is now disabled by default.
- Fix slow/frozen frames were not reported with transactions ([#2811](https://github.com/getsentry/sentry-java/pull/2811))

### Dependencies

- Bump Native SDK from v0.6.3 to v0.6.4 ([#2796](https://github.com/getsentry/sentry-java/pull/2796))
  - [changelog](https://github.com/getsentry/sentry-native/blob/master/CHANGELOG.md#064)
  - [diff](https://github.com/getsentry/sentry-native/compare/0.6.3...0.6.4)
- Bump Gradle from v8.1.1 to v8.2.0 ([#2810](https://github.com/getsentry/sentry-java/pull/2810))
  - [changelog](https://github.com/gradle/gradle/blob/master/CHANGELOG.md#v820)
  - [diff](https://github.com/gradle/gradle/compare/v8.1.1...v8.2.0)

## 6.24.0

### Features

- Add debouncing mechanism and before-capture callbacks for screenshots and view hierarchies ([#2773](https://github.com/getsentry/sentry-java/pull/2773))
- Improve ANRv2 implementation ([#2792](https://github.com/getsentry/sentry-java/pull/2792))
  - Add a proguard rule to keep `ApplicationNotResponding` class from obfuscation
  - Add a new option `setReportHistoricalAnrs`; when enabled, it will report all of the ANRs from the [getHistoricalExitReasons](https://developer.android.com/reference/android/app/ActivityManager?hl=en#getHistoricalProcessExitReasons(java.lang.String,%20int,%20int)) list. 
  By default, the SDK only reports and enriches the latest ANR and only this one counts towards ANR rate. 
  Worth noting that this option is mainly useful when updating the SDK to the version where ANRv2 has been introduced, to report all ANRs happened prior to the SDK update. After that, the SDK will always pick up the latest ANR from the historical exit reasons list on next app restart, so there should be no historical ANRs to report.
  These ANRs are reported with the `HistoricalAppExitInfo` mechanism.
  - Add a new option `setAttachAnrThreadDump` to send ANR thread dump from the system as an attachment. 
  This is only useful as additional information, because the SDK attempts to parse the thread dump into proper threads with stacktraces by default.
  - If [ApplicationExitInfo#getTraceInputStream](https://developer.android.com/reference/android/app/ApplicationExitInfo#getTraceInputStream()) returns null, the SDK no longer reports an ANR event, as these events are not very useful without it.
  - Enhance regex patterns for native stackframes

## 6.23.0

### Features

- Add profile rate limiting ([#2782](https://github.com/getsentry/sentry-java/pull/2782))
- Support for automatically capturing Failed GraphQL (Apollo 3) Client errors ([#2781](https://github.com/getsentry/sentry-java/pull/2781))

```kotlin
import com.apollographql.apollo3.ApolloClient
import io.sentry.apollo3.sentryTracing

val apolloClient = ApolloClient.Builder()
    .serverUrl("https://example.com/graphql")
    .sentryTracing(captureFailedRequests = true)    
    .build()
```

### Dependencies

- Bump Native SDK from v0.6.2 to v0.6.3 ([#2746](https://github.com/getsentry/sentry-java/pull/2746))
  - [changelog](https://github.com/getsentry/sentry-native/blob/master/CHANGELOG.md#063)
  - [diff](https://github.com/getsentry/sentry-native/compare/0.6.2...0.6.3)

### Fixes

- Align http.status with [span data conventions](https://develop.sentry.dev/sdk/performance/span-data-conventions/) ([#2786](https://github.com/getsentry/sentry-java/pull/2786))

## 6.22.0

### Features

- Add `lock` attribute to the `SentryStackFrame` protocol to better highlight offending frames in the UI ([#2761](https://github.com/getsentry/sentry-java/pull/2761))
- Enrich database spans with blocked main thread info ([#2760](https://github.com/getsentry/sentry-java/pull/2760))
- Add `api_target` to `Request` and `data` to `Response` Protocols ([#2775](https://github.com/getsentry/sentry-java/pull/2775))

### Fixes

- No longer use `String.join` in `Baggage` as it requires API level 26 ([#2778](https://github.com/getsentry/sentry-java/pull/2778))

## 6.21.0

### Features

- Introduce new `sentry-android-sqlite` integration ([#2722](https://github.com/getsentry/sentry-java/pull/2722))
    - This integration replaces the old `androidx.sqlite` database instrumentation in the Sentry Android Gradle plugin
    - A new capability to manually instrument your `androidx.sqlite` databases. 
      - You can wrap your custom `SupportSQLiteOpenHelper` instance into `SentrySupportSQLiteOpenHelper(myHelper)` if you're not using the Sentry Android Gradle plugin and still benefit from performance auto-instrumentation.
- Add SentryWrapper for Callable and Supplier Interface ([#2720](https://github.com/getsentry/sentry-java/pull/2720))
- Load sentry-debug-meta.properties ([#2734](https://github.com/getsentry/sentry-java/pull/2734))
  - This enables source context for Java
  - For more information on how to enable source context, please refer to [#633](https://github.com/getsentry/sentry-java/issues/633#issuecomment-1465599120)

### Fixes

- Finish WebFlux transaction before popping scope ([#2724](https://github.com/getsentry/sentry-java/pull/2724))
- Use daemon threads for SentryExecutorService ([#2747](https://github.com/getsentry/sentry-java/pull/2747))
  - We started using `SentryExecutorService` in `6.19.0` which caused the application to hang on shutdown unless `Sentry.close()` was called. By using daemon threads we no longer block shutdown.
- Use Base64.NO_WRAP to avoid unexpected char errors in Apollo ([#2745](https://github.com/getsentry/sentry-java/pull/2745))
- Don't warn R8 on missing `ComposeViewHierarchyExporter` class ([#2743](https://github.com/getsentry/sentry-java/pull/2743))

## 6.20.0

### Features

- Add support for Sentry Kotlin Compiler Plugin ([#2695](https://github.com/getsentry/sentry-java/pull/2695))
  - In conjunction with our sentry-kotlin-compiler-plugin we improved Jetpack Compose support for
    - [View Hierarchy](https://docs.sentry.io/platforms/android/enriching-events/viewhierarchy/) support for Jetpack Compose screens
    - Automatic breadcrumbs for [user interactions](https://docs.sentry.io/platforms/android/performance/instrumentation/automatic-instrumentation/#user-interaction-instrumentation)
- More granular http requests instrumentation with a new SentryOkHttpEventListener ([#2659](https://github.com/getsentry/sentry-java/pull/2659))
    - Create spans for time spent on:
        - Proxy selection
        - DNS resolution
        - HTTPS setup
        - Connection
        - Requesting headers
        - Receiving response
    - You can attach the event listener to your OkHttpClient through `client.eventListener(new SentryOkHttpEventListener()).addInterceptor(new SentryOkHttpInterceptor()).build();`
    - In case you already have an event listener you can use the SentryOkHttpEventListener as well through `client.eventListener(new SentryOkHttpEventListener(myListener)).addInterceptor(new SentryOkHttpInterceptor()).build();`
- Add a new option to disable `RootChecker` ([#2735](https://github.com/getsentry/sentry-java/pull/2735))

### Fixes

- Base64 encode internal Apollo3 Headers ([#2707](https://github.com/getsentry/sentry-java/pull/2707))
- Fix `SentryTracer` crash when scheduling auto-finish of a transaction, but the timer has already been cancelled ([#2731](https://github.com/getsentry/sentry-java/pull/2731))
- Fix `AndroidTransactionProfiler` crash when finishing a profile that happened due to race condition ([#2731](https://github.com/getsentry/sentry-java/pull/2731))

## 6.19.1

### Fixes

- Ensure screenshots and view hierarchies are captured on the main thread ([#2712](https://github.com/getsentry/sentry-java/pull/2712))

## 6.19.0

### Features

- Add Screenshot and ViewHierarchy to integrations list ([#2698](https://github.com/getsentry/sentry-java/pull/2698))
- New ANR detection based on [ApplicationExitInfo API](https://developer.android.com/reference/android/app/ApplicationExitInfo) ([#2697](https://github.com/getsentry/sentry-java/pull/2697))
    - This implementation completely replaces the old one (based on a watchdog) on devices running Android 11 and above:
      - New implementation provides more precise ANR events/ANR rate detection as well as system thread dump information. The new implementation reports ANRs exactly as Google Play Console, without producing false positives or missing important background ANR events.
      - New implementation reports ANR events with a new mechanism `mechanism:AppExitInfo`.
      - However, despite producing many false positives, the old implementation is capable of better enriching ANR errors (which is not available with the new implementation), for example:
        - Capturing screenshots at the time of ANR event;
        - Capturing transactions and profiling data corresponding to the ANR event;
        - Auxiliary information (such as current memory load) at the time of ANR event.
      - If you would like us to provide support for the old approach working alongside the new one on Android 11 and above (e.g. for raising events for slow code on main thread), consider upvoting [this issue](https://github.com/getsentry/sentry-java/issues/2693).
    - The old watchdog implementation will continue working for older API versions (Android < 11):
        - The old implementation reports ANR events with the existing mechanism `mechanism:ANR`.
- Open up `TransactionOptions`, `ITransaction` and `IHub` methods allowing consumers modify start/end timestamp of transactions and spans ([#2701](https://github.com/getsentry/sentry-java/pull/2701))
- Send source bundle IDs to Sentry to enable source context ([#2663](https://github.com/getsentry/sentry-java/pull/2663))
  - For more information on how to enable source context, please refer to [#633](https://github.com/getsentry/sentry-java/issues/633#issuecomment-1465599120)

### Fixes

- Android Profiler on calling thread ([#2691](https://github.com/getsentry/sentry-java/pull/2691))
- Use `configureScope` instead of `withScope` in `Hub.close()`. This ensures that the main scope releases the in-memory data when closing a hub instance. ([#2688](https://github.com/getsentry/sentry-java/pull/2688))
- Remove null keys/values before creating concurrent hashmap in order to avoid NPE ([#2708](https://github.com/getsentry/sentry-java/pull/2708))
- Exclude SentryOptions from R8/ProGuard obfuscation ([#2699](https://github.com/getsentry/sentry-java/pull/2699))
  - This fixes AGP 8.+ incompatibility, where full R8 mode is enforced

### Dependencies

- Bump Gradle from v8.1.0 to v8.1.1 ([#2666](https://github.com/getsentry/sentry-java/pull/2666))
  - [changelog](https://github.com/gradle/gradle/blob/master release-test/CHANGELOG.md#v811)
  - [diff](https://github.com/gradle/gradle/compare/v8.1.0...v8.1.1)
- Bump Native SDK from v0.6.1 to v0.6.2 ([#2689](https://github.com/getsentry/sentry-java/pull/2689))
  - [changelog](https://github.com/getsentry/sentry-native/blob/master/CHANGELOG.md#062)
  - [diff](https://github.com/getsentry/sentry-native/compare/0.6.1...0.6.2)

## 6.18.1

### Fixes

- Fix crash when Sentry SDK is initialized more than once ([#2679](https://github.com/getsentry/sentry-java/pull/2679))
- Track a ttfd span per Activity ([#2673](https://github.com/getsentry/sentry-java/pull/2673))

## 6.18.0

### Features

- Attach Trace Context when an ANR is detected (ANRv1) ([#2583](https://github.com/getsentry/sentry-java/pull/2583))
- Make log4j2 integration compatible with log4j 3.0 ([#2634](https://github.com/getsentry/sentry-java/pull/2634))
    - Instead of relying on package scanning, we now use an annotation processor to generate `Log4j2Plugins.dat`
- Create `User` and `Breadcrumb` from map ([#2614](https://github.com/getsentry/sentry-java/pull/2614))
- Add `sent_at` to envelope header item ([#2638](https://github.com/getsentry/sentry-java/pull/2638))

### Fixes

- Fix timestamp intervals of PerformanceCollectionData in profiles ([#2648](https://github.com/getsentry/sentry-java/pull/2648))
- Fix timestamps of PerformanceCollectionData in profiles ([#2632](https://github.com/getsentry/sentry-java/pull/2632))
- Fix missing propagateMinConstraints flag for SentryTraced ([#2637](https://github.com/getsentry/sentry-java/pull/2637))
- Fix potential SecurityException thrown by ConnectivityManager on Android 11 ([#2653](https://github.com/getsentry/sentry-java/pull/2653))
- Fix aar artifacts publishing for Maven ([#2641](https://github.com/getsentry/sentry-java/pull/2641))

### Dependencies
- Bump Kotlin compile version from v1.6.10 to 1.8.0 ([#2563](https://github.com/getsentry/sentry-java/pull/2563))
- Bump Compose compile version from v1.1.1 to v1.3.0 ([#2563](https://github.com/getsentry/sentry-java/pull/2563))
- Bump AGP version from v7.3.0 to v7.4.2 ([#2574](https://github.com/getsentry/sentry-java/pull/2574))
- Bump Gradle from v7.6.0 to v8.0.2 ([#2563](https://github.com/getsentry/sentry-java/pull/2563))
    - [changelog](https://github.com/gradle/gradle/blob/master/CHANGELOG.md#v802)
    - [diff](https://github.com/gradle/gradle/compare/v7.6.0...v8.0.2)
- Bump Gradle from v8.0.2 to v8.1.0 ([#2650](https://github.com/getsentry/sentry-java/pull/2650))
  - [changelog](https://github.com/gradle/gradle/blob/master/CHANGELOG.md#v810)
  - [diff](https://github.com/gradle/gradle/compare/v8.0.2...v8.1.0)

## 6.17.0

### Features

- Add `name` and `geo` to `User` ([#2556](https://github.com/getsentry/sentry-java/pull/2556)) 
- Add breadcrumbs on network changes ([#2608](https://github.com/getsentry/sentry-java/pull/2608))
- Add time-to-initial-display and time-to-full-display measurements to Activity transactions ([#2611](https://github.com/getsentry/sentry-java/pull/2611))
- Read integration list written by sentry gradle plugin from manifest ([#2598](https://github.com/getsentry/sentry-java/pull/2598))
- Add Logcat adapter ([#2620](https://github.com/getsentry/sentry-java/pull/2620))
- Provide CPU count/frequency data as device context ([#2622](https://github.com/getsentry/sentry-java/pull/2622))

### Fixes

- Trim time-to-full-display span if reportFullyDisplayed API is never called ([#2631](https://github.com/getsentry/sentry-java/pull/2631))
- Fix Automatic UI transactions having wrong durations ([#2623](https://github.com/getsentry/sentry-java/pull/2623))
- Fix wrong default environment in Session ([#2610](https://github.com/getsentry/sentry-java/pull/2610))
- Pass through unknown sentry baggage keys into SentryEnvelopeHeader ([#2618](https://github.com/getsentry/sentry-java/pull/2618))
- Fix missing null check when removing lifecycle observer ([#2625](https://github.com/getsentry/sentry-java/pull/2625))

### Dependencies

- Bump Native SDK from v0.6.0 to v0.6.1 ([#2629](https://github.com/getsentry/sentry-java/pull/2629))
  - [changelog](https://github.com/getsentry/sentry-native/blob/master/CHANGELOG.md#061)
  - [diff](https://github.com/getsentry/sentry-native/compare/0.6.0...0.6.1)

## 6.16.0

### Features

- Improve versatility of exception resolver component for Spring with more flexible API for consumers. ([#2577](https://github.com/getsentry/sentry-java/pull/2577))
- Automatic performance instrumentation for WebFlux ([#2597](https://github.com/getsentry/sentry-java/pull/2597))
  - You can enable it by adding `sentry.enable-tracing=true` to your `application.properties`
- The Spring Boot integration can now be configured to add the `SentryAppender` to specific loggers instead of the `ROOT` logger ([#2173](https://github.com/getsentry/sentry-java/pull/2173))
  - You can specify the loggers using `"sentry.logging.loggers[0]=foo.bar` and `"sentry.logging.loggers[1]=baz` in your `application.properties`
- Add capabilities to track Jetpack Compose composition/rendering time ([#2507](https://github.com/getsentry/sentry-java/pull/2507))
- Adapt span op and description for graphql to fit spec ([#2607](https://github.com/getsentry/sentry-java/pull/2607))

### Fixes

- Fix timestamps of slow and frozen frames for profiles ([#2584](https://github.com/getsentry/sentry-java/pull/2584))
- Deprecate reportFullDisplayed in favor of reportFullyDisplayed ([#2585](https://github.com/getsentry/sentry-java/pull/2585))
- Add mechanism for logging integrations and update spring mechanism types ([#2595](https://github.com/getsentry/sentry-java/pull/2595))
	- NOTE: If you're using these mechanism types (`HandlerExceptionResolver`, `SentryWebExceptionHandler`) in your dashboards please update them to use the new types.
- Filter out session cookies sent by Spring and Spring Boot integrations ([#2593](https://github.com/getsentry/sentry-java/pull/2593))
  - We filter out some common cookies like JSESSIONID
  - We also read the value from `server.servlet.session.cookie.name` and filter it out
- No longer send event / transaction to Sentry if `beforeSend` / `beforeSendTransaction` throws ([#2591](https://github.com/getsentry/sentry-java/pull/2591))
- Add version to sentryClientName used in auth header ([#2596](https://github.com/getsentry/sentry-java/pull/2596))
- Keep integration names from being obfuscated ([#2599](https://github.com/getsentry/sentry-java/pull/2599))
- Change log level from INFO to WARN for error message indicating a failed Log4j2 Sentry.init ([#2606](https://github.com/getsentry/sentry-java/pull/2606))
  - The log message was often not visible as our docs suggest a minimum log level of WARN
- Fix session tracking on Android ([#2609](https://github.com/getsentry/sentry-java/pull/2609))
  - Incorrect number of session has been sent. In addition, some of the sessions were not properly ended, messing up Session Health Metrics.

### Dependencies

- Bump `opentelemetry-sdk` to `1.23.1` and `opentelemetry-javaagent` to `1.23.0` ([#2590](https://github.com/getsentry/sentry-java/pull/2590))
- Bump Native SDK from v0.5.4 to v0.6.0 ([#2545](https://github.com/getsentry/sentry-java/pull/2545))
  - [changelog](https://github.com/getsentry/sentry-native/blob/master/CHANGELOG.md#060)
  - [diff](https://github.com/getsentry/sentry-native/compare/0.5.4...0.6.0)

## 6.15.0

### Features

- Adjust time-to-full-display span if reportFullDisplayed is called too early ([#2550](https://github.com/getsentry/sentry-java/pull/2550))
- Add `enableTracing` option ([#2530](https://github.com/getsentry/sentry-java/pull/2530))
    - This change is backwards compatible. The default is `null` meaning existing behaviour remains unchanged (setting either `tracesSampleRate` or `tracesSampler` enables performance).
    - If set to `true`, performance is enabled, even if no `tracesSampleRate` or `tracesSampler` have been configured.
    - If set to `false` performance is disabled, regardless of `tracesSampleRate` and `tracesSampler` options.
- Detect dependencies by listing MANIFEST.MF files at runtime ([#2538](https://github.com/getsentry/sentry-java/pull/2538))
- Report integrations in use, report packages in use more consistently ([#2179](https://github.com/getsentry/sentry-java/pull/2179))
- Implement `ThreadLocalAccessor` for propagating Sentry hub with reactor / WebFlux ([#2570](https://github.com/getsentry/sentry-java/pull/2570))
  - Requires `io.micrometer:context-propagation:1.0.2+` as well as Spring Boot 3.0.3+
  - Enable the feature by setting `sentry.reactive.thread-local-accessor-enabled=true`
  - This is still considered experimental. Once we have enough feedback we may turn this on by default.
  - Checkout the sample here: https://github.com/getsentry/sentry-java/tree/main/sentry-samples/sentry-samples-spring-boot-webflux-jakarta
  - A new hub is now cloned from the main hub for every request

### Fixes

- Leave `inApp` flag for stack frames undecided in SDK if unsure and let ingestion decide instead ([#2547](https://github.com/getsentry/sentry-java/pull/2547))
- Allow `0.0` error sample rate ([#2573](https://github.com/getsentry/sentry-java/pull/2573))
- Fix memory leak in WebFlux related to an ever growing stack ([#2580](https://github.com/getsentry/sentry-java/pull/2580))
- Use the same hub in WebFlux exception handler as we do in WebFilter ([#2566](https://github.com/getsentry/sentry-java/pull/2566))
- Switch upstream Jetpack Compose dependencies to `compileOnly` in `sentry-compose-android` ([#2578](https://github.com/getsentry/sentry-java/pull/2578))
  - NOTE: If you're using Compose Navigation/User Interaction integrations, make sure to have the following dependencies on the classpath as we do not bring them in transitively anymore:
    - `androidx.navigation:navigation-compose:`
    - `androidx.compose.runtime:runtime:`
    - `androidx.compose.ui:ui:`

## 6.14.0

### Features

- Add time-to-full-display span to Activity auto-instrumentation ([#2432](https://github.com/getsentry/sentry-java/pull/2432))
- Add `main` flag to threads and `in_foreground` flag for app contexts  ([#2516](https://github.com/getsentry/sentry-java/pull/2516))

### Fixes

- Ignore Shutdown in progress when closing ShutdownHookIntegration ([#2521](https://github.com/getsentry/sentry-java/pull/2521))
- Fix app start span end-time is wrong if SDK init is deferred ([#2519](https://github.com/getsentry/sentry-java/pull/2519))
- Fix invalid session creation when app is launched in background ([#2543](https://github.com/getsentry/sentry-java/pull/2543))

## 6.13.1

### Fixes

- Fix transaction performance collector oom ([#2505](https://github.com/getsentry/sentry-java/pull/2505))
- Remove authority from URLs sent to Sentry ([#2366](https://github.com/getsentry/sentry-java/pull/2366))
- Fix `sentry-bom` containing incorrect artifacts ([#2504](https://github.com/getsentry/sentry-java/pull/2504))

### Dependencies

- Bump Native SDK from v0.5.3 to v0.5.4 ([#2500](https://github.com/getsentry/sentry-java/pull/2500))
  - [changelog](https://github.com/getsentry/sentry-native/blob/master/CHANGELOG.md#054)
  - [diff](https://github.com/getsentry/sentry-native/compare/0.5.3...0.5.4)

## 6.13.0

### Features

- Send cpu usage percentage in profile payload ([#2469](https://github.com/getsentry/sentry-java/pull/2469))
- Send transaction memory stats in profile payload ([#2447](https://github.com/getsentry/sentry-java/pull/2447))
- Add cpu usage collection ([#2462](https://github.com/getsentry/sentry-java/pull/2462))
- Improve ANR implementation: ([#2475](https://github.com/getsentry/sentry-java/pull/2475))
  - Add `abnormal_mechanism` to sessions for ANR rate calculation
  - Always attach thread dump to ANR events
  - Distinguish between foreground and background ANRs
- Improve possible date precision to 10 μs ([#2451](https://github.com/getsentry/sentry-java/pull/2451))

### Fixes

- Fix performance collector setup called in main thread ([#2499](https://github.com/getsentry/sentry-java/pull/2499))
- Expand guard against CVE-2018-9492 "Privilege Escalation via Content Provider" ([#2482](https://github.com/getsentry/sentry-java/pull/2482))
- Prevent OOM by disabling TransactionPerformanceCollector for now ([#2498](https://github.com/getsentry/sentry-java/pull/2498))

## 6.12.1

### Fixes

- Create timer in `TransactionPerformanceCollector` lazily ([#2478](https://github.com/getsentry/sentry-java/pull/2478))

## 6.12.0

### Features

- Attach View Hierarchy to the errored/crashed events ([#2440](https://github.com/getsentry/sentry-java/pull/2440))
- Collect memory usage in transactions ([#2445](https://github.com/getsentry/sentry-java/pull/2445))
- Add `traceOptionsRequests` option to disable tracing of OPTIONS requests ([#2453](https://github.com/getsentry/sentry-java/pull/2453))
- Extend list of HTTP headers considered sensitive ([#2455](https://github.com/getsentry/sentry-java/pull/2455))

### Fixes

- Use a single TransactionPerfomanceCollector ([#2464](https://github.com/getsentry/sentry-java/pull/2464))
- Don't override sdk name with Timber ([#2450](https://github.com/getsentry/sentry-java/pull/2450))
- Set transactionNameSource to CUSTOM when setting transaction name ([#2405](https://github.com/getsentry/sentry-java/pull/2405))
- Guard against CVE-2018-9492 "Privilege Escalation via Content Provider" ([#2466](https://github.com/getsentry/sentry-java/pull/2466))

## 6.11.0

### Features

- Disable Android concurrent profiling ([#2434](https://github.com/getsentry/sentry-java/pull/2434))
- Add logging for OpenTelemetry integration ([#2425](https://github.com/getsentry/sentry-java/pull/2425))
- Auto add `OpenTelemetryLinkErrorEventProcessor` for Spring Boot ([#2429](https://github.com/getsentry/sentry-java/pull/2429))

### Fixes

- Use minSdk compatible `Objects` class ([#2436](https://github.com/getsentry/sentry-java/pull/2436))
- Prevent R8 from warning on missing classes, as we check for their presence at runtime ([#2439](https://github.com/getsentry/sentry-java/pull/2439))

### Dependencies

- Bump Gradle from v7.5.1 to v7.6.0 ([#2438](https://github.com/getsentry/sentry-java/pull/2438))
  - [changelog](https://github.com/gradle/gradle/blob/master/CHANGELOG.md#v760)
  - [diff](https://github.com/gradle/gradle/compare/v7.5.1...v7.6.0)

## 6.10.0

### Features

- Add time-to-initial-display span to Activity transactions ([#2369](https://github.com/getsentry/sentry-java/pull/2369))
- Start a session after init if AutoSessionTracking is enabled ([#2356](https://github.com/getsentry/sentry-java/pull/2356))
- Provide automatic breadcrumbs and transactions for click/scroll events for Compose ([#2390](https://github.com/getsentry/sentry-java/pull/2390))
- Add `blocked_main_thread` and `call_stack` to File I/O spans to detect performance issues ([#2382](https://github.com/getsentry/sentry-java/pull/2382))

### Dependencies

- Bump Native SDK from v0.5.2 to v0.5.3 ([#2423](https://github.com/getsentry/sentry-java/pull/2423))
  - [changelog](https://github.com/getsentry/sentry-native/blob/master/CHANGELOG.md#053)
  - [diff](https://github.com/getsentry/sentry-native/compare/0.5.2...0.5.3)

## 6.9.2

### Fixes

- Updated ProfileMeasurementValue types ([#2412](https://github.com/getsentry/sentry-java/pull/2412))
- Clear window reference only on activity stop in profileMeasurements collector ([#2407](https://github.com/getsentry/sentry-java/pull/2407))
- No longer disable OpenTelemetry exporters in default Java Agent config ([#2408](https://github.com/getsentry/sentry-java/pull/2408))
- Fix `ClassNotFoundException` for `io.sentry.spring.SentrySpringServletContainerInitializer` in `sentry-spring-jakarta` ([#2411](https://github.com/getsentry/sentry-java/issues/2411))
- Fix `sentry-samples-spring-jakarta` ([#2411](https://github.com/getsentry/sentry-java/issues/2411))

### Features

- Add SENTRY_AUTO_INIT environment variable to control OpenTelemetry Agent init ([#2410](https://github.com/getsentry/sentry-java/pull/2410))
- Add OpenTelemetryLinkErrorEventProcessor for linking errors to traces created via OpenTelemetry ([#2418](https://github.com/getsentry/sentry-java/pull/2418))

### Dependencies

- Bump OpenTelemetry to 1.20.1 and OpenTelemetry Java Agent to 1.20.2 ([#2420](https://github.com/getsentry/sentry-java/pull/2420))

## 6.9.1

### Fixes

- OpenTelemetry modules were missing in `6.9.0` so we released the same code again as `6.9.1` including OpenTelemetry modules

## 6.9.0

### Fixes

- Use `canonicalName` in Fragment Integration for better de-obfuscation ([#2379](https://github.com/getsentry/sentry-java/pull/2379))
- Fix Timber and Fragment integrations auto-installation for obfuscated builds ([#2379](https://github.com/getsentry/sentry-java/pull/2379))
- Don't attach screenshots to events from Hybrid SDKs ([#2360](https://github.com/getsentry/sentry-java/pull/2360))
- Ensure Hints do not cause memory leaks ([#2387](https://github.com/getsentry/sentry-java/pull/2387))
- Do not attach empty `sentry-trace` and `baggage` headers ([#2385](https://github.com/getsentry/sentry-java/pull/2385))

### Features

- Add beforeSendTransaction which allows users to filter and change transactions ([#2388](https://github.com/getsentry/sentry-java/pull/2388))
- Add experimental support for OpenTelemetry ([README](sentry-opentelemetry/README.md))([#2344](https://github.com/getsentry/sentry-java/pull/2344))

### Dependencies

- Update Spring Boot Jakarta to Spring Boot 3.0.0 ([#2389](https://github.com/getsentry/sentry-java/pull/2389))
- Bump Spring Boot to 2.7.5 ([#2383](https://github.com/getsentry/sentry-java/pull/2383))

## 6.8.0

### Features

- Add FrameMetrics to Android profiling data ([#2342](https://github.com/getsentry/sentry-java/pull/2342))

### Fixes

- Remove profiler main thread io ([#2348](https://github.com/getsentry/sentry-java/pull/2348))
- Fix ensure all options are processed before integrations are loaded ([#2377](https://github.com/getsentry/sentry-java/pull/2377))

## 6.7.1

### Fixes

- Fix `Gpu.vendorId` should be a String ([#2343](https://github.com/getsentry/sentry-java/pull/2343))
- Don't set device name on Android if `sendDefaultPii` is disabled ([#2354](https://github.com/getsentry/sentry-java/pull/2354))
- Fix corrupted UUID on Motorola devices ([#2363](https://github.com/getsentry/sentry-java/pull/2363))
- Fix ANR on dropped uncaught exception events ([#2368](https://github.com/getsentry/sentry-java/pull/2368))

### Features

- Update Spring Boot Jakarta to Spring Boot 3.0.0-RC2 ([#2347](https://github.com/getsentry/sentry-java/pull/2347))

## 6.7.0

### Fixes

- Use correct set-cookie for the HTTP Client response object ([#2326](https://github.com/getsentry/sentry-java/pull/2326))
- Fix NoSuchElementException in CircularFifoQueue when cloning a Scope ([#2328](https://github.com/getsentry/sentry-java/pull/2328))

### Features

- Customizable fragment lifecycle breadcrumbs ([#2299](https://github.com/getsentry/sentry-java/pull/2299))
- Provide hook for Jetpack Compose navigation instrumentation ([#2320](https://github.com/getsentry/sentry-java/pull/2320))
- Populate `event.modules` with dependencies metadata ([#2324](https://github.com/getsentry/sentry-java/pull/2324))
- Support Spring 6 and Spring Boot 3 ([#2289](https://github.com/getsentry/sentry-java/pull/2289))

### Dependencies

- Bump Native SDK from v0.5.1 to v0.5.2 ([#2315](https://github.com/getsentry/sentry-java/pull/2315))
  - [changelog](https://github.com/getsentry/sentry-native/blob/master/CHANGELOG.md#052)
  - [diff](https://github.com/getsentry/sentry-native/compare/0.5.1...0.5.2)

## 6.6.0

### Fixes

- Ensure potential callback exceptions are caught #2123 ([#2291](https://github.com/getsentry/sentry-java/pull/2291))
- Remove verbose FrameMetricsAggregator failure logging ([#2293](https://github.com/getsentry/sentry-java/pull/2293))
- Ignore broken regex for tracePropagationTarget ([#2288](https://github.com/getsentry/sentry-java/pull/2288))
- No longer serialize static fields; use toString as fallback ([#2309](https://github.com/getsentry/sentry-java/pull/2309))
- Fix `SentryFileWriter`/`SentryFileOutputStream` append overwrites file contents ([#2304](https://github.com/getsentry/sentry-java/pull/2304))
- Respect incoming parent sampled decision when continuing a trace ([#2311](https://github.com/getsentry/sentry-java/pull/2311))

### Features

- Profile envelopes are sent directly from profiler ([#2298](https://github.com/getsentry/sentry-java/pull/2298))
- Add support for using Encoder with logback.SentryAppender ([#2246](https://github.com/getsentry/sentry-java/pull/2246))
- Report Startup Crashes ([#2277](https://github.com/getsentry/sentry-java/pull/2277))
- HTTP Client errors for OkHttp ([#2287](https://github.com/getsentry/sentry-java/pull/2287))
- Add option to enable or disable Frame Tracking ([#2314](https://github.com/getsentry/sentry-java/pull/2314))

### Dependencies

- Bump Native SDK from v0.5.0 to v0.5.1 ([#2306](https://github.com/getsentry/sentry-java/pull/2306))
  - [changelog](https://github.com/getsentry/sentry-native/blob/master/CHANGELOG.md#051)
  - [diff](https://github.com/getsentry/sentry-native/compare/0.5.0...0.5.1)

## 6.5.0

### Fixes

- Improve public facing API for creating Baggage from header ([#2284](https://github.com/getsentry/sentry-java/pull/2284))

## 6.5.0-beta.3

### Features

- Provide API for attaching custom measurements to transactions ([#2260](https://github.com/getsentry/sentry-java/pull/2260))
- Bump spring to 2.7.4 ([#2279](https://github.com/getsentry/sentry-java/pull/2279))

## 6.5.0-beta.2

### Features

- Make user segment a top level property ([#2257](https://github.com/getsentry/sentry-java/pull/2257))
- Replace user `other` with `data` ([#2258](https://github.com/getsentry/sentry-java/pull/2258))
- `isTraceSampling` is now on by default. `tracingOrigins` has been replaced by `tracePropagationTargets` ([#2255](https://github.com/getsentry/sentry-java/pull/2255))

## 6.5.0-beta.1

### Features

- Server-Side Dynamic Sampling Context support  ([#2226](https://github.com/getsentry/sentry-java/pull/2226))

## 6.4.4

### Fixes

- Fix ConcurrentModificationException due to FrameMetricsAggregator manipulation ([#2282](https://github.com/getsentry/sentry-java/pull/2282))

## 6.4.3

- Fix slow and frozen frames tracking ([#2271](https://github.com/getsentry/sentry-java/pull/2271))

## 6.4.2

### Fixes

- Fixed AbstractMethodError when getting Lifecycle ([#2228](https://github.com/getsentry/sentry-java/pull/2228))
- Missing unit fields for Android measurements ([#2204](https://github.com/getsentry/sentry-java/pull/2204))
- Avoid sending empty profiles ([#2232](https://github.com/getsentry/sentry-java/pull/2232))
- Fix file descriptor leak in FileIO instrumentation ([#2248](https://github.com/getsentry/sentry-java/pull/2248))

## 6.4.1

### Fixes

- Fix memory leak caused by throwableToSpan ([#2227](https://github.com/getsentry/sentry-java/pull/2227))

## 6.4.0

### Fixes

- make profiling rate defaults to 101 hz ([#2211](https://github.com/getsentry/sentry-java/pull/2211))
- SentryOptions.setProfilingTracesIntervalMillis has been deprecated
- Added cpu architecture and default environment in profiles envelope ([#2207](https://github.com/getsentry/sentry-java/pull/2207))
- SentryOptions.setProfilingEnabled has been deprecated in favor of setProfilesSampleRate
- Use toString for enum serialization ([#2220](https://github.com/getsentry/sentry-java/pull/2220))

### Features

- Concurrent profiling 3 - added truncation reason ([#2247](https://github.com/getsentry/sentry-java/pull/2247))
- Concurrent profiling 2 - added list of transactions ([#2218](https://github.com/getsentry/sentry-java/pull/2218))
- Concurrent profiling 1 - added envelope payload data format ([#2216](https://github.com/getsentry/sentry-java/pull/2216))
- Send source for transactions ([#2180](https://github.com/getsentry/sentry-java/pull/2180))
- Add profilesSampleRate and profileSampler options for Android sdk ([#2184](https://github.com/getsentry/sentry-java/pull/2184))
- Add baggage header to RestTemplate ([#2206](https://github.com/getsentry/sentry-java/pull/2206))
- Bump Native SDK from v0.4.18 to v0.5.0 ([#2199](https://github.com/getsentry/sentry-java/pull/2199))
  - [changelog](https://github.com/getsentry/sentry-native/blob/master/CHANGELOG.md#050)
  - [diff](https://github.com/getsentry/sentry-native/compare/0.4.18...0.5.0)
- Bump Gradle from v7.5.0 to v7.5.1 ([#2212](https://github.com/getsentry/sentry-java/pull/2212))
  - [changelog](https://github.com/gradle/gradle/blob/master/CHANGELOG.md#v751)
  - [diff](https://github.com/gradle/gradle/compare/v7.5.0...v7.5.1)

## 6.3.1

### Fixes

- Prevent NPE by checking SentryTracer.timer for null again inside synchronized ([#2200](https://github.com/getsentry/sentry-java/pull/2200))
- Weakly reference Activity for transaction finished callback ([#2203](https://github.com/getsentry/sentry-java/pull/2203))
- `attach-screenshot` set on Manual init. didn't work ([#2186](https://github.com/getsentry/sentry-java/pull/2186))
- Remove extra space from `spring.factories` causing issues in old versions of Spring Boot ([#2181](https://github.com/getsentry/sentry-java/pull/2181))


### Features

- Bump Native SDK to v0.4.18 ([#2154](https://github.com/getsentry/sentry-java/pull/2154))
  - [changelog](https://github.com/getsentry/sentry-native/blob/master/CHANGELOG.md#0418)
  - [diff](https://github.com/getsentry/sentry-native/compare/0.4.17...0.4.18)
- Bump Gradle to v7.5.0 ([#2174](https://github.com/getsentry/sentry-java/pull/2174), [#2191](https://github.com/getsentry/sentry-java/pull/2191))
  - [changelog](https://github.com/gradle/gradle/blob/master/CHANGELOG.md#v750)
  - [diff](https://github.com/gradle/gradle/compare/v7.4.2...v7.5.0)

## 6.3.0

### Features

- Switch upstream dependencies to `compileOnly` in integrations ([#2175](https://github.com/getsentry/sentry-java/pull/2175))

### Fixes

- Lazily retrieve HostnameCache in MainEventProcessor ([#2170](https://github.com/getsentry/sentry-java/pull/2170))

## 6.2.1

### Fixes

- Only send userid in Dynamic Sampling Context if sendDefaultPii is true ([#2147](https://github.com/getsentry/sentry-java/pull/2147))
- Remove userId from baggage due to PII ([#2157](https://github.com/getsentry/sentry-java/pull/2157))

### Features

- Add integration for Apollo-Kotlin 3 ([#2109](https://github.com/getsentry/sentry-java/pull/2109))
- New package `sentry-android-navigation` for AndroidX Navigation support ([#2136](https://github.com/getsentry/sentry-java/pull/2136))
- New package `sentry-compose` for Jetpack Compose support (Navigation) ([#2136](https://github.com/getsentry/sentry-java/pull/2136))
- Add sample rate to baggage as well as trace in envelope header and flatten user ([#2135](https://github.com/getsentry/sentry-java/pull/2135))

Breaking Changes:
- The boolean parameter `samplingDecision` in the `TransactionContext` constructor has been replaced with a `TracesSamplingDecision` object. Feel free to ignore the `@ApiStatus.Internal` in this case.

## 6.1.4

### Fixes

- Filter out app starts with more than 60s ([#2127](https://github.com/getsentry/sentry-java/pull/2127))

## 6.1.3

### Fixes

- Fix thread leak due to Timer being created and never cancelled ([#2131](https://github.com/getsentry/sentry-java/pull/2131))

## 6.1.2

### Fixes

- Swallow error when reading ActivityManager#getProcessesInErrorState instead of crashing ([#2114](https://github.com/getsentry/sentry-java/pull/2114))
- Use charset string directly as StandardCharsets is not available on earlier Android versions ([#2111](https://github.com/getsentry/sentry-java/pull/2111))

## 6.1.1

### Features

- Replace `tracestate` header with `baggage` header ([#2078](https://github.com/getsentry/sentry-java/pull/2078))
- Allow opting out of device info collection that requires Inter-Process Communication (IPC) ([#2100](https://github.com/getsentry/sentry-java/pull/2100))

## 6.1.0

### Features

- Implement local scope by adding overloads to the capture methods that accept a ScopeCallback ([#2084](https://github.com/getsentry/sentry-java/pull/2084))
- SentryOptions#merge is now public and can be used to load ExternalOptions ([#2088](https://github.com/getsentry/sentry-java/pull/2088))

### Fixes

- Fix proguard rules to work R8 [issue](https://issuetracker.google.com/issues/235733922) around on AGP 7.3.0-betaX and 7.4.0-alphaX ([#2094](https://github.com/getsentry/sentry-java/pull/2094))
- Fix GraalVM Native Image compatibility ([#2172](https://github.com/getsentry/sentry-java/pull/2172))

## 6.0.0

### Sentry Self-hosted Compatibility

- Starting with version `6.0.0` of the `sentry` package, [Sentry's self hosted version >= v21.9.0](https://github.com/getsentry/self-hosted/releases) is required or you have to manually disable sending client reports via the `sendClientReports` option. This only applies to self-hosted Sentry. If you are using [sentry.io](https://sentry.io), no action is needed.

### Features

- Allow optimization and obfuscation of the SDK by reducing proguard rules ([#2031](https://github.com/getsentry/sentry-java/pull/2031))
- Relax TransactionNameProvider ([#1861](https://github.com/getsentry/sentry-java/pull/1861))
- Use float instead of Date for protocol types for higher precision ([#1737](https://github.com/getsentry/sentry-java/pull/1737))
- Allow setting SDK info (name & version) in manifest ([#2016](https://github.com/getsentry/sentry-java/pull/2016))
- Allow setting native Android SDK name during build ([#2035](https://github.com/getsentry/sentry-java/pull/2035))
- Include application permissions in Android events ([#2018](https://github.com/getsentry/sentry-java/pull/2018))
- Automatically create transactions for UI events ([#1975](https://github.com/getsentry/sentry-java/pull/1975))
- Hints are now used via a Hint object and passed into beforeSend and EventProcessor as @NotNull Hint object ([#2045](https://github.com/getsentry/sentry-java/pull/2045))
- Attachments can be manipulated via hint ([#2046](https://github.com/getsentry/sentry-java/pull/2046))
- Add sentry-servlet-jakarta module ([#1987](https://github.com/getsentry/sentry-java/pull/1987))
- Add client reports ([#1982](https://github.com/getsentry/sentry-java/pull/1982))
- Screenshot is taken when there is an error ([#1967](https://github.com/getsentry/sentry-java/pull/1967))
- Add Android profiling traces ([#1897](https://github.com/getsentry/sentry-java/pull/1897)) ([#1959](https://github.com/getsentry/sentry-java/pull/1959)) and its tests ([#1949](https://github.com/getsentry/sentry-java/pull/1949))
- Enable enableScopeSync by default for Android ([#1928](https://github.com/getsentry/sentry-java/pull/1928))
- Feat: Vendor JSON ([#1554](https://github.com/getsentry/sentry-java/pull/1554))
    - Introduce `JsonSerializable` and `JsonDeserializer` interfaces for manual json
      serialization/deserialization.
    - Introduce `JsonUnknwon` interface to preserve unknown properties when deserializing/serializing
      SDK classes.
    - When passing custom objects, for example in `Contexts`, these are supported for serialization:
        - `JsonSerializable`
        - `Map`, `Collection`, `Array`, `String` and all primitive types.
        - Objects with the help of refection.
            - `Map`, `Collection`, `Array`, `String` and all primitive types.
            - Call `toString()` on objects that have a cyclic reference to a ancestor object.
            - Call `toString()` where object graphs exceed max depth.
    - Remove `gson` dependency.
    - Remove `IUnknownPropertiesConsumer`
- Pass MDC tags as Sentry tags ([#1954](https://github.com/getsentry/sentry-java/pull/1954))

### Fixes

- Calling Sentry.init and specifying contextTags now has an effect on the Logback SentryAppender ([#2052](https://github.com/getsentry/sentry-java/pull/2052))
- Calling Sentry.init and specifying contextTags now has an effect on the Log4j SentryAppender ([#2054](https://github.com/getsentry/sentry-java/pull/2054))
- Calling Sentry.init and specifying contextTags now has an effect on the jul SentryAppender ([#2057](https://github.com/getsentry/sentry-java/pull/2057))
- Update Spring Boot dependency to 2.6.8 and fix the CVE-2022-22970 ([#2068](https://github.com/getsentry/sentry-java/pull/2068))
- Sentry can now self heal after a Thread had its currentHub set to a NoOpHub ([#2076](https://github.com/getsentry/sentry-java/pull/2076))
- No longer close OutputStream that is passed into JsonSerializer ([#2029](https://github.com/getsentry/sentry-java/pull/2029))
- Fix setting context tags on events captured by Spring ([#2060](https://github.com/getsentry/sentry-java/pull/2060))
- Isolate cached events with hashed DSN subfolder ([#2038](https://github.com/getsentry/sentry-java/pull/2038))
- SentryThread.current flag will not be overridden by DefaultAndroidEventProcessor if already set ([#2050](https://github.com/getsentry/sentry-java/pull/2050))
- Fix serialization of Long inside of Request.data ([#2051](https://github.com/getsentry/sentry-java/pull/2051))
- Update sentry-native to 0.4.17 ([#2033](https://github.com/getsentry/sentry-java/pull/2033))
- Update Gradle to 7.4.2 and AGP to 7.2 ([#2042](https://github.com/getsentry/sentry-java/pull/2042))
- Change order of event filtering mechanisms ([#2001](https://github.com/getsentry/sentry-java/pull/2001))
- Only send session update for dropped events if state changed ([#2002](https://github.com/getsentry/sentry-java/pull/2002))
- Android profiling initializes on first profile start ([#2009](https://github.com/getsentry/sentry-java/pull/2009))
- Profiling rate decreased from 300hz to 100hz ([#1997](https://github.com/getsentry/sentry-java/pull/1997))
- Allow disabling sending of client reports via Android Manifest and external options ([#2007](https://github.com/getsentry/sentry-java/pull/2007))
- Ref: Upgrade Spring Boot dependency to 2.5.13 ([#2011](https://github.com/getsentry/sentry-java/pull/2011))
- Ref: Make options.printUncaughtStackTrace primitive type ([#1995](https://github.com/getsentry/sentry-java/pull/1995))
- Ref: Remove not needed interface abstractions on Android ([#1953](https://github.com/getsentry/sentry-java/pull/1953))
- Ref: Make hints Map<String, Object> instead of only Object ([#1929](https://github.com/getsentry/sentry-java/pull/1929))
- Ref: Simplify DateUtils with ISO8601Utils ([#1837](https://github.com/getsentry/sentry-java/pull/1837))
- Ref: Remove deprecated and scheduled fields ([#1875](https://github.com/getsentry/sentry-java/pull/1875))
- Ref: Add shutdownTimeoutMillis in favor of shutdownTimeout ([#1873](https://github.com/getsentry/sentry-java/pull/1873))
- Ref: Remove Attachment ContentType since the Server infers it ([#1874](https://github.com/getsentry/sentry-java/pull/1874))
- Ref: Bind external properties to a dedicated class. ([#1750](https://github.com/getsentry/sentry-java/pull/1750))
- Ref: Debug log serializable objects ([#1795](https://github.com/getsentry/sentry-java/pull/1795))
- Ref: catch Throwable instead of Exception to suppress internal SDK errors ([#1812](https://github.com/getsentry/sentry-java/pull/1812))
- `SentryOptions` can merge properties from `ExternalOptions` instead of another instance of `SentryOptions`
- Following boolean properties from `SentryOptions` that allowed `null` values are now not nullable - `debug`, `enableUncaughtExceptionHandler`, `enableDeduplication`
- `SentryOptions` cannot be created anymore using `PropertiesProvider` with `SentryOptions#from` method. Use `ExternalOptions#from` instead and merge created object with `SentryOptions#merge`
- Bump: Kotlin to 1.5 and compatibility to 1.4 for sentry-android-timber ([#1815](https://github.com/getsentry/sentry-java/pull/1815))

## 5.7.4

### Fixes

* Change order of event filtering mechanisms and only send session update for dropped events if session state changed (#2028)

## 5.7.3

### Fixes

- Sentry Timber integration throws an exception when using args ([#1986](https://github.com/getsentry/sentry-java/pull/1986))

## 5.7.2

### Fixes

- Bring back support for `Timber.tag` ([#1974](https://github.com/getsentry/sentry-java/pull/1974))

## 5.7.1

### Fixes

- Sentry Timber integration does not submit msg.formatted breadcrumbs ([#1957](https://github.com/getsentry/sentry-java/pull/1957))
- ANR WatchDog won't crash on SecurityException ([#1962](https://github.com/getsentry/sentry-java/pull/1962))

## 5.7.0

### Features

- Automatically enable `Timber` and `Fragment` integrations if they are present on the classpath ([#1936](https://github.com/getsentry/sentry-java/pull/1936))

## 5.6.3

### Fixes

- If transaction or span is finished, do not allow to mutate ([#1940](https://github.com/getsentry/sentry-java/pull/1940))
- Keep used AndroidX classes from obfuscation (Fixes UI breadcrumbs and Slow/Frozen frames) ([#1942](https://github.com/getsentry/sentry-java/pull/1942))

## 5.6.2

### Fixes

- Ref: Make ActivityFramesTracker public to be used by Hybrid SDKs ([#1931](https://github.com/getsentry/sentry-java/pull/1931))
- Bump: AGP to 7.1.2 ([#1930](https://github.com/getsentry/sentry-java/pull/1930))
- NPE while adding "response_body_size" breadcrumb, when response body length is unknown ([#1908](https://github.com/getsentry/sentry-java/pull/1908))
- Do not include stacktrace frames into Timber message ([#1898](https://github.com/getsentry/sentry-java/pull/1898))
- Potential memory leaks ([#1909](https://github.com/getsentry/sentry-java/pull/1909))

Breaking changes:
`Timber.tag` is no longer supported by our [Timber integration](https://docs.sentry.io/platforms/android/configuration/integrations/timber/) and will not appear on Sentry for error events.
Please vote on this [issue](https://github.com/getsentry/sentry-java/issues/1900), if you'd like us to provide support for that.

## 5.6.2-beta.3

### Fixes

- Ref: Make ActivityFramesTracker public to be used by Hybrid SDKs ([#1931](https://github.com/getsentry/sentry-java/pull/1931))
- Bump: AGP to 7.1.2 ([#1930](https://github.com/getsentry/sentry-java/pull/1930))

## 5.6.2-beta.2

### Fixes

- NPE while adding "response_body_size" breadcrumb, when response body length is unknown ([#1908](https://github.com/getsentry/sentry-java/pull/1908))

## 5.6.2-beta.1

### Fixes

- Do not include stacktrace frames into Timber message ([#1898](https://github.com/getsentry/sentry-java/pull/1898))
- Potential memory leaks ([#1909](https://github.com/getsentry/sentry-java/pull/1909))

Breaking changes:
`Timber.tag` is no longer supported by our [Timber integration](https://docs.sentry.io/platforms/android/configuration/integrations/timber/) and will not appear on Sentry for error events.
Please vote on this [issue](https://github.com/getsentry/sentry-java/issues/1900), if you'd like us to provide support for that.

## 5.6.1

### Features

- Add options.printUncaughtStackTrace to print uncaught exceptions ([#1890](https://github.com/getsentry/sentry-java/pull/1890))

### Fixes

- NPE while adding "response_body_size" breadcrumb, when response body is null ([#1884](https://github.com/getsentry/sentry-java/pull/1884))
- Bump: AGP to 7.1.0 ([#1892](https://github.com/getsentry/sentry-java/pull/1892))

## 5.6.0

### Features

- Add breadcrumbs support for UI events (automatically captured) ([#1876](https://github.com/getsentry/sentry-java/pull/1876))

### Fixes

- Change scope of servlet-api to compileOnly ([#1880](https://github.com/getsentry/sentry-java/pull/1880))

## 5.5.3

### Fixes

- Do not create SentryExceptionResolver bean when Spring MVC is not on the classpath ([#1865](https://github.com/getsentry/sentry-java/pull/1865))

## 5.5.2

### Fixes

- Detect App Cold start correctly for Hybrid SDKs ([#1855](https://github.com/getsentry/sentry-java/pull/1855))
- Bump: log4j to 2.17.0 ([#1852](https://github.com/getsentry/sentry-java/pull/1852))
- Bump: logback to 1.2.9 ([#1853](https://github.com/getsentry/sentry-java/pull/1853))

## 5.5.1

### Fixes

- Bump: log4j to 2.16.0 ([#1845](https://github.com/getsentry/sentry-java/pull/1845))
- Make App start cold/warm visible to Hybrid SDKs ([#1848](https://github.com/getsentry/sentry-java/pull/1848))

## 5.5.0

### Features

- Add locale to device context and deprecate language ([#1832](https://github.com/getsentry/sentry-java/pull/1832))
- Add `SentryFileInputStream` and `SentryFileOutputStream` for File I/O performance instrumentation ([#1826](https://github.com/getsentry/sentry-java/pull/1826))
- Add `SentryFileReader` and `SentryFileWriter` for File I/O instrumentation ([#1843](https://github.com/getsentry/sentry-java/pull/1843))

### Fixes

- Bump: log4j to 2.15.0 ([#1839](https://github.com/getsentry/sentry-java/pull/1839))
- Ref: Rename Fragment span operation from `ui.fragment.load` to `ui.load` ([#1824](https://github.com/getsentry/sentry-java/pull/1824))
- Ref: change `java.util.Random` to `java.security.SecureRandom` for possible security reasons ([#1831](https://github.com/getsentry/sentry-java/pull/1831))

## 5.4.3

### Fixes

- Only report App start measurement for full launch on Android ([#1821](https://github.com/getsentry/sentry-java/pull/1821))

## 5.4.2

### Fixes

- Ref: catch Throwable instead of Exception to suppress internal SDK errors ([#1812](https://github.com/getsentry/sentry-java/pull/1812))

## 5.4.1

### Features

- Refactor OkHttp and Apollo to Kotlin functional interfaces ([#1797](https://github.com/getsentry/sentry-java/pull/1797))
- Add secondary constructor to SentryInstrumentation ([#1804](https://github.com/getsentry/sentry-java/pull/1804))

### Fixes

- Do not start fragment span if not added to the Activity ([#1813](https://github.com/getsentry/sentry-java/pull/1813))

## 5.4.0

### Features

- Add `graphql-java` instrumentation ([#1777](https://github.com/getsentry/sentry-java/pull/1777))

### Fixes

- Do not crash when event processors throw a lower level Throwable class ([#1800](https://github.com/getsentry/sentry-java/pull/1800))
- ActivityFramesTracker does not throw if Activity has no observers ([#1799](https://github.com/getsentry/sentry-java/pull/1799))

## 5.3.0

### Features

- Add datasource tracing with P6Spy ([#1784](https://github.com/getsentry/sentry-java/pull/1784))

### Fixes

- ActivityFramesTracker does not throw if Activity has not been added ([#1782](https://github.com/getsentry/sentry-java/pull/1782))
- PerformanceAndroidEventProcessor uses up to date isTracingEnabled set on Configuration callback ([#1786](https://github.com/getsentry/sentry-java/pull/1786))

## 5.2.4

### Fixes

- Window.FEATURE_NO_TITLE does not work when using activity traces ([#1769](https://github.com/getsentry/sentry-java/pull/1769))
- unregister UncaughtExceptionHandler on close ([#1770](https://github.com/getsentry/sentry-java/pull/1770))

## 5.2.3

### Fixes

- Make ActivityFramesTracker operations thread-safe ([#1762](https://github.com/getsentry/sentry-java/pull/1762))
- Clone Scope Contexts ([#1763](https://github.com/getsentry/sentry-java/pull/1763))
- Bump: AGP to 7.0.3 ([#1765](https://github.com/getsentry/sentry-java/pull/1765))

## 5.2.2

### Fixes

- Close HostnameCache#executorService on SentryClient#close ([#1757](https://github.com/getsentry/sentry-java/pull/1757))

## 5.2.1

### Features

- Add isCrashedLastRun support ([#1739](https://github.com/getsentry/sentry-java/pull/1739))
- Attach Java vendor and version to events and transactions ([#1703](https://github.com/getsentry/sentry-java/pull/1703))

### Fixes

- Handle exception if Context.registerReceiver throws ([#1747](https://github.com/getsentry/sentry-java/pull/1747))

## 5.2.0

### Features

- Allow setting proguard via Options and/or external resources ([#1728](https://github.com/getsentry/sentry-java/pull/1728))
- Add breadcrumbs for the Apollo integration ([#1726](https://github.com/getsentry/sentry-java/pull/1726))

### Fixes

- Don't set lastEventId for transactions ([#1727](https://github.com/getsentry/sentry-java/pull/1727))
- ActivityLifecycleIntegration#appStartSpan memory leak ([#1732](https://github.com/getsentry/sentry-java/pull/1732))

## 5.2.0-beta.3

### Features

- Add "data" to spans ([#1717](https://github.com/getsentry/sentry-java/pull/1717))

### Fixes

- Check at runtime if AndroidX.Core is available ([#1718](https://github.com/getsentry/sentry-java/pull/1718))
- Should not capture unfinished transaction ([#1719](https://github.com/getsentry/sentry-java/pull/1719))

## 5.2.0-beta.2

### Fixes

- Bump AGP to 7.0.2 ([#1650](https://github.com/getsentry/sentry-java/pull/1650))
- Drop spans in BeforeSpanCallback. ([#1713](https://github.com/getsentry/sentry-java/pull/1713))

## 5.2.0-beta.1

### Features

- Add tracestate HTTP header support ([#1683](https://github.com/getsentry/sentry-java/pull/1683))
- Add option to filter which origins receive tracing headers ([#1698](https://github.com/getsentry/sentry-java/pull/1698))
- Include unfinished spans in transaction ([#1699](https://github.com/getsentry/sentry-java/pull/1699))
- Add static helpers for creating breadcrumbs ([#1702](https://github.com/getsentry/sentry-java/pull/1702))
- Performance support for Android Apollo ([#1705](https://github.com/getsentry/sentry-java/pull/1705))

### Fixes

- Move tags from transaction.contexts.trace.tags to transaction.tags ([#1700](https://github.com/getsentry/sentry-java/pull/1700))

Breaking changes:

- Updated proguard keep rule for enums, which affects consumer application code ([#1694](https://github.com/getsentry/sentry-java/pull/1694))

## 5.1.2

### Fixes

- Servlet 3.1 compatibility issue ([#1681](https://github.com/getsentry/sentry-java/pull/1681))
- Do not drop Contexts key if Collection, Array or Char ([#1680](https://github.com/getsentry/sentry-java/pull/1680))

## 5.1.1

### Features

- Add support for async methods in Spring MVC ([#1652](https://github.com/getsentry/sentry-java/pull/1652))
- Add secondary constructor taking IHub to SentryOkHttpInterceptor ([#1657](https://github.com/getsentry/sentry-java/pull/1657))
- Merge external map properties ([#1656](https://github.com/getsentry/sentry-java/pull/1656))

### Fixes

- Remove onActivityPreCreated call in favor of onActivityCreated ([#1661](https://github.com/getsentry/sentry-java/pull/1661))
- Do not crash if SENSOR_SERVICE throws ([#1655](https://github.com/getsentry/sentry-java/pull/1655))
- Make sure scope is popped when processing request results in exception ([#1665](https://github.com/getsentry/sentry-java/pull/1665))

## 5.1.0

### Features

- Spring WebClient integration ([#1621](https://github.com/getsentry/sentry-java/pull/1621))
- OpenFeign integration ([#1632](https://github.com/getsentry/sentry-java/pull/1632))
- Add more convenient way to pass BeforeSpanCallback in OpenFeign integration ([#1637](https://github.com/getsentry/sentry-java/pull/1637))

### Fixes

- Bump: sentry-native to 0.4.12 ([#1651](https://github.com/getsentry/sentry-java/pull/1651))

## 5.1.0-beta.9

- No documented changes.

## 5.1.0-beta.8

### Features

- Generate Sentry BOM ([#1486](https://github.com/getsentry/sentry-java/pull/1486))

## 5.1.0-beta.7

### Features

- Slow/Frozen frames metrics ([#1609](https://github.com/getsentry/sentry-java/pull/1609))

## 5.1.0-beta.6

### Features

- Add request body extraction for Spring MVC integration ([#1595](https://github.com/getsentry/sentry-java/pull/1595))

### Fixes

- set min sdk version of sentry-android-fragment to API 14 ([#1608](https://github.com/getsentry/sentry-java/pull/1608))
- Ser/Deser of the UserFeedback from cached envelope ([#1611](https://github.com/getsentry/sentry-java/pull/1611))

## 5.1.0-beta.5

### Fixes

- Make SentryAppender non-final for Log4j2 and Logback ([#1603](https://github.com/getsentry/sentry-java/pull/1603))
- Do not throw IAE when tracing header contain invalid trace id ([#1605](https://github.com/getsentry/sentry-java/pull/1605))

## 5.1.0-beta.4

### Fixes

- Update sentry-native to 0.4.11 ([#1591](https://github.com/getsentry/sentry-java/pull/1591))

## 5.1.0-beta.3

### Features

- Spring Webflux integration ([#1529](https://github.com/getsentry/sentry-java/pull/1529))

## 5.1.0-beta.2

### Features

- Support transaction waiting for children to finish. ([#1535](https://github.com/getsentry/sentry-java/pull/1535))
- Capture logged marker in log4j2 and logback appenders ([#1551](https://github.com/getsentry/sentry-java/pull/1551))
- Allow clearing of attachments in the scope ([#1562](https://github.com/getsentry/sentry-java/pull/1562))
- Set mechanism type in SentryExceptionResolver ([#1556](https://github.com/getsentry/sentry-java/pull/1556))
- Perf. for fragments ([#1528](https://github.com/getsentry/sentry-java/pull/1528))

### Fixes

- Handling missing Spring Security on classpath on Java 8 ([#1552](https://github.com/getsentry/sentry-java/pull/1552))
- Use a different method to get strings from JNI, and avoid excessive Stack Space usage. ([#1214](https://github.com/getsentry/sentry-java/pull/1214))
- Add data field to SentrySpan ([#1555](https://github.com/getsentry/sentry-java/pull/1555))
- Clock drift issue when calling DateUtils#getDateTimeWithMillisPrecision ([#1557](https://github.com/getsentry/sentry-java/pull/1557))
- Prefer snake case for HTTP integration data keys ([#1559](https://github.com/getsentry/sentry-java/pull/1559))
- Assign lastEventId only if event was queued for submission ([#1565](https://github.com/getsentry/sentry-java/pull/1565))

## 5.1.0-beta.1

### Features

- Measure app start time ([#1487](https://github.com/getsentry/sentry-java/pull/1487))
- Automatic breadcrumbs logging for fragment lifecycle ([#1522](https://github.com/getsentry/sentry-java/pull/1522))

## 5.0.1

### Fixes

- Sources and Javadoc artifacts were mixed up ([#1515](https://github.com/getsentry/sentry-java/pull/1515))

## 5.0.0

This release brings many improvements but also new features:

- OkHttp Interceptor for Android ([#1330](https://github.com/getsentry/sentry-java/pull/1330))
- GraalVM Native Image Compatibility ([#1329](https://github.com/getsentry/sentry-java/pull/1329))
- Add option to ignore exceptions by type ([#1352](https://github.com/getsentry/sentry-java/pull/1352))
- Enrich transactions with device contexts ([#1430](https://github.com/getsentry/sentry-java/pull/1430)) ([#1469](https://github.com/getsentry/sentry-java/pull/1469))
- Better interoperability with Kotlin null-safety ([#1439](https://github.com/getsentry/sentry-java/pull/1439)) and ([#1462](https://github.com/getsentry/sentry-java/pull/1462))
- Add coroutines support ([#1479](https://github.com/getsentry/sentry-java/pull/1479))
- OkHttp callback for Customising the Span ([#1478](https://github.com/getsentry/sentry-java/pull/1478))
- Add breadcrumb in Spring RestTemplate integration ([#1481](https://github.com/getsentry/sentry-java/pull/1481))

Breaking changes:

- Migration Guide for [Java](https://docs.sentry.io/platforms/java/migration/)
- Migration Guide for [Android](https://docs.sentry.io/platforms/android/migration/)

Other fixes:

- Fix: Add attachmentType to envelope ser/deser. ([#1504](https://github.com/getsentry/sentry-java/pull/1504))

Thank you:

- @maciejwalkowiak for coding most of it.

## 5.0.0-beta.7

### Fixes


- Ref: Deprecate SentryBaseEvent#getOriginThrowable and add SentryBaseEvent#getThrowableMechanism ([#1502](https://github.com/getsentry/sentry-java/pull/1502))
- Graceful Shutdown flushes event instead of Closing SDK ([#1500](https://github.com/getsentry/sentry-java/pull/1500))
- Do not append threads that come from the EnvelopeFileObserver ([#1501](https://github.com/getsentry/sentry-java/pull/1501))
- Ref: Deprecate cacheDirSize and add maxCacheItems ([#1499](https://github.com/getsentry/sentry-java/pull/1499))
- Append all threads if Hint is Cached but attachThreads is enabled ([#1503](https://github.com/getsentry/sentry-java/pull/1503))

## 5.0.0-beta.6

### Features

- Add secondary constructor to SentryOkHttpInterceptor ([#1491](https://github.com/getsentry/sentry-java/pull/1491))
- Add option to enable debug mode in Log4j2 integration ([#1492](https://github.com/getsentry/sentry-java/pull/1492))

### Fixes

- Ref: Replace clone() with copy constructor ([#1496](https://github.com/getsentry/sentry-java/pull/1496))

## 5.0.0-beta.5

### Features

- OkHttp callback for Customising the Span ([#1478](https://github.com/getsentry/sentry-java/pull/1478))
- Add breadcrumb in Spring RestTemplate integration ([#1481](https://github.com/getsentry/sentry-java/pull/1481))
- Add coroutines support ([#1479](https://github.com/getsentry/sentry-java/pull/1479))

### Fixes

- Cloning Stack ([#1483](https://github.com/getsentry/sentry-java/pull/1483))

## 5.0.0-beta.4

### Fixes

- Enrich Transactions with Context Data ([#1469](https://github.com/getsentry/sentry-java/pull/1469))
- Bump: Apache HttpClient to 5.0.4 ([#1476](https://github.com/getsentry/sentry-java/pull/1476))

## 5.0.0-beta.3

### Fixes

- Handling immutable collections on SentryEvent and protocol objects ([#1468](https://github.com/getsentry/sentry-java/pull/1468))
- Associate event with transaction when thrown exception is not a direct cause ([#1463](https://github.com/getsentry/sentry-java/pull/1463))
- Ref: nullability annotations to Sentry module ([#1439](https://github.com/getsentry/sentry-java/pull/1439)) and ([#1462](https://github.com/getsentry/sentry-java/pull/1462))
- NPE when adding Context Data with null values for log4j2 ([#1465](https://github.com/getsentry/sentry-java/pull/1465))

## 5.0.0-beta.2

### Fixes

- sentry-android-timber package sets sentry.java.android.timber as SDK name ([#1456](https://github.com/getsentry/sentry-java/pull/1456))
- When AppLifecycleIntegration is closed, it should remove observer using UI thread ([#1459](https://github.com/getsentry/sentry-java/pull/1459))
- Bump: AGP to 4.2.0 ([#1460](https://github.com/getsentry/sentry-java/pull/1460))

Breaking Changes:

- Remove: Settings.Secure.ANDROID_ID in favor of generated installationId ([#1455](https://github.com/getsentry/sentry-java/pull/1455))
- Rename: enableSessionTracking to enableAutoSessionTracking ([#1457](https://github.com/getsentry/sentry-java/pull/1457))

## 5.0.0-beta.1

### Fixes

- Ref: Refactor converting HttpServletRequest to Sentry Request in Spring integration ([#1387](https://github.com/getsentry/sentry-java/pull/1387))
- Bump: sentry-native to 0.4.9 ([#1431](https://github.com/getsentry/sentry-java/pull/1431))
- Activity tracing auto instrumentation for Android API < 29 ([#1402](https://github.com/getsentry/sentry-java/pull/1402))
- use connection and read timeouts in ApacheHttpClient based transport ([#1397](https://github.com/getsentry/sentry-java/pull/1397))
- set correct transaction status for unhandled exceptions in SentryTracingFilter ([#1406](https://github.com/getsentry/sentry-java/pull/1406))
- handle network errors in SentrySpanClientHttpRequestInterceptor ([#1407](https://github.com/getsentry/sentry-java/pull/1407))
- set scope on transaction ([#1409](https://github.com/getsentry/sentry-java/pull/1409))
- set status and associate events with transactions ([#1426](https://github.com/getsentry/sentry-java/pull/1426))
- Do not set free memory and is low memory fields when it's a NDK hard crash ([#1399](https://github.com/getsentry/sentry-java/pull/1399))
- Apply user from the scope to transaction ([#1424](https://github.com/getsentry/sentry-java/pull/1424))
- Pass maxBreadcrumbs config. to sentry-native ([#1425](https://github.com/getsentry/sentry-java/pull/1425))
- Run event processors and enrich transactions with contexts ([#1430](https://github.com/getsentry/sentry-java/pull/1430))
- Set Span status for OkHttp integration ([#1447](https://github.com/getsentry/sentry-java/pull/1447))
- Set user on transaction in Spring & Spring Boot integrations ([#1443](https://github.com/getsentry/sentry-java/pull/1443))

## 4.4.0-alpha.2

### Features

- Add option to ignore exceptions by type ([#1352](https://github.com/getsentry/sentry-java/pull/1352))
- Sentry closes Android NDK and ShutdownHook integrations ([#1358](https://github.com/getsentry/sentry-java/pull/1358))
- Allow inheritance of SentryHandler class in sentry-jul package([#1367](https://github.com/getsentry/sentry-java/pull/1367))
- Make NoOpHub public ([#1379](https://github.com/getsentry/sentry-java/pull/1379))
- Configure max spans per transaction ([#1394](https://github.com/getsentry/sentry-java/pull/1394))

### Fixes

- Bump: Upgrade Apache HttpComponents Core to 5.0.3 ([#1375](https://github.com/getsentry/sentry-java/pull/1375))
- NPE when MDC contains null values (sentry-logback) ([#1364](https://github.com/getsentry/sentry-java/pull/1364))
- Avoid NPE when MDC contains null values (sentry-jul) ([#1385](https://github.com/getsentry/sentry-java/pull/1385))
- Accept only non null value maps ([#1368](https://github.com/getsentry/sentry-java/pull/1368))
- Do not bind transactions to scope by default. ([#1376](https://github.com/getsentry/sentry-java/pull/1376))
- Hub thread safety ([#1388](https://github.com/getsentry/sentry-java/pull/1388))
- SentryTransactionAdvice should operate on the new scope ([#1389](https://github.com/getsentry/sentry-java/pull/1389))

## 4.4.0-alpha.1

### Features

- Add an overload for `startTransaction` that sets the created transaction to the Scope ([#1313](https://github.com/getsentry/sentry-java/pull/1313))
- Set SDK version on Transactions ([#1307](https://github.com/getsentry/sentry-java/pull/1307))
- GraalVM Native Image Compatibility ([#1329](https://github.com/getsentry/sentry-java/pull/1329))
- Add OkHttp client application interceptor ([#1330](https://github.com/getsentry/sentry-java/pull/1330))

### Fixes

- Bump: sentry-native to 0.4.8
- Ref: Separate user facing and protocol classes in the Performance feature ([#1304](https://github.com/getsentry/sentry-java/pull/1304))
- Use logger set on SentryOptions in GsonSerializer ([#1308](https://github.com/getsentry/sentry-java/pull/1308))
- Use the bindToScope correctly
- Allow 0.0 to be set on tracesSampleRate ([#1328](https://github.com/getsentry/sentry-java/pull/1328))
- set "java" platform to transactions ([#1332](https://github.com/getsentry/sentry-java/pull/1332))
- Allow disabling tracing through SentryOptions ([#1337](https://github.com/getsentry/sentry-java/pull/1337))

## 4.3.0

### Features

- Activity tracing auto instrumentation

### Fixes

- Aetting in-app-includes from external properties ([#1291](https://github.com/getsentry/sentry-java/pull/1291))
- Initialize Sentry in Logback appender when DSN is not set in XML config ([#1296](https://github.com/getsentry/sentry-java/pull/1296))
- JUL integration SDK name ([#1293](https://github.com/getsentry/sentry-java/pull/1293))

## 4.2.0

### Features

- Improve EventProcessor nullability annotations ([#1229](https://github.com/getsentry/sentry-java/pull/1229)).
- Add ability to flush events synchronously.
- Support @SentrySpan and @SentryTransaction on classes and interfaces. ([#1243](https://github.com/getsentry/sentry-java/pull/1243))
- Do not serialize empty collections and maps ([#1245](https://github.com/getsentry/sentry-java/pull/1245))
- Integration interface better compatibility with Kotlin null-safety
- Simplify Sentry configuration in Spring integration ([#1259](https://github.com/getsentry/sentry-java/pull/1259))
- Simplify configuring Logback integration when environment variable with the DSN is not set ([#1271](https://github.com/getsentry/sentry-java/pull/1271))
- Add Request to the Scope. [#1270](https://github.com/getsentry/sentry-java/pull/1270))
- Optimize SentryTracingFilter when hub is disabled.

### Fixes

- Bump: sentry-native to 0.4.7
- Optimize DuplicateEventDetectionEventProcessor performance ([#1247](https://github.com/getsentry/sentry-java/pull/1247)).
- Prefix sdk.package names with io.sentry ([#1249](https://github.com/getsentry/sentry-java/pull/1249))
- Remove experimental annotation for Attachment ([#1257](https://github.com/getsentry/sentry-java/pull/1257))
- Mark stacktrace as snapshot if captured at arbitrary moment ([#1231](https://github.com/getsentry/sentry-java/pull/1231))
- Disable Gson HTML escaping
- Make the ANR Atomic flags immutable
- Prevent NoOpHub from creating heavy SentryOptions objects ([#1272](https://github.com/getsentry/sentry-java/pull/1272))
- SentryTransaction#getStatus NPE ([#1273](https://github.com/getsentry/sentry-java/pull/1273))
- Discard unfinished Spans before sending them over to Sentry ([#1279](https://github.com/getsentry/sentry-java/pull/1279))
- Interrupt the thread in QueuedThreadPoolExecutor ([#1276](https://github.com/getsentry/sentry-java/pull/1276))
- SentryTransaction#finish should not clear another transaction from the scope ([#1278](https://github.com/getsentry/sentry-java/pull/1278))

Breaking Changes:
- Enchancement: SentryExceptionResolver should not send handled errors by default ([#1248](https://github.com/getsentry/sentry-java/pull/1248)).
- Ref: Simplify RestTemplate instrumentation ([#1246](https://github.com/getsentry/sentry-java/pull/1246))
- Enchancement: Add overloads for startTransaction taking op and description ([#1244](https://github.com/getsentry/sentry-java/pull/1244))

## 4.1.0

### Features

- Improve Kotlin compatibility for SdkVersion ([#1213](https://github.com/getsentry/sentry-java/pull/1213))
- Support logging via JUL ([#1211](https://github.com/getsentry/sentry-java/pull/1211))

### Fixes

- Returning Sentry trace header from Span ([#1217](https://github.com/getsentry/sentry-java/pull/1217))
- Remove misleading error logs ([#1222](https://github.com/getsentry/sentry-java/pull/1222))

## 4.0.0

This release brings the Sentry Performance feature to Java SDK, Spring, Spring Boot, and Android integrations. Read more in the reference documentation:

- [Performance for Java](https://docs.sentry.io/platforms/java/performance/)
- [Performance for Spring](https://docs.sentry.io/platforms/java/guides/spring/)
- [Performance for Spring Boot](https://docs.sentry.io/platforms/java/guides/spring-boot/)
- [Performance for Android](https://docs.sentry.io/platforms/android/performance/)

### Other improvements:

#### Core:

- Improved loading external configuration:
  - Load `sentry.properties` from the application's current working directory ([#1046](https://github.com/getsentry/sentry-java/pull/1046))
  - Resolve `in-app-includes`, `in-app-excludes`, `tags`, `debug`, `uncaught.handler.enabled` parameters from the external configuration
- Set global tags on SentryOptions and load them from external configuration ([#1066](https://github.com/getsentry/sentry-java/pull/1066))
- Add support for attachments ([#1082](https://github.com/getsentry/sentry-java/pull/1082))
- Resolve `servername` from the localhost address
- Simplified transport configuration through setting `TransportFactory` instead of `ITransport` on SentryOptions ([#1124](https://github.com/getsentry/sentry-java/pull/1124))

#### Spring Boot:

- Add the ability to register multiple `OptionsConfiguration` beans ([#1093](https://github.com/getsentry/sentry-java/pull/1093))
- Initialize Logback after context refreshes ([#1129](https://github.com/getsentry/sentry-java/pull/1129))

#### Android:

- Add `isSideLoaded` and `installerStore` tags automatically (Where your App. was installed from eg Google Play, Amazon Store, downloaded APK, etc...)
- Bump: sentry-native to 0.4.6
- Bump: Gradle to 6.8.1 and AGP to 4.1.2

## 4.0.0-beta.1

### Features

- Add addToTransactions to Attachment ([#1191](https://github.com/getsentry/sentry-java/pull/1191))
- Support SENTRY_TRACES_SAMPLE_RATE conf. via env variables ([#1171](https://github.com/getsentry/sentry-java/pull/1171))
- Pass request to CustomSamplingContext in Spring integration ([#1172](https://github.com/getsentry/sentry-java/pull/1172))
- Move `SentrySpanClientHttpRequestInterceptor` to Spring module ([#1181](https://github.com/getsentry/sentry-java/pull/1181))
- Add overload for `transaction/span.finish(SpanStatus)` ([#1182](https://github.com/getsentry/sentry-java/pull/1182))
- Simplify registering traces sample callback in Spring integration ([#1184](https://github.com/getsentry/sentry-java/pull/1184))
- Polish Performance API ([#1165](https://github.com/getsentry/sentry-java/pull/1165))
- Set "debug" through external properties ([#1186](https://github.com/getsentry/sentry-java/pull/1186))
- Simplify Spring integration ([#1188](https://github.com/getsentry/sentry-java/pull/1188))
- Init overload with dsn ([#1195](https://github.com/getsentry/sentry-java/pull/1195))
- Enable Kotlin map-like access on CustomSamplingContext ([#1192](https://github.com/getsentry/sentry-java/pull/1192))
- Auto register custom ITransportFactory in Spring integration ([#1194](https://github.com/getsentry/sentry-java/pull/1194))
- Improve Kotlin property access in Performance API ([#1193](https://github.com/getsentry/sentry-java/pull/1193))
- Copy options tags to transactions ([#1198](https://github.com/getsentry/sentry-java/pull/1198))
- Add convenient method for accessing event's throwable ([#1202](https://github.com/getsentry/sentry-java/pull/1202))

### Fixes

- Ref: Set SpanContext on SentryTransaction to avoid potential NPE ([#1173](https://github.com/getsentry/sentry-java/pull/1173))
- Free Local Refs manually due to Android local ref. count limits
- Bring back support for setting transaction name without ongoing transaction ([#1183](https://github.com/getsentry/sentry-java/pull/1183))

## 4.0.0-alpha.3

### Features

- Improve ITransaction and ISpan null-safety compatibility ([#1161](https://github.com/getsentry/sentry-java/pull/1161))
- Automatically assign span context to captured events ([#1156](https://github.com/getsentry/sentry-java/pull/1156))
- Autoconfigure Apache HttpClient 5 based Transport in Spring Boot integration ([#1143](https://github.com/getsentry/sentry-java/pull/1143))
- Send user.ip_address = {{auto}} when sendDefaultPii is true ([#1015](https://github.com/getsentry/sentry-java/pull/1015))
- Read tracesSampleRate from AndroidManifest
- OutboxSender supports all envelope item types ([#1158](https://github.com/getsentry/sentry-java/pull/1158))
- Read `uncaught.handler.enabled` property from the external configuration
- Resolve servername from the localhost address
- Add maxAttachmentSize to SentryOptions ([#1138](https://github.com/getsentry/sentry-java/pull/1138))
- Drop invalid attachments ([#1134](https://github.com/getsentry/sentry-java/pull/1134))
- Set isSideLoaded info tags
- Add non blocking Apache HttpClient 5 based Transport ([#1136](https://github.com/getsentry/sentry-java/pull/1136))

### Fixes

- Ref: Make Attachment immutable ([#1120](https://github.com/getsentry/sentry-java/pull/1120))
- Ref: using Calendar to generate Dates
- Ref: Return NoOpTransaction instead of null ([#1126](https://github.com/getsentry/sentry-java/pull/1126))
- Ref: `ITransport` implementations are now responsible for executing request in asynchronous or synchronous way ([#1118](https://github.com/getsentry/sentry-java/pull/1118))
- Ref: Add option to set `TransportFactory` instead of `ITransport` on `SentryOptions` ([#1124](https://github.com/getsentry/sentry-java/pull/1124))
- Ref: Simplify ITransport creation in ITransportFactory ([#1135](https://github.com/getsentry/sentry-java/pull/1135))
- Fixes and Tests: Session serialization and deserialization
- Inheriting sampling decision from parent ([#1100](https://github.com/getsentry/sentry-java/pull/1100))
- Exception only sets a stack trace if there are frames
- Initialize Logback after context refreshes ([#1129](https://github.com/getsentry/sentry-java/pull/1129))
- Do not crash when passing null values to @Nullable methods, eg User and Scope
- Resolving dashed properties from external configuration
- Consider {{ auto }} as a default ip address ([#1015](https://github.com/getsentry/sentry-java/pull/1015))
- Set release and environment on Transactions ([#1152](https://github.com/getsentry/sentry-java/pull/1152))
- Do not set transaction on the scope automatically

## 4.0.0-alpha.2

### Features

- Add basic support for attachments ([#1082](https://github.com/getsentry/sentry-java/pull/1082))
- Set transaction name on events and transactions sent using Spring integration ([#1067](https://github.com/getsentry/sentry-java/pull/1067))
- Set global tags on SentryOptions and load them from external configuration ([#1066](https://github.com/getsentry/sentry-java/pull/1066))
- Add API validator and remove deprecated methods
- Add more convenient method to start a child span ([#1073](https://github.com/getsentry/sentry-java/pull/1073))
- Autoconfigure traces callback in Spring Boot integration ([#1074](https://github.com/getsentry/sentry-java/pull/1074))
- Resolve in-app-includes and in-app-excludes parameters from the external configuration
- Make InAppIncludesResolver public ([#1084](https://github.com/getsentry/sentry-java/pull/1084))
- Add the ability to register multiple OptionsConfiguration beans ([#1093](https://github.com/getsentry/sentry-java/pull/1093))
- Database query tracing with datasource-proxy ([#1095](https://github.com/getsentry/sentry-java/pull/1095))

### Fixes

- Ref: Refactor resolving SpanContext for Throwable ([#1068](https://github.com/getsentry/sentry-java/pull/1068))
- Ref: Change "op" to "operation" in @SentrySpan and @SentryTransaction
- Remove method reference in SentryEnvelopeItem ([#1091](https://github.com/getsentry/sentry-java/pull/1091))
- Set current thread only if there are no exceptions
- SentryOptions creates GsonSerializer by default
- Append DebugImage list if event already has it
- Sort breadcrumbs by Date if there are breadcrumbs already in the event

## 4.0.0-alpha.1

### Features

- Load `sentry.properties` from the application's current working directory ([#1046](https://github.com/getsentry/sentry-java/pull/1046))
- Performance monitoring ([#971](https://github.com/getsentry/sentry-java/pull/971))
- Performance monitoring for Spring Boot applications ([#971](https://github.com/getsentry/sentry-java/pull/971))

### Fixes

- Ref: Refactor JSON deserialization ([#1047](https://github.com/getsentry/sentry-java/pull/1047))

## 3.2.1

### Fixes

- Set current thread only if theres no exceptions ([#1064](https://github.com/getsentry/sentry-java/pull/1064))
- Append DebugImage list if event already has it ([#1092](https://github.com/getsentry/sentry-java/pull/1092))
- Sort breadcrumbs by Date if there are breadcrumbs already in the event ([#1094](https://github.com/getsentry/sentry-java/pull/1094))
- Free Local Refs manually due to Android local ref. count limits  ([#1179](https://github.com/getsentry/sentry-java/pull/1179))

## 3.2.0

### Features

- Expose a Module (Debug images) Loader for Android thru sentry-native ([#1043](https://github.com/getsentry/sentry-java/pull/1043))
- Added java doc to protocol classes based on sentry-data-schemes project ([#1045](https://github.com/getsentry/sentry-java/pull/1045))
- Make SentryExceptionResolver Order configurable to not send handled web exceptions ([#1008](https://github.com/getsentry/sentry-java/pull/1008))
- Resolve HTTP Proxy parameters from the external configuration ([#1028](https://github.com/getsentry/sentry-java/pull/1028))
- Sentry NDK integration is compiled against default NDK version based on AGP's version ([#1048](https://github.com/getsentry/sentry-java/pull/1048))

### Fixes

- Bump: AGP 4.1.1 ([#1040](https://github.com/getsentry/sentry-java/pull/1040))
- Update to sentry-native 0.4.4 and fix shared library builds ([#1039](https://github.com/getsentry/sentry-java/pull/1039))
- use neutral Locale for String operations ([#1033](https://github.com/getsentry/sentry-java/pull/1033))
- Clean up JNI code and properly free strings ([#1050](https://github.com/getsentry/sentry-java/pull/1050))
- set userId for hard-crashes if no user is set ([#1049](https://github.com/getsentry/sentry-java/pull/1049))

## 3.1.3

### Fixes

- Fix broken NDK integration on 3.1.2 (release failed on packaging a .so file)
- Increase max cached events to 30 ([#1029](https://github.com/getsentry/sentry-java/pull/1029))
- Normalize DSN URI ([#1030](https://github.com/getsentry/sentry-java/pull/1030))

## 3.1.2

### Features

- Manually capturing User Feedback
- Set environment to "production" by default.
- Make public the Breadcrumb constructor that accepts a Date ([#1012](https://github.com/getsentry/sentry-java/pull/1012))

### Fixes

- ref: Validate event id on user feedback submission

## 3.1.1

### Features

- Bind logging related SentryProperties to Slf4j Level instead of Logback to improve Log4j2 compatibility

### Fixes

- Prevent Logback and Log4j2 integrations from re-initializing Sentry when Sentry is already initialized
- Make sure HttpServletRequestSentryUserProvider runs by default before custom SentryUserProvider beans
- Fix setting up Sentry in Spring Webflux annotation by changing the scope of Spring WebMvc related dependencies

## 3.1.0

### Features

- Make getThrowable public and improve set contexts ([#967](https://github.com/getsentry/sentry-java/pull/967))
- Accepted quoted values in properties from external configuration ([#972](https://github.com/getsentry/sentry-java/pull/972))

### Fixes

- Auto-Configure `inAppIncludes` in Spring Boot integration ([#966](https://github.com/getsentry/sentry-java/pull/966))
- Bump: Android Gradle Plugin 4.0.2 ([#968](https://github.com/getsentry/sentry-java/pull/968))
- Don't require `sentry.dsn` to be set when using `io.sentry:sentry-spring-boot-starter` and `io.sentry:sentry-logback` together ([#965](https://github.com/getsentry/sentry-java/pull/965))
- Remove chunked streaming mode ([#974](https://github.com/getsentry/sentry-java/pull/974))
- Android 11 + targetSdkVersion 30 crashes Sentry on start ([#977](https://github.com/getsentry/sentry-java/pull/977))

## 3.0.0

## Java + Android

This release marks the re-unification of Java and Android SDK code bases.
It's based on the Android 2.0 SDK, which implements [Sentry's unified API](https://develop.sentry.dev/sdk/unified-api/).

Considerable changes were done, which include a lot of improvements. More are covered below, but the highlights are:

- Improved `log4j2` integration
  - Capture breadcrumbs for level INFO and higher
  - Raises event for ERROR and higher.
  - Minimum levels are configurable.
  - Optionally initializes the SDK via appender.xml
- Dropped support to `log4j`.
- Improved `logback` integration
  - Capture breadcrumbs for level INFO and higher
  - Raises event for ERROR and higher.
  - Minimum levels are configurable.
  - Optionally initializes the SDK via appender.xml
  - Configurable via Spring integration if both are enabled
- Spring
  - No more duplicate events with Spring and logback
  - Auto initalizes if DSN is available
  - Configuration options available with auto complete
- Google App Engine support dropped

## What’s Changed

- Callback to validate SSL certificate ([#944](https://github.com/getsentry/sentry-java/pull/944))
- Attach stack traces enabled by default

### Android specific

- Release health enabled by default for Android
- Sync of Scopes for Java -> Native (NDK)
- Bump Sentry-Native v0.4.2
- Android 11 Support

[Android migration docs](https://docs.sentry.io/platforms/android/migration/#migrating-from-sentry-android-2x-to-sentry-android-3x)

### Java specific

- Unified API for Java SDK and integrations (Spring, Spring boot starter, Servlet, Logback, Log4j2)

New Java [docs](https://docs.sentry.io/platforms/java/) are live and being improved.

## Acquisition

Packages were released on [`bintray sentry-java`](https://dl.bintray.com/getsentry/sentry-java/io/sentry/), [`bintray sentry-android`](https://dl.bintray.com/getsentry/sentry-android/io/sentry/), [`jcenter`](https://jcenter.bintray.com/io/sentry/) and [`mavenCentral`](https://repo.maven.apache.org/maven2/io/sentry/)

## Where is the Java 1.7 code base?

The previous Java releases, are all available in this repository through the tagged releases.
## 3.0.0-beta.1

## What’s Changed

- feat: ssl support ([#944](https://github.com/getsentry/sentry-java/pull/944)) @ninekaw9 @marandaneto
- feat: sync Java to C ([#937](https://github.com/getsentry/sentry-java/pull/937)) @bruno-garcia @marandaneto
- feat: Auto-configure Logback appender in Spring Boot integration. ([#938](https://github.com/getsentry/sentry-java/pull/938)) @maciejwalkowiak
- feat: Add Servlet integration. ([#935](https://github.com/getsentry/sentry-java/pull/935)) @maciejwalkowiak
- fix: Pop scope at the end of the request in Spring integration. ([#936](https://github.com/getsentry/sentry-java/pull/936)) @maciejwalkowiak
- bump: Upgrade Spring Boot to 2.3.4. ([#932](https://github.com/getsentry/sentry-java/pull/932)) @maciejwalkowiak
- fix: Do not set cookies when send pii is set to false. ([#931](https://github.com/getsentry/sentry-java/pull/931)) @maciejwalkowiak

Packages were released on [`bintray sentry-java`](https://dl.bintray.com/getsentry/sentry-java/io/sentry/), [`bintray sentry-android`](https://dl.bintray.com/getsentry/sentry-android/io/sentry/), [`jcenter`](https://jcenter.bintray.com/io/sentry/) and [`mavenCentral`](https://repo.maven.apache.org/maven2/io/sentry/)

We'd love to get feedback.

## 3.0.0-alpha.3

### Features

- Enable attach stack traces and disable attach threads by default ([#921](https://github.com/getsentry/sentry-java/pull/921)) @marandaneto

### Fixes

- Bump sentry-native to 0.4.2 ([#926](https://github.com/getsentry/sentry-java/pull/926)) @marandaneto
- ref: remove log level as RN do not use it anymore ([#924](https://github.com/getsentry/sentry-java/pull/924)) @marandaneto
- Read sample rate correctly from manifest meta data ([#923](https://github.com/getsentry/sentry-java/pull/923)) @marandaneto

Packages were released on [`bintray sentry-android`](https://dl.bintray.com/getsentry/sentry-android/io/sentry/) and [`bintray sentry-java`](https://dl.bintray.com/getsentry/sentry-java/io/sentry/)

We'd love to get feedback.

## 3.0.0-alpha.2

TBD

Packages were released on [bintray](https://dl.bintray.com/getsentry/maven/io/sentry/)

> Note: This release marks the unification of the Java and Android Sentry codebases based on the core of the Android SDK (version 2.x).
Previous releases for the Android SDK (version 2.x) can be found on the now archived: https://github.com/getsentry/sentry-android/

## 3.0.0-alpha.1

### Features

### Fixes


## New releases will happen on a different repository:

https://github.com/getsentry/sentry-java

## What’s Changed

### Features

### Fixes


- feat: enable release health by default

Packages were released on [`bintray`](https://dl.bintray.com/getsentry/sentry-android/io/sentry/sentry-android/), [`jcenter`](https://jcenter.bintray.com/io/sentry/sentry-android/) and [`mavenCentral`](https://repo.maven.apache.org/maven2/io/sentry/sentry-android/)

We'd love to get feedback.

## 2.3.1

### Fixes

- Add main thread checker for the app lifecycle integration ([#525](https://github.com/getsentry/sentry-android/pull/525)) @marandaneto
- Set correct migration link ([#523](https://github.com/getsentry/sentry-android/pull/523)) @fupduck
- Warn about Sentry re-initialization. ([#521](https://github.com/getsentry/sentry-android/pull/521)) @maciejwalkowiak
- Set SDK version in `MainEventProcessor`. ([#513](https://github.com/getsentry/sentry-android/pull/513)) @maciejwalkowiak
- Bump sentry-native to 0.4.0 ([#512](https://github.com/getsentry/sentry-android/pull/512)) @marandaneto
- Bump Gradle to 6.6 and fix linting issues ([#510](https://github.com/getsentry/sentry-android/pull/510)) @marandaneto
- fix(sentry-java): Contexts belong on the Scope ([#504](https://github.com/getsentry/sentry-android/pull/504)) @maciejwalkowiak
- Add tests for verifying scope changes thread isolation ([#508](https://github.com/getsentry/sentry-android/pull/508)) @maciejwalkowiak
- Set `SdkVersion` in default `SentryOptions` created in sentry-core module ([#506](https://github.com/getsentry/sentry-android/pull/506)) @maciejwalkowiak

Packages were released on [`bintray`](https://dl.bintray.com/getsentry/sentry-android/io/sentry/sentry-android/), [`jcenter`](https://jcenter.bintray.com/io/sentry/sentry-android/) and [`mavenCentral`](https://repo.maven.apache.org/maven2/io/sentry/sentry-android/)

We'd love to get feedback.

## 2.3.0

### Features

- Add console application sample. ([#502](https://github.com/getsentry/sentry-android/pull/502)) @maciejwalkowiak
- Log stacktraces in SystemOutLogger ([#498](https://github.com/getsentry/sentry-android/pull/498)) @maciejwalkowiak
- Add method to add breadcrumb with string parameter. ([#501](https://github.com/getsentry/sentry-android/pull/501)) @maciejwalkowiak

### Fixes

- Converting UTC and ISO timestamp when missing Locale/TimeZone do not error ([#505](https://github.com/getsentry/sentry-android/pull/505)) @marandaneto
- Call `Sentry#close` on JVM shutdown. ([#497](https://github.com/getsentry/sentry-android/pull/497)) @maciejwalkowiak
- ref: sentry-core changes for console app ([#473](https://github.com/getsentry/sentry-android/pull/473)) @marandaneto

Obs: If you are using its own instance of `Hub`/`SentryClient` and reflection to set up the SDK to be usable within Libraries, this change may break your code, please fix the renamed classes.

Packages were released on [`bintray`](https://dl.bintray.com/getsentry/sentry-android/io/sentry/sentry-android/), [`jcenter`](https://jcenter.bintray.com/io/sentry/sentry-android/) and [`mavenCentral`](https://repo.maven.apache.org/maven2/io/sentry/sentry-android/)

We'd love to get feedback.

## 2.2.2

### Features

- Add sdk to envelope header ([#488](https://github.com/getsentry/sentry-android/pull/488)) @marandaneto
- Log request if response code is not 200 ([#484](https://github.com/getsentry/sentry-android/pull/484)) @marandaneto

### Fixes

- Bump plugin versions ([#487](https://github.com/getsentry/sentry-android/pull/487)) @marandaneto
- Bump: AGP 4.0.1 ([#486](https://github.com/getsentry/sentry-android/pull/486)) @marandaneto

Packages were released on [`bintray`](https://dl.bintray.com/getsentry/sentry-android/io/sentry/sentry-android/), [`jcenter`](https://jcenter.bintray.com/io/sentry/sentry-android/) and [`mavenCentral`](https://repo.maven.apache.org/maven2/io/sentry/sentry-android/)

We'd love to get feedback.

## 2.2.1

### Fixes

- Timber adds breadcrumb even if event level is < minEventLevel ([#480](https://github.com/getsentry/sentry-android/pull/480)) @marandaneto
- Contexts serializer avoids reflection and fixes desugaring issue ([#478](https://github.com/getsentry/sentry-android/pull/478)) @marandaneto
- clone session before sending to the transport ([#474](https://github.com/getsentry/sentry-android/pull/474)) @marandaneto
- Bump Gradle 6.5.1 ([#479](https://github.com/getsentry/sentry-android/pull/479)) @marandaneto

Packages were released on [`bintray`](https://dl.bintray.com/getsentry/sentry-android/io/sentry/sentry-android/), [`jcenter`](https://jcenter.bintray.com/io/sentry/sentry-android/) and [`mavenCentral`](https://repo.maven.apache.org/maven2/io/sentry/sentry-android/)

We'd love to get feedback.

## 2.2.0

### Fixes

- Negative session sequence if the date is before java date epoch ([#471](https://github.com/getsentry/sentry-android/pull/471)) @marandaneto
- Deserialise unmapped contexts values from envelope ([#470](https://github.com/getsentry/sentry-android/pull/470)) @marandaneto
- Bump: sentry-native 0.3.4 ([#468](https://github.com/getsentry/sentry-android/pull/468)) @marandaneto

- feat: timber integration ([#464](https://github.com/getsentry/sentry-android/pull/464)) @marandaneto

1) To add integrations it requires a [manual initialization](https://docs.sentry.io/platforms/android/#manual-initialization) of the Android SDK.

2) Add the `sentry-android-timber` dependency:

```groovy
implementation 'io.sentry:sentry-android-timber:{version}' // version >= 2.2.0
```

3) Initialize and add the `SentryTimberIntegration`:

```java
SentryAndroid.init(this, options -> {
    // default values:
    // minEventLevel = ERROR
    // minBreadcrumbLevel = INFO
    options.addIntegration(new SentryTimberIntegration());

    // custom values for minEventLevel and minBreadcrumbLevel
    // options.addIntegration(new SentryTimberIntegration(SentryLevel.WARNING, SentryLevel.ERROR));
});
```

4) Use the Timber integration:

```java
try {
    int x = 1 / 0;
} catch (Exception e) {
    Timber.e(e);
}
```

Packages were released on [`bintray`](https://dl.bintray.com/getsentry/sentry-android/io/sentry/sentry-android/), [`jcenter`](https://jcenter.bintray.com/io/sentry/sentry-android/) and [`mavenCentral`](https://repo.maven.apache.org/maven2/io/sentry/sentry-android/)

We'd love to get feedback.

## 2.1.7

### Fixes

- Init native libs if available on SDK init ([#461](https://github.com/getsentry/sentry-android/pull/461)) @marandaneto
- Make JVM target explicit in sentry-core ([#462](https://github.com/getsentry/sentry-android/pull/462)) @dilbernd
- Timestamp with millis from react-native should be in UTC format ([#456](https://github.com/getsentry/sentry-android/pull/456)) @marandaneto
- Bump Gradle to 6.5 ([#454](https://github.com/getsentry/sentry-android/pull/454)) @marandaneto

Packages were released on [`bintray`](https://dl.bintray.com/getsentry/sentry-android/io/sentry/sentry-android/), [`jcenter`](https://jcenter.bintray.com/io/sentry/sentry-android/) and [`mavenCentral`](https://repo.maven.apache.org/maven2/io/sentry/sentry-android/)

We'd love to get feedback.

## 2.1.6

### Fixes

- Do not lookup sentry-debug-meta but instead load it directly ([#445](https://github.com/getsentry/sentry-android/pull/445)) @marandaneto
- Regression on v2.1.5 which can cause a crash on SDK init

Packages were released on [`bintray`](https://dl.bintray.com/getsentry/sentry-android/io/sentry/sentry-android/), [`jcenter`](https://jcenter.bintray.com/io/sentry/sentry-android/) and [`mavenCentral`](https://repo.maven.apache.org/maven2/io/sentry/sentry-android/)

We'd love to get feedback.

## 2.1.5

### Fixes

This version has a severe bug and can cause a crash on SDK init

Please upgrade to https://github.com/getsentry/sentry-android/releases/tag/2.1.6

## 2.1.4

### Features

- Make gzip as default content encoding type ([#433](https://github.com/getsentry/sentry-android/pull/433)) @marandaneto
- Use AGP 4 features ([#366](https://github.com/getsentry/sentry-android/pull/366)) @marandaneto
- Create GH Actions CI for Ubuntu/macOS ([#403](https://github.com/getsentry/sentry-android/pull/403)) @marandaneto
- Make root checker better and minimize false positive ([#417](https://github.com/getsentry/sentry-android/pull/417)) @marandaneto

### Fixes

- bump: sentry-native to 0.3.1 ([#440](https://github.com/getsentry/sentry-android/pull/440)) @marandaneto
- Update last session timestamp ([#437](https://github.com/getsentry/sentry-android/pull/437)) @marandaneto
- Filter trim memory breadcrumbs ([#431](https://github.com/getsentry/sentry-android/pull/431)) @marandaneto

Packages were released on [`bintray`](https://dl.bintray.com/getsentry/sentry-android/io/sentry/sentry-android/), [`jcenter`](https://jcenter.bintray.com/io/sentry/sentry-android/) and [`mavenCentral`](https://repo.maven.apache.org/maven2/io/sentry/sentry-android/)

We'd love to get feedback.

## 2.1.3

### Fixes

This fixes several critical bugs in sentry-android 2.0 and 2.1

- Sentry.init register integrations after creating the main Hub instead of doing it in the main Hub ctor ([#427](https://github.com/getsentry/sentry-android/pull/427)) @marandaneto
- make NoOpLogger public ([#425](https://github.com/getsentry/sentry-android/pull/425)) @marandaneto
- ConnectivityChecker returns connection status and events are not trying to be sent if no connection. ([#420](https://github.com/getsentry/sentry-android/pull/420)) @marandaneto
- thread pool executor is a single thread executor instead of scheduled thread executor ([#422](https://github.com/getsentry/sentry-android/pull/422)) @marandaneto
- Add Abnormal to the Session.State enum as its part of the protocol ([#424](https://github.com/getsentry/sentry-android/pull/424)) @marandaneto
- Bump: Gradle to 6.4.1 ([#419](https://github.com/getsentry/sentry-android/pull/419)) @marandaneto

We recommend that you use sentry-android 2.1.3 over the initial release of sentry-android 2.0 and 2.1.

Packages were released on [`bintray`](https://dl.bintray.com/getsentry/sentry-android/io/sentry/sentry-android/), [`jcenter`](https://jcenter.bintray.com/io/sentry/sentry-android/) and [`mavenCentral`](https://repo.maven.apache.org/maven2/io/sentry/sentry-android/)

We'd love to get feedback.

## 2.1.2

### Features

- Added options to configure http transport ([#411](https://github.com/getsentry/sentry-android/pull/411)) @marandaneto

### Fixes

- Phone state breadcrumbs require read_phone_state on older OS versions ([#415](https://github.com/getsentry/sentry-android/pull/415)) @marandaneto @bsergean
- before raising ANR events, we check ProcessErrorStateInfo if available ([#412](https://github.com/getsentry/sentry-android/pull/412)) @marandaneto
- send cached events to use a single thread executor ([#405](https://github.com/getsentry/sentry-android/pull/405)) @marandaneto
- initing SDK on AttachBaseContext ([#409](https://github.com/getsentry/sentry-android/pull/409)) @marandaneto
- sessions can't be abnormal, but exited if not ended properly ([#410](https://github.com/getsentry/sentry-android/pull/410)) @marandaneto

Packages were released on [`bintray`](https://dl.bintray.com/getsentry/sentry-android/io/sentry/sentry-android/), [`jcenter`](https://jcenter.bintray.com/io/sentry/sentry-android/) and [`mavenCentral`](https://repo.maven.apache.org/maven2/io/sentry/sentry-android/)

We'd love to get feedback.

## 2.1.1

### Features

- Added missing getters on Breadcrumb and SentryEvent ([#397](https://github.com/getsentry/sentry-android/pull/397)) @marandaneto
- Add trim memory breadcrumbs ([#395](https://github.com/getsentry/sentry-android/pull/395)) @marandaneto
- Only set breadcrumb extras if not empty ([#394](https://github.com/getsentry/sentry-android/pull/394)) @marandaneto
- Added samples of how to disable automatic breadcrumbs ([#389](https://github.com/getsentry/sentry-android/pull/389)) @marandaneto

### Fixes

- Set missing release, environment and dist to sentry-native options ([#404](https://github.com/getsentry/sentry-android/pull/404)) @marandaneto
- Do not add automatic and empty sensor breadcrumbs ([#401](https://github.com/getsentry/sentry-android/pull/401)) @marandaneto
- ref: removed Thread.sleep from LifecycleWatcher tests, using awaitility and DateProvider ([#392](https://github.com/getsentry/sentry-android/pull/392)) @marandaneto
- ref: added a DateTimeProvider for making retry after testable ([#391](https://github.com/getsentry/sentry-android/pull/391)) @marandaneto
- Bump Gradle to 6.4 ([#390](https://github.com/getsentry/sentry-android/pull/390)) @marandaneto
- Bump sentry-native to 0.2.6 ([#396](https://github.com/getsentry/sentry-android/pull/396)) @marandaneto

Packages were released on [`bintray`](https://dl.bintray.com/getsentry/sentry-android/io/sentry/sentry-android/), [`jcenter`](https://jcenter.bintray.com/io/sentry/sentry-android/) and [`mavenCentral`](https://repo.maven.apache.org/maven2/io/sentry/sentry-android/)

We'd love to get feedback.

## 2.1.0

### Features

- Includes all the changes of 2.1.0 alpha, beta and RC

### Fixes

- fix when PhoneStateListener is not ready for use ([#387](https://github.com/getsentry/sentry-android/pull/387)) @marandaneto
- make ANR 5s by default ([#388](https://github.com/getsentry/sentry-android/pull/388)) @marandaneto
- rate limiting by categories ([#381](https://github.com/getsentry/sentry-android/pull/381)) @marandaneto
- Bump NDK to latest stable version 21.1.6352462 ([#386](https://github.com/getsentry/sentry-android/pull/386)) @marandaneto

Packages were released on [`bintray`](https://dl.bintray.com/getsentry/sentry-android/io/sentry/sentry-android/), [`jcenter`](https://jcenter.bintray.com/io/sentry/sentry-android/) and [`mavenCentral`](https://repo.maven.apache.org/maven2/io/sentry/sentry-android/)

We'd love to get feedback.

## 2.0.3

### Fixes

- patch from 2.1.0-alpha.2 - avoid crash if NDK throws UnsatisfiedLinkError ([#344](https://github.com/getsentry/sentry-android/pull/344)) @marandaneto

Packages were released on [`bintray`](https://dl.bintray.com/getsentry/sentry-android/io/sentry/sentry-android/), [`jcenter`](https://jcenter.bintray.com/io/sentry/sentry-android/) and [`mavenCentral`](https://repo.maven.apache.org/maven2/io/sentry/sentry-android/)

We'd love to get feedback.

## 2.1.0-RC.1

### Features

- Options for uncaught exception and make SentryOptions list Thread-Safe ([#384](https://github.com/getsentry/sentry-android/pull/384)) @marandaneto
- Automatic breadcrumbs for app, activity and sessions lifecycles and system events ([#348](https://github.com/getsentry/sentry-android/pull/348)) @marandaneto
- Make capture session and envelope internal ([#372](https://github.com/getsentry/sentry-android/pull/372)) @marandaneto

### Fixes

- If retry after header has empty categories, apply retry after to all of them ([#377](https://github.com/getsentry/sentry-android/pull/377)) @marandaneto
- Discard events and envelopes if cached and retry after ([#378](https://github.com/getsentry/sentry-android/pull/378)) @marandaneto
- Merge loadLibrary calls for sentry-native and clean up CMake files ([#373](https://github.com/getsentry/sentry-android/pull/373)) @Swatinem
- Exceptions should be sorted oldest to newest ([#370](https://github.com/getsentry/sentry-android/pull/370)) @marandaneto
- Check external storage size even if its read only ([#368](https://github.com/getsentry/sentry-android/pull/368)) @marandaneto
- Wrong check for cellular network capability ([#369](https://github.com/getsentry/sentry-android/pull/369)) @marandaneto
- add ScheduledForRemoval annotation to deprecated methods ([#375](https://github.com/getsentry/sentry-android/pull/375)) @marandaneto
- Bump NDK to 21.0.6113669 ([#367](https://github.com/getsentry/sentry-android/pull/367)) @marandaneto
- Bump AGP and add new make cmd to check for updates ([#365](https://github.com/getsentry/sentry-android/pull/365)) @marandaneto

Packages were released on [`bintray`](https://dl.bintray.com/getsentry/sentry-android/io/sentry/sentry-android/), [`jcenter`](https://jcenter.bintray.com/io/sentry/sentry-android/) and [`mavenCentral`](https://repo.maven.apache.org/maven2/io/sentry/sentry-android/)

We'd love to get feedback.

## 2.1.0-beta.2

### Fixes

- Bump sentry-native to 0.2.4 ([#364](https://github.com/getsentry/sentry-android/pull/364)) @marandaneto
- Update current session on session start after deleting previous session ([#362](https://github.com/getsentry/sentry-android/pull/362)) @marandaneto

Packages were released on [`bintray`](https://dl.bintray.com/getsentry/sentry-android/io/sentry/sentry-android/), [`jcenter`](https://jcenter.bintray.com/io/sentry/sentry-android/) and [`mavenCentral`](https://repo.maven.apache.org/maven2/io/sentry/sentry-android/)

We'd love to get feedback.

## 2.1.0-beta.1

### Fixes

- Bump sentry-native to 0.2.3 ([#357](https://github.com/getsentry/sentry-android/pull/357)) @marandaneto
- Check for androidx availability on runtime ([#356](https://github.com/getsentry/sentry-android/pull/356)) @marandaneto
- If theres a left over session file and its crashed, we should not overwrite its state ([#354](https://github.com/getsentry/sentry-android/pull/354)) @marandaneto
- Session should be exited state if state was ok ([#352](https://github.com/getsentry/sentry-android/pull/352)) @marandaneto
- Envelope has dedicated endpoint ([#353](https://github.com/getsentry/sentry-android/pull/353)) @marandaneto

Packages were released on [`bintray`](https://dl.bintray.com/getsentry/sentry-android/io/sentry/sentry-android/), [`jcenter`](https://jcenter.bintray.com/io/sentry/sentry-android/) and [`mavenCentral`](https://repo.maven.apache.org/maven2/io/sentry/sentry-android/)

We'd love to get feedback.

## 2.1.0-alpha.2

### Fixes

- Change integration order for cached outbox events ([#347](https://github.com/getsentry/sentry-android/pull/347)) @marandaneto
- Avoid crash if NDK throws UnsatisfiedLinkError ([#344](https://github.com/getsentry/sentry-android/pull/344)) @marandaneto
- Avoid getting a threadlocal twice. ([#339](https://github.com/getsentry/sentry-android/pull/339)) @metlos
- Removing session tracking guard on hub and client ([#338](https://github.com/getsentry/sentry-android/pull/338)) @marandaneto
- Bump agp to 3.6.2 ([#336](https://github.com/getsentry/sentry-android/pull/336)) @marandaneto
- Fix racey ANR integration ([#332](https://github.com/getsentry/sentry-android/pull/332)) @marandaneto
- Logging envelopes path when possible instead of nullable id ([#331](https://github.com/getsentry/sentry-android/pull/331)) @marandaneto
- Renaming transport gate method ([#330](https://github.com/getsentry/sentry-android/pull/330)) @marandaneto

Packages were released on [`bintray`](https://dl.bintray.com/getsentry/sentry-android/io/sentry/sentry-android/), [`jcenter`](https://jcenter.bintray.com/io/sentry/sentry-android/) and [`mavenCentral`](https://repo.maven.apache.org/maven2/io/sentry/sentry-android/)

We'd love to get feedback.

## 2.1.0-alpha.1

Release of Sentry's new SDK for Android.

## What’s Changed

### Features

- Release health @marandaneto @bruno-garcia
- ANR report should have 'was active=yes' on the dashboard ([#299](https://github.com/getsentry/sentry-android/pull/299)) @marandaneto
- NDK events apply scoped data ([#322](https://github.com/getsentry/sentry-android/pull/322)) @marandaneto
- Add a StdoutTransport ([#310](https://github.com/getsentry/sentry-android/pull/310)) @mike-burns
- Implementing new retry after protocol ([#306](https://github.com/getsentry/sentry-android/pull/306)) @marandaneto

### Fixes

- Bump sentry-native to 0.2.2 ([#305](https://github.com/getsentry/sentry-android/pull/305)) @Swatinem
- Missing App's info ([#315](https://github.com/getsentry/sentry-android/pull/315)) @marandaneto
- Buffered writers/readers - otimizations ([#311](https://github.com/getsentry/sentry-android/pull/311)) @marandaneto
- Boot time should be UTC ([#309](https://github.com/getsentry/sentry-android/pull/309)) @marandaneto
- Make transport result public ([#300](https://github.com/getsentry/sentry-android/pull/300)) @marandaneto

Packages were released on [`bintray`](https://dl.bintray.com/getsentry/sentry-android/io/sentry/sentry-android/), [`jcenter`](https://jcenter.bintray.com/io/sentry/sentry-android/) and [`mavenCentral`](https://repo.maven.apache.org/maven2/io/sentry/sentry-android/)

We'd love to get feedback.

## 2.0.2

Release of Sentry's new SDK for Android.

### Features

- MavenCentral support ([#284](https://github.com/getsentry/sentry-android/pull/284)) @marandaneto

### Fixes

- Bump AGP to 3.6.1 ([#285](https://github.com/getsentry/sentry-android/pull/285)) @marandaneto

Packages were released on [`bintray`](https://dl.bintray.com/getsentry/sentry-android/io/sentry/sentry-android/), [`jcenter`](https://jcenter.bintray.com/io/sentry/sentry-android/) and [`mavenCentral`](https://repo.maven.apache.org/maven2/io/sentry/sentry-android/)

We'd love to get feedback.

## 2.0.1

Release of Sentry's new SDK for Android.

## What’s Changed

### Features

- Attach threads/stacktraces ([#267](https://github.com/getsentry/sentry-android/pull/267)) @marandaneto
- Add the default serverName to SentryOptions and use it in MainEventProcessor ([#279](https://github.com/getsentry/sentry-android/pull/279)) @metlos

### Fixes

- set current threadId when there's no mechanism set ([#277](https://github.com/getsentry/sentry-android/pull/277)) @marandaneto
- Preview package manager ([#269](https://github.com/getsentry/sentry-android/pull/269)) @bruno-garcia

Packages were released on [`bintray`](https://dl.bintray.com/getsentry/sentry-android/io/sentry/), [`jcenter`](https://jcenter.bintray.com/io/sentry/sentry-android/)

We'd love to get feedback.

## 2.0.0

Release of Sentry's new SDK for Android.

New features not offered by (1.7.x):

- NDK support
  - Captures crashes caused by native code
  - Access to the [`sentry-native` SDK](https://github.com/getsentry/sentry-native/) API by your native (C/C++/Rust code/..).
- Automatic init (just add your `DSN` to the manifest)
   - Proguard rules are added automatically
   - Permission (Internet) is added automatically
- Uncaught Exceptions might be captured even before the app restarts
- Sentry's Unified API.
- More context/device information
- Packaged as `aar`
- Frames from the app automatically marked as `InApp=true` (stack traces in Sentry highlights them by default).
- Complete Sentry Protocol available.
- All threads and their stack traces are captured.
- Sample project in this repo to test many features (segfault, uncaught exception, ANR...)

Features from the current SDK like `ANR` are also available (by default triggered after 4 seconds).

Packages were released on [`bintray`](https://dl.bintray.com/getsentry/sentry-android/io/sentry/), [`jcenter`](https://jcenter.bintray.com/io/sentry/sentry-android/)

We'd love to get feedback.

## 2.0.0-rc04

Release of Sentry's new SDK for Android.

### Features

- Take sampleRate from metadata ([#262](https://github.com/getsentry/sentry-android/pull/262)) @bruno-garcia
- Support mills timestamp format ([#263](https://github.com/getsentry/sentry-android/pull/263)) @marandaneto
- Adding logs to installed integrations ([#265](https://github.com/getsentry/sentry-android/pull/265)) @marandaneto

### Fixes

- Breacrumb.data to string,object, Add LOG level ([#264](https://github.com/getsentry/sentry-android/pull/264)) @HazAT
- Read release conf. on manifest ([#266](https://github.com/getsentry/sentry-android/pull/266)) @marandaneto

Packages were released on [`bintray`](https://dl.bintray.com/getsentry/sentry-android/io/sentry/), [`jcenter`](https://jcenter.bintray.com/io/sentry/sentry-android/)

We'd love to get feedback and we'll work in getting the GA `2.0.0` out soon.
Until then, the [stable SDK offered by Sentry is at version 1.7.30](https://github.com/getsentry/sentry-java/releases/tag/v1.7.30)

## 2.0.0-rc03

Release of Sentry's new SDK for Android.

### Fixes

- fixes ([#259](https://github.com/getsentry/sentry-android/issues/259)) - NPE check on getExternalFilesDirs items. ([#260](https://github.com/getsentry/sentry-android/pull/260)) @marandaneto
- strictMode typo ([#258](https://github.com/getsentry/sentry-android/pull/258)) @marandaneto

Packages were released on [`bintray`](https://dl.bintray.com/getsentry/sentry-android/io/sentry/), [`jcenter`](https://jcenter.bintray.com/io/sentry/sentry-android/)

We'd love to get feedback and we'll work in getting the GA `2.0.0` out soon.
Until then, the [stable SDK offered by Sentry is at version 1.7.30](https://github.com/getsentry/sentry-java/releases/tag/v1.7.30)

## 2.0.0-rc02

Release of Sentry's new SDK for Android.

### Features

- Hub mode configurable ([#247](https://github.com/getsentry/sentry-android/pull/247)) @bruno-garcia
- Added remove methods (tags/extras) to the sentry static class ([#243](https://github.com/getsentry/sentry-android/pull/243)) @marandaneto

### Fixes


- Update ndk for new sentry-native version ([#235](https://github.com/getsentry/sentry-android/pull/235)) @Swatinem @marandaneto
- Make integrations public ([#256](https://github.com/getsentry/sentry-android/pull/256)) @marandaneto
- Bump build-tools ([#255](https://github.com/getsentry/sentry-android/pull/255)) @marandaneto
- Added javadocs to scope and its dependencies ([#253](https://github.com/getsentry/sentry-android/pull/253)) @marandaneto
- Build all ABIs ([#254](https://github.com/getsentry/sentry-android/pull/254)) @marandaneto
- Moving back ANR timeout from long to int param. ([#252](https://github.com/getsentry/sentry-android/pull/252)) @marandaneto
- Added HubAdapter to call Sentry static methods from Integrations ([#250](https://github.com/getsentry/sentry-android/pull/250)) @marandaneto
- New Release format ([#242](https://github.com/getsentry/sentry-android/pull/242)) @marandaneto
- Javadocs for SentryOptions ([#246](https://github.com/getsentry/sentry-android/pull/246)) @marandaneto
- non-app is already inApp excluded by default. ([#244](https://github.com/getsentry/sentry-android/pull/244)) @marandaneto
- Fix if symlink exists for sentry-native ([#241](https://github.com/getsentry/sentry-android/pull/241)) @marandaneto
- Clone method - race condition free ([#226](https://github.com/getsentry/sentry-android/pull/226)) @marandaneto
- Refactoring breadcrumbs callback ([#239](https://github.com/getsentry/sentry-android/pull/239)) @marandaneto

Packages were released on [`bintray`](https://dl.bintray.com/getsentry/sentry-android/io/sentry/), [`jcenter`](https://jcenter.bintray.com/io/sentry/sentry-android/)

We'd love to get feedback and we'll work in getting the GA `2.0.0` out soon.
Until then, the [stable SDK offered by Sentry is at version 1.7.30](https://github.com/getsentry/sentry-java/releases/tag/v1.7.30)

## 2.0.0-rc01

Release of Sentry's new SDK for Android.

## What’s Changed

### Features

- Added remove methods for Scope data ([#237](https://github.com/getsentry/sentry-android/pull/237)) @marandaneto
- More device context (deviceId, connectionType and language) ([#229](https://github.com/getsentry/sentry-android/pull/229)) @marandaneto
- Added a few java docs (Sentry, Hub and SentryClient) ([#223](https://github.com/getsentry/sentry-android/pull/223)) @marandaneto
- Implemented diagnostic logger ([#218](https://github.com/getsentry/sentry-android/pull/218)) @marandaneto
- Added event processors to scope ([#209](https://github.com/getsentry/sentry-android/pull/209)) @marandaneto
- Added android transport gate ([#206](https://github.com/getsentry/sentry-android/pull/206)) @marandaneto
- Added executor for caching values out of the main thread ([#201](https://github.com/getsentry/sentry-android/pull/201)) @marandaneto

### Fixes


- Honor RetryAfter ([#236](https://github.com/getsentry/sentry-android/pull/236)) @marandaneto
- Add tests for SentryValues ([#238](https://github.com/getsentry/sentry-android/pull/238)) @philipphofmann
- Do not set frames if there's none ([#234](https://github.com/getsentry/sentry-android/pull/234)) @marandaneto
- Always call interrupt after InterruptedException ([#232](https://github.com/getsentry/sentry-android/pull/232)) @marandaneto
- Mark as current thread if its the main thread ([#228](https://github.com/getsentry/sentry-android/pull/228)) @marandaneto
- Fix lgtm alerts ([#219](https://github.com/getsentry/sentry-android/pull/219)) @marandaneto
- Written unit tests to ANR integration ([#215](https://github.com/getsentry/sentry-android/pull/215)) @marandaneto
- Added blog posts to README ([#214](https://github.com/getsentry/sentry-android/pull/214)) @marandaneto
- Raise code coverage for Dsn to 100% ([#212](https://github.com/getsentry/sentry-android/pull/212)) @philipphofmann
- Remove redundant times(1) for Mockito.verify ([#211](https://github.com/getsentry/sentry-android/pull/211)) @philipphofmann
- Transport may be set on options ([#203](https://github.com/getsentry/sentry-android/pull/203)) @marandaneto
- dist may be set on options ([#204](https://github.com/getsentry/sentry-android/pull/204)) @marandaneto
- Throw an exception if DSN is not set ([#200](https://github.com/getsentry/sentry-android/pull/200)) @marandaneto
- Migration guide markdown ([#197](https://github.com/getsentry/sentry-android/pull/197)) @marandaneto

Packages were released on [`bintray`](https://dl.bintray.com/getsentry/sentry-android/io/sentry/), [`jcenter`](https://jcenter.bintray.com/io/sentry/sentry-android/)

We'd love to get feedback and we'll work in getting the GA `2.0.0` out soon.
Until then, the [stable SDK offered by Sentry is at version 1.7.29](https://github.com/getsentry/sentry-java/releases/tag/v1.7.29)

## 2.0.0-beta02

Release of Sentry's new SDK for Android.

### Features

- addBreadcrumb overloads ([#196](https://github.com/getsentry/sentry-android/pull/196)) and ([#198](https://github.com/getsentry/sentry-android/pull/198))

### Fixes

- fix Android bug on API 24 and 25 about getting current threads and stack traces ([#194](https://github.com/getsentry/sentry-android/pull/194))

Packages were released on [`bintray`](https://dl.bintray.com/getsentry/sentry-android/io/sentry/), [`jcenter`](https://jcenter.bintray.com/io/sentry/sentry-android/)

We'd love to get feedback and we'll work in getting the GA `2.0.0` out soon.
Until then, the [stable SDK offered by Sentry is at version 1.7.28](https://github.com/getsentry/sentry-java/releases/tag/v1.7.28)

## 2.0.0-beta01

Release of Sentry's new SDK for Android.

### Fixes

- ref: ANR doesn't set handled flag ([#186](https://github.com/getsentry/sentry-android/pull/186))
- SDK final review ([#183](https://github.com/getsentry/sentry-android/pull/183))
- ref: Drop errored in favor of crashed ([#187](https://github.com/getsentry/sentry-android/pull/187))
- Workaround android_id ([#185](https://github.com/getsentry/sentry-android/pull/185))
- Renamed sampleRate ([#191](https://github.com/getsentry/sentry-android/pull/191))
- Making timestamp package-private or test-only ([#190](https://github.com/getsentry/sentry-android/pull/190))
- Split event processor in Device/App data ([#180](https://github.com/getsentry/sentry-android/pull/180))

Packages were released on [`bintray`](https://dl.bintray.com/getsentry/sentry-android/io/sentry/), [`jcenter`](https://jcenter.bintray.com/io/sentry/sentry-android/)

We'd love to get feedback and we'll work in getting the GA `2.0.0` out soon.
Until then, the [stable SDK offered by Sentry is at version 1.7.28](https://github.com/getsentry/sentry-java/releases/tag/v1.7.28)

## 2.0.0-alpha09

Release of Sentry's new SDK for Android.

### Features

- Adding nativeBundle plugin ([#161](https://github.com/getsentry/sentry-android/pull/161))
- Adding scope methods to sentry static class ([#179](https://github.com/getsentry/sentry-android/pull/179))

### Fixes

- fix: DSN parsing ([#165](https://github.com/getsentry/sentry-android/pull/165))
- Don't avoid exception type minification ([#166](https://github.com/getsentry/sentry-android/pull/166))
- make Gson retro compatible with older versions of AGP ([#177](https://github.com/getsentry/sentry-android/pull/177))
- Bump sentry-native with message object instead of a string ([#172](https://github.com/getsentry/sentry-android/pull/172))

Packages were released on [`bintray`](https://dl.bintray.com/getsentry/sentry-android/io/sentry/), [`jcenter`](https://jcenter.bintray.com/io/sentry/sentry-android/)

We'd love to get feedback and we'll work in getting the GA `2.0.0` out soon.
Until then, the [stable SDK offered by Sentry is at version 1.7.28](https://github.com/getsentry/sentry-java/releases/tag/v1.7.28)

## 2.0.0-alpha08

Release of Sentry's new SDK for Android.

### Fixes

- DebugId endianness ([#162](https://github.com/getsentry/sentry-android/pull/162))
- Executed beforeBreadcrumb also for scope ([#160](https://github.com/getsentry/sentry-android/pull/160))
- Benefit of manifest merging when minSdk ([#159](https://github.com/getsentry/sentry-android/pull/159))
- Add method to captureMessage with level ([#157](https://github.com/getsentry/sentry-android/pull/157))
- Listing assets file on the wrong dir ([#156](https://github.com/getsentry/sentry-android/pull/156))

Packages were released on [`bintray`](https://dl.bintray.com/getsentry/sentry-android/io/sentry/), [`jcenter`](https://jcenter.bintray.com/io/sentry/sentry-android/)

We'd love to get feedback and we'll work in getting the GA `2.0.0` out soon.
Until then, the [stable SDK offered by Sentry is at version 1.7.28](https://github.com/getsentry/sentry-java/releases/tag/v1.7.28)

## 2.0.0-alpha07

Third release of Sentry's new SDK for Android.

### Fixes

-  Fixed release for jcenter and bintray

Packages were released on [`bintray`](https://dl.bintray.com/getsentry/sentry-android/io/sentry/), [`jcenter`](https://jcenter.bintray.com/io/sentry/sentry-android/)

We'd love to get feedback and we'll work in getting the GA `2.0.0` out soon.
Until then, the [stable SDK offered by Sentry is at version 1.7.28](https://github.com/getsentry/sentry-java/releases/tag/v1.7.28)

## 2.0.0-alpha06

Second release of Sentry's new SDK for Android.

### Fixes

- Fixed a typo on pom generation.

Packages were released on [`bintray`](https://dl.bintray.com/getsentry/sentry-android/io/sentry/), [`jcenter`](https://jcenter.bintray.com/io/sentry/sentry-android/)

We'd love to get feedback and we'll work in getting the GA `2.0.0` out soon.
Until then, the [stable SDK offered by Sentry is at version 1.7.28](https://github.com/getsentry/sentry-java/releases/tag/v1.7.28)

## 2.0.0-alpha05

First release of Sentry's new SDK for Android.

New features not offered by our current (1.7.x), stable SDK are:

- NDK support
  - Captures crashes caused by native code
  - Access to the [`sentry-native` SDK](https://github.com/getsentry/sentry-native/) API by your native (C/C++/Rust code/..).
- Automatic init (just add your `DSN` to the manifest)
   - Proguard rules are added automatically
   - Permission (Internet) is added automatically
- Uncaught Exceptions might be captured even before the app restarts
- Unified API which include scopes etc.
- More context/device information
- Packaged as `aar`
- Frames from the app automatically marked as `InApp=true` (stack traces in Sentry highlights them by default).
- Complete Sentry Protocol available.
- All threads and their stack traces are captured.
- Sample project in this repo to test many features (segfault, uncaught exception, scope)

Features from the current SDK like `ANR` are also available (by default triggered after 4 seconds).

Packages were released on [`bintray`](https://dl.bintray.com/getsentry/sentry-android/io/sentry/), [`jcenter`](https://jcenter.bintray.com/io/sentry/sentry-android/)

We'd love to get feedback and we'll work in getting the GA `2.0.0` out soon.
Until then, the [stable SDK offered by Sentry is at version 1.7.28](https://github.com/getsentry/sentry-java/releases/tag/v1.7.28)<|MERGE_RESOLUTION|>--- conflicted
+++ resolved
@@ -4,12 +4,9 @@
 
 ### Features
 
-<<<<<<< HEAD
 - Add support for measurements at span level ([#3219](https://github.com/getsentry/sentry-java/pull/3219))
-=======
 - Add `enableScopePersistence` option to disable `PersistingScopeObserver` used for ANR reporting which may increase performance overhead. Defaults to `true` ([#3218](https://github.com/getsentry/sentry-java/pull/3218))
   - When disabled, the SDK will not enrich ANRv2 events with scope data (e.g. breadcrumbs, user, tags, etc.)
->>>>>>> 9578eabf
 
 ### Fixes
 
