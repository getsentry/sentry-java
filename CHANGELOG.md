# Changelog

## Unreleased

## 5.1.1

* Fix: Remove onActivityPreCreated call in favor of onActivityCreated (#1661)
* Fix: Do not crash if SENSOR_SERVICE throws (#1655)
* Feat: Add support for async methods in Spring MVC (#1652)
* Feat: Add secondary constructor taking IHub to SentryOkHttpInterceptor (#1657)
* Feat: Merge external map properties (#1656)
<<<<<<< HEAD
* Feat: Release Health - server side session tracking (#1572)
=======
* Fix: Make sure scope is popped when processing request results in exception (#1665)
>>>>>>> ae8b1830

## 5.1.0

* Feat: Spring WebClient integration (#1621)
* Feat: OpenFeign integration (#1632)
* Feat: Add more convenient way to pass BeforeSpanCallback in OpenFeign integration (#1637)
* Bump: sentry-native to 0.4.12 (#1651)

## 5.1.0-beta.9

- No documented changes.

## 5.1.0-beta.8

* Feat: Generate Sentry BOM (#1486)

## 5.1.0-beta.7

* Feat: Slow/Frozen frames metrics (#1609)

## 5.1.0-beta.6

* Fix: set min sdk version of sentry-android-fragment to API 14 (#1608)
* Fix: Ser/Deser of the UserFeedback from cached envelope (#1611)
* Feat: Add request body extraction for Spring MVC integration (#1595)

## 5.1.0-beta.5

* Make SentryAppender non-final for Log4j2 and Logback (#1603) 
* Fix: Do not throw IAE when tracing header contain invalid trace id (#1605)

## 5.1.0-beta.4

* Update sentry-native to 0.4.11 (#1591)

## 5.1.0-beta.3

* Feat: Spring Webflux integration (#1529)

## 5.1.0-beta.2

* Fix: Handling missing Spring Security on classpath on Java 8 (#1552)
* Feat: Support transaction waiting for children to finish. (#1535) 
* Feat: Capture logged marker in log4j2 and logback appenders (#1551)
* Feat: Allow clearing of attachments in the scope (#1562)
* Fix: Use a different method to get strings from JNI, and avoid excessive Stack Space usage. (#1214)
* Fix: Add data field to SentrySpan (#1555)
* Fix: Clock drift issue when calling DateUtils#getDateTimeWithMillisPrecision (#1557)
* Feat: Set mechanism type in SentryExceptionResolver (#1556)
* Feat: Perf. for fragments (#1528)
* Ref: Prefer snake case for HTTP integration data keys (#1559)
* Fix: Assign lastEventId only if event was queued for submission (#1565)

## 5.1.0-beta.1

* Feat: Measure app start time (#1487)
* Feat: Automatic breadcrumbs logging for fragment lifecycle (#1522) 

## 5.0.1

* Fix: Sources and Javadoc artifacts were mixed up (#1515)

## 5.0.0

This release brings many improvements but also new features:

* OkHttp Interceptor for Android (#1330)
* GraalVM Native Image Compatibility (#1329)
* Add option to ignore exceptions by type (#1352)
* Enrich transactions with device contexts (#1430) (#1469)
* Better interoperability with Kotlin null-safety (#1439) and (#1462)
* Add coroutines support (#1479)
* OkHttp callback for Customising the Span (#1478)
* Add breadcrumb in Spring RestTemplate integration (#1481)

Breaking changes:

* Migration Guide for [Java](https://docs.sentry.io/platforms/java/migration/)
* Migration Guide for [Android](https://docs.sentry.io/platforms/android/migration/)

Other fixes:

* Fix: Add attachmentType to envelope ser/deser. (#1504)

Thank you:

* @maciejwalkowiak for coding most of it.

## 5.0.0-beta.7

* Ref: Deprecate SentryBaseEvent#getOriginThrowable and add SentryBaseEvent#getThrowableMechanism (#1502)
* Fix: Graceful Shutdown flushes event instead of Closing SDK (#1500)
* Fix: Do not append threads that come from the EnvelopeFileObserver (#1501)
* Ref: Deprecate cacheDirSize and add maxCacheItems (#1499)
* Fix: Append all threads if Hint is Cached but attachThreads is enabled (#1503)

## 5.0.0-beta.6

* Feat: Add secondary constructor to SentryOkHttpInterceptor (#1491)
* Feat: Add option to enable debug mode in Log4j2 integration (#1492)
* Ref: Replace clone() with copy constructor (#1496)

## 5.0.0-beta.5

* Feat: OkHttp callback for Customising the Span (#1478)
* Feat: Add breadcrumb in Spring RestTemplate integration (#1481)
* Fix: Cloning Stack (#1483)
* Feat: Add coroutines support (#1479)

## 5.0.0-beta.4

* Fix: Enrich Transactions with Context Data (#1469)
* Bump: Apache HttpClient to 5.0.4 (#1476)

## 5.0.0-beta.3

* Fix: handling immutable collections on SentryEvent and protocol objects (#1468)
* Fix: associate event with transaction when thrown exception is not a direct cause (#1463)
* Ref: nullability annotations to Sentry module (#1439) and (#1462)
* Fix: NPE when adding Context Data with null values for log4j2 (#1465)

## 5.0.0-beta.2

* Fix: sentry-android-timber package sets sentry.java.android.timber as SDK name (#1456)
* Fix: When AppLifecycleIntegration is closed, it should remove observer using UI thread (#1459)
* Bump: AGP to 4.2.0 (#1460)

Breaking Changes:

* Remove: Settings.Secure.ANDROID_ID in favor of generated installationId (#1455)
* Rename: enableSessionTracking to enableAutoSessionTracking (#1457)

## 5.0.0-beta.1

* Fix: Activity tracing auto instrumentation for Android API < 29 (#1402)
* Fix: use connection and read timeouts in ApacheHttpClient based transport (#1397)
* Ref: Refactor converting HttpServletRequest to Sentry Request in Spring integration (#1387)
* Fix: set correct transaction status for unhandled exceptions in SentryTracingFilter (#1406)
* Fix: handle network errors in SentrySpanClientHttpRequestInterceptor (#1407)
* Fix: set scope on transaction (#1409)
* Fix: set status and associate events with transactions (#1426)
* Fix: Do not set free memory and is low memory fields when it's a NDK hard crash (#1399)
* Fix: Apply user from the scope to transaction (#1424)
* Fix: Pass maxBreadcrumbs config. to sentry-native (#1425)
* Fix: Run event processors and enrich transactions with contexts (#1430)
* Bump: sentry-native to 0.4.9 (#1431)
* Fix: Set Span status for OkHttp integration (#1447)
* Fix: Set user on transaction in Spring & Spring Boot integrations (#1443)

## 4.4.0-alpha.2

* Feat: Add option to ignore exceptions by type (#1352)
* Fix: NPE when MDC contains null values (sentry-logback) (#1364)
* Fix: Avoid NPE when MDC contains null values (sentry-jul) (#1385)
* Feat: Sentry closes Android NDK and ShutdownHook integrations (#1358)
* Enhancement: Allow inheritance of SentryHandler class in sentry-jul package(#1367)
* Fix: Accept only non null value maps (#1368)
* Bump: Upgrade Apache HttpComponents Core to 5.0.3 (#1375)
* Enhancement: Make NoOpHub public (#1379)
* Fix: Do not bind transactions to scope by default. (#1376)
* Fix: Hub thread safety (#1388)
* Fix: SentryTransactionAdvice should operate on the new scope (#1389)
* Feat: configure max spans per transaction (#1394)

## 4.4.0-alpha.1

* Bump: sentry-native to 0.4.8
* Feat: Add an overload for `startTransaction` that sets the created transaction to the Scope #1313
* Ref: Separate user facing and protocol classes in the Performance feature (#1304)
* Feat: Set SDK version on Transactions (#1307)
* Fix: Use logger set on SentryOptions in GsonSerializer (#1308)
* Fix: Use the bindToScope correctly
* Feat: GraalVM Native Image Compatibility (#1329)
* Fix: Allow 0.0 to be set on tracesSampleRate (#1328)
* Fix: set "java" platform to transactions #1332
* Feat: Add OkHttp client application interceptor (#1330)
* Fix: Allow disabling tracing through SentryOptions (#1337)

## 4.3.0

* Fix: setting in-app-includes from external properties (#1291)
* Fix: Initialize Sentry in Logback appender when DSN is not set in XML config (#1296)
* Fix: JUL integration SDK name (#1293)
* Feat: Activity tracing auto instrumentation

## 4.2.0

* Fix: Remove experimental annotation for Attachment #1257
* Fix: Mark stacktrace as snapshot if captured at arbitrary moment #1231
* Enchancement: Improve EventProcessor nullability annotations (#1229).
* Bump: sentry-native to 0.4.7
* Enchancement: Add ability to flush events synchronously.
* Fix: Disable Gson HTML escaping
* Enchancement: Support @SentrySpan and @SentryTransaction on classes and interfaces. (#1243)
* Enchancement: Do not serialize empty collections and maps (#1245)
* Ref: Optimize DuplicateEventDetectionEventProcessor performance (#1247).
* Ref: Prefix sdk.package names with io.sentry (#1249)
* Fix: Make the ANR Atomic flags immutable
* Enchancement: Integration interface better compatibility with Kotlin null-safety
* Enchancement: Simplify Sentry configuration in Spring integration (#1259)
* Enchancement: Simplify configuring Logback integration when environment variable with the DSN is not set (#1271)
* Fix: Prevent NoOpHub from creating heavy SentryOptions objects (#1272)
* Enchancement: Add Request to the Scope. #1270
* Fix: SentryTransaction#getStatus NPE (#1273)
* Enchancement: Optimize SentryTracingFilter when hub is disabled.
* Fix: Discard unfinished Spans before sending them over to Sentry (#1279)
* Fix: Interrupt the thread in QueuedThreadPoolExecutor (#1276)
* Fix: SentryTransaction#finish should not clear another transaction from the scope (#1278)

Breaking Changes:
* Enchancement: SentryExceptionResolver should not send handled errors by default (#1248).
* Ref: Simplify RestTemplate instrumentation (#1246)
* Enchancement: Add overloads for startTransaction taking op and description (#1244)

## 4.1.0

* Improve Kotlin compatibility for SdkVersion (#1213)
* Feat: Support logging via JUL (#1211)
* Fix: returning Sentry trace header from Span (#1217)
* Fix: Remove misleading error logs (#1222)

## 4.0.0

This release brings the Sentry Performance feature to Java SDK, Spring, Spring Boot, and Android integrations. Read more in the reference documentation:

- [Performance for Java](https://docs.sentry.io/platforms/java/performance/)
- [Performance for Spring](https://docs.sentry.io/platforms/java/guides/spring/)
- [Performance for Spring Boot](https://docs.sentry.io/platforms/java/guides/spring-boot/)
- [Performance for Android](https://docs.sentry.io/platforms/android/performance/)

### Other improvements:

#### Core:

- Improved loading external configuration:
  - Load `sentry.properties` from the application's current working directory (#1046)
  - Resolve `in-app-includes`, `in-app-excludes`, `tags`, `debug`, `uncaught.handler.enabled` parameters from the external configuration
- Set global tags on SentryOptions and load them from external configuration (#1066)
- Add support for attachments (#1082)
- Resolve `servername` from the localhost address
- Simplified transport configuration through setting `TransportFactory` instead of `ITransport` on SentryOptions (#1124)

#### Spring Boot:
- Add the ability to register multiple `OptionsConfiguration` beans (#1093)
- Initialize Logback after context refreshes (#1129)

#### Android:
- Add `isSideLoaded` and `installerStore` tags automatically (Where your App. was installed from eg Google Play, Amazon Store, downloaded APK, etc...)
- Bump: sentry-native to 0.4.6
- Bump: Gradle to 6.8.1 and AGP to 4.1.2

## 4.0.0-beta.1

* Feat: Add addToTransactions to Attachment (#1191)
* Enhancement: Support SENTRY_TRACES_SAMPLE_RATE conf. via env variables (#1171)
* Enhancement: Pass request to CustomSamplingContext in Spring integration (#1172)
* Ref: Set SpanContext on SentryTransaction to avoid potential NPE (#1173)
* Fix: Free Local Refs manually due to Android local ref. count limits
* Enhancement: Move `SentrySpanClientHttpRequestInterceptor` to Spring module (#1181)
* Enhancement: Add overload for `transaction/span.finish(SpanStatus)` (#1182)
* Fix: Bring back support for setting transaction name without ongoing transaction (#1183)
* Enhancement: Simplify registering traces sample callback in Spring integration (#1184)
* Enhancement: Polish Performance API (#1165)
* Enhancement: Set "debug" through external properties (#1186)
* Enhancement: Simplify Spring integration (#1188)
* Enhancement: Init overload with dsn (#1195)
* Enhancement: Enable Kotlin map-like access on CustomSamplingContext (#1192)
* Enhancement: Auto register custom ITransportFactory in Spring integration (#1194)
* Enhancement: Improve Kotlin property access in Performance API (#1193)
* Enhancement: Copy options tags to transactions (#1198)
* Enhancement: Add convenient method for accessing event's throwable (1202)

## 4.0.0-alpha.3

* Feat: Add maxAttachmentSize to SentryOptions (#1138)
* Feat: Drop invalid attachments (#1134)
* Ref: Make Attachment immutable (#1120)
* Fix inheriting sampling decision from parent (#1100)
* Fixes and Tests: Session serialization and deserialization
* Ref: using Calendar to generate Dates
* Fix: Exception only sets a stack trace if there are frames
* Feat: set isSideLoaded info tags
* Enhancement: Read tracesSampleRate from AndroidManifest
* Fix: Initialize Logback after context refreshes (#1129)
* Ref: Return NoOpTransaction instead of null (#1126)
* Fix: Do not crash when passing null values to @Nullable methods, eg User and Scope
* Ref: `ITransport` implementations are now responsible for executing request in asynchronous or synchronous way (#1118)
* Ref: Add option to set `TransportFactory` instead of `ITransport` on `SentryOptions` (#1124)
* Ref: Simplify ITransport creation in ITransportFactory (#1135) 
* Feat: Add non blocking Apache HttpClient 5 based Transport (#1136)
* Enhancement: Autoconfigure Apache HttpClient 5 based Transport in Spring Boot integration (#1143)
* Enhancement: Send user.ip_address = {{auto}} when sendDefaultPii is true (#1015)
* Fix: Resolving dashed properties from external configuration
* Feat: Read `uncaught.handler.enabled` property from the external configuration 
* Feat: Resolve servername from the localhost address
* Fix: Consider {{ auto }} as a default ip address (#1015) 
* Fix: Set release and environment on Transactions (#1152)
* Fix: Do not set transaction on the scope automatically   
* Enhancement: Automatically assign span context to captured events (#1156)
* Feat: OutboxSender supports all envelope item types #1158
* Enhancement: Improve ITransaction and ISpan null-safety compatibility (#1161)

## 4.0.0-alpha.2

* Feat: Add basic support for attachments (#1082)
* Fix: Remove method reference in SentryEnvelopeItem (#1091)
* Enhancement: Set transaction name on events and transactions sent using Spring integration (#1067)
* Fix: Set current thread only if there are no exceptions
* Enhancement: Set global tags on SentryOptions and load them from external configuration (#1066)
* Ref: Refactor resolving SpanContext for Throwable (#1068)
* Enhancement: Add API validator and remove deprecated methods
* Enhancement: Add more convenient method to start a child span (#1073)
* Enhancement: Autoconfigure traces callback in Spring Boot integration (#1074)
* Enhancement: Resolve in-app-includes and in-app-excludes parameters from the external configuration
* Enhancement: Make InAppIncludesResolver public (#1084)
* Ref: Change "op" to "operation" in @SentrySpan and @SentryTransaction
* Fix: SentryOptions creates GsonSerializer by default
* Enhancement: Add the ability to register multiple OptionsConfiguration beans (#1093)
* Fix: Append DebugImage list if event already has it
* Fix: Sort breadcrumbs by Date if there are breadcrumbs already in the event
* Feat: Database query tracing with datasource-proxy (#1095)

## 4.0.0-alpha.1

* Enhancement: Load `sentry.properties` from the application's current working directory (#1046)
* Ref: Refactor JSON deserialization (#1047)
* Feat: Performance monitoring (#971)
* Feat: Performance monitoring for Spring Boot applications (#971)

## 3.2.1

* Fix: Set current thread only if theres no exceptions (#1064)
* Fix: Append DebugImage list if event already has it (#1092)
* Fix: Sort breadcrumbs by Date if there are breadcrumbs already in the event (#1094)
* Fix: Free Local Refs manually due to Android local ref. count limits  (#1179)

## 3.2.0

* Bump: AGP 4.1.1 (#1040)
* Fix: use neutral Locale for String operations #1033
* Update to sentry-native 0.4.4 and fix shared library builds (#1039)
* Feat: Expose a Module (Debug images) Loader for Android thru sentry-native #1043
* Enhancement: Added java doc to protocol classes based on sentry-data-schemes project (#1045)
* Enhancement: Make SentryExceptionResolver Order configurable to not send handled web exceptions (#1008)
* Enhancement: Resolve HTTP Proxy parameters from the external configuration (#1028)
* Enhancement: Sentry NDK integration is compiled against default NDK version based on AGP's version #1048
* Fix: Clean up JNI code and properly free strings #1050
* Fix: set userId for hard-crashes if no user is set #1049

## 3.1.3

* Fix broken NDK integration on 3.1.2 (release failed on packaging a .so file)
* Increase max cached events to 30 (#1029)
* Normalize DSN URI (#1030)

## 3.1.2

* feat: Manually capturing User Feedback
* Enhancement: Set environment to "production" by default.
* Enhancement: Make public the Breadcrumb constructor that accepts a Date #1012
* ref: Validate event id on user feedback submission
 
## 3.1.1

* fix: Prevent Logback and Log4j2 integrations from re-initializing Sentry when Sentry is already initialized
* Enhancement: Bind logging related SentryProperties to Slf4j Level instead of Logback to improve Log4j2 compatibility
* fix: Make sure HttpServletRequestSentryUserProvider runs by default before custom SentryUserProvider beans
* fix: fix setting up Sentry in Spring Webflux annotation by changing the scope of Spring WebMvc related dependencies

## 3.1.0

* fix: Don't require `sentry.dsn` to be set when using `io.sentry:sentry-spring-boot-starter` and `io.sentry:sentry-logback` together #965
* Auto-Configure `inAppIncludes` in Spring Boot integration #966
* Enhancement: make getThrowable public and improve set contexts #967
* Bump: Android Gradle Plugin 4.0.2 #968
* Enhancement: accepted quoted values in properties from external configuration #972
* fix: remove chunked streaming mode #974
* fix: Android 11 + targetSdkVersion 30 crashes Sentry on start #977

## 3.0.0

## Java + Android

This release marks the re-unification of Java and Android SDK code bases.
It's based on the Android 2.0 SDK, which implements [Sentry's unified API](https://develop.sentry.dev/sdk/unified-api/).

Considerable changes were done, which include a lot of improvements. More are covered below, but the highlights are:

* Improved `log4j2` integration
  * Capture breadcrumbs for level INFO and higher
  * Raises event for ERROR and higher.
  * Minimum levels are configurable.
  * Optionally initializes the SDK via appender.xml
* Dropped support to `log4j`.
* Improved `logback` integration
  * Capture breadcrumbs for level INFO and higher
  * Raises event for ERROR and higher. 
  * Minimum levels are configurable.
  * Optionally initializes the SDK via appender.xml
  * Configurable via Spring integration if both are enabled
* Spring
  * No more duplicate events with Spring and logback
  * Auto initalizes if DSN is available
  * Configuration options available with auto complete
* Google App Engine support dropped

## What’s Changed

* Callback to validate SSL certificate (#944) 
* Attach stack traces enabled by default

### Android specific

* Release health enabled by default for Android
* Sync of Scopes for Java -> Native (NDK)
* Bump Sentry-Native v0.4.2
* Android 11 Support

[Android migration docs](https://docs.sentry.io/platforms/android/migration/#migrating-from-sentry-android-2x-to-sentry-android-3x)

### Java specific

* Unified API for Java SDK and integrations (Spring, Spring boot starter, Servlet, Logback, Log4j2)

New Java [docs](https://docs.sentry.io/platforms/java/) are live and being improved.

## Acquisition

Packages were released on [`bintray sentry-java`](https://dl.bintray.com/getsentry/sentry-java/io/sentry/), [`bintray sentry-android`](https://dl.bintray.com/getsentry/sentry-android/io/sentry/), [`jcenter`](https://jcenter.bintray.com/io/sentry/) and [`mavenCentral`](https://repo.maven.apache.org/maven2/io/sentry/)

## Where is the Java 1.7 code base?

The previous Java releases, are all available in this repository through the tagged releases.
## 3.0.0-beta.1

## What’s Changed

* feat: ssl support (#944) @ninekaw9 @marandaneto 
* feat: sync Java to C (#937) @bruno-garcia @marandaneto
* feat: Auto-configure Logback appender in Spring Boot integration. (#938) @maciejwalkowiak
* feat: Add Servlet integration. (#935) @maciejwalkowiak
* fix: Pop scope at the end of the request in Spring integration. (#936) @maciejwalkowiak
* bump: Upgrade Spring Boot to 2.3.4. (#932) @maciejwalkowiak
* fix: Do not set cookies when send pii is set to false. (#931) @maciejwalkowiak

Packages were released on [`bintray sentry-java`](https://dl.bintray.com/getsentry/sentry-java/io/sentry/), [`bintray sentry-android`](https://dl.bintray.com/getsentry/sentry-android/io/sentry/), [`jcenter`](https://jcenter.bintray.com/io/sentry/) and [`mavenCentral`](https://repo.maven.apache.org/maven2/io/sentry/)

We'd love to get feedback.

## 3.0.0-alpha.3

## What’s Changed

* Bump sentry-native to 0.4.2 (#926) @marandaneto
* feat: enable attach stack traces and disable attach threads by default (#921) @marandaneto
* fix: read sample rate correctly from manifest meta data (#923) @marandaneto
* ref: remove log level as RN do not use it anymore (#924) @marandaneto

Packages were released on [`bintray sentry-android`](https://dl.bintray.com/getsentry/sentry-android/io/sentry/) and [`bintray sentry-java`](https://dl.bintray.com/getsentry/sentry-java/io/sentry/)

We'd love to get feedback.

## 3.0.0-alpha.2

TBD

Packages were released on [bintray](https://dl.bintray.com/getsentry/maven/io/sentry/)

> Note: This release marks the unification of the Java and Android Sentry codebases based on the core of the Android SDK (version 2.x).
Previous releases for the Android SDK (version 2.x) can be found on the now archived: https://github.com/getsentry/sentry-android/

## 3.0.0-alpha.1

## New releases will happen on a different repository:

https://github.com/getsentry/sentry-java

## What’s Changed

* feat: enable release health by default

Packages were released on [`bintray`](https://dl.bintray.com/getsentry/sentry-android/io/sentry/sentry-android/), [`jcenter`](https://jcenter.bintray.com/io/sentry/sentry-android/) and [`mavenCentral`](https://repo.maven.apache.org/maven2/io/sentry/sentry-android/)

We'd love to get feedback.

## 2.3.1

## What’s Changed

* fix: add main thread checker for the app lifecycle integration (#525) @marandaneto
* Set correct migration link (#523) @fupduck
* Warn about Sentry re-initialization. (#521) @maciejwalkowiak
* Set SDK version in `MainEventProcessor`. (#513) @maciejwalkowiak
* Bump sentry-native to 0.4.0 (#512) @marandaneto
* Bump Gradle to 6.6 and fix linting issues (#510) @marandaneto
* fix(sentry-java): Contexts belong on the Scope (#504) @maciejwalkowiak
* Add tests for verifying scope changes thread isolation (#508) @maciejwalkowiak
* Set `SdkVersion` in default `SentryOptions` created in sentry-core module (#506) @maciejwalkowiak

Packages were released on [`bintray`](https://dl.bintray.com/getsentry/sentry-android/io/sentry/sentry-android/), [`jcenter`](https://jcenter.bintray.com/io/sentry/sentry-android/) and [`mavenCentral`](https://repo.maven.apache.org/maven2/io/sentry/sentry-android/)

We'd love to get feedback.

## 2.3.0

## What’s Changed

* fix: converting UTC and ISO timestamp when missing Locale/TimeZone do not error (#505) @marandaneto
* Add console application sample. (#502) @maciejwalkowiak
* Log stacktraces in SystemOutLogger (#498) @maciejwalkowiak
* Add method to add breadcrumb with string parameter. (#501) @maciejwalkowiak
* Call `Sentry#close` on JVM shutdown. (#497) @maciejwalkowiak
* ref: sentry-core changes for console app (#473) @marandaneto

Obs: If you are using its own instance of `Hub`/`SentryClient` and reflection to set up the SDK to be usable within Libraries, this change may break your code, please fix the renamed classes.

Packages were released on [`bintray`](https://dl.bintray.com/getsentry/sentry-android/io/sentry/sentry-android/), [`jcenter`](https://jcenter.bintray.com/io/sentry/sentry-android/) and [`mavenCentral`](https://repo.maven.apache.org/maven2/io/sentry/sentry-android/)

We'd love to get feedback.

## 2.2.2

## What’s Changed

* feat: add sdk to envelope header (#488) @marandaneto
* Bump plugin versions (#487) @marandaneto
* Bump: AGP 4.0.1 (#486) @marandaneto
* feat: log request if response code is not 200 (#484) @marandaneto

Packages were released on [`bintray`](https://dl.bintray.com/getsentry/sentry-android/io/sentry/sentry-android/), [`jcenter`](https://jcenter.bintray.com/io/sentry/sentry-android/) and [`mavenCentral`](https://repo.maven.apache.org/maven2/io/sentry/sentry-android/)

We'd love to get feedback.

## 2.2.1

## What’s Changed

* fix: Timber adds breadcrumb even if event level is < minEventLevel (#480) @marandaneto
* enhancement: Bump Gradle 6.5.1 (#479) @marandaneto
* fix: contexts serializer avoids reflection and fixes desugaring issue (#478) @marandaneto
* fix: clone session before sending to the transport (#474) @marandaneto

Packages were released on [`bintray`](https://dl.bintray.com/getsentry/sentry-android/io/sentry/sentry-android/), [`jcenter`](https://jcenter.bintray.com/io/sentry/sentry-android/) and [`mavenCentral`](https://repo.maven.apache.org/maven2/io/sentry/sentry-android/)

We'd love to get feedback.

## 2.2.0

## What’s Changed

* fix: negative session sequence if the date is before java date epoch (#471) @marandaneto
* fix: deserialise unmapped contexts values from envelope (#470) @marandaneto
* Bump: sentry-native 0.3.4 (#468) @marandaneto

* feat: timber integration (#464) @marandaneto

1) To add integrations it requires a [manual initialization](https://docs.sentry.io/platforms/android/#manual-initialization) of the Android SDK.

2) Add the `sentry-android-timber` dependency:

```groovy
implementation 'io.sentry:sentry-android-timber:{version}' // version >= 2.2.0
```

3) Initialize and add the `SentryTimberIntegration`:

```java
SentryAndroid.init(this, options -> {
    // default values:
    // minEventLevel = ERROR
    // minBreadcrumbLevel = INFO
    options.addIntegration(new SentryTimberIntegration());

    // custom values for minEventLevel and minBreadcrumbLevel
    // options.addIntegration(new SentryTimberIntegration(SentryLevel.WARNING, SentryLevel.ERROR));
});
```

4) Use the Timber integration:

```java
try {
    int x = 1 / 0;
} catch (Exception e) {
    Timber.e(e);
}
```

Packages were released on [`bintray`](https://dl.bintray.com/getsentry/sentry-android/io/sentry/sentry-android/), [`jcenter`](https://jcenter.bintray.com/io/sentry/sentry-android/) and [`mavenCentral`](https://repo.maven.apache.org/maven2/io/sentry/sentry-android/)

We'd love to get feedback.

## 2.1.7

## What’s Changed

* fix: init native libs if available on SDK init (#461) @marandaneto
* Make JVM target explicit in sentry-core (#462) @dilbernd
* fix: timestamp with millis from react-native should be in UTC format (#456) @marandaneto
* Bump Gradle to 6.5 (#454) @marandaneto

Packages were released on [`bintray`](https://dl.bintray.com/getsentry/sentry-android/io/sentry/sentry-android/), [`jcenter`](https://jcenter.bintray.com/io/sentry/sentry-android/) and [`mavenCentral`](https://repo.maven.apache.org/maven2/io/sentry/sentry-android/)

We'd love to get feedback.

## 2.1.6

## What’s Changed

* fix: do not lookup sentry-debug-meta but instead load it directly (#445) @marandaneto
* fix: regression on v2.1.5 which can cause a crash on SDK init

Packages were released on [`bintray`](https://dl.bintray.com/getsentry/sentry-android/io/sentry/sentry-android/), [`jcenter`](https://jcenter.bintray.com/io/sentry/sentry-android/) and [`mavenCentral`](https://repo.maven.apache.org/maven2/io/sentry/sentry-android/)

We'd love to get feedback.

## 2.1.5

This version has a severe bug and can cause a crash on SDK init

Please upgrade to https://github.com/getsentry/sentry-android/releases/tag/2.1.6

## 2.1.4

## What’s Changed

* bump: sentry-native to 0.3.1 (#440) @marandaneto
* fix: update last session timestamp (#437) @marandaneto
* feat: make gzip as default content encoding type (#433) @marandaneto
* enhancement: use AGP 4 features (#366) @marandaneto
* enhancement: Create GH Actions CI for Ubuntu/macOS (#403) @marandaneto
* enhancement: make root checker better and minimize false positive (#417) @marandaneto
* fix: filter trim memory breadcrumbs (#431) @marandaneto

Packages were released on [`bintray`](https://dl.bintray.com/getsentry/sentry-android/io/sentry/sentry-android/), [`jcenter`](https://jcenter.bintray.com/io/sentry/sentry-android/) and [`mavenCentral`](https://repo.maven.apache.org/maven2/io/sentry/sentry-android/)

We'd love to get feedback.

## 2.1.3

## What’s Changed

This fixes several critical bugs in sentry-android 2.0 and 2.1

* fix: Sentry.init register integrations after creating the main Hub instead of doing it in the main Hub ctor (#427) @marandaneto
* fix: make NoOpLogger public (#425) @marandaneto
* fix: ConnectivityChecker returns connection status and events are not trying to be sent if no connection. (#420) @marandaneto
* ref: thread pool executor is a single thread executor instead of scheduled thread executor (#422) @marandaneto
* fix: Add Abnormal to the Session.State enum as its part of the protocol (#424) @marandaneto
* Bump: Gradle to 6.4.1 (#419) @marandaneto

We recommend that you use sentry-android 2.1.3 over the initial release of sentry-android 2.0 and 2.1.

Packages were released on [`bintray`](https://dl.bintray.com/getsentry/sentry-android/io/sentry/sentry-android/), [`jcenter`](https://jcenter.bintray.com/io/sentry/sentry-android/) and [`mavenCentral`](https://repo.maven.apache.org/maven2/io/sentry/sentry-android/)

We'd love to get feedback.

## 2.1.2

## What’s Changed

* fix: Phone state breadcrumbs require read_phone_state on older OS versions (#415) @marandaneto @bsergean
* fix: before raising ANR events, we check ProcessErrorStateInfo if available (#412) @marandaneto
* fix: send cached events to use a single thread executor (#405) @marandaneto
* enha: added options to configure http transport (#411) @marandaneto
* fix: initing SDK on AttachBaseContext (#409) @marandaneto
* fix: sessions can't be abnormal, but exited if not ended properly (#410) @marandaneto

Packages were released on [`bintray`](https://dl.bintray.com/getsentry/sentry-android/io/sentry/sentry-android/), [`jcenter`](https://jcenter.bintray.com/io/sentry/sentry-android/) and [`mavenCentral`](https://repo.maven.apache.org/maven2/io/sentry/sentry-android/)

We'd love to get feedback.

## 2.1.1

## What’s Changed

* fix: set missing release, environment and dist to sentry-native options (#404) @marandaneto
* fix: do not add automatic and empty sensor breadcrumbs (#401) @marandaneto
* enha: added missing getters on Breadcrumb and SentryEvent (#397) @marandaneto
* enha: bump sentry-native to 0.2.6 (#396) @marandaneto
* feat: add trim memory breadcrumbs (#395) @marandaneto
* enha: only set breadcrumb extras if not empty (#394) @marandaneto
* ref: removed Thread.sleep from LifecycleWatcher tests, using awaitility and DateProvider (#392) @marandaneto
* ref: added a DateTimeProvider for making retry after testable (#391) @marandaneto
* enha: BUMP Gradle to 6.4 (#390) @marandaneto
* enha: added samples of how to disable automatic breadcrumbs (#389) @marandaneto

Packages were released on [`bintray`](https://dl.bintray.com/getsentry/sentry-android/io/sentry/sentry-android/), [`jcenter`](https://jcenter.bintray.com/io/sentry/sentry-android/) and [`mavenCentral`](https://repo.maven.apache.org/maven2/io/sentry/sentry-android/)

We'd love to get feedback.

## 2.1.0

## What’s Changed

* Includes all the changes of 2.1.0 alpha, beta and RC
* fix when PhoneStateListener is not ready for use (#387) @marandaneto
* make ANR 5s by default (#388) @marandaneto
* fix: rate limiting by categories (#381) @marandaneto
* BUMP NDK to latest stable version 21.1.6352462 (#386) @marandaneto

Packages were released on [`bintray`](https://dl.bintray.com/getsentry/sentry-android/io/sentry/sentry-android/), [`jcenter`](https://jcenter.bintray.com/io/sentry/sentry-android/) and [`mavenCentral`](https://repo.maven.apache.org/maven2/io/sentry/sentry-android/)

We'd love to get feedback.

## 2.0.3

## What’s Changed

* patch from 2.1.0-alpha.2 - avoid crash if NDK throws UnsatisfiedLinkError (#344) @marandaneto

Packages were released on [`bintray`](https://dl.bintray.com/getsentry/sentry-android/io/sentry/sentry-android/), [`jcenter`](https://jcenter.bintray.com/io/sentry/sentry-android/) and [`mavenCentral`](https://repo.maven.apache.org/maven2/io/sentry/sentry-android/)

We'd love to get feedback.
## 2.1.0-RC.1

## What’s Changed

* feat: Options for uncaught exception and make SentryOptions list Thread-Safe (#384) @marandaneto
* feat: automatic breadcrumbs for app, activity and sessions lifecycles and system events (#348) @marandaneto
* fix: if retry after header has empty categories, apply retry after to all of them (#377) @marandaneto
* fix: discard events and envelopes if cached and retry after (#378) @marandaneto
* add ScheduledForRemoval annotation to deprecated methods (#375) @marandaneto
* fix: Merge loadLibrary calls for sentry-native and clean up CMake files (#373) @Swatinem
* enha: make capture session and envelope internal (#372) @marandaneto
* fix: exceptions should be sorted oldest to newest (#370) @marandaneto
* fix: check external storage size even if its read only (#368) @marandaneto
* fix: wrong check for cellular network capability (#369) @marandaneto
* bump NDK to 21.0.6113669 (#367) @marandaneto
* bump AGP and add new make cmd to check for updates (#365) @marandaneto

Packages were released on [`bintray`](https://dl.bintray.com/getsentry/sentry-android/io/sentry/sentry-android/), [`jcenter`](https://jcenter.bintray.com/io/sentry/sentry-android/) and [`mavenCentral`](https://repo.maven.apache.org/maven2/io/sentry/sentry-android/)

We'd love to get feedback.

## 2.1.0-beta.2

## What’s Changed

* bump sentry-native to 0.2.4 (#364) @marandaneto
* update current session on session start after deleting previous session (#362) @marandaneto

Packages were released on [`bintray`](https://dl.bintray.com/getsentry/sentry-android/io/sentry/sentry-android/), [`jcenter`](https://jcenter.bintray.com/io/sentry/sentry-android/) and [`mavenCentral`](https://repo.maven.apache.org/maven2/io/sentry/sentry-android/)

We'd love to get feedback.

## 2.1.0-beta.1

## What’s Changed

* BUMP sentry-native to 0.2.3 (#357) @marandaneto
* check for androidx availability on runtime (#356) @marandaneto
* if theres a left over session file and its crashed, we should not overwrite its state (#354) @marandaneto
* session should be exited state if state was ok (#352) @marandaneto
* envelope has dedicated endpoint (#353) @marandaneto

Packages were released on [`bintray`](https://dl.bintray.com/getsentry/sentry-android/io/sentry/sentry-android/), [`jcenter`](https://jcenter.bintray.com/io/sentry/sentry-android/) and [`mavenCentral`](https://repo.maven.apache.org/maven2/io/sentry/sentry-android/)

We'd love to get feedback.

## 2.1.0-alpha.2

## What’s Changed

* change integration order for cached outbox events (#347) @marandaneto
* avoid crash if NDK throws UnsatisfiedLinkError (#344) @marandaneto
* Avoid getting a threadlocal twice. (#339) @metlos
* removing session tracking guard on hub and client (#338) @marandaneto
* bump agp to 3.6.2 (#336) @marandaneto
* fix racey ANR integration (#332) @marandaneto
* logging envelopes path when possible instead of nullable id (#331) @marandaneto
* renaming transport gate method (#330) @marandaneto

Packages were released on [`bintray`](https://dl.bintray.com/getsentry/sentry-android/io/sentry/sentry-android/), [`jcenter`](https://jcenter.bintray.com/io/sentry/sentry-android/) and [`mavenCentral`](https://repo.maven.apache.org/maven2/io/sentry/sentry-android/)

We'd love to get feedback.

## 2.1.0-alpha.1

Release of Sentry's new SDK for Android.

## What’s Changed

* BUMP sentry-native to 0.2.2 (#305) @Swatinem
* ANR report should have 'was active=yes' on the dashboard (#299) @marandaneto
* NDK events apply scoped data (#322) @marandaneto
* fix missing App's info (#315) @marandaneto
* buffered writers/readers - otimizations (#311) @marandaneto
* Add a StdoutTransport (#310) @mike-burns
* boot time should be UTC (#309) @marandaneto
* implementing new retry after protocol (#306) @marandaneto
* make transport result public (#300) @marandaneto
* release health @marandaneto @bruno-garcia 

Packages were released on [`bintray`](https://dl.bintray.com/getsentry/sentry-android/io/sentry/sentry-android/), [`jcenter`](https://jcenter.bintray.com/io/sentry/sentry-android/) and [`mavenCentral`](https://repo.maven.apache.org/maven2/io/sentry/sentry-android/)

We'd love to get feedback.

## 2.0.2

Release of Sentry's new SDK for Android.

## What’s Changed

* BUMP AGP to 3.6.1 (#285) @marandaneto
* MavenCentral support (#284) @marandaneto

Packages were released on [`bintray`](https://dl.bintray.com/getsentry/sentry-android/io/sentry/sentry-android/), [`jcenter`](https://jcenter.bintray.com/io/sentry/sentry-android/) and [`mavenCentral`](https://repo.maven.apache.org/maven2/io/sentry/sentry-android/)

We'd love to get feedback.

## 2.0.1

Release of Sentry's new SDK for Android.

## What’s Changed

* Add the default serverName to SentryOptions and use it in MainEventProcessor (#279) @metlos
* set current threadId when there's no mechanism set (#277) @marandaneto
* feat: attach threads/stacktraces (#267) @marandaneto
* fix: preview package manager (#269) @bruno-garcia

Packages were released on [`bintray`](https://dl.bintray.com/getsentry/sentry-android/io/sentry/), [`jcenter`](https://jcenter.bintray.com/io/sentry/sentry-android/)

We'd love to get feedback.

## 2.0.0

Release of Sentry's new SDK for Android.

New features not offered by (1.7.x):

* NDK support
  * Captures crashes caused by native code
  * Access to the [`sentry-native` SDK](https://github.com/getsentry/sentry-native/) API by your native (C/C++/Rust code/..).
* Automatic init (just add your `DSN` to the manifest)
   * Proguard rules are added automatically
   * Permission (Internet) is added automatically
* Uncaught Exceptions might be captured even before the app restarts
* Sentry's Unified API.
* More context/device information
* Packaged as `aar`
* Frames from the app automatically marked as `InApp=true` (stack traces in Sentry highlights them by default).
* Complete Sentry Protocol available.
* All threads and their stack traces are captured.
* Sample project in this repo to test many features (segfault, uncaught exception, ANR...)

Features from the current SDK like `ANR` are also available (by default triggered after 4 seconds).

Packages were released on [`bintray`](https://dl.bintray.com/getsentry/sentry-android/io/sentry/), [`jcenter`](https://jcenter.bintray.com/io/sentry/sentry-android/)

We'd love to get feedback.

## 2.0.0-rc04

Release of Sentry's new SDK for Android.

## What’s Changed

* fix: breacrumb.data to string,object, Add LOG level (#264) @HazAT
* read release conf. on manifest (#266) @marandaneto
* Support mills timestamp format (#263) @marandaneto
* adding logs to installed integrations (#265) @marandaneto
* feat: Take sampleRate from metadata (#262) @bruno-garcia

Packages were released on [`bintray`](https://dl.bintray.com/getsentry/sentry-android/io/sentry/), [`jcenter`](https://jcenter.bintray.com/io/sentry/sentry-android/)

We'd love to get feedback and we'll work in getting the GA `2.0.0` out soon.
Until then, the [stable SDK offered by Sentry is at version 1.7.30](https://github.com/getsentry/sentry-java/releases/tag/v1.7.30)
## 2.0.0-rc03

Release of Sentry's new SDK for Android.

## What’s Changed

* fixes #259 - NPE check on getExternalFilesDirs items. (#260) @marandaneto
* fix strictMode typo (#258) @marandaneto

Packages were released on [`bintray`](https://dl.bintray.com/getsentry/sentry-android/io/sentry/), [`jcenter`](https://jcenter.bintray.com/io/sentry/sentry-android/)

We'd love to get feedback and we'll work in getting the GA `2.0.0` out soon.
Until then, the [stable SDK offered by Sentry is at version 1.7.30](https://github.com/getsentry/sentry-java/releases/tag/v1.7.30)
## 2.0.0-rc02

Release of Sentry's new SDK for Android.

## What’s Changed

* update ndk for new sentry-native version (#235) @Swatinem @marandaneto
* make integrations public (#256) @marandaneto
* BUMP build-tools (#255) @marandaneto
* added javadocs to scope and its dependencies (#253) @marandaneto
* build all ABIs (#254) @marandaneto
* moving back ANR timeout from long to int param. (#252) @marandaneto
* feat: Hub mode configurable (#247) @bruno-garcia
* Added HubAdapter to call Sentry static methods from Integrations (#250) @marandaneto
* new Release format (#242) @marandaneto
* Javadocs for SentryOptions (#246) @marandaneto
* non-app is already inApp excluded by default. (#244) @marandaneto
* added remove methods (tags/extras) to the sentry static class (#243) @marandaneto
* fix if symlink exists for sentry-native (#241) @marandaneto
* clone method - race condition free (#226) @marandaneto
* refactoring breadcrumbs callback (#239) @marandaneto

Packages were released on [`bintray`](https://dl.bintray.com/getsentry/sentry-android/io/sentry/), [`jcenter`](https://jcenter.bintray.com/io/sentry/sentry-android/)

We'd love to get feedback and we'll work in getting the GA `2.0.0` out soon.
Until then, the [stable SDK offered by Sentry is at version 1.7.30](https://github.com/getsentry/sentry-java/releases/tag/v1.7.30)

## 2.0.0-rc01

Release of Sentry's new SDK for Android.

## What’s Changed

* Honor RetryAfter (#236) @marandaneto
* Add tests for SentryValues (#238) @philipphofmann
* added remove methods for Scope data (#237) @marandaneto
* do not set frames if there's none (#234) @marandaneto
* always call interrupt after InterruptedException (#232) @marandaneto
* more device context (deviceId, connectionType and language) (#229) @marandaneto
* mark as current thread if its the main thread (#228) @marandaneto
* added a few java docs (Sentry, Hub and SentryClient) (#223) @marandaneto
* implemented diagnostic logger (#218) @marandaneto
* fix lgtm alerts (#219) @marandaneto
* written unit tests to ANR integration (#215) @marandaneto
* added blog posts to README (#214) @marandaneto
* added event processors to scope (#209) @marandaneto
* Raise code coverage for Dsn to 100% (#212) @philipphofmann
* Remove redundant times(1) for Mockito.verify (#211) @philipphofmann
* added android transport gate (#206) @marandaneto
* transport may be set on options (#203) @marandaneto
* dist may be set on options (#204) @marandaneto
* added executor for caching values out of the main thread (#201) @marandaneto
* throw an exception if DSN is not set (#200) @marandaneto
* migration guide markdown (#197) @marandaneto

Packages were released on [`bintray`](https://dl.bintray.com/getsentry/sentry-android/io/sentry/), [`jcenter`](https://jcenter.bintray.com/io/sentry/sentry-android/)

We'd love to get feedback and we'll work in getting the GA `2.0.0` out soon.
Until then, the [stable SDK offered by Sentry is at version 1.7.29](https://github.com/getsentry/sentry-java/releases/tag/v1.7.29)

## 2.0.0-beta02

Release of Sentry's new SDK for Android.

* fix Android bug on API 24 and 25 about getting current threads and stack traces (#194)
* addBreadcrumb overloads #196 and #198

Packages were released on [`bintray`](https://dl.bintray.com/getsentry/sentry-android/io/sentry/), [`jcenter`](https://jcenter.bintray.com/io/sentry/sentry-android/)

We'd love to get feedback and we'll work in getting the GA `2.0.0` out soon.
Until then, the [stable SDK offered by Sentry is at version 1.7.28](https://github.com/getsentry/sentry-java/releases/tag/v1.7.28)
## 2.0.0-beta01

Release of Sentry's new SDK for Android.

* ref: ANR doesn't set handled flag #186
* SDK final review (#183)
* ref: Drop errored in favor of crashed (#187)
* workaround android_id (#185)
* renamed sampleRate (#191)
* making timestamp package-private or test-only (#190)
* Split event processor in Device/App data (#180)

Packages were released on [`bintray`](https://dl.bintray.com/getsentry/sentry-android/io/sentry/), [`jcenter`](https://jcenter.bintray.com/io/sentry/sentry-android/)

We'd love to get feedback and we'll work in getting the GA `2.0.0` out soon.
Until then, the [stable SDK offered by Sentry is at version 1.7.28](https://github.com/getsentry/sentry-java/releases/tag/v1.7.28)

## 2.0.0-alpha09

Release of Sentry's new SDK for Android.

* fix: DSN parsing (#165)
* BUMP: sentry-native with message object instead of a string (#172)
* Don't avoid exception type minification (#166)
* make Gson retro compatible with older versions of AGP (#177)
* adding nativeBundle plugin (#161)
* adding scope methods to sentry static class (#179)

Packages were released on [`bintray`](https://dl.bintray.com/getsentry/sentry-android/io/sentry/), [`jcenter`](https://jcenter.bintray.com/io/sentry/sentry-android/)

We'd love to get feedback and we'll work in getting the GA `2.0.0` out soon.
Until then, the [stable SDK offered by Sentry is at version 1.7.28](https://github.com/getsentry/sentry-java/releases/tag/v1.7.28)

## 2.0.0-alpha08

Release of Sentry's new SDK for Android.

* DebugId endianness (#162)
* executed beforeBreadcrumb also for scope (#160)
* benefit of manifest merging when minSdk (#159)
* add method to captureMessage with level (#157)
* listing assets file on the wrong dir (#156)

Packages were released on [`bintray`](https://dl.bintray.com/getsentry/sentry-android/io/sentry/), [`jcenter`](https://jcenter.bintray.com/io/sentry/sentry-android/)

We'd love to get feedback and we'll work in getting the GA `2.0.0` out soon.
Until then, the [stable SDK offered by Sentry is at version 1.7.28](https://github.com/getsentry/sentry-java/releases/tag/v1.7.28)

## 2.0.0-alpha07

Third release of Sentry's new SDK for Android.

*  Fixed release for jcenter and bintray

Packages were released on [`bintray`](https://dl.bintray.com/getsentry/sentry-android/io/sentry/), [`jcenter`](https://jcenter.bintray.com/io/sentry/sentry-android/)

We'd love to get feedback and we'll work in getting the GA `2.0.0` out soon.
Until then, the [stable SDK offered by Sentry is at version 1.7.28](https://github.com/getsentry/sentry-java/releases/tag/v1.7.28)

## 2.0.0-alpha06

Second release of Sentry's new SDK for Android.

* Fixed a typo on pom generation.

Packages were released on [`bintray`](https://dl.bintray.com/getsentry/sentry-android/io/sentry/), [`jcenter`](https://jcenter.bintray.com/io/sentry/sentry-android/)

We'd love to get feedback and we'll work in getting the GA `2.0.0` out soon.
Until then, the [stable SDK offered by Sentry is at version 1.7.28](https://github.com/getsentry/sentry-java/releases/tag/v1.7.28)

## 2.0.0-alpha05

First release of Sentry's new SDK for Android.

New features not offered by our current (1.7.x), stable SDK are:

* NDK support
  * Captures crashes caused by native code
  * Access to the [`sentry-native` SDK](https://github.com/getsentry/sentry-native/) API by your native (C/C++/Rust code/..).
* Automatic init (just add your `DSN` to the manifest)
   * Proguard rules are added automatically
   * Permission (Internet) is added automatically
* Uncaught Exceptions might be captured even before the app restarts
* Unified API which include scopes etc.
* More context/device information
* Packaged as `aar`
* Frames from the app automatically marked as `InApp=true` (stack traces in Sentry highlights them by default).
* Complete Sentry Protocol available.
* All threads and their stack traces are captured.
* Sample project in this repo to test many features (segfault, uncaught exception, scope)

Features from the current SDK like `ANR` are also available (by default triggered after 4 seconds).

Packages were released on [`bintray`](https://dl.bintray.com/getsentry/sentry-android/io/sentry/), [`jcenter`](https://jcenter.bintray.com/io/sentry/sentry-android/)

We'd love to get feedback and we'll work in getting the GA `2.0.0` out soon.
Until then, the [stable SDK offered by Sentry is at version 1.7.28](https://github.com/getsentry/sentry-java/releases/tag/v1.7.28)<|MERGE_RESOLUTION|>--- conflicted
+++ resolved
@@ -1,6 +1,8 @@
 # Changelog
 
 ## Unreleased
+
+* Feat: Release Health - server side session tracking (#1572)
 
 ## 5.1.1
 
@@ -9,11 +11,7 @@
 * Feat: Add support for async methods in Spring MVC (#1652)
 * Feat: Add secondary constructor taking IHub to SentryOkHttpInterceptor (#1657)
 * Feat: Merge external map properties (#1656)
-<<<<<<< HEAD
-* Feat: Release Health - server side session tracking (#1572)
-=======
 * Fix: Make sure scope is popped when processing request results in exception (#1665)
->>>>>>> ae8b1830
 
 ## 5.1.0
 
