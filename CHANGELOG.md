# Changelog

## Unreleased

### Fixes

- The SDK now handles `null` on many APIs instead of expecting a non `null` value ([#4245](https://github.com/getsentry/sentry-java/pull/4245))
  - Certain APIs like `setTag`, `setData`, `setExtra`, `setContext` previously caused a `NullPointerException` when invoked with either `null` key or value.
  - The SDK now tries to have a sane fallback when `null` is passed and no longer throws `NullPointerException`
  - If `null` is passed, the SDK will
    - do nothing if a `null` key is passed, returning `null` for non void methods
    - remove any previous value if the new value is set to `null`
- Add support for setting in-app-includes/in-app-excludes via AndroidManifest.xml ([#4240](https://github.com/getsentry/sentry-java/pull/4240))
<<<<<<< HEAD
- Avoid unnecessary copies when using `CopyOnWriteArrayList` ([#4247](https://github.com/getsentry/sentry-java/pull/4247))
  - This affects in particular `SentryTracer.getLatestActiveSpan` which would have previously unnecessarily copied all children spans, with high impact on memory usage
=======
- Modifications to OkHttp requests are now properly propagated to the affected span / breadcrumbs ([#4238](https://github.com/getsentry/sentry-java/pull/4238))
  - Please ensure the SentryOkHttpInterceptor is added last to your OkHttpClient, as otherwise changes to the `Request`  by subsequent interceptors won't be considered
- Fix "class ch.qos.logback.classic.spi.ThrowableProxyVO cannot be cast to class ch.qos.logback.classic.spi.ThrowableProxy" ([#4206](https://github.com/getsentry/sentry-java/pull/4206))
  - In this case we cannot report the `Throwable` to Sentry as it's not available
  - If you are using OpenTelemetry v1 `OpenTelemetryAppender`, please consider upgrading to v2
- Pass OpenTelemetry span attributes into TracesSampler callback ([#4253](https://github.com/getsentry/sentry-java/pull/4253))
  - `SamplingContext` now has a `getAttribute` method that grants access to OpenTelemetry span attributes via their String key (e.g. `http.request.method`)
- Fix AbstractMethodError when using SentryTraced for Jetpack Compose ([#4255](https://github.com/getsentry/sentry-java/pull/4255))
>>>>>>> 0b8cee05

### Features

- The SDK now automatically propagates the trace-context to the native layer. This allows to connect errors on different layers of the application. ([#4137](https://github.com/getsentry/sentry-java/pull/4137))
- Capture OpenTelemetry span events ([#3564](https://github.com/getsentry/sentry-java/pull/3564))
  - OpenTelemetry spans may have exceptions attached to them (`openTelemetrySpan.recordException`). We can now send those to Sentry as errors.
  - Set `capture-open-telemetry-events=true` in `sentry.properties` to enable it
  - Set `sentry.capture-open-telemetry-events=true` in Springs `application.properties` to enable it
  - Set `sentry.captureOpenTelemetryEvents: true` in Springs `application.yml` to enable it

### Behavioural Changes

- Use `java.net.URI` for parsing URLs in `UrlUtils` ([#4210](https://github.com/getsentry/sentry-java/pull/4210))
  - This could affect grouping for issues with messages containing URLs that fall in known corner cases that were handled incorrectly previously (e.g. email in URL path)

### Internal

- Also use port when checking if a request is made to Sentry DSN ([#4231](https://github.com/getsentry/sentry-java/pull/4231))
  - For our OpenTelemetry integration we check if a span is for a request to Sentry
  - We now also consider the port when performing this check

### Dependencies

- Bump Native SDK from v0.7.20 to v0.8.1 ([#4137](https://github.com/getsentry/sentry-java/pull/4137))
  - [changelog](https://github.com/getsentry/sentry-native/blob/master/CHANGELOG.md#0810)
  - [diff](https://github.com/getsentry/sentry-native/compare/v0.7.20...0.8.1)

## 8.3.0

### Features

- Add HTTP server request headers from OpenTelemetry span attributes to sentry `request` in payload ([#4102](https://github.com/getsentry/sentry-java/pull/4102))
  - You have to explicitly enable each header by adding it to the [OpenTelemetry config](https://opentelemetry.io/docs/zero-code/java/agent/instrumentation/http/#capturing-http-request-and-response-headers)
  - Please only enable headers you actually want to send to Sentry. Some may contain sensitive data like PII, cookies, tokens etc.
  - We are no longer adding request/response headers to `contexts/otel/attributes` of the event.
- The `ignoredErrors` option is now configurable via the manifest property `io.sentry.traces.ignored-errors` ([#4178](https://github.com/getsentry/sentry-java/pull/4178))
- A list of active Spring profiles is attached to payloads sent to Sentry (errors, traces, etc.) and displayed in the UI when using our Spring or Spring Boot integrations ([#4147](https://github.com/getsentry/sentry-java/pull/4147))
  - This consists of an empty list when only the default profile is active
- Added `enableTraceIdGeneration` to the AndroidOptions. This allows Hybrid SDKs to "freeze" and control the trace and connect errors on different layers of the application ([4188](https://github.com/getsentry/sentry-java/pull/4188))
- Move to a single NetworkCallback listener to reduce number of IPC calls on Android ([#4164](https://github.com/getsentry/sentry-java/pull/4164))
- Add GraphQL Apollo Kotlin 4 integration ([#4166](https://github.com/getsentry/sentry-java/pull/4166))
- Add support for async dispatch requests to Spring Boot 2 and 3 ([#3983](https://github.com/getsentry/sentry-java/pull/3983))
  - To enable it, please set `sentry.keep-transactions-open-for-async-responses=true` in `application.properties` or `sentry.keepTransactionsOpenForAsyncResponses: true` in `application.yml`
- Add constructor to JUL `SentryHandler` for disabling external config ([#4208](https://github.com/getsentry/sentry-java/pull/4208))

### Fixes

- Filter strings that cannot be parsed as Regex no longer cause an SDK crash ([#4213](https://github.com/getsentry/sentry-java/pull/4213))
  - This was the case e.g. for `ignoredErrors`, `ignoredTransactions` and `ignoredCheckIns`
  - We now simply don't use such strings for Regex matching and only use them for String comparison
- `SentryOptions.setTracePropagationTargets` is no longer marked internal ([#4170](https://github.com/getsentry/sentry-java/pull/4170))
- Session Replay: Fix crash when a navigation breadcrumb does not have "to" destination ([#4185](https://github.com/getsentry/sentry-java/pull/4185))
- Session Replay: Cap video segment duration to maximum 5 minutes to prevent endless video encoding in background ([#4185](https://github.com/getsentry/sentry-java/pull/4185))
- Check `tracePropagationTargets` in OpenTelemetry propagator ([#4191](https://github.com/getsentry/sentry-java/pull/4191))
  - If a URL can be retrieved from OpenTelemetry span attributes, we check it against `tracePropagationTargets` before attaching `sentry-trace` and `baggage` headers to outgoing requests
  - If no URL can be retrieved we always attach the headers
- Fix `ignoredErrors`, `ignoredTransactions` and `ignoredCheckIns` being unset by external options like `sentry.properties` or ENV vars ([#4207](https://github.com/getsentry/sentry-java/pull/4207))
  - Whenever parsing of external options was enabled (`enableExternalConfiguration`), which is the default for many integrations, the values set on `SentryOptions` passed to `Sentry.init` would be lost
  - Even if the value was not set in any external configuration it would still be set to an empty list

### Behavioural Changes

- The class `io.sentry.spring.jakarta.webflux.ReactorUtils` is now deprecated, please use `io.sentry.reactor.SentryReactorUtils` in the new `sentry-reactor` module instead ([#4155](https://github.com/getsentry/sentry-java/pull/4155))
  - The new module will be exposed as an `api` dependency when using `sentry-spring-boot-jakarta` (Spring Boot 3) or `sentry-spring-jakarta` (Spring 6). 
    Therefore, if you're using one of those modules, changing your imports will suffice.

## 8.2.0

### Breaking Changes

- The Kotlin Language version is now set to 1.6 ([#3936](https://github.com/getsentry/sentry-java/pull/3936))

### Features

- Create onCreate and onStart spans for all Activities ([#4025](https://github.com/getsentry/sentry-java/pull/4025))
- Add split apks info to the `App` context ([#3193](https://github.com/getsentry/sentry-java/pull/3193))
- Expose new `withSentryObservableEffect` method overload that accepts `SentryNavigationListener` as a parameter ([#4143](https://github.com/getsentry/sentry-java/pull/4143))
  - This allows sharing the same `SentryNavigationListener` instance across fragments and composables to preserve the trace 
- (Internal) Add API to filter native debug images based on stacktrace addresses ([#4089](https://github.com/getsentry/sentry-java/pull/4089))
- Propagate sampling random value ([#4153](https://github.com/getsentry/sentry-java/pull/4153))
  - The random value used for sampling traces is now sent to Sentry and attached to the `baggage` header on outgoing requests
- Update `sampleRate` that is sent to Sentry and attached to the `baggage` header on outgoing requests ([#4158](https://github.com/getsentry/sentry-java/pull/4158))
  - If the SDK uses its `sampleRate` or `tracesSampler` callback, it now updates the `sampleRate` in Dynamic Sampling Context.

### Fixes

- Log a warning when envelope or items are dropped due to rate limiting ([#4148](https://github.com/getsentry/sentry-java/pull/4148))
- Do not log if `OtelContextScopesStorage` cannot be found ([#4127](https://github.com/getsentry/sentry-java/pull/4127))
  - Previously `java.lang.ClassNotFoundException: io.sentry.opentelemetry.OtelContextScopesStorage` was shown in the log if the class could not be found.
  - This is just a lookup the SDK performs to configure itself. The SDK also works without OpenTelemetry.
- Session Replay: Fix various crashes and issues ([#4135](https://github.com/getsentry/sentry-java/pull/4135))
  - Fix `FileNotFoundException` when trying to read/write `.ongoing_segment` file
  - Fix `IllegalStateException` when registering `onDrawListener`
  - Fix SIGABRT native crashes on Motorola devices when encoding a video
- Mention javadoc and sources for published artifacts in Gradle `.module` metadata ([#3936](https://github.com/getsentry/sentry-java/pull/3936))
- (Jetpack Compose) Modifier.sentryTag now uses Modifier.Node ([#4029](https://github.com/getsentry/sentry-java/pull/4029))
  - This allows Composables that use this modifier to be skippable

### Dependencies

- Bump Native SDK from v0.7.19 to v0.7.20 ([#4128](https://github.com/getsentry/sentry-java/pull/4128))
  - [changelog](https://github.com/getsentry/sentry-native/blob/master/CHANGELOG.md#0720)
  - [diff](https://github.com/getsentry/sentry-native/compare/v0.7.19...0.7.20)
- Bump Gradle from v8.9.0 to v8.12.1 ([#4106](https://github.com/getsentry/sentry-java/pull/4106))
  - [changelog](https://github.com/gradle/gradle/blob/master/CHANGELOG.md#v8121)
  - [diff](https://github.com/gradle/gradle/compare/v8.9.0...v8.12.1)

## 8.1.0

### Features

- Add `options.ignoredErrors` to filter out errors that match a certain String or Regex ([#4083](https://github.com/getsentry/sentry-java/pull/4083))
  - The matching is attempted on `event.message`, `event.formatted`, and `{event.throwable.class.name}: {event.throwable.message}`
  - Can be set in `sentry.properties`, e.g. `ignored-errors=Some error,Another .*`
  - Can be set in environment variables, e.g. `SENTRY_IGNORED_ERRORS=Some error,Another .*`
  - For Spring Boot, it can be set in `application.properties`, e.g. `sentry.ignored-errors=Some error,Another .*`
- Log OpenTelemetry related Sentry config ([#4122](https://github.com/getsentry/sentry-java/pull/4122))

### Fixes

- Avoid logging an error when a float is passed in the manifest ([#4031](https://github.com/getsentry/sentry-java/pull/4031))
- Add `request` details to transactions created through OpenTelemetry ([#4098](https://github.com/getsentry/sentry-java/pull/4098))
  - We now add HTTP request method and URL where Sentry expects it to display it in Sentry UI
- Remove `java.lang.ClassNotFoundException` debug logs when searching for OpenTelemetry marker classes ([#4091](https://github.com/getsentry/sentry-java/pull/4091))
  - There was up to three of these, one for `io.sentry.opentelemetry.agent.AgentMarker`, `io.sentry.opentelemetry.agent.AgentlessMarker` and `io.sentry.opentelemetry.agent.AgentlessSpringMarker`.
  - These were not indicators of something being wrong but rather the SDK looking at what is available at runtime to configure itself accordingly.
- Do not instrument File I/O operations if tracing is disabled ([#4051](https://github.com/getsentry/sentry-java/pull/4051))
- Do not instrument User Interaction multiple times ([#4051](https://github.com/getsentry/sentry-java/pull/4051))
- Speed up view traversal to find touched target in `UserInteractionIntegration` ([#4051](https://github.com/getsentry/sentry-java/pull/4051))
- Reduce IPC/Binder calls performed by the SDK ([#4058](https://github.com/getsentry/sentry-java/pull/4058))

### Behavioural Changes

- Reduce the number of broadcasts the SDK is subscribed for ([#4052](https://github.com/getsentry/sentry-java/pull/4052))
  - Drop `TempSensorBreadcrumbsIntegration`
  - Drop `PhoneStateBreadcrumbsIntegration`
  - Reduce number of broadcasts in `SystemEventsBreadcrumbsIntegration`

Current list of the broadcast events can be found [here](https://github.com/getsentry/sentry-java/blob/9b8dc0a844d10b55ddeddf55d278c0ab0f86421c/sentry-android-core/src/main/java/io/sentry/android/core/SystemEventsBreadcrumbsIntegration.java#L131-L153). If you'd like to subscribe for more events, consider overriding the `SystemEventsBreadcrumbsIntegration` as follows:

```kotlin
SentryAndroid.init(context) { options ->
    options.integrations.removeAll { it is SystemEventsBreadcrumbsIntegration }
    options.integrations.add(SystemEventsBreadcrumbsIntegration(context, SystemEventsBreadcrumbsIntegration.getDefaultActions() + listOf(/* your custom actions */)))
}
```

If you would like to keep some of the default broadcast events as breadcrumbs, consider opening a [GitHub issue](https://github.com/getsentry/sentry-java/issues/new).
- Set mechanism `type` to `suppressed` for suppressed exceptions ([#4125](https://github.com/getsentry/sentry-java/pull/4125))
  - This helps to distinguish an exceptions cause from any suppressed exceptions in the Sentry UI

### Dependencies

- Bump Spring Boot to `3.4.2` ([#4081](https://github.com/getsentry/sentry-java/pull/4081))
- Bump Native SDK from v0.7.14 to v0.7.19 ([#4076](https://github.com/getsentry/sentry-java/pull/4076))
  - [changelog](https://github.com/getsentry/sentry-native/blob/master/CHANGELOG.md#0719)
  - [diff](https://github.com/getsentry/sentry-native/compare/v0.7.14...0.7.19)

## 8.0.0

### Summary

Version 8 of the Sentry Android/Java SDK brings a variety of features and fixes. The most notable changes are:

- `Hub` has been replaced by `Scopes`
- New `Scope` types have been introduced, see "Behavioural Changes" for more details.
- Lifecycle tokens have been introduced to manage `Scope` lifecycle, see "Behavioural Changes" for more details.
- Bumping `minSdk` level to 21 (Android 5.0)
- Our `sentry-opentelemetry-agent` has been improved and now works in combination with the rest of Sentry. You may now combine OpenTelemetry and Sentry for instrumenting your application.
    - You may now use both OpenTelemetry SDK and Sentry SDK to capture transactions and spans. They can also be mixed and end up on the same transaction.
    - OpenTelemetry extends the Sentry SDK by adding spans for numerous integrations, like Ktor, Vert.x and MongoDB. Please check [the OpenTelemetry GitHub repository](https://github.com/open-telemetry/opentelemetry-java-instrumentation/tree/main/instrumentation) for a full list.
    - OpenTelemetry allows propagating trace information from and to additional libraries, that Sentry did not support before, for example gRPC.
    - OpenTelemetry also has broader support for propagating the Sentry `Scopes` through reactive libraries like RxJava.
- The SDK is now compatible with Spring Boot 3.4
- We now support GraphQL v22 (`sentry-graphql-22`)
- Metrics have been removed

Please take a look at [our migration guide in docs](https://docs.sentry.io/platforms/java/migration/7.x-to-8.0).

### Sentry Self-hosted Compatibility

This SDK version is compatible with a self-hosted version of Sentry `22.12.0` or higher. If you are using an older version of [self-hosted Sentry](https://develop.sentry.dev/self-hosted/) (aka onpremise), you will need to [upgrade](https://develop.sentry.dev/self-hosted/releases/). If you're using `sentry.io` no action is required.

### Breaking Changes

- The Android minSdk level for all Android modules is now 21 ([#3852](https://github.com/getsentry/sentry-java/pull/3852))
- The minSdk level for sentry-android-ndk changed from 19 to 21 ([#3851](https://github.com/getsentry/sentry-java/pull/3851))
- Throw IllegalArgumentException when calling Sentry.init on Android ([#3596](https://github.com/getsentry/sentry-java/pull/3596))
- Metrics have been removed from the SDK ([#3774](https://github.com/getsentry/sentry-java/pull/3774))
    - Metrics will return but we don't know in what exact form yet
- `enableTracing` option (a.k.a `enable-tracing`) has been removed from the SDK ([#3776](https://github.com/getsentry/sentry-java/pull/3776))
    - Please set `tracesSampleRate` to a value >= 0.0 for enabling performance instead. The default value is `null` which means performance is disabled.
- Replace `synchronized` methods and blocks with `ReentrantLock` (`AutoClosableReentrantLock`) ([#3715](https://github.com/getsentry/sentry-java/pull/3715))
    - If you are subclassing any Sentry classes, please check if the parent class used `synchronized` before. Please make sure to use the same lock object as the parent class in that case.
- `traceOrigins` option (`io.sentry.traces.tracing-origins` in manifest) has been removed, please use `tracePropagationTargets` (`io.sentry.traces.trace-propagation-targets` in manifest`) instead ([#3780](https://github.com/getsentry/sentry-java/pull/3780))
- `profilingEnabled` option (`io.sentry.traces.profiling.enable` in manifest) has been removed, please use `profilesSampleRate` (`io.sentry.traces.profiling.sample-rate` instead) instead ([#3780](https://github.com/getsentry/sentry-java/pull/3780))
- `shutdownTimeout` option has been removed, please use `shutdownTimeoutMillis` instead ([#3780](https://github.com/getsentry/sentry-java/pull/3780))
- `profilingTracesIntervalMillis` option for Android has been removed ([#3780](https://github.com/getsentry/sentry-java/pull/3780))
- `io.sentry.session-tracking.enable` manifest option has been removed ([#3780](https://github.com/getsentry/sentry-java/pull/3780))
- `Sentry.traceHeaders()` method has been removed, please use `Sentry.getTraceparent()` instead ([#3718](https://github.com/getsentry/sentry-java/pull/3718))
- `Sentry.reportFullDisplayed()` method has been removed, please use `Sentry.reportFullyDisplayed()` instead ([#3717](https://github.com/getsentry/sentry-java/pull/3717))
- `User.other` has been removed, please use `data` instead ([#3780](https://github.com/getsentry/sentry-java/pull/3780))
- `SdkVersion.getIntegrations()` has been removed, please use `getIntegrationSet` instead ([#3780](https://github.com/getsentry/sentry-java/pull/3780))
- `SdkVersion.getPackages()` has been removed, please use `getPackageSet()` instead ([#3780](https://github.com/getsentry/sentry-java/pull/3780))
- `Device.language` has been removed, please use `locale` instead ([#3780](https://github.com/getsentry/sentry-java/pull/3780))
- `TraceContext.user` and `TraceContextUser` class have been removed, please use `userId` on `TraceContext` instead ([#3780](https://github.com/getsentry/sentry-java/pull/3780))
- `TransactionContext.fromSentryTrace()` has been removed, please use `Sentry.continueTrace()` instead ([#3780](https://github.com/getsentry/sentry-java/pull/3780))
- `SentryDataFetcherExceptionHandler` has been removed, please use `SentryGenericDataFetcherExceptionHandler` in combination with `SentryInstrumentation` instead ([#3780](https://github.com/getsentry/sentry-java/pull/3780))
- `sentry-android-okhttp` has been removed in favor of `sentry-okhttp`, removing android dependency from the module ([#3510](https://github.com/getsentry/sentry-java/pull/3510))
- `Contexts` no longer extends `ConcurrentHashMap`, instead we offer a selected set of methods.
- User segment has been removed ([#3512](https://github.com/getsentry/sentry-java/pull/3512))
- One of the `AndroidTransactionProfiler` constructors has been removed, please use a different one ([#3780](https://github.com/getsentry/sentry-java/pull/3780))
- Use String instead of UUID for SessionId ([#3834](https://github.com/getsentry/sentry-java/pull/3834))
    - The `Session` constructor now takes a `String` instead of a `UUID` for the `sessionId` parameter.
    - `Session.getSessionId()` now returns a `String` instead of a `UUID`.
- All status codes below 400 are now mapped to `SpanStatus.OK` ([#3869](https://github.com/getsentry/sentry-java/pull/3869))
- Change OkHttp sub-spans to span attributes ([#3556](https://github.com/getsentry/sentry-java/pull/3556))
    - This will reduce the number of spans created by the SDK
- `instrumenter` option should no longer be needed as our new OpenTelemetry integration now works in combination with the rest of Sentry

### Behavioural Changes

- We're introducing some new `Scope` types in the SDK, allowing for better control over what data is attached where. Previously there was a stack of scopes that was pushed and popped. Instead we now fork scopes for a given lifecycle and then restore the previous scopes. Since `Hub` is gone, it is also never cloned anymore. Separation of data now happens through the different scope types while making it easier to manipulate exactly what you need without having to attach data at the right time to have it apply where wanted.
    - Global scope is attached to all events created by the SDK. It can also be modified before `Sentry.init` has been called. It can be manipulated using `Sentry.configureScope(ScopeType.GLOBAL, (scope) -> { ... })`.
    - Isolation scope can be used e.g. to attach data to all events that come up while handling an incoming request. It can also be used for other isolation purposes. It can be manipulated using `Sentry.configureScope(ScopeType.ISOLATION, (scope) -> { ... })`. The SDK automatically forks isolation scope in certain cases like incoming requests, CRON jobs, Spring `@Async` and more.
    - Current scope is forked often and data added to it is only added to events that are created while this scope is active. Data is also passed on to newly forked child scopes but not to parents. It can be manipulated using `Sentry.configureScope(ScopeType.CURRENT, (scope) -> { ... })`.
- `Sentry.popScope` has been deprecated, please call `.close()` on the token returned by `Sentry.pushScope` instead or use it in a way described in more detail in [our migration guide](https://docs.sentry.io/platforms/java/migration/7.x-to-8.0).
- We have chosen a default scope that is used for `Sentry.configureScope()` as well as API like `Sentry.setTag()`
    - For Android the type defaults to `CURRENT` scope
    - For Backend and other JVM applicatons it defaults to `ISOLATION` scope
- Event processors on `Scope` can now be ordered by overriding the `getOrder` method on implementations of `EventProcessor`. NOTE: This order only applies to event processors on `Scope` but not `SentryOptions` at the moment. Feel free to request this if you need it.
- `Hub` is deprecated in favor of `Scopes`, alongside some `Hub` relevant APIs. More details can be found in [our migration guide](https://docs.sentry.io/platforms/java/migration/7.x-to-8.0).
- Send file name and path only if `isSendDefaultPii` is `true` ([#3919](https://github.com/getsentry/sentry-java/pull/3919))
- (Android) Enable Performance V2 by default ([#3824](https://github.com/getsentry/sentry-java/pull/3824))
    - With this change cold app start spans will include spans for ContentProviders, Application and Activity load.
- (Android) Replace thread id with kernel thread id in span data ([#3706](https://github.com/getsentry/sentry-java/pull/3706))
- (Android) The JNI layer for sentry-native has now been moved from sentry-java to sentry-native ([#3189](https://github.com/getsentry/sentry-java/pull/3189))
    - This now includes prefab support for sentry-native, allowing you to link and access the sentry-native API within your native app code
    - Checkout the `sentry-samples/sentry-samples-android` example on how to configure CMake and consume `sentry.h`
- The user ip-address is now only set to `"{{auto}}"` if `sendDefaultPii` is enabled ([#4072](https://github.com/getsentry/sentry-java/pull/4072))
  - This change gives you control over IP address collection directly on the client

### Features

- The SDK is now compatible with Spring Boot 3.4 ([#3939](https://github.com/getsentry/sentry-java/pull/3939))
- Our `sentry-opentelemetry-agent` has been completely reworked and now plays nicely with the rest of the Java SDK
    - You may also want to give this new agent a try even if you haven't used OpenTelemetry (with Sentry) before. It offers support for [many more libraries and frameworks](https://github.com/open-telemetry/opentelemetry-java-instrumentation/blob/main/docs/supported-libraries.md), improving on our trace propagation, `Scopes` (used to be `Hub`) propagation as well as performance instrumentation (i.e. more spans).
    - If you are using a framework we did not support before and currently resort to manual instrumentation, please give the agent a try. See [here for a list of supported libraries, frameworks and application servers](https://github.com/open-telemetry/opentelemetry-java-instrumentation/blob/main/docs/supported-libraries.md).
    - Please see [Java SDK docs](https://docs.sentry.io/platforms/java/tracing/instrumentation/opentelemetry/) for more details on how to set up the agent. Please make sure to select the correct SDK from the dropdown on the left side of the docs.
    - What's new about the Agent
        - When the OpenTelemetry Agent is used, Sentry API creates OpenTelemetry spans under the hood, handing back a wrapper object which bridges the gap between traditional Sentry API and OpenTelemetry. We might be replacing some of the Sentry performance API in the future.
            - This is achieved by configuring the SDK to use `OtelSpanFactory` instead of `DefaultSpanFactory` which is done automatically by the auto init of the Java Agent.
        - OpenTelemetry spans are now only turned into Sentry spans when they are finished so they can be sent to the Sentry server.
        - Now registers an OpenTelemetry `Sampler` which uses Sentry sampling configuration
        - Other Performance integrations automatically stop creating spans to avoid duplicate spans
        - The Sentry SDK now makes use of OpenTelemetry `Context` for storing Sentry `Scopes` (which is similar to what used to be called `Hub`) and thus relies on OpenTelemetry for `Context` propagation.
        - Classes used for the previous version of our OpenTelemetry support have been deprecated but can still be used manually. We're not planning to keep the old agent around in favor of less complexity in the SDK.
- Add `sentry-opentelemetry-agentless-spring` module ([#4000](https://github.com/getsentry/sentry-java/pull/4000))
    - This module can be added as a dependency when using Sentry with OpenTelemetry and Spring Boot but don't want to use our Agent. It takes care of configuring OpenTelemetry for use with Sentry.
    - You may want to set `OTEL_LOGS_EXPORTER=none;OTEL_METRICS_EXPORTER=none;OTEL_TRACES_EXPORTER=none` env vars to not have the log flooded with error messages regarding OpenTelemetry features we don't use.
- Add `sentry-opentelemetry-agentless` module ([#3961](https://github.com/getsentry/sentry-java/pull/3961))
    - This module can be added as a dependency when using Sentry with OpenTelemetry but don't want to use our Agent. It takes care of configuring OpenTelemetry for use with Sentry.
    - To enable the auto configuration of it, please set `-Dotel.java.global-autoconfigure.enabled=true` on the `java` command, when starting your application.
    - You may also want to set `OTEL_LOGS_EXPORTER=none;OTEL_METRICS_EXPORTER=none;OTEL_TRACES_EXPORTER=none` env vars to not have the log flooded with error messages regarding OpenTelemetry features we don't use.
- `OpenTelemetryUtil.applyOpenTelemetryOptions` now takes an enum instead of a boolean for its mode
- Add `openTelemetryMode` option ([#3994](https://github.com/getsentry/sentry-java/pull/3994))
    - It defaults to `AUTO` meaning the SDK will figure out how to best configure itself for use with OpenTelemetry
    - Use of OpenTelemetry can also be disabled completely by setting it to `OFF` ([#3995](https://github.com/getsentry/sentry-java/pull/3995))
        - In this case even if OpenTelemetry is present, the Sentry SDK will not use it
    - Use `AGENT` when using `sentry-opentelemetry-agent`
    - Use `AGENTLESS` when using `sentry-opentelemetry-agentless`
    - Use `AGENTLESS_SPRING` when using `sentry-opentelemetry-agentless-spring`
- Add `ignoredTransactions` option to filter out transactions by name ([#3871](https://github.com/getsentry/sentry-java/pull/3871))
    - can be used via ENV vars, e.g. `SENTRY_IGNORED_TRANSACTIONS=POST /person/,GET /pers.*`
    - can also be set in options directly, e.g. `options.setIgnoredTransactions(...)`
    - can also be set in `sentry.properties`, e.g. `ignored-transactions=POST /person/,GET /pers.*`
    - can also be set in Spring config `application.properties`, e.g. `sentry.ignored-transactions=POST /person/,GET /pers.*`
- Add `scopeBindingMode` to `SpanOptions` ([#4004](https://github.com/getsentry/sentry-java/pull/4004))
    - This setting only affects the SDK when used with OpenTelemetry.
    - Defaults to `AUTO` meaning the SDK will decide whether the span should be bound to the current scope. It will not bind transactions to scope using `AUTO`, it will only bind spans where the parent span is on the current scope.
    - `ON` sets the new span on the current scope.
    - `OFF` does not set the new span on the scope.
- Add `ignoredSpanOrigins` option for ignoring spans coming from certain integrations
    - We pre-configure this to ignore Performance instrumentation for Spring and other integrations when using our OpenTelemetry Agent to avoid duplicate spans
- Support `graphql-java` v22 via a new module `sentry-graphql-22` ([#3740](https://github.com/getsentry/sentry-java/pull/3740))
    - If you are using `graphql-java` v21 or earlier, you can use the `sentry-graphql` module
    - For `graphql-java` v22 and newer please use the `sentry-graphql-22` module
- We now provide a `SentryInstrumenter` bean directly for Spring (Boot) if there is none yet instead of using `GraphQlSourceBuilderCustomizer` to add the instrumentation ([#3744](https://github.com/getsentry/sentry-java/pull/3744))
    - It is now also possible to provide a bean of type `SentryGraphqlInstrumentation.BeforeSpanCallback` which is then used by `SentryInstrumenter`
- Add data fetching environment hint to breadcrumb for GraphQL (#3413) ([#3431](https://github.com/getsentry/sentry-java/pull/3431))
- Report exceptions returned by Throwable.getSuppressed() to Sentry as exception groups ([#3396] https://github.com/getsentry/sentry-java/pull/3396)
  - Any suppressed exceptions are added to the issue details page in Sentry, the same way any cause is.
  - We are planning to improve how we visualize suppressed exceptions. See https://github.com/getsentry/sentry-java/issues/4059
- Enable `ThreadLocalAccessor` for Spring Boot 3 WebFlux by default ([#4023](https://github.com/getsentry/sentry-java/pull/4023))
- Allow passing `environment` to `CheckinUtils.withCheckIn` ([3889](https://github.com/getsentry/sentry-java/pull/3889))
- Add `globalHubMode` to options ([#3805](https://github.com/getsentry/sentry-java/pull/3805))
    - `globalHubMode` used to only be a param on `Sentry.init`. To make it easier to be used in e.g. Desktop environments, we now additionally added it as an option on SentryOptions that can also be set via `sentry.properties`.
    - If both the param on `Sentry.init` and the option are set, the option will win. By default the option is set to `null` meaning whatever is passed to `Sentry.init` takes effect.
- Lazy uuid generation for SentryId and SpanId ([#3770](https://github.com/getsentry/sentry-java/pull/3770))
- Faster generation of Sentry and Span IDs ([#3818](https://github.com/getsentry/sentry-java/pull/3818))
    - Uses faster implementation to convert UUID to SentryID String
    - Uses faster Random implementation to generate UUIDs
- Android 15: Add support for 16KB page sizes ([#3851](https://github.com/getsentry/sentry-java/pull/3851))
    - See https://developer.android.com/guide/practices/page-sizes for more details
- Add init priority settings ([#3674](https://github.com/getsentry/sentry-java/pull/3674))
    - You may now set `forceInit=true` (`force-init` for `.properties` files) to ensure a call to Sentry.init / SentryAndroid.init takes effect
- Add force init option to Android Manifest ([#3675](https://github.com/getsentry/sentry-java/pull/3675))
    - Use `<meta-data android:name="io.sentry.force-init" android:value="true" />` to ensure Sentry Android auto init is not easily overwritten
- Attach request body for `application/x-www-form-urlencoded` requests in Spring ([#3731](https://github.com/getsentry/sentry-java/pull/3731))
    - Previously request body was only attached for `application/json` requests
- Set breadcrumb level based on http status ([#3771](https://github.com/getsentry/sentry-java/pull/3771))
- Emit transaction.data inside contexts.trace.data ([#3735](https://github.com/getsentry/sentry-java/pull/3735))
    - Also does not emit `transaction.data` in `extras` anymore
- Add a sample for showcasing Sentry with OpenTelemetry for Spring Boot 3 with our Java agent (`sentry-samples-spring-boot-jakarta-opentelemetry`) ([#3856](https://github.com/getsentry/sentry-java/pull/3828))
- Add a sample for showcasing Sentry with OpenTelemetry for Spring Boot 3 without our Java agent (`sentry-samples-spring-boot-jakarta-opentelemetry-noagent`) ([#3856](https://github.com/getsentry/sentry-java/pull/3856))
- Add a sample for showcasing Sentry with OpenTelemetry (`sentry-samples-console-opentelemetry-noagent`) ([#3856](https://github.com/getsentry/sentry-java/pull/3862))

### Fixes

- Fix incoming defer sampling decision `sentry-trace` header ([#3942](https://github.com/getsentry/sentry-java/pull/3942))
    - A `sentry-trace` header that only contains trace ID and span ID but no sampled flag (`-1`, `-0` suffix) means the receiving system can make its own sampling decision
    - When generating `sentry-trace` header from `PropagationContext` we now copy the `sampled` flag.
    - In `TransactionContext.fromPropagationContext` when there is no parent sampling decision, keep the decision `null` so a new sampling decision is made instead of defaulting to `false`
- Fix order of calling `close` on previous Sentry instance when re-initializing ([#3750](https://github.com/getsentry/sentry-java/pull/3750))
    - Previously some parts of Sentry were immediately closed after re-init that should have stayed open and some parts of the previous init were never closed
- All status codes below 400 are now mapped to `SpanStatus.OK` ([#3869](https://github.com/getsentry/sentry-java/pull/3869))
- Improve ignored check performance ([#3992](https://github.com/getsentry/sentry-java/pull/3992))
    - Checking if a span origin, a transaction or a checkIn should be ignored is now faster
- Cache requests for Spring using Springs `ContentCachingRequestWrapper` instead of our own Wrapper to also cache parameters ([#3641](https://github.com/getsentry/sentry-java/pull/3641))
    - Previously only the body was cached which could lead to problems in the FilterChain as Request parameters were not available
- Close backpressure monitor on SDK shutdown ([#3998](https://github.com/getsentry/sentry-java/pull/3998))
    - Due to the backpressure monitor rescheduling a task to run every 10s, it very likely caused shutdown to wait the full `shutdownTimeoutMillis` (defaulting to 2s) instead of being able to terminate immediately
- Let OpenTelemetry auto instrumentation handle extracting and injecting tracing information if present ([#3953](https://github.com/getsentry/sentry-java/pull/3953))
    - Our integrations no longer call `.continueTrace` and also do not inject tracing headers if the integration has been added to `ignoredSpanOrigins`
- Fix testTag not working for Jetpack Compose user interaction tracking ([#3878](https://github.com/getsentry/sentry-java/pull/3878))
- Mark `DiskFlushNotification` hint flushed when rate limited ([#3892](https://github.com/getsentry/sentry-java/pull/3892))
    - Our `UncaughtExceptionHandlerIntegration` waited for the full flush timeout duration (default 15s) when rate limited.
- Do not replace `op` with auto generated content for OpenTelemetry spans with span kind `INTERNAL` ([#3906](https://github.com/getsentry/sentry-java/pull/3906))
- Add `enable-spotlight` and `spotlight-connection-url` to external options and check if spotlight is enabled when deciding whether to inspect an OpenTelemetry span for connecting to splotlight ([#3709](https://github.com/getsentry/sentry-java/pull/3709))
- Trace context on `Contexts.setTrace` has been marked `@NotNull` ([#3721](https://github.com/getsentry/sentry-java/pull/3721))
    - Setting it to `null` would cause an exception.
    - Transactions are dropped if trace context is missing
- Remove internal annotation on `SpanOptions` ([#3722](https://github.com/getsentry/sentry-java/pull/3722))
- `SentryLogbackInitializer` is now public ([#3723](https://github.com/getsentry/sentry-java/pull/3723))
- Parse and use `send-default-pii` and `max-request-body-size` from `sentry.properties` ([#3534](https://github.com/getsentry/sentry-java/pull/3534))
- `TracesSampler` is now only created once in `SentryOptions` instead of creating a new one for every `Hub` (which is now `Scopes`). This means we're now creating fewer `SecureRandom` instances.

### Internal

- Make `SentryClient` constructor public ([#4045](https://github.com/getsentry/sentry-java/pull/4045))
- Warm starts cleanup ([#3954](https://github.com/getsentry/sentry-java/pull/3954))

### Changes in pre-releases

These changes have been made during development of `8.0.0`. You may skip this section. We just put it here for sake of completeness.

- Extract OpenTelemetry `URL_PATH` span attribute into description ([#3933](https://github.com/getsentry/sentry-java/pull/3933))
- Replace OpenTelemetry `ContextStorage` wrapper with `ContextStorageProvider` ([#3938](https://github.com/getsentry/sentry-java/pull/3938))
    - The wrapper had to be put in place before any call to `Context` whereas `ContextStorageProvider` is automatically invoked at the correct time.
- Send `otel.kind` to Sentry ([#3907](https://github.com/getsentry/sentry-java/pull/3907))
- Spring Boot now automatically detects if OpenTelemetry is available and makes use of it ([#3846](https://github.com/getsentry/sentry-java/pull/3846))
    - This is only enabled if there is no OpenTelemetry agent available
    - We prefer to use the OpenTelemetry agent as it offers more auto instrumentation
    - In some cases the OpenTelemetry agent cannot be used, please see https://opentelemetry.io/docs/zero-code/java/spring-boot-starter/ for more details on when to prefer the Agent and when the Spring Boot starter makes more sense.
    - In this mode the SDK makes use of the `OpenTelemetry` bean that is created by `opentelemetry-spring-boot-starter` instead of `GlobalOpenTelemetry`
- Spring Boot now automatically detects our OpenTelemetry agent if its auto init is disabled ([#3848](https://github.com/getsentry/sentry-java/pull/3848))
    - This means Spring Boot config mechanisms can now be combined with our OpenTelemetry agent
    - The `sentry-opentelemetry-extra` module has been removed again, most classes have been moved to `sentry-opentelemetry-bootstrap` which is loaded into the bootstrap classloader (i.e. `null`) when our Java agent is used. The rest has been moved into `sentry-opentelemetry-agentcustomization` and is loaded into the agent classloader when our Java agent is used.
    - The `sentry-opentelemetry-bootstrap` and `sentry-opentelemetry-agentcustomization` modules can be used without the agent as well, in which case all classes are loaded into the application classloader. Check out our `sentry-samples-spring-boot-jakarta-opentelemetry-noagent` sample.
    - In this mode the SDK makes use of `GlobalOpenTelemetry`
- Automatically set span factory based on presence of OpenTelemetry ([#3858](https://github.com/getsentry/sentry-java/pull/3858))
    - `SentrySpanFactoryHolder` has been removed as it is no longer required.

- Replace deprecated `SimpleInstrumentation` with `SimplePerformantInstrumentation` for graphql 22 ([#3974](https://github.com/getsentry/sentry-java/pull/3974))
- We now hold a strong reference to the underlying OpenTelemetry span when it is created through Sentry API ([#3997](https://github.com/getsentry/sentry-java/pull/3997))
    - This keeps it from being garbage collected too early
- Defer sampling decision by setting `sampled` to `null` in `PropagationContext` when using OpenTelemetry in case of an incoming defer sampling `sentry-trace` header. ([#3945](https://github.com/getsentry/sentry-java/pull/3945))
- Build `PropagationContext` from `SamplingDecision` made by `SentrySampler` instead of parsing headers and potentially ignoring a sampling decision in case a `sentry-trace` header comes in with deferred sampling decision. ([#3947](https://github.com/getsentry/sentry-java/pull/3947))
- The Sentry OpenTelemetry Java agent now makes sure Sentry `Scopes` storage is initialized even if the agents auto init is disabled ([#3848](https://github.com/getsentry/sentry-java/pull/3848))
    - This is required for all integrations to work together with our OpenTelemetry Java agent if its auto init has been disabled and the SDKs init should be used instead.
- Fix `startChild` for span that is not in current OpenTelemetry `Context` ([#3862](https://github.com/getsentry/sentry-java/pull/3862))
    - Starting a child span from a transaction that wasn't in the current `Context` lead to multiple transactions being created (one for the transaction and another per span created).
- Add `auto.graphql.graphql22` to ignored span origins when using OpenTelemetry ([#3828](https://github.com/getsentry/sentry-java/pull/3828))
- Use OpenTelemetry span name as fallback for transaction name ([#3557](https://github.com/getsentry/sentry-java/pull/3557))
    - In certain cases we were sending transactions as "<unlabeled transaction>" when using OpenTelemetry
- Add OpenTelemetry span data to Sentry span ([#3593](https://github.com/getsentry/sentry-java/pull/3593))
- No longer selectively copy OpenTelemetry attributes to Sentry spans / transactions `data` ([#3663](https://github.com/getsentry/sentry-java/pull/3663))
- Remove `PROCESS_COMMAND_ARGS` (`process.command_args`) OpenTelemetry span attribute as it can be very large ([#3664](https://github.com/getsentry/sentry-java/pull/3664))
- Use RECORD_ONLY sampling decision if performance is disabled ([#3659](https://github.com/getsentry/sentry-java/pull/3659))
    - Also fix check whether Performance is enabled when making a sampling decision in the OpenTelemetry sampler
- Sentry OpenTelemetry Java Agent now sets Instrumenter to SENTRY (used to be OTEL) ([#3697](https://github.com/getsentry/sentry-java/pull/3697))
- Set span origin in `ActivityLifecycleIntegration` on span options instead of after creating the span / transaction ([#3702](https://github.com/getsentry/sentry-java/pull/3702))
    - This allows spans to be filtered by span origin on creation
- Honor ignored span origins in `SentryTracer.startChild` ([#3704](https://github.com/getsentry/sentry-java/pull/3704))
- Use span id of remote parent ([#3548](https://github.com/getsentry/sentry-java/pull/3548))
    - Traces were broken because on an incoming request, OtelSentrySpanProcessor did not set the parentSpanId on the span correctly. Traces were not referencing the actual parent span but some other (random) span ID which the server doesn't know.
- Attach active span to scope when using OpenTelemetry ([#3549](https://github.com/getsentry/sentry-java/pull/3549))
    - Errors weren't linked to traces correctly due to parts of the SDK not knowing the current span
- Record dropped spans in client report when sampling out OpenTelemetry spans ([#3552](https://github.com/getsentry/sentry-java/pull/3552))
- Retrieve the correct current span from `Scope`/`Scopes` when using OpenTelemetry ([#3554](https://github.com/getsentry/sentry-java/pull/3554))
- Support spans that are split into multiple batches ([#3539](https://github.com/getsentry/sentry-java/pull/3539))
    - When spans belonging to a single transaction were split into multiple batches for SpanExporter, we did not add all spans because the isSpanTooOld check wasn't inverted.
- Partially fix bootstrap class loading ([#3543](https://github.com/getsentry/sentry-java/pull/3543))
    - There was a problem with two separate Sentry `Scopes` being active inside each OpenTelemetry `Context` due to using context keys from more than one class loader.
- The Spring Boot 3 WebFlux sample now uses our GraphQL v22 integration ([#3828](https://github.com/getsentry/sentry-java/pull/3828))
- Do not ignore certain span origins for OpenTelemetry without agent ([#3856](https://github.com/getsentry/sentry-java/pull/3856))
- `span.startChild` now uses `.makeCurrent()` by default ([#3544](https://github.com/getsentry/sentry-java/pull/3544))
    - This caused an issue where the span tree wasn't correct because some spans were not added to their direct parent
- Do not set the exception group marker when there is a suppressed exception ([#4056](https://github.com/getsentry/sentry-java/pull/4056))
    - Due to how grouping works in Sentry currently sometimes the suppressed exception is treated as the main exception. This change ensures we keep using the main exception and not change how grouping works.
    - As a consequence the list of exceptions in the group on top of an issue is no longer shown in Sentry UI.
    - We are planning to improve this in the future but opted for this fix first.

### Dependencies

- Bump Native SDK from v0.7.0 to v0.7.17 ([#3441](https://github.com/getsentry/sentry-java/pull/3189)) ([#3851](https://github.com/getsentry/sentry-java/pull/3851)) ([#3914](https://github.com/getsentry/sentry-java/pull/3914)) ([#4003](https://github.com/getsentry/sentry-java/pull/4003))
    - [changelog](https://github.com/getsentry/sentry-native/blob/master/CHANGELOG.md#0717)
    - [diff](https://github.com/getsentry/sentry-native/compare/0.7.0...0.7.17)
- Bump OpenTelemetry to 1.44.1, OpenTelemetry Java Agent to 2.10.0 and Semantic Conventions to 1.28.0 ([#3668](https://github.com/getsentry/sentry-java/pull/3668)) ([#3935](https://github.com/getsentry/sentry-java/pull/3935))

### Migration Guide / Deprecations

Please take a look at [our migration guide in docs](https://docs.sentry.io/platforms/java/migration/7.x-to-8.0).

- `Hub` has been deprecated, we're replacing the following:
    - `IHub` has been replaced by `IScopes`, however you should be able to simply pass `IHub` instances to code expecting `IScopes`, allowing for an easier migration.
    - `HubAdapter.getInstance()` has been replaced by `ScopesAdapter.getInstance()`
    - The `.clone()` method on `IHub`/`IScopes` has been deprecated, please use `.pushScope()` or `.pushIsolationScope()` instead
    - Some internal methods like `.getCurrentHub()` and `.setCurrentHub()` have also been replaced.
- `Sentry.popScope` has been replaced by calling `.close()` on the token returned by `Sentry.pushScope()` and `Sentry.pushIsolationScope()`. The token can also be used in a `try` block like this:

```
try (final @NotNull ISentryLifecycleToken ignored = Sentry.pushScope()) {
  // this block has its separate current scope
}
```

as well as:


```
try (final @NotNull ISentryLifecycleToken ignored = Sentry.pushIsolationScope()) {
  // this block has its separate isolation scope
}
```
- Classes used by our previous OpenTelemetry integration have been deprecated (`SentrySpanProcessor`, `SentryPropagator`, `OpenTelemetryLinkErrorEventProcessor`). Please take a look at [docs](https://docs.sentry.io/platforms/java/tracing/instrumentation/opentelemetry/) on how to setup OpenTelemetry in v8.

You may also use `LifecycleHelper.close(token)`, e.g. in case you need to pass the token around for closing later.


### Changes from `rc.4`

If you have been using `8.0.0-rc.4` of the Java SDK, here's the new changes that have been included in the `8.0.0` release:

- Make `SentryClient` constructor public ([#4045](https://github.com/getsentry/sentry-java/pull/4045))
- The user ip-address is now only set to `"{{auto}}"` if sendDefaultPii is enabled ([#4072](https://github.com/getsentry/sentry-java/pull/4072))
    - This change gives you control over IP address collection directly on the client
- Do not set the exception group marker when there is a suppressed exception ([#4056](https://github.com/getsentry/sentry-java/pull/4056))
    - Due to how grouping works in Sentry currently sometimes the suppressed exception is treated as the main exception. This change ensures we keep using the main exception and not change how grouping works.
    - As a consequence the list of exceptions in the group on top of an issue is no longer shown in Sentry UI.
    - We are planning to improve this in the future but opted for this fix first.
- Fix swallow NDK loadLibrary errors ([#4082](https://github.com/getsentry/sentry-java/pull/4082))

## 7.22.1

### Fixes

- Fix Ensure app start type is set, even when ActivityLifecycleIntegration is not running ([#4216](https://github.com/getsentry/sentry-java/pull/4216))
- Fix properly reset application/content-provider timespans for warm app starts ([#4244](https://github.com/getsentry/sentry-java/pull/4244))

## 7.22.0

### Fixes

- Session Replay: Fix various crashes and issues ([#4135](https://github.com/getsentry/sentry-java/pull/4135))
    - Fix `FileNotFoundException` when trying to read/write `.ongoing_segment` file
    - Fix `IllegalStateException` when registering `onDrawListener`
    - Fix SIGABRT native crashes on Motorola devices when encoding a video
- (Jetpack Compose) Modifier.sentryTag now uses Modifier.Node ([#4029](https://github.com/getsentry/sentry-java/pull/4029))
    - This allows Composables that use this modifier to be skippable

## 7.21.0

### Fixes

- Do not instrument File I/O operations if tracing is disabled ([#4051](https://github.com/getsentry/sentry-java/pull/4051))
- Do not instrument User Interaction multiple times ([#4051](https://github.com/getsentry/sentry-java/pull/4051))
- Speed up view traversal to find touched target in `UserInteractionIntegration` ([#4051](https://github.com/getsentry/sentry-java/pull/4051))
- Reduce IPC/Binder calls performed by the SDK ([#4058](https://github.com/getsentry/sentry-java/pull/4058))

### Behavioural Changes

- (changed in [7.20.1](https://github.com/getsentry/sentry-java/releases/tag/7.20.1)) The user ip-address is now only set to `"{{auto}}"` if sendDefaultPii is enabled ([#4071](https://github.com/getsentry/sentry-java/pull/4071))
    - This change gives you control over IP address collection directly on the client
- Reduce the number of broadcasts the SDK is subscribed for ([#4052](https://github.com/getsentry/sentry-java/pull/4052))
  - Drop `TempSensorBreadcrumbsIntegration`
  - Drop `PhoneStateBreadcrumbsIntegration`
  - Reduce number of broadcasts in `SystemEventsBreadcrumbsIntegration`

Current list of the broadcast events can be found [here](https://github.com/getsentry/sentry-java/blob/9b8dc0a844d10b55ddeddf55d278c0ab0f86421c/sentry-android-core/src/main/java/io/sentry/android/core/SystemEventsBreadcrumbsIntegration.java#L131-L153). If you'd like to subscribe for more events, consider overriding the `SystemEventsBreadcrumbsIntegration` as follows:

```kotlin
SentryAndroid.init(context) { options ->
    options.integrations.removeAll { it is SystemEventsBreadcrumbsIntegration }
    options.integrations.add(SystemEventsBreadcrumbsIntegration(context, SystemEventsBreadcrumbsIntegration.getDefaultActions() + listOf(/* your custom actions */)))
}
```

If you would like to keep some of the default broadcast events as breadcrumbs, consider opening a [GitHub issue](https://github.com/getsentry/sentry-java/issues/new).

## 7.21.0-beta.1

### Fixes

- Do not instrument File I/O operations if tracing is disabled ([#4051](https://github.com/getsentry/sentry-java/pull/4051))
- Do not instrument User Interaction multiple times ([#4051](https://github.com/getsentry/sentry-java/pull/4051))
- Speed up view traversal to find touched target in `UserInteractionIntegration` ([#4051](https://github.com/getsentry/sentry-java/pull/4051))
- Reduce IPC/Binder calls performed by the SDK ([#4058](https://github.com/getsentry/sentry-java/pull/4058))

### Behavioural Changes

- Reduce the number of broadcasts the SDK is subscribed for ([#4052](https://github.com/getsentry/sentry-java/pull/4052))
  - Drop `TempSensorBreadcrumbsIntegration`
  - Drop `PhoneStateBreadcrumbsIntegration`
  - Reduce number of broadcasts in `SystemEventsBreadcrumbsIntegration`

Current list of the broadcast events can be found [here](https://github.com/getsentry/sentry-java/blob/9b8dc0a844d10b55ddeddf55d278c0ab0f86421c/sentry-android-core/src/main/java/io/sentry/android/core/SystemEventsBreadcrumbsIntegration.java#L131-L153). If you'd like to subscribe for more events, consider overriding the `SystemEventsBreadcrumbsIntegration` as follows:

```kotlin
SentryAndroid.init(context) { options ->
    options.integrations.removeAll { it is SystemEventsBreadcrumbsIntegration }
    options.integrations.add(SystemEventsBreadcrumbsIntegration(context, SystemEventsBreadcrumbsIntegration.getDefaultActions() + listOf(/* your custom actions */)))
}
```

If you would like to keep some of the default broadcast events as breadcrumbs, consider opening a [GitHub issue](https://github.com/getsentry/sentry-java/issues/new).

## 7.20.1

### Behavioural Changes

- The user ip-address is now only set to `"{{auto}}"` if sendDefaultPii is enabled ([#4071](https://github.com/getsentry/sentry-java/pull/4071))
    - This change gives you control over IP address collection directly on the client

## 7.20.0

### Features

- Session Replay GA ([#4017](https://github.com/getsentry/sentry-java/pull/4017))

To enable Replay use the `sessionReplay.sessionSampleRate` or `sessionReplay.onErrorSampleRate` options.

  ```kotlin
  import io.sentry.SentryReplayOptions
  import io.sentry.android.core.SentryAndroid

  SentryAndroid.init(context) { options ->
   
    options.sessionReplay.sessionSampleRate = 1.0
    options.sessionReplay.onErrorSampleRate = 1.0
  
    // To change default redaction behavior (defaults to true)
    options.sessionReplay.redactAllImages = true
    options.sessionReplay.redactAllText = true
  
    // To change quality of the recording (defaults to MEDIUM)
    options.sessionReplay.quality = SentryReplayOptions.SentryReplayQuality.MEDIUM // (LOW|MEDIUM|HIGH)
  }
  ```

### Fixes

- Fix warm start detection ([#3937](https://github.com/getsentry/sentry-java/pull/3937))
- Session Replay: Reduce memory allocations, disk space consumption, and payload size ([#4016](https://github.com/getsentry/sentry-java/pull/4016))
- Session Replay: Do not try to encode corrupted frames multiple times ([#4016](https://github.com/getsentry/sentry-java/pull/4016))

### Internal

- Session Replay: Allow overriding `SdkVersion` for replay events ([#4014](https://github.com/getsentry/sentry-java/pull/4014))
- Session Replay: Send replay options as tags ([#4015](https://github.com/getsentry/sentry-java/pull/4015))

### Breaking changes

- Session Replay options were moved from under `experimental` to the main `options` object ([#4017](https://github.com/getsentry/sentry-java/pull/4017))

## 7.19.1

### Fixes

- Change TTFD timeout to 25 seconds ([#3984](https://github.com/getsentry/sentry-java/pull/3984))
- Session Replay: Fix memory leak when masking Compose screens ([#3985](https://github.com/getsentry/sentry-java/pull/3985))
- Session Replay: Fix potential ANRs in `GestureRecorder` ([#4001](https://github.com/getsentry/sentry-java/pull/4001))

### Internal

- Session Replay: Flutter improvements ([#4007](https://github.com/getsentry/sentry-java/pull/4007))

## 7.19.0

### Fixes

- Session Replay: fix various crashes and issues ([#3970](https://github.com/getsentry/sentry-java/pull/3970))
    - Fix `IndexOutOfBoundsException` when tracking window changes
    - Fix `IllegalStateException` when adding/removing draw listener for a dead view
    - Fix `ConcurrentModificationException` when registering window listeners and stopping `WindowRecorder`/`GestureRecorder`
- Add support for setting sentry-native handler_strategy ([#3671](https://github.com/getsentry/sentry-java/pull/3671))

### Dependencies

- Bump Native SDK from v0.7.8 to v0.7.16 ([#3671](https://github.com/getsentry/sentry-java/pull/3671))
    - [changelog](https://github.com/getsentry/sentry-native/blob/master/CHANGELOG.md#0716)
    - [diff](https://github.com/getsentry/sentry-native/compare/0.7.8...0.7.16)

## 7.18.1

### Fixes

- Fix testTag not working for Jetpack Compose user interaction tracking ([#3878](https://github.com/getsentry/sentry-java/pull/3878))

## 7.18.0

### Features

- Android 15: Add support for 16KB page sizes ([#3620](https://github.com/getsentry/sentry-java/pull/3620))
    - See https://developer.android.com/guide/practices/page-sizes for more details
- Session Replay: Add `beforeSendReplay` callback ([#3855](https://github.com/getsentry/sentry-java/pull/3855))
- Session Replay: Add support for masking/unmasking view containers ([#3881](https://github.com/getsentry/sentry-java/pull/3881))

### Fixes

- Avoid collecting normal frames ([#3782](https://github.com/getsentry/sentry-java/pull/3782))
- Ensure android initialization process continues even if options configuration block throws an exception ([#3887](https://github.com/getsentry/sentry-java/pull/3887))
- Do not report parsing ANR error when there are no threads ([#3888](https://github.com/getsentry/sentry-java/pull/3888))
    - This should significantly reduce the number of events with message "Sentry Android SDK failed to parse system thread dump..." reported
- Session Replay: Disable replay in session mode when rate limit is active ([#3854](https://github.com/getsentry/sentry-java/pull/3854))

### Dependencies

- Bump Native SDK from v0.7.2 to v0.7.8 ([#3620](https://github.com/getsentry/sentry-java/pull/3620))
    - [changelog](https://github.com/getsentry/sentry-native/blob/master/CHANGELOG.md#078)
    - [diff](https://github.com/getsentry/sentry-native/compare/0.7.2...0.7.8)

## 7.17.0

### Features

- Add meta option to set the maximum amount of breadcrumbs to be logged. ([#3836](https://github.com/getsentry/sentry-java/pull/3836))
- Use a separate `Random` instance per thread to improve SDK performance ([#3835](https://github.com/getsentry/sentry-java/pull/3835))

### Fixes

- Using MaxBreadcrumb with value 0 no longer crashes. ([#3836](https://github.com/getsentry/sentry-java/pull/3836))
- Accept manifest integer values when requiring floating values ([#3823](https://github.com/getsentry/sentry-java/pull/3823))
- Fix standalone tomcat jndi issue ([#3873](https://github.com/getsentry/sentry-java/pull/3873))
    - Using Sentry Spring Boot on a standalone tomcat caused the following error:
        - Failed to bind properties under 'sentry.parsed-dsn' to io.sentry.Dsn

## 7.16.0

### Features

- Add meta option to attach ANR thread dumps ([#3791](https://github.com/getsentry/sentry-java/pull/3791))

### Fixes

- Cache parsed Dsn ([#3796](https://github.com/getsentry/sentry-java/pull/3796))
- fix invalid profiles when the transaction name is empty ([#3747](https://github.com/getsentry/sentry-java/pull/3747))
- Deprecate `enableTracing` option ([#3777](https://github.com/getsentry/sentry-java/pull/3777))
- Vendor `java.util.Random` and replace `java.security.SecureRandom` usages ([#3783](https://github.com/getsentry/sentry-java/pull/3783))
- Fix potential ANRs due to NDK scope sync ([#3754](https://github.com/getsentry/sentry-java/pull/3754))
- Fix potential ANRs due to NDK System.loadLibrary calls ([#3670](https://github.com/getsentry/sentry-java/pull/3670))
- Fix slow `Log` calls on app startup ([#3793](https://github.com/getsentry/sentry-java/pull/3793))
- Fix slow Integration name parsing ([#3794](https://github.com/getsentry/sentry-java/pull/3794))
- Session Replay: Reduce startup and capture overhead ([#3799](https://github.com/getsentry/sentry-java/pull/3799))
- Load lazy fields on init in the background ([#3803](https://github.com/getsentry/sentry-java/pull/3803))
- Replace setOf with HashSet.add ([#3801](https://github.com/getsentry/sentry-java/pull/3801))

### Breaking changes

- The method `addIntegrationToSdkVersion(Ljava/lang/Class;)V` has been removed from the core (`io.sentry:sentry`) package. Please make sure all of the packages (e.g. `io.sentry:sentry-android-core`, `io.sentry:sentry-android-fragment`, `io.sentry:sentry-okhttp`  and others) are all aligned and using the same version to prevent the `NoSuchMethodError` exception.

## 7.16.0-alpha.1

### Features

- Add meta option to attach ANR thread dumps ([#3791](https://github.com/getsentry/sentry-java/pull/3791))

### Fixes

- Cache parsed Dsn ([#3796](https://github.com/getsentry/sentry-java/pull/3796))
- fix invalid profiles when the transaction name is empty ([#3747](https://github.com/getsentry/sentry-java/pull/3747))
- Deprecate `enableTracing` option ([#3777](https://github.com/getsentry/sentry-java/pull/3777))
- Vendor `java.util.Random` and replace `java.security.SecureRandom` usages ([#3783](https://github.com/getsentry/sentry-java/pull/3783))
- Fix potential ANRs due to NDK scope sync ([#3754](https://github.com/getsentry/sentry-java/pull/3754))
- Fix potential ANRs due to NDK System.loadLibrary calls ([#3670](https://github.com/getsentry/sentry-java/pull/3670))
- Fix slow `Log` calls on app startup ([#3793](https://github.com/getsentry/sentry-java/pull/3793))
- Fix slow Integration name parsing ([#3794](https://github.com/getsentry/sentry-java/pull/3794))
- Session Replay: Reduce startup and capture overhead ([#3799](https://github.com/getsentry/sentry-java/pull/3799))

## 7.15.0

### Features

- Add support for `feedback` envelope header item type ([#3687](https://github.com/getsentry/sentry-java/pull/3687))
- Add breadcrumb.origin field ([#3727](https://github.com/getsentry/sentry-java/pull/3727))
- Session Replay: Add options to selectively mask/unmask views captured in replay. The following options are available: ([#3689](https://github.com/getsentry/sentry-java/pull/3689))
    - `android:tag="sentry-mask|sentry-unmask"` in XML or `view.setTag("sentry-mask|sentry-unmask")` in code tags
        - if you already have a tag set for a view, you can set a tag by id: `<tag android:id="@id/sentry_privacy" android:value="mask|unmask"/>` in XML or `view.setTag(io.sentry.android.replay.R.id.sentry_privacy, "mask|unmask")` in code
    - `view.sentryReplayMask()` or `view.sentryReplayUnmask()` extension functions
    - mask/unmask `View`s of a certain type by adding fully-qualified classname to one of the lists `options.experimental.sessionReplay.addMaskViewClass()` or `options.experimental.sessionReplay.addUnmaskViewClass()`. Note, that all of the view subclasses/subtypes will be masked/unmasked as well
        - For example, (this is already a default behavior) to mask all `TextView`s and their subclasses (`RadioButton`, `EditText`, etc.): `options.experimental.sessionReplay.addMaskViewClass("android.widget.TextView")`
        - If you're using code obfuscation, adjust your proguard-rules accordingly, so your custom view class name is not minified
- Session Replay: Support Jetpack Compose masking ([#3739](https://github.com/getsentry/sentry-java/pull/3739))
  - To selectively mask/unmask @Composables, use `Modifier.sentryReplayMask()` and `Modifier.sentryReplayUnmask()` modifiers
- Session Replay: Mask `WebView`, `VideoView` and `androidx.media3.ui.PlayerView` by default ([#3775](https://github.com/getsentry/sentry-java/pull/3775))

### Fixes

- Avoid stopping appStartProfiler after application creation ([#3630](https://github.com/getsentry/sentry-java/pull/3630))
- Session Replay: Correctly detect dominant color for `TextView`s with Spans ([#3682](https://github.com/getsentry/sentry-java/pull/3682))
- Fix ensure Application Context is used even when SDK is initialized via Activity Context ([#3669](https://github.com/getsentry/sentry-java/pull/3669))
- Fix potential ANRs due to `Calendar.getInstance` usage in Breadcrumbs constructor ([#3736](https://github.com/getsentry/sentry-java/pull/3736))
- Fix potential ANRs due to default integrations ([#3778](https://github.com/getsentry/sentry-java/pull/3778))
- Lazily initialize heavy `SentryOptions` members to avoid ANRs on app start ([#3749](https://github.com/getsentry/sentry-java/pull/3749))

*Breaking changes*:

- `options.experimental.sessionReplay.errorSampleRate` was renamed to `options.experimental.sessionReplay.onErrorSampleRate` ([#3637](https://github.com/getsentry/sentry-java/pull/3637))
- Manifest option `io.sentry.session-replay.error-sample-rate` was renamed to `io.sentry.session-replay.on-error-sample-rate` ([#3637](https://github.com/getsentry/sentry-java/pull/3637))
- Change `redactAllText` and `redactAllImages` to `maskAllText` and `maskAllImages` ([#3741](https://github.com/getsentry/sentry-java/pull/3741))

## 7.14.0

### Features

- Session Replay: Gesture/touch support for Flutter ([#3623](https://github.com/getsentry/sentry-java/pull/3623))

### Fixes

- Fix app start spans missing from Pixel devices ([#3634](https://github.com/getsentry/sentry-java/pull/3634))
- Avoid ArrayIndexOutOfBoundsException on Android cpu data collection ([#3598](https://github.com/getsentry/sentry-java/pull/3598))
- Fix lazy select queries instrumentation ([#3604](https://github.com/getsentry/sentry-java/pull/3604))
- Session Replay: buffer mode improvements ([#3622](https://github.com/getsentry/sentry-java/pull/3622))
  - Align next segment timestamp with the end of the buffered segment when converting from buffer mode to session mode
  - Persist `buffer` replay type for the entire replay when converting from buffer mode to session mode
  - Properly store screen names for `buffer` mode
- Session Replay: fix various crashes and issues ([#3628](https://github.com/getsentry/sentry-java/pull/3628))
  - Fix video not being encoded on Pixel devices
  - Fix SIGABRT native crashes on Xiaomi devices when encoding a video
  - Fix `RejectedExecutionException` when redacting a screenshot
  - Fix `FileNotFoundException` when persisting segment values

### Chores

- Introduce `ReplayShadowMediaCodec` and refactor tests using custom encoder ([#3612](https://github.com/getsentry/sentry-java/pull/3612))

## 7.13.0

### Features

- Session Replay: ([#3565](https://github.com/getsentry/sentry-java/pull/3565)) ([#3609](https://github.com/getsentry/sentry-java/pull/3609))
  - Capture remaining replay segment for ANRs on next app launch
  - Capture remaining replay segment for unhandled crashes on next app launch

### Fixes

- Session Replay: ([#3565](https://github.com/getsentry/sentry-java/pull/3565)) ([#3609](https://github.com/getsentry/sentry-java/pull/3609))
  - Fix stopping replay in `session` mode at 1 hour deadline
  - Never encode full frames for a video segment, only do partial updates. This further reduces size of the replay segment
  - Use propagation context when no active transaction for ANRs

### Dependencies

- Bump Spring Boot to 3.3.2 ([#3541](https://github.com/getsentry/sentry-java/pull/3541))

## 7.12.1

### Fixes

- Check app start spans time and ignore background app starts ([#3550](https://github.com/getsentry/sentry-java/pull/3550))
  - This should eliminate long-lasting App Start transactions

## 7.12.0

### Features

- Session Replay Public Beta ([#3339](https://github.com/getsentry/sentry-java/pull/3339))

  To enable Replay use the `sessionReplay.sessionSampleRate` or `sessionReplay.errorSampleRate` experimental options.

  ```kotlin
  import io.sentry.SentryReplayOptions
  import io.sentry.android.core.SentryAndroid

  SentryAndroid.init(context) { options ->
   
    // Currently under experimental options:
    options.experimental.sessionReplay.sessionSampleRate = 1.0
    options.experimental.sessionReplay.errorSampleRate = 1.0
  
    // To change default redaction behavior (defaults to true)
    options.experimental.sessionReplay.redactAllImages = true
    options.experimental.sessionReplay.redactAllText = true
  
    // To change quality of the recording (defaults to MEDIUM)
    options.experimental.sessionReplay.quality = SentryReplayOptions.SentryReplayQuality.MEDIUM // (LOW|MEDIUM|HIGH)
  }
  ```

  To learn more visit [Sentry's Mobile Session Replay](https://docs.sentry.io/product/explore/session-replay/mobile/) documentation page.

## 7.11.0

### Features

- Report dropped spans ([#3528](https://github.com/getsentry/sentry-java/pull/3528))

### Fixes

- Fix duplicate session start for React Native ([#3504](https://github.com/getsentry/sentry-java/pull/3504))
- Move onFinishCallback before span or transaction is finished ([#3459](https://github.com/getsentry/sentry-java/pull/3459))
- Add timestamp when a profile starts ([#3442](https://github.com/getsentry/sentry-java/pull/3442))
- Move fragment auto span finish to onFragmentStarted ([#3424](https://github.com/getsentry/sentry-java/pull/3424))
- Remove profiling timeout logic and disable profiling on API 21 ([#3478](https://github.com/getsentry/sentry-java/pull/3478))
- Properly reset metric flush flag on metric emission ([#3493](https://github.com/getsentry/sentry-java/pull/3493))
- Use SecureRandom in favor of Random for Metrics ([#3495](https://github.com/getsentry/sentry-java/pull/3495))
- Fix UncaughtExceptionHandlerIntegration Memory Leak ([#3398](https://github.com/getsentry/sentry-java/pull/3398))
- Deprecated `User.segment`. Use a custom tag or context instead. ([#3511](https://github.com/getsentry/sentry-java/pull/3511))
- Fix duplicated http spans ([#3526](https://github.com/getsentry/sentry-java/pull/3526))
- When capturing unhandled hybrid exception session should be ended and new start if need ([#3480](https://github.com/getsentry/sentry-java/pull/3480))

### Dependencies

- Bump Native SDK from v0.7.0 to v0.7.2 ([#3314](https://github.com/getsentry/sentry-java/pull/3314))
  - [changelog](https://github.com/getsentry/sentry-native/blob/master/CHANGELOG.md#072)
  - [diff](https://github.com/getsentry/sentry-native/compare/0.7.0...0.7.2)

## 7.10.0

### Features

- Publish Gradle module metadata ([#3422](https://github.com/getsentry/sentry-java/pull/3422))

### Fixes

- Fix faulty `span.frame_delay` calculation for early app start spans ([#3427](https://github.com/getsentry/sentry-java/pull/3427))
- Fix crash when installing `ShutdownHookIntegration` and the VM is shutting down ([#3456](https://github.com/getsentry/sentry-java/pull/3456))

## 7.9.0

### Features

- Add start_type to app context ([#3379](https://github.com/getsentry/sentry-java/pull/3379))
- Add ttid/ttfd contribution flags ([#3386](https://github.com/getsentry/sentry-java/pull/3386))

### Fixes

- (Internal) Metrics code cleanup ([#3403](https://github.com/getsentry/sentry-java/pull/3403))
- Fix Frame measurements in app start transactions ([#3382](https://github.com/getsentry/sentry-java/pull/3382))
- Fix timing metric value different from span duration ([#3368](https://github.com/getsentry/sentry-java/pull/3368))
- Do not always write startup crash marker ([#3409](https://github.com/getsentry/sentry-java/pull/3409))
  - This may have been causing the SDK init logic to block the main thread

## 7.8.0

### Features

- Add description to OkHttp spans ([#3320](https://github.com/getsentry/sentry-java/pull/3320))
- Enable backpressure management by default ([#3284](https://github.com/getsentry/sentry-java/pull/3284))

### Fixes

- Add rate limit to Metrics ([#3334](https://github.com/getsentry/sentry-java/pull/3334))
- Fix java.lang.ClassNotFoundException: org.springframework.web.servlet.HandlerMapping in Spring Boot Servlet mode without WebMVC ([#3336](https://github.com/getsentry/sentry-java/pull/3336))
- Fix normalization of metrics keys, tags and values ([#3332](https://github.com/getsentry/sentry-java/pull/3332))

## 7.7.0

### Features

- Add support for Spring Rest Client ([#3199](https://github.com/getsentry/sentry-java/pull/3199))
- Extend Proxy options with proxy type ([#3326](https://github.com/getsentry/sentry-java/pull/3326))

### Fixes

- Fixed default deadline timeout to 30s instead of 300s ([#3322](https://github.com/getsentry/sentry-java/pull/3322))
- Fixed `Fix java.lang.ClassNotFoundException: org.springframework.web.servlet.HandlerExceptionResolver` in Spring Boot Servlet mode without WebMVC ([#3333](https://github.com/getsentry/sentry-java/pull/3333))

## 7.6.0

### Features

- Experimental: Add support for Sentry Developer Metrics ([#3205](https://github.com/getsentry/sentry-java/pull/3205), [#3238](https://github.com/getsentry/sentry-java/pull/3238), [#3248](https://github.com/getsentry/sentry-java/pull/3248), [#3250](https://github.com/getsentry/sentry-java/pull/3250))  
  Use the Metrics API to track processing time, download sizes, user signups, and conversion rates and correlate them back to tracing data in order to get deeper insights and solve issues faster. Our API supports counters, distributions, sets, gauges and timers, and it's easy to get started:
  ```kotlin
  Sentry.metrics()
    .increment(
        "button_login_click", // key
        1.0,                  // value
        null,                 // unit
        mapOf(                // tags
            "provider" to "e-mail"
        )
    )
  ```
  To learn more about Sentry Developer Metrics, head over to our [Java](https://docs.sentry.io/platforms/java/metrics/) and [Android](https://docs.sentry.io//platforms/android/metrics/) docs page.

## 7.5.0

### Features

- Add support for measurements at span level ([#3219](https://github.com/getsentry/sentry-java/pull/3219))
- Add `enableScopePersistence` option to disable `PersistingScopeObserver` used for ANR reporting which may increase performance overhead. Defaults to `true` ([#3218](https://github.com/getsentry/sentry-java/pull/3218))
  - When disabled, the SDK will not enrich ANRv2 events with scope data (e.g. breadcrumbs, user, tags, etc.)
- Configurable defaults for Cron - MonitorConfig ([#3195](https://github.com/getsentry/sentry-java/pull/3195))
- We now display a warning on startup if an incompatible version of Spring Boot is detected ([#3233](https://github.com/getsentry/sentry-java/pull/3233))
  - This should help notice a mismatching Sentry dependency, especially when upgrading a Spring Boot application
- Experimental: Add Metrics API ([#3205](https://github.com/getsentry/sentry-java/pull/3205))

### Fixes

- Ensure performance measurement collection is not taken too frequently ([#3221](https://github.com/getsentry/sentry-java/pull/3221))
- Fix old profiles deletion on SDK init ([#3216](https://github.com/getsentry/sentry-java/pull/3216))
- Fix hub restore point in wrappers: SentryWrapper, SentryTaskDecorator and SentryScheduleHook ([#3225](https://github.com/getsentry/sentry-java/pull/3225))
  - We now reset the hub to its previous value on the thread where the `Runnable`/`Callable`/`Supplier` is executed instead of setting it to the hub that was used on the thread where the `Runnable`/`Callable`/`Supplier` was created.
- Fix add missing thread name/id to app start spans ([#3226](https://github.com/getsentry/sentry-java/pull/3226))

## 7.4.0

### Features

- Add new threshold parameters to monitor config ([#3181](https://github.com/getsentry/sentry-java/pull/3181))
- Report process init time as a span for app start performance ([#3159](https://github.com/getsentry/sentry-java/pull/3159))
- (perf-v2): Calculate frame delay on a span level ([#3197](https://github.com/getsentry/sentry-java/pull/3197))
- Resolve spring properties in @SentryCheckIn annotation ([#3194](https://github.com/getsentry/sentry-java/pull/3194))
- Experimental: Add Spotlight integration ([#3166](https://github.com/getsentry/sentry-java/pull/3166))
    - For more details about Spotlight head over to https://spotlightjs.com/
    - Set `options.isEnableSpotlight = true` to enable Spotlight

### Fixes

- Don't wait on main thread when SDK restarts ([#3200](https://github.com/getsentry/sentry-java/pull/3200))
- Fix Jetpack Compose widgets are not being correctly identified for user interaction tracing ([#3209](https://github.com/getsentry/sentry-java/pull/3209))
- Fix issue title on Android when a wrapping `RuntimeException` is thrown by the system ([#3212](https://github.com/getsentry/sentry-java/pull/3212))
  - This will change grouping of the issues that were previously titled `RuntimeInit$MethodAndArgsCaller` to have them split up properly by the original root cause exception

## 7.3.0

### Features

- Added App Start profiling
    - This depends on the new option `io.sentry.profiling.enable-app-start`, other than the already existing `io.sentry.traces.profiling.sample-rate`.
    - Sampler functions can check the new `isForNextAppStart` flag, to adjust startup profiling sampling programmatically.
      Relevant PRs:
    - Decouple Profiler from Transaction ([#3101](https://github.com/getsentry/sentry-java/pull/3101))
    - Add options and sampling logic ([#3121](https://github.com/getsentry/sentry-java/pull/3121))
    - Add ContentProvider and start profile ([#3128](https://github.com/getsentry/sentry-java/pull/3128))
- Extend internal performance collector APIs ([#3102](https://github.com/getsentry/sentry-java/pull/3102))
- Collect slow and frozen frames for spans using `OnFrameMetricsAvailableListener` ([#3111](https://github.com/getsentry/sentry-java/pull/3111))
- Interpolate total frame count to match span duration ([#3158](https://github.com/getsentry/sentry-java/pull/3158))

### Fixes

- Avoid multiple breadcrumbs from OkHttpEventListener ([#3175](https://github.com/getsentry/sentry-java/pull/3175))
- Apply OkHttp listener auto finish timestamp to all running spans ([#3167](https://github.com/getsentry/sentry-java/pull/3167))
- Fix not eligible for auto proxying warnings ([#3154](https://github.com/getsentry/sentry-java/pull/3154))
- Set default fingerprint for ANRv2 events to correctly group background and foreground ANRs ([#3164](https://github.com/getsentry/sentry-java/pull/3164))
  - This will improve grouping of ANRs that have similar stacktraces but differ in background vs foreground state. Only affects newly-ingested ANR events with `mechanism:AppExitInfo`
- Fix UserFeedback disk cache name conflicts with linked events ([#3116](https://github.com/getsentry/sentry-java/pull/3116))

### Breaking changes

- Remove `HostnameVerifier` option as it's flagged by security tools of some app stores ([#3150](https://github.com/getsentry/sentry-java/pull/3150))
  - If you were using this option, you have 3 possible paths going forward:
    - Provide a custom `ITransportFactory` through `SentryOptions.setTransportFactory()`, where you can copy over most of the parts like `HttpConnection` and `AsyncHttpTransport` from the SDK with necessary modifications
    - Get a certificate for your server through e.g. [Let's Encrypt](https://letsencrypt.org/)
    - Fork the SDK and add the hostname verifier back

### Dependencies

- Bump Native SDK from v0.6.7 to v0.7.0 ([#3133](https://github.com/getsentry/sentry-java/pull/3133))
  - [changelog](https://github.com/getsentry/sentry-native/blob/master/CHANGELOG.md#070)
  - [diff](https://github.com/getsentry/sentry-native/compare/0.6.7...0.7.0)

## 7.2.0

### Features

- Handle `monitor`/`check_in` in client reports and rate limiter ([#3096](https://github.com/getsentry/sentry-java/pull/3096))
- Add support for `graphql-java` version 21 ([#3090](https://github.com/getsentry/sentry-java/pull/3090))

### Fixes

- Avoid concurrency in AndroidProfiler performance data collection ([#3130](https://github.com/getsentry/sentry-java/pull/3130))
- Improve thresholds for network changes breadcrumbs ([#3083](https://github.com/getsentry/sentry-java/pull/3083))
- SchedulerFactoryBeanCustomizer now runs first so user customization is not overridden ([#3095](https://github.com/getsentry/sentry-java/pull/3095))
  - If you are setting global job listeners please also add `SentryJobListener`
- Ensure serialVersionUID of Exception classes are unique ([#3115](https://github.com/getsentry/sentry-java/pull/3115))
- Get rid of "is not eligible for getting processed by all BeanPostProcessors" warnings in Spring Boot ([#3108](https://github.com/getsentry/sentry-java/pull/3108))
- Fix missing `release` and other fields for ANRs reported with `mechanism:AppExitInfo` ([#3074](https://github.com/getsentry/sentry-java/pull/3074))

### Dependencies

- Bump `opentelemetry-sdk` to `1.33.0` and `opentelemetry-javaagent` to `1.32.0` ([#3112](https://github.com/getsentry/sentry-java/pull/3112))

## 7.1.0

### Features

- Support multiple debug-metadata.properties ([#3024](https://github.com/getsentry/sentry-java/pull/3024))
- Automatically downsample transactions when the system is under load ([#3072](https://github.com/getsentry/sentry-java/pull/3072))
  - You can opt into this behaviour by setting `enable-backpressure-handling=true`.
  - We're happy to receive feedback, e.g. [in this GitHub issue](https://github.com/getsentry/sentry-java/issues/2829)
  - When the system is under load we start reducing the `tracesSampleRate` automatically.
  - Once the system goes back to healthy, we reset the `tracesSampleRate` to its original value.
- (Android) Experimental: Provide more detailed cold app start information ([#3057](https://github.com/getsentry/sentry-java/pull/3057))
  - Attaches spans for Application, ContentProvider, and Activities to app-start timings
  - Application and ContentProvider timings are added using bytecode instrumentation, which requires sentry-android-gradle-plugin version `4.1.0` or newer
  - Uses Process.startUptimeMillis to calculate app-start timings
  - To enable this feature set `options.isEnablePerformanceV2 = true`
- Move slow+frozen frame calculation, as well as frame delay inside SentryFrameMetricsCollector ([#3100](https://github.com/getsentry/sentry-java/pull/3100))
- Extract Activity Breadcrumbs generation into own Integration ([#3064](https://github.com/getsentry/sentry-java/pull/3064))

### Fixes

- Send breadcrumbs and client error in `SentryOkHttpEventListener` even without transactions ([#3087](https://github.com/getsentry/sentry-java/pull/3087))
- Keep `io.sentry.exception.SentryHttpClientException` from obfuscation to display proper issue title on Sentry ([#3093](https://github.com/getsentry/sentry-java/pull/3093))
- (Android) Fix wrong activity transaction duration in case SDK init is deferred ([#3092](https://github.com/getsentry/sentry-java/pull/3092))

### Dependencies

- Bump Gradle from v8.4.0 to v8.5.0 ([#3070](https://github.com/getsentry/sentry-java/pull/3070))
  - [changelog](https://github.com/gradle/gradle/blob/master/CHANGELOG.md#v850)
  - [diff](https://github.com/gradle/gradle/compare/v8.4.0...v8.5.0)

## 7.0.0

Version 7 of the Sentry Android/Java SDK brings a variety of features and fixes. The most notable changes are:
- Bumping `minSdk` level to 19 (Android 4.4)
- The SDK will now listen to connectivity changes and try to re-upload cached events when internet connection is re-established additionally to uploading events on app restart 
- `Sentry.getSpan` now returns the root transaction, which should improve the span hierarchy and make it leaner
- Multiple improvements to reduce probability of the SDK causing ANRs
- New `sentry-okhttp` artifact is unbundled from Android and can be used in pure JVM-only apps

## Sentry Self-hosted Compatibility

This SDK version is compatible with a self-hosted version of Sentry `22.12.0` or higher. If you are using an older version of [self-hosted Sentry](https://develop.sentry.dev/self-hosted/) (aka onpremise), you will need to [upgrade](https://develop.sentry.dev/self-hosted/releases/). If you're using `sentry.io` no action is required.

## Sentry Integrations Version Compatibility (Android)

Make sure to align _all_ Sentry dependencies to the same version when bumping the SDK to 7.+, otherwise it will crash at runtime due to binary incompatibility. (E.g. if you're using `-timber`, `-okhttp` or other packages)

For example, if you're using the [Sentry Android Gradle plugin](https://github.com/getsentry/sentry-android-gradle-plugin) with the `autoInstallation` [feature](https://docs.sentry.io/platforms/android/configuration/gradle/#auto-installation) (enabled by default), make sure to use version 4.+ of the gradle plugin together with version 7.+ of the SDK. If you can't do that for some reason, you can specify sentry version via the plugin config block:

```kotlin
sentry {
  autoInstallation {
    sentryVersion.set("7.0.0")
  }
}
```

Similarly, if you have a Sentry SDK (e.g. `sentry-android-core`) dependency on one of your Gradle modules and you're updating it to 7.+, make sure the Gradle plugin is at 4.+ or specify the SDK version as shown in the snippet above.

## Breaking Changes

- Bump min API to 19 ([#2883](https://github.com/getsentry/sentry-java/pull/2883))
- If you're using `sentry-kotlin-extensions`, it requires `kotlinx-coroutines-core` version `1.6.1` or higher now ([#2838](https://github.com/getsentry/sentry-java/pull/2838))
- Move enableNdk from SentryOptions to SentryAndroidOptions ([#2793](https://github.com/getsentry/sentry-java/pull/2793))
- Apollo v2 BeforeSpanCallback now allows returning null ([#2890](https://github.com/getsentry/sentry-java/pull/2890))
- `SentryOkHttpUtils` was removed from public API as it's been exposed by mistake ([#3005](https://github.com/getsentry/sentry-java/pull/3005))
- `Scope` now implements the `IScope` interface, therefore some methods like `ScopeCallback.run` accept `IScope` now ([#3066](https://github.com/getsentry/sentry-java/pull/3066))
- Cleanup `startTransaction` overloads ([#2964](https://github.com/getsentry/sentry-java/pull/2964))
    - We have reduced the number of overloads by allowing to pass in a `TransactionOptions` object instead of having separate parameters for certain options
    - `TransactionOptions` has defaults set and can be customized, for example:

```kotlin
// old
val transaction = Sentry.startTransaction("name", "op", bindToScope = true)
// new
val transaction = Sentry.startTransaction("name", "op", TransactionOptions().apply { isBindToScope = true })
```

## Behavioural Changes

- Android only: `Sentry.getSpan()` returns the root span/transaction instead of the latest span ([#2855](https://github.com/getsentry/sentry-java/pull/2855))
- Capture failed HTTP and GraphQL (Apollo) requests by default ([#2794](https://github.com/getsentry/sentry-java/pull/2794))
    - This can increase your event consumption and may affect your quota, because we will report failed network requests as Sentry events by default, if you're using the `sentry-android-okhttp` or `sentry-apollo-3` integrations. You can customize what errors you want/don't want to have reported for [OkHttp](https://docs.sentry.io/platforms/android/integrations/okhttp#http-client-errors) and [Apollo3](https://docs.sentry.io/platforms/android/integrations/apollo3#graphql-client-errors) respectively.
- Measure AppStart time till First Draw instead of `onResume` ([#2851](https://github.com/getsentry/sentry-java/pull/2851))
- Automatic user interaction tracking: every click now starts a new automatic transaction ([#2891](https://github.com/getsentry/sentry-java/pull/2891))
    - Previously performing a click on the same UI widget twice would keep the existing transaction running, the new behavior now better aligns with other SDKs
- Add deadline timeout for automatic transactions ([#2865](https://github.com/getsentry/sentry-java/pull/2865))
    - This affects all automatically generated transactions on Android (UI, clicks), the default timeout is 30s, meaning the automatic transaction will be force-finished with status `deadline_exceeded` when reaching the deadline 
- Set ip_address to {{auto}} by default, even if sendDefaultPII is disabled ([#2860](https://github.com/getsentry/sentry-java/pull/2860))
    - Instead use the "Prevent Storing of IP Addresses" option in the "Security & Privacy" project settings on sentry.io
- Raw logback message and parameters are now guarded by `sendDefaultPii` if an `encoder` has been configured ([#2976](https://github.com/getsentry/sentry-java/pull/2976))
- The `maxSpans` setting (defaults to 1000) is enforced for nested child spans which means a single transaction can have `maxSpans` number of children (nested or not) at most ([#3065](https://github.com/getsentry/sentry-java/pull/3065))
- The `ScopeCallback` in `withScope` is now always executed ([#3066](https://github.com/getsentry/sentry-java/pull/3066))

## Deprecations

- `sentry-android-okhttp` was deprecated in favour of the new `sentry-okhttp` module. Make sure to replace `io.sentry.android.okhttp` package name with `io.sentry.okhttp` before the next major, where the classes will be removed ([#3005](https://github.com/getsentry/sentry-java/pull/3005))

## Other Changes

### Features

- Observe network state to upload any unsent envelopes ([#2910](https://github.com/getsentry/sentry-java/pull/2910))
    - Android: it works out-of-the-box as part of the default `SendCachedEnvelopeIntegration`
    - JVM: you'd have to install `SendCachedEnvelopeFireAndForgetIntegration` as mentioned in https://docs.sentry.io/platforms/java/configuration/#configuring-offline-caching and provide your own implementation of `IConnectionStatusProvider` via `SentryOptions`
- Add `sentry-okhttp` module to support instrumenting OkHttp in non-Android projects ([#3005](https://github.com/getsentry/sentry-java/pull/3005))
- Do not filter out Sentry SDK frames in case of uncaught exceptions ([#3021](https://github.com/getsentry/sentry-java/pull/3021))
- Do not try to send and drop cached envelopes when rate-limiting is active ([#2937](https://github.com/getsentry/sentry-java/pull/2937))

### Fixes

- Use `getMyMemoryState()` instead of `getRunningAppProcesses()` to retrieve process importance ([#3004](https://github.com/getsentry/sentry-java/pull/3004))
    - This should prevent some app stores from flagging apps as violating their privacy
- Reduce flush timeout to 4s on Android to avoid ANRs ([#2858](https://github.com/getsentry/sentry-java/pull/2858))
- Reduce timeout of AsyncHttpTransport to avoid ANR ([#2879](https://github.com/getsentry/sentry-java/pull/2879))
- Do not overwrite UI transaction status if set by the user ([#2852](https://github.com/getsentry/sentry-java/pull/2852))
- Capture unfinished transaction on Scope with status `aborted` in case a crash happens ([#2938](https://github.com/getsentry/sentry-java/pull/2938))
    - This will fix the link between transactions and corresponding crashes, you'll be able to see them in a single trace
- Fix Coroutine Context Propagation using CopyableThreadContextElement ([#2838](https://github.com/getsentry/sentry-java/pull/2838))
- Fix don't overwrite the span status of unfinished spans ([#2859](https://github.com/getsentry/sentry-java/pull/2859))
- Migrate from `default` interface methods to proper implementations in each interface implementor ([#2847](https://github.com/getsentry/sentry-java/pull/2847))
    - This prevents issues when using the SDK on older AGP versions (< 4.x.x)
- Reduce main thread work on init ([#3036](https://github.com/getsentry/sentry-java/pull/3036))
- Move Integrations registration to background on init ([#3043](https://github.com/getsentry/sentry-java/pull/3043))
- Fix `SentryOkHttpInterceptor.BeforeSpanCallback` was not finishing span when it was dropped ([#2958](https://github.com/getsentry/sentry-java/pull/2958))

## 6.34.0

### Features

- Add current activity name to app context ([#2999](https://github.com/getsentry/sentry-java/pull/2999))
- Add `MonitorConfig` param to `CheckInUtils.withCheckIn` ([#3038](https://github.com/getsentry/sentry-java/pull/3038))
  - This makes it easier to automatically create or update (upsert) monitors.
- (Internal) Extract Android Profiler and Measurements for Hybrid SDKs ([#3016](https://github.com/getsentry/sentry-java/pull/3016))
- (Internal) Remove SentryOptions dependency from AndroidProfiler ([#3051](https://github.com/getsentry/sentry-java/pull/3051))
- (Internal) Add `readBytesFromFile` for use in Hybrid SDKs ([#3052](https://github.com/getsentry/sentry-java/pull/3052))
- (Internal) Add `getProguardUuid` for use in Hybrid SDKs ([#3054](https://github.com/getsentry/sentry-java/pull/3054))

### Fixes

-  Fix SIGSEV, SIGABRT and SIGBUS crashes happening after/around the August Google Play System update, see [#2955](https://github.com/getsentry/sentry-java/issues/2955) for more details (fix provided by Native SDK bump)
- Ensure DSN uses http/https protocol ([#3044](https://github.com/getsentry/sentry-java/pull/3044))

### Dependencies

- Bump Native SDK from v0.6.6 to v0.6.7 ([#3048](https://github.com/getsentry/sentry-java/pull/3048))
  - [changelog](https://github.com/getsentry/sentry-native/blob/master/CHANGELOG.md#067)
  - [diff](https://github.com/getsentry/sentry-native/compare/0.6.6...0.6.7)

## 6.33.2-beta.1

### Fixes

-  Fix SIGSEV, SIGABRT and SIGBUS crashes happening after/around the August Google Play System update, see [#2955](https://github.com/getsentry/sentry-java/issues/2955) for more details (fix provided by Native SDK bump)

### Dependencies

- Bump Native SDK from v0.6.6 to v0.6.7 ([#3048](https://github.com/getsentry/sentry-java/pull/3048))
  - [changelog](https://github.com/getsentry/sentry-native/blob/master/CHANGELOG.md#067)
  - [diff](https://github.com/getsentry/sentry-native/compare/0.6.6...0.6.7)

## 6.33.1

### Fixes

- Do not register `sentrySpringFilter` in ServletContext for Spring Boot ([#3027](https://github.com/getsentry/sentry-java/pull/3027))

## 6.33.0

### Features

- Add thread information to spans ([#2998](https://github.com/getsentry/sentry-java/pull/2998))
- Use PixelCopy API for capturing screenshots on API level 24+ ([#3008](https://github.com/getsentry/sentry-java/pull/3008))

### Fixes

- Fix crash when HTTP connection error message contains formatting symbols ([#3002](https://github.com/getsentry/sentry-java/pull/3002))
- Cap max number of stack frames to 100 to not exceed payload size limit ([#3009](https://github.com/getsentry/sentry-java/pull/3009))
  - This will ensure we report errors with a big number of frames such as `StackOverflowError`
- Fix user interaction tracking not working for Jetpack Compose 1.5+ ([#3010](https://github.com/getsentry/sentry-java/pull/3010))
- Make sure to close all Closeable resources ([#3000](https://github.com/getsentry/sentry-java/pull/3000))

## 6.32.0

### Features

- Make `DebugImagesLoader` public ([#2993](https://github.com/getsentry/sentry-java/pull/2993))

### Fixes

- Make `SystemEventsBroadcastReceiver` exported on API 33+ ([#2990](https://github.com/getsentry/sentry-java/pull/2990))
  - This will fix the `SystemEventsBreadcrumbsIntegration` crashes that you might have encountered on Play Console

## 6.31.0

### Features

- Improve default debouncing mechanism ([#2945](https://github.com/getsentry/sentry-java/pull/2945))
- Add `CheckInUtils.withCheckIn` which abstracts away some of the manual check-ins complexity ([#2959](https://github.com/getsentry/sentry-java/pull/2959))
- Add `@SentryCaptureExceptionParameter` annotation which captures exceptions passed into an annotated method ([#2764](https://github.com/getsentry/sentry-java/pull/2764))
  - This can be used to replace `Sentry.captureException` calls in `@ExceptionHandler` of a `@ControllerAdvice`
- Add `ServerWebExchange` to `Hint` for WebFlux as `WEBFLUX_EXCEPTION_HANDLER_EXCHANGE` ([#2977](https://github.com/getsentry/sentry-java/pull/2977))
- Allow filtering GraphQL errors ([#2967](https://github.com/getsentry/sentry-java/pull/2967))
  - This list can be set directly when calling the constructor of `SentryInstrumentation`
  - For Spring Boot it can also be set in `application.properties` as `sentry.graphql.ignored-error-types=SOME_ERROR,ANOTHER_ERROR`

### Fixes

- Add OkHttp span auto-close when response body is not read ([#2923](https://github.com/getsentry/sentry-java/pull/2923))
- Fix json parsing of nullable/empty fields for Hybrid SDKs ([#2968](https://github.com/getsentry/sentry-java/pull/2968))
  - (Internal) Rename `nextList` to `nextListOrNull` to actually match what the method does
  - (Hybrid) Check if there's any object in a collection before trying to parse it (which prevents the "Failed to deserilize object in list" log message)
  - (Hybrid) If a date can't be parsed as an ISO timestamp, attempts to parse it as millis silently, without printing a log message
  - (Hybrid) If `op` is not defined as part of `SpanContext`, fallback to an empty string, because the filed is optional in the spec
- Always attach OkHttp errors and Http Client Errors only to call root span ([#2961](https://github.com/getsentry/sentry-java/pull/2961))
- Fixed crash accessing Choreographer instance ([#2970](https://github.com/getsentry/sentry-java/pull/2970))

### Dependencies

- Bump Native SDK from v0.6.5 to v0.6.6 ([#2975](https://github.com/getsentry/sentry-java/pull/2975))
  - [changelog](https://github.com/getsentry/sentry-native/blob/master/CHANGELOG.md#066)
  - [diff](https://github.com/getsentry/sentry-native/compare/0.6.5...0.6.6)
- Bump Gradle from v8.3.0 to v8.4.0 ([#2966](https://github.com/getsentry/sentry-java/pull/2966))
  - [changelog](https://github.com/gradle/gradle/blob/master/CHANGELOG.md#v840)
  - [diff](https://github.com/gradle/gradle/compare/v8.3.0...v8.4.0)

## 6.30.0

### Features

- Add `sendModules` option for disable sending modules ([#2926](https://github.com/getsentry/sentry-java/pull/2926))
- Send `db.system` and `db.name` in span data for androidx.sqlite spans ([#2928](https://github.com/getsentry/sentry-java/pull/2928))
- Check-ins (CRONS) support ([#2952](https://github.com/getsentry/sentry-java/pull/2952))
  - Add API for sending check-ins (CRONS) manually ([#2935](https://github.com/getsentry/sentry-java/pull/2935))
  - Support check-ins (CRONS) for Quartz ([#2940](https://github.com/getsentry/sentry-java/pull/2940))
  - `@SentryCheckIn` annotation and advice config for Spring ([#2946](https://github.com/getsentry/sentry-java/pull/2946))
  - Add option for ignoring certain monitor slugs ([#2943](https://github.com/getsentry/sentry-java/pull/2943))

### Fixes

- Always send memory stats for transactions ([#2936](https://github.com/getsentry/sentry-java/pull/2936))
  - This makes it possible to query transactions by the `device.class` tag on Sentry
- Add `sentry.enable-aot-compatibility` property to SpringBoot Jakarta `SentryAutoConfiguration` to enable building for GraalVM ([#2915](https://github.com/getsentry/sentry-java/pull/2915))

### Dependencies

- Bump Gradle from v8.2.1 to v8.3.0 ([#2900](https://github.com/getsentry/sentry-java/pull/2900))
  - [changelog](https://github.com/gradle/gradle/blob/master release-test/CHANGELOG.md#v830)
  - [diff](https://github.com/gradle/gradle/compare/v8.2.1...v8.3.0)

## 6.29.0

### Features

- Send `db.system` and `db.name` in span data ([#2894](https://github.com/getsentry/sentry-java/pull/2894))
- Send `http.request.method` in span data ([#2896](https://github.com/getsentry/sentry-java/pull/2896))
- Add `enablePrettySerializationOutput` option for opting out of pretty print ([#2871](https://github.com/getsentry/sentry-java/pull/2871))

## 6.28.0

### Features

- Add HTTP response code to Spring WebFlux transactions ([#2870](https://github.com/getsentry/sentry-java/pull/2870))
- Add `sampled` to Dynamic Sampling Context ([#2869](https://github.com/getsentry/sentry-java/pull/2869))
- Improve server side GraphQL support for spring-graphql and Nextflix DGS ([#2856](https://github.com/getsentry/sentry-java/pull/2856))
    - If you have already been using `SentryDataFetcherExceptionHandler` that still works but has been deprecated. Please use `SentryGenericDataFetcherExceptionHandler` combined with `SentryInstrumentation` instead for better error reporting.
    - More exceptions and errors caught and reported to Sentry by also looking at the `ExecutionResult` (more specifically its `errors`)
        - You may want to filter out certain errors, please see [docs on filtering](https://docs.sentry.io/platforms/java/configuration/filtering/)
    - More details for Sentry events: query, variables and response (where possible)
    - Breadcrumbs for operation (query, mutation, subscription), data fetchers and data loaders (Spring only)
    - Better hub propagation by using `GraphQLContext`
- Add autoconfigure modules for Spring Boot called `sentry-spring-boot` and `sentry-spring-boot-jakarta` ([#2880](https://github.com/getsentry/sentry-java/pull/2880))
  - The autoconfigure modules `sentry-spring-boot` and `sentry-spring-boot-jakarta` have a `compileOnly` dependency on `spring-boot-starter` which is needed for our auto installation in [sentry-android-gradle-plugin](https://github.com/getsentry/sentry-android-gradle-plugin)
  - The starter modules  `sentry-spring-boot-starter` and `sentry-spring-boot-starter-jakarta` now bring `spring-boot-starter` as a dependency
- You can now disable Sentry by setting the `enabled` option to `false` ([#2840](https://github.com/getsentry/sentry-java/pull/2840))

### Fixes

- Propagate OkHttp status to parent spans ([#2872](https://github.com/getsentry/sentry-java/pull/2872))

## 6.27.0

### Features

- Add TraceOrigin to Transactions and Spans ([#2803](https://github.com/getsentry/sentry-java/pull/2803))

### Fixes

- Deduplicate events happening in multiple threads simultaneously (e.g. `OutOfMemoryError`) ([#2845](https://github.com/getsentry/sentry-java/pull/2845))
  - This will improve Crash-Free Session Rate as we no longer will send multiple Session updates with `Crashed` status, but only the one that is relevant
- Ensure no Java 8 method reference sugar is used for Android ([#2857](https://github.com/getsentry/sentry-java/pull/2857))
- Do not send session updates for terminated sessions ([#2849](https://github.com/getsentry/sentry-java/pull/2849))

## 6.26.0

### Features
- (Internal) Extend APIs for hybrid SDKs ([#2814](https://github.com/getsentry/sentry-java/pull/2814), [#2846](https://github.com/getsentry/sentry-java/pull/2846))

### Fixes

- Fix ANRv2 thread dump parsing for native-only threads ([#2839](https://github.com/getsentry/sentry-java/pull/2839))
- Derive `TracingContext` values from event for ANRv2 events ([#2839](https://github.com/getsentry/sentry-java/pull/2839))

## 6.25.2

### Fixes

- Change Spring Boot, Apollo, Apollo 3, JUL, Logback, Log4j2, OpenFeign, GraphQL and Kotlin coroutines core dependencies to compileOnly ([#2837](https://github.com/getsentry/sentry-java/pull/2837))

## 6.25.1

### Fixes

- Allow removing integrations in SentryAndroid.init ([#2826](https://github.com/getsentry/sentry-java/pull/2826))
- Fix concurrent access to frameMetrics listener ([#2823](https://github.com/getsentry/sentry-java/pull/2823))

### Dependencies

- Bump Native SDK from v0.6.4 to v0.6.5 ([#2822](https://github.com/getsentry/sentry-java/pull/2822))
  - [changelog](https://github.com/getsentry/sentry-native/blob/master/CHANGELOG.md#065)
  - [diff](https://github.com/getsentry/sentry-native/compare/0.6.4...0.6.5)
- Bump Gradle from v8.2.0 to v8.2.1 ([#2830](https://github.com/getsentry/sentry-java/pull/2830))
  - [changelog](https://github.com/gradle/gradle/blob/master/CHANGELOG.md#v821)
  - [diff](https://github.com/gradle/gradle/compare/v8.2.0...v8.2.1)

## 6.25.0

### Features

- Add manifest `AutoInit` to integrations list ([#2795](https://github.com/getsentry/sentry-java/pull/2795))
- Tracing headers (`sentry-trace` and `baggage`) are now attached and passed through even if performance is disabled ([#2788](https://github.com/getsentry/sentry-java/pull/2788))

### Fixes

- Set `environment` from `SentryOptions` if none persisted in ANRv2 ([#2809](https://github.com/getsentry/sentry-java/pull/2809))
- Remove code that set `tracesSampleRate` to `0.0` for Spring Boot if not set ([#2800](https://github.com/getsentry/sentry-java/pull/2800))
  - This used to enable performance but not send any transactions by default.
  - Performance is now disabled by default.
- Fix slow/frozen frames were not reported with transactions ([#2811](https://github.com/getsentry/sentry-java/pull/2811))

### Dependencies

- Bump Native SDK from v0.6.3 to v0.6.4 ([#2796](https://github.com/getsentry/sentry-java/pull/2796))
  - [changelog](https://github.com/getsentry/sentry-native/blob/master/CHANGELOG.md#064)
  - [diff](https://github.com/getsentry/sentry-native/compare/0.6.3...0.6.4)
- Bump Gradle from v8.1.1 to v8.2.0 ([#2810](https://github.com/getsentry/sentry-java/pull/2810))
  - [changelog](https://github.com/gradle/gradle/blob/master/CHANGELOG.md#v820)
  - [diff](https://github.com/gradle/gradle/compare/v8.1.1...v8.2.0)

## 6.24.0

### Features

- Add debouncing mechanism and before-capture callbacks for screenshots and view hierarchies ([#2773](https://github.com/getsentry/sentry-java/pull/2773))
- Improve ANRv2 implementation ([#2792](https://github.com/getsentry/sentry-java/pull/2792))
  - Add a proguard rule to keep `ApplicationNotResponding` class from obfuscation
  - Add a new option `setReportHistoricalAnrs`; when enabled, it will report all of the ANRs from the [getHistoricalExitReasons](https://developer.android.com/reference/android/app/ActivityManager?hl=en#getHistoricalProcessExitReasons(java.lang.String,%20int,%20int)) list. 
  By default, the SDK only reports and enriches the latest ANR and only this one counts towards ANR rate. 
  Worth noting that this option is mainly useful when updating the SDK to the version where ANRv2 has been introduced, to report all ANRs happened prior to the SDK update. After that, the SDK will always pick up the latest ANR from the historical exit reasons list on next app restart, so there should be no historical ANRs to report.
  These ANRs are reported with the `HistoricalAppExitInfo` mechanism.
  - Add a new option `setAttachAnrThreadDump` to send ANR thread dump from the system as an attachment. 
  This is only useful as additional information, because the SDK attempts to parse the thread dump into proper threads with stacktraces by default.
  - If [ApplicationExitInfo#getTraceInputStream](https://developer.android.com/reference/android/app/ApplicationExitInfo#getTraceInputStream()) returns null, the SDK no longer reports an ANR event, as these events are not very useful without it.
  - Enhance regex patterns for native stackframes

## 6.23.0

### Features

- Add profile rate limiting ([#2782](https://github.com/getsentry/sentry-java/pull/2782))
- Support for automatically capturing Failed GraphQL (Apollo 3) Client errors ([#2781](https://github.com/getsentry/sentry-java/pull/2781))

```kotlin
import com.apollographql.apollo3.ApolloClient
import io.sentry.apollo3.sentryTracing

val apolloClient = ApolloClient.Builder()
    .serverUrl("https://example.com/graphql")
    .sentryTracing(captureFailedRequests = true)    
    .build()
```

### Dependencies

- Bump Native SDK from v0.6.2 to v0.6.3 ([#2746](https://github.com/getsentry/sentry-java/pull/2746))
  - [changelog](https://github.com/getsentry/sentry-native/blob/master/CHANGELOG.md#063)
  - [diff](https://github.com/getsentry/sentry-native/compare/0.6.2...0.6.3)

### Fixes

- Align http.status with [span data conventions](https://develop.sentry.dev/sdk/performance/span-data-conventions/) ([#2786](https://github.com/getsentry/sentry-java/pull/2786))

## 6.22.0

### Features

- Add `lock` attribute to the `SentryStackFrame` protocol to better highlight offending frames in the UI ([#2761](https://github.com/getsentry/sentry-java/pull/2761))
- Enrich database spans with blocked main thread info ([#2760](https://github.com/getsentry/sentry-java/pull/2760))
- Add `api_target` to `Request` and `data` to `Response` Protocols ([#2775](https://github.com/getsentry/sentry-java/pull/2775))

### Fixes

- No longer use `String.join` in `Baggage` as it requires API level 26 ([#2778](https://github.com/getsentry/sentry-java/pull/2778))

## 6.21.0

### Features

- Introduce new `sentry-android-sqlite` integration ([#2722](https://github.com/getsentry/sentry-java/pull/2722))
    - This integration replaces the old `androidx.sqlite` database instrumentation in the Sentry Android Gradle plugin
    - A new capability to manually instrument your `androidx.sqlite` databases. 
      - You can wrap your custom `SupportSQLiteOpenHelper` instance into `SentrySupportSQLiteOpenHelper(myHelper)` if you're not using the Sentry Android Gradle plugin and still benefit from performance auto-instrumentation.
- Add SentryWrapper for Callable and Supplier Interface ([#2720](https://github.com/getsentry/sentry-java/pull/2720))
- Load sentry-debug-meta.properties ([#2734](https://github.com/getsentry/sentry-java/pull/2734))
  - This enables source context for Java
  - For more information on how to enable source context, please refer to [#633](https://github.com/getsentry/sentry-java/issues/633#issuecomment-1465599120)

### Fixes

- Finish WebFlux transaction before popping scope ([#2724](https://github.com/getsentry/sentry-java/pull/2724))
- Use daemon threads for SentryExecutorService ([#2747](https://github.com/getsentry/sentry-java/pull/2747))
  - We started using `SentryExecutorService` in `6.19.0` which caused the application to hang on shutdown unless `Sentry.close()` was called. By using daemon threads we no longer block shutdown.
- Use Base64.NO_WRAP to avoid unexpected char errors in Apollo ([#2745](https://github.com/getsentry/sentry-java/pull/2745))
- Don't warn R8 on missing `ComposeViewHierarchyExporter` class ([#2743](https://github.com/getsentry/sentry-java/pull/2743))

## 6.20.0

### Features

- Add support for Sentry Kotlin Compiler Plugin ([#2695](https://github.com/getsentry/sentry-java/pull/2695))
  - In conjunction with our sentry-kotlin-compiler-plugin we improved Jetpack Compose support for
    - [View Hierarchy](https://docs.sentry.io/platforms/android/enriching-events/viewhierarchy/) support for Jetpack Compose screens
    - Automatic breadcrumbs for [user interactions](https://docs.sentry.io/platforms/android/performance/instrumentation/automatic-instrumentation/#user-interaction-instrumentation)
- More granular http requests instrumentation with a new SentryOkHttpEventListener ([#2659](https://github.com/getsentry/sentry-java/pull/2659))
    - Create spans for time spent on:
        - Proxy selection
        - DNS resolution
        - HTTPS setup
        - Connection
        - Requesting headers
        - Receiving response
    - You can attach the event listener to your OkHttpClient through `client.eventListener(new SentryOkHttpEventListener()).addInterceptor(new SentryOkHttpInterceptor()).build();`
    - In case you already have an event listener you can use the SentryOkHttpEventListener as well through `client.eventListener(new SentryOkHttpEventListener(myListener)).addInterceptor(new SentryOkHttpInterceptor()).build();`
- Add a new option to disable `RootChecker` ([#2735](https://github.com/getsentry/sentry-java/pull/2735))

### Fixes

- Base64 encode internal Apollo3 Headers ([#2707](https://github.com/getsentry/sentry-java/pull/2707))
- Fix `SentryTracer` crash when scheduling auto-finish of a transaction, but the timer has already been cancelled ([#2731](https://github.com/getsentry/sentry-java/pull/2731))
- Fix `AndroidTransactionProfiler` crash when finishing a profile that happened due to race condition ([#2731](https://github.com/getsentry/sentry-java/pull/2731))

## 6.19.1

### Fixes

- Ensure screenshots and view hierarchies are captured on the main thread ([#2712](https://github.com/getsentry/sentry-java/pull/2712))

## 6.19.0

### Features

- Add Screenshot and ViewHierarchy to integrations list ([#2698](https://github.com/getsentry/sentry-java/pull/2698))
- New ANR detection based on [ApplicationExitInfo API](https://developer.android.com/reference/android/app/ApplicationExitInfo) ([#2697](https://github.com/getsentry/sentry-java/pull/2697))
    - This implementation completely replaces the old one (based on a watchdog) on devices running Android 11 and above:
      - New implementation provides more precise ANR events/ANR rate detection as well as system thread dump information. The new implementation reports ANRs exactly as Google Play Console, without producing false positives or missing important background ANR events.
      - New implementation reports ANR events with a new mechanism `mechanism:AppExitInfo`.
      - However, despite producing many false positives, the old implementation is capable of better enriching ANR errors (which is not available with the new implementation), for example:
        - Capturing screenshots at the time of ANR event;
        - Capturing transactions and profiling data corresponding to the ANR event;
        - Auxiliary information (such as current memory load) at the time of ANR event.
      - If you would like us to provide support for the old approach working alongside the new one on Android 11 and above (e.g. for raising events for slow code on main thread), consider upvoting [this issue](https://github.com/getsentry/sentry-java/issues/2693).
    - The old watchdog implementation will continue working for older API versions (Android < 11):
        - The old implementation reports ANR events with the existing mechanism `mechanism:ANR`.
- Open up `TransactionOptions`, `ITransaction` and `IHub` methods allowing consumers modify start/end timestamp of transactions and spans ([#2701](https://github.com/getsentry/sentry-java/pull/2701))
- Send source bundle IDs to Sentry to enable source context ([#2663](https://github.com/getsentry/sentry-java/pull/2663))
  - For more information on how to enable source context, please refer to [#633](https://github.com/getsentry/sentry-java/issues/633#issuecomment-1465599120)

### Fixes

- Android Profiler on calling thread ([#2691](https://github.com/getsentry/sentry-java/pull/2691))
- Use `configureScope` instead of `withScope` in `Hub.close()`. This ensures that the main scope releases the in-memory data when closing a hub instance. ([#2688](https://github.com/getsentry/sentry-java/pull/2688))
- Remove null keys/values before creating concurrent hashmap in order to avoid NPE ([#2708](https://github.com/getsentry/sentry-java/pull/2708))
- Exclude SentryOptions from R8/ProGuard obfuscation ([#2699](https://github.com/getsentry/sentry-java/pull/2699))
  - This fixes AGP 8.+ incompatibility, where full R8 mode is enforced

### Dependencies

- Bump Gradle from v8.1.0 to v8.1.1 ([#2666](https://github.com/getsentry/sentry-java/pull/2666))
  - [changelog](https://github.com/gradle/gradle/blob/master release-test/CHANGELOG.md#v811)
  - [diff](https://github.com/gradle/gradle/compare/v8.1.0...v8.1.1)
- Bump Native SDK from v0.6.1 to v0.6.2 ([#2689](https://github.com/getsentry/sentry-java/pull/2689))
  - [changelog](https://github.com/getsentry/sentry-native/blob/master/CHANGELOG.md#062)
  - [diff](https://github.com/getsentry/sentry-native/compare/0.6.1...0.6.2)

## 6.18.1

### Fixes

- Fix crash when Sentry SDK is initialized more than once ([#2679](https://github.com/getsentry/sentry-java/pull/2679))
- Track a ttfd span per Activity ([#2673](https://github.com/getsentry/sentry-java/pull/2673))

## 6.18.0

### Features

- Attach Trace Context when an ANR is detected (ANRv1) ([#2583](https://github.com/getsentry/sentry-java/pull/2583))
- Make log4j2 integration compatible with log4j 3.0 ([#2634](https://github.com/getsentry/sentry-java/pull/2634))
    - Instead of relying on package scanning, we now use an annotation processor to generate `Log4j2Plugins.dat`
- Create `User` and `Breadcrumb` from map ([#2614](https://github.com/getsentry/sentry-java/pull/2614))
- Add `sent_at` to envelope header item ([#2638](https://github.com/getsentry/sentry-java/pull/2638))

### Fixes

- Fix timestamp intervals of PerformanceCollectionData in profiles ([#2648](https://github.com/getsentry/sentry-java/pull/2648))
- Fix timestamps of PerformanceCollectionData in profiles ([#2632](https://github.com/getsentry/sentry-java/pull/2632))
- Fix missing propagateMinConstraints flag for SentryTraced ([#2637](https://github.com/getsentry/sentry-java/pull/2637))
- Fix potential SecurityException thrown by ConnectivityManager on Android 11 ([#2653](https://github.com/getsentry/sentry-java/pull/2653))
- Fix aar artifacts publishing for Maven ([#2641](https://github.com/getsentry/sentry-java/pull/2641))

### Dependencies
- Bump Kotlin compile version from v1.6.10 to 1.8.0 ([#2563](https://github.com/getsentry/sentry-java/pull/2563))
- Bump Compose compile version from v1.1.1 to v1.3.0 ([#2563](https://github.com/getsentry/sentry-java/pull/2563))
- Bump AGP version from v7.3.0 to v7.4.2 ([#2574](https://github.com/getsentry/sentry-java/pull/2574))
- Bump Gradle from v7.6.0 to v8.0.2 ([#2563](https://github.com/getsentry/sentry-java/pull/2563))
    - [changelog](https://github.com/gradle/gradle/blob/master/CHANGELOG.md#v802)
    - [diff](https://github.com/gradle/gradle/compare/v7.6.0...v8.0.2)
- Bump Gradle from v8.0.2 to v8.1.0 ([#2650](https://github.com/getsentry/sentry-java/pull/2650))
  - [changelog](https://github.com/gradle/gradle/blob/master/CHANGELOG.md#v810)
  - [diff](https://github.com/gradle/gradle/compare/v8.0.2...v8.1.0)

## 6.17.0

### Features

- Add `name` and `geo` to `User` ([#2556](https://github.com/getsentry/sentry-java/pull/2556)) 
- Add breadcrumbs on network changes ([#2608](https://github.com/getsentry/sentry-java/pull/2608))
- Add time-to-initial-display and time-to-full-display measurements to Activity transactions ([#2611](https://github.com/getsentry/sentry-java/pull/2611))
- Read integration list written by sentry gradle plugin from manifest ([#2598](https://github.com/getsentry/sentry-java/pull/2598))
- Add Logcat adapter ([#2620](https://github.com/getsentry/sentry-java/pull/2620))
- Provide CPU count/frequency data as device context ([#2622](https://github.com/getsentry/sentry-java/pull/2622))

### Fixes

- Trim time-to-full-display span if reportFullyDisplayed API is never called ([#2631](https://github.com/getsentry/sentry-java/pull/2631))
- Fix Automatic UI transactions having wrong durations ([#2623](https://github.com/getsentry/sentry-java/pull/2623))
- Fix wrong default environment in Session ([#2610](https://github.com/getsentry/sentry-java/pull/2610))
- Pass through unknown sentry baggage keys into SentryEnvelopeHeader ([#2618](https://github.com/getsentry/sentry-java/pull/2618))
- Fix missing null check when removing lifecycle observer ([#2625](https://github.com/getsentry/sentry-java/pull/2625))

### Dependencies

- Bump Native SDK from v0.6.0 to v0.6.1 ([#2629](https://github.com/getsentry/sentry-java/pull/2629))
  - [changelog](https://github.com/getsentry/sentry-native/blob/master/CHANGELOG.md#061)
  - [diff](https://github.com/getsentry/sentry-native/compare/0.6.0...0.6.1)

## 6.16.0

### Features

- Improve versatility of exception resolver component for Spring with more flexible API for consumers. ([#2577](https://github.com/getsentry/sentry-java/pull/2577))
- Automatic performance instrumentation for WebFlux ([#2597](https://github.com/getsentry/sentry-java/pull/2597))
  - You can enable it by adding `sentry.enable-tracing=true` to your `application.properties`
- The Spring Boot integration can now be configured to add the `SentryAppender` to specific loggers instead of the `ROOT` logger ([#2173](https://github.com/getsentry/sentry-java/pull/2173))
  - You can specify the loggers using `"sentry.logging.loggers[0]=foo.bar` and `"sentry.logging.loggers[1]=baz` in your `application.properties`
- Add capabilities to track Jetpack Compose composition/rendering time ([#2507](https://github.com/getsentry/sentry-java/pull/2507))
- Adapt span op and description for graphql to fit spec ([#2607](https://github.com/getsentry/sentry-java/pull/2607))

### Fixes

- Fix timestamps of slow and frozen frames for profiles ([#2584](https://github.com/getsentry/sentry-java/pull/2584))
- Deprecate reportFullDisplayed in favor of reportFullyDisplayed ([#2585](https://github.com/getsentry/sentry-java/pull/2585))
- Add mechanism for logging integrations and update spring mechanism types ([#2595](https://github.com/getsentry/sentry-java/pull/2595))
	- NOTE: If you're using these mechanism types (`HandlerExceptionResolver`, `SentryWebExceptionHandler`) in your dashboards please update them to use the new types.
- Filter out session cookies sent by Spring and Spring Boot integrations ([#2593](https://github.com/getsentry/sentry-java/pull/2593))
  - We filter out some common cookies like JSESSIONID
  - We also read the value from `server.servlet.session.cookie.name` and filter it out
- No longer send event / transaction to Sentry if `beforeSend` / `beforeSendTransaction` throws ([#2591](https://github.com/getsentry/sentry-java/pull/2591))
- Add version to sentryClientName used in auth header ([#2596](https://github.com/getsentry/sentry-java/pull/2596))
- Keep integration names from being obfuscated ([#2599](https://github.com/getsentry/sentry-java/pull/2599))
- Change log level from INFO to WARN for error message indicating a failed Log4j2 Sentry.init ([#2606](https://github.com/getsentry/sentry-java/pull/2606))
  - The log message was often not visible as our docs suggest a minimum log level of WARN
- Fix session tracking on Android ([#2609](https://github.com/getsentry/sentry-java/pull/2609))
  - Incorrect number of session has been sent. In addition, some of the sessions were not properly ended, messing up Session Health Metrics.

### Dependencies

- Bump `opentelemetry-sdk` to `1.23.1` and `opentelemetry-javaagent` to `1.23.0` ([#2590](https://github.com/getsentry/sentry-java/pull/2590))
- Bump Native SDK from v0.5.4 to v0.6.0 ([#2545](https://github.com/getsentry/sentry-java/pull/2545))
  - [changelog](https://github.com/getsentry/sentry-native/blob/master/CHANGELOG.md#060)
  - [diff](https://github.com/getsentry/sentry-native/compare/0.5.4...0.6.0)

## 6.15.0

### Features

- Adjust time-to-full-display span if reportFullDisplayed is called too early ([#2550](https://github.com/getsentry/sentry-java/pull/2550))
- Add `enableTracing` option ([#2530](https://github.com/getsentry/sentry-java/pull/2530))
    - This change is backwards compatible. The default is `null` meaning existing behaviour remains unchanged (setting either `tracesSampleRate` or `tracesSampler` enables performance).
    - If set to `true`, performance is enabled, even if no `tracesSampleRate` or `tracesSampler` have been configured.
    - If set to `false` performance is disabled, regardless of `tracesSampleRate` and `tracesSampler` options.
- Detect dependencies by listing MANIFEST.MF files at runtime ([#2538](https://github.com/getsentry/sentry-java/pull/2538))
- Report integrations in use, report packages in use more consistently ([#2179](https://github.com/getsentry/sentry-java/pull/2179))
- Implement `ThreadLocalAccessor` for propagating Sentry hub with reactor / WebFlux ([#2570](https://github.com/getsentry/sentry-java/pull/2570))
  - Requires `io.micrometer:context-propagation:1.0.2+` as well as Spring Boot 3.0.3+
  - Enable the feature by setting `sentry.reactive.thread-local-accessor-enabled=true`
  - This is still considered experimental. Once we have enough feedback we may turn this on by default.
  - Checkout the sample here: https://github.com/getsentry/sentry-java/tree/main/sentry-samples/sentry-samples-spring-boot-webflux-jakarta
  - A new hub is now cloned from the main hub for every request

### Fixes

- Leave `inApp` flag for stack frames undecided in SDK if unsure and let ingestion decide instead ([#2547](https://github.com/getsentry/sentry-java/pull/2547))
- Allow `0.0` error sample rate ([#2573](https://github.com/getsentry/sentry-java/pull/2573))
- Fix memory leak in WebFlux related to an ever growing stack ([#2580](https://github.com/getsentry/sentry-java/pull/2580))
- Use the same hub in WebFlux exception handler as we do in WebFilter ([#2566](https://github.com/getsentry/sentry-java/pull/2566))
- Switch upstream Jetpack Compose dependencies to `compileOnly` in `sentry-compose-android` ([#2578](https://github.com/getsentry/sentry-java/pull/2578))
  - NOTE: If you're using Compose Navigation/User Interaction integrations, make sure to have the following dependencies on the classpath as we do not bring them in transitively anymore:
    - `androidx.navigation:navigation-compose:`
    - `androidx.compose.runtime:runtime:`
    - `androidx.compose.ui:ui:`

## 6.14.0

### Features

- Add time-to-full-display span to Activity auto-instrumentation ([#2432](https://github.com/getsentry/sentry-java/pull/2432))
- Add `main` flag to threads and `in_foreground` flag for app contexts  ([#2516](https://github.com/getsentry/sentry-java/pull/2516))

### Fixes

- Ignore Shutdown in progress when closing ShutdownHookIntegration ([#2521](https://github.com/getsentry/sentry-java/pull/2521))
- Fix app start span end-time is wrong if SDK init is deferred ([#2519](https://github.com/getsentry/sentry-java/pull/2519))
- Fix invalid session creation when app is launched in background ([#2543](https://github.com/getsentry/sentry-java/pull/2543))

## 6.13.1

### Fixes

- Fix transaction performance collector oom ([#2505](https://github.com/getsentry/sentry-java/pull/2505))
- Remove authority from URLs sent to Sentry ([#2366](https://github.com/getsentry/sentry-java/pull/2366))
- Fix `sentry-bom` containing incorrect artifacts ([#2504](https://github.com/getsentry/sentry-java/pull/2504))

### Dependencies

- Bump Native SDK from v0.5.3 to v0.5.4 ([#2500](https://github.com/getsentry/sentry-java/pull/2500))
  - [changelog](https://github.com/getsentry/sentry-native/blob/master/CHANGELOG.md#054)
  - [diff](https://github.com/getsentry/sentry-native/compare/0.5.3...0.5.4)

## 6.13.0

### Features

- Send cpu usage percentage in profile payload ([#2469](https://github.com/getsentry/sentry-java/pull/2469))
- Send transaction memory stats in profile payload ([#2447](https://github.com/getsentry/sentry-java/pull/2447))
- Add cpu usage collection ([#2462](https://github.com/getsentry/sentry-java/pull/2462))
- Improve ANR implementation: ([#2475](https://github.com/getsentry/sentry-java/pull/2475))
  - Add `abnormal_mechanism` to sessions for ANR rate calculation
  - Always attach thread dump to ANR events
  - Distinguish between foreground and background ANRs
- Improve possible date precision to 10 μs ([#2451](https://github.com/getsentry/sentry-java/pull/2451))

### Fixes

- Fix performance collector setup called in main thread ([#2499](https://github.com/getsentry/sentry-java/pull/2499))
- Expand guard against CVE-2018-9492 "Privilege Escalation via Content Provider" ([#2482](https://github.com/getsentry/sentry-java/pull/2482))
- Prevent OOM by disabling TransactionPerformanceCollector for now ([#2498](https://github.com/getsentry/sentry-java/pull/2498))

## 6.12.1

### Fixes

- Create timer in `TransactionPerformanceCollector` lazily ([#2478](https://github.com/getsentry/sentry-java/pull/2478))

## 6.12.0

### Features

- Attach View Hierarchy to the errored/crashed events ([#2440](https://github.com/getsentry/sentry-java/pull/2440))
- Collect memory usage in transactions ([#2445](https://github.com/getsentry/sentry-java/pull/2445))
- Add `traceOptionsRequests` option to disable tracing of OPTIONS requests ([#2453](https://github.com/getsentry/sentry-java/pull/2453))
- Extend list of HTTP headers considered sensitive ([#2455](https://github.com/getsentry/sentry-java/pull/2455))

### Fixes

- Use a single TransactionPerfomanceCollector ([#2464](https://github.com/getsentry/sentry-java/pull/2464))
- Don't override sdk name with Timber ([#2450](https://github.com/getsentry/sentry-java/pull/2450))
- Set transactionNameSource to CUSTOM when setting transaction name ([#2405](https://github.com/getsentry/sentry-java/pull/2405))
- Guard against CVE-2018-9492 "Privilege Escalation via Content Provider" ([#2466](https://github.com/getsentry/sentry-java/pull/2466))

## 6.11.0

### Features

- Disable Android concurrent profiling ([#2434](https://github.com/getsentry/sentry-java/pull/2434))
- Add logging for OpenTelemetry integration ([#2425](https://github.com/getsentry/sentry-java/pull/2425))
- Auto add `OpenTelemetryLinkErrorEventProcessor` for Spring Boot ([#2429](https://github.com/getsentry/sentry-java/pull/2429))

### Fixes

- Use minSdk compatible `Objects` class ([#2436](https://github.com/getsentry/sentry-java/pull/2436))
- Prevent R8 from warning on missing classes, as we check for their presence at runtime ([#2439](https://github.com/getsentry/sentry-java/pull/2439))

### Dependencies

- Bump Gradle from v7.5.1 to v7.6.0 ([#2438](https://github.com/getsentry/sentry-java/pull/2438))
  - [changelog](https://github.com/gradle/gradle/blob/master/CHANGELOG.md#v760)
  - [diff](https://github.com/gradle/gradle/compare/v7.5.1...v7.6.0)

## 6.10.0

### Features

- Add time-to-initial-display span to Activity transactions ([#2369](https://github.com/getsentry/sentry-java/pull/2369))
- Start a session after init if AutoSessionTracking is enabled ([#2356](https://github.com/getsentry/sentry-java/pull/2356))
- Provide automatic breadcrumbs and transactions for click/scroll events for Compose ([#2390](https://github.com/getsentry/sentry-java/pull/2390))
- Add `blocked_main_thread` and `call_stack` to File I/O spans to detect performance issues ([#2382](https://github.com/getsentry/sentry-java/pull/2382))

### Dependencies

- Bump Native SDK from v0.5.2 to v0.5.3 ([#2423](https://github.com/getsentry/sentry-java/pull/2423))
  - [changelog](https://github.com/getsentry/sentry-native/blob/master/CHANGELOG.md#053)
  - [diff](https://github.com/getsentry/sentry-native/compare/0.5.2...0.5.3)

## 6.9.2

### Fixes

- Updated ProfileMeasurementValue types ([#2412](https://github.com/getsentry/sentry-java/pull/2412))
- Clear window reference only on activity stop in profileMeasurements collector ([#2407](https://github.com/getsentry/sentry-java/pull/2407))
- No longer disable OpenTelemetry exporters in default Java Agent config ([#2408](https://github.com/getsentry/sentry-java/pull/2408))
- Fix `ClassNotFoundException` for `io.sentry.spring.SentrySpringServletContainerInitializer` in `sentry-spring-jakarta` ([#2411](https://github.com/getsentry/sentry-java/issues/2411))
- Fix `sentry-samples-spring-jakarta` ([#2411](https://github.com/getsentry/sentry-java/issues/2411))

### Features

- Add SENTRY_AUTO_INIT environment variable to control OpenTelemetry Agent init ([#2410](https://github.com/getsentry/sentry-java/pull/2410))
- Add OpenTelemetryLinkErrorEventProcessor for linking errors to traces created via OpenTelemetry ([#2418](https://github.com/getsentry/sentry-java/pull/2418))

### Dependencies

- Bump OpenTelemetry to 1.20.1 and OpenTelemetry Java Agent to 1.20.2 ([#2420](https://github.com/getsentry/sentry-java/pull/2420))

## 6.9.1

### Fixes

- OpenTelemetry modules were missing in `6.9.0` so we released the same code again as `6.9.1` including OpenTelemetry modules

## 6.9.0

### Fixes

- Use `canonicalName` in Fragment Integration for better de-obfuscation ([#2379](https://github.com/getsentry/sentry-java/pull/2379))
- Fix Timber and Fragment integrations auto-installation for obfuscated builds ([#2379](https://github.com/getsentry/sentry-java/pull/2379))
- Don't attach screenshots to events from Hybrid SDKs ([#2360](https://github.com/getsentry/sentry-java/pull/2360))
- Ensure Hints do not cause memory leaks ([#2387](https://github.com/getsentry/sentry-java/pull/2387))
- Do not attach empty `sentry-trace` and `baggage` headers ([#2385](https://github.com/getsentry/sentry-java/pull/2385))

### Features

- Add beforeSendTransaction which allows users to filter and change transactions ([#2388](https://github.com/getsentry/sentry-java/pull/2388))
- Add experimental support for OpenTelemetry ([README](sentry-opentelemetry/README.md))([#2344](https://github.com/getsentry/sentry-java/pull/2344))

### Dependencies

- Update Spring Boot Jakarta to Spring Boot 3.0.0 ([#2389](https://github.com/getsentry/sentry-java/pull/2389))
- Bump Spring Boot to 2.7.5 ([#2383](https://github.com/getsentry/sentry-java/pull/2383))

## 6.8.0

### Features

- Add FrameMetrics to Android profiling data ([#2342](https://github.com/getsentry/sentry-java/pull/2342))

### Fixes

- Remove profiler main thread io ([#2348](https://github.com/getsentry/sentry-java/pull/2348))
- Fix ensure all options are processed before integrations are loaded ([#2377](https://github.com/getsentry/sentry-java/pull/2377))

## 6.7.1

### Fixes

- Fix `Gpu.vendorId` should be a String ([#2343](https://github.com/getsentry/sentry-java/pull/2343))
- Don't set device name on Android if `sendDefaultPii` is disabled ([#2354](https://github.com/getsentry/sentry-java/pull/2354))
- Fix corrupted UUID on Motorola devices ([#2363](https://github.com/getsentry/sentry-java/pull/2363))
- Fix ANR on dropped uncaught exception events ([#2368](https://github.com/getsentry/sentry-java/pull/2368))

### Features

- Update Spring Boot Jakarta to Spring Boot 3.0.0-RC2 ([#2347](https://github.com/getsentry/sentry-java/pull/2347))

## 6.7.0

### Fixes

- Use correct set-cookie for the HTTP Client response object ([#2326](https://github.com/getsentry/sentry-java/pull/2326))
- Fix NoSuchElementException in CircularFifoQueue when cloning a Scope ([#2328](https://github.com/getsentry/sentry-java/pull/2328))

### Features

- Customizable fragment lifecycle breadcrumbs ([#2299](https://github.com/getsentry/sentry-java/pull/2299))
- Provide hook for Jetpack Compose navigation instrumentation ([#2320](https://github.com/getsentry/sentry-java/pull/2320))
- Populate `event.modules` with dependencies metadata ([#2324](https://github.com/getsentry/sentry-java/pull/2324))
- Support Spring 6 and Spring Boot 3 ([#2289](https://github.com/getsentry/sentry-java/pull/2289))

### Dependencies

- Bump Native SDK from v0.5.1 to v0.5.2 ([#2315](https://github.com/getsentry/sentry-java/pull/2315))
  - [changelog](https://github.com/getsentry/sentry-native/blob/master/CHANGELOG.md#052)
  - [diff](https://github.com/getsentry/sentry-native/compare/0.5.1...0.5.2)

## 6.6.0

### Fixes

- Ensure potential callback exceptions are caught #2123 ([#2291](https://github.com/getsentry/sentry-java/pull/2291))
- Remove verbose FrameMetricsAggregator failure logging ([#2293](https://github.com/getsentry/sentry-java/pull/2293))
- Ignore broken regex for tracePropagationTarget ([#2288](https://github.com/getsentry/sentry-java/pull/2288))
- No longer serialize static fields; use toString as fallback ([#2309](https://github.com/getsentry/sentry-java/pull/2309))
- Fix `SentryFileWriter`/`SentryFileOutputStream` append overwrites file contents ([#2304](https://github.com/getsentry/sentry-java/pull/2304))
- Respect incoming parent sampled decision when continuing a trace ([#2311](https://github.com/getsentry/sentry-java/pull/2311))

### Features

- Profile envelopes are sent directly from profiler ([#2298](https://github.com/getsentry/sentry-java/pull/2298))
- Add support for using Encoder with logback.SentryAppender ([#2246](https://github.com/getsentry/sentry-java/pull/2246))
- Report Startup Crashes ([#2277](https://github.com/getsentry/sentry-java/pull/2277))
- HTTP Client errors for OkHttp ([#2287](https://github.com/getsentry/sentry-java/pull/2287))
- Add option to enable or disable Frame Tracking ([#2314](https://github.com/getsentry/sentry-java/pull/2314))

### Dependencies

- Bump Native SDK from v0.5.0 to v0.5.1 ([#2306](https://github.com/getsentry/sentry-java/pull/2306))
  - [changelog](https://github.com/getsentry/sentry-native/blob/master/CHANGELOG.md#051)
  - [diff](https://github.com/getsentry/sentry-native/compare/0.5.0...0.5.1)

## 6.5.0

### Fixes

- Improve public facing API for creating Baggage from header ([#2284](https://github.com/getsentry/sentry-java/pull/2284))

## 6.5.0-beta.3

### Features

- Provide API for attaching custom measurements to transactions ([#2260](https://github.com/getsentry/sentry-java/pull/2260))
- Bump spring to 2.7.4 ([#2279](https://github.com/getsentry/sentry-java/pull/2279))

## 6.5.0-beta.2

### Features

- Make user segment a top level property ([#2257](https://github.com/getsentry/sentry-java/pull/2257))
- Replace user `other` with `data` ([#2258](https://github.com/getsentry/sentry-java/pull/2258))
- `isTraceSampling` is now on by default. `tracingOrigins` has been replaced by `tracePropagationTargets` ([#2255](https://github.com/getsentry/sentry-java/pull/2255))

## 6.5.0-beta.1

### Features

- Server-Side Dynamic Sampling Context support  ([#2226](https://github.com/getsentry/sentry-java/pull/2226))

## 6.4.4

### Fixes

- Fix ConcurrentModificationException due to FrameMetricsAggregator manipulation ([#2282](https://github.com/getsentry/sentry-java/pull/2282))

## 6.4.3

- Fix slow and frozen frames tracking ([#2271](https://github.com/getsentry/sentry-java/pull/2271))

## 6.4.2

### Fixes

- Fixed AbstractMethodError when getting Lifecycle ([#2228](https://github.com/getsentry/sentry-java/pull/2228))
- Missing unit fields for Android measurements ([#2204](https://github.com/getsentry/sentry-java/pull/2204))
- Avoid sending empty profiles ([#2232](https://github.com/getsentry/sentry-java/pull/2232))
- Fix file descriptor leak in FileIO instrumentation ([#2248](https://github.com/getsentry/sentry-java/pull/2248))

## 6.4.1

### Fixes

- Fix memory leak caused by throwableToSpan ([#2227](https://github.com/getsentry/sentry-java/pull/2227))

## 6.4.0

### Fixes

- make profiling rate defaults to 101 hz ([#2211](https://github.com/getsentry/sentry-java/pull/2211))
- SentryOptions.setProfilingTracesIntervalMillis has been deprecated
- Added cpu architecture and default environment in profiles envelope ([#2207](https://github.com/getsentry/sentry-java/pull/2207))
- SentryOptions.setProfilingEnabled has been deprecated in favor of setProfilesSampleRate
- Use toString for enum serialization ([#2220](https://github.com/getsentry/sentry-java/pull/2220))

### Features

- Concurrent profiling 3 - added truncation reason ([#2247](https://github.com/getsentry/sentry-java/pull/2247))
- Concurrent profiling 2 - added list of transactions ([#2218](https://github.com/getsentry/sentry-java/pull/2218))
- Concurrent profiling 1 - added envelope payload data format ([#2216](https://github.com/getsentry/sentry-java/pull/2216))
- Send source for transactions ([#2180](https://github.com/getsentry/sentry-java/pull/2180))
- Add profilesSampleRate and profileSampler options for Android sdk ([#2184](https://github.com/getsentry/sentry-java/pull/2184))
- Add baggage header to RestTemplate ([#2206](https://github.com/getsentry/sentry-java/pull/2206))
- Bump Native SDK from v0.4.18 to v0.5.0 ([#2199](https://github.com/getsentry/sentry-java/pull/2199))
  - [changelog](https://github.com/getsentry/sentry-native/blob/master/CHANGELOG.md#050)
  - [diff](https://github.com/getsentry/sentry-native/compare/0.4.18...0.5.0)
- Bump Gradle from v7.5.0 to v7.5.1 ([#2212](https://github.com/getsentry/sentry-java/pull/2212))
  - [changelog](https://github.com/gradle/gradle/blob/master/CHANGELOG.md#v751)
  - [diff](https://github.com/gradle/gradle/compare/v7.5.0...v7.5.1)

## 6.3.1

### Fixes

- Prevent NPE by checking SentryTracer.timer for null again inside synchronized ([#2200](https://github.com/getsentry/sentry-java/pull/2200))
- Weakly reference Activity for transaction finished callback ([#2203](https://github.com/getsentry/sentry-java/pull/2203))
- `attach-screenshot` set on Manual init. didn't work ([#2186](https://github.com/getsentry/sentry-java/pull/2186))
- Remove extra space from `spring.factories` causing issues in old versions of Spring Boot ([#2181](https://github.com/getsentry/sentry-java/pull/2181))


### Features

- Bump Native SDK to v0.4.18 ([#2154](https://github.com/getsentry/sentry-java/pull/2154))
  - [changelog](https://github.com/getsentry/sentry-native/blob/master/CHANGELOG.md#0418)
  - [diff](https://github.com/getsentry/sentry-native/compare/0.4.17...0.4.18)
- Bump Gradle to v7.5.0 ([#2174](https://github.com/getsentry/sentry-java/pull/2174), [#2191](https://github.com/getsentry/sentry-java/pull/2191))
  - [changelog](https://github.com/gradle/gradle/blob/master/CHANGELOG.md#v750)
  - [diff](https://github.com/gradle/gradle/compare/v7.4.2...v7.5.0)

## 6.3.0

### Features

- Switch upstream dependencies to `compileOnly` in integrations ([#2175](https://github.com/getsentry/sentry-java/pull/2175))

### Fixes

- Lazily retrieve HostnameCache in MainEventProcessor ([#2170](https://github.com/getsentry/sentry-java/pull/2170))

## 6.2.1

### Fixes

- Only send userid in Dynamic Sampling Context if sendDefaultPii is true ([#2147](https://github.com/getsentry/sentry-java/pull/2147))
- Remove userId from baggage due to PII ([#2157](https://github.com/getsentry/sentry-java/pull/2157))

### Features

- Add integration for Apollo-Kotlin 3 ([#2109](https://github.com/getsentry/sentry-java/pull/2109))
- New package `sentry-android-navigation` for AndroidX Navigation support ([#2136](https://github.com/getsentry/sentry-java/pull/2136))
- New package `sentry-compose` for Jetpack Compose support (Navigation) ([#2136](https://github.com/getsentry/sentry-java/pull/2136))
- Add sample rate to baggage as well as trace in envelope header and flatten user ([#2135](https://github.com/getsentry/sentry-java/pull/2135))

Breaking Changes:
- The boolean parameter `samplingDecision` in the `TransactionContext` constructor has been replaced with a `TracesSamplingDecision` object. Feel free to ignore the `@ApiStatus.Internal` in this case.

## 6.1.4

### Fixes

- Filter out app starts with more than 60s ([#2127](https://github.com/getsentry/sentry-java/pull/2127))

## 6.1.3

### Fixes

- Fix thread leak due to Timer being created and never cancelled ([#2131](https://github.com/getsentry/sentry-java/pull/2131))

## 6.1.2

### Fixes

- Swallow error when reading ActivityManager#getProcessesInErrorState instead of crashing ([#2114](https://github.com/getsentry/sentry-java/pull/2114))
- Use charset string directly as StandardCharsets is not available on earlier Android versions ([#2111](https://github.com/getsentry/sentry-java/pull/2111))

## 6.1.1

### Features

- Replace `tracestate` header with `baggage` header ([#2078](https://github.com/getsentry/sentry-java/pull/2078))
- Allow opting out of device info collection that requires Inter-Process Communication (IPC) ([#2100](https://github.com/getsentry/sentry-java/pull/2100))

## 6.1.0

### Features

- Implement local scope by adding overloads to the capture methods that accept a ScopeCallback ([#2084](https://github.com/getsentry/sentry-java/pull/2084))
- SentryOptions#merge is now public and can be used to load ExternalOptions ([#2088](https://github.com/getsentry/sentry-java/pull/2088))

### Fixes

- Fix proguard rules to work R8 [issue](https://issuetracker.google.com/issues/235733922) around on AGP 7.3.0-betaX and 7.4.0-alphaX ([#2094](https://github.com/getsentry/sentry-java/pull/2094))
- Fix GraalVM Native Image compatibility ([#2172](https://github.com/getsentry/sentry-java/pull/2172))

## 6.0.0

### Sentry Self-hosted Compatibility

- Starting with version `6.0.0` of the `sentry` package, [Sentry's self hosted version >= v21.9.0](https://github.com/getsentry/self-hosted/releases) is required or you have to manually disable sending client reports via the `sendClientReports` option. This only applies to self-hosted Sentry. If you are using [sentry.io](https://sentry.io), no action is needed.

### Features

- Allow optimization and obfuscation of the SDK by reducing proguard rules ([#2031](https://github.com/getsentry/sentry-java/pull/2031))
- Relax TransactionNameProvider ([#1861](https://github.com/getsentry/sentry-java/pull/1861))
- Use float instead of Date for protocol types for higher precision ([#1737](https://github.com/getsentry/sentry-java/pull/1737))
- Allow setting SDK info (name & version) in manifest ([#2016](https://github.com/getsentry/sentry-java/pull/2016))
- Allow setting native Android SDK name during build ([#2035](https://github.com/getsentry/sentry-java/pull/2035))
- Include application permissions in Android events ([#2018](https://github.com/getsentry/sentry-java/pull/2018))
- Automatically create transactions for UI events ([#1975](https://github.com/getsentry/sentry-java/pull/1975))
- Hints are now used via a Hint object and passed into beforeSend and EventProcessor as @NotNull Hint object ([#2045](https://github.com/getsentry/sentry-java/pull/2045))
- Attachments can be manipulated via hint ([#2046](https://github.com/getsentry/sentry-java/pull/2046))
- Add sentry-servlet-jakarta module ([#1987](https://github.com/getsentry/sentry-java/pull/1987))
- Add client reports ([#1982](https://github.com/getsentry/sentry-java/pull/1982))
- Screenshot is taken when there is an error ([#1967](https://github.com/getsentry/sentry-java/pull/1967))
- Add Android profiling traces ([#1897](https://github.com/getsentry/sentry-java/pull/1897)) ([#1959](https://github.com/getsentry/sentry-java/pull/1959)) and its tests ([#1949](https://github.com/getsentry/sentry-java/pull/1949))
- Enable enableScopeSync by default for Android ([#1928](https://github.com/getsentry/sentry-java/pull/1928))
- Feat: Vendor JSON ([#1554](https://github.com/getsentry/sentry-java/pull/1554))
    - Introduce `JsonSerializable` and `JsonDeserializer` interfaces for manual json
      serialization/deserialization.
    - Introduce `JsonUnknwon` interface to preserve unknown properties when deserializing/serializing
      SDK classes.
    - When passing custom objects, for example in `Contexts`, these are supported for serialization:
        - `JsonSerializable`
        - `Map`, `Collection`, `Array`, `String` and all primitive types.
        - Objects with the help of refection.
            - `Map`, `Collection`, `Array`, `String` and all primitive types.
            - Call `toString()` on objects that have a cyclic reference to a ancestor object.
            - Call `toString()` where object graphs exceed max depth.
    - Remove `gson` dependency.
    - Remove `IUnknownPropertiesConsumer`
- Pass MDC tags as Sentry tags ([#1954](https://github.com/getsentry/sentry-java/pull/1954))

### Fixes

- Calling Sentry.init and specifying contextTags now has an effect on the Logback SentryAppender ([#2052](https://github.com/getsentry/sentry-java/pull/2052))
- Calling Sentry.init and specifying contextTags now has an effect on the Log4j SentryAppender ([#2054](https://github.com/getsentry/sentry-java/pull/2054))
- Calling Sentry.init and specifying contextTags now has an effect on the jul SentryAppender ([#2057](https://github.com/getsentry/sentry-java/pull/2057))
- Update Spring Boot dependency to 2.6.8 and fix the CVE-2022-22970 ([#2068](https://github.com/getsentry/sentry-java/pull/2068))
- Sentry can now self heal after a Thread had its currentHub set to a NoOpHub ([#2076](https://github.com/getsentry/sentry-java/pull/2076))
- No longer close OutputStream that is passed into JsonSerializer ([#2029](https://github.com/getsentry/sentry-java/pull/2029))
- Fix setting context tags on events captured by Spring ([#2060](https://github.com/getsentry/sentry-java/pull/2060))
- Isolate cached events with hashed DSN subfolder ([#2038](https://github.com/getsentry/sentry-java/pull/2038))
- SentryThread.current flag will not be overridden by DefaultAndroidEventProcessor if already set ([#2050](https://github.com/getsentry/sentry-java/pull/2050))
- Fix serialization of Long inside of Request.data ([#2051](https://github.com/getsentry/sentry-java/pull/2051))
- Update sentry-native to 0.4.17 ([#2033](https://github.com/getsentry/sentry-java/pull/2033))
- Update Gradle to 7.4.2 and AGP to 7.2 ([#2042](https://github.com/getsentry/sentry-java/pull/2042))
- Change order of event filtering mechanisms ([#2001](https://github.com/getsentry/sentry-java/pull/2001))
- Only send session update for dropped events if state changed ([#2002](https://github.com/getsentry/sentry-java/pull/2002))
- Android profiling initializes on first profile start ([#2009](https://github.com/getsentry/sentry-java/pull/2009))
- Profiling rate decreased from 300hz to 100hz ([#1997](https://github.com/getsentry/sentry-java/pull/1997))
- Allow disabling sending of client reports via Android Manifest and external options ([#2007](https://github.com/getsentry/sentry-java/pull/2007))
- Ref: Upgrade Spring Boot dependency to 2.5.13 ([#2011](https://github.com/getsentry/sentry-java/pull/2011))
- Ref: Make options.printUncaughtStackTrace primitive type ([#1995](https://github.com/getsentry/sentry-java/pull/1995))
- Ref: Remove not needed interface abstractions on Android ([#1953](https://github.com/getsentry/sentry-java/pull/1953))
- Ref: Make hints Map<String, Object> instead of only Object ([#1929](https://github.com/getsentry/sentry-java/pull/1929))
- Ref: Simplify DateUtils with ISO8601Utils ([#1837](https://github.com/getsentry/sentry-java/pull/1837))
- Ref: Remove deprecated and scheduled fields ([#1875](https://github.com/getsentry/sentry-java/pull/1875))
- Ref: Add shutdownTimeoutMillis in favor of shutdownTimeout ([#1873](https://github.com/getsentry/sentry-java/pull/1873))
- Ref: Remove Attachment ContentType since the Server infers it ([#1874](https://github.com/getsentry/sentry-java/pull/1874))
- Ref: Bind external properties to a dedicated class. ([#1750](https://github.com/getsentry/sentry-java/pull/1750))
- Ref: Debug log serializable objects ([#1795](https://github.com/getsentry/sentry-java/pull/1795))
- Ref: catch Throwable instead of Exception to suppress internal SDK errors ([#1812](https://github.com/getsentry/sentry-java/pull/1812))
- `SentryOptions` can merge properties from `ExternalOptions` instead of another instance of `SentryOptions`
- Following boolean properties from `SentryOptions` that allowed `null` values are now not nullable - `debug`, `enableUncaughtExceptionHandler`, `enableDeduplication`
- `SentryOptions` cannot be created anymore using `PropertiesProvider` with `SentryOptions#from` method. Use `ExternalOptions#from` instead and merge created object with `SentryOptions#merge`
- Bump: Kotlin to 1.5 and compatibility to 1.4 for sentry-android-timber ([#1815](https://github.com/getsentry/sentry-java/pull/1815))

## 5.7.4

### Fixes

* Change order of event filtering mechanisms and only send session update for dropped events if session state changed (#2028)

## 5.7.3

### Fixes

- Sentry Timber integration throws an exception when using args ([#1986](https://github.com/getsentry/sentry-java/pull/1986))

## 5.7.2

### Fixes

- Bring back support for `Timber.tag` ([#1974](https://github.com/getsentry/sentry-java/pull/1974))

## 5.7.1

### Fixes

- Sentry Timber integration does not submit msg.formatted breadcrumbs ([#1957](https://github.com/getsentry/sentry-java/pull/1957))
- ANR WatchDog won't crash on SecurityException ([#1962](https://github.com/getsentry/sentry-java/pull/1962))

## 5.7.0

### Features

- Automatically enable `Timber` and `Fragment` integrations if they are present on the classpath ([#1936](https://github.com/getsentry/sentry-java/pull/1936))

## 5.6.3

### Fixes

- If transaction or span is finished, do not allow to mutate ([#1940](https://github.com/getsentry/sentry-java/pull/1940))
- Keep used AndroidX classes from obfuscation (Fixes UI breadcrumbs and Slow/Frozen frames) ([#1942](https://github.com/getsentry/sentry-java/pull/1942))

## 5.6.2

### Fixes

- Ref: Make ActivityFramesTracker public to be used by Hybrid SDKs ([#1931](https://github.com/getsentry/sentry-java/pull/1931))
- Bump: AGP to 7.1.2 ([#1930](https://github.com/getsentry/sentry-java/pull/1930))
- NPE while adding "response_body_size" breadcrumb, when response body length is unknown ([#1908](https://github.com/getsentry/sentry-java/pull/1908))
- Do not include stacktrace frames into Timber message ([#1898](https://github.com/getsentry/sentry-java/pull/1898))
- Potential memory leaks ([#1909](https://github.com/getsentry/sentry-java/pull/1909))

Breaking changes:
`Timber.tag` is no longer supported by our [Timber integration](https://docs.sentry.io/platforms/android/configuration/integrations/timber/) and will not appear on Sentry for error events.
Please vote on this [issue](https://github.com/getsentry/sentry-java/issues/1900), if you'd like us to provide support for that.

## 5.6.2-beta.3

### Fixes

- Ref: Make ActivityFramesTracker public to be used by Hybrid SDKs ([#1931](https://github.com/getsentry/sentry-java/pull/1931))
- Bump: AGP to 7.1.2 ([#1930](https://github.com/getsentry/sentry-java/pull/1930))

## 5.6.2-beta.2

### Fixes

- NPE while adding "response_body_size" breadcrumb, when response body length is unknown ([#1908](https://github.com/getsentry/sentry-java/pull/1908))

## 5.6.2-beta.1

### Fixes

- Do not include stacktrace frames into Timber message ([#1898](https://github.com/getsentry/sentry-java/pull/1898))
- Potential memory leaks ([#1909](https://github.com/getsentry/sentry-java/pull/1909))

Breaking changes:
`Timber.tag` is no longer supported by our [Timber integration](https://docs.sentry.io/platforms/android/configuration/integrations/timber/) and will not appear on Sentry for error events.
Please vote on this [issue](https://github.com/getsentry/sentry-java/issues/1900), if you'd like us to provide support for that.

## 5.6.1

### Features

- Add options.printUncaughtStackTrace to print uncaught exceptions ([#1890](https://github.com/getsentry/sentry-java/pull/1890))

### Fixes

- NPE while adding "response_body_size" breadcrumb, when response body is null ([#1884](https://github.com/getsentry/sentry-java/pull/1884))
- Bump: AGP to 7.1.0 ([#1892](https://github.com/getsentry/sentry-java/pull/1892))

## 5.6.0

### Features

- Add breadcrumbs support for UI events (automatically captured) ([#1876](https://github.com/getsentry/sentry-java/pull/1876))

### Fixes

- Change scope of servlet-api to compileOnly ([#1880](https://github.com/getsentry/sentry-java/pull/1880))

## 5.5.3

### Fixes

- Do not create SentryExceptionResolver bean when Spring MVC is not on the classpath ([#1865](https://github.com/getsentry/sentry-java/pull/1865))

## 5.5.2

### Fixes

- Detect App Cold start correctly for Hybrid SDKs ([#1855](https://github.com/getsentry/sentry-java/pull/1855))
- Bump: log4j to 2.17.0 ([#1852](https://github.com/getsentry/sentry-java/pull/1852))
- Bump: logback to 1.2.9 ([#1853](https://github.com/getsentry/sentry-java/pull/1853))

## 5.5.1

### Fixes

- Bump: log4j to 2.16.0 ([#1845](https://github.com/getsentry/sentry-java/pull/1845))
- Make App start cold/warm visible to Hybrid SDKs ([#1848](https://github.com/getsentry/sentry-java/pull/1848))

## 5.5.0

### Features

- Add locale to device context and deprecate language ([#1832](https://github.com/getsentry/sentry-java/pull/1832))
- Add `SentryFileInputStream` and `SentryFileOutputStream` for File I/O performance instrumentation ([#1826](https://github.com/getsentry/sentry-java/pull/1826))
- Add `SentryFileReader` and `SentryFileWriter` for File I/O instrumentation ([#1843](https://github.com/getsentry/sentry-java/pull/1843))

### Fixes

- Bump: log4j to 2.15.0 ([#1839](https://github.com/getsentry/sentry-java/pull/1839))
- Ref: Rename Fragment span operation from `ui.fragment.load` to `ui.load` ([#1824](https://github.com/getsentry/sentry-java/pull/1824))
- Ref: change `java.util.Random` to `java.security.SecureRandom` for possible security reasons ([#1831](https://github.com/getsentry/sentry-java/pull/1831))

## 5.4.3

### Fixes

- Only report App start measurement for full launch on Android ([#1821](https://github.com/getsentry/sentry-java/pull/1821))

## 5.4.2

### Fixes

- Ref: catch Throwable instead of Exception to suppress internal SDK errors ([#1812](https://github.com/getsentry/sentry-java/pull/1812))

## 5.4.1

### Features

- Refactor OkHttp and Apollo to Kotlin functional interfaces ([#1797](https://github.com/getsentry/sentry-java/pull/1797))
- Add secondary constructor to SentryInstrumentation ([#1804](https://github.com/getsentry/sentry-java/pull/1804))

### Fixes

- Do not start fragment span if not added to the Activity ([#1813](https://github.com/getsentry/sentry-java/pull/1813))

## 5.4.0

### Features

- Add `graphql-java` instrumentation ([#1777](https://github.com/getsentry/sentry-java/pull/1777))

### Fixes

- Do not crash when event processors throw a lower level Throwable class ([#1800](https://github.com/getsentry/sentry-java/pull/1800))
- ActivityFramesTracker does not throw if Activity has no observers ([#1799](https://github.com/getsentry/sentry-java/pull/1799))

## 5.3.0

### Features

- Add datasource tracing with P6Spy ([#1784](https://github.com/getsentry/sentry-java/pull/1784))

### Fixes

- ActivityFramesTracker does not throw if Activity has not been added ([#1782](https://github.com/getsentry/sentry-java/pull/1782))
- PerformanceAndroidEventProcessor uses up to date isTracingEnabled set on Configuration callback ([#1786](https://github.com/getsentry/sentry-java/pull/1786))

## 5.2.4

### Fixes

- Window.FEATURE_NO_TITLE does not work when using activity traces ([#1769](https://github.com/getsentry/sentry-java/pull/1769))
- unregister UncaughtExceptionHandler on close ([#1770](https://github.com/getsentry/sentry-java/pull/1770))

## 5.2.3

### Fixes

- Make ActivityFramesTracker operations thread-safe ([#1762](https://github.com/getsentry/sentry-java/pull/1762))
- Clone Scope Contexts ([#1763](https://github.com/getsentry/sentry-java/pull/1763))
- Bump: AGP to 7.0.3 ([#1765](https://github.com/getsentry/sentry-java/pull/1765))

## 5.2.2

### Fixes

- Close HostnameCache#executorService on SentryClient#close ([#1757](https://github.com/getsentry/sentry-java/pull/1757))

## 5.2.1

### Features

- Add isCrashedLastRun support ([#1739](https://github.com/getsentry/sentry-java/pull/1739))
- Attach Java vendor and version to events and transactions ([#1703](https://github.com/getsentry/sentry-java/pull/1703))

### Fixes

- Handle exception if Context.registerReceiver throws ([#1747](https://github.com/getsentry/sentry-java/pull/1747))

## 5.2.0

### Features

- Allow setting proguard via Options and/or external resources ([#1728](https://github.com/getsentry/sentry-java/pull/1728))
- Add breadcrumbs for the Apollo integration ([#1726](https://github.com/getsentry/sentry-java/pull/1726))

### Fixes

- Don't set lastEventId for transactions ([#1727](https://github.com/getsentry/sentry-java/pull/1727))
- ActivityLifecycleIntegration#appStartSpan memory leak ([#1732](https://github.com/getsentry/sentry-java/pull/1732))

## 5.2.0-beta.3

### Features

- Add "data" to spans ([#1717](https://github.com/getsentry/sentry-java/pull/1717))

### Fixes

- Check at runtime if AndroidX.Core is available ([#1718](https://github.com/getsentry/sentry-java/pull/1718))
- Should not capture unfinished transaction ([#1719](https://github.com/getsentry/sentry-java/pull/1719))

## 5.2.0-beta.2

### Fixes

- Bump AGP to 7.0.2 ([#1650](https://github.com/getsentry/sentry-java/pull/1650))
- Drop spans in BeforeSpanCallback. ([#1713](https://github.com/getsentry/sentry-java/pull/1713))

## 5.2.0-beta.1

### Features

- Add tracestate HTTP header support ([#1683](https://github.com/getsentry/sentry-java/pull/1683))
- Add option to filter which origins receive tracing headers ([#1698](https://github.com/getsentry/sentry-java/pull/1698))
- Include unfinished spans in transaction ([#1699](https://github.com/getsentry/sentry-java/pull/1699))
- Add static helpers for creating breadcrumbs ([#1702](https://github.com/getsentry/sentry-java/pull/1702))
- Performance support for Android Apollo ([#1705](https://github.com/getsentry/sentry-java/pull/1705))

### Fixes

- Move tags from transaction.contexts.trace.tags to transaction.tags ([#1700](https://github.com/getsentry/sentry-java/pull/1700))

Breaking changes:

- Updated proguard keep rule for enums, which affects consumer application code ([#1694](https://github.com/getsentry/sentry-java/pull/1694))

## 5.1.2

### Fixes

- Servlet 3.1 compatibility issue ([#1681](https://github.com/getsentry/sentry-java/pull/1681))
- Do not drop Contexts key if Collection, Array or Char ([#1680](https://github.com/getsentry/sentry-java/pull/1680))

## 5.1.1

### Features

- Add support for async methods in Spring MVC ([#1652](https://github.com/getsentry/sentry-java/pull/1652))
- Add secondary constructor taking IHub to SentryOkHttpInterceptor ([#1657](https://github.com/getsentry/sentry-java/pull/1657))
- Merge external map properties ([#1656](https://github.com/getsentry/sentry-java/pull/1656))

### Fixes

- Remove onActivityPreCreated call in favor of onActivityCreated ([#1661](https://github.com/getsentry/sentry-java/pull/1661))
- Do not crash if SENSOR_SERVICE throws ([#1655](https://github.com/getsentry/sentry-java/pull/1655))
- Make sure scope is popped when processing request results in exception ([#1665](https://github.com/getsentry/sentry-java/pull/1665))

## 5.1.0

### Features

- Spring WebClient integration ([#1621](https://github.com/getsentry/sentry-java/pull/1621))
- OpenFeign integration ([#1632](https://github.com/getsentry/sentry-java/pull/1632))
- Add more convenient way to pass BeforeSpanCallback in OpenFeign integration ([#1637](https://github.com/getsentry/sentry-java/pull/1637))

### Fixes

- Bump: sentry-native to 0.4.12 ([#1651](https://github.com/getsentry/sentry-java/pull/1651))

## 5.1.0-beta.9

- No documented changes.

## 5.1.0-beta.8

### Features

- Generate Sentry BOM ([#1486](https://github.com/getsentry/sentry-java/pull/1486))

## 5.1.0-beta.7

### Features

- Slow/Frozen frames metrics ([#1609](https://github.com/getsentry/sentry-java/pull/1609))

## 5.1.0-beta.6

### Features

- Add request body extraction for Spring MVC integration ([#1595](https://github.com/getsentry/sentry-java/pull/1595))

### Fixes

- set min sdk version of sentry-android-fragment to API 14 ([#1608](https://github.com/getsentry/sentry-java/pull/1608))
- Ser/Deser of the UserFeedback from cached envelope ([#1611](https://github.com/getsentry/sentry-java/pull/1611))

## 5.1.0-beta.5

### Fixes

- Make SentryAppender non-final for Log4j2 and Logback ([#1603](https://github.com/getsentry/sentry-java/pull/1603))
- Do not throw IAE when tracing header contain invalid trace id ([#1605](https://github.com/getsentry/sentry-java/pull/1605))

## 5.1.0-beta.4

### Fixes

- Update sentry-native to 0.4.11 ([#1591](https://github.com/getsentry/sentry-java/pull/1591))

## 5.1.0-beta.3

### Features

- Spring Webflux integration ([#1529](https://github.com/getsentry/sentry-java/pull/1529))

## 5.1.0-beta.2

### Features

- Support transaction waiting for children to finish. ([#1535](https://github.com/getsentry/sentry-java/pull/1535))
- Capture logged marker in log4j2 and logback appenders ([#1551](https://github.com/getsentry/sentry-java/pull/1551))
- Allow clearing of attachments in the scope ([#1562](https://github.com/getsentry/sentry-java/pull/1562))
- Set mechanism type in SentryExceptionResolver ([#1556](https://github.com/getsentry/sentry-java/pull/1556))
- Perf. for fragments ([#1528](https://github.com/getsentry/sentry-java/pull/1528))

### Fixes

- Handling missing Spring Security on classpath on Java 8 ([#1552](https://github.com/getsentry/sentry-java/pull/1552))
- Use a different method to get strings from JNI, and avoid excessive Stack Space usage. ([#1214](https://github.com/getsentry/sentry-java/pull/1214))
- Add data field to SentrySpan ([#1555](https://github.com/getsentry/sentry-java/pull/1555))
- Clock drift issue when calling DateUtils#getDateTimeWithMillisPrecision ([#1557](https://github.com/getsentry/sentry-java/pull/1557))
- Prefer snake case for HTTP integration data keys ([#1559](https://github.com/getsentry/sentry-java/pull/1559))
- Assign lastEventId only if event was queued for submission ([#1565](https://github.com/getsentry/sentry-java/pull/1565))

## 5.1.0-beta.1

### Features

- Measure app start time ([#1487](https://github.com/getsentry/sentry-java/pull/1487))
- Automatic breadcrumbs logging for fragment lifecycle ([#1522](https://github.com/getsentry/sentry-java/pull/1522))

## 5.0.1

### Fixes

- Sources and Javadoc artifacts were mixed up ([#1515](https://github.com/getsentry/sentry-java/pull/1515))

## 5.0.0

This release brings many improvements but also new features:

- OkHttp Interceptor for Android ([#1330](https://github.com/getsentry/sentry-java/pull/1330))
- GraalVM Native Image Compatibility ([#1329](https://github.com/getsentry/sentry-java/pull/1329))
- Add option to ignore exceptions by type ([#1352](https://github.com/getsentry/sentry-java/pull/1352))
- Enrich transactions with device contexts ([#1430](https://github.com/getsentry/sentry-java/pull/1430)) ([#1469](https://github.com/getsentry/sentry-java/pull/1469))
- Better interoperability with Kotlin null-safety ([#1439](https://github.com/getsentry/sentry-java/pull/1439)) and ([#1462](https://github.com/getsentry/sentry-java/pull/1462))
- Add coroutines support ([#1479](https://github.com/getsentry/sentry-java/pull/1479))
- OkHttp callback for Customising the Span ([#1478](https://github.com/getsentry/sentry-java/pull/1478))
- Add breadcrumb in Spring RestTemplate integration ([#1481](https://github.com/getsentry/sentry-java/pull/1481))

Breaking changes:

- Migration Guide for [Java](https://docs.sentry.io/platforms/java/migration/)
- Migration Guide for [Android](https://docs.sentry.io/platforms/android/migration/)

Other fixes:

- Fix: Add attachmentType to envelope ser/deser. ([#1504](https://github.com/getsentry/sentry-java/pull/1504))

Thank you:

- @maciejwalkowiak for coding most of it.

## 5.0.0-beta.7

### Fixes


- Ref: Deprecate SentryBaseEvent#getOriginThrowable and add SentryBaseEvent#getThrowableMechanism ([#1502](https://github.com/getsentry/sentry-java/pull/1502))
- Graceful Shutdown flushes event instead of Closing SDK ([#1500](https://github.com/getsentry/sentry-java/pull/1500))
- Do not append threads that come from the EnvelopeFileObserver ([#1501](https://github.com/getsentry/sentry-java/pull/1501))
- Ref: Deprecate cacheDirSize and add maxCacheItems ([#1499](https://github.com/getsentry/sentry-java/pull/1499))
- Append all threads if Hint is Cached but attachThreads is enabled ([#1503](https://github.com/getsentry/sentry-java/pull/1503))

## 5.0.0-beta.6

### Features

- Add secondary constructor to SentryOkHttpInterceptor ([#1491](https://github.com/getsentry/sentry-java/pull/1491))
- Add option to enable debug mode in Log4j2 integration ([#1492](https://github.com/getsentry/sentry-java/pull/1492))

### Fixes

- Ref: Replace clone() with copy constructor ([#1496](https://github.com/getsentry/sentry-java/pull/1496))

## 5.0.0-beta.5

### Features

- OkHttp callback for Customising the Span ([#1478](https://github.com/getsentry/sentry-java/pull/1478))
- Add breadcrumb in Spring RestTemplate integration ([#1481](https://github.com/getsentry/sentry-java/pull/1481))
- Add coroutines support ([#1479](https://github.com/getsentry/sentry-java/pull/1479))

### Fixes

- Cloning Stack ([#1483](https://github.com/getsentry/sentry-java/pull/1483))

## 5.0.0-beta.4

### Fixes

- Enrich Transactions with Context Data ([#1469](https://github.com/getsentry/sentry-java/pull/1469))
- Bump: Apache HttpClient to 5.0.4 ([#1476](https://github.com/getsentry/sentry-java/pull/1476))

## 5.0.0-beta.3

### Fixes

- Handling immutable collections on SentryEvent and protocol objects ([#1468](https://github.com/getsentry/sentry-java/pull/1468))
- Associate event with transaction when thrown exception is not a direct cause ([#1463](https://github.com/getsentry/sentry-java/pull/1463))
- Ref: nullability annotations to Sentry module ([#1439](https://github.com/getsentry/sentry-java/pull/1439)) and ([#1462](https://github.com/getsentry/sentry-java/pull/1462))
- NPE when adding Context Data with null values for log4j2 ([#1465](https://github.com/getsentry/sentry-java/pull/1465))

## 5.0.0-beta.2

### Fixes

- sentry-android-timber package sets sentry.java.android.timber as SDK name ([#1456](https://github.com/getsentry/sentry-java/pull/1456))
- When AppLifecycleIntegration is closed, it should remove observer using UI thread ([#1459](https://github.com/getsentry/sentry-java/pull/1459))
- Bump: AGP to 4.2.0 ([#1460](https://github.com/getsentry/sentry-java/pull/1460))

Breaking Changes:

- Remove: Settings.Secure.ANDROID_ID in favor of generated installationId ([#1455](https://github.com/getsentry/sentry-java/pull/1455))
- Rename: enableSessionTracking to enableAutoSessionTracking ([#1457](https://github.com/getsentry/sentry-java/pull/1457))

## 5.0.0-beta.1

### Fixes

- Ref: Refactor converting HttpServletRequest to Sentry Request in Spring integration ([#1387](https://github.com/getsentry/sentry-java/pull/1387))
- Bump: sentry-native to 0.4.9 ([#1431](https://github.com/getsentry/sentry-java/pull/1431))
- Activity tracing auto instrumentation for Android API < 29 ([#1402](https://github.com/getsentry/sentry-java/pull/1402))
- use connection and read timeouts in ApacheHttpClient based transport ([#1397](https://github.com/getsentry/sentry-java/pull/1397))
- set correct transaction status for unhandled exceptions in SentryTracingFilter ([#1406](https://github.com/getsentry/sentry-java/pull/1406))
- handle network errors in SentrySpanClientHttpRequestInterceptor ([#1407](https://github.com/getsentry/sentry-java/pull/1407))
- set scope on transaction ([#1409](https://github.com/getsentry/sentry-java/pull/1409))
- set status and associate events with transactions ([#1426](https://github.com/getsentry/sentry-java/pull/1426))
- Do not set free memory and is low memory fields when it's a NDK hard crash ([#1399](https://github.com/getsentry/sentry-java/pull/1399))
- Apply user from the scope to transaction ([#1424](https://github.com/getsentry/sentry-java/pull/1424))
- Pass maxBreadcrumbs config. to sentry-native ([#1425](https://github.com/getsentry/sentry-java/pull/1425))
- Run event processors and enrich transactions with contexts ([#1430](https://github.com/getsentry/sentry-java/pull/1430))
- Set Span status for OkHttp integration ([#1447](https://github.com/getsentry/sentry-java/pull/1447))
- Set user on transaction in Spring & Spring Boot integrations ([#1443](https://github.com/getsentry/sentry-java/pull/1443))

## 4.4.0-alpha.2

### Features

- Add option to ignore exceptions by type ([#1352](https://github.com/getsentry/sentry-java/pull/1352))
- Sentry closes Android NDK and ShutdownHook integrations ([#1358](https://github.com/getsentry/sentry-java/pull/1358))
- Allow inheritance of SentryHandler class in sentry-jul package([#1367](https://github.com/getsentry/sentry-java/pull/1367))
- Make NoOpHub public ([#1379](https://github.com/getsentry/sentry-java/pull/1379))
- Configure max spans per transaction ([#1394](https://github.com/getsentry/sentry-java/pull/1394))

### Fixes

- Bump: Upgrade Apache HttpComponents Core to 5.0.3 ([#1375](https://github.com/getsentry/sentry-java/pull/1375))
- NPE when MDC contains null values (sentry-logback) ([#1364](https://github.com/getsentry/sentry-java/pull/1364))
- Avoid NPE when MDC contains null values (sentry-jul) ([#1385](https://github.com/getsentry/sentry-java/pull/1385))
- Accept only non null value maps ([#1368](https://github.com/getsentry/sentry-java/pull/1368))
- Do not bind transactions to scope by default. ([#1376](https://github.com/getsentry/sentry-java/pull/1376))
- Hub thread safety ([#1388](https://github.com/getsentry/sentry-java/pull/1388))
- SentryTransactionAdvice should operate on the new scope ([#1389](https://github.com/getsentry/sentry-java/pull/1389))

## 4.4.0-alpha.1

### Features

- Add an overload for `startTransaction` that sets the created transaction to the Scope ([#1313](https://github.com/getsentry/sentry-java/pull/1313))
- Set SDK version on Transactions ([#1307](https://github.com/getsentry/sentry-java/pull/1307))
- GraalVM Native Image Compatibility ([#1329](https://github.com/getsentry/sentry-java/pull/1329))
- Add OkHttp client application interceptor ([#1330](https://github.com/getsentry/sentry-java/pull/1330))

### Fixes

- Bump: sentry-native to 0.4.8
- Ref: Separate user facing and protocol classes in the Performance feature ([#1304](https://github.com/getsentry/sentry-java/pull/1304))
- Use logger set on SentryOptions in GsonSerializer ([#1308](https://github.com/getsentry/sentry-java/pull/1308))
- Use the bindToScope correctly
- Allow 0.0 to be set on tracesSampleRate ([#1328](https://github.com/getsentry/sentry-java/pull/1328))
- set "java" platform to transactions ([#1332](https://github.com/getsentry/sentry-java/pull/1332))
- Allow disabling tracing through SentryOptions ([#1337](https://github.com/getsentry/sentry-java/pull/1337))

## 4.3.0

### Features

- Activity tracing auto instrumentation

### Fixes

- Aetting in-app-includes from external properties ([#1291](https://github.com/getsentry/sentry-java/pull/1291))
- Initialize Sentry in Logback appender when DSN is not set in XML config ([#1296](https://github.com/getsentry/sentry-java/pull/1296))
- JUL integration SDK name ([#1293](https://github.com/getsentry/sentry-java/pull/1293))

## 4.2.0

### Features

- Improve EventProcessor nullability annotations ([#1229](https://github.com/getsentry/sentry-java/pull/1229)).
- Add ability to flush events synchronously.
- Support @SentrySpan and @SentryTransaction on classes and interfaces. ([#1243](https://github.com/getsentry/sentry-java/pull/1243))
- Do not serialize empty collections and maps ([#1245](https://github.com/getsentry/sentry-java/pull/1245))
- Integration interface better compatibility with Kotlin null-safety
- Simplify Sentry configuration in Spring integration ([#1259](https://github.com/getsentry/sentry-java/pull/1259))
- Simplify configuring Logback integration when environment variable with the DSN is not set ([#1271](https://github.com/getsentry/sentry-java/pull/1271))
- Add Request to the Scope. [#1270](https://github.com/getsentry/sentry-java/pull/1270))
- Optimize SentryTracingFilter when hub is disabled.

### Fixes

- Bump: sentry-native to 0.4.7
- Optimize DuplicateEventDetectionEventProcessor performance ([#1247](https://github.com/getsentry/sentry-java/pull/1247)).
- Prefix sdk.package names with io.sentry ([#1249](https://github.com/getsentry/sentry-java/pull/1249))
- Remove experimental annotation for Attachment ([#1257](https://github.com/getsentry/sentry-java/pull/1257))
- Mark stacktrace as snapshot if captured at arbitrary moment ([#1231](https://github.com/getsentry/sentry-java/pull/1231))
- Disable Gson HTML escaping
- Make the ANR Atomic flags immutable
- Prevent NoOpHub from creating heavy SentryOptions objects ([#1272](https://github.com/getsentry/sentry-java/pull/1272))
- SentryTransaction#getStatus NPE ([#1273](https://github.com/getsentry/sentry-java/pull/1273))
- Discard unfinished Spans before sending them over to Sentry ([#1279](https://github.com/getsentry/sentry-java/pull/1279))
- Interrupt the thread in QueuedThreadPoolExecutor ([#1276](https://github.com/getsentry/sentry-java/pull/1276))
- SentryTransaction#finish should not clear another transaction from the scope ([#1278](https://github.com/getsentry/sentry-java/pull/1278))

Breaking Changes:
- Enchancement: SentryExceptionResolver should not send handled errors by default ([#1248](https://github.com/getsentry/sentry-java/pull/1248)).
- Ref: Simplify RestTemplate instrumentation ([#1246](https://github.com/getsentry/sentry-java/pull/1246))
- Enchancement: Add overloads for startTransaction taking op and description ([#1244](https://github.com/getsentry/sentry-java/pull/1244))

## 4.1.0

### Features

- Improve Kotlin compatibility for SdkVersion ([#1213](https://github.com/getsentry/sentry-java/pull/1213))
- Support logging via JUL ([#1211](https://github.com/getsentry/sentry-java/pull/1211))

### Fixes

- Returning Sentry trace header from Span ([#1217](https://github.com/getsentry/sentry-java/pull/1217))
- Remove misleading error logs ([#1222](https://github.com/getsentry/sentry-java/pull/1222))

## 4.0.0

This release brings the Sentry Performance feature to Java SDK, Spring, Spring Boot, and Android integrations. Read more in the reference documentation:

- [Performance for Java](https://docs.sentry.io/platforms/java/performance/)
- [Performance for Spring](https://docs.sentry.io/platforms/java/guides/spring/)
- [Performance for Spring Boot](https://docs.sentry.io/platforms/java/guides/spring-boot/)
- [Performance for Android](https://docs.sentry.io/platforms/android/performance/)

### Other improvements:

#### Core:

- Improved loading external configuration:
  - Load `sentry.properties` from the application's current working directory ([#1046](https://github.com/getsentry/sentry-java/pull/1046))
  - Resolve `in-app-includes`, `in-app-excludes`, `tags`, `debug`, `uncaught.handler.enabled` parameters from the external configuration
- Set global tags on SentryOptions and load them from external configuration ([#1066](https://github.com/getsentry/sentry-java/pull/1066))
- Add support for attachments ([#1082](https://github.com/getsentry/sentry-java/pull/1082))
- Resolve `servername` from the localhost address
- Simplified transport configuration through setting `TransportFactory` instead of `ITransport` on SentryOptions ([#1124](https://github.com/getsentry/sentry-java/pull/1124))

#### Spring Boot:

- Add the ability to register multiple `OptionsConfiguration` beans ([#1093](https://github.com/getsentry/sentry-java/pull/1093))
- Initialize Logback after context refreshes ([#1129](https://github.com/getsentry/sentry-java/pull/1129))

#### Android:

- Add `isSideLoaded` and `installerStore` tags automatically (Where your App. was installed from eg Google Play, Amazon Store, downloaded APK, etc...)
- Bump: sentry-native to 0.4.6
- Bump: Gradle to 6.8.1 and AGP to 4.1.2

## 4.0.0-beta.1

### Features

- Add addToTransactions to Attachment ([#1191](https://github.com/getsentry/sentry-java/pull/1191))
- Support SENTRY_TRACES_SAMPLE_RATE conf. via env variables ([#1171](https://github.com/getsentry/sentry-java/pull/1171))
- Pass request to CustomSamplingContext in Spring integration ([#1172](https://github.com/getsentry/sentry-java/pull/1172))
- Move `SentrySpanClientHttpRequestInterceptor` to Spring module ([#1181](https://github.com/getsentry/sentry-java/pull/1181))
- Add overload for `transaction/span.finish(SpanStatus)` ([#1182](https://github.com/getsentry/sentry-java/pull/1182))
- Simplify registering traces sample callback in Spring integration ([#1184](https://github.com/getsentry/sentry-java/pull/1184))
- Polish Performance API ([#1165](https://github.com/getsentry/sentry-java/pull/1165))
- Set "debug" through external properties ([#1186](https://github.com/getsentry/sentry-java/pull/1186))
- Simplify Spring integration ([#1188](https://github.com/getsentry/sentry-java/pull/1188))
- Init overload with dsn ([#1195](https://github.com/getsentry/sentry-java/pull/1195))
- Enable Kotlin map-like access on CustomSamplingContext ([#1192](https://github.com/getsentry/sentry-java/pull/1192))
- Auto register custom ITransportFactory in Spring integration ([#1194](https://github.com/getsentry/sentry-java/pull/1194))
- Improve Kotlin property access in Performance API ([#1193](https://github.com/getsentry/sentry-java/pull/1193))
- Copy options tags to transactions ([#1198](https://github.com/getsentry/sentry-java/pull/1198))
- Add convenient method for accessing event's throwable ([#1202](https://github.com/getsentry/sentry-java/pull/1202))

### Fixes

- Ref: Set SpanContext on SentryTransaction to avoid potential NPE ([#1173](https://github.com/getsentry/sentry-java/pull/1173))
- Free Local Refs manually due to Android local ref. count limits
- Bring back support for setting transaction name without ongoing transaction ([#1183](https://github.com/getsentry/sentry-java/pull/1183))

## 4.0.0-alpha.3

### Features

- Improve ITransaction and ISpan null-safety compatibility ([#1161](https://github.com/getsentry/sentry-java/pull/1161))
- Automatically assign span context to captured events ([#1156](https://github.com/getsentry/sentry-java/pull/1156))
- Autoconfigure Apache HttpClient 5 based Transport in Spring Boot integration ([#1143](https://github.com/getsentry/sentry-java/pull/1143))
- Send user.ip_address = {{auto}} when sendDefaultPii is true ([#1015](https://github.com/getsentry/sentry-java/pull/1015))
- Read tracesSampleRate from AndroidManifest
- OutboxSender supports all envelope item types ([#1158](https://github.com/getsentry/sentry-java/pull/1158))
- Read `uncaught.handler.enabled` property from the external configuration
- Resolve servername from the localhost address
- Add maxAttachmentSize to SentryOptions ([#1138](https://github.com/getsentry/sentry-java/pull/1138))
- Drop invalid attachments ([#1134](https://github.com/getsentry/sentry-java/pull/1134))
- Set isSideLoaded info tags
- Add non blocking Apache HttpClient 5 based Transport ([#1136](https://github.com/getsentry/sentry-java/pull/1136))

### Fixes

- Ref: Make Attachment immutable ([#1120](https://github.com/getsentry/sentry-java/pull/1120))
- Ref: using Calendar to generate Dates
- Ref: Return NoOpTransaction instead of null ([#1126](https://github.com/getsentry/sentry-java/pull/1126))
- Ref: `ITransport` implementations are now responsible for executing request in asynchronous or synchronous way ([#1118](https://github.com/getsentry/sentry-java/pull/1118))
- Ref: Add option to set `TransportFactory` instead of `ITransport` on `SentryOptions` ([#1124](https://github.com/getsentry/sentry-java/pull/1124))
- Ref: Simplify ITransport creation in ITransportFactory ([#1135](https://github.com/getsentry/sentry-java/pull/1135))
- Fixes and Tests: Session serialization and deserialization
- Inheriting sampling decision from parent ([#1100](https://github.com/getsentry/sentry-java/pull/1100))
- Exception only sets a stack trace if there are frames
- Initialize Logback after context refreshes ([#1129](https://github.com/getsentry/sentry-java/pull/1129))
- Do not crash when passing null values to @Nullable methods, eg User and Scope
- Resolving dashed properties from external configuration
- Consider {{ auto }} as a default ip address ([#1015](https://github.com/getsentry/sentry-java/pull/1015))
- Set release and environment on Transactions ([#1152](https://github.com/getsentry/sentry-java/pull/1152))
- Do not set transaction on the scope automatically

## 4.0.0-alpha.2

### Features

- Add basic support for attachments ([#1082](https://github.com/getsentry/sentry-java/pull/1082))
- Set transaction name on events and transactions sent using Spring integration ([#1067](https://github.com/getsentry/sentry-java/pull/1067))
- Set global tags on SentryOptions and load them from external configuration ([#1066](https://github.com/getsentry/sentry-java/pull/1066))
- Add API validator and remove deprecated methods
- Add more convenient method to start a child span ([#1073](https://github.com/getsentry/sentry-java/pull/1073))
- Autoconfigure traces callback in Spring Boot integration ([#1074](https://github.com/getsentry/sentry-java/pull/1074))
- Resolve in-app-includes and in-app-excludes parameters from the external configuration
- Make InAppIncludesResolver public ([#1084](https://github.com/getsentry/sentry-java/pull/1084))
- Add the ability to register multiple OptionsConfiguration beans ([#1093](https://github.com/getsentry/sentry-java/pull/1093))
- Database query tracing with datasource-proxy ([#1095](https://github.com/getsentry/sentry-java/pull/1095))

### Fixes

- Ref: Refactor resolving SpanContext for Throwable ([#1068](https://github.com/getsentry/sentry-java/pull/1068))
- Ref: Change "op" to "operation" in @SentrySpan and @SentryTransaction
- Remove method reference in SentryEnvelopeItem ([#1091](https://github.com/getsentry/sentry-java/pull/1091))
- Set current thread only if there are no exceptions
- SentryOptions creates GsonSerializer by default
- Append DebugImage list if event already has it
- Sort breadcrumbs by Date if there are breadcrumbs already in the event

## 4.0.0-alpha.1

### Features

- Load `sentry.properties` from the application's current working directory ([#1046](https://github.com/getsentry/sentry-java/pull/1046))
- Performance monitoring ([#971](https://github.com/getsentry/sentry-java/pull/971))
- Performance monitoring for Spring Boot applications ([#971](https://github.com/getsentry/sentry-java/pull/971))

### Fixes

- Ref: Refactor JSON deserialization ([#1047](https://github.com/getsentry/sentry-java/pull/1047))

## 3.2.1

### Fixes

- Set current thread only if theres no exceptions ([#1064](https://github.com/getsentry/sentry-java/pull/1064))
- Append DebugImage list if event already has it ([#1092](https://github.com/getsentry/sentry-java/pull/1092))
- Sort breadcrumbs by Date if there are breadcrumbs already in the event ([#1094](https://github.com/getsentry/sentry-java/pull/1094))
- Free Local Refs manually due to Android local ref. count limits  ([#1179](https://github.com/getsentry/sentry-java/pull/1179))

## 3.2.0

### Features

- Expose a Module (Debug images) Loader for Android thru sentry-native ([#1043](https://github.com/getsentry/sentry-java/pull/1043))
- Added java doc to protocol classes based on sentry-data-schemes project ([#1045](https://github.com/getsentry/sentry-java/pull/1045))
- Make SentryExceptionResolver Order configurable to not send handled web exceptions ([#1008](https://github.com/getsentry/sentry-java/pull/1008))
- Resolve HTTP Proxy parameters from the external configuration ([#1028](https://github.com/getsentry/sentry-java/pull/1028))
- Sentry NDK integration is compiled against default NDK version based on AGP's version ([#1048](https://github.com/getsentry/sentry-java/pull/1048))

### Fixes

- Bump: AGP 4.1.1 ([#1040](https://github.com/getsentry/sentry-java/pull/1040))
- Update to sentry-native 0.4.4 and fix shared library builds ([#1039](https://github.com/getsentry/sentry-java/pull/1039))
- use neutral Locale for String operations ([#1033](https://github.com/getsentry/sentry-java/pull/1033))
- Clean up JNI code and properly free strings ([#1050](https://github.com/getsentry/sentry-java/pull/1050))
- set userId for hard-crashes if no user is set ([#1049](https://github.com/getsentry/sentry-java/pull/1049))

## 3.1.3

### Fixes

- Fix broken NDK integration on 3.1.2 (release failed on packaging a .so file)
- Increase max cached events to 30 ([#1029](https://github.com/getsentry/sentry-java/pull/1029))
- Normalize DSN URI ([#1030](https://github.com/getsentry/sentry-java/pull/1030))

## 3.1.2

### Features

- Manually capturing User Feedback
- Set environment to "production" by default.
- Make public the Breadcrumb constructor that accepts a Date ([#1012](https://github.com/getsentry/sentry-java/pull/1012))

### Fixes

- ref: Validate event id on user feedback submission

## 3.1.1

### Features

- Bind logging related SentryProperties to Slf4j Level instead of Logback to improve Log4j2 compatibility

### Fixes

- Prevent Logback and Log4j2 integrations from re-initializing Sentry when Sentry is already initialized
- Make sure HttpServletRequestSentryUserProvider runs by default before custom SentryUserProvider beans
- Fix setting up Sentry in Spring Webflux annotation by changing the scope of Spring WebMvc related dependencies

## 3.1.0

### Features

- Make getThrowable public and improve set contexts ([#967](https://github.com/getsentry/sentry-java/pull/967))
- Accepted quoted values in properties from external configuration ([#972](https://github.com/getsentry/sentry-java/pull/972))

### Fixes

- Auto-Configure `inAppIncludes` in Spring Boot integration ([#966](https://github.com/getsentry/sentry-java/pull/966))
- Bump: Android Gradle Plugin 4.0.2 ([#968](https://github.com/getsentry/sentry-java/pull/968))
- Don't require `sentry.dsn` to be set when using `io.sentry:sentry-spring-boot-starter` and `io.sentry:sentry-logback` together ([#965](https://github.com/getsentry/sentry-java/pull/965))
- Remove chunked streaming mode ([#974](https://github.com/getsentry/sentry-java/pull/974))
- Android 11 + targetSdkVersion 30 crashes Sentry on start ([#977](https://github.com/getsentry/sentry-java/pull/977))

## 3.0.0

## Java + Android

This release marks the re-unification of Java and Android SDK code bases.
It's based on the Android 2.0 SDK, which implements [Sentry's unified API](https://develop.sentry.dev/sdk/unified-api/).

Considerable changes were done, which include a lot of improvements. More are covered below, but the highlights are:

- Improved `log4j2` integration
  - Capture breadcrumbs for level INFO and higher
  - Raises event for ERROR and higher.
  - Minimum levels are configurable.
  - Optionally initializes the SDK via appender.xml
- Dropped support to `log4j`.
- Improved `logback` integration
  - Capture breadcrumbs for level INFO and higher
  - Raises event for ERROR and higher.
  - Minimum levels are configurable.
  - Optionally initializes the SDK via appender.xml
  - Configurable via Spring integration if both are enabled
- Spring
  - No more duplicate events with Spring and logback
  - Auto initalizes if DSN is available
  - Configuration options available with auto complete
- Google App Engine support dropped

## What’s Changed

- Callback to validate SSL certificate ([#944](https://github.com/getsentry/sentry-java/pull/944))
- Attach stack traces enabled by default

### Android specific

- Release health enabled by default for Android
- Sync of Scopes for Java -> Native (NDK)
- Bump Sentry-Native v0.4.2
- Android 11 Support

[Android migration docs](https://docs.sentry.io/platforms/android/migration/#migrating-from-sentry-android-2x-to-sentry-android-3x)

### Java specific

- Unified API for Java SDK and integrations (Spring, Spring boot starter, Servlet, Logback, Log4j2)

New Java [docs](https://docs.sentry.io/platforms/java/) are live and being improved.

## Acquisition

Packages were released on [`bintray sentry-java`](https://dl.bintray.com/getsentry/sentry-java/io/sentry/), [`bintray sentry-android`](https://dl.bintray.com/getsentry/sentry-android/io/sentry/), [`jcenter`](https://jcenter.bintray.com/io/sentry/) and [`mavenCentral`](https://repo.maven.apache.org/maven2/io/sentry/)

## Where is the Java 1.7 code base?

The previous Java releases, are all available in this repository through the tagged releases.
## 3.0.0-beta.1

## What’s Changed

- feat: ssl support ([#944](https://github.com/getsentry/sentry-java/pull/944)) @ninekaw9 @marandaneto
- feat: sync Java to C ([#937](https://github.com/getsentry/sentry-java/pull/937)) @bruno-garcia @marandaneto
- feat: Auto-configure Logback appender in Spring Boot integration. ([#938](https://github.com/getsentry/sentry-java/pull/938)) @maciejwalkowiak
- feat: Add Servlet integration. ([#935](https://github.com/getsentry/sentry-java/pull/935)) @maciejwalkowiak
- fix: Pop scope at the end of the request in Spring integration. ([#936](https://github.com/getsentry/sentry-java/pull/936)) @maciejwalkowiak
- bump: Upgrade Spring Boot to 2.3.4. ([#932](https://github.com/getsentry/sentry-java/pull/932)) @maciejwalkowiak
- fix: Do not set cookies when send pii is set to false. ([#931](https://github.com/getsentry/sentry-java/pull/931)) @maciejwalkowiak

Packages were released on [`bintray sentry-java`](https://dl.bintray.com/getsentry/sentry-java/io/sentry/), [`bintray sentry-android`](https://dl.bintray.com/getsentry/sentry-android/io/sentry/), [`jcenter`](https://jcenter.bintray.com/io/sentry/) and [`mavenCentral`](https://repo.maven.apache.org/maven2/io/sentry/)

We'd love to get feedback.

## 3.0.0-alpha.3

### Features

- Enable attach stack traces and disable attach threads by default ([#921](https://github.com/getsentry/sentry-java/pull/921)) @marandaneto

### Fixes

- Bump sentry-native to 0.4.2 ([#926](https://github.com/getsentry/sentry-java/pull/926)) @marandaneto
- ref: remove log level as RN do not use it anymore ([#924](https://github.com/getsentry/sentry-java/pull/924)) @marandaneto
- Read sample rate correctly from manifest meta data ([#923](https://github.com/getsentry/sentry-java/pull/923)) @marandaneto

Packages were released on [`bintray sentry-android`](https://dl.bintray.com/getsentry/sentry-android/io/sentry/) and [`bintray sentry-java`](https://dl.bintray.com/getsentry/sentry-java/io/sentry/)

We'd love to get feedback.

## 3.0.0-alpha.2

TBD

Packages were released on [bintray](https://dl.bintray.com/getsentry/maven/io/sentry/)

> Note: This release marks the unification of the Java and Android Sentry codebases based on the core of the Android SDK (version 2.x).
Previous releases for the Android SDK (version 2.x) can be found on the now archived: https://github.com/getsentry/sentry-android/

## 3.0.0-alpha.1

### Features

### Fixes


## New releases will happen on a different repository:

https://github.com/getsentry/sentry-java

## What’s Changed

### Features

### Fixes


- feat: enable release health by default

Packages were released on [`bintray`](https://dl.bintray.com/getsentry/sentry-android/io/sentry/sentry-android/), [`jcenter`](https://jcenter.bintray.com/io/sentry/sentry-android/) and [`mavenCentral`](https://repo.maven.apache.org/maven2/io/sentry/sentry-android/)

We'd love to get feedback.

## 2.3.1

### Fixes

- Add main thread checker for the app lifecycle integration ([#525](https://github.com/getsentry/sentry-android/pull/525)) @marandaneto
- Set correct migration link ([#523](https://github.com/getsentry/sentry-android/pull/523)) @fupduck
- Warn about Sentry re-initialization. ([#521](https://github.com/getsentry/sentry-android/pull/521)) @maciejwalkowiak
- Set SDK version in `MainEventProcessor`. ([#513](https://github.com/getsentry/sentry-android/pull/513)) @maciejwalkowiak
- Bump sentry-native to 0.4.0 ([#512](https://github.com/getsentry/sentry-android/pull/512)) @marandaneto
- Bump Gradle to 6.6 and fix linting issues ([#510](https://github.com/getsentry/sentry-android/pull/510)) @marandaneto
- fix(sentry-java): Contexts belong on the Scope ([#504](https://github.com/getsentry/sentry-android/pull/504)) @maciejwalkowiak
- Add tests for verifying scope changes thread isolation ([#508](https://github.com/getsentry/sentry-android/pull/508)) @maciejwalkowiak
- Set `SdkVersion` in default `SentryOptions` created in sentry-core module ([#506](https://github.com/getsentry/sentry-android/pull/506)) @maciejwalkowiak

Packages were released on [`bintray`](https://dl.bintray.com/getsentry/sentry-android/io/sentry/sentry-android/), [`jcenter`](https://jcenter.bintray.com/io/sentry/sentry-android/) and [`mavenCentral`](https://repo.maven.apache.org/maven2/io/sentry/sentry-android/)

We'd love to get feedback.

## 2.3.0

### Features

- Add console application sample. ([#502](https://github.com/getsentry/sentry-android/pull/502)) @maciejwalkowiak
- Log stacktraces in SystemOutLogger ([#498](https://github.com/getsentry/sentry-android/pull/498)) @maciejwalkowiak
- Add method to add breadcrumb with string parameter. ([#501](https://github.com/getsentry/sentry-android/pull/501)) @maciejwalkowiak

### Fixes

- Converting UTC and ISO timestamp when missing Locale/TimeZone do not error ([#505](https://github.com/getsentry/sentry-android/pull/505)) @marandaneto
- Call `Sentry#close` on JVM shutdown. ([#497](https://github.com/getsentry/sentry-android/pull/497)) @maciejwalkowiak
- ref: sentry-core changes for console app ([#473](https://github.com/getsentry/sentry-android/pull/473)) @marandaneto

Obs: If you are using its own instance of `Hub`/`SentryClient` and reflection to set up the SDK to be usable within Libraries, this change may break your code, please fix the renamed classes.

Packages were released on [`bintray`](https://dl.bintray.com/getsentry/sentry-android/io/sentry/sentry-android/), [`jcenter`](https://jcenter.bintray.com/io/sentry/sentry-android/) and [`mavenCentral`](https://repo.maven.apache.org/maven2/io/sentry/sentry-android/)

We'd love to get feedback.

## 2.2.2

### Features

- Add sdk to envelope header ([#488](https://github.com/getsentry/sentry-android/pull/488)) @marandaneto
- Log request if response code is not 200 ([#484](https://github.com/getsentry/sentry-android/pull/484)) @marandaneto

### Fixes

- Bump plugin versions ([#487](https://github.com/getsentry/sentry-android/pull/487)) @marandaneto
- Bump: AGP 4.0.1 ([#486](https://github.com/getsentry/sentry-android/pull/486)) @marandaneto

Packages were released on [`bintray`](https://dl.bintray.com/getsentry/sentry-android/io/sentry/sentry-android/), [`jcenter`](https://jcenter.bintray.com/io/sentry/sentry-android/) and [`mavenCentral`](https://repo.maven.apache.org/maven2/io/sentry/sentry-android/)

We'd love to get feedback.

## 2.2.1

### Fixes

- Timber adds breadcrumb even if event level is < minEventLevel ([#480](https://github.com/getsentry/sentry-android/pull/480)) @marandaneto
- Contexts serializer avoids reflection and fixes desugaring issue ([#478](https://github.com/getsentry/sentry-android/pull/478)) @marandaneto
- clone session before sending to the transport ([#474](https://github.com/getsentry/sentry-android/pull/474)) @marandaneto
- Bump Gradle 6.5.1 ([#479](https://github.com/getsentry/sentry-android/pull/479)) @marandaneto

Packages were released on [`bintray`](https://dl.bintray.com/getsentry/sentry-android/io/sentry/sentry-android/), [`jcenter`](https://jcenter.bintray.com/io/sentry/sentry-android/) and [`mavenCentral`](https://repo.maven.apache.org/maven2/io/sentry/sentry-android/)

We'd love to get feedback.

## 2.2.0

### Fixes

- Negative session sequence if the date is before java date epoch ([#471](https://github.com/getsentry/sentry-android/pull/471)) @marandaneto
- Deserialise unmapped contexts values from envelope ([#470](https://github.com/getsentry/sentry-android/pull/470)) @marandaneto
- Bump: sentry-native 0.3.4 ([#468](https://github.com/getsentry/sentry-android/pull/468)) @marandaneto

- feat: timber integration ([#464](https://github.com/getsentry/sentry-android/pull/464)) @marandaneto

1) To add integrations it requires a [manual initialization](https://docs.sentry.io/platforms/android/#manual-initialization) of the Android SDK.

2) Add the `sentry-android-timber` dependency:

```groovy
implementation 'io.sentry:sentry-android-timber:{version}' // version >= 2.2.0
```

3) Initialize and add the `SentryTimberIntegration`:

```java
SentryAndroid.init(this, options -> {
    // default values:
    // minEventLevel = ERROR
    // minBreadcrumbLevel = INFO
    options.addIntegration(new SentryTimberIntegration());

    // custom values for minEventLevel and minBreadcrumbLevel
    // options.addIntegration(new SentryTimberIntegration(SentryLevel.WARNING, SentryLevel.ERROR));
});
```

4) Use the Timber integration:

```java
try {
    int x = 1 / 0;
} catch (Exception e) {
    Timber.e(e);
}
```

Packages were released on [`bintray`](https://dl.bintray.com/getsentry/sentry-android/io/sentry/sentry-android/), [`jcenter`](https://jcenter.bintray.com/io/sentry/sentry-android/) and [`mavenCentral`](https://repo.maven.apache.org/maven2/io/sentry/sentry-android/)

We'd love to get feedback.

## 2.1.7

### Fixes

- Init native libs if available on SDK init ([#461](https://github.com/getsentry/sentry-android/pull/461)) @marandaneto
- Make JVM target explicit in sentry-core ([#462](https://github.com/getsentry/sentry-android/pull/462)) @dilbernd
- Timestamp with millis from react-native should be in UTC format ([#456](https://github.com/getsentry/sentry-android/pull/456)) @marandaneto
- Bump Gradle to 6.5 ([#454](https://github.com/getsentry/sentry-android/pull/454)) @marandaneto

Packages were released on [`bintray`](https://dl.bintray.com/getsentry/sentry-android/io/sentry/sentry-android/), [`jcenter`](https://jcenter.bintray.com/io/sentry/sentry-android/) and [`mavenCentral`](https://repo.maven.apache.org/maven2/io/sentry/sentry-android/)

We'd love to get feedback.

## 2.1.6

### Fixes

- Do not lookup sentry-debug-meta but instead load it directly ([#445](https://github.com/getsentry/sentry-android/pull/445)) @marandaneto
- Regression on v2.1.5 which can cause a crash on SDK init

Packages were released on [`bintray`](https://dl.bintray.com/getsentry/sentry-android/io/sentry/sentry-android/), [`jcenter`](https://jcenter.bintray.com/io/sentry/sentry-android/) and [`mavenCentral`](https://repo.maven.apache.org/maven2/io/sentry/sentry-android/)

We'd love to get feedback.

## 2.1.5

### Fixes

This version has a severe bug and can cause a crash on SDK init

Please upgrade to https://github.com/getsentry/sentry-android/releases/tag/2.1.6

## 2.1.4

### Features

- Make gzip as default content encoding type ([#433](https://github.com/getsentry/sentry-android/pull/433)) @marandaneto
- Use AGP 4 features ([#366](https://github.com/getsentry/sentry-android/pull/366)) @marandaneto
- Create GH Actions CI for Ubuntu/macOS ([#403](https://github.com/getsentry/sentry-android/pull/403)) @marandaneto
- Make root checker better and minimize false positive ([#417](https://github.com/getsentry/sentry-android/pull/417)) @marandaneto

### Fixes

- bump: sentry-native to 0.3.1 ([#440](https://github.com/getsentry/sentry-android/pull/440)) @marandaneto
- Update last session timestamp ([#437](https://github.com/getsentry/sentry-android/pull/437)) @marandaneto
- Filter trim memory breadcrumbs ([#431](https://github.com/getsentry/sentry-android/pull/431)) @marandaneto

Packages were released on [`bintray`](https://dl.bintray.com/getsentry/sentry-android/io/sentry/sentry-android/), [`jcenter`](https://jcenter.bintray.com/io/sentry/sentry-android/) and [`mavenCentral`](https://repo.maven.apache.org/maven2/io/sentry/sentry-android/)

We'd love to get feedback.

## 2.1.3

### Fixes

This fixes several critical bugs in sentry-android 2.0 and 2.1

- Sentry.init register integrations after creating the main Hub instead of doing it in the main Hub ctor ([#427](https://github.com/getsentry/sentry-android/pull/427)) @marandaneto
- make NoOpLogger public ([#425](https://github.com/getsentry/sentry-android/pull/425)) @marandaneto
- ConnectivityChecker returns connection status and events are not trying to be sent if no connection. ([#420](https://github.com/getsentry/sentry-android/pull/420)) @marandaneto
- thread pool executor is a single thread executor instead of scheduled thread executor ([#422](https://github.com/getsentry/sentry-android/pull/422)) @marandaneto
- Add Abnormal to the Session.State enum as its part of the protocol ([#424](https://github.com/getsentry/sentry-android/pull/424)) @marandaneto
- Bump: Gradle to 6.4.1 ([#419](https://github.com/getsentry/sentry-android/pull/419)) @marandaneto

We recommend that you use sentry-android 2.1.3 over the initial release of sentry-android 2.0 and 2.1.

Packages were released on [`bintray`](https://dl.bintray.com/getsentry/sentry-android/io/sentry/sentry-android/), [`jcenter`](https://jcenter.bintray.com/io/sentry/sentry-android/) and [`mavenCentral`](https://repo.maven.apache.org/maven2/io/sentry/sentry-android/)

We'd love to get feedback.

## 2.1.2

### Features

- Added options to configure http transport ([#411](https://github.com/getsentry/sentry-android/pull/411)) @marandaneto

### Fixes

- Phone state breadcrumbs require read_phone_state on older OS versions ([#415](https://github.com/getsentry/sentry-android/pull/415)) @marandaneto @bsergean
- before raising ANR events, we check ProcessErrorStateInfo if available ([#412](https://github.com/getsentry/sentry-android/pull/412)) @marandaneto
- send cached events to use a single thread executor ([#405](https://github.com/getsentry/sentry-android/pull/405)) @marandaneto
- initing SDK on AttachBaseContext ([#409](https://github.com/getsentry/sentry-android/pull/409)) @marandaneto
- sessions can't be abnormal, but exited if not ended properly ([#410](https://github.com/getsentry/sentry-android/pull/410)) @marandaneto

Packages were released on [`bintray`](https://dl.bintray.com/getsentry/sentry-android/io/sentry/sentry-android/), [`jcenter`](https://jcenter.bintray.com/io/sentry/sentry-android/) and [`mavenCentral`](https://repo.maven.apache.org/maven2/io/sentry/sentry-android/)

We'd love to get feedback.

## 2.1.1

### Features

- Added missing getters on Breadcrumb and SentryEvent ([#397](https://github.com/getsentry/sentry-android/pull/397)) @marandaneto
- Add trim memory breadcrumbs ([#395](https://github.com/getsentry/sentry-android/pull/395)) @marandaneto
- Only set breadcrumb extras if not empty ([#394](https://github.com/getsentry/sentry-android/pull/394)) @marandaneto
- Added samples of how to disable automatic breadcrumbs ([#389](https://github.com/getsentry/sentry-android/pull/389)) @marandaneto

### Fixes

- Set missing release, environment and dist to sentry-native options ([#404](https://github.com/getsentry/sentry-android/pull/404)) @marandaneto
- Do not add automatic and empty sensor breadcrumbs ([#401](https://github.com/getsentry/sentry-android/pull/401)) @marandaneto
- ref: removed Thread.sleep from LifecycleWatcher tests, using awaitility and DateProvider ([#392](https://github.com/getsentry/sentry-android/pull/392)) @marandaneto
- ref: added a DateTimeProvider for making retry after testable ([#391](https://github.com/getsentry/sentry-android/pull/391)) @marandaneto
- Bump Gradle to 6.4 ([#390](https://github.com/getsentry/sentry-android/pull/390)) @marandaneto
- Bump sentry-native to 0.2.6 ([#396](https://github.com/getsentry/sentry-android/pull/396)) @marandaneto

Packages were released on [`bintray`](https://dl.bintray.com/getsentry/sentry-android/io/sentry/sentry-android/), [`jcenter`](https://jcenter.bintray.com/io/sentry/sentry-android/) and [`mavenCentral`](https://repo.maven.apache.org/maven2/io/sentry/sentry-android/)

We'd love to get feedback.

## 2.1.0

### Features

- Includes all the changes of 2.1.0 alpha, beta and RC

### Fixes

- fix when PhoneStateListener is not ready for use ([#387](https://github.com/getsentry/sentry-android/pull/387)) @marandaneto
- make ANR 5s by default ([#388](https://github.com/getsentry/sentry-android/pull/388)) @marandaneto
- rate limiting by categories ([#381](https://github.com/getsentry/sentry-android/pull/381)) @marandaneto
- Bump NDK to latest stable version 21.1.6352462 ([#386](https://github.com/getsentry/sentry-android/pull/386)) @marandaneto

Packages were released on [`bintray`](https://dl.bintray.com/getsentry/sentry-android/io/sentry/sentry-android/), [`jcenter`](https://jcenter.bintray.com/io/sentry/sentry-android/) and [`mavenCentral`](https://repo.maven.apache.org/maven2/io/sentry/sentry-android/)

We'd love to get feedback.

## 2.0.3

### Fixes

- patch from 2.1.0-alpha.2 - avoid crash if NDK throws UnsatisfiedLinkError ([#344](https://github.com/getsentry/sentry-android/pull/344)) @marandaneto

Packages were released on [`bintray`](https://dl.bintray.com/getsentry/sentry-android/io/sentry/sentry-android/), [`jcenter`](https://jcenter.bintray.com/io/sentry/sentry-android/) and [`mavenCentral`](https://repo.maven.apache.org/maven2/io/sentry/sentry-android/)

We'd love to get feedback.

## 2.1.0-RC.1

### Features

- Options for uncaught exception and make SentryOptions list Thread-Safe ([#384](https://github.com/getsentry/sentry-android/pull/384)) @marandaneto
- Automatic breadcrumbs for app, activity and sessions lifecycles and system events ([#348](https://github.com/getsentry/sentry-android/pull/348)) @marandaneto
- Make capture session and envelope internal ([#372](https://github.com/getsentry/sentry-android/pull/372)) @marandaneto

### Fixes

- If retry after header has empty categories, apply retry after to all of them ([#377](https://github.com/getsentry/sentry-android/pull/377)) @marandaneto
- Discard events and envelopes if cached and retry after ([#378](https://github.com/getsentry/sentry-android/pull/378)) @marandaneto
- Merge loadLibrary calls for sentry-native and clean up CMake files ([#373](https://github.com/getsentry/sentry-android/pull/373)) @Swatinem
- Exceptions should be sorted oldest to newest ([#370](https://github.com/getsentry/sentry-android/pull/370)) @marandaneto
- Check external storage size even if its read only ([#368](https://github.com/getsentry/sentry-android/pull/368)) @marandaneto
- Wrong check for cellular network capability ([#369](https://github.com/getsentry/sentry-android/pull/369)) @marandaneto
- add ScheduledForRemoval annotation to deprecated methods ([#375](https://github.com/getsentry/sentry-android/pull/375)) @marandaneto
- Bump NDK to 21.0.6113669 ([#367](https://github.com/getsentry/sentry-android/pull/367)) @marandaneto
- Bump AGP and add new make cmd to check for updates ([#365](https://github.com/getsentry/sentry-android/pull/365)) @marandaneto

Packages were released on [`bintray`](https://dl.bintray.com/getsentry/sentry-android/io/sentry/sentry-android/), [`jcenter`](https://jcenter.bintray.com/io/sentry/sentry-android/) and [`mavenCentral`](https://repo.maven.apache.org/maven2/io/sentry/sentry-android/)

We'd love to get feedback.

## 2.1.0-beta.2

### Fixes

- Bump sentry-native to 0.2.4 ([#364](https://github.com/getsentry/sentry-android/pull/364)) @marandaneto
- Update current session on session start after deleting previous session ([#362](https://github.com/getsentry/sentry-android/pull/362)) @marandaneto

Packages were released on [`bintray`](https://dl.bintray.com/getsentry/sentry-android/io/sentry/sentry-android/), [`jcenter`](https://jcenter.bintray.com/io/sentry/sentry-android/) and [`mavenCentral`](https://repo.maven.apache.org/maven2/io/sentry/sentry-android/)

We'd love to get feedback.

## 2.1.0-beta.1

### Fixes

- Bump sentry-native to 0.2.3 ([#357](https://github.com/getsentry/sentry-android/pull/357)) @marandaneto
- Check for androidx availability on runtime ([#356](https://github.com/getsentry/sentry-android/pull/356)) @marandaneto
- If theres a left over session file and its crashed, we should not overwrite its state ([#354](https://github.com/getsentry/sentry-android/pull/354)) @marandaneto
- Session should be exited state if state was ok ([#352](https://github.com/getsentry/sentry-android/pull/352)) @marandaneto
- Envelope has dedicated endpoint ([#353](https://github.com/getsentry/sentry-android/pull/353)) @marandaneto

Packages were released on [`bintray`](https://dl.bintray.com/getsentry/sentry-android/io/sentry/sentry-android/), [`jcenter`](https://jcenter.bintray.com/io/sentry/sentry-android/) and [`mavenCentral`](https://repo.maven.apache.org/maven2/io/sentry/sentry-android/)

We'd love to get feedback.

## 2.1.0-alpha.2

### Fixes

- Change integration order for cached outbox events ([#347](https://github.com/getsentry/sentry-android/pull/347)) @marandaneto
- Avoid crash if NDK throws UnsatisfiedLinkError ([#344](https://github.com/getsentry/sentry-android/pull/344)) @marandaneto
- Avoid getting a threadlocal twice. ([#339](https://github.com/getsentry/sentry-android/pull/339)) @metlos
- Removing session tracking guard on hub and client ([#338](https://github.com/getsentry/sentry-android/pull/338)) @marandaneto
- Bump agp to 3.6.2 ([#336](https://github.com/getsentry/sentry-android/pull/336)) @marandaneto
- Fix racey ANR integration ([#332](https://github.com/getsentry/sentry-android/pull/332)) @marandaneto
- Logging envelopes path when possible instead of nullable id ([#331](https://github.com/getsentry/sentry-android/pull/331)) @marandaneto
- Renaming transport gate method ([#330](https://github.com/getsentry/sentry-android/pull/330)) @marandaneto

Packages were released on [`bintray`](https://dl.bintray.com/getsentry/sentry-android/io/sentry/sentry-android/), [`jcenter`](https://jcenter.bintray.com/io/sentry/sentry-android/) and [`mavenCentral`](https://repo.maven.apache.org/maven2/io/sentry/sentry-android/)

We'd love to get feedback.

## 2.1.0-alpha.1

Release of Sentry's new SDK for Android.

## What’s Changed

### Features

- Release health @marandaneto @bruno-garcia
- ANR report should have 'was active=yes' on the dashboard ([#299](https://github.com/getsentry/sentry-android/pull/299)) @marandaneto
- NDK events apply scoped data ([#322](https://github.com/getsentry/sentry-android/pull/322)) @marandaneto
- Add a StdoutTransport ([#310](https://github.com/getsentry/sentry-android/pull/310)) @mike-burns
- Implementing new retry after protocol ([#306](https://github.com/getsentry/sentry-android/pull/306)) @marandaneto

### Fixes

- Bump sentry-native to 0.2.2 ([#305](https://github.com/getsentry/sentry-android/pull/305)) @Swatinem
- Missing App's info ([#315](https://github.com/getsentry/sentry-android/pull/315)) @marandaneto
- Buffered writers/readers - otimizations ([#311](https://github.com/getsentry/sentry-android/pull/311)) @marandaneto
- Boot time should be UTC ([#309](https://github.com/getsentry/sentry-android/pull/309)) @marandaneto
- Make transport result public ([#300](https://github.com/getsentry/sentry-android/pull/300)) @marandaneto

Packages were released on [`bintray`](https://dl.bintray.com/getsentry/sentry-android/io/sentry/sentry-android/), [`jcenter`](https://jcenter.bintray.com/io/sentry/sentry-android/) and [`mavenCentral`](https://repo.maven.apache.org/maven2/io/sentry/sentry-android/)

We'd love to get feedback.

## 2.0.2

Release of Sentry's new SDK for Android.

### Features

- MavenCentral support ([#284](https://github.com/getsentry/sentry-android/pull/284)) @marandaneto

### Fixes

- Bump AGP to 3.6.1 ([#285](https://github.com/getsentry/sentry-android/pull/285)) @marandaneto

Packages were released on [`bintray`](https://dl.bintray.com/getsentry/sentry-android/io/sentry/sentry-android/), [`jcenter`](https://jcenter.bintray.com/io/sentry/sentry-android/) and [`mavenCentral`](https://repo.maven.apache.org/maven2/io/sentry/sentry-android/)

We'd love to get feedback.

## 2.0.1

Release of Sentry's new SDK for Android.

## What’s Changed

### Features

- Attach threads/stacktraces ([#267](https://github.com/getsentry/sentry-android/pull/267)) @marandaneto
- Add the default serverName to SentryOptions and use it in MainEventProcessor ([#279](https://github.com/getsentry/sentry-android/pull/279)) @metlos

### Fixes

- set current threadId when there's no mechanism set ([#277](https://github.com/getsentry/sentry-android/pull/277)) @marandaneto
- Preview package manager ([#269](https://github.com/getsentry/sentry-android/pull/269)) @bruno-garcia

Packages were released on [`bintray`](https://dl.bintray.com/getsentry/sentry-android/io/sentry/), [`jcenter`](https://jcenter.bintray.com/io/sentry/sentry-android/)

We'd love to get feedback.

## 2.0.0

Release of Sentry's new SDK for Android.

New features not offered by (1.7.x):

- NDK support
  - Captures crashes caused by native code
  - Access to the [`sentry-native` SDK](https://github.com/getsentry/sentry-native/) API by your native (C/C++/Rust code/..).
- Automatic init (just add your `DSN` to the manifest)
   - Proguard rules are added automatically
   - Permission (Internet) is added automatically
- Uncaught Exceptions might be captured even before the app restarts
- Sentry's Unified API.
- More context/device information
- Packaged as `aar`
- Frames from the app automatically marked as `InApp=true` (stack traces in Sentry highlights them by default).
- Complete Sentry Protocol available.
- All threads and their stack traces are captured.
- Sample project in this repo to test many features (segfault, uncaught exception, ANR...)

Features from the current SDK like `ANR` are also available (by default triggered after 4 seconds).

Packages were released on [`bintray`](https://dl.bintray.com/getsentry/sentry-android/io/sentry/), [`jcenter`](https://jcenter.bintray.com/io/sentry/sentry-android/)

We'd love to get feedback.

## 2.0.0-rc04

Release of Sentry's new SDK for Android.

### Features

- Take sampleRate from metadata ([#262](https://github.com/getsentry/sentry-android/pull/262)) @bruno-garcia
- Support mills timestamp format ([#263](https://github.com/getsentry/sentry-android/pull/263)) @marandaneto
- Adding logs to installed integrations ([#265](https://github.com/getsentry/sentry-android/pull/265)) @marandaneto

### Fixes

- Breacrumb.data to string,object, Add LOG level ([#264](https://github.com/getsentry/sentry-android/pull/264)) @HazAT
- Read release conf. on manifest ([#266](https://github.com/getsentry/sentry-android/pull/266)) @marandaneto

Packages were released on [`bintray`](https://dl.bintray.com/getsentry/sentry-android/io/sentry/), [`jcenter`](https://jcenter.bintray.com/io/sentry/sentry-android/)

We'd love to get feedback and we'll work in getting the GA `2.0.0` out soon.
Until then, the [stable SDK offered by Sentry is at version 1.7.30](https://github.com/getsentry/sentry-java/releases/tag/v1.7.30)

## 2.0.0-rc03

Release of Sentry's new SDK for Android.

### Fixes

- fixes ([#259](https://github.com/getsentry/sentry-android/issues/259)) - NPE check on getExternalFilesDirs items. ([#260](https://github.com/getsentry/sentry-android/pull/260)) @marandaneto
- strictMode typo ([#258](https://github.com/getsentry/sentry-android/pull/258)) @marandaneto

Packages were released on [`bintray`](https://dl.bintray.com/getsentry/sentry-android/io/sentry/), [`jcenter`](https://jcenter.bintray.com/io/sentry/sentry-android/)

We'd love to get feedback and we'll work in getting the GA `2.0.0` out soon.
Until then, the [stable SDK offered by Sentry is at version 1.7.30](https://github.com/getsentry/sentry-java/releases/tag/v1.7.30)

## 2.0.0-rc02

Release of Sentry's new SDK for Android.

### Features

- Hub mode configurable ([#247](https://github.com/getsentry/sentry-android/pull/247)) @bruno-garcia
- Added remove methods (tags/extras) to the sentry static class ([#243](https://github.com/getsentry/sentry-android/pull/243)) @marandaneto

### Fixes


- Update ndk for new sentry-native version ([#235](https://github.com/getsentry/sentry-android/pull/235)) @Swatinem @marandaneto
- Make integrations public ([#256](https://github.com/getsentry/sentry-android/pull/256)) @marandaneto
- Bump build-tools ([#255](https://github.com/getsentry/sentry-android/pull/255)) @marandaneto
- Added javadocs to scope and its dependencies ([#253](https://github.com/getsentry/sentry-android/pull/253)) @marandaneto
- Build all ABIs ([#254](https://github.com/getsentry/sentry-android/pull/254)) @marandaneto
- Moving back ANR timeout from long to int param. ([#252](https://github.com/getsentry/sentry-android/pull/252)) @marandaneto
- Added HubAdapter to call Sentry static methods from Integrations ([#250](https://github.com/getsentry/sentry-android/pull/250)) @marandaneto
- New Release format ([#242](https://github.com/getsentry/sentry-android/pull/242)) @marandaneto
- Javadocs for SentryOptions ([#246](https://github.com/getsentry/sentry-android/pull/246)) @marandaneto
- non-app is already inApp excluded by default. ([#244](https://github.com/getsentry/sentry-android/pull/244)) @marandaneto
- Fix if symlink exists for sentry-native ([#241](https://github.com/getsentry/sentry-android/pull/241)) @marandaneto
- Clone method - race condition free ([#226](https://github.com/getsentry/sentry-android/pull/226)) @marandaneto
- Refactoring breadcrumbs callback ([#239](https://github.com/getsentry/sentry-android/pull/239)) @marandaneto

Packages were released on [`bintray`](https://dl.bintray.com/getsentry/sentry-android/io/sentry/), [`jcenter`](https://jcenter.bintray.com/io/sentry/sentry-android/)

We'd love to get feedback and we'll work in getting the GA `2.0.0` out soon.
Until then, the [stable SDK offered by Sentry is at version 1.7.30](https://github.com/getsentry/sentry-java/releases/tag/v1.7.30)

## 2.0.0-rc01

Release of Sentry's new SDK for Android.

## What’s Changed

### Features

- Added remove methods for Scope data ([#237](https://github.com/getsentry/sentry-android/pull/237)) @marandaneto
- More device context (deviceId, connectionType and language) ([#229](https://github.com/getsentry/sentry-android/pull/229)) @marandaneto
- Added a few java docs (Sentry, Hub and SentryClient) ([#223](https://github.com/getsentry/sentry-android/pull/223)) @marandaneto
- Implemented diagnostic logger ([#218](https://github.com/getsentry/sentry-android/pull/218)) @marandaneto
- Added event processors to scope ([#209](https://github.com/getsentry/sentry-android/pull/209)) @marandaneto
- Added android transport gate ([#206](https://github.com/getsentry/sentry-android/pull/206)) @marandaneto
- Added executor for caching values out of the main thread ([#201](https://github.com/getsentry/sentry-android/pull/201)) @marandaneto

### Fixes


- Honor RetryAfter ([#236](https://github.com/getsentry/sentry-android/pull/236)) @marandaneto
- Add tests for SentryValues ([#238](https://github.com/getsentry/sentry-android/pull/238)) @philipphofmann
- Do not set frames if there's none ([#234](https://github.com/getsentry/sentry-android/pull/234)) @marandaneto
- Always call interrupt after InterruptedException ([#232](https://github.com/getsentry/sentry-android/pull/232)) @marandaneto
- Mark as current thread if its the main thread ([#228](https://github.com/getsentry/sentry-android/pull/228)) @marandaneto
- Fix lgtm alerts ([#219](https://github.com/getsentry/sentry-android/pull/219)) @marandaneto
- Written unit tests to ANR integration ([#215](https://github.com/getsentry/sentry-android/pull/215)) @marandaneto
- Added blog posts to README ([#214](https://github.com/getsentry/sentry-android/pull/214)) @marandaneto
- Raise code coverage for Dsn to 100% ([#212](https://github.com/getsentry/sentry-android/pull/212)) @philipphofmann
- Remove redundant times(1) for Mockito.verify ([#211](https://github.com/getsentry/sentry-android/pull/211)) @philipphofmann
- Transport may be set on options ([#203](https://github.com/getsentry/sentry-android/pull/203)) @marandaneto
- dist may be set on options ([#204](https://github.com/getsentry/sentry-android/pull/204)) @marandaneto
- Throw an exception if DSN is not set ([#200](https://github.com/getsentry/sentry-android/pull/200)) @marandaneto
- Migration guide markdown ([#197](https://github.com/getsentry/sentry-android/pull/197)) @marandaneto

Packages were released on [`bintray`](https://dl.bintray.com/getsentry/sentry-android/io/sentry/), [`jcenter`](https://jcenter.bintray.com/io/sentry/sentry-android/)

We'd love to get feedback and we'll work in getting the GA `2.0.0` out soon.
Until then, the [stable SDK offered by Sentry is at version 1.7.29](https://github.com/getsentry/sentry-java/releases/tag/v1.7.29)

## 2.0.0-beta02

Release of Sentry's new SDK for Android.

### Features

- addBreadcrumb overloads ([#196](https://github.com/getsentry/sentry-android/pull/196)) and ([#198](https://github.com/getsentry/sentry-android/pull/198))

### Fixes

- fix Android bug on API 24 and 25 about getting current threads and stack traces ([#194](https://github.com/getsentry/sentry-android/pull/194))

Packages were released on [`bintray`](https://dl.bintray.com/getsentry/sentry-android/io/sentry/), [`jcenter`](https://jcenter.bintray.com/io/sentry/sentry-android/)

We'd love to get feedback and we'll work in getting the GA `2.0.0` out soon.
Until then, the [stable SDK offered by Sentry is at version 1.7.28](https://github.com/getsentry/sentry-java/releases/tag/v1.7.28)

## 2.0.0-beta01

Release of Sentry's new SDK for Android.

### Fixes

- ref: ANR doesn't set handled flag ([#186](https://github.com/getsentry/sentry-android/pull/186))
- SDK final review ([#183](https://github.com/getsentry/sentry-android/pull/183))
- ref: Drop errored in favor of crashed ([#187](https://github.com/getsentry/sentry-android/pull/187))
- Workaround android_id ([#185](https://github.com/getsentry/sentry-android/pull/185))
- Renamed sampleRate ([#191](https://github.com/getsentry/sentry-android/pull/191))
- Making timestamp package-private or test-only ([#190](https://github.com/getsentry/sentry-android/pull/190))
- Split event processor in Device/App data ([#180](https://github.com/getsentry/sentry-android/pull/180))

Packages were released on [`bintray`](https://dl.bintray.com/getsentry/sentry-android/io/sentry/), [`jcenter`](https://jcenter.bintray.com/io/sentry/sentry-android/)

We'd love to get feedback and we'll work in getting the GA `2.0.0` out soon.
Until then, the [stable SDK offered by Sentry is at version 1.7.28](https://github.com/getsentry/sentry-java/releases/tag/v1.7.28)

## 2.0.0-alpha09

Release of Sentry's new SDK for Android.

### Features

- Adding nativeBundle plugin ([#161](https://github.com/getsentry/sentry-android/pull/161))
- Adding scope methods to sentry static class ([#179](https://github.com/getsentry/sentry-android/pull/179))

### Fixes

- fix: DSN parsing ([#165](https://github.com/getsentry/sentry-android/pull/165))
- Don't avoid exception type minification ([#166](https://github.com/getsentry/sentry-android/pull/166))
- make Gson retro compatible with older versions of AGP ([#177](https://github.com/getsentry/sentry-android/pull/177))
- Bump sentry-native with message object instead of a string ([#172](https://github.com/getsentry/sentry-android/pull/172))

Packages were released on [`bintray`](https://dl.bintray.com/getsentry/sentry-android/io/sentry/), [`jcenter`](https://jcenter.bintray.com/io/sentry/sentry-android/)

We'd love to get feedback and we'll work in getting the GA `2.0.0` out soon.
Until then, the [stable SDK offered by Sentry is at version 1.7.28](https://github.com/getsentry/sentry-java/releases/tag/v1.7.28)

## 2.0.0-alpha08

Release of Sentry's new SDK for Android.

### Fixes

- DebugId endianness ([#162](https://github.com/getsentry/sentry-android/pull/162))
- Executed beforeBreadcrumb also for scope ([#160](https://github.com/getsentry/sentry-android/pull/160))
- Benefit of manifest merging when minSdk ([#159](https://github.com/getsentry/sentry-android/pull/159))
- Add method to captureMessage with level ([#157](https://github.com/getsentry/sentry-android/pull/157))
- Listing assets file on the wrong dir ([#156](https://github.com/getsentry/sentry-android/pull/156))

Packages were released on [`bintray`](https://dl.bintray.com/getsentry/sentry-android/io/sentry/), [`jcenter`](https://jcenter.bintray.com/io/sentry/sentry-android/)

We'd love to get feedback and we'll work in getting the GA `2.0.0` out soon.
Until then, the [stable SDK offered by Sentry is at version 1.7.28](https://github.com/getsentry/sentry-java/releases/tag/v1.7.28)

## 2.0.0-alpha07

Third release of Sentry's new SDK for Android.

### Fixes

-  Fixed release for jcenter and bintray

Packages were released on [`bintray`](https://dl.bintray.com/getsentry/sentry-android/io/sentry/), [`jcenter`](https://jcenter.bintray.com/io/sentry/sentry-android/)

We'd love to get feedback and we'll work in getting the GA `2.0.0` out soon.
Until then, the [stable SDK offered by Sentry is at version 1.7.28](https://github.com/getsentry/sentry-java/releases/tag/v1.7.28)

## 2.0.0-alpha06

Second release of Sentry's new SDK for Android.

### Fixes

- Fixed a typo on pom generation.

Packages were released on [`bintray`](https://dl.bintray.com/getsentry/sentry-android/io/sentry/), [`jcenter`](https://jcenter.bintray.com/io/sentry/sentry-android/)

We'd love to get feedback and we'll work in getting the GA `2.0.0` out soon.
Until then, the [stable SDK offered by Sentry is at version 1.7.28](https://github.com/getsentry/sentry-java/releases/tag/v1.7.28)

## 2.0.0-alpha05

First release of Sentry's new SDK for Android.

New features not offered by our current (1.7.x), stable SDK are:

- NDK support
  - Captures crashes caused by native code
  - Access to the [`sentry-native` SDK](https://github.com/getsentry/sentry-native/) API by your native (C/C++/Rust code/..).
- Automatic init (just add your `DSN` to the manifest)
   - Proguard rules are added automatically
   - Permission (Internet) is added automatically
- Uncaught Exceptions might be captured even before the app restarts
- Unified API which include scopes etc.
- More context/device information
- Packaged as `aar`
- Frames from the app automatically marked as `InApp=true` (stack traces in Sentry highlights them by default).
- Complete Sentry Protocol available.
- All threads and their stack traces are captured.
- Sample project in this repo to test many features (segfault, uncaught exception, scope)

Features from the current SDK like `ANR` are also available (by default triggered after 4 seconds).

Packages were released on [`bintray`](https://dl.bintray.com/getsentry/sentry-android/io/sentry/), [`jcenter`](https://jcenter.bintray.com/io/sentry/sentry-android/)

We'd love to get feedback and we'll work in getting the GA `2.0.0` out soon.
Until then, the [stable SDK offered by Sentry is at version 1.7.28](https://github.com/getsentry/sentry-java/releases/tag/v1.7.28)<|MERGE_RESOLUTION|>--- conflicted
+++ resolved
@@ -11,10 +11,6 @@
     - do nothing if a `null` key is passed, returning `null` for non void methods
     - remove any previous value if the new value is set to `null`
 - Add support for setting in-app-includes/in-app-excludes via AndroidManifest.xml ([#4240](https://github.com/getsentry/sentry-java/pull/4240))
-<<<<<<< HEAD
-- Avoid unnecessary copies when using `CopyOnWriteArrayList` ([#4247](https://github.com/getsentry/sentry-java/pull/4247))
-  - This affects in particular `SentryTracer.getLatestActiveSpan` which would have previously unnecessarily copied all children spans, with high impact on memory usage
-=======
 - Modifications to OkHttp requests are now properly propagated to the affected span / breadcrumbs ([#4238](https://github.com/getsentry/sentry-java/pull/4238))
   - Please ensure the SentryOkHttpInterceptor is added last to your OkHttpClient, as otherwise changes to the `Request`  by subsequent interceptors won't be considered
 - Fix "class ch.qos.logback.classic.spi.ThrowableProxyVO cannot be cast to class ch.qos.logback.classic.spi.ThrowableProxy" ([#4206](https://github.com/getsentry/sentry-java/pull/4206))
@@ -23,7 +19,8 @@
 - Pass OpenTelemetry span attributes into TracesSampler callback ([#4253](https://github.com/getsentry/sentry-java/pull/4253))
   - `SamplingContext` now has a `getAttribute` method that grants access to OpenTelemetry span attributes via their String key (e.g. `http.request.method`)
 - Fix AbstractMethodError when using SentryTraced for Jetpack Compose ([#4255](https://github.com/getsentry/sentry-java/pull/4255))
->>>>>>> 0b8cee05
+- Avoid unnecessary copies when using `CopyOnWriteArrayList` ([#4247](https://github.com/getsentry/sentry-java/pull/4247))
+  - This affects in particular `SentryTracer.getLatestActiveSpan` which would have previously unnecessarily copied all children spans, with high impact on memory usage
 
 ### Features
 
