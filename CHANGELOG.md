--- conflicted
+++ resolved
@@ -6,12 +6,9 @@
 * Fix: set correct transaction status for unhandled exceptions in SentryTracingFilter (#1406)
 * Fix: handle network errors in SentrySpanClientHttpRequestInterceptor (#1407)
 * Fix: set scope on transaction (#1409)
-<<<<<<< HEAD
 * Fix: set status and associate events with transactions (#1426)
-=======
 * Fix: Apply user from the scope to transaction (#1424)
 * Fix: Pass maxBreadcrumbs config. to sentry-native (#1425)
->>>>>>> 7ac36c0e
 
 # 4.4.0-alpha.2
 
