--- conflicted
+++ resolved
@@ -2,16 +2,13 @@
 
 ## Unreleased
 
-<<<<<<< HEAD
+* Fix: set min sdk version of sentry-android-fragment to API 14 (#1608)
 * Feat: Add request body extraction for Spring MVC integration (#1595)
-=======
-* Fix: set min sdk version of sentry-android-fragment to API 14 (#1608)
 
 ## 5.1.0-beta.5
 
 * Make SentryAppender non-final for Log4j2 and Logback (#1603) 
 * Fix: Do not throw IAE when tracing header contain invalid trace id (#1605)
->>>>>>> 5ab8e8d2
 
 ## 5.1.0-beta.4
 
