# Changelog

## Unreleased

### Features

- Add `globalHubMode` to options ([#3805](https://github.com/getsentry/sentry-java/pull/3805))
  - `globalHubMode` used to only be a param on `Sentry.init`. To make it easier to be used in e.g. Desktop environments, we now additionally added it as an option on SentryOptions that can also be set via `sentry.properties`.
  - If both the param on `Sentry.init` and the option are set, the option will win. By default the option is set to `null` meaning whatever is passed to `Sentry.init` takes effect.

<<<<<<< HEAD
### Fixes

- Add `auto.graphql.graphql22` to ignored span origins when using OpenTelemetry
- The Spring Boot 3 WebFlux sample now uses our GraphQL v22 integration
=======
### Behavioural Changes

- (Android) Enable Performance V2 by default ([#3824](https://github.com/getsentry/sentry-java/pull/3824))
  - With this change cold app start spans will include spans for ContentProviders, Application and Activity load.
>>>>>>> d590d3e4

## 8.0.0-beta.1

### Breaking Changes

- Throw IllegalArgumentException when calling Sentry.init on Android ([#3596](https://github.com/getsentry/sentry-java/pull/3596))
- Metrics have been removed from the SDK ([#3774](https://github.com/getsentry/sentry-java/pull/3774))
    - Metrics will return but we don't know in what exact form yet
- `enableTracing` option (a.k.a `enable-tracing`) has been removed from the SDK ([#3776](https://github.com/getsentry/sentry-java/pull/3776))
    - Please set `tracesSampleRate` to a value >= 0.0 for enabling performance instead. The default value is `null` which means performance is disabled.
- Change OkHttp sub-spans to span attributes ([#3556](https://github.com/getsentry/sentry-java/pull/3556))
    - This will reduce the number of spans created by the SDK
- Replace `synchronized` methods and blocks with `ReentrantLock` (`AutoClosableReentrantLock`) ([#3715](https://github.com/getsentry/sentry-java/pull/3715))
    - If you are subclassing any Sentry classes, please check if the parent class used `synchronized` before. Please make sure to use the same lock object as the parent class in that case.
- `traceOrigins` option (`io.sentry.traces.tracing-origins` in manifest) has been removed, please use `tracePropagationTargets` (`io.sentry.traces.trace-propagation-targets` in manifest`) instead ([#3780](https://github.com/getsentry/sentry-java/pull/3780))
- `profilingEnabled` option (`io.sentry.traces.profiling.enable` in manifest) has been removed, please use `profilesSampleRate` (`io.sentry.traces.profiling.sample-rate` instead) instead ([#3780](https://github.com/getsentry/sentry-java/pull/3780))
- `shutdownTimeout` option has been removed, please use `shutdownTimeoutMillis` instead ([#3780](https://github.com/getsentry/sentry-java/pull/3780))
- `profilingTracesIntervalMillis` option for Android has been removed ([#3780](https://github.com/getsentry/sentry-java/pull/3780))
- `io.sentry.session-tracking.enable` manifest option has been removed ([#3780](https://github.com/getsentry/sentry-java/pull/3780))
- `Sentry.traceHeaders()` method has been removed, please use `Sentry.getTraceparent()` instead ([#3718](https://github.com/getsentry/sentry-java/pull/3718))
- `Sentry.reportFullDisplayed()` method has been removed, please use `Sentry.reportFullyDisplayed()` instead ([#3717](https://github.com/getsentry/sentry-java/pull/3717))
- `User.other` has been removed, please use `data` instead ([#3780](https://github.com/getsentry/sentry-java/pull/3780))
- `SdkVersion.getIntegrations()` has been removed, please use `getIntegrationSet` instead ([#3780](https://github.com/getsentry/sentry-java/pull/3780))
- `SdkVersion.getPackages()` has been removed, please use `getPackageSet()` instead ([#3780](https://github.com/getsentry/sentry-java/pull/3780))
- `Device.language` has been removed, please use `locale` instead ([#3780](https://github.com/getsentry/sentry-java/pull/3780))
- `TraceContext.user` and `TraceContextUser` class have been removed, please use `userId` on `TraceContext` instead ([#3780](https://github.com/getsentry/sentry-java/pull/3780))
- `TransactionContext.fromSentryTrace()` has been removed, please use `Sentry.continueTrace()` instead ([#3780](https://github.com/getsentry/sentry-java/pull/3780))
- `SentryDataFetcherExceptionHandler` has been removed, please use `SentryGenericDataFetcherExceptionHandler` in combination with `SentryInstrumentation` instead ([#3780](https://github.com/getsentry/sentry-java/pull/3780))
- One of the `AndroidTransactionProfiler` constructors has been removed, please use a different one ([#3780](https://github.com/getsentry/sentry-java/pull/3780))

### Features

- Add init priority settings ([#3674](https://github.com/getsentry/sentry-java/pull/3674))
    - You may now set `forceInit=true` (`force-init` for `.properties` files) to ensure a call to Sentry.init / SentryAndroid.init takes effect
- Add force init option to Android Manifest ([#3675](https://github.com/getsentry/sentry-java/pull/3675))
    - Use `<meta-data android:name="io.sentry.force-init" android:value="true" />` to ensure Sentry Android auto init is not easily overwritten
- Attach request body for `application/x-www-form-urlencoded` requests in Spring ([#3731](https://github.com/getsentry/sentry-java/pull/3731))
    - Previously request body was only attached for `application/json` requests
- Set breadcrumb level based on http status ([#3771](https://github.com/getsentry/sentry-java/pull/3771))
- Support `graphql-java` v22 via a new module `sentry-graphql-22` ([#3740](https://github.com/getsentry/sentry-java/pull/3740))
    - If you are using `graphql-java` v21 or earlier, you can use the `sentry-graphql` module
    - For `graphql-java` v22 and newer please use the `sentry-graphql-22` module
- We now provide a `SentryInstrumenter` bean directly for Spring (Boot) if there is none yet instead of using `GraphQlSourceBuilderCustomizer` to add the instrumentation ([#3744](https://github.com/getsentry/sentry-java/pull/3744))
    - It is now also possible to provide a bean of type `SentryGraphqlInstrumentation.BeforeSpanCallback` which is then used by `SentryInstrumenter`
- Emit transaction.data inside contexts.trace.data ([#3735](https://github.com/getsentry/sentry-java/pull/3735))
  - Also does not emit `transaction.data` in `exras` anymore

### Fixes

- Use OpenTelemetry span name as fallback for transaction name ([#3557](https://github.com/getsentry/sentry-java/pull/3557))
    - In certain cases we were sending transactions as "<unlabeled transaction>" when using OpenTelemetry
- Add OpenTelemetry span data to Sentry span ([#3593](https://github.com/getsentry/sentry-java/pull/3593))
- No longer selectively copy OpenTelemetry attributes to Sentry spans / transactions `data` ([#3663](https://github.com/getsentry/sentry-java/pull/3663))
- Remove `PROCESS_COMMAND_ARGS` (`process.command_args`) OpenTelemetry span attribute as it can be very large ([#3664](https://github.com/getsentry/sentry-java/pull/3664))
- Use RECORD_ONLY sampling decision if performance is disabled ([#3659](https://github.com/getsentry/sentry-java/pull/3659))
    - Also fix check whether Performance is enabled when making a sampling decision in the OpenTelemetry sampler
- Sentry OpenTelemetry Java Agent now sets Instrumenter to SENTRY (used to be OTEL) ([#3697](https://github.com/getsentry/sentry-java/pull/3697))
- Set span origin in `ActivityLifecycleIntegration` on span options instead of after creating the span / transaction ([#3702](https://github.com/getsentry/sentry-java/pull/3702))
    - This allows spans to be filtered by span origin on creation
- Honor ignored span origins in `SentryTracer.startChild` ([#3704](https://github.com/getsentry/sentry-java/pull/3704))
- Add `enable-spotlight` and `spotlight-connection-url` to external options and check if spotlight is enabled when deciding whether to inspect an OpenTelemetry span for connecting to splotlight ([#3709](https://github.com/getsentry/sentry-java/pull/3709))
- Trace context on `Contexts.setTrace` has been marked `@NotNull` ([#3721](https://github.com/getsentry/sentry-java/pull/3721))
    - Setting it to `null` would cause an exception.
    - Transactions are dropped if trace context is missing
- Remove internal annotation on `SpanOptions` ([#3722](https://github.com/getsentry/sentry-java/pull/3722))
- `SentryLogbackInitializer` is now public ([#3723](https://github.com/getsentry/sentry-java/pull/3723))
- Fix order of calling `close` on previous Sentry instance when re-initializing ([#3750](https://github.com/getsentry/sentry-java/pull/3750))
    - Previously some parts of Sentry were immediately closed after re-init that should have stayed open and some parts of the previous init were never closed

### Behavioural Changes

- (Android) Replace thread id with kernel thread id in span data ([#3706](https://github.com/getsentry/sentry-java/pull/3706))

### Dependencies

- Bump OpenTelemetry to 1.41.0, OpenTelemetry Java Agent to 2.7.0 and Semantic Conventions to 1.25.0 ([#3668](https://github.com/getsentry/sentry-java/pull/3668))

## 8.0.0-alpha.4

### Fixes

- Removed user segment ([#3512](https://github.com/getsentry/sentry-java/pull/3512))
- Use span id of remote parent ([#3548](https://github.com/getsentry/sentry-java/pull/3548))
    - Traces were broken because on an incoming request, OtelSentrySpanProcessor did not set the parentSpanId on the span correctly. Traces were not referencing the actual parent span but some other (random) span ID which the server doesn't know.
- Attach active span to scope when using OpenTelemetry ([#3549](https://github.com/getsentry/sentry-java/pull/3549))
    - Errors weren't linked to traces correctly due to parts of the SDK not knowing the current span
- Record dropped spans in client report when sampling out OpenTelemetry spans ([#3552](https://github.com/getsentry/sentry-java/pull/3552))
- Retrieve the correct current span from `Scope`/`Scopes` when using OpenTelemetry ([#3554](https://github.com/getsentry/sentry-java/pull/3554))

## 8.0.0-alpha.3

### Breaking Changes

- `sentry-android-okhttp` has been removed in favor of `sentry-okhttp`, removing android dependency from the module ([#3510](https://github.com/getsentry/sentry-java/pull/3510))

### Fixes

- Support spans that are split into multiple batches ([#3539](https://github.com/getsentry/sentry-java/pull/3539))
    - When spans belonging to a single transaction were split into multiple batches for SpanExporter, we did not add all spans because the isSpanTooOld check wasn't inverted.
- Parse and use `send-default-pii` and `max-request-body-size` from `sentry.properties` ([#3534](https://github.com/getsentry/sentry-java/pull/3534))
- `span.startChild` now uses `.makeCurrent()` by default ([#3544](https://github.com/getsentry/sentry-java/pull/3544))
    - This caused an issue where the span tree wasn't correct because some spans were not added to their direct parent
- Partially fix bootstrap class loading ([#3543](https://github.com/getsentry/sentry-java/pull/3543))
    - There was a problem with two separate Sentry `Scopes` being active inside each OpenTelemetry `Context` due to using context keys from more than one class loader.

## 8.0.0-alpha.2

### Behavioural Changes

- (Android) The JNI layer for sentry-native has now been moved from sentry-java to sentry-native ([#3189](https://github.com/getsentry/sentry-java/pull/3189))
    - This now includes prefab support for sentry-native, allowing you to link and access the sentry-native API within your native app code
    - Checkout the `sentry-samples/sentry-samples-android` example on how to configure CMake and consume `sentry.h`

### Features

- Our `sentry-opentelemetry-agent` has been completely reworked and now plays nicely with the rest of the Java SDK
    - You may also want to give this new agent a try even if you haven't used OpenTelemetry (with Sentry) before. It offers support for [many more libraries and frameworks](https://github.com/open-telemetry/opentelemetry-java-instrumentation/blob/main/docs/supported-libraries.md), improving on our trace propagation, `Scopes` (used to be `Hub`) propagation as well as performance instrumentation (i.e. more spans).
    - If you are using a framework we did not support before and currently resort to manual instrumentation, please give the agent a try. See [here for a list of supported libraries, frameworks and application servers](https://github.com/open-telemetry/opentelemetry-java-instrumentation/blob/main/docs/supported-libraries.md).
    - NOTE: Not all features have been implemented yet for the OpenTelemetry agent. Features of note that are not working yet:
        - Metrics
        - Measurements
        - `forceFinish` on transaction
        - `scheduleFinish` on transaction
        - see [#3436](https://github.com/getsentry/sentry-java/issues/3436) for a more up-to-date list of features we have (not) implemented
    - Please see "Installing `sentry-opentelemetry-agent`" for more details on how to set up the agent.
    - What's new about the Agent
        - When the OpenTelemetry Agent is used, Sentry API creates OpenTelemetry spans under the hood, handing back a wrapper object which bridges the gap between traditional Sentry API and OpenTelemetry. We might be replacing some of the Sentry performance API in the future.
            - This is achieved by configuring the SDK to use `OtelSpanFactory` instead of `DefaultSpanFactory` which is done automatically by the auto init of the Java Agent.
        - OpenTelemetry spans are now only turned into Sentry spans when they are finished so they can be sent to the Sentry server.
        - Now registers an OpenTelemetry `Sampler` which uses Sentry sampling configuration
        - Other Performance integrations automatically stop creating spans to avoid duplicate spans
        - The Sentry SDK now makes use of OpenTelemetry `Context` for storing Sentry `Scopes` (which is similar to what used to be called `Hub`) and thus relies on OpenTelemetry for `Context` propagation.
        - Classes used for the previous version of our OpenTelemetry support have been deprecated but can still be used manually. We're not planning to keep the old agent around in favor of less complexity in the SDK.
- Add `ignoredSpanOrigins` option for ignoring spans coming from certain integrations
    - We pre-configure this to ignore Performance instrumentation for Spring and other integrations when using our OpenTelemetry Agent to avoid duplicate spans
- Add data fetching environment hint to breadcrumb for GraphQL (#3413) ([#3431](https://github.com/getsentry/sentry-java/pull/3431))

### Fixes

- `TracesSampler` is now only created once in `SentryOptions` instead of creating a new one for every `Hub` (which is now `Scopes`). This means we're now creating fewer `SecureRandom` instances.
- Move onFinishCallback before span or transaction is finished ([#3459](https://github.com/getsentry/sentry-java/pull/3459))
- Add timestamp when a profile starts ([#3442](https://github.com/getsentry/sentry-java/pull/3442))
- Move fragment auto span finish to onFragmentStarted ([#3424](https://github.com/getsentry/sentry-java/pull/3424))
- Remove profiling timeout logic and disable profiling on API 21 ([#3478](https://github.com/getsentry/sentry-java/pull/3478))
- Properly reset metric flush flag on metric emission ([#3493](https://github.com/getsentry/sentry-java/pull/3493))

### Migration Guide / Deprecations

- Classes used for the previous version of the Sentry OpenTelemetry Java Agent have been deprecated (`SentrySpanProcessor`, `SentryPropagator`, `OpenTelemetryLinkErrorEventProcessor`)
- Sentry OpenTelemetry Java Agent has been reworked and now allows you to manually create spans using Sentry API as well.
- Please see "Installing `sentry-opentelemetry-agent`" for more details on how to set up the agent.

### Installing `sentry-opentelemetry-agent`

#### Upgrading from a previous agent
If you've been using the previous version of `sentry-opentelemetry-agent`, simply replace the agent JAR with the [latest release](https://central.sonatype.com/artifact/io.sentry/sentry-opentelemetry-agent?smo=true) and start your application. That should be it.

#### New to the agent
If you've not been using OpenTelemetry before, you can add `sentry-opentelemetry-agent` to your setup by downloading the latest release and using it when starting up your application
- `SENTRY_PROPERTIES_FILE=sentry.properties java -javaagent:sentry-opentelemetry-agent-x.x.x.jar -jar your-application.jar`
- Please use `sentry.properties` or environment variables to configure the SDK as the agent is now in charge of initializing the SDK and options coming from things like logging integrations or our Spring Boot integration will not take effect.
- You may find the [docs page](https://docs.sentry.io/platforms/java/tracing/instrumentation/opentelemetry/#using-sentry-opentelemetry-agent-with-auto-initialization) useful. While we haven't updated it yet to reflect the changes described here, the section about using the agent with auto init should still be valid.

If you want to skip auto initialization of the SDK performed by the agent, please follow the steps above and set the environment variable `SENTRY_AUTO_INIT` to `false` then add the following to your `Sentry.init`:

```
Sentry.init(options -> {
  options.setDsn("https://3d2ac63d6e1a4c6e9214443678f119a3@o87286.ingest.us.sentry.io/1801383");
  OpenTelemetryUtil.applyOpenTelemetryOptions(options);
  ...
});
```

If you're using our Spring (Boot) integration with auto init, use the following:
```
@Bean
Sentry.OptionsConfiguration<SentryOptions> optionsConfiguration() {
  return (options) -> {
    OpenTelemetryUtil.applyOpenTelemetryOptions(options);
  };
}
```

### Dependencies

- Bump Native SDK from v0.7.0 to v0.7.5 ([#3441](https://github.com/getsentry/sentry-java/pull/3189))
    - [changelog](https://github.com/getsentry/sentry-native/blob/master/CHANGELOG.md#075)
    - [diff](https://github.com/getsentry/sentry-native/compare/0.7.0...0.7.5)

## 8.0.0-alpha.1

Version 8 of the Sentry Android/Java SDK brings a variety of features and fixes. The most notable changes are:

- New `Scope` types have been introduced, see "Behavioural Changes" for more details.
- Lifecycle tokens have been introduced to manage `Scope` lifecycle, see "Behavioural Changes" for more details.
- `Hub` has been replaced by `Scopes`

### Behavioural Changes

- We're introducing some new `Scope` types in the SDK, allowing for better control over what data is attached where. Previously there was a stack of scopes that was pushed and popped. Instead we now fork scopes for a given lifecycle and then restore the previous scopes. Since `Hub` is gone, it is also never cloned anymore. Separation of data now happens through the different scope types while making it easier to manipulate exactly what you need without having to attach data at the right time to have it apply where wanted.
    - Global scope is attached to all events created by the SDK. It can also be modified before `Sentry.init` has been called. It can be manipulated using `Sentry.configureScope(ScopeType.GLOBAL, (scope) -> { ... })`.
    - Isolation scope can be used e.g. to attach data to all events that come up while handling an incoming request. It can also be used for other isolation purposes. It can be manipulated using `Sentry.configureScope(ScopeType.ISOLATION, (scope) -> { ... })`. The SDK automatically forks isolation scope in certain cases like incoming requests, CRON jobs, Spring `@Async` and more.
    - Current scope is forked often and data added to it is only added to events that are created while this scope is active. Data is also passed on to newly forked child scopes but not to parents.
- `Sentry.popScope` has been deprecated, please call `.close()` on the token returned by `Sentry.pushScope` instead or use it in a way described in more detail in "Migration Guide".
- We have chosen a default scope that is used for `Sentry.configureScope()` as well as API like `Sentry.setTag()`
    - For Android the type defaults to `CURRENT` scope
    - For Backend and other JVM applicatons it defaults to `ISOLATION` scope
- Event processors on `Scope` can now be ordered by overriding the `getOrder` method on implementations of `EventProcessor`. NOTE: This order only applies to event processors on `Scope` but not `SentryOptions` at the moment. Feel free to request this if you need it.
- `Hub` is deprecated in favor of `Scopes`, alongside some `Hub` relevant APIs. More details can be found in the "Migration Guide" section.

### Breaking Changes

- `Contexts` no longer extends `ConcurrentHashMap`, instead we offer a selected set of methods.

### Migration Guide / Deprecations

- `Hub` has been deprecated, we're replacing the following:
    - `IHub` has been replaced by `IScopes`, however you should be able to simply pass `IHub` instances to code expecting `IScopes`, allowing for an easier migration.
    - `HubAdapter.getInstance()` has been replaced by `ScopesAdapter.getInstance()`
    - The `.clone()` method on `IHub`/`IScopes` has been deprecated, please use `.pushScope()` or `.pushIsolationScope()` instead
    - Some internal methods like `.getCurrentHub()` and `.setCurrentHub()` have also been replaced.
- `Sentry.popScope` has been replaced by calling `.close()` on the token returned by `Sentry.pushScope()` and `Sentry.pushIsolationScope()`. The token can also be used in a `try` block like this:

```
try (final @NotNull ISentryLifecycleToken ignored = Sentry.pushScope()) {
  // this block has its separate current scope
}
```

as well as:


```
try (final @NotNull ISentryLifecycleToken ignored = Sentry.pushIsolationScope()) {
  // this block has its separate isolation scope
}
```

You may also use `LifecycleHelper.close(token)`, e.g. in case you need to pass the token around for closing later.

### Features

- Report exceptions returned by Throwable.getSuppressed() to Sentry as exception groups ([#3396] https://github.com/getsentry/sentry-java/pull/3396)


## 7.15.0

### Features

- Add support for `feedback` envelope header item type ([#3687](https://github.com/getsentry/sentry-java/pull/3687))
- Add breadcrumb.origin field ([#3727](https://github.com/getsentry/sentry-java/pull/3727))
- Session Replay: Add options to selectively mask/unmask views captured in replay. The following options are available: ([#3689](https://github.com/getsentry/sentry-java/pull/3689))
    - `android:tag="sentry-mask|sentry-unmask"` in XML or `view.setTag("sentry-mask|sentry-unmask")` in code tags
        - if you already have a tag set for a view, you can set a tag by id: `<tag android:id="@id/sentry_privacy" android:value="mask|unmask"/>` in XML or `view.setTag(io.sentry.android.replay.R.id.sentry_privacy, "mask|unmask")` in code
    - `view.sentryReplayMask()` or `view.sentryReplayUnmask()` extension functions
    - mask/unmask `View`s of a certain type by adding fully-qualified classname to one of the lists `options.experimental.sessionReplay.addMaskViewClass()` or `options.experimental.sessionReplay.addUnmaskViewClass()`. Note, that all of the view subclasses/subtypes will be masked/unmasked as well
        - For example, (this is already a default behavior) to mask all `TextView`s and their subclasses (`RadioButton`, `EditText`, etc.): `options.experimental.sessionReplay.addMaskViewClass("android.widget.TextView")`
        - If you're using code obfuscation, adjust your proguard-rules accordingly, so your custom view class name is not minified
- Session Replay: Support Jetpack Compose masking ([#3739](https://github.com/getsentry/sentry-java/pull/3739))
  - To selectively mask/unmask @Composables, use `Modifier.sentryReplayMask()` and `Modifier.sentryReplayUnmask()` modifiers
- Session Replay: Mask `WebView`, `VideoView` and `androidx.media3.ui.PlayerView` by default ([#3775](https://github.com/getsentry/sentry-java/pull/3775))

### Fixes

- Avoid stopping appStartProfiler after application creation ([#3630](https://github.com/getsentry/sentry-java/pull/3630))
- Session Replay: Correctly detect dominant color for `TextView`s with Spans ([#3682](https://github.com/getsentry/sentry-java/pull/3682))
- Fix ensure Application Context is used even when SDK is initialized via Activity Context ([#3669](https://github.com/getsentry/sentry-java/pull/3669))
- Fix potential ANRs due to `Calendar.getInstance` usage in Breadcrumbs constructor ([#3736](https://github.com/getsentry/sentry-java/pull/3736))
- Fix potential ANRs due to default integrations ([#3778](https://github.com/getsentry/sentry-java/pull/3778))
- Lazily initialize heavy `SentryOptions` members to avoid ANRs on app start ([#3749](https://github.com/getsentry/sentry-java/pull/3749))

*Breaking changes*:

- `options.experimental.sessionReplay.errorSampleRate` was renamed to `options.experimental.sessionReplay.onErrorSampleRate` ([#3637](https://github.com/getsentry/sentry-java/pull/3637))
- Manifest option `io.sentry.session-replay.error-sample-rate` was renamed to `io.sentry.session-replay.on-error-sample-rate` ([#3637](https://github.com/getsentry/sentry-java/pull/3637))
- Change `redactAllText` and `redactAllImages` to `maskAllText` and `maskAllImages` ([#3741](https://github.com/getsentry/sentry-java/pull/3741))

## 7.14.0

### Features

- Session Replay: Gesture/touch support for Flutter ([#3623](https://github.com/getsentry/sentry-java/pull/3623))

### Fixes

- Fix app start spans missing from Pixel devices ([#3634](https://github.com/getsentry/sentry-java/pull/3634))
- Avoid ArrayIndexOutOfBoundsException on Android cpu data collection ([#3598](https://github.com/getsentry/sentry-java/pull/3598))
- Fix lazy select queries instrumentation ([#3604](https://github.com/getsentry/sentry-java/pull/3604))
- Session Replay: buffer mode improvements ([#3622](https://github.com/getsentry/sentry-java/pull/3622))
  - Align next segment timestamp with the end of the buffered segment when converting from buffer mode to session mode
  - Persist `buffer` replay type for the entire replay when converting from buffer mode to session mode
  - Properly store screen names for `buffer` mode
- Session Replay: fix various crashes and issues ([#3628](https://github.com/getsentry/sentry-java/pull/3628))
  - Fix video not being encoded on Pixel devices
  - Fix SIGABRT native crashes on Xiaomi devices when encoding a video
  - Fix `RejectedExecutionException` when redacting a screenshot
  - Fix `FileNotFoundException` when persisting segment values

### Chores

- Introduce `ReplayShadowMediaCodec` and refactor tests using custom encoder ([#3612](https://github.com/getsentry/sentry-java/pull/3612))

## 7.13.0

### Features

- Session Replay: ([#3565](https://github.com/getsentry/sentry-java/pull/3565)) ([#3609](https://github.com/getsentry/sentry-java/pull/3609))
  - Capture remaining replay segment for ANRs on next app launch
  - Capture remaining replay segment for unhandled crashes on next app launch

### Fixes

- Session Replay: ([#3565](https://github.com/getsentry/sentry-java/pull/3565)) ([#3609](https://github.com/getsentry/sentry-java/pull/3609))
  - Fix stopping replay in `session` mode at 1 hour deadline
  - Never encode full frames for a video segment, only do partial updates. This further reduces size of the replay segment
  - Use propagation context when no active transaction for ANRs

### Dependencies

- Bump Spring Boot to 3.3.2 ([#3541](https://github.com/getsentry/sentry-java/pull/3541))

## 7.12.1

### Fixes

- Check app start spans time and ignore background app starts ([#3550](https://github.com/getsentry/sentry-java/pull/3550))
  - This should eliminate long-lasting App Start transactions

## 7.12.0

### Features

- Session Replay Public Beta ([#3339](https://github.com/getsentry/sentry-java/pull/3339))

  To enable Replay use the `sessionReplay.sessionSampleRate` or `sessionReplay.errorSampleRate` experimental options.

  ```kotlin
  import io.sentry.SentryReplayOptions
  import io.sentry.android.core.SentryAndroid

  SentryAndroid.init(context) { options ->
   
    // Currently under experimental options:
    options.experimental.sessionReplay.sessionSampleRate = 1.0
    options.experimental.sessionReplay.errorSampleRate = 1.0
  
    // To change default redaction behavior (defaults to true)
    options.experimental.sessionReplay.redactAllImages = true
    options.experimental.sessionReplay.redactAllText = true
  
    // To change quality of the recording (defaults to MEDIUM)
    options.experimental.sessionReplay.quality = SentryReplayOptions.SentryReplayQuality.MEDIUM // (LOW|MEDIUM|HIGH)
  }
  ```

  To learn more visit [Sentry's Mobile Session Replay](https://docs.sentry.io/product/explore/session-replay/mobile/) documentation page.

## 7.11.0

### Features

- Report dropped spans ([#3528](https://github.com/getsentry/sentry-java/pull/3528))

### Fixes

- Fix duplicate session start for React Native ([#3504](https://github.com/getsentry/sentry-java/pull/3504))
- Move onFinishCallback before span or transaction is finished ([#3459](https://github.com/getsentry/sentry-java/pull/3459))
- Add timestamp when a profile starts ([#3442](https://github.com/getsentry/sentry-java/pull/3442))
- Move fragment auto span finish to onFragmentStarted ([#3424](https://github.com/getsentry/sentry-java/pull/3424))
- Remove profiling timeout logic and disable profiling on API 21 ([#3478](https://github.com/getsentry/sentry-java/pull/3478))
- Properly reset metric flush flag on metric emission ([#3493](https://github.com/getsentry/sentry-java/pull/3493))
- Use SecureRandom in favor of Random for Metrics ([#3495](https://github.com/getsentry/sentry-java/pull/3495))
- Fix UncaughtExceptionHandlerIntegration Memory Leak ([#3398](https://github.com/getsentry/sentry-java/pull/3398))
- Deprecated `User.segment`. Use a custom tag or context instead. ([#3511](https://github.com/getsentry/sentry-java/pull/3511))
- Fix duplicated http spans ([#3526](https://github.com/getsentry/sentry-java/pull/3526))
- When capturing unhandled hybrid exception session should be ended and new start if need ([#3480](https://github.com/getsentry/sentry-java/pull/3480))

### Dependencies

- Bump Native SDK from v0.7.0 to v0.7.2 ([#3314](https://github.com/getsentry/sentry-java/pull/3314))
  - [changelog](https://github.com/getsentry/sentry-native/blob/master/CHANGELOG.md#072)
  - [diff](https://github.com/getsentry/sentry-native/compare/0.7.0...0.7.2)

## 7.10.0

### Features

- Publish Gradle module metadata ([#3422](https://github.com/getsentry/sentry-java/pull/3422))

### Fixes

- Fix faulty `span.frame_delay` calculation for early app start spans ([#3427](https://github.com/getsentry/sentry-java/pull/3427))
- Fix crash when installing `ShutdownHookIntegration` and the VM is shutting down ([#3456](https://github.com/getsentry/sentry-java/pull/3456))

## 7.9.0

### Features

- Add start_type to app context ([#3379](https://github.com/getsentry/sentry-java/pull/3379))
- Add ttid/ttfd contribution flags ([#3386](https://github.com/getsentry/sentry-java/pull/3386))

### Fixes

- (Internal) Metrics code cleanup ([#3403](https://github.com/getsentry/sentry-java/pull/3403))
- Fix Frame measurements in app start transactions ([#3382](https://github.com/getsentry/sentry-java/pull/3382))
- Fix timing metric value different from span duration ([#3368](https://github.com/getsentry/sentry-java/pull/3368))
- Do not always write startup crash marker ([#3409](https://github.com/getsentry/sentry-java/pull/3409))
  - This may have been causing the SDK init logic to block the main thread

## 7.8.0

### Features

- Add description to OkHttp spans ([#3320](https://github.com/getsentry/sentry-java/pull/3320))
- Enable backpressure management by default ([#3284](https://github.com/getsentry/sentry-java/pull/3284))

### Fixes

- Add rate limit to Metrics ([#3334](https://github.com/getsentry/sentry-java/pull/3334))
- Fix java.lang.ClassNotFoundException: org.springframework.web.servlet.HandlerMapping in Spring Boot Servlet mode without WebMVC ([#3336](https://github.com/getsentry/sentry-java/pull/3336))
- Fix normalization of metrics keys, tags and values ([#3332](https://github.com/getsentry/sentry-java/pull/3332))

## 7.7.0

### Features

- Add support for Spring Rest Client ([#3199](https://github.com/getsentry/sentry-java/pull/3199))
- Extend Proxy options with proxy type ([#3326](https://github.com/getsentry/sentry-java/pull/3326))

### Fixes

- Fixed default deadline timeout to 30s instead of 300s ([#3322](https://github.com/getsentry/sentry-java/pull/3322))
- Fixed `Fix java.lang.ClassNotFoundException: org.springframework.web.servlet.HandlerExceptionResolver` in Spring Boot Servlet mode without WebMVC ([#3333](https://github.com/getsentry/sentry-java/pull/3333))

## 7.6.0

### Features

- Experimental: Add support for Sentry Developer Metrics ([#3205](https://github.com/getsentry/sentry-java/pull/3205), [#3238](https://github.com/getsentry/sentry-java/pull/3238), [#3248](https://github.com/getsentry/sentry-java/pull/3248), [#3250](https://github.com/getsentry/sentry-java/pull/3250))  
  Use the Metrics API to track processing time, download sizes, user signups, and conversion rates and correlate them back to tracing data in order to get deeper insights and solve issues faster. Our API supports counters, distributions, sets, gauges and timers, and it's easy to get started:
  ```kotlin
  Sentry.metrics()
    .increment(
        "button_login_click", // key
        1.0,                  // value
        null,                 // unit
        mapOf(                // tags
            "provider" to "e-mail"
        )
    )
  ```
  To learn more about Sentry Developer Metrics, head over to our [Java](https://docs.sentry.io/platforms/java/metrics/) and [Android](https://docs.sentry.io//platforms/android/metrics/) docs page.

## 7.5.0

### Features

- Add support for measurements at span level ([#3219](https://github.com/getsentry/sentry-java/pull/3219))
- Add `enableScopePersistence` option to disable `PersistingScopeObserver` used for ANR reporting which may increase performance overhead. Defaults to `true` ([#3218](https://github.com/getsentry/sentry-java/pull/3218))
  - When disabled, the SDK will not enrich ANRv2 events with scope data (e.g. breadcrumbs, user, tags, etc.)
- Configurable defaults for Cron - MonitorConfig ([#3195](https://github.com/getsentry/sentry-java/pull/3195))
- We now display a warning on startup if an incompatible version of Spring Boot is detected ([#3233](https://github.com/getsentry/sentry-java/pull/3233))
  - This should help notice a mismatching Sentry dependency, especially when upgrading a Spring Boot application
- Experimental: Add Metrics API ([#3205](https://github.com/getsentry/sentry-java/pull/3205))

### Fixes

- Ensure performance measurement collection is not taken too frequently ([#3221](https://github.com/getsentry/sentry-java/pull/3221))
- Fix old profiles deletion on SDK init ([#3216](https://github.com/getsentry/sentry-java/pull/3216))
- Fix hub restore point in wrappers: SentryWrapper, SentryTaskDecorator and SentryScheduleHook ([#3225](https://github.com/getsentry/sentry-java/pull/3225))
  - We now reset the hub to its previous value on the thread where the `Runnable`/`Callable`/`Supplier` is executed instead of setting it to the hub that was used on the thread where the `Runnable`/`Callable`/`Supplier` was created.
- Fix add missing thread name/id to app start spans ([#3226](https://github.com/getsentry/sentry-java/pull/3226))

## 7.4.0

### Features

- Add new threshold parameters to monitor config ([#3181](https://github.com/getsentry/sentry-java/pull/3181))
- Report process init time as a span for app start performance ([#3159](https://github.com/getsentry/sentry-java/pull/3159))
- (perf-v2): Calculate frame delay on a span level ([#3197](https://github.com/getsentry/sentry-java/pull/3197))
- Resolve spring properties in @SentryCheckIn annotation ([#3194](https://github.com/getsentry/sentry-java/pull/3194))
- Experimental: Add Spotlight integration ([#3166](https://github.com/getsentry/sentry-java/pull/3166))
    - For more details about Spotlight head over to https://spotlightjs.com/
    - Set `options.isEnableSpotlight = true` to enable Spotlight

### Fixes

- Don't wait on main thread when SDK restarts ([#3200](https://github.com/getsentry/sentry-java/pull/3200))
- Fix Jetpack Compose widgets are not being correctly identified for user interaction tracing ([#3209](https://github.com/getsentry/sentry-java/pull/3209))
- Fix issue title on Android when a wrapping `RuntimeException` is thrown by the system ([#3212](https://github.com/getsentry/sentry-java/pull/3212))
  - This will change grouping of the issues that were previously titled `RuntimeInit$MethodAndArgsCaller` to have them split up properly by the original root cause exception

## 7.3.0

### Features

- Added App Start profiling
    - This depends on the new option `io.sentry.profiling.enable-app-start`, other than the already existing `io.sentry.traces.profiling.sample-rate`.
    - Sampler functions can check the new `isForNextAppStart` flag, to adjust startup profiling sampling programmatically.
      Relevant PRs:
    - Decouple Profiler from Transaction ([#3101](https://github.com/getsentry/sentry-java/pull/3101))
    - Add options and sampling logic ([#3121](https://github.com/getsentry/sentry-java/pull/3121))
    - Add ContentProvider and start profile ([#3128](https://github.com/getsentry/sentry-java/pull/3128))
- Extend internal performance collector APIs ([#3102](https://github.com/getsentry/sentry-java/pull/3102))
- Collect slow and frozen frames for spans using `OnFrameMetricsAvailableListener` ([#3111](https://github.com/getsentry/sentry-java/pull/3111))
- Interpolate total frame count to match span duration ([#3158](https://github.com/getsentry/sentry-java/pull/3158))

### Fixes

- Avoid multiple breadcrumbs from OkHttpEventListener ([#3175](https://github.com/getsentry/sentry-java/pull/3175))
- Apply OkHttp listener auto finish timestamp to all running spans ([#3167](https://github.com/getsentry/sentry-java/pull/3167))
- Fix not eligible for auto proxying warnings ([#3154](https://github.com/getsentry/sentry-java/pull/3154))
- Set default fingerprint for ANRv2 events to correctly group background and foreground ANRs ([#3164](https://github.com/getsentry/sentry-java/pull/3164))
  - This will improve grouping of ANRs that have similar stacktraces but differ in background vs foreground state. Only affects newly-ingested ANR events with `mechanism:AppExitInfo`
- Fix UserFeedback disk cache name conflicts with linked events ([#3116](https://github.com/getsentry/sentry-java/pull/3116))

### Breaking changes

- Remove `HostnameVerifier` option as it's flagged by security tools of some app stores ([#3150](https://github.com/getsentry/sentry-java/pull/3150))
  - If you were using this option, you have 3 possible paths going forward:
    - Provide a custom `ITransportFactory` through `SentryOptions.setTransportFactory()`, where you can copy over most of the parts like `HttpConnection` and `AsyncHttpTransport` from the SDK with necessary modifications
    - Get a certificate for your server through e.g. [Let's Encrypt](https://letsencrypt.org/)
    - Fork the SDK and add the hostname verifier back

### Dependencies

- Bump Native SDK from v0.6.7 to v0.7.0 ([#3133](https://github.com/getsentry/sentry-java/pull/3133))
  - [changelog](https://github.com/getsentry/sentry-native/blob/master/CHANGELOG.md#070)
  - [diff](https://github.com/getsentry/sentry-native/compare/0.6.7...0.7.0)

## 7.2.0

### Features

- Handle `monitor`/`check_in` in client reports and rate limiter ([#3096](https://github.com/getsentry/sentry-java/pull/3096))
- Add support for `graphql-java` version 21 ([#3090](https://github.com/getsentry/sentry-java/pull/3090))

### Fixes

- Avoid concurrency in AndroidProfiler performance data collection ([#3130](https://github.com/getsentry/sentry-java/pull/3130))
- Improve thresholds for network changes breadcrumbs ([#3083](https://github.com/getsentry/sentry-java/pull/3083))
- SchedulerFactoryBeanCustomizer now runs first so user customization is not overridden ([#3095](https://github.com/getsentry/sentry-java/pull/3095))
  - If you are setting global job listeners please also add `SentryJobListener`
- Ensure serialVersionUID of Exception classes are unique ([#3115](https://github.com/getsentry/sentry-java/pull/3115))
- Get rid of "is not eligible for getting processed by all BeanPostProcessors" warnings in Spring Boot ([#3108](https://github.com/getsentry/sentry-java/pull/3108))
- Fix missing `release` and other fields for ANRs reported with `mechanism:AppExitInfo` ([#3074](https://github.com/getsentry/sentry-java/pull/3074))

### Dependencies

- Bump `opentelemetry-sdk` to `1.33.0` and `opentelemetry-javaagent` to `1.32.0` ([#3112](https://github.com/getsentry/sentry-java/pull/3112))

## 7.1.0

### Features

- Support multiple debug-metadata.properties ([#3024](https://github.com/getsentry/sentry-java/pull/3024))
- Automatically downsample transactions when the system is under load ([#3072](https://github.com/getsentry/sentry-java/pull/3072))
  - You can opt into this behaviour by setting `enable-backpressure-handling=true`.
  - We're happy to receive feedback, e.g. [in this GitHub issue](https://github.com/getsentry/sentry-java/issues/2829)
  - When the system is under load we start reducing the `tracesSampleRate` automatically.
  - Once the system goes back to healthy, we reset the `tracesSampleRate` to its original value.
- (Android) Experimental: Provide more detailed cold app start information ([#3057](https://github.com/getsentry/sentry-java/pull/3057))
  - Attaches spans for Application, ContentProvider, and Activities to app-start timings
  - Application and ContentProvider timings are added using bytecode instrumentation, which requires sentry-android-gradle-plugin version `4.1.0` or newer
  - Uses Process.startUptimeMillis to calculate app-start timings
  - To enable this feature set `options.isEnablePerformanceV2 = true`
- Move slow+frozen frame calculation, as well as frame delay inside SentryFrameMetricsCollector ([#3100](https://github.com/getsentry/sentry-java/pull/3100))
- Extract Activity Breadcrumbs generation into own Integration ([#3064](https://github.com/getsentry/sentry-java/pull/3064))

### Fixes

- Send breadcrumbs and client error in `SentryOkHttpEventListener` even without transactions ([#3087](https://github.com/getsentry/sentry-java/pull/3087))
- Keep `io.sentry.exception.SentryHttpClientException` from obfuscation to display proper issue title on Sentry ([#3093](https://github.com/getsentry/sentry-java/pull/3093))
- (Android) Fix wrong activity transaction duration in case SDK init is deferred ([#3092](https://github.com/getsentry/sentry-java/pull/3092))

### Dependencies

- Bump Gradle from v8.4.0 to v8.5.0 ([#3070](https://github.com/getsentry/sentry-java/pull/3070))
  - [changelog](https://github.com/gradle/gradle/blob/master/CHANGELOG.md#v850)
  - [diff](https://github.com/gradle/gradle/compare/v8.4.0...v8.5.0)

## 7.0.0

Version 7 of the Sentry Android/Java SDK brings a variety of features and fixes. The most notable changes are:
- Bumping `minSdk` level to 19 (Android 4.4)
- The SDK will now listen to connectivity changes and try to re-upload cached events when internet connection is re-established additionally to uploading events on app restart 
- `Sentry.getSpan` now returns the root transaction, which should improve the span hierarchy and make it leaner
- Multiple improvements to reduce probability of the SDK causing ANRs
- New `sentry-okhttp` artifact is unbundled from Android and can be used in pure JVM-only apps

## Sentry Self-hosted Compatibility

This SDK version is compatible with a self-hosted version of Sentry `22.12.0` or higher. If you are using an older version of [self-hosted Sentry](https://develop.sentry.dev/self-hosted/) (aka onpremise), you will need to [upgrade](https://develop.sentry.dev/self-hosted/releases/). If you're using `sentry.io` no action is required.

## Sentry Integrations Version Compatibility (Android)

Make sure to align _all_ Sentry dependencies to the same version when bumping the SDK to 7.+, otherwise it will crash at runtime due to binary incompatibility. (E.g. if you're using `-timber`, `-okhttp` or other packages)

For example, if you're using the [Sentry Android Gradle plugin](https://github.com/getsentry/sentry-android-gradle-plugin) with the `autoInstallation` [feature](https://docs.sentry.io/platforms/android/configuration/gradle/#auto-installation) (enabled by default), make sure to use version 4.+ of the gradle plugin together with version 7.+ of the SDK. If you can't do that for some reason, you can specify sentry version via the plugin config block:

```kotlin
sentry {
  autoInstallation {
    sentryVersion.set("7.0.0")
  }
}
```

Similarly, if you have a Sentry SDK (e.g. `sentry-android-core`) dependency on one of your Gradle modules and you're updating it to 7.+, make sure the Gradle plugin is at 4.+ or specify the SDK version as shown in the snippet above.

## Breaking Changes

- Bump min API to 19 ([#2883](https://github.com/getsentry/sentry-java/pull/2883))
- If you're using `sentry-kotlin-extensions`, it requires `kotlinx-coroutines-core` version `1.6.1` or higher now ([#2838](https://github.com/getsentry/sentry-java/pull/2838))
- Move enableNdk from SentryOptions to SentryAndroidOptions ([#2793](https://github.com/getsentry/sentry-java/pull/2793))
- Apollo v2 BeforeSpanCallback now allows returning null ([#2890](https://github.com/getsentry/sentry-java/pull/2890))
- `SentryOkHttpUtils` was removed from public API as it's been exposed by mistake ([#3005](https://github.com/getsentry/sentry-java/pull/3005))
- `Scope` now implements the `IScope` interface, therefore some methods like `ScopeCallback.run` accept `IScope` now ([#3066](https://github.com/getsentry/sentry-java/pull/3066))
- Cleanup `startTransaction` overloads ([#2964](https://github.com/getsentry/sentry-java/pull/2964))
    - We have reduced the number of overloads by allowing to pass in a `TransactionOptions` object instead of having separate parameters for certain options
    - `TransactionOptions` has defaults set and can be customized, for example:

```kotlin
// old
val transaction = Sentry.startTransaction("name", "op", bindToScope = true)
// new
val transaction = Sentry.startTransaction("name", "op", TransactionOptions().apply { isBindToScope = true })
```

## Behavioural Changes

- Android only: `Sentry.getSpan()` returns the root span/transaction instead of the latest span ([#2855](https://github.com/getsentry/sentry-java/pull/2855))
- Capture failed HTTP and GraphQL (Apollo) requests by default ([#2794](https://github.com/getsentry/sentry-java/pull/2794))
    - This can increase your event consumption and may affect your quota, because we will report failed network requests as Sentry events by default, if you're using the `sentry-android-okhttp` or `sentry-apollo-3` integrations. You can customize what errors you want/don't want to have reported for [OkHttp](https://docs.sentry.io/platforms/android/integrations/okhttp#http-client-errors) and [Apollo3](https://docs.sentry.io/platforms/android/integrations/apollo3#graphql-client-errors) respectively.
- Measure AppStart time till First Draw instead of `onResume` ([#2851](https://github.com/getsentry/sentry-java/pull/2851))
- Automatic user interaction tracking: every click now starts a new automatic transaction ([#2891](https://github.com/getsentry/sentry-java/pull/2891))
    - Previously performing a click on the same UI widget twice would keep the existing transaction running, the new behavior now better aligns with other SDKs
- Add deadline timeout for automatic transactions ([#2865](https://github.com/getsentry/sentry-java/pull/2865))
    - This affects all automatically generated transactions on Android (UI, clicks), the default timeout is 30s, meaning the automatic transaction will be force-finished with status `deadline_exceeded` when reaching the deadline 
- Set ip_address to {{auto}} by default, even if sendDefaultPII is disabled ([#2860](https://github.com/getsentry/sentry-java/pull/2860))
    - Instead use the "Prevent Storing of IP Addresses" option in the "Security & Privacy" project settings on sentry.io
- Raw logback message and parameters are now guarded by `sendDefaultPii` if an `encoder` has been configured ([#2976](https://github.com/getsentry/sentry-java/pull/2976))
- The `maxSpans` setting (defaults to 1000) is enforced for nested child spans which means a single transaction can have `maxSpans` number of children (nested or not) at most ([#3065](https://github.com/getsentry/sentry-java/pull/3065))
- The `ScopeCallback` in `withScope` is now always executed ([#3066](https://github.com/getsentry/sentry-java/pull/3066))

## Deprecations

- `sentry-android-okhttp` was deprecated in favour of the new `sentry-okhttp` module. Make sure to replace `io.sentry.android.okhttp` package name with `io.sentry.okhttp` before the next major, where the classes will be removed ([#3005](https://github.com/getsentry/sentry-java/pull/3005))

## Other Changes

### Features

- Observe network state to upload any unsent envelopes ([#2910](https://github.com/getsentry/sentry-java/pull/2910))
    - Android: it works out-of-the-box as part of the default `SendCachedEnvelopeIntegration`
    - JVM: you'd have to install `SendCachedEnvelopeFireAndForgetIntegration` as mentioned in https://docs.sentry.io/platforms/java/configuration/#configuring-offline-caching and provide your own implementation of `IConnectionStatusProvider` via `SentryOptions`
- Add `sentry-okhttp` module to support instrumenting OkHttp in non-Android projects ([#3005](https://github.com/getsentry/sentry-java/pull/3005))
- Do not filter out Sentry SDK frames in case of uncaught exceptions ([#3021](https://github.com/getsentry/sentry-java/pull/3021))
- Do not try to send and drop cached envelopes when rate-limiting is active ([#2937](https://github.com/getsentry/sentry-java/pull/2937))

### Fixes

- Use `getMyMemoryState()` instead of `getRunningAppProcesses()` to retrieve process importance ([#3004](https://github.com/getsentry/sentry-java/pull/3004))
    - This should prevent some app stores from flagging apps as violating their privacy
- Reduce flush timeout to 4s on Android to avoid ANRs ([#2858](https://github.com/getsentry/sentry-java/pull/2858))
- Reduce timeout of AsyncHttpTransport to avoid ANR ([#2879](https://github.com/getsentry/sentry-java/pull/2879))
- Do not overwrite UI transaction status if set by the user ([#2852](https://github.com/getsentry/sentry-java/pull/2852))
- Capture unfinished transaction on Scope with status `aborted` in case a crash happens ([#2938](https://github.com/getsentry/sentry-java/pull/2938))
    - This will fix the link between transactions and corresponding crashes, you'll be able to see them in a single trace
- Fix Coroutine Context Propagation using CopyableThreadContextElement ([#2838](https://github.com/getsentry/sentry-java/pull/2838))
- Fix don't overwrite the span status of unfinished spans ([#2859](https://github.com/getsentry/sentry-java/pull/2859))
- Migrate from `default` interface methods to proper implementations in each interface implementor ([#2847](https://github.com/getsentry/sentry-java/pull/2847))
    - This prevents issues when using the SDK on older AGP versions (< 4.x.x)
- Reduce main thread work on init ([#3036](https://github.com/getsentry/sentry-java/pull/3036))
- Move Integrations registration to background on init ([#3043](https://github.com/getsentry/sentry-java/pull/3043))
- Fix `SentryOkHttpInterceptor.BeforeSpanCallback` was not finishing span when it was dropped ([#2958](https://github.com/getsentry/sentry-java/pull/2958))

## 6.34.0

### Features

- Add current activity name to app context ([#2999](https://github.com/getsentry/sentry-java/pull/2999))
- Add `MonitorConfig` param to `CheckInUtils.withCheckIn` ([#3038](https://github.com/getsentry/sentry-java/pull/3038))
  - This makes it easier to automatically create or update (upsert) monitors.
- (Internal) Extract Android Profiler and Measurements for Hybrid SDKs ([#3016](https://github.com/getsentry/sentry-java/pull/3016))
- (Internal) Remove SentryOptions dependency from AndroidProfiler ([#3051](https://github.com/getsentry/sentry-java/pull/3051))
- (Internal) Add `readBytesFromFile` for use in Hybrid SDKs ([#3052](https://github.com/getsentry/sentry-java/pull/3052))
- (Internal) Add `getProguardUuid` for use in Hybrid SDKs ([#3054](https://github.com/getsentry/sentry-java/pull/3054))

### Fixes

-  Fix SIGSEV, SIGABRT and SIGBUS crashes happening after/around the August Google Play System update, see [#2955](https://github.com/getsentry/sentry-java/issues/2955) for more details (fix provided by Native SDK bump)
- Ensure DSN uses http/https protocol ([#3044](https://github.com/getsentry/sentry-java/pull/3044))

### Dependencies

- Bump Native SDK from v0.6.6 to v0.6.7 ([#3048](https://github.com/getsentry/sentry-java/pull/3048))
  - [changelog](https://github.com/getsentry/sentry-native/blob/master/CHANGELOG.md#067)
  - [diff](https://github.com/getsentry/sentry-native/compare/0.6.6...0.6.7)

## 6.33.2-beta.1

### Fixes

-  Fix SIGSEV, SIGABRT and SIGBUS crashes happening after/around the August Google Play System update, see [#2955](https://github.com/getsentry/sentry-java/issues/2955) for more details (fix provided by Native SDK bump)

### Dependencies

- Bump Native SDK from v0.6.6 to v0.6.7 ([#3048](https://github.com/getsentry/sentry-java/pull/3048))
  - [changelog](https://github.com/getsentry/sentry-native/blob/master/CHANGELOG.md#067)
  - [diff](https://github.com/getsentry/sentry-native/compare/0.6.6...0.6.7)

## 6.33.1

### Fixes

- Do not register `sentrySpringFilter` in ServletContext for Spring Boot ([#3027](https://github.com/getsentry/sentry-java/pull/3027))

## 6.33.0

### Features

- Add thread information to spans ([#2998](https://github.com/getsentry/sentry-java/pull/2998))
- Use PixelCopy API for capturing screenshots on API level 24+ ([#3008](https://github.com/getsentry/sentry-java/pull/3008))

### Fixes

- Fix crash when HTTP connection error message contains formatting symbols ([#3002](https://github.com/getsentry/sentry-java/pull/3002))
- Cap max number of stack frames to 100 to not exceed payload size limit ([#3009](https://github.com/getsentry/sentry-java/pull/3009))
  - This will ensure we report errors with a big number of frames such as `StackOverflowError`
- Fix user interaction tracking not working for Jetpack Compose 1.5+ ([#3010](https://github.com/getsentry/sentry-java/pull/3010))
- Make sure to close all Closeable resources ([#3000](https://github.com/getsentry/sentry-java/pull/3000))

## 6.32.0

### Features

- Make `DebugImagesLoader` public ([#2993](https://github.com/getsentry/sentry-java/pull/2993))

### Fixes

- Make `SystemEventsBroadcastReceiver` exported on API 33+ ([#2990](https://github.com/getsentry/sentry-java/pull/2990))
  - This will fix the `SystemEventsBreadcrumbsIntegration` crashes that you might have encountered on Play Console

## 6.31.0

### Features

- Improve default debouncing mechanism ([#2945](https://github.com/getsentry/sentry-java/pull/2945))
- Add `CheckInUtils.withCheckIn` which abstracts away some of the manual check-ins complexity ([#2959](https://github.com/getsentry/sentry-java/pull/2959))
- Add `@SentryCaptureExceptionParameter` annotation which captures exceptions passed into an annotated method ([#2764](https://github.com/getsentry/sentry-java/pull/2764))
  - This can be used to replace `Sentry.captureException` calls in `@ExceptionHandler` of a `@ControllerAdvice`
- Add `ServerWebExchange` to `Hint` for WebFlux as `WEBFLUX_EXCEPTION_HANDLER_EXCHANGE` ([#2977](https://github.com/getsentry/sentry-java/pull/2977))
- Allow filtering GraphQL errors ([#2967](https://github.com/getsentry/sentry-java/pull/2967))
  - This list can be set directly when calling the constructor of `SentryInstrumentation`
  - For Spring Boot it can also be set in `application.properties` as `sentry.graphql.ignored-error-types=SOME_ERROR,ANOTHER_ERROR`

### Fixes

- Add OkHttp span auto-close when response body is not read ([#2923](https://github.com/getsentry/sentry-java/pull/2923))
- Fix json parsing of nullable/empty fields for Hybrid SDKs ([#2968](https://github.com/getsentry/sentry-java/pull/2968))
  - (Internal) Rename `nextList` to `nextListOrNull` to actually match what the method does
  - (Hybrid) Check if there's any object in a collection before trying to parse it (which prevents the "Failed to deserilize object in list" log message)
  - (Hybrid) If a date can't be parsed as an ISO timestamp, attempts to parse it as millis silently, without printing a log message
  - (Hybrid) If `op` is not defined as part of `SpanContext`, fallback to an empty string, because the filed is optional in the spec
- Always attach OkHttp errors and Http Client Errors only to call root span ([#2961](https://github.com/getsentry/sentry-java/pull/2961))
- Fixed crash accessing Choreographer instance ([#2970](https://github.com/getsentry/sentry-java/pull/2970))

### Dependencies

- Bump Native SDK from v0.6.5 to v0.6.6 ([#2975](https://github.com/getsentry/sentry-java/pull/2975))
  - [changelog](https://github.com/getsentry/sentry-native/blob/master/CHANGELOG.md#066)
  - [diff](https://github.com/getsentry/sentry-native/compare/0.6.5...0.6.6)
- Bump Gradle from v8.3.0 to v8.4.0 ([#2966](https://github.com/getsentry/sentry-java/pull/2966))
  - [changelog](https://github.com/gradle/gradle/blob/master/CHANGELOG.md#v840)
  - [diff](https://github.com/gradle/gradle/compare/v8.3.0...v8.4.0)

## 6.30.0

### Features

- Add `sendModules` option for disable sending modules ([#2926](https://github.com/getsentry/sentry-java/pull/2926))
- Send `db.system` and `db.name` in span data for androidx.sqlite spans ([#2928](https://github.com/getsentry/sentry-java/pull/2928))
- Check-ins (CRONS) support ([#2952](https://github.com/getsentry/sentry-java/pull/2952))
  - Add API for sending check-ins (CRONS) manually ([#2935](https://github.com/getsentry/sentry-java/pull/2935))
  - Support check-ins (CRONS) for Quartz ([#2940](https://github.com/getsentry/sentry-java/pull/2940))
  - `@SentryCheckIn` annotation and advice config for Spring ([#2946](https://github.com/getsentry/sentry-java/pull/2946))
  - Add option for ignoring certain monitor slugs ([#2943](https://github.com/getsentry/sentry-java/pull/2943))

### Fixes

- Always send memory stats for transactions ([#2936](https://github.com/getsentry/sentry-java/pull/2936))
  - This makes it possible to query transactions by the `device.class` tag on Sentry
- Add `sentry.enable-aot-compatibility` property to SpringBoot Jakarta `SentryAutoConfiguration` to enable building for GraalVM ([#2915](https://github.com/getsentry/sentry-java/pull/2915))

### Dependencies

- Bump Gradle from v8.2.1 to v8.3.0 ([#2900](https://github.com/getsentry/sentry-java/pull/2900))
  - [changelog](https://github.com/gradle/gradle/blob/master release-test/CHANGELOG.md#v830)
  - [diff](https://github.com/gradle/gradle/compare/v8.2.1...v8.3.0)

## 6.29.0

### Features

- Send `db.system` and `db.name` in span data ([#2894](https://github.com/getsentry/sentry-java/pull/2894))
- Send `http.request.method` in span data ([#2896](https://github.com/getsentry/sentry-java/pull/2896))
- Add `enablePrettySerializationOutput` option for opting out of pretty print ([#2871](https://github.com/getsentry/sentry-java/pull/2871))

## 6.28.0

### Features

- Add HTTP response code to Spring WebFlux transactions ([#2870](https://github.com/getsentry/sentry-java/pull/2870))
- Add `sampled` to Dynamic Sampling Context ([#2869](https://github.com/getsentry/sentry-java/pull/2869))
- Improve server side GraphQL support for spring-graphql and Nextflix DGS ([#2856](https://github.com/getsentry/sentry-java/pull/2856))
    - If you have already been using `SentryDataFetcherExceptionHandler` that still works but has been deprecated. Please use `SentryGenericDataFetcherExceptionHandler` combined with `SentryInstrumentation` instead for better error reporting.
    - More exceptions and errors caught and reported to Sentry by also looking at the `ExecutionResult` (more specifically its `errors`)
        - You may want to filter out certain errors, please see [docs on filtering](https://docs.sentry.io/platforms/java/configuration/filtering/)
    - More details for Sentry events: query, variables and response (where possible)
    - Breadcrumbs for operation (query, mutation, subscription), data fetchers and data loaders (Spring only)
    - Better hub propagation by using `GraphQLContext`
- Add autoconfigure modules for Spring Boot called `sentry-spring-boot` and `sentry-spring-boot-jakarta` ([#2880](https://github.com/getsentry/sentry-java/pull/2880))
  - The autoconfigure modules `sentry-spring-boot` and `sentry-spring-boot-jakarta` have a `compileOnly` dependency on `spring-boot-starter` which is needed for our auto installation in [sentry-android-gradle-plugin](https://github.com/getsentry/sentry-android-gradle-plugin)
  - The starter modules  `sentry-spring-boot-starter` and `sentry-spring-boot-starter-jakarta` now bring `spring-boot-starter` as a dependency
- You can now disable Sentry by setting the `enabled` option to `false` ([#2840](https://github.com/getsentry/sentry-java/pull/2840))

### Fixes

- Propagate OkHttp status to parent spans ([#2872](https://github.com/getsentry/sentry-java/pull/2872))

## 6.27.0

### Features

- Add TraceOrigin to Transactions and Spans ([#2803](https://github.com/getsentry/sentry-java/pull/2803))

### Fixes

- Deduplicate events happening in multiple threads simultaneously (e.g. `OutOfMemoryError`) ([#2845](https://github.com/getsentry/sentry-java/pull/2845))
  - This will improve Crash-Free Session Rate as we no longer will send multiple Session updates with `Crashed` status, but only the one that is relevant
- Ensure no Java 8 method reference sugar is used for Android ([#2857](https://github.com/getsentry/sentry-java/pull/2857))
- Do not send session updates for terminated sessions ([#2849](https://github.com/getsentry/sentry-java/pull/2849))

## 6.26.0

### Features
- (Internal) Extend APIs for hybrid SDKs ([#2814](https://github.com/getsentry/sentry-java/pull/2814), [#2846](https://github.com/getsentry/sentry-java/pull/2846))

### Fixes

- Fix ANRv2 thread dump parsing for native-only threads ([#2839](https://github.com/getsentry/sentry-java/pull/2839))
- Derive `TracingContext` values from event for ANRv2 events ([#2839](https://github.com/getsentry/sentry-java/pull/2839))

## 6.25.2

### Fixes

- Change Spring Boot, Apollo, Apollo 3, JUL, Logback, Log4j2, OpenFeign, GraphQL and Kotlin coroutines core dependencies to compileOnly ([#2837](https://github.com/getsentry/sentry-java/pull/2837))

## 6.25.1

### Fixes

- Allow removing integrations in SentryAndroid.init ([#2826](https://github.com/getsentry/sentry-java/pull/2826))
- Fix concurrent access to frameMetrics listener ([#2823](https://github.com/getsentry/sentry-java/pull/2823))

### Dependencies

- Bump Native SDK from v0.6.4 to v0.6.5 ([#2822](https://github.com/getsentry/sentry-java/pull/2822))
  - [changelog](https://github.com/getsentry/sentry-native/blob/master/CHANGELOG.md#065)
  - [diff](https://github.com/getsentry/sentry-native/compare/0.6.4...0.6.5)
- Bump Gradle from v8.2.0 to v8.2.1 ([#2830](https://github.com/getsentry/sentry-java/pull/2830))
  - [changelog](https://github.com/gradle/gradle/blob/master/CHANGELOG.md#v821)
  - [diff](https://github.com/gradle/gradle/compare/v8.2.0...v8.2.1)

## 6.25.0

### Features

- Add manifest `AutoInit` to integrations list ([#2795](https://github.com/getsentry/sentry-java/pull/2795))
- Tracing headers (`sentry-trace` and `baggage`) are now attached and passed through even if performance is disabled ([#2788](https://github.com/getsentry/sentry-java/pull/2788))

### Fixes

- Set `environment` from `SentryOptions` if none persisted in ANRv2 ([#2809](https://github.com/getsentry/sentry-java/pull/2809))
- Remove code that set `tracesSampleRate` to `0.0` for Spring Boot if not set ([#2800](https://github.com/getsentry/sentry-java/pull/2800))
  - This used to enable performance but not send any transactions by default.
  - Performance is now disabled by default.
- Fix slow/frozen frames were not reported with transactions ([#2811](https://github.com/getsentry/sentry-java/pull/2811))

### Dependencies

- Bump Native SDK from v0.6.3 to v0.6.4 ([#2796](https://github.com/getsentry/sentry-java/pull/2796))
  - [changelog](https://github.com/getsentry/sentry-native/blob/master/CHANGELOG.md#064)
  - [diff](https://github.com/getsentry/sentry-native/compare/0.6.3...0.6.4)
- Bump Gradle from v8.1.1 to v8.2.0 ([#2810](https://github.com/getsentry/sentry-java/pull/2810))
  - [changelog](https://github.com/gradle/gradle/blob/master/CHANGELOG.md#v820)
  - [diff](https://github.com/gradle/gradle/compare/v8.1.1...v8.2.0)

## 6.24.0

### Features

- Add debouncing mechanism and before-capture callbacks for screenshots and view hierarchies ([#2773](https://github.com/getsentry/sentry-java/pull/2773))
- Improve ANRv2 implementation ([#2792](https://github.com/getsentry/sentry-java/pull/2792))
  - Add a proguard rule to keep `ApplicationNotResponding` class from obfuscation
  - Add a new option `setReportHistoricalAnrs`; when enabled, it will report all of the ANRs from the [getHistoricalExitReasons](https://developer.android.com/reference/android/app/ActivityManager?hl=en#getHistoricalProcessExitReasons(java.lang.String,%20int,%20int)) list. 
  By default, the SDK only reports and enriches the latest ANR and only this one counts towards ANR rate. 
  Worth noting that this option is mainly useful when updating the SDK to the version where ANRv2 has been introduced, to report all ANRs happened prior to the SDK update. After that, the SDK will always pick up the latest ANR from the historical exit reasons list on next app restart, so there should be no historical ANRs to report.
  These ANRs are reported with the `HistoricalAppExitInfo` mechanism.
  - Add a new option `setAttachAnrThreadDump` to send ANR thread dump from the system as an attachment. 
  This is only useful as additional information, because the SDK attempts to parse the thread dump into proper threads with stacktraces by default.
  - If [ApplicationExitInfo#getTraceInputStream](https://developer.android.com/reference/android/app/ApplicationExitInfo#getTraceInputStream()) returns null, the SDK no longer reports an ANR event, as these events are not very useful without it.
  - Enhance regex patterns for native stackframes

## 6.23.0

### Features

- Add profile rate limiting ([#2782](https://github.com/getsentry/sentry-java/pull/2782))
- Support for automatically capturing Failed GraphQL (Apollo 3) Client errors ([#2781](https://github.com/getsentry/sentry-java/pull/2781))

```kotlin
import com.apollographql.apollo3.ApolloClient
import io.sentry.apollo3.sentryTracing

val apolloClient = ApolloClient.Builder()
    .serverUrl("https://example.com/graphql")
    .sentryTracing(captureFailedRequests = true)    
    .build()
```

### Dependencies

- Bump Native SDK from v0.6.2 to v0.6.3 ([#2746](https://github.com/getsentry/sentry-java/pull/2746))
  - [changelog](https://github.com/getsentry/sentry-native/blob/master/CHANGELOG.md#063)
  - [diff](https://github.com/getsentry/sentry-native/compare/0.6.2...0.6.3)

### Fixes

- Align http.status with [span data conventions](https://develop.sentry.dev/sdk/performance/span-data-conventions/) ([#2786](https://github.com/getsentry/sentry-java/pull/2786))

## 6.22.0

### Features

- Add `lock` attribute to the `SentryStackFrame` protocol to better highlight offending frames in the UI ([#2761](https://github.com/getsentry/sentry-java/pull/2761))
- Enrich database spans with blocked main thread info ([#2760](https://github.com/getsentry/sentry-java/pull/2760))
- Add `api_target` to `Request` and `data` to `Response` Protocols ([#2775](https://github.com/getsentry/sentry-java/pull/2775))

### Fixes

- No longer use `String.join` in `Baggage` as it requires API level 26 ([#2778](https://github.com/getsentry/sentry-java/pull/2778))

## 6.21.0

### Features

- Introduce new `sentry-android-sqlite` integration ([#2722](https://github.com/getsentry/sentry-java/pull/2722))
    - This integration replaces the old `androidx.sqlite` database instrumentation in the Sentry Android Gradle plugin
    - A new capability to manually instrument your `androidx.sqlite` databases. 
      - You can wrap your custom `SupportSQLiteOpenHelper` instance into `SentrySupportSQLiteOpenHelper(myHelper)` if you're not using the Sentry Android Gradle plugin and still benefit from performance auto-instrumentation.
- Add SentryWrapper for Callable and Supplier Interface ([#2720](https://github.com/getsentry/sentry-java/pull/2720))
- Load sentry-debug-meta.properties ([#2734](https://github.com/getsentry/sentry-java/pull/2734))
  - This enables source context for Java
  - For more information on how to enable source context, please refer to [#633](https://github.com/getsentry/sentry-java/issues/633#issuecomment-1465599120)

### Fixes

- Finish WebFlux transaction before popping scope ([#2724](https://github.com/getsentry/sentry-java/pull/2724))
- Use daemon threads for SentryExecutorService ([#2747](https://github.com/getsentry/sentry-java/pull/2747))
  - We started using `SentryExecutorService` in `6.19.0` which caused the application to hang on shutdown unless `Sentry.close()` was called. By using daemon threads we no longer block shutdown.
- Use Base64.NO_WRAP to avoid unexpected char errors in Apollo ([#2745](https://github.com/getsentry/sentry-java/pull/2745))
- Don't warn R8 on missing `ComposeViewHierarchyExporter` class ([#2743](https://github.com/getsentry/sentry-java/pull/2743))

## 6.20.0

### Features

- Add support for Sentry Kotlin Compiler Plugin ([#2695](https://github.com/getsentry/sentry-java/pull/2695))
  - In conjunction with our sentry-kotlin-compiler-plugin we improved Jetpack Compose support for
    - [View Hierarchy](https://docs.sentry.io/platforms/android/enriching-events/viewhierarchy/) support for Jetpack Compose screens
    - Automatic breadcrumbs for [user interactions](https://docs.sentry.io/platforms/android/performance/instrumentation/automatic-instrumentation/#user-interaction-instrumentation)
- More granular http requests instrumentation with a new SentryOkHttpEventListener ([#2659](https://github.com/getsentry/sentry-java/pull/2659))
    - Create spans for time spent on:
        - Proxy selection
        - DNS resolution
        - HTTPS setup
        - Connection
        - Requesting headers
        - Receiving response
    - You can attach the event listener to your OkHttpClient through `client.eventListener(new SentryOkHttpEventListener()).addInterceptor(new SentryOkHttpInterceptor()).build();`
    - In case you already have an event listener you can use the SentryOkHttpEventListener as well through `client.eventListener(new SentryOkHttpEventListener(myListener)).addInterceptor(new SentryOkHttpInterceptor()).build();`
- Add a new option to disable `RootChecker` ([#2735](https://github.com/getsentry/sentry-java/pull/2735))

### Fixes

- Base64 encode internal Apollo3 Headers ([#2707](https://github.com/getsentry/sentry-java/pull/2707))
- Fix `SentryTracer` crash when scheduling auto-finish of a transaction, but the timer has already been cancelled ([#2731](https://github.com/getsentry/sentry-java/pull/2731))
- Fix `AndroidTransactionProfiler` crash when finishing a profile that happened due to race condition ([#2731](https://github.com/getsentry/sentry-java/pull/2731))

## 6.19.1

### Fixes

- Ensure screenshots and view hierarchies are captured on the main thread ([#2712](https://github.com/getsentry/sentry-java/pull/2712))

## 6.19.0

### Features

- Add Screenshot and ViewHierarchy to integrations list ([#2698](https://github.com/getsentry/sentry-java/pull/2698))
- New ANR detection based on [ApplicationExitInfo API](https://developer.android.com/reference/android/app/ApplicationExitInfo) ([#2697](https://github.com/getsentry/sentry-java/pull/2697))
    - This implementation completely replaces the old one (based on a watchdog) on devices running Android 11 and above:
      - New implementation provides more precise ANR events/ANR rate detection as well as system thread dump information. The new implementation reports ANRs exactly as Google Play Console, without producing false positives or missing important background ANR events.
      - New implementation reports ANR events with a new mechanism `mechanism:AppExitInfo`.
      - However, despite producing many false positives, the old implementation is capable of better enriching ANR errors (which is not available with the new implementation), for example:
        - Capturing screenshots at the time of ANR event;
        - Capturing transactions and profiling data corresponding to the ANR event;
        - Auxiliary information (such as current memory load) at the time of ANR event.
      - If you would like us to provide support for the old approach working alongside the new one on Android 11 and above (e.g. for raising events for slow code on main thread), consider upvoting [this issue](https://github.com/getsentry/sentry-java/issues/2693).
    - The old watchdog implementation will continue working for older API versions (Android < 11):
        - The old implementation reports ANR events with the existing mechanism `mechanism:ANR`.
- Open up `TransactionOptions`, `ITransaction` and `IHub` methods allowing consumers modify start/end timestamp of transactions and spans ([#2701](https://github.com/getsentry/sentry-java/pull/2701))
- Send source bundle IDs to Sentry to enable source context ([#2663](https://github.com/getsentry/sentry-java/pull/2663))
  - For more information on how to enable source context, please refer to [#633](https://github.com/getsentry/sentry-java/issues/633#issuecomment-1465599120)

### Fixes

- Android Profiler on calling thread ([#2691](https://github.com/getsentry/sentry-java/pull/2691))
- Use `configureScope` instead of `withScope` in `Hub.close()`. This ensures that the main scope releases the in-memory data when closing a hub instance. ([#2688](https://github.com/getsentry/sentry-java/pull/2688))
- Remove null keys/values before creating concurrent hashmap in order to avoid NPE ([#2708](https://github.com/getsentry/sentry-java/pull/2708))
- Exclude SentryOptions from R8/ProGuard obfuscation ([#2699](https://github.com/getsentry/sentry-java/pull/2699))
  - This fixes AGP 8.+ incompatibility, where full R8 mode is enforced

### Dependencies

- Bump Gradle from v8.1.0 to v8.1.1 ([#2666](https://github.com/getsentry/sentry-java/pull/2666))
  - [changelog](https://github.com/gradle/gradle/blob/master release-test/CHANGELOG.md#v811)
  - [diff](https://github.com/gradle/gradle/compare/v8.1.0...v8.1.1)
- Bump Native SDK from v0.6.1 to v0.6.2 ([#2689](https://github.com/getsentry/sentry-java/pull/2689))
  - [changelog](https://github.com/getsentry/sentry-native/blob/master/CHANGELOG.md#062)
  - [diff](https://github.com/getsentry/sentry-native/compare/0.6.1...0.6.2)

## 6.18.1

### Fixes

- Fix crash when Sentry SDK is initialized more than once ([#2679](https://github.com/getsentry/sentry-java/pull/2679))
- Track a ttfd span per Activity ([#2673](https://github.com/getsentry/sentry-java/pull/2673))

## 6.18.0

### Features

- Attach Trace Context when an ANR is detected (ANRv1) ([#2583](https://github.com/getsentry/sentry-java/pull/2583))
- Make log4j2 integration compatible with log4j 3.0 ([#2634](https://github.com/getsentry/sentry-java/pull/2634))
    - Instead of relying on package scanning, we now use an annotation processor to generate `Log4j2Plugins.dat`
- Create `User` and `Breadcrumb` from map ([#2614](https://github.com/getsentry/sentry-java/pull/2614))
- Add `sent_at` to envelope header item ([#2638](https://github.com/getsentry/sentry-java/pull/2638))

### Fixes

- Fix timestamp intervals of PerformanceCollectionData in profiles ([#2648](https://github.com/getsentry/sentry-java/pull/2648))
- Fix timestamps of PerformanceCollectionData in profiles ([#2632](https://github.com/getsentry/sentry-java/pull/2632))
- Fix missing propagateMinConstraints flag for SentryTraced ([#2637](https://github.com/getsentry/sentry-java/pull/2637))
- Fix potential SecurityException thrown by ConnectivityManager on Android 11 ([#2653](https://github.com/getsentry/sentry-java/pull/2653))
- Fix aar artifacts publishing for Maven ([#2641](https://github.com/getsentry/sentry-java/pull/2641))

### Dependencies
- Bump Kotlin compile version from v1.6.10 to 1.8.0 ([#2563](https://github.com/getsentry/sentry-java/pull/2563))
- Bump Compose compile version from v1.1.1 to v1.3.0 ([#2563](https://github.com/getsentry/sentry-java/pull/2563))
- Bump AGP version from v7.3.0 to v7.4.2 ([#2574](https://github.com/getsentry/sentry-java/pull/2574))
- Bump Gradle from v7.6.0 to v8.0.2 ([#2563](https://github.com/getsentry/sentry-java/pull/2563))
    - [changelog](https://github.com/gradle/gradle/blob/master/CHANGELOG.md#v802)
    - [diff](https://github.com/gradle/gradle/compare/v7.6.0...v8.0.2)
- Bump Gradle from v8.0.2 to v8.1.0 ([#2650](https://github.com/getsentry/sentry-java/pull/2650))
  - [changelog](https://github.com/gradle/gradle/blob/master/CHANGELOG.md#v810)
  - [diff](https://github.com/gradle/gradle/compare/v8.0.2...v8.1.0)

## 6.17.0

### Features

- Add `name` and `geo` to `User` ([#2556](https://github.com/getsentry/sentry-java/pull/2556)) 
- Add breadcrumbs on network changes ([#2608](https://github.com/getsentry/sentry-java/pull/2608))
- Add time-to-initial-display and time-to-full-display measurements to Activity transactions ([#2611](https://github.com/getsentry/sentry-java/pull/2611))
- Read integration list written by sentry gradle plugin from manifest ([#2598](https://github.com/getsentry/sentry-java/pull/2598))
- Add Logcat adapter ([#2620](https://github.com/getsentry/sentry-java/pull/2620))
- Provide CPU count/frequency data as device context ([#2622](https://github.com/getsentry/sentry-java/pull/2622))

### Fixes

- Trim time-to-full-display span if reportFullyDisplayed API is never called ([#2631](https://github.com/getsentry/sentry-java/pull/2631))
- Fix Automatic UI transactions having wrong durations ([#2623](https://github.com/getsentry/sentry-java/pull/2623))
- Fix wrong default environment in Session ([#2610](https://github.com/getsentry/sentry-java/pull/2610))
- Pass through unknown sentry baggage keys into SentryEnvelopeHeader ([#2618](https://github.com/getsentry/sentry-java/pull/2618))
- Fix missing null check when removing lifecycle observer ([#2625](https://github.com/getsentry/sentry-java/pull/2625))

### Dependencies

- Bump Native SDK from v0.6.0 to v0.6.1 ([#2629](https://github.com/getsentry/sentry-java/pull/2629))
  - [changelog](https://github.com/getsentry/sentry-native/blob/master/CHANGELOG.md#061)
  - [diff](https://github.com/getsentry/sentry-native/compare/0.6.0...0.6.1)

## 6.16.0

### Features

- Improve versatility of exception resolver component for Spring with more flexible API for consumers. ([#2577](https://github.com/getsentry/sentry-java/pull/2577))
- Automatic performance instrumentation for WebFlux ([#2597](https://github.com/getsentry/sentry-java/pull/2597))
  - You can enable it by adding `sentry.enable-tracing=true` to your `application.properties`
- The Spring Boot integration can now be configured to add the `SentryAppender` to specific loggers instead of the `ROOT` logger ([#2173](https://github.com/getsentry/sentry-java/pull/2173))
  - You can specify the loggers using `"sentry.logging.loggers[0]=foo.bar` and `"sentry.logging.loggers[1]=baz` in your `application.properties`
- Add capabilities to track Jetpack Compose composition/rendering time ([#2507](https://github.com/getsentry/sentry-java/pull/2507))
- Adapt span op and description for graphql to fit spec ([#2607](https://github.com/getsentry/sentry-java/pull/2607))

### Fixes

- Fix timestamps of slow and frozen frames for profiles ([#2584](https://github.com/getsentry/sentry-java/pull/2584))
- Deprecate reportFullDisplayed in favor of reportFullyDisplayed ([#2585](https://github.com/getsentry/sentry-java/pull/2585))
- Add mechanism for logging integrations and update spring mechanism types ([#2595](https://github.com/getsentry/sentry-java/pull/2595))
	- NOTE: If you're using these mechanism types (`HandlerExceptionResolver`, `SentryWebExceptionHandler`) in your dashboards please update them to use the new types.
- Filter out session cookies sent by Spring and Spring Boot integrations ([#2593](https://github.com/getsentry/sentry-java/pull/2593))
  - We filter out some common cookies like JSESSIONID
  - We also read the value from `server.servlet.session.cookie.name` and filter it out
- No longer send event / transaction to Sentry if `beforeSend` / `beforeSendTransaction` throws ([#2591](https://github.com/getsentry/sentry-java/pull/2591))
- Add version to sentryClientName used in auth header ([#2596](https://github.com/getsentry/sentry-java/pull/2596))
- Keep integration names from being obfuscated ([#2599](https://github.com/getsentry/sentry-java/pull/2599))
- Change log level from INFO to WARN for error message indicating a failed Log4j2 Sentry.init ([#2606](https://github.com/getsentry/sentry-java/pull/2606))
  - The log message was often not visible as our docs suggest a minimum log level of WARN
- Fix session tracking on Android ([#2609](https://github.com/getsentry/sentry-java/pull/2609))
  - Incorrect number of session has been sent. In addition, some of the sessions were not properly ended, messing up Session Health Metrics.

### Dependencies

- Bump `opentelemetry-sdk` to `1.23.1` and `opentelemetry-javaagent` to `1.23.0` ([#2590](https://github.com/getsentry/sentry-java/pull/2590))
- Bump Native SDK from v0.5.4 to v0.6.0 ([#2545](https://github.com/getsentry/sentry-java/pull/2545))
  - [changelog](https://github.com/getsentry/sentry-native/blob/master/CHANGELOG.md#060)
  - [diff](https://github.com/getsentry/sentry-native/compare/0.5.4...0.6.0)

## 6.15.0

### Features

- Adjust time-to-full-display span if reportFullDisplayed is called too early ([#2550](https://github.com/getsentry/sentry-java/pull/2550))
- Add `enableTracing` option ([#2530](https://github.com/getsentry/sentry-java/pull/2530))
    - This change is backwards compatible. The default is `null` meaning existing behaviour remains unchanged (setting either `tracesSampleRate` or `tracesSampler` enables performance).
    - If set to `true`, performance is enabled, even if no `tracesSampleRate` or `tracesSampler` have been configured.
    - If set to `false` performance is disabled, regardless of `tracesSampleRate` and `tracesSampler` options.
- Detect dependencies by listing MANIFEST.MF files at runtime ([#2538](https://github.com/getsentry/sentry-java/pull/2538))
- Report integrations in use, report packages in use more consistently ([#2179](https://github.com/getsentry/sentry-java/pull/2179))
- Implement `ThreadLocalAccessor` for propagating Sentry hub with reactor / WebFlux ([#2570](https://github.com/getsentry/sentry-java/pull/2570))
  - Requires `io.micrometer:context-propagation:1.0.2+` as well as Spring Boot 3.0.3+
  - Enable the feature by setting `sentry.reactive.thread-local-accessor-enabled=true`
  - This is still considered experimental. Once we have enough feedback we may turn this on by default.
  - Checkout the sample here: https://github.com/getsentry/sentry-java/tree/main/sentry-samples/sentry-samples-spring-boot-webflux-jakarta
  - A new hub is now cloned from the main hub for every request

### Fixes

- Leave `inApp` flag for stack frames undecided in SDK if unsure and let ingestion decide instead ([#2547](https://github.com/getsentry/sentry-java/pull/2547))
- Allow `0.0` error sample rate ([#2573](https://github.com/getsentry/sentry-java/pull/2573))
- Fix memory leak in WebFlux related to an ever growing stack ([#2580](https://github.com/getsentry/sentry-java/pull/2580))
- Use the same hub in WebFlux exception handler as we do in WebFilter ([#2566](https://github.com/getsentry/sentry-java/pull/2566))
- Switch upstream Jetpack Compose dependencies to `compileOnly` in `sentry-compose-android` ([#2578](https://github.com/getsentry/sentry-java/pull/2578))
  - NOTE: If you're using Compose Navigation/User Interaction integrations, make sure to have the following dependencies on the classpath as we do not bring them in transitively anymore:
    - `androidx.navigation:navigation-compose:`
    - `androidx.compose.runtime:runtime:`
    - `androidx.compose.ui:ui:`

## 6.14.0

### Features

- Add time-to-full-display span to Activity auto-instrumentation ([#2432](https://github.com/getsentry/sentry-java/pull/2432))
- Add `main` flag to threads and `in_foreground` flag for app contexts  ([#2516](https://github.com/getsentry/sentry-java/pull/2516))

### Fixes

- Ignore Shutdown in progress when closing ShutdownHookIntegration ([#2521](https://github.com/getsentry/sentry-java/pull/2521))
- Fix app start span end-time is wrong if SDK init is deferred ([#2519](https://github.com/getsentry/sentry-java/pull/2519))
- Fix invalid session creation when app is launched in background ([#2543](https://github.com/getsentry/sentry-java/pull/2543))

## 6.13.1

### Fixes

- Fix transaction performance collector oom ([#2505](https://github.com/getsentry/sentry-java/pull/2505))
- Remove authority from URLs sent to Sentry ([#2366](https://github.com/getsentry/sentry-java/pull/2366))
- Fix `sentry-bom` containing incorrect artifacts ([#2504](https://github.com/getsentry/sentry-java/pull/2504))

### Dependencies

- Bump Native SDK from v0.5.3 to v0.5.4 ([#2500](https://github.com/getsentry/sentry-java/pull/2500))
  - [changelog](https://github.com/getsentry/sentry-native/blob/master/CHANGELOG.md#054)
  - [diff](https://github.com/getsentry/sentry-native/compare/0.5.3...0.5.4)

## 6.13.0

### Features

- Send cpu usage percentage in profile payload ([#2469](https://github.com/getsentry/sentry-java/pull/2469))
- Send transaction memory stats in profile payload ([#2447](https://github.com/getsentry/sentry-java/pull/2447))
- Add cpu usage collection ([#2462](https://github.com/getsentry/sentry-java/pull/2462))
- Improve ANR implementation: ([#2475](https://github.com/getsentry/sentry-java/pull/2475))
  - Add `abnormal_mechanism` to sessions for ANR rate calculation
  - Always attach thread dump to ANR events
  - Distinguish between foreground and background ANRs
- Improve possible date precision to 10 μs ([#2451](https://github.com/getsentry/sentry-java/pull/2451))

### Fixes

- Fix performance collector setup called in main thread ([#2499](https://github.com/getsentry/sentry-java/pull/2499))
- Expand guard against CVE-2018-9492 "Privilege Escalation via Content Provider" ([#2482](https://github.com/getsentry/sentry-java/pull/2482))
- Prevent OOM by disabling TransactionPerformanceCollector for now ([#2498](https://github.com/getsentry/sentry-java/pull/2498))

## 6.12.1

### Fixes

- Create timer in `TransactionPerformanceCollector` lazily ([#2478](https://github.com/getsentry/sentry-java/pull/2478))

## 6.12.0

### Features

- Attach View Hierarchy to the errored/crashed events ([#2440](https://github.com/getsentry/sentry-java/pull/2440))
- Collect memory usage in transactions ([#2445](https://github.com/getsentry/sentry-java/pull/2445))
- Add `traceOptionsRequests` option to disable tracing of OPTIONS requests ([#2453](https://github.com/getsentry/sentry-java/pull/2453))
- Extend list of HTTP headers considered sensitive ([#2455](https://github.com/getsentry/sentry-java/pull/2455))

### Fixes

- Use a single TransactionPerfomanceCollector ([#2464](https://github.com/getsentry/sentry-java/pull/2464))
- Don't override sdk name with Timber ([#2450](https://github.com/getsentry/sentry-java/pull/2450))
- Set transactionNameSource to CUSTOM when setting transaction name ([#2405](https://github.com/getsentry/sentry-java/pull/2405))
- Guard against CVE-2018-9492 "Privilege Escalation via Content Provider" ([#2466](https://github.com/getsentry/sentry-java/pull/2466))

## 6.11.0

### Features

- Disable Android concurrent profiling ([#2434](https://github.com/getsentry/sentry-java/pull/2434))
- Add logging for OpenTelemetry integration ([#2425](https://github.com/getsentry/sentry-java/pull/2425))
- Auto add `OpenTelemetryLinkErrorEventProcessor` for Spring Boot ([#2429](https://github.com/getsentry/sentry-java/pull/2429))

### Fixes

- Use minSdk compatible `Objects` class ([#2436](https://github.com/getsentry/sentry-java/pull/2436))
- Prevent R8 from warning on missing classes, as we check for their presence at runtime ([#2439](https://github.com/getsentry/sentry-java/pull/2439))

### Dependencies

- Bump Gradle from v7.5.1 to v7.6.0 ([#2438](https://github.com/getsentry/sentry-java/pull/2438))
  - [changelog](https://github.com/gradle/gradle/blob/master/CHANGELOG.md#v760)
  - [diff](https://github.com/gradle/gradle/compare/v7.5.1...v7.6.0)

## 6.10.0

### Features

- Add time-to-initial-display span to Activity transactions ([#2369](https://github.com/getsentry/sentry-java/pull/2369))
- Start a session after init if AutoSessionTracking is enabled ([#2356](https://github.com/getsentry/sentry-java/pull/2356))
- Provide automatic breadcrumbs and transactions for click/scroll events for Compose ([#2390](https://github.com/getsentry/sentry-java/pull/2390))
- Add `blocked_main_thread` and `call_stack` to File I/O spans to detect performance issues ([#2382](https://github.com/getsentry/sentry-java/pull/2382))

### Dependencies

- Bump Native SDK from v0.5.2 to v0.5.3 ([#2423](https://github.com/getsentry/sentry-java/pull/2423))
  - [changelog](https://github.com/getsentry/sentry-native/blob/master/CHANGELOG.md#053)
  - [diff](https://github.com/getsentry/sentry-native/compare/0.5.2...0.5.3)

## 6.9.2

### Fixes

- Updated ProfileMeasurementValue types ([#2412](https://github.com/getsentry/sentry-java/pull/2412))
- Clear window reference only on activity stop in profileMeasurements collector ([#2407](https://github.com/getsentry/sentry-java/pull/2407))
- No longer disable OpenTelemetry exporters in default Java Agent config ([#2408](https://github.com/getsentry/sentry-java/pull/2408))
- Fix `ClassNotFoundException` for `io.sentry.spring.SentrySpringServletContainerInitializer` in `sentry-spring-jakarta` ([#2411](https://github.com/getsentry/sentry-java/issues/2411))
- Fix `sentry-samples-spring-jakarta` ([#2411](https://github.com/getsentry/sentry-java/issues/2411))

### Features

- Add SENTRY_AUTO_INIT environment variable to control OpenTelemetry Agent init ([#2410](https://github.com/getsentry/sentry-java/pull/2410))
- Add OpenTelemetryLinkErrorEventProcessor for linking errors to traces created via OpenTelemetry ([#2418](https://github.com/getsentry/sentry-java/pull/2418))

### Dependencies

- Bump OpenTelemetry to 1.20.1 and OpenTelemetry Java Agent to 1.20.2 ([#2420](https://github.com/getsentry/sentry-java/pull/2420))

## 6.9.1

### Fixes

- OpenTelemetry modules were missing in `6.9.0` so we released the same code again as `6.9.1` including OpenTelemetry modules

## 6.9.0

### Fixes

- Use `canonicalName` in Fragment Integration for better de-obfuscation ([#2379](https://github.com/getsentry/sentry-java/pull/2379))
- Fix Timber and Fragment integrations auto-installation for obfuscated builds ([#2379](https://github.com/getsentry/sentry-java/pull/2379))
- Don't attach screenshots to events from Hybrid SDKs ([#2360](https://github.com/getsentry/sentry-java/pull/2360))
- Ensure Hints do not cause memory leaks ([#2387](https://github.com/getsentry/sentry-java/pull/2387))
- Do not attach empty `sentry-trace` and `baggage` headers ([#2385](https://github.com/getsentry/sentry-java/pull/2385))

### Features

- Add beforeSendTransaction which allows users to filter and change transactions ([#2388](https://github.com/getsentry/sentry-java/pull/2388))
- Add experimental support for OpenTelemetry ([README](sentry-opentelemetry/README.md))([#2344](https://github.com/getsentry/sentry-java/pull/2344))

### Dependencies

- Update Spring Boot Jakarta to Spring Boot 3.0.0 ([#2389](https://github.com/getsentry/sentry-java/pull/2389))
- Bump Spring Boot to 2.7.5 ([#2383](https://github.com/getsentry/sentry-java/pull/2383))

## 6.8.0

### Features

- Add FrameMetrics to Android profiling data ([#2342](https://github.com/getsentry/sentry-java/pull/2342))

### Fixes

- Remove profiler main thread io ([#2348](https://github.com/getsentry/sentry-java/pull/2348))
- Fix ensure all options are processed before integrations are loaded ([#2377](https://github.com/getsentry/sentry-java/pull/2377))

## 6.7.1

### Fixes

- Fix `Gpu.vendorId` should be a String ([#2343](https://github.com/getsentry/sentry-java/pull/2343))
- Don't set device name on Android if `sendDefaultPii` is disabled ([#2354](https://github.com/getsentry/sentry-java/pull/2354))
- Fix corrupted UUID on Motorola devices ([#2363](https://github.com/getsentry/sentry-java/pull/2363))
- Fix ANR on dropped uncaught exception events ([#2368](https://github.com/getsentry/sentry-java/pull/2368))

### Features

- Update Spring Boot Jakarta to Spring Boot 3.0.0-RC2 ([#2347](https://github.com/getsentry/sentry-java/pull/2347))

## 6.7.0

### Fixes

- Use correct set-cookie for the HTTP Client response object ([#2326](https://github.com/getsentry/sentry-java/pull/2326))
- Fix NoSuchElementException in CircularFifoQueue when cloning a Scope ([#2328](https://github.com/getsentry/sentry-java/pull/2328))

### Features

- Customizable fragment lifecycle breadcrumbs ([#2299](https://github.com/getsentry/sentry-java/pull/2299))
- Provide hook for Jetpack Compose navigation instrumentation ([#2320](https://github.com/getsentry/sentry-java/pull/2320))
- Populate `event.modules` with dependencies metadata ([#2324](https://github.com/getsentry/sentry-java/pull/2324))
- Support Spring 6 and Spring Boot 3 ([#2289](https://github.com/getsentry/sentry-java/pull/2289))

### Dependencies

- Bump Native SDK from v0.5.1 to v0.5.2 ([#2315](https://github.com/getsentry/sentry-java/pull/2315))
  - [changelog](https://github.com/getsentry/sentry-native/blob/master/CHANGELOG.md#052)
  - [diff](https://github.com/getsentry/sentry-native/compare/0.5.1...0.5.2)

## 6.6.0

### Fixes

- Ensure potential callback exceptions are caught #2123 ([#2291](https://github.com/getsentry/sentry-java/pull/2291))
- Remove verbose FrameMetricsAggregator failure logging ([#2293](https://github.com/getsentry/sentry-java/pull/2293))
- Ignore broken regex for tracePropagationTarget ([#2288](https://github.com/getsentry/sentry-java/pull/2288))
- No longer serialize static fields; use toString as fallback ([#2309](https://github.com/getsentry/sentry-java/pull/2309))
- Fix `SentryFileWriter`/`SentryFileOutputStream` append overwrites file contents ([#2304](https://github.com/getsentry/sentry-java/pull/2304))
- Respect incoming parent sampled decision when continuing a trace ([#2311](https://github.com/getsentry/sentry-java/pull/2311))

### Features

- Profile envelopes are sent directly from profiler ([#2298](https://github.com/getsentry/sentry-java/pull/2298))
- Add support for using Encoder with logback.SentryAppender ([#2246](https://github.com/getsentry/sentry-java/pull/2246))
- Report Startup Crashes ([#2277](https://github.com/getsentry/sentry-java/pull/2277))
- HTTP Client errors for OkHttp ([#2287](https://github.com/getsentry/sentry-java/pull/2287))
- Add option to enable or disable Frame Tracking ([#2314](https://github.com/getsentry/sentry-java/pull/2314))

### Dependencies

- Bump Native SDK from v0.5.0 to v0.5.1 ([#2306](https://github.com/getsentry/sentry-java/pull/2306))
  - [changelog](https://github.com/getsentry/sentry-native/blob/master/CHANGELOG.md#051)
  - [diff](https://github.com/getsentry/sentry-native/compare/0.5.0...0.5.1)

## 6.5.0

### Fixes

- Improve public facing API for creating Baggage from header ([#2284](https://github.com/getsentry/sentry-java/pull/2284))

## 6.5.0-beta.3

### Features

- Provide API for attaching custom measurements to transactions ([#2260](https://github.com/getsentry/sentry-java/pull/2260))
- Bump spring to 2.7.4 ([#2279](https://github.com/getsentry/sentry-java/pull/2279))

## 6.5.0-beta.2

### Features

- Make user segment a top level property ([#2257](https://github.com/getsentry/sentry-java/pull/2257))
- Replace user `other` with `data` ([#2258](https://github.com/getsentry/sentry-java/pull/2258))
- `isTraceSampling` is now on by default. `tracingOrigins` has been replaced by `tracePropagationTargets` ([#2255](https://github.com/getsentry/sentry-java/pull/2255))

## 6.5.0-beta.1

### Features

- Server-Side Dynamic Sampling Context support  ([#2226](https://github.com/getsentry/sentry-java/pull/2226))

## 6.4.4

### Fixes

- Fix ConcurrentModificationException due to FrameMetricsAggregator manipulation ([#2282](https://github.com/getsentry/sentry-java/pull/2282))

## 6.4.3

- Fix slow and frozen frames tracking ([#2271](https://github.com/getsentry/sentry-java/pull/2271))

## 6.4.2

### Fixes

- Fixed AbstractMethodError when getting Lifecycle ([#2228](https://github.com/getsentry/sentry-java/pull/2228))
- Missing unit fields for Android measurements ([#2204](https://github.com/getsentry/sentry-java/pull/2204))
- Avoid sending empty profiles ([#2232](https://github.com/getsentry/sentry-java/pull/2232))
- Fix file descriptor leak in FileIO instrumentation ([#2248](https://github.com/getsentry/sentry-java/pull/2248))

## 6.4.1

### Fixes

- Fix memory leak caused by throwableToSpan ([#2227](https://github.com/getsentry/sentry-java/pull/2227))

## 6.4.0

### Fixes

- make profiling rate defaults to 101 hz ([#2211](https://github.com/getsentry/sentry-java/pull/2211))
- SentryOptions.setProfilingTracesIntervalMillis has been deprecated
- Added cpu architecture and default environment in profiles envelope ([#2207](https://github.com/getsentry/sentry-java/pull/2207))
- SentryOptions.setProfilingEnabled has been deprecated in favor of setProfilesSampleRate
- Use toString for enum serialization ([#2220](https://github.com/getsentry/sentry-java/pull/2220))

### Features

- Concurrent profiling 3 - added truncation reason ([#2247](https://github.com/getsentry/sentry-java/pull/2247))
- Concurrent profiling 2 - added list of transactions ([#2218](https://github.com/getsentry/sentry-java/pull/2218))
- Concurrent profiling 1 - added envelope payload data format ([#2216](https://github.com/getsentry/sentry-java/pull/2216))
- Send source for transactions ([#2180](https://github.com/getsentry/sentry-java/pull/2180))
- Add profilesSampleRate and profileSampler options for Android sdk ([#2184](https://github.com/getsentry/sentry-java/pull/2184))
- Add baggage header to RestTemplate ([#2206](https://github.com/getsentry/sentry-java/pull/2206))
- Bump Native SDK from v0.4.18 to v0.5.0 ([#2199](https://github.com/getsentry/sentry-java/pull/2199))
  - [changelog](https://github.com/getsentry/sentry-native/blob/master/CHANGELOG.md#050)
  - [diff](https://github.com/getsentry/sentry-native/compare/0.4.18...0.5.0)
- Bump Gradle from v7.5.0 to v7.5.1 ([#2212](https://github.com/getsentry/sentry-java/pull/2212))
  - [changelog](https://github.com/gradle/gradle/blob/master/CHANGELOG.md#v751)
  - [diff](https://github.com/gradle/gradle/compare/v7.5.0...v7.5.1)

## 6.3.1

### Fixes

- Prevent NPE by checking SentryTracer.timer for null again inside synchronized ([#2200](https://github.com/getsentry/sentry-java/pull/2200))
- Weakly reference Activity for transaction finished callback ([#2203](https://github.com/getsentry/sentry-java/pull/2203))
- `attach-screenshot` set on Manual init. didn't work ([#2186](https://github.com/getsentry/sentry-java/pull/2186))
- Remove extra space from `spring.factories` causing issues in old versions of Spring Boot ([#2181](https://github.com/getsentry/sentry-java/pull/2181))


### Features

- Bump Native SDK to v0.4.18 ([#2154](https://github.com/getsentry/sentry-java/pull/2154))
  - [changelog](https://github.com/getsentry/sentry-native/blob/master/CHANGELOG.md#0418)
  - [diff](https://github.com/getsentry/sentry-native/compare/0.4.17...0.4.18)
- Bump Gradle to v7.5.0 ([#2174](https://github.com/getsentry/sentry-java/pull/2174), [#2191](https://github.com/getsentry/sentry-java/pull/2191))
  - [changelog](https://github.com/gradle/gradle/blob/master/CHANGELOG.md#v750)
  - [diff](https://github.com/gradle/gradle/compare/v7.4.2...v7.5.0)

## 6.3.0

### Features

- Switch upstream dependencies to `compileOnly` in integrations ([#2175](https://github.com/getsentry/sentry-java/pull/2175))

### Fixes

- Lazily retrieve HostnameCache in MainEventProcessor ([#2170](https://github.com/getsentry/sentry-java/pull/2170))

## 6.2.1

### Fixes

- Only send userid in Dynamic Sampling Context if sendDefaultPii is true ([#2147](https://github.com/getsentry/sentry-java/pull/2147))
- Remove userId from baggage due to PII ([#2157](https://github.com/getsentry/sentry-java/pull/2157))

### Features

- Add integration for Apollo-Kotlin 3 ([#2109](https://github.com/getsentry/sentry-java/pull/2109))
- New package `sentry-android-navigation` for AndroidX Navigation support ([#2136](https://github.com/getsentry/sentry-java/pull/2136))
- New package `sentry-compose` for Jetpack Compose support (Navigation) ([#2136](https://github.com/getsentry/sentry-java/pull/2136))
- Add sample rate to baggage as well as trace in envelope header and flatten user ([#2135](https://github.com/getsentry/sentry-java/pull/2135))

Breaking Changes:
- The boolean parameter `samplingDecision` in the `TransactionContext` constructor has been replaced with a `TracesSamplingDecision` object. Feel free to ignore the `@ApiStatus.Internal` in this case.

## 6.1.4

### Fixes

- Filter out app starts with more than 60s ([#2127](https://github.com/getsentry/sentry-java/pull/2127))

## 6.1.3

### Fixes

- Fix thread leak due to Timer being created and never cancelled ([#2131](https://github.com/getsentry/sentry-java/pull/2131))

## 6.1.2

### Fixes

- Swallow error when reading ActivityManager#getProcessesInErrorState instead of crashing ([#2114](https://github.com/getsentry/sentry-java/pull/2114))
- Use charset string directly as StandardCharsets is not available on earlier Android versions ([#2111](https://github.com/getsentry/sentry-java/pull/2111))

## 6.1.1

### Features

- Replace `tracestate` header with `baggage` header ([#2078](https://github.com/getsentry/sentry-java/pull/2078))
- Allow opting out of device info collection that requires Inter-Process Communication (IPC) ([#2100](https://github.com/getsentry/sentry-java/pull/2100))

## 6.1.0

### Features

- Implement local scope by adding overloads to the capture methods that accept a ScopeCallback ([#2084](https://github.com/getsentry/sentry-java/pull/2084))
- SentryOptions#merge is now public and can be used to load ExternalOptions ([#2088](https://github.com/getsentry/sentry-java/pull/2088))

### Fixes

- Fix proguard rules to work R8 [issue](https://issuetracker.google.com/issues/235733922) around on AGP 7.3.0-betaX and 7.4.0-alphaX ([#2094](https://github.com/getsentry/sentry-java/pull/2094))
- Fix GraalVM Native Image compatibility ([#2172](https://github.com/getsentry/sentry-java/pull/2172))

## 6.0.0

### Sentry Self-hosted Compatibility

- Starting with version `6.0.0` of the `sentry` package, [Sentry's self hosted version >= v21.9.0](https://github.com/getsentry/self-hosted/releases) is required or you have to manually disable sending client reports via the `sendClientReports` option. This only applies to self-hosted Sentry. If you are using [sentry.io](https://sentry.io), no action is needed.

### Features

- Allow optimization and obfuscation of the SDK by reducing proguard rules ([#2031](https://github.com/getsentry/sentry-java/pull/2031))
- Relax TransactionNameProvider ([#1861](https://github.com/getsentry/sentry-java/pull/1861))
- Use float instead of Date for protocol types for higher precision ([#1737](https://github.com/getsentry/sentry-java/pull/1737))
- Allow setting SDK info (name & version) in manifest ([#2016](https://github.com/getsentry/sentry-java/pull/2016))
- Allow setting native Android SDK name during build ([#2035](https://github.com/getsentry/sentry-java/pull/2035))
- Include application permissions in Android events ([#2018](https://github.com/getsentry/sentry-java/pull/2018))
- Automatically create transactions for UI events ([#1975](https://github.com/getsentry/sentry-java/pull/1975))
- Hints are now used via a Hint object and passed into beforeSend and EventProcessor as @NotNull Hint object ([#2045](https://github.com/getsentry/sentry-java/pull/2045))
- Attachments can be manipulated via hint ([#2046](https://github.com/getsentry/sentry-java/pull/2046))
- Add sentry-servlet-jakarta module ([#1987](https://github.com/getsentry/sentry-java/pull/1987))
- Add client reports ([#1982](https://github.com/getsentry/sentry-java/pull/1982))
- Screenshot is taken when there is an error ([#1967](https://github.com/getsentry/sentry-java/pull/1967))
- Add Android profiling traces ([#1897](https://github.com/getsentry/sentry-java/pull/1897)) ([#1959](https://github.com/getsentry/sentry-java/pull/1959)) and its tests ([#1949](https://github.com/getsentry/sentry-java/pull/1949))
- Enable enableScopeSync by default for Android ([#1928](https://github.com/getsentry/sentry-java/pull/1928))
- Feat: Vendor JSON ([#1554](https://github.com/getsentry/sentry-java/pull/1554))
    - Introduce `JsonSerializable` and `JsonDeserializer` interfaces for manual json
      serialization/deserialization.
    - Introduce `JsonUnknwon` interface to preserve unknown properties when deserializing/serializing
      SDK classes.
    - When passing custom objects, for example in `Contexts`, these are supported for serialization:
        - `JsonSerializable`
        - `Map`, `Collection`, `Array`, `String` and all primitive types.
        - Objects with the help of refection.
            - `Map`, `Collection`, `Array`, `String` and all primitive types.
            - Call `toString()` on objects that have a cyclic reference to a ancestor object.
            - Call `toString()` where object graphs exceed max depth.
    - Remove `gson` dependency.
    - Remove `IUnknownPropertiesConsumer`
- Pass MDC tags as Sentry tags ([#1954](https://github.com/getsentry/sentry-java/pull/1954))

### Fixes

- Calling Sentry.init and specifying contextTags now has an effect on the Logback SentryAppender ([#2052](https://github.com/getsentry/sentry-java/pull/2052))
- Calling Sentry.init and specifying contextTags now has an effect on the Log4j SentryAppender ([#2054](https://github.com/getsentry/sentry-java/pull/2054))
- Calling Sentry.init and specifying contextTags now has an effect on the jul SentryAppender ([#2057](https://github.com/getsentry/sentry-java/pull/2057))
- Update Spring Boot dependency to 2.6.8 and fix the CVE-2022-22970 ([#2068](https://github.com/getsentry/sentry-java/pull/2068))
- Sentry can now self heal after a Thread had its currentHub set to a NoOpHub ([#2076](https://github.com/getsentry/sentry-java/pull/2076))
- No longer close OutputStream that is passed into JsonSerializer ([#2029](https://github.com/getsentry/sentry-java/pull/2029))
- Fix setting context tags on events captured by Spring ([#2060](https://github.com/getsentry/sentry-java/pull/2060))
- Isolate cached events with hashed DSN subfolder ([#2038](https://github.com/getsentry/sentry-java/pull/2038))
- SentryThread.current flag will not be overridden by DefaultAndroidEventProcessor if already set ([#2050](https://github.com/getsentry/sentry-java/pull/2050))
- Fix serialization of Long inside of Request.data ([#2051](https://github.com/getsentry/sentry-java/pull/2051))
- Update sentry-native to 0.4.17 ([#2033](https://github.com/getsentry/sentry-java/pull/2033))
- Update Gradle to 7.4.2 and AGP to 7.2 ([#2042](https://github.com/getsentry/sentry-java/pull/2042))
- Change order of event filtering mechanisms ([#2001](https://github.com/getsentry/sentry-java/pull/2001))
- Only send session update for dropped events if state changed ([#2002](https://github.com/getsentry/sentry-java/pull/2002))
- Android profiling initializes on first profile start ([#2009](https://github.com/getsentry/sentry-java/pull/2009))
- Profiling rate decreased from 300hz to 100hz ([#1997](https://github.com/getsentry/sentry-java/pull/1997))
- Allow disabling sending of client reports via Android Manifest and external options ([#2007](https://github.com/getsentry/sentry-java/pull/2007))
- Ref: Upgrade Spring Boot dependency to 2.5.13 ([#2011](https://github.com/getsentry/sentry-java/pull/2011))
- Ref: Make options.printUncaughtStackTrace primitive type ([#1995](https://github.com/getsentry/sentry-java/pull/1995))
- Ref: Remove not needed interface abstractions on Android ([#1953](https://github.com/getsentry/sentry-java/pull/1953))
- Ref: Make hints Map<String, Object> instead of only Object ([#1929](https://github.com/getsentry/sentry-java/pull/1929))
- Ref: Simplify DateUtils with ISO8601Utils ([#1837](https://github.com/getsentry/sentry-java/pull/1837))
- Ref: Remove deprecated and scheduled fields ([#1875](https://github.com/getsentry/sentry-java/pull/1875))
- Ref: Add shutdownTimeoutMillis in favor of shutdownTimeout ([#1873](https://github.com/getsentry/sentry-java/pull/1873))
- Ref: Remove Attachment ContentType since the Server infers it ([#1874](https://github.com/getsentry/sentry-java/pull/1874))
- Ref: Bind external properties to a dedicated class. ([#1750](https://github.com/getsentry/sentry-java/pull/1750))
- Ref: Debug log serializable objects ([#1795](https://github.com/getsentry/sentry-java/pull/1795))
- Ref: catch Throwable instead of Exception to suppress internal SDK errors ([#1812](https://github.com/getsentry/sentry-java/pull/1812))
- `SentryOptions` can merge properties from `ExternalOptions` instead of another instance of `SentryOptions`
- Following boolean properties from `SentryOptions` that allowed `null` values are now not nullable - `debug`, `enableUncaughtExceptionHandler`, `enableDeduplication`
- `SentryOptions` cannot be created anymore using `PropertiesProvider` with `SentryOptions#from` method. Use `ExternalOptions#from` instead and merge created object with `SentryOptions#merge`
- Bump: Kotlin to 1.5 and compatibility to 1.4 for sentry-android-timber ([#1815](https://github.com/getsentry/sentry-java/pull/1815))

## 5.7.4

### Fixes

* Change order of event filtering mechanisms and only send session update for dropped events if session state changed (#2028)

## 5.7.3

### Fixes

- Sentry Timber integration throws an exception when using args ([#1986](https://github.com/getsentry/sentry-java/pull/1986))

## 5.7.2

### Fixes

- Bring back support for `Timber.tag` ([#1974](https://github.com/getsentry/sentry-java/pull/1974))

## 5.7.1

### Fixes

- Sentry Timber integration does not submit msg.formatted breadcrumbs ([#1957](https://github.com/getsentry/sentry-java/pull/1957))
- ANR WatchDog won't crash on SecurityException ([#1962](https://github.com/getsentry/sentry-java/pull/1962))

## 5.7.0

### Features

- Automatically enable `Timber` and `Fragment` integrations if they are present on the classpath ([#1936](https://github.com/getsentry/sentry-java/pull/1936))

## 5.6.3

### Fixes

- If transaction or span is finished, do not allow to mutate ([#1940](https://github.com/getsentry/sentry-java/pull/1940))
- Keep used AndroidX classes from obfuscation (Fixes UI breadcrumbs and Slow/Frozen frames) ([#1942](https://github.com/getsentry/sentry-java/pull/1942))

## 5.6.2

### Fixes

- Ref: Make ActivityFramesTracker public to be used by Hybrid SDKs ([#1931](https://github.com/getsentry/sentry-java/pull/1931))
- Bump: AGP to 7.1.2 ([#1930](https://github.com/getsentry/sentry-java/pull/1930))
- NPE while adding "response_body_size" breadcrumb, when response body length is unknown ([#1908](https://github.com/getsentry/sentry-java/pull/1908))
- Do not include stacktrace frames into Timber message ([#1898](https://github.com/getsentry/sentry-java/pull/1898))
- Potential memory leaks ([#1909](https://github.com/getsentry/sentry-java/pull/1909))

Breaking changes:
`Timber.tag` is no longer supported by our [Timber integration](https://docs.sentry.io/platforms/android/configuration/integrations/timber/) and will not appear on Sentry for error events.
Please vote on this [issue](https://github.com/getsentry/sentry-java/issues/1900), if you'd like us to provide support for that.

## 5.6.2-beta.3

### Fixes

- Ref: Make ActivityFramesTracker public to be used by Hybrid SDKs ([#1931](https://github.com/getsentry/sentry-java/pull/1931))
- Bump: AGP to 7.1.2 ([#1930](https://github.com/getsentry/sentry-java/pull/1930))

## 5.6.2-beta.2

### Fixes

- NPE while adding "response_body_size" breadcrumb, when response body length is unknown ([#1908](https://github.com/getsentry/sentry-java/pull/1908))

## 5.6.2-beta.1

### Fixes

- Do not include stacktrace frames into Timber message ([#1898](https://github.com/getsentry/sentry-java/pull/1898))
- Potential memory leaks ([#1909](https://github.com/getsentry/sentry-java/pull/1909))

Breaking changes:
`Timber.tag` is no longer supported by our [Timber integration](https://docs.sentry.io/platforms/android/configuration/integrations/timber/) and will not appear on Sentry for error events.
Please vote on this [issue](https://github.com/getsentry/sentry-java/issues/1900), if you'd like us to provide support for that.

## 5.6.1

### Features

- Add options.printUncaughtStackTrace to print uncaught exceptions ([#1890](https://github.com/getsentry/sentry-java/pull/1890))

### Fixes

- NPE while adding "response_body_size" breadcrumb, when response body is null ([#1884](https://github.com/getsentry/sentry-java/pull/1884))
- Bump: AGP to 7.1.0 ([#1892](https://github.com/getsentry/sentry-java/pull/1892))

## 5.6.0

### Features

- Add breadcrumbs support for UI events (automatically captured) ([#1876](https://github.com/getsentry/sentry-java/pull/1876))

### Fixes

- Change scope of servlet-api to compileOnly ([#1880](https://github.com/getsentry/sentry-java/pull/1880))

## 5.5.3

### Fixes

- Do not create SentryExceptionResolver bean when Spring MVC is not on the classpath ([#1865](https://github.com/getsentry/sentry-java/pull/1865))

## 5.5.2

### Fixes

- Detect App Cold start correctly for Hybrid SDKs ([#1855](https://github.com/getsentry/sentry-java/pull/1855))
- Bump: log4j to 2.17.0 ([#1852](https://github.com/getsentry/sentry-java/pull/1852))
- Bump: logback to 1.2.9 ([#1853](https://github.com/getsentry/sentry-java/pull/1853))

## 5.5.1

### Fixes

- Bump: log4j to 2.16.0 ([#1845](https://github.com/getsentry/sentry-java/pull/1845))
- Make App start cold/warm visible to Hybrid SDKs ([#1848](https://github.com/getsentry/sentry-java/pull/1848))

## 5.5.0

### Features

- Add locale to device context and deprecate language ([#1832](https://github.com/getsentry/sentry-java/pull/1832))
- Add `SentryFileInputStream` and `SentryFileOutputStream` for File I/O performance instrumentation ([#1826](https://github.com/getsentry/sentry-java/pull/1826))
- Add `SentryFileReader` and `SentryFileWriter` for File I/O instrumentation ([#1843](https://github.com/getsentry/sentry-java/pull/1843))

### Fixes

- Bump: log4j to 2.15.0 ([#1839](https://github.com/getsentry/sentry-java/pull/1839))
- Ref: Rename Fragment span operation from `ui.fragment.load` to `ui.load` ([#1824](https://github.com/getsentry/sentry-java/pull/1824))
- Ref: change `java.util.Random` to `java.security.SecureRandom` for possible security reasons ([#1831](https://github.com/getsentry/sentry-java/pull/1831))

## 5.4.3

### Fixes

- Only report App start measurement for full launch on Android ([#1821](https://github.com/getsentry/sentry-java/pull/1821))

## 5.4.2

### Fixes

- Ref: catch Throwable instead of Exception to suppress internal SDK errors ([#1812](https://github.com/getsentry/sentry-java/pull/1812))

## 5.4.1

### Features

- Refactor OkHttp and Apollo to Kotlin functional interfaces ([#1797](https://github.com/getsentry/sentry-java/pull/1797))
- Add secondary constructor to SentryInstrumentation ([#1804](https://github.com/getsentry/sentry-java/pull/1804))

### Fixes

- Do not start fragment span if not added to the Activity ([#1813](https://github.com/getsentry/sentry-java/pull/1813))

## 5.4.0

### Features

- Add `graphql-java` instrumentation ([#1777](https://github.com/getsentry/sentry-java/pull/1777))

### Fixes

- Do not crash when event processors throw a lower level Throwable class ([#1800](https://github.com/getsentry/sentry-java/pull/1800))
- ActivityFramesTracker does not throw if Activity has no observers ([#1799](https://github.com/getsentry/sentry-java/pull/1799))

## 5.3.0

### Features

- Add datasource tracing with P6Spy ([#1784](https://github.com/getsentry/sentry-java/pull/1784))

### Fixes

- ActivityFramesTracker does not throw if Activity has not been added ([#1782](https://github.com/getsentry/sentry-java/pull/1782))
- PerformanceAndroidEventProcessor uses up to date isTracingEnabled set on Configuration callback ([#1786](https://github.com/getsentry/sentry-java/pull/1786))

## 5.2.4

### Fixes

- Window.FEATURE_NO_TITLE does not work when using activity traces ([#1769](https://github.com/getsentry/sentry-java/pull/1769))
- unregister UncaughtExceptionHandler on close ([#1770](https://github.com/getsentry/sentry-java/pull/1770))

## 5.2.3

### Fixes

- Make ActivityFramesTracker operations thread-safe ([#1762](https://github.com/getsentry/sentry-java/pull/1762))
- Clone Scope Contexts ([#1763](https://github.com/getsentry/sentry-java/pull/1763))
- Bump: AGP to 7.0.3 ([#1765](https://github.com/getsentry/sentry-java/pull/1765))

## 5.2.2

### Fixes

- Close HostnameCache#executorService on SentryClient#close ([#1757](https://github.com/getsentry/sentry-java/pull/1757))

## 5.2.1

### Features

- Add isCrashedLastRun support ([#1739](https://github.com/getsentry/sentry-java/pull/1739))
- Attach Java vendor and version to events and transactions ([#1703](https://github.com/getsentry/sentry-java/pull/1703))

### Fixes

- Handle exception if Context.registerReceiver throws ([#1747](https://github.com/getsentry/sentry-java/pull/1747))

## 5.2.0

### Features

- Allow setting proguard via Options and/or external resources ([#1728](https://github.com/getsentry/sentry-java/pull/1728))
- Add breadcrumbs for the Apollo integration ([#1726](https://github.com/getsentry/sentry-java/pull/1726))

### Fixes

- Don't set lastEventId for transactions ([#1727](https://github.com/getsentry/sentry-java/pull/1727))
- ActivityLifecycleIntegration#appStartSpan memory leak ([#1732](https://github.com/getsentry/sentry-java/pull/1732))

## 5.2.0-beta.3

### Features

- Add "data" to spans ([#1717](https://github.com/getsentry/sentry-java/pull/1717))

### Fixes

- Check at runtime if AndroidX.Core is available ([#1718](https://github.com/getsentry/sentry-java/pull/1718))
- Should not capture unfinished transaction ([#1719](https://github.com/getsentry/sentry-java/pull/1719))

## 5.2.0-beta.2

### Fixes

- Bump AGP to 7.0.2 ([#1650](https://github.com/getsentry/sentry-java/pull/1650))
- Drop spans in BeforeSpanCallback. ([#1713](https://github.com/getsentry/sentry-java/pull/1713))

## 5.2.0-beta.1

### Features

- Add tracestate HTTP header support ([#1683](https://github.com/getsentry/sentry-java/pull/1683))
- Add option to filter which origins receive tracing headers ([#1698](https://github.com/getsentry/sentry-java/pull/1698))
- Include unfinished spans in transaction ([#1699](https://github.com/getsentry/sentry-java/pull/1699))
- Add static helpers for creating breadcrumbs ([#1702](https://github.com/getsentry/sentry-java/pull/1702))
- Performance support for Android Apollo ([#1705](https://github.com/getsentry/sentry-java/pull/1705))

### Fixes

- Move tags from transaction.contexts.trace.tags to transaction.tags ([#1700](https://github.com/getsentry/sentry-java/pull/1700))

Breaking changes:

- Updated proguard keep rule for enums, which affects consumer application code ([#1694](https://github.com/getsentry/sentry-java/pull/1694))

## 5.1.2

### Fixes

- Servlet 3.1 compatibility issue ([#1681](https://github.com/getsentry/sentry-java/pull/1681))
- Do not drop Contexts key if Collection, Array or Char ([#1680](https://github.com/getsentry/sentry-java/pull/1680))

## 5.1.1

### Features

- Add support for async methods in Spring MVC ([#1652](https://github.com/getsentry/sentry-java/pull/1652))
- Add secondary constructor taking IHub to SentryOkHttpInterceptor ([#1657](https://github.com/getsentry/sentry-java/pull/1657))
- Merge external map properties ([#1656](https://github.com/getsentry/sentry-java/pull/1656))

### Fixes

- Remove onActivityPreCreated call in favor of onActivityCreated ([#1661](https://github.com/getsentry/sentry-java/pull/1661))
- Do not crash if SENSOR_SERVICE throws ([#1655](https://github.com/getsentry/sentry-java/pull/1655))
- Make sure scope is popped when processing request results in exception ([#1665](https://github.com/getsentry/sentry-java/pull/1665))

## 5.1.0

### Features

- Spring WebClient integration ([#1621](https://github.com/getsentry/sentry-java/pull/1621))
- OpenFeign integration ([#1632](https://github.com/getsentry/sentry-java/pull/1632))
- Add more convenient way to pass BeforeSpanCallback in OpenFeign integration ([#1637](https://github.com/getsentry/sentry-java/pull/1637))

### Fixes

- Bump: sentry-native to 0.4.12 ([#1651](https://github.com/getsentry/sentry-java/pull/1651))

## 5.1.0-beta.9

- No documented changes.

## 5.1.0-beta.8

### Features

- Generate Sentry BOM ([#1486](https://github.com/getsentry/sentry-java/pull/1486))

## 5.1.0-beta.7

### Features

- Slow/Frozen frames metrics ([#1609](https://github.com/getsentry/sentry-java/pull/1609))

## 5.1.0-beta.6

### Features

- Add request body extraction for Spring MVC integration ([#1595](https://github.com/getsentry/sentry-java/pull/1595))

### Fixes

- set min sdk version of sentry-android-fragment to API 14 ([#1608](https://github.com/getsentry/sentry-java/pull/1608))
- Ser/Deser of the UserFeedback from cached envelope ([#1611](https://github.com/getsentry/sentry-java/pull/1611))

## 5.1.0-beta.5

### Fixes

- Make SentryAppender non-final for Log4j2 and Logback ([#1603](https://github.com/getsentry/sentry-java/pull/1603))
- Do not throw IAE when tracing header contain invalid trace id ([#1605](https://github.com/getsentry/sentry-java/pull/1605))

## 5.1.0-beta.4

### Fixes

- Update sentry-native to 0.4.11 ([#1591](https://github.com/getsentry/sentry-java/pull/1591))

## 5.1.0-beta.3

### Features

- Spring Webflux integration ([#1529](https://github.com/getsentry/sentry-java/pull/1529))

## 5.1.0-beta.2

### Features

- Support transaction waiting for children to finish. ([#1535](https://github.com/getsentry/sentry-java/pull/1535))
- Capture logged marker in log4j2 and logback appenders ([#1551](https://github.com/getsentry/sentry-java/pull/1551))
- Allow clearing of attachments in the scope ([#1562](https://github.com/getsentry/sentry-java/pull/1562))
- Set mechanism type in SentryExceptionResolver ([#1556](https://github.com/getsentry/sentry-java/pull/1556))
- Perf. for fragments ([#1528](https://github.com/getsentry/sentry-java/pull/1528))

### Fixes

- Handling missing Spring Security on classpath on Java 8 ([#1552](https://github.com/getsentry/sentry-java/pull/1552))
- Use a different method to get strings from JNI, and avoid excessive Stack Space usage. ([#1214](https://github.com/getsentry/sentry-java/pull/1214))
- Add data field to SentrySpan ([#1555](https://github.com/getsentry/sentry-java/pull/1555))
- Clock drift issue when calling DateUtils#getDateTimeWithMillisPrecision ([#1557](https://github.com/getsentry/sentry-java/pull/1557))
- Prefer snake case for HTTP integration data keys ([#1559](https://github.com/getsentry/sentry-java/pull/1559))
- Assign lastEventId only if event was queued for submission ([#1565](https://github.com/getsentry/sentry-java/pull/1565))

## 5.1.0-beta.1

### Features

- Measure app start time ([#1487](https://github.com/getsentry/sentry-java/pull/1487))
- Automatic breadcrumbs logging for fragment lifecycle ([#1522](https://github.com/getsentry/sentry-java/pull/1522))

## 5.0.1

### Fixes

- Sources and Javadoc artifacts were mixed up ([#1515](https://github.com/getsentry/sentry-java/pull/1515))

## 5.0.0

This release brings many improvements but also new features:

- OkHttp Interceptor for Android ([#1330](https://github.com/getsentry/sentry-java/pull/1330))
- GraalVM Native Image Compatibility ([#1329](https://github.com/getsentry/sentry-java/pull/1329))
- Add option to ignore exceptions by type ([#1352](https://github.com/getsentry/sentry-java/pull/1352))
- Enrich transactions with device contexts ([#1430](https://github.com/getsentry/sentry-java/pull/1430)) ([#1469](https://github.com/getsentry/sentry-java/pull/1469))
- Better interoperability with Kotlin null-safety ([#1439](https://github.com/getsentry/sentry-java/pull/1439)) and ([#1462](https://github.com/getsentry/sentry-java/pull/1462))
- Add coroutines support ([#1479](https://github.com/getsentry/sentry-java/pull/1479))
- OkHttp callback for Customising the Span ([#1478](https://github.com/getsentry/sentry-java/pull/1478))
- Add breadcrumb in Spring RestTemplate integration ([#1481](https://github.com/getsentry/sentry-java/pull/1481))

Breaking changes:

- Migration Guide for [Java](https://docs.sentry.io/platforms/java/migration/)
- Migration Guide for [Android](https://docs.sentry.io/platforms/android/migration/)

Other fixes:

- Fix: Add attachmentType to envelope ser/deser. ([#1504](https://github.com/getsentry/sentry-java/pull/1504))

Thank you:

- @maciejwalkowiak for coding most of it.

## 5.0.0-beta.7

### Fixes


- Ref: Deprecate SentryBaseEvent#getOriginThrowable and add SentryBaseEvent#getThrowableMechanism ([#1502](https://github.com/getsentry/sentry-java/pull/1502))
- Graceful Shutdown flushes event instead of Closing SDK ([#1500](https://github.com/getsentry/sentry-java/pull/1500))
- Do not append threads that come from the EnvelopeFileObserver ([#1501](https://github.com/getsentry/sentry-java/pull/1501))
- Ref: Deprecate cacheDirSize and add maxCacheItems ([#1499](https://github.com/getsentry/sentry-java/pull/1499))
- Append all threads if Hint is Cached but attachThreads is enabled ([#1503](https://github.com/getsentry/sentry-java/pull/1503))

## 5.0.0-beta.6

### Features

- Add secondary constructor to SentryOkHttpInterceptor ([#1491](https://github.com/getsentry/sentry-java/pull/1491))
- Add option to enable debug mode in Log4j2 integration ([#1492](https://github.com/getsentry/sentry-java/pull/1492))

### Fixes

- Ref: Replace clone() with copy constructor ([#1496](https://github.com/getsentry/sentry-java/pull/1496))

## 5.0.0-beta.5

### Features

- OkHttp callback for Customising the Span ([#1478](https://github.com/getsentry/sentry-java/pull/1478))
- Add breadcrumb in Spring RestTemplate integration ([#1481](https://github.com/getsentry/sentry-java/pull/1481))
- Add coroutines support ([#1479](https://github.com/getsentry/sentry-java/pull/1479))

### Fixes

- Cloning Stack ([#1483](https://github.com/getsentry/sentry-java/pull/1483))

## 5.0.0-beta.4

### Fixes

- Enrich Transactions with Context Data ([#1469](https://github.com/getsentry/sentry-java/pull/1469))
- Bump: Apache HttpClient to 5.0.4 ([#1476](https://github.com/getsentry/sentry-java/pull/1476))

## 5.0.0-beta.3

### Fixes

- Handling immutable collections on SentryEvent and protocol objects ([#1468](https://github.com/getsentry/sentry-java/pull/1468))
- Associate event with transaction when thrown exception is not a direct cause ([#1463](https://github.com/getsentry/sentry-java/pull/1463))
- Ref: nullability annotations to Sentry module ([#1439](https://github.com/getsentry/sentry-java/pull/1439)) and ([#1462](https://github.com/getsentry/sentry-java/pull/1462))
- NPE when adding Context Data with null values for log4j2 ([#1465](https://github.com/getsentry/sentry-java/pull/1465))

## 5.0.0-beta.2

### Fixes

- sentry-android-timber package sets sentry.java.android.timber as SDK name ([#1456](https://github.com/getsentry/sentry-java/pull/1456))
- When AppLifecycleIntegration is closed, it should remove observer using UI thread ([#1459](https://github.com/getsentry/sentry-java/pull/1459))
- Bump: AGP to 4.2.0 ([#1460](https://github.com/getsentry/sentry-java/pull/1460))

Breaking Changes:

- Remove: Settings.Secure.ANDROID_ID in favor of generated installationId ([#1455](https://github.com/getsentry/sentry-java/pull/1455))
- Rename: enableSessionTracking to enableAutoSessionTracking ([#1457](https://github.com/getsentry/sentry-java/pull/1457))

## 5.0.0-beta.1

### Fixes

- Ref: Refactor converting HttpServletRequest to Sentry Request in Spring integration ([#1387](https://github.com/getsentry/sentry-java/pull/1387))
- Bump: sentry-native to 0.4.9 ([#1431](https://github.com/getsentry/sentry-java/pull/1431))
- Activity tracing auto instrumentation for Android API < 29 ([#1402](https://github.com/getsentry/sentry-java/pull/1402))
- use connection and read timeouts in ApacheHttpClient based transport ([#1397](https://github.com/getsentry/sentry-java/pull/1397))
- set correct transaction status for unhandled exceptions in SentryTracingFilter ([#1406](https://github.com/getsentry/sentry-java/pull/1406))
- handle network errors in SentrySpanClientHttpRequestInterceptor ([#1407](https://github.com/getsentry/sentry-java/pull/1407))
- set scope on transaction ([#1409](https://github.com/getsentry/sentry-java/pull/1409))
- set status and associate events with transactions ([#1426](https://github.com/getsentry/sentry-java/pull/1426))
- Do not set free memory and is low memory fields when it's a NDK hard crash ([#1399](https://github.com/getsentry/sentry-java/pull/1399))
- Apply user from the scope to transaction ([#1424](https://github.com/getsentry/sentry-java/pull/1424))
- Pass maxBreadcrumbs config. to sentry-native ([#1425](https://github.com/getsentry/sentry-java/pull/1425))
- Run event processors and enrich transactions with contexts ([#1430](https://github.com/getsentry/sentry-java/pull/1430))
- Set Span status for OkHttp integration ([#1447](https://github.com/getsentry/sentry-java/pull/1447))
- Set user on transaction in Spring & Spring Boot integrations ([#1443](https://github.com/getsentry/sentry-java/pull/1443))

## 4.4.0-alpha.2

### Features

- Add option to ignore exceptions by type ([#1352](https://github.com/getsentry/sentry-java/pull/1352))
- Sentry closes Android NDK and ShutdownHook integrations ([#1358](https://github.com/getsentry/sentry-java/pull/1358))
- Allow inheritance of SentryHandler class in sentry-jul package([#1367](https://github.com/getsentry/sentry-java/pull/1367))
- Make NoOpHub public ([#1379](https://github.com/getsentry/sentry-java/pull/1379))
- Configure max spans per transaction ([#1394](https://github.com/getsentry/sentry-java/pull/1394))

### Fixes

- Bump: Upgrade Apache HttpComponents Core to 5.0.3 ([#1375](https://github.com/getsentry/sentry-java/pull/1375))
- NPE when MDC contains null values (sentry-logback) ([#1364](https://github.com/getsentry/sentry-java/pull/1364))
- Avoid NPE when MDC contains null values (sentry-jul) ([#1385](https://github.com/getsentry/sentry-java/pull/1385))
- Accept only non null value maps ([#1368](https://github.com/getsentry/sentry-java/pull/1368))
- Do not bind transactions to scope by default. ([#1376](https://github.com/getsentry/sentry-java/pull/1376))
- Hub thread safety ([#1388](https://github.com/getsentry/sentry-java/pull/1388))
- SentryTransactionAdvice should operate on the new scope ([#1389](https://github.com/getsentry/sentry-java/pull/1389))

## 4.4.0-alpha.1

### Features

- Add an overload for `startTransaction` that sets the created transaction to the Scope ([#1313](https://github.com/getsentry/sentry-java/pull/1313))
- Set SDK version on Transactions ([#1307](https://github.com/getsentry/sentry-java/pull/1307))
- GraalVM Native Image Compatibility ([#1329](https://github.com/getsentry/sentry-java/pull/1329))
- Add OkHttp client application interceptor ([#1330](https://github.com/getsentry/sentry-java/pull/1330))

### Fixes

- Bump: sentry-native to 0.4.8
- Ref: Separate user facing and protocol classes in the Performance feature ([#1304](https://github.com/getsentry/sentry-java/pull/1304))
- Use logger set on SentryOptions in GsonSerializer ([#1308](https://github.com/getsentry/sentry-java/pull/1308))
- Use the bindToScope correctly
- Allow 0.0 to be set on tracesSampleRate ([#1328](https://github.com/getsentry/sentry-java/pull/1328))
- set "java" platform to transactions ([#1332](https://github.com/getsentry/sentry-java/pull/1332))
- Allow disabling tracing through SentryOptions ([#1337](https://github.com/getsentry/sentry-java/pull/1337))

## 4.3.0

### Features

- Activity tracing auto instrumentation

### Fixes

- Aetting in-app-includes from external properties ([#1291](https://github.com/getsentry/sentry-java/pull/1291))
- Initialize Sentry in Logback appender when DSN is not set in XML config ([#1296](https://github.com/getsentry/sentry-java/pull/1296))
- JUL integration SDK name ([#1293](https://github.com/getsentry/sentry-java/pull/1293))

## 4.2.0

### Features

- Improve EventProcessor nullability annotations ([#1229](https://github.com/getsentry/sentry-java/pull/1229)).
- Add ability to flush events synchronously.
- Support @SentrySpan and @SentryTransaction on classes and interfaces. ([#1243](https://github.com/getsentry/sentry-java/pull/1243))
- Do not serialize empty collections and maps ([#1245](https://github.com/getsentry/sentry-java/pull/1245))
- Integration interface better compatibility with Kotlin null-safety
- Simplify Sentry configuration in Spring integration ([#1259](https://github.com/getsentry/sentry-java/pull/1259))
- Simplify configuring Logback integration when environment variable with the DSN is not set ([#1271](https://github.com/getsentry/sentry-java/pull/1271))
- Add Request to the Scope. [#1270](https://github.com/getsentry/sentry-java/pull/1270))
- Optimize SentryTracingFilter when hub is disabled.

### Fixes

- Bump: sentry-native to 0.4.7
- Optimize DuplicateEventDetectionEventProcessor performance ([#1247](https://github.com/getsentry/sentry-java/pull/1247)).
- Prefix sdk.package names with io.sentry ([#1249](https://github.com/getsentry/sentry-java/pull/1249))
- Remove experimental annotation for Attachment ([#1257](https://github.com/getsentry/sentry-java/pull/1257))
- Mark stacktrace as snapshot if captured at arbitrary moment ([#1231](https://github.com/getsentry/sentry-java/pull/1231))
- Disable Gson HTML escaping
- Make the ANR Atomic flags immutable
- Prevent NoOpHub from creating heavy SentryOptions objects ([#1272](https://github.com/getsentry/sentry-java/pull/1272))
- SentryTransaction#getStatus NPE ([#1273](https://github.com/getsentry/sentry-java/pull/1273))
- Discard unfinished Spans before sending them over to Sentry ([#1279](https://github.com/getsentry/sentry-java/pull/1279))
- Interrupt the thread in QueuedThreadPoolExecutor ([#1276](https://github.com/getsentry/sentry-java/pull/1276))
- SentryTransaction#finish should not clear another transaction from the scope ([#1278](https://github.com/getsentry/sentry-java/pull/1278))

Breaking Changes:
- Enchancement: SentryExceptionResolver should not send handled errors by default ([#1248](https://github.com/getsentry/sentry-java/pull/1248)).
- Ref: Simplify RestTemplate instrumentation ([#1246](https://github.com/getsentry/sentry-java/pull/1246))
- Enchancement: Add overloads for startTransaction taking op and description ([#1244](https://github.com/getsentry/sentry-java/pull/1244))

## 4.1.0

### Features

- Improve Kotlin compatibility for SdkVersion ([#1213](https://github.com/getsentry/sentry-java/pull/1213))
- Support logging via JUL ([#1211](https://github.com/getsentry/sentry-java/pull/1211))

### Fixes

- Returning Sentry trace header from Span ([#1217](https://github.com/getsentry/sentry-java/pull/1217))
- Remove misleading error logs ([#1222](https://github.com/getsentry/sentry-java/pull/1222))

## 4.0.0

This release brings the Sentry Performance feature to Java SDK, Spring, Spring Boot, and Android integrations. Read more in the reference documentation:

- [Performance for Java](https://docs.sentry.io/platforms/java/performance/)
- [Performance for Spring](https://docs.sentry.io/platforms/java/guides/spring/)
- [Performance for Spring Boot](https://docs.sentry.io/platforms/java/guides/spring-boot/)
- [Performance for Android](https://docs.sentry.io/platforms/android/performance/)

### Other improvements:

#### Core:

- Improved loading external configuration:
  - Load `sentry.properties` from the application's current working directory ([#1046](https://github.com/getsentry/sentry-java/pull/1046))
  - Resolve `in-app-includes`, `in-app-excludes`, `tags`, `debug`, `uncaught.handler.enabled` parameters from the external configuration
- Set global tags on SentryOptions and load them from external configuration ([#1066](https://github.com/getsentry/sentry-java/pull/1066))
- Add support for attachments ([#1082](https://github.com/getsentry/sentry-java/pull/1082))
- Resolve `servername` from the localhost address
- Simplified transport configuration through setting `TransportFactory` instead of `ITransport` on SentryOptions ([#1124](https://github.com/getsentry/sentry-java/pull/1124))

#### Spring Boot:

- Add the ability to register multiple `OptionsConfiguration` beans ([#1093](https://github.com/getsentry/sentry-java/pull/1093))
- Initialize Logback after context refreshes ([#1129](https://github.com/getsentry/sentry-java/pull/1129))

#### Android:

- Add `isSideLoaded` and `installerStore` tags automatically (Where your App. was installed from eg Google Play, Amazon Store, downloaded APK, etc...)
- Bump: sentry-native to 0.4.6
- Bump: Gradle to 6.8.1 and AGP to 4.1.2

## 4.0.0-beta.1

### Features

- Add addToTransactions to Attachment ([#1191](https://github.com/getsentry/sentry-java/pull/1191))
- Support SENTRY_TRACES_SAMPLE_RATE conf. via env variables ([#1171](https://github.com/getsentry/sentry-java/pull/1171))
- Pass request to CustomSamplingContext in Spring integration ([#1172](https://github.com/getsentry/sentry-java/pull/1172))
- Move `SentrySpanClientHttpRequestInterceptor` to Spring module ([#1181](https://github.com/getsentry/sentry-java/pull/1181))
- Add overload for `transaction/span.finish(SpanStatus)` ([#1182](https://github.com/getsentry/sentry-java/pull/1182))
- Simplify registering traces sample callback in Spring integration ([#1184](https://github.com/getsentry/sentry-java/pull/1184))
- Polish Performance API ([#1165](https://github.com/getsentry/sentry-java/pull/1165))
- Set "debug" through external properties ([#1186](https://github.com/getsentry/sentry-java/pull/1186))
- Simplify Spring integration ([#1188](https://github.com/getsentry/sentry-java/pull/1188))
- Init overload with dsn ([#1195](https://github.com/getsentry/sentry-java/pull/1195))
- Enable Kotlin map-like access on CustomSamplingContext ([#1192](https://github.com/getsentry/sentry-java/pull/1192))
- Auto register custom ITransportFactory in Spring integration ([#1194](https://github.com/getsentry/sentry-java/pull/1194))
- Improve Kotlin property access in Performance API ([#1193](https://github.com/getsentry/sentry-java/pull/1193))
- Copy options tags to transactions ([#1198](https://github.com/getsentry/sentry-java/pull/1198))
- Add convenient method for accessing event's throwable ([#1202](https://github.com/getsentry/sentry-java/pull/1202))

### Fixes

- Ref: Set SpanContext on SentryTransaction to avoid potential NPE ([#1173](https://github.com/getsentry/sentry-java/pull/1173))
- Free Local Refs manually due to Android local ref. count limits
- Bring back support for setting transaction name without ongoing transaction ([#1183](https://github.com/getsentry/sentry-java/pull/1183))

## 4.0.0-alpha.3

### Features

- Improve ITransaction and ISpan null-safety compatibility ([#1161](https://github.com/getsentry/sentry-java/pull/1161))
- Automatically assign span context to captured events ([#1156](https://github.com/getsentry/sentry-java/pull/1156))
- Autoconfigure Apache HttpClient 5 based Transport in Spring Boot integration ([#1143](https://github.com/getsentry/sentry-java/pull/1143))
- Send user.ip_address = {{auto}} when sendDefaultPii is true ([#1015](https://github.com/getsentry/sentry-java/pull/1015))
- Read tracesSampleRate from AndroidManifest
- OutboxSender supports all envelope item types ([#1158](https://github.com/getsentry/sentry-java/pull/1158))
- Read `uncaught.handler.enabled` property from the external configuration
- Resolve servername from the localhost address
- Add maxAttachmentSize to SentryOptions ([#1138](https://github.com/getsentry/sentry-java/pull/1138))
- Drop invalid attachments ([#1134](https://github.com/getsentry/sentry-java/pull/1134))
- Set isSideLoaded info tags
- Add non blocking Apache HttpClient 5 based Transport ([#1136](https://github.com/getsentry/sentry-java/pull/1136))

### Fixes

- Ref: Make Attachment immutable ([#1120](https://github.com/getsentry/sentry-java/pull/1120))
- Ref: using Calendar to generate Dates
- Ref: Return NoOpTransaction instead of null ([#1126](https://github.com/getsentry/sentry-java/pull/1126))
- Ref: `ITransport` implementations are now responsible for executing request in asynchronous or synchronous way ([#1118](https://github.com/getsentry/sentry-java/pull/1118))
- Ref: Add option to set `TransportFactory` instead of `ITransport` on `SentryOptions` ([#1124](https://github.com/getsentry/sentry-java/pull/1124))
- Ref: Simplify ITransport creation in ITransportFactory ([#1135](https://github.com/getsentry/sentry-java/pull/1135))
- Fixes and Tests: Session serialization and deserialization
- Inheriting sampling decision from parent ([#1100](https://github.com/getsentry/sentry-java/pull/1100))
- Exception only sets a stack trace if there are frames
- Initialize Logback after context refreshes ([#1129](https://github.com/getsentry/sentry-java/pull/1129))
- Do not crash when passing null values to @Nullable methods, eg User and Scope
- Resolving dashed properties from external configuration
- Consider {{ auto }} as a default ip address ([#1015](https://github.com/getsentry/sentry-java/pull/1015))
- Set release and environment on Transactions ([#1152](https://github.com/getsentry/sentry-java/pull/1152))
- Do not set transaction on the scope automatically

## 4.0.0-alpha.2

### Features

- Add basic support for attachments ([#1082](https://github.com/getsentry/sentry-java/pull/1082))
- Set transaction name on events and transactions sent using Spring integration ([#1067](https://github.com/getsentry/sentry-java/pull/1067))
- Set global tags on SentryOptions and load them from external configuration ([#1066](https://github.com/getsentry/sentry-java/pull/1066))
- Add API validator and remove deprecated methods
- Add more convenient method to start a child span ([#1073](https://github.com/getsentry/sentry-java/pull/1073))
- Autoconfigure traces callback in Spring Boot integration ([#1074](https://github.com/getsentry/sentry-java/pull/1074))
- Resolve in-app-includes and in-app-excludes parameters from the external configuration
- Make InAppIncludesResolver public ([#1084](https://github.com/getsentry/sentry-java/pull/1084))
- Add the ability to register multiple OptionsConfiguration beans ([#1093](https://github.com/getsentry/sentry-java/pull/1093))
- Database query tracing with datasource-proxy ([#1095](https://github.com/getsentry/sentry-java/pull/1095))

### Fixes

- Ref: Refactor resolving SpanContext for Throwable ([#1068](https://github.com/getsentry/sentry-java/pull/1068))
- Ref: Change "op" to "operation" in @SentrySpan and @SentryTransaction
- Remove method reference in SentryEnvelopeItem ([#1091](https://github.com/getsentry/sentry-java/pull/1091))
- Set current thread only if there are no exceptions
- SentryOptions creates GsonSerializer by default
- Append DebugImage list if event already has it
- Sort breadcrumbs by Date if there are breadcrumbs already in the event

## 4.0.0-alpha.1

### Features

- Load `sentry.properties` from the application's current working directory ([#1046](https://github.com/getsentry/sentry-java/pull/1046))
- Performance monitoring ([#971](https://github.com/getsentry/sentry-java/pull/971))
- Performance monitoring for Spring Boot applications ([#971](https://github.com/getsentry/sentry-java/pull/971))

### Fixes

- Ref: Refactor JSON deserialization ([#1047](https://github.com/getsentry/sentry-java/pull/1047))

## 3.2.1

### Fixes

- Set current thread only if theres no exceptions ([#1064](https://github.com/getsentry/sentry-java/pull/1064))
- Append DebugImage list if event already has it ([#1092](https://github.com/getsentry/sentry-java/pull/1092))
- Sort breadcrumbs by Date if there are breadcrumbs already in the event ([#1094](https://github.com/getsentry/sentry-java/pull/1094))
- Free Local Refs manually due to Android local ref. count limits  ([#1179](https://github.com/getsentry/sentry-java/pull/1179))

## 3.2.0

### Features

- Expose a Module (Debug images) Loader for Android thru sentry-native ([#1043](https://github.com/getsentry/sentry-java/pull/1043))
- Added java doc to protocol classes based on sentry-data-schemes project ([#1045](https://github.com/getsentry/sentry-java/pull/1045))
- Make SentryExceptionResolver Order configurable to not send handled web exceptions ([#1008](https://github.com/getsentry/sentry-java/pull/1008))
- Resolve HTTP Proxy parameters from the external configuration ([#1028](https://github.com/getsentry/sentry-java/pull/1028))
- Sentry NDK integration is compiled against default NDK version based on AGP's version ([#1048](https://github.com/getsentry/sentry-java/pull/1048))

### Fixes

- Bump: AGP 4.1.1 ([#1040](https://github.com/getsentry/sentry-java/pull/1040))
- Update to sentry-native 0.4.4 and fix shared library builds ([#1039](https://github.com/getsentry/sentry-java/pull/1039))
- use neutral Locale for String operations ([#1033](https://github.com/getsentry/sentry-java/pull/1033))
- Clean up JNI code and properly free strings ([#1050](https://github.com/getsentry/sentry-java/pull/1050))
- set userId for hard-crashes if no user is set ([#1049](https://github.com/getsentry/sentry-java/pull/1049))

## 3.1.3

### Fixes

- Fix broken NDK integration on 3.1.2 (release failed on packaging a .so file)
- Increase max cached events to 30 ([#1029](https://github.com/getsentry/sentry-java/pull/1029))
- Normalize DSN URI ([#1030](https://github.com/getsentry/sentry-java/pull/1030))

## 3.1.2

### Features

- Manually capturing User Feedback
- Set environment to "production" by default.
- Make public the Breadcrumb constructor that accepts a Date ([#1012](https://github.com/getsentry/sentry-java/pull/1012))

### Fixes

- ref: Validate event id on user feedback submission

## 3.1.1

### Features

- Bind logging related SentryProperties to Slf4j Level instead of Logback to improve Log4j2 compatibility

### Fixes

- Prevent Logback and Log4j2 integrations from re-initializing Sentry when Sentry is already initialized
- Make sure HttpServletRequestSentryUserProvider runs by default before custom SentryUserProvider beans
- Fix setting up Sentry in Spring Webflux annotation by changing the scope of Spring WebMvc related dependencies

## 3.1.0

### Features

- Make getThrowable public and improve set contexts ([#967](https://github.com/getsentry/sentry-java/pull/967))
- Accepted quoted values in properties from external configuration ([#972](https://github.com/getsentry/sentry-java/pull/972))

### Fixes

- Auto-Configure `inAppIncludes` in Spring Boot integration ([#966](https://github.com/getsentry/sentry-java/pull/966))
- Bump: Android Gradle Plugin 4.0.2 ([#968](https://github.com/getsentry/sentry-java/pull/968))
- Don't require `sentry.dsn` to be set when using `io.sentry:sentry-spring-boot-starter` and `io.sentry:sentry-logback` together ([#965](https://github.com/getsentry/sentry-java/pull/965))
- Remove chunked streaming mode ([#974](https://github.com/getsentry/sentry-java/pull/974))
- Android 11 + targetSdkVersion 30 crashes Sentry on start ([#977](https://github.com/getsentry/sentry-java/pull/977))

## 3.0.0

## Java + Android

This release marks the re-unification of Java and Android SDK code bases.
It's based on the Android 2.0 SDK, which implements [Sentry's unified API](https://develop.sentry.dev/sdk/unified-api/).

Considerable changes were done, which include a lot of improvements. More are covered below, but the highlights are:

- Improved `log4j2` integration
  - Capture breadcrumbs for level INFO and higher
  - Raises event for ERROR and higher.
  - Minimum levels are configurable.
  - Optionally initializes the SDK via appender.xml
- Dropped support to `log4j`.
- Improved `logback` integration
  - Capture breadcrumbs for level INFO and higher
  - Raises event for ERROR and higher.
  - Minimum levels are configurable.
  - Optionally initializes the SDK via appender.xml
  - Configurable via Spring integration if both are enabled
- Spring
  - No more duplicate events with Spring and logback
  - Auto initalizes if DSN is available
  - Configuration options available with auto complete
- Google App Engine support dropped

## What’s Changed

- Callback to validate SSL certificate ([#944](https://github.com/getsentry/sentry-java/pull/944))
- Attach stack traces enabled by default

### Android specific

- Release health enabled by default for Android
- Sync of Scopes for Java -> Native (NDK)
- Bump Sentry-Native v0.4.2
- Android 11 Support

[Android migration docs](https://docs.sentry.io/platforms/android/migration/#migrating-from-sentry-android-2x-to-sentry-android-3x)

### Java specific

- Unified API for Java SDK and integrations (Spring, Spring boot starter, Servlet, Logback, Log4j2)

New Java [docs](https://docs.sentry.io/platforms/java/) are live and being improved.

## Acquisition

Packages were released on [`bintray sentry-java`](https://dl.bintray.com/getsentry/sentry-java/io/sentry/), [`bintray sentry-android`](https://dl.bintray.com/getsentry/sentry-android/io/sentry/), [`jcenter`](https://jcenter.bintray.com/io/sentry/) and [`mavenCentral`](https://repo.maven.apache.org/maven2/io/sentry/)

## Where is the Java 1.7 code base?

The previous Java releases, are all available in this repository through the tagged releases.
## 3.0.0-beta.1

## What’s Changed

- feat: ssl support ([#944](https://github.com/getsentry/sentry-java/pull/944)) @ninekaw9 @marandaneto
- feat: sync Java to C ([#937](https://github.com/getsentry/sentry-java/pull/937)) @bruno-garcia @marandaneto
- feat: Auto-configure Logback appender in Spring Boot integration. ([#938](https://github.com/getsentry/sentry-java/pull/938)) @maciejwalkowiak
- feat: Add Servlet integration. ([#935](https://github.com/getsentry/sentry-java/pull/935)) @maciejwalkowiak
- fix: Pop scope at the end of the request in Spring integration. ([#936](https://github.com/getsentry/sentry-java/pull/936)) @maciejwalkowiak
- bump: Upgrade Spring Boot to 2.3.4. ([#932](https://github.com/getsentry/sentry-java/pull/932)) @maciejwalkowiak
- fix: Do not set cookies when send pii is set to false. ([#931](https://github.com/getsentry/sentry-java/pull/931)) @maciejwalkowiak

Packages were released on [`bintray sentry-java`](https://dl.bintray.com/getsentry/sentry-java/io/sentry/), [`bintray sentry-android`](https://dl.bintray.com/getsentry/sentry-android/io/sentry/), [`jcenter`](https://jcenter.bintray.com/io/sentry/) and [`mavenCentral`](https://repo.maven.apache.org/maven2/io/sentry/)

We'd love to get feedback.

## 3.0.0-alpha.3

### Features

- Enable attach stack traces and disable attach threads by default ([#921](https://github.com/getsentry/sentry-java/pull/921)) @marandaneto

### Fixes

- Bump sentry-native to 0.4.2 ([#926](https://github.com/getsentry/sentry-java/pull/926)) @marandaneto
- ref: remove log level as RN do not use it anymore ([#924](https://github.com/getsentry/sentry-java/pull/924)) @marandaneto
- Read sample rate correctly from manifest meta data ([#923](https://github.com/getsentry/sentry-java/pull/923)) @marandaneto

Packages were released on [`bintray sentry-android`](https://dl.bintray.com/getsentry/sentry-android/io/sentry/) and [`bintray sentry-java`](https://dl.bintray.com/getsentry/sentry-java/io/sentry/)

We'd love to get feedback.

## 3.0.0-alpha.2

TBD

Packages were released on [bintray](https://dl.bintray.com/getsentry/maven/io/sentry/)

> Note: This release marks the unification of the Java and Android Sentry codebases based on the core of the Android SDK (version 2.x).
Previous releases for the Android SDK (version 2.x) can be found on the now archived: https://github.com/getsentry/sentry-android/

## 3.0.0-alpha.1

### Features

### Fixes


## New releases will happen on a different repository:

https://github.com/getsentry/sentry-java

## What’s Changed

### Features

### Fixes


- feat: enable release health by default

Packages were released on [`bintray`](https://dl.bintray.com/getsentry/sentry-android/io/sentry/sentry-android/), [`jcenter`](https://jcenter.bintray.com/io/sentry/sentry-android/) and [`mavenCentral`](https://repo.maven.apache.org/maven2/io/sentry/sentry-android/)

We'd love to get feedback.

## 2.3.1

### Fixes

- Add main thread checker for the app lifecycle integration ([#525](https://github.com/getsentry/sentry-android/pull/525)) @marandaneto
- Set correct migration link ([#523](https://github.com/getsentry/sentry-android/pull/523)) @fupduck
- Warn about Sentry re-initialization. ([#521](https://github.com/getsentry/sentry-android/pull/521)) @maciejwalkowiak
- Set SDK version in `MainEventProcessor`. ([#513](https://github.com/getsentry/sentry-android/pull/513)) @maciejwalkowiak
- Bump sentry-native to 0.4.0 ([#512](https://github.com/getsentry/sentry-android/pull/512)) @marandaneto
- Bump Gradle to 6.6 and fix linting issues ([#510](https://github.com/getsentry/sentry-android/pull/510)) @marandaneto
- fix(sentry-java): Contexts belong on the Scope ([#504](https://github.com/getsentry/sentry-android/pull/504)) @maciejwalkowiak
- Add tests for verifying scope changes thread isolation ([#508](https://github.com/getsentry/sentry-android/pull/508)) @maciejwalkowiak
- Set `SdkVersion` in default `SentryOptions` created in sentry-core module ([#506](https://github.com/getsentry/sentry-android/pull/506)) @maciejwalkowiak

Packages were released on [`bintray`](https://dl.bintray.com/getsentry/sentry-android/io/sentry/sentry-android/), [`jcenter`](https://jcenter.bintray.com/io/sentry/sentry-android/) and [`mavenCentral`](https://repo.maven.apache.org/maven2/io/sentry/sentry-android/)

We'd love to get feedback.

## 2.3.0

### Features

- Add console application sample. ([#502](https://github.com/getsentry/sentry-android/pull/502)) @maciejwalkowiak
- Log stacktraces in SystemOutLogger ([#498](https://github.com/getsentry/sentry-android/pull/498)) @maciejwalkowiak
- Add method to add breadcrumb with string parameter. ([#501](https://github.com/getsentry/sentry-android/pull/501)) @maciejwalkowiak

### Fixes

- Converting UTC and ISO timestamp when missing Locale/TimeZone do not error ([#505](https://github.com/getsentry/sentry-android/pull/505)) @marandaneto
- Call `Sentry#close` on JVM shutdown. ([#497](https://github.com/getsentry/sentry-android/pull/497)) @maciejwalkowiak
- ref: sentry-core changes for console app ([#473](https://github.com/getsentry/sentry-android/pull/473)) @marandaneto

Obs: If you are using its own instance of `Hub`/`SentryClient` and reflection to set up the SDK to be usable within Libraries, this change may break your code, please fix the renamed classes.

Packages were released on [`bintray`](https://dl.bintray.com/getsentry/sentry-android/io/sentry/sentry-android/), [`jcenter`](https://jcenter.bintray.com/io/sentry/sentry-android/) and [`mavenCentral`](https://repo.maven.apache.org/maven2/io/sentry/sentry-android/)

We'd love to get feedback.

## 2.2.2

### Features

- Add sdk to envelope header ([#488](https://github.com/getsentry/sentry-android/pull/488)) @marandaneto
- Log request if response code is not 200 ([#484](https://github.com/getsentry/sentry-android/pull/484)) @marandaneto

### Fixes

- Bump plugin versions ([#487](https://github.com/getsentry/sentry-android/pull/487)) @marandaneto
- Bump: AGP 4.0.1 ([#486](https://github.com/getsentry/sentry-android/pull/486)) @marandaneto

Packages were released on [`bintray`](https://dl.bintray.com/getsentry/sentry-android/io/sentry/sentry-android/), [`jcenter`](https://jcenter.bintray.com/io/sentry/sentry-android/) and [`mavenCentral`](https://repo.maven.apache.org/maven2/io/sentry/sentry-android/)

We'd love to get feedback.

## 2.2.1

### Fixes

- Timber adds breadcrumb even if event level is < minEventLevel ([#480](https://github.com/getsentry/sentry-android/pull/480)) @marandaneto
- Contexts serializer avoids reflection and fixes desugaring issue ([#478](https://github.com/getsentry/sentry-android/pull/478)) @marandaneto
- clone session before sending to the transport ([#474](https://github.com/getsentry/sentry-android/pull/474)) @marandaneto
- Bump Gradle 6.5.1 ([#479](https://github.com/getsentry/sentry-android/pull/479)) @marandaneto

Packages were released on [`bintray`](https://dl.bintray.com/getsentry/sentry-android/io/sentry/sentry-android/), [`jcenter`](https://jcenter.bintray.com/io/sentry/sentry-android/) and [`mavenCentral`](https://repo.maven.apache.org/maven2/io/sentry/sentry-android/)

We'd love to get feedback.

## 2.2.0

### Fixes

- Negative session sequence if the date is before java date epoch ([#471](https://github.com/getsentry/sentry-android/pull/471)) @marandaneto
- Deserialise unmapped contexts values from envelope ([#470](https://github.com/getsentry/sentry-android/pull/470)) @marandaneto
- Bump: sentry-native 0.3.4 ([#468](https://github.com/getsentry/sentry-android/pull/468)) @marandaneto

- feat: timber integration ([#464](https://github.com/getsentry/sentry-android/pull/464)) @marandaneto

1) To add integrations it requires a [manual initialization](https://docs.sentry.io/platforms/android/#manual-initialization) of the Android SDK.

2) Add the `sentry-android-timber` dependency:

```groovy
implementation 'io.sentry:sentry-android-timber:{version}' // version >= 2.2.0
```

3) Initialize and add the `SentryTimberIntegration`:

```java
SentryAndroid.init(this, options -> {
    // default values:
    // minEventLevel = ERROR
    // minBreadcrumbLevel = INFO
    options.addIntegration(new SentryTimberIntegration());

    // custom values for minEventLevel and minBreadcrumbLevel
    // options.addIntegration(new SentryTimberIntegration(SentryLevel.WARNING, SentryLevel.ERROR));
});
```

4) Use the Timber integration:

```java
try {
    int x = 1 / 0;
} catch (Exception e) {
    Timber.e(e);
}
```

Packages were released on [`bintray`](https://dl.bintray.com/getsentry/sentry-android/io/sentry/sentry-android/), [`jcenter`](https://jcenter.bintray.com/io/sentry/sentry-android/) and [`mavenCentral`](https://repo.maven.apache.org/maven2/io/sentry/sentry-android/)

We'd love to get feedback.

## 2.1.7

### Fixes

- Init native libs if available on SDK init ([#461](https://github.com/getsentry/sentry-android/pull/461)) @marandaneto
- Make JVM target explicit in sentry-core ([#462](https://github.com/getsentry/sentry-android/pull/462)) @dilbernd
- Timestamp with millis from react-native should be in UTC format ([#456](https://github.com/getsentry/sentry-android/pull/456)) @marandaneto
- Bump Gradle to 6.5 ([#454](https://github.com/getsentry/sentry-android/pull/454)) @marandaneto

Packages were released on [`bintray`](https://dl.bintray.com/getsentry/sentry-android/io/sentry/sentry-android/), [`jcenter`](https://jcenter.bintray.com/io/sentry/sentry-android/) and [`mavenCentral`](https://repo.maven.apache.org/maven2/io/sentry/sentry-android/)

We'd love to get feedback.

## 2.1.6

### Fixes

- Do not lookup sentry-debug-meta but instead load it directly ([#445](https://github.com/getsentry/sentry-android/pull/445)) @marandaneto
- Regression on v2.1.5 which can cause a crash on SDK init

Packages were released on [`bintray`](https://dl.bintray.com/getsentry/sentry-android/io/sentry/sentry-android/), [`jcenter`](https://jcenter.bintray.com/io/sentry/sentry-android/) and [`mavenCentral`](https://repo.maven.apache.org/maven2/io/sentry/sentry-android/)

We'd love to get feedback.

## 2.1.5

### Fixes

This version has a severe bug and can cause a crash on SDK init

Please upgrade to https://github.com/getsentry/sentry-android/releases/tag/2.1.6

## 2.1.4

### Features

- Make gzip as default content encoding type ([#433](https://github.com/getsentry/sentry-android/pull/433)) @marandaneto
- Use AGP 4 features ([#366](https://github.com/getsentry/sentry-android/pull/366)) @marandaneto
- Create GH Actions CI for Ubuntu/macOS ([#403](https://github.com/getsentry/sentry-android/pull/403)) @marandaneto
- Make root checker better and minimize false positive ([#417](https://github.com/getsentry/sentry-android/pull/417)) @marandaneto

### Fixes

- bump: sentry-native to 0.3.1 ([#440](https://github.com/getsentry/sentry-android/pull/440)) @marandaneto
- Update last session timestamp ([#437](https://github.com/getsentry/sentry-android/pull/437)) @marandaneto
- Filter trim memory breadcrumbs ([#431](https://github.com/getsentry/sentry-android/pull/431)) @marandaneto

Packages were released on [`bintray`](https://dl.bintray.com/getsentry/sentry-android/io/sentry/sentry-android/), [`jcenter`](https://jcenter.bintray.com/io/sentry/sentry-android/) and [`mavenCentral`](https://repo.maven.apache.org/maven2/io/sentry/sentry-android/)

We'd love to get feedback.

## 2.1.3

### Fixes

This fixes several critical bugs in sentry-android 2.0 and 2.1

- Sentry.init register integrations after creating the main Hub instead of doing it in the main Hub ctor ([#427](https://github.com/getsentry/sentry-android/pull/427)) @marandaneto
- make NoOpLogger public ([#425](https://github.com/getsentry/sentry-android/pull/425)) @marandaneto
- ConnectivityChecker returns connection status and events are not trying to be sent if no connection. ([#420](https://github.com/getsentry/sentry-android/pull/420)) @marandaneto
- thread pool executor is a single thread executor instead of scheduled thread executor ([#422](https://github.com/getsentry/sentry-android/pull/422)) @marandaneto
- Add Abnormal to the Session.State enum as its part of the protocol ([#424](https://github.com/getsentry/sentry-android/pull/424)) @marandaneto
- Bump: Gradle to 6.4.1 ([#419](https://github.com/getsentry/sentry-android/pull/419)) @marandaneto

We recommend that you use sentry-android 2.1.3 over the initial release of sentry-android 2.0 and 2.1.

Packages were released on [`bintray`](https://dl.bintray.com/getsentry/sentry-android/io/sentry/sentry-android/), [`jcenter`](https://jcenter.bintray.com/io/sentry/sentry-android/) and [`mavenCentral`](https://repo.maven.apache.org/maven2/io/sentry/sentry-android/)

We'd love to get feedback.

## 2.1.2

### Features

- Added options to configure http transport ([#411](https://github.com/getsentry/sentry-android/pull/411)) @marandaneto

### Fixes

- Phone state breadcrumbs require read_phone_state on older OS versions ([#415](https://github.com/getsentry/sentry-android/pull/415)) @marandaneto @bsergean
- before raising ANR events, we check ProcessErrorStateInfo if available ([#412](https://github.com/getsentry/sentry-android/pull/412)) @marandaneto
- send cached events to use a single thread executor ([#405](https://github.com/getsentry/sentry-android/pull/405)) @marandaneto
- initing SDK on AttachBaseContext ([#409](https://github.com/getsentry/sentry-android/pull/409)) @marandaneto
- sessions can't be abnormal, but exited if not ended properly ([#410](https://github.com/getsentry/sentry-android/pull/410)) @marandaneto

Packages were released on [`bintray`](https://dl.bintray.com/getsentry/sentry-android/io/sentry/sentry-android/), [`jcenter`](https://jcenter.bintray.com/io/sentry/sentry-android/) and [`mavenCentral`](https://repo.maven.apache.org/maven2/io/sentry/sentry-android/)

We'd love to get feedback.

## 2.1.1

### Features

- Added missing getters on Breadcrumb and SentryEvent ([#397](https://github.com/getsentry/sentry-android/pull/397)) @marandaneto
- Add trim memory breadcrumbs ([#395](https://github.com/getsentry/sentry-android/pull/395)) @marandaneto
- Only set breadcrumb extras if not empty ([#394](https://github.com/getsentry/sentry-android/pull/394)) @marandaneto
- Added samples of how to disable automatic breadcrumbs ([#389](https://github.com/getsentry/sentry-android/pull/389)) @marandaneto

### Fixes

- Set missing release, environment and dist to sentry-native options ([#404](https://github.com/getsentry/sentry-android/pull/404)) @marandaneto
- Do not add automatic and empty sensor breadcrumbs ([#401](https://github.com/getsentry/sentry-android/pull/401)) @marandaneto
- ref: removed Thread.sleep from LifecycleWatcher tests, using awaitility and DateProvider ([#392](https://github.com/getsentry/sentry-android/pull/392)) @marandaneto
- ref: added a DateTimeProvider for making retry after testable ([#391](https://github.com/getsentry/sentry-android/pull/391)) @marandaneto
- Bump Gradle to 6.4 ([#390](https://github.com/getsentry/sentry-android/pull/390)) @marandaneto
- Bump sentry-native to 0.2.6 ([#396](https://github.com/getsentry/sentry-android/pull/396)) @marandaneto

Packages were released on [`bintray`](https://dl.bintray.com/getsentry/sentry-android/io/sentry/sentry-android/), [`jcenter`](https://jcenter.bintray.com/io/sentry/sentry-android/) and [`mavenCentral`](https://repo.maven.apache.org/maven2/io/sentry/sentry-android/)

We'd love to get feedback.

## 2.1.0

### Features

- Includes all the changes of 2.1.0 alpha, beta and RC

### Fixes

- fix when PhoneStateListener is not ready for use ([#387](https://github.com/getsentry/sentry-android/pull/387)) @marandaneto
- make ANR 5s by default ([#388](https://github.com/getsentry/sentry-android/pull/388)) @marandaneto
- rate limiting by categories ([#381](https://github.com/getsentry/sentry-android/pull/381)) @marandaneto
- Bump NDK to latest stable version 21.1.6352462 ([#386](https://github.com/getsentry/sentry-android/pull/386)) @marandaneto

Packages were released on [`bintray`](https://dl.bintray.com/getsentry/sentry-android/io/sentry/sentry-android/), [`jcenter`](https://jcenter.bintray.com/io/sentry/sentry-android/) and [`mavenCentral`](https://repo.maven.apache.org/maven2/io/sentry/sentry-android/)

We'd love to get feedback.

## 2.0.3

### Fixes

- patch from 2.1.0-alpha.2 - avoid crash if NDK throws UnsatisfiedLinkError ([#344](https://github.com/getsentry/sentry-android/pull/344)) @marandaneto

Packages were released on [`bintray`](https://dl.bintray.com/getsentry/sentry-android/io/sentry/sentry-android/), [`jcenter`](https://jcenter.bintray.com/io/sentry/sentry-android/) and [`mavenCentral`](https://repo.maven.apache.org/maven2/io/sentry/sentry-android/)

We'd love to get feedback.

## 2.1.0-RC.1

### Features

- Options for uncaught exception and make SentryOptions list Thread-Safe ([#384](https://github.com/getsentry/sentry-android/pull/384)) @marandaneto
- Automatic breadcrumbs for app, activity and sessions lifecycles and system events ([#348](https://github.com/getsentry/sentry-android/pull/348)) @marandaneto
- Make capture session and envelope internal ([#372](https://github.com/getsentry/sentry-android/pull/372)) @marandaneto

### Fixes

- If retry after header has empty categories, apply retry after to all of them ([#377](https://github.com/getsentry/sentry-android/pull/377)) @marandaneto
- Discard events and envelopes if cached and retry after ([#378](https://github.com/getsentry/sentry-android/pull/378)) @marandaneto
- Merge loadLibrary calls for sentry-native and clean up CMake files ([#373](https://github.com/getsentry/sentry-android/pull/373)) @Swatinem
- Exceptions should be sorted oldest to newest ([#370](https://github.com/getsentry/sentry-android/pull/370)) @marandaneto
- Check external storage size even if its read only ([#368](https://github.com/getsentry/sentry-android/pull/368)) @marandaneto
- Wrong check for cellular network capability ([#369](https://github.com/getsentry/sentry-android/pull/369)) @marandaneto
- add ScheduledForRemoval annotation to deprecated methods ([#375](https://github.com/getsentry/sentry-android/pull/375)) @marandaneto
- Bump NDK to 21.0.6113669 ([#367](https://github.com/getsentry/sentry-android/pull/367)) @marandaneto
- Bump AGP and add new make cmd to check for updates ([#365](https://github.com/getsentry/sentry-android/pull/365)) @marandaneto

Packages were released on [`bintray`](https://dl.bintray.com/getsentry/sentry-android/io/sentry/sentry-android/), [`jcenter`](https://jcenter.bintray.com/io/sentry/sentry-android/) and [`mavenCentral`](https://repo.maven.apache.org/maven2/io/sentry/sentry-android/)

We'd love to get feedback.

## 2.1.0-beta.2

### Fixes

- Bump sentry-native to 0.2.4 ([#364](https://github.com/getsentry/sentry-android/pull/364)) @marandaneto
- Update current session on session start after deleting previous session ([#362](https://github.com/getsentry/sentry-android/pull/362)) @marandaneto

Packages were released on [`bintray`](https://dl.bintray.com/getsentry/sentry-android/io/sentry/sentry-android/), [`jcenter`](https://jcenter.bintray.com/io/sentry/sentry-android/) and [`mavenCentral`](https://repo.maven.apache.org/maven2/io/sentry/sentry-android/)

We'd love to get feedback.

## 2.1.0-beta.1

### Fixes

- Bump sentry-native to 0.2.3 ([#357](https://github.com/getsentry/sentry-android/pull/357)) @marandaneto
- Check for androidx availability on runtime ([#356](https://github.com/getsentry/sentry-android/pull/356)) @marandaneto
- If theres a left over session file and its crashed, we should not overwrite its state ([#354](https://github.com/getsentry/sentry-android/pull/354)) @marandaneto
- Session should be exited state if state was ok ([#352](https://github.com/getsentry/sentry-android/pull/352)) @marandaneto
- Envelope has dedicated endpoint ([#353](https://github.com/getsentry/sentry-android/pull/353)) @marandaneto

Packages were released on [`bintray`](https://dl.bintray.com/getsentry/sentry-android/io/sentry/sentry-android/), [`jcenter`](https://jcenter.bintray.com/io/sentry/sentry-android/) and [`mavenCentral`](https://repo.maven.apache.org/maven2/io/sentry/sentry-android/)

We'd love to get feedback.

## 2.1.0-alpha.2

### Fixes

- Change integration order for cached outbox events ([#347](https://github.com/getsentry/sentry-android/pull/347)) @marandaneto
- Avoid crash if NDK throws UnsatisfiedLinkError ([#344](https://github.com/getsentry/sentry-android/pull/344)) @marandaneto
- Avoid getting a threadlocal twice. ([#339](https://github.com/getsentry/sentry-android/pull/339)) @metlos
- Removing session tracking guard on hub and client ([#338](https://github.com/getsentry/sentry-android/pull/338)) @marandaneto
- Bump agp to 3.6.2 ([#336](https://github.com/getsentry/sentry-android/pull/336)) @marandaneto
- Fix racey ANR integration ([#332](https://github.com/getsentry/sentry-android/pull/332)) @marandaneto
- Logging envelopes path when possible instead of nullable id ([#331](https://github.com/getsentry/sentry-android/pull/331)) @marandaneto
- Renaming transport gate method ([#330](https://github.com/getsentry/sentry-android/pull/330)) @marandaneto

Packages were released on [`bintray`](https://dl.bintray.com/getsentry/sentry-android/io/sentry/sentry-android/), [`jcenter`](https://jcenter.bintray.com/io/sentry/sentry-android/) and [`mavenCentral`](https://repo.maven.apache.org/maven2/io/sentry/sentry-android/)

We'd love to get feedback.

## 2.1.0-alpha.1

Release of Sentry's new SDK for Android.

## What’s Changed

### Features

- Release health @marandaneto @bruno-garcia
- ANR report should have 'was active=yes' on the dashboard ([#299](https://github.com/getsentry/sentry-android/pull/299)) @marandaneto
- NDK events apply scoped data ([#322](https://github.com/getsentry/sentry-android/pull/322)) @marandaneto
- Add a StdoutTransport ([#310](https://github.com/getsentry/sentry-android/pull/310)) @mike-burns
- Implementing new retry after protocol ([#306](https://github.com/getsentry/sentry-android/pull/306)) @marandaneto

### Fixes

- Bump sentry-native to 0.2.2 ([#305](https://github.com/getsentry/sentry-android/pull/305)) @Swatinem
- Missing App's info ([#315](https://github.com/getsentry/sentry-android/pull/315)) @marandaneto
- Buffered writers/readers - otimizations ([#311](https://github.com/getsentry/sentry-android/pull/311)) @marandaneto
- Boot time should be UTC ([#309](https://github.com/getsentry/sentry-android/pull/309)) @marandaneto
- Make transport result public ([#300](https://github.com/getsentry/sentry-android/pull/300)) @marandaneto

Packages were released on [`bintray`](https://dl.bintray.com/getsentry/sentry-android/io/sentry/sentry-android/), [`jcenter`](https://jcenter.bintray.com/io/sentry/sentry-android/) and [`mavenCentral`](https://repo.maven.apache.org/maven2/io/sentry/sentry-android/)

We'd love to get feedback.

## 2.0.2

Release of Sentry's new SDK for Android.

### Features

- MavenCentral support ([#284](https://github.com/getsentry/sentry-android/pull/284)) @marandaneto

### Fixes

- Bump AGP to 3.6.1 ([#285](https://github.com/getsentry/sentry-android/pull/285)) @marandaneto

Packages were released on [`bintray`](https://dl.bintray.com/getsentry/sentry-android/io/sentry/sentry-android/), [`jcenter`](https://jcenter.bintray.com/io/sentry/sentry-android/) and [`mavenCentral`](https://repo.maven.apache.org/maven2/io/sentry/sentry-android/)

We'd love to get feedback.

## 2.0.1

Release of Sentry's new SDK for Android.

## What’s Changed

### Features

- Attach threads/stacktraces ([#267](https://github.com/getsentry/sentry-android/pull/267)) @marandaneto
- Add the default serverName to SentryOptions and use it in MainEventProcessor ([#279](https://github.com/getsentry/sentry-android/pull/279)) @metlos

### Fixes

- set current threadId when there's no mechanism set ([#277](https://github.com/getsentry/sentry-android/pull/277)) @marandaneto
- Preview package manager ([#269](https://github.com/getsentry/sentry-android/pull/269)) @bruno-garcia

Packages were released on [`bintray`](https://dl.bintray.com/getsentry/sentry-android/io/sentry/), [`jcenter`](https://jcenter.bintray.com/io/sentry/sentry-android/)

We'd love to get feedback.

## 2.0.0

Release of Sentry's new SDK for Android.

New features not offered by (1.7.x):

- NDK support
  - Captures crashes caused by native code
  - Access to the [`sentry-native` SDK](https://github.com/getsentry/sentry-native/) API by your native (C/C++/Rust code/..).
- Automatic init (just add your `DSN` to the manifest)
   - Proguard rules are added automatically
   - Permission (Internet) is added automatically
- Uncaught Exceptions might be captured even before the app restarts
- Sentry's Unified API.
- More context/device information
- Packaged as `aar`
- Frames from the app automatically marked as `InApp=true` (stack traces in Sentry highlights them by default).
- Complete Sentry Protocol available.
- All threads and their stack traces are captured.
- Sample project in this repo to test many features (segfault, uncaught exception, ANR...)

Features from the current SDK like `ANR` are also available (by default triggered after 4 seconds).

Packages were released on [`bintray`](https://dl.bintray.com/getsentry/sentry-android/io/sentry/), [`jcenter`](https://jcenter.bintray.com/io/sentry/sentry-android/)

We'd love to get feedback.

## 2.0.0-rc04

Release of Sentry's new SDK for Android.

### Features

- Take sampleRate from metadata ([#262](https://github.com/getsentry/sentry-android/pull/262)) @bruno-garcia
- Support mills timestamp format ([#263](https://github.com/getsentry/sentry-android/pull/263)) @marandaneto
- Adding logs to installed integrations ([#265](https://github.com/getsentry/sentry-android/pull/265)) @marandaneto

### Fixes

- Breacrumb.data to string,object, Add LOG level ([#264](https://github.com/getsentry/sentry-android/pull/264)) @HazAT
- Read release conf. on manifest ([#266](https://github.com/getsentry/sentry-android/pull/266)) @marandaneto

Packages were released on [`bintray`](https://dl.bintray.com/getsentry/sentry-android/io/sentry/), [`jcenter`](https://jcenter.bintray.com/io/sentry/sentry-android/)

We'd love to get feedback and we'll work in getting the GA `2.0.0` out soon.
Until then, the [stable SDK offered by Sentry is at version 1.7.30](https://github.com/getsentry/sentry-java/releases/tag/v1.7.30)

## 2.0.0-rc03

Release of Sentry's new SDK for Android.

### Fixes

- fixes ([#259](https://github.com/getsentry/sentry-android/issues/259)) - NPE check on getExternalFilesDirs items. ([#260](https://github.com/getsentry/sentry-android/pull/260)) @marandaneto
- strictMode typo ([#258](https://github.com/getsentry/sentry-android/pull/258)) @marandaneto

Packages were released on [`bintray`](https://dl.bintray.com/getsentry/sentry-android/io/sentry/), [`jcenter`](https://jcenter.bintray.com/io/sentry/sentry-android/)

We'd love to get feedback and we'll work in getting the GA `2.0.0` out soon.
Until then, the [stable SDK offered by Sentry is at version 1.7.30](https://github.com/getsentry/sentry-java/releases/tag/v1.7.30)

## 2.0.0-rc02

Release of Sentry's new SDK for Android.

### Features

- Hub mode configurable ([#247](https://github.com/getsentry/sentry-android/pull/247)) @bruno-garcia
- Added remove methods (tags/extras) to the sentry static class ([#243](https://github.com/getsentry/sentry-android/pull/243)) @marandaneto

### Fixes


- Update ndk for new sentry-native version ([#235](https://github.com/getsentry/sentry-android/pull/235)) @Swatinem @marandaneto
- Make integrations public ([#256](https://github.com/getsentry/sentry-android/pull/256)) @marandaneto
- Bump build-tools ([#255](https://github.com/getsentry/sentry-android/pull/255)) @marandaneto
- Added javadocs to scope and its dependencies ([#253](https://github.com/getsentry/sentry-android/pull/253)) @marandaneto
- Build all ABIs ([#254](https://github.com/getsentry/sentry-android/pull/254)) @marandaneto
- Moving back ANR timeout from long to int param. ([#252](https://github.com/getsentry/sentry-android/pull/252)) @marandaneto
- Added HubAdapter to call Sentry static methods from Integrations ([#250](https://github.com/getsentry/sentry-android/pull/250)) @marandaneto
- New Release format ([#242](https://github.com/getsentry/sentry-android/pull/242)) @marandaneto
- Javadocs for SentryOptions ([#246](https://github.com/getsentry/sentry-android/pull/246)) @marandaneto
- non-app is already inApp excluded by default. ([#244](https://github.com/getsentry/sentry-android/pull/244)) @marandaneto
- Fix if symlink exists for sentry-native ([#241](https://github.com/getsentry/sentry-android/pull/241)) @marandaneto
- Clone method - race condition free ([#226](https://github.com/getsentry/sentry-android/pull/226)) @marandaneto
- Refactoring breadcrumbs callback ([#239](https://github.com/getsentry/sentry-android/pull/239)) @marandaneto

Packages were released on [`bintray`](https://dl.bintray.com/getsentry/sentry-android/io/sentry/), [`jcenter`](https://jcenter.bintray.com/io/sentry/sentry-android/)

We'd love to get feedback and we'll work in getting the GA `2.0.0` out soon.
Until then, the [stable SDK offered by Sentry is at version 1.7.30](https://github.com/getsentry/sentry-java/releases/tag/v1.7.30)

## 2.0.0-rc01

Release of Sentry's new SDK for Android.

## What’s Changed

### Features

- Added remove methods for Scope data ([#237](https://github.com/getsentry/sentry-android/pull/237)) @marandaneto
- More device context (deviceId, connectionType and language) ([#229](https://github.com/getsentry/sentry-android/pull/229)) @marandaneto
- Added a few java docs (Sentry, Hub and SentryClient) ([#223](https://github.com/getsentry/sentry-android/pull/223)) @marandaneto
- Implemented diagnostic logger ([#218](https://github.com/getsentry/sentry-android/pull/218)) @marandaneto
- Added event processors to scope ([#209](https://github.com/getsentry/sentry-android/pull/209)) @marandaneto
- Added android transport gate ([#206](https://github.com/getsentry/sentry-android/pull/206)) @marandaneto
- Added executor for caching values out of the main thread ([#201](https://github.com/getsentry/sentry-android/pull/201)) @marandaneto

### Fixes


- Honor RetryAfter ([#236](https://github.com/getsentry/sentry-android/pull/236)) @marandaneto
- Add tests for SentryValues ([#238](https://github.com/getsentry/sentry-android/pull/238)) @philipphofmann
- Do not set frames if there's none ([#234](https://github.com/getsentry/sentry-android/pull/234)) @marandaneto
- Always call interrupt after InterruptedException ([#232](https://github.com/getsentry/sentry-android/pull/232)) @marandaneto
- Mark as current thread if its the main thread ([#228](https://github.com/getsentry/sentry-android/pull/228)) @marandaneto
- Fix lgtm alerts ([#219](https://github.com/getsentry/sentry-android/pull/219)) @marandaneto
- Written unit tests to ANR integration ([#215](https://github.com/getsentry/sentry-android/pull/215)) @marandaneto
- Added blog posts to README ([#214](https://github.com/getsentry/sentry-android/pull/214)) @marandaneto
- Raise code coverage for Dsn to 100% ([#212](https://github.com/getsentry/sentry-android/pull/212)) @philipphofmann
- Remove redundant times(1) for Mockito.verify ([#211](https://github.com/getsentry/sentry-android/pull/211)) @philipphofmann
- Transport may be set on options ([#203](https://github.com/getsentry/sentry-android/pull/203)) @marandaneto
- dist may be set on options ([#204](https://github.com/getsentry/sentry-android/pull/204)) @marandaneto
- Throw an exception if DSN is not set ([#200](https://github.com/getsentry/sentry-android/pull/200)) @marandaneto
- Migration guide markdown ([#197](https://github.com/getsentry/sentry-android/pull/197)) @marandaneto

Packages were released on [`bintray`](https://dl.bintray.com/getsentry/sentry-android/io/sentry/), [`jcenter`](https://jcenter.bintray.com/io/sentry/sentry-android/)

We'd love to get feedback and we'll work in getting the GA `2.0.0` out soon.
Until then, the [stable SDK offered by Sentry is at version 1.7.29](https://github.com/getsentry/sentry-java/releases/tag/v1.7.29)

## 2.0.0-beta02

Release of Sentry's new SDK for Android.

### Features

- addBreadcrumb overloads ([#196](https://github.com/getsentry/sentry-android/pull/196)) and ([#198](https://github.com/getsentry/sentry-android/pull/198))

### Fixes

- fix Android bug on API 24 and 25 about getting current threads and stack traces ([#194](https://github.com/getsentry/sentry-android/pull/194))

Packages were released on [`bintray`](https://dl.bintray.com/getsentry/sentry-android/io/sentry/), [`jcenter`](https://jcenter.bintray.com/io/sentry/sentry-android/)

We'd love to get feedback and we'll work in getting the GA `2.0.0` out soon.
Until then, the [stable SDK offered by Sentry is at version 1.7.28](https://github.com/getsentry/sentry-java/releases/tag/v1.7.28)

## 2.0.0-beta01

Release of Sentry's new SDK for Android.

### Fixes

- ref: ANR doesn't set handled flag ([#186](https://github.com/getsentry/sentry-android/pull/186))
- SDK final review ([#183](https://github.com/getsentry/sentry-android/pull/183))
- ref: Drop errored in favor of crashed ([#187](https://github.com/getsentry/sentry-android/pull/187))
- Workaround android_id ([#185](https://github.com/getsentry/sentry-android/pull/185))
- Renamed sampleRate ([#191](https://github.com/getsentry/sentry-android/pull/191))
- Making timestamp package-private or test-only ([#190](https://github.com/getsentry/sentry-android/pull/190))
- Split event processor in Device/App data ([#180](https://github.com/getsentry/sentry-android/pull/180))

Packages were released on [`bintray`](https://dl.bintray.com/getsentry/sentry-android/io/sentry/), [`jcenter`](https://jcenter.bintray.com/io/sentry/sentry-android/)

We'd love to get feedback and we'll work in getting the GA `2.0.0` out soon.
Until then, the [stable SDK offered by Sentry is at version 1.7.28](https://github.com/getsentry/sentry-java/releases/tag/v1.7.28)

## 2.0.0-alpha09

Release of Sentry's new SDK for Android.

### Features

- Adding nativeBundle plugin ([#161](https://github.com/getsentry/sentry-android/pull/161))
- Adding scope methods to sentry static class ([#179](https://github.com/getsentry/sentry-android/pull/179))

### Fixes

- fix: DSN parsing ([#165](https://github.com/getsentry/sentry-android/pull/165))
- Don't avoid exception type minification ([#166](https://github.com/getsentry/sentry-android/pull/166))
- make Gson retro compatible with older versions of AGP ([#177](https://github.com/getsentry/sentry-android/pull/177))
- Bump sentry-native with message object instead of a string ([#172](https://github.com/getsentry/sentry-android/pull/172))

Packages were released on [`bintray`](https://dl.bintray.com/getsentry/sentry-android/io/sentry/), [`jcenter`](https://jcenter.bintray.com/io/sentry/sentry-android/)

We'd love to get feedback and we'll work in getting the GA `2.0.0` out soon.
Until then, the [stable SDK offered by Sentry is at version 1.7.28](https://github.com/getsentry/sentry-java/releases/tag/v1.7.28)

## 2.0.0-alpha08

Release of Sentry's new SDK for Android.

### Fixes

- DebugId endianness ([#162](https://github.com/getsentry/sentry-android/pull/162))
- Executed beforeBreadcrumb also for scope ([#160](https://github.com/getsentry/sentry-android/pull/160))
- Benefit of manifest merging when minSdk ([#159](https://github.com/getsentry/sentry-android/pull/159))
- Add method to captureMessage with level ([#157](https://github.com/getsentry/sentry-android/pull/157))
- Listing assets file on the wrong dir ([#156](https://github.com/getsentry/sentry-android/pull/156))

Packages were released on [`bintray`](https://dl.bintray.com/getsentry/sentry-android/io/sentry/), [`jcenter`](https://jcenter.bintray.com/io/sentry/sentry-android/)

We'd love to get feedback and we'll work in getting the GA `2.0.0` out soon.
Until then, the [stable SDK offered by Sentry is at version 1.7.28](https://github.com/getsentry/sentry-java/releases/tag/v1.7.28)

## 2.0.0-alpha07

Third release of Sentry's new SDK for Android.

### Fixes

-  Fixed release for jcenter and bintray

Packages were released on [`bintray`](https://dl.bintray.com/getsentry/sentry-android/io/sentry/), [`jcenter`](https://jcenter.bintray.com/io/sentry/sentry-android/)

We'd love to get feedback and we'll work in getting the GA `2.0.0` out soon.
Until then, the [stable SDK offered by Sentry is at version 1.7.28](https://github.com/getsentry/sentry-java/releases/tag/v1.7.28)

## 2.0.0-alpha06

Second release of Sentry's new SDK for Android.

### Fixes

- Fixed a typo on pom generation.

Packages were released on [`bintray`](https://dl.bintray.com/getsentry/sentry-android/io/sentry/), [`jcenter`](https://jcenter.bintray.com/io/sentry/sentry-android/)

We'd love to get feedback and we'll work in getting the GA `2.0.0` out soon.
Until then, the [stable SDK offered by Sentry is at version 1.7.28](https://github.com/getsentry/sentry-java/releases/tag/v1.7.28)

## 2.0.0-alpha05

First release of Sentry's new SDK for Android.

New features not offered by our current (1.7.x), stable SDK are:

- NDK support
  - Captures crashes caused by native code
  - Access to the [`sentry-native` SDK](https://github.com/getsentry/sentry-native/) API by your native (C/C++/Rust code/..).
- Automatic init (just add your `DSN` to the manifest)
   - Proguard rules are added automatically
   - Permission (Internet) is added automatically
- Uncaught Exceptions might be captured even before the app restarts
- Unified API which include scopes etc.
- More context/device information
- Packaged as `aar`
- Frames from the app automatically marked as `InApp=true` (stack traces in Sentry highlights them by default).
- Complete Sentry Protocol available.
- All threads and their stack traces are captured.
- Sample project in this repo to test many features (segfault, uncaught exception, scope)

Features from the current SDK like `ANR` are also available (by default triggered after 4 seconds).

Packages were released on [`bintray`](https://dl.bintray.com/getsentry/sentry-android/io/sentry/), [`jcenter`](https://jcenter.bintray.com/io/sentry/sentry-android/)

We'd love to get feedback and we'll work in getting the GA `2.0.0` out soon.
Until then, the [stable SDK offered by Sentry is at version 1.7.28](https://github.com/getsentry/sentry-java/releases/tag/v1.7.28)<|MERGE_RESOLUTION|>--- conflicted
+++ resolved
@@ -8,17 +8,15 @@
   - `globalHubMode` used to only be a param on `Sentry.init`. To make it easier to be used in e.g. Desktop environments, we now additionally added it as an option on SentryOptions that can also be set via `sentry.properties`.
   - If both the param on `Sentry.init` and the option are set, the option will win. By default the option is set to `null` meaning whatever is passed to `Sentry.init` takes effect.
 
-<<<<<<< HEAD
 ### Fixes
 
 - Add `auto.graphql.graphql22` to ignored span origins when using OpenTelemetry
 - The Spring Boot 3 WebFlux sample now uses our GraphQL v22 integration
-=======
+
 ### Behavioural Changes
 
 - (Android) Enable Performance V2 by default ([#3824](https://github.com/getsentry/sentry-java/pull/3824))
   - With this change cold app start spans will include spans for ContentProviders, Application and Activity load.
->>>>>>> d590d3e4
 
 ## 8.0.0-beta.1
 
