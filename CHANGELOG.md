# Changelog

## 7.1.0

### Features

- Support multiple debug-metadata.properties ([#3024](https://github.com/getsentry/sentry-java/pull/3024))
<<<<<<< HEAD
- Handle `monitor`/`check_in` in client reports and rate limiter ([#3096](https://github.com/getsentry/sentry-java/pull/3096))
=======
- Automatically downsample transactions when the system is under load ([#3072](https://github.com/getsentry/sentry-java/pull/3072))
  - You can opt into this behaviour by setting `enable-backpressure-handling=true`.
  - We're happy to receive feedback, e.g. [in this GitHub issue](https://github.com/getsentry/sentry-java/issues/2829)
  - When the system is under load we start reducing the `tracesSampleRate` automatically.
  - Once the system goes back to healthy, we reset the `tracesSampleRate` to its original value.
- (Android) Experimental: Provide more detailed cold app start information ([#3057](https://github.com/getsentry/sentry-java/pull/3057))
  - Attaches spans for Application, ContentProvider, and Activities to app-start timings
  - Uses Process.startUptimeMillis to calculate app-start timings
  - To enable this feature set `options.isEnablePerformanceV2 = true`
- Move slow+frozen frame calculation, as well as frame delay inside SentryFrameMetricsCollector ([#3100](https://github.com/getsentry/sentry-java/pull/3100))
- Extract Activity Breadcrumbs generation into own Integration ([#3064](https://github.com/getsentry/sentry-java/pull/3064))
>>>>>>> 0810952c

### Fixes

- Send breadcrumbs and client error in `SentryOkHttpEventListener` even without transactions ([#3087](https://github.com/getsentry/sentry-java/pull/3087))
- Keep `io.sentry.exception.SentryHttpClientException` from obfuscation to display proper issue title on Sentry ([#3093](https://github.com/getsentry/sentry-java/pull/3093))
- (Android) Fix wrong activity transaction duration in case SDK init is deferred ([#3092](https://github.com/getsentry/sentry-java/pull/3092))

### Dependencies

- Bump Gradle from v8.4.0 to v8.5.0 ([#3070](https://github.com/getsentry/sentry-java/pull/3070))
  - [changelog](https://github.com/gradle/gradle/blob/master/CHANGELOG.md#v850)
  - [diff](https://github.com/gradle/gradle/compare/v8.4.0...v8.5.0)

## 7.0.0

Version 7 of the Sentry Android/Java SDK brings a variety of features and fixes. The most notable changes are:
- Bumping `minSdk` level to 19 (Android 4.4)
- The SDK will now listen to connectivity changes and try to re-upload cached events when internet connection is re-established additionally to uploading events on app restart 
- `Sentry.getSpan` now returns the root transaction, which should improve the span hierarchy and make it leaner
- Multiple improvements to reduce probability of the SDK causing ANRs
- New `sentry-okhttp` artifact is unbundled from Android and can be used in pure JVM-only apps

## Sentry Self-hosted Compatibility

This SDK version is compatible with a self-hosted version of Sentry `22.12.0` or higher. If you are using an older version of [self-hosted Sentry](https://develop.sentry.dev/self-hosted/) (aka onpremise), you will need to [upgrade](https://develop.sentry.dev/self-hosted/releases/). If you're using `sentry.io` no action is required.

## Sentry Integrations Version Compatibility (Android)

Make sure to align _all_ Sentry dependencies to the same version when bumping the SDK to 7.+, otherwise it will crash at runtime due to binary incompatibility. (E.g. if you're using `-timber`, `-okhttp` or other packages)

For example, if you're using the [Sentry Android Gradle plugin](https://github.com/getsentry/sentry-android-gradle-plugin) with the `autoInstallation` [feature](https://docs.sentry.io/platforms/android/configuration/gradle/#auto-installation) (enabled by default), make sure to use version 4.+ of the gradle plugin together with version 7.+ of the SDK. If you can't do that for some reason, you can specify sentry version via the plugin config block:

```kotlin
sentry {
  autoInstallation {
    sentryVersion.set("7.0.0")
  }
}
```

Similarly, if you have a Sentry SDK (e.g. `sentry-android-core`) dependency on one of your Gradle modules and you're updating it to 7.+, make sure the Gradle plugin is at 4.+ or specify the SDK version as shown in the snippet above.

## Breaking Changes

- Bump min API to 19 ([#2883](https://github.com/getsentry/sentry-java/pull/2883))
- If you're using `sentry-kotlin-extensions`, it requires `kotlinx-coroutines-core` version `1.6.1` or higher now ([#2838](https://github.com/getsentry/sentry-java/pull/2838))
- Move enableNdk from SentryOptions to SentryAndroidOptions ([#2793](https://github.com/getsentry/sentry-java/pull/2793))
- Apollo v2 BeforeSpanCallback now allows returning null ([#2890](https://github.com/getsentry/sentry-java/pull/2890))
- `SentryOkHttpUtils` was removed from public API as it's been exposed by mistake ([#3005](https://github.com/getsentry/sentry-java/pull/3005))
- `Scope` now implements the `IScope` interface, therefore some methods like `ScopeCallback.run` accept `IScope` now ([#3066](https://github.com/getsentry/sentry-java/pull/3066))
- Cleanup `startTransaction` overloads ([#2964](https://github.com/getsentry/sentry-java/pull/2964))
    - We have reduced the number of overloads by allowing to pass in a `TransactionOptions` object instead of having separate parameters for certain options
    - `TransactionOptions` has defaults set and can be customized, for example:

```kotlin
// old
val transaction = Sentry.startTransaction("name", "op", bindToScope = true)
// new
val transaction = Sentry.startTransaction("name", "op", TransactionOptions().apply { isBindToScope = true })
```

## Behavioural Changes

- Android only: `Sentry.getSpan()` returns the root span/transaction instead of the latest span ([#2855](https://github.com/getsentry/sentry-java/pull/2855))
- Capture failed HTTP and GraphQL (Apollo) requests by default ([#2794](https://github.com/getsentry/sentry-java/pull/2794))
    - This can increase your event consumption and may affect your quota, because we will report failed network requests as Sentry events by default, if you're using the `sentry-android-okhttp` or `sentry-apollo-3` integrations. You can customize what errors you want/don't want to have reported for [OkHttp](https://docs.sentry.io/platforms/android/integrations/okhttp#http-client-errors) and [Apollo3](https://docs.sentry.io/platforms/android/integrations/apollo3#graphql-client-errors) respectively.
- Measure AppStart time till First Draw instead of `onResume` ([#2851](https://github.com/getsentry/sentry-java/pull/2851))
- Automatic user interaction tracking: every click now starts a new automatic transaction ([#2891](https://github.com/getsentry/sentry-java/pull/2891))
    - Previously performing a click on the same UI widget twice would keep the existing transaction running, the new behavior now better aligns with other SDKs
- Add deadline timeout for automatic transactions ([#2865](https://github.com/getsentry/sentry-java/pull/2865))
    - This affects all automatically generated transactions on Android (UI, clicks), the default timeout is 30s, meaning the automatic transaction will be force-finished with status `deadline_exceeded` when reaching the deadline 
- Set ip_address to {{auto}} by default, even if sendDefaultPII is disabled ([#2860](https://github.com/getsentry/sentry-java/pull/2860))
    - Instead use the "Prevent Storing of IP Addresses" option in the "Security & Privacy" project settings on sentry.io
- Raw logback message and parameters are now guarded by `sendDefaultPii` if an `encoder` has been configured ([#2976](https://github.com/getsentry/sentry-java/pull/2976))
- The `maxSpans` setting (defaults to 1000) is enforced for nested child spans which means a single transaction can have `maxSpans` number of children (nested or not) at most ([#3065](https://github.com/getsentry/sentry-java/pull/3065))
- The `ScopeCallback` in `withScope` is now always executed ([#3066](https://github.com/getsentry/sentry-java/pull/3066))

## Deprecations

- `sentry-android-okhttp` was deprecated in favour of the new `sentry-okhttp` module. Make sure to replace `io.sentry.android.okhttp` package name with `io.sentry.okhttp` before the next major, where the classes will be removed ([#3005](https://github.com/getsentry/sentry-java/pull/3005))

## Other Changes

### Features

- Observe network state to upload any unsent envelopes ([#2910](https://github.com/getsentry/sentry-java/pull/2910))
    - Android: it works out-of-the-box as part of the default `SendCachedEnvelopeIntegration`
    - JVM: you'd have to install `SendCachedEnvelopeFireAndForgetIntegration` as mentioned in https://docs.sentry.io/platforms/java/configuration/#configuring-offline-caching and provide your own implementation of `IConnectionStatusProvider` via `SentryOptions`
- Add `sentry-okhttp` module to support instrumenting OkHttp in non-Android projects ([#3005](https://github.com/getsentry/sentry-java/pull/3005))
- Do not filter out Sentry SDK frames in case of uncaught exceptions ([#3021](https://github.com/getsentry/sentry-java/pull/3021))
- Do not try to send and drop cached envelopes when rate-limiting is active ([#2937](https://github.com/getsentry/sentry-java/pull/2937))

### Fixes

- Use `getMyMemoryState()` instead of `getRunningAppProcesses()` to retrieve process importance ([#3004](https://github.com/getsentry/sentry-java/pull/3004))
    - This should prevent some app stores from flagging apps as violating their privacy
- Reduce flush timeout to 4s on Android to avoid ANRs ([#2858](https://github.com/getsentry/sentry-java/pull/2858))
- Reduce timeout of AsyncHttpTransport to avoid ANR ([#2879](https://github.com/getsentry/sentry-java/pull/2879))
- Do not overwrite UI transaction status if set by the user ([#2852](https://github.com/getsentry/sentry-java/pull/2852))
- Capture unfinished transaction on Scope with status `aborted` in case a crash happens ([#2938](https://github.com/getsentry/sentry-java/pull/2938))
    - This will fix the link between transactions and corresponding crashes, you'll be able to see them in a single trace
- Fix Coroutine Context Propagation using CopyableThreadContextElement ([#2838](https://github.com/getsentry/sentry-java/pull/2838))
- Fix don't overwrite the span status of unfinished spans ([#2859](https://github.com/getsentry/sentry-java/pull/2859))
- Migrate from `default` interface methods to proper implementations in each interface implementor ([#2847](https://github.com/getsentry/sentry-java/pull/2847))
    - This prevents issues when using the SDK on older AGP versions (< 4.x.x)
- Reduce main thread work on init ([#3036](https://github.com/getsentry/sentry-java/pull/3036))
- Move Integrations registration to background on init ([#3043](https://github.com/getsentry/sentry-java/pull/3043))
- Fix `SentryOkHttpInterceptor.BeforeSpanCallback` was not finishing span when it was dropped ([#2958](https://github.com/getsentry/sentry-java/pull/2958))

## 6.34.0

### Features

- Add current activity name to app context ([#2999](https://github.com/getsentry/sentry-java/pull/2999))
- Add `MonitorConfig` param to `CheckInUtils.withCheckIn` ([#3038](https://github.com/getsentry/sentry-java/pull/3038))
  - This makes it easier to automatically create or update (upsert) monitors.
- (Internal) Extract Android Profiler and Measurements for Hybrid SDKs ([#3016](https://github.com/getsentry/sentry-java/pull/3016))
- (Internal) Remove SentryOptions dependency from AndroidProfiler ([#3051](https://github.com/getsentry/sentry-java/pull/3051))
- (Internal) Add `readBytesFromFile` for use in Hybrid SDKs ([#3052](https://github.com/getsentry/sentry-java/pull/3052))
- (Internal) Add `getProguardUuid` for use in Hybrid SDKs ([#3054](https://github.com/getsentry/sentry-java/pull/3054))

### Fixes

-  Fix SIGSEV, SIGABRT and SIGBUS crashes happening after/around the August Google Play System update, see [#2955](https://github.com/getsentry/sentry-java/issues/2955) for more details (fix provided by Native SDK bump)
- Ensure DSN uses http/https protocol ([#3044](https://github.com/getsentry/sentry-java/pull/3044))

### Dependencies

- Bump Native SDK from v0.6.6 to v0.6.7 ([#3048](https://github.com/getsentry/sentry-java/pull/3048))
  - [changelog](https://github.com/getsentry/sentry-native/blob/master/CHANGELOG.md#067)
  - [diff](https://github.com/getsentry/sentry-native/compare/0.6.6...0.6.7)

## 6.33.2-beta.1

### Fixes

-  Fix SIGSEV, SIGABRT and SIGBUS crashes happening after/around the August Google Play System update, see [#2955](https://github.com/getsentry/sentry-java/issues/2955) for more details (fix provided by Native SDK bump)

### Dependencies

- Bump Native SDK from v0.6.6 to v0.6.7 ([#3048](https://github.com/getsentry/sentry-java/pull/3048))
  - [changelog](https://github.com/getsentry/sentry-native/blob/master/CHANGELOG.md#067)
  - [diff](https://github.com/getsentry/sentry-native/compare/0.6.6...0.6.7)

## 6.33.1

### Fixes

- Do not register `sentrySpringFilter` in ServletContext for Spring Boot ([#3027](https://github.com/getsentry/sentry-java/pull/3027))

## 6.33.0

### Features

- Add thread information to spans ([#2998](https://github.com/getsentry/sentry-java/pull/2998))
- Use PixelCopy API for capturing screenshots on API level 24+ ([#3008](https://github.com/getsentry/sentry-java/pull/3008))

### Fixes

- Fix crash when HTTP connection error message contains formatting symbols ([#3002](https://github.com/getsentry/sentry-java/pull/3002))
- Cap max number of stack frames to 100 to not exceed payload size limit ([#3009](https://github.com/getsentry/sentry-java/pull/3009))
  - This will ensure we report errors with a big number of frames such as `StackOverflowError`
- Fix user interaction tracking not working for Jetpack Compose 1.5+ ([#3010](https://github.com/getsentry/sentry-java/pull/3010))
- Make sure to close all Closeable resources ([#3000](https://github.com/getsentry/sentry-java/pull/3000))

## 6.32.0

### Features

- Make `DebugImagesLoader` public ([#2993](https://github.com/getsentry/sentry-java/pull/2993))

### Fixes

- Make `SystemEventsBroadcastReceiver` exported on API 33+ ([#2990](https://github.com/getsentry/sentry-java/pull/2990))
  - This will fix the `SystemEventsBreadcrumbsIntegration` crashes that you might have encountered on Play Console

## 6.31.0

### Features

- Improve default debouncing mechanism ([#2945](https://github.com/getsentry/sentry-java/pull/2945))
- Add `CheckInUtils.withCheckIn` which abstracts away some of the manual check-ins complexity ([#2959](https://github.com/getsentry/sentry-java/pull/2959))
- Add `@SentryCaptureExceptionParameter` annotation which captures exceptions passed into an annotated method ([#2764](https://github.com/getsentry/sentry-java/pull/2764))
  - This can be used to replace `Sentry.captureException` calls in `@ExceptionHandler` of a `@ControllerAdvice`
- Add `ServerWebExchange` to `Hint` for WebFlux as `WEBFLUX_EXCEPTION_HANDLER_EXCHANGE` ([#2977](https://github.com/getsentry/sentry-java/pull/2977))
- Allow filtering GraphQL errors ([#2967](https://github.com/getsentry/sentry-java/pull/2967))
  - This list can be set directly when calling the constructor of `SentryInstrumentation`
  - For Spring Boot it can also be set in `application.properties` as `sentry.graphql.ignored-error-types=SOME_ERROR,ANOTHER_ERROR`

### Fixes

- Add OkHttp span auto-close when response body is not read ([#2923](https://github.com/getsentry/sentry-java/pull/2923))
- Fix json parsing of nullable/empty fields for Hybrid SDKs ([#2968](https://github.com/getsentry/sentry-java/pull/2968))
  - (Internal) Rename `nextList` to `nextListOrNull` to actually match what the method does
  - (Hybrid) Check if there's any object in a collection before trying to parse it (which prevents the "Failed to deserilize object in list" log message)
  - (Hybrid) If a date can't be parsed as an ISO timestamp, attempts to parse it as millis silently, without printing a log message
  - (Hybrid) If `op` is not defined as part of `SpanContext`, fallback to an empty string, because the filed is optional in the spec
- Always attach OkHttp errors and Http Client Errors only to call root span ([#2961](https://github.com/getsentry/sentry-java/pull/2961))
- Fixed crash accessing Choreographer instance ([#2970](https://github.com/getsentry/sentry-java/pull/2970))

### Dependencies

- Bump Native SDK from v0.6.5 to v0.6.6 ([#2975](https://github.com/getsentry/sentry-java/pull/2975))
  - [changelog](https://github.com/getsentry/sentry-native/blob/master/CHANGELOG.md#066)
  - [diff](https://github.com/getsentry/sentry-native/compare/0.6.5...0.6.6)
- Bump Gradle from v8.3.0 to v8.4.0 ([#2966](https://github.com/getsentry/sentry-java/pull/2966))
  - [changelog](https://github.com/gradle/gradle/blob/master/CHANGELOG.md#v840)
  - [diff](https://github.com/gradle/gradle/compare/v8.3.0...v8.4.0)

## 6.30.0

### Features

- Add `sendModules` option for disable sending modules ([#2926](https://github.com/getsentry/sentry-java/pull/2926))
- Send `db.system` and `db.name` in span data for androidx.sqlite spans ([#2928](https://github.com/getsentry/sentry-java/pull/2928))
- Check-ins (CRONS) support ([#2952](https://github.com/getsentry/sentry-java/pull/2952))
  - Add API for sending check-ins (CRONS) manually ([#2935](https://github.com/getsentry/sentry-java/pull/2935))
  - Support check-ins (CRONS) for Quartz ([#2940](https://github.com/getsentry/sentry-java/pull/2940))
  - `@SentryCheckIn` annotation and advice config for Spring ([#2946](https://github.com/getsentry/sentry-java/pull/2946))
  - Add option for ignoring certain monitor slugs ([#2943](https://github.com/getsentry/sentry-java/pull/2943))

### Fixes

- Always send memory stats for transactions ([#2936](https://github.com/getsentry/sentry-java/pull/2936))
  - This makes it possible to query transactions by the `device.class` tag on Sentry
- Add `sentry.enable-aot-compatibility` property to SpringBoot Jakarta `SentryAutoConfiguration` to enable building for GraalVM ([#2915](https://github.com/getsentry/sentry-java/pull/2915))

### Dependencies

- Bump Gradle from v8.2.1 to v8.3.0 ([#2900](https://github.com/getsentry/sentry-java/pull/2900))
  - [changelog](https://github.com/gradle/gradle/blob/master release-test/CHANGELOG.md#v830)
  - [diff](https://github.com/gradle/gradle/compare/v8.2.1...v8.3.0)

## 6.29.0

### Features

- Send `db.system` and `db.name` in span data ([#2894](https://github.com/getsentry/sentry-java/pull/2894))
- Send `http.request.method` in span data ([#2896](https://github.com/getsentry/sentry-java/pull/2896))
- Add `enablePrettySerializationOutput` option for opting out of pretty print ([#2871](https://github.com/getsentry/sentry-java/pull/2871))

## 6.28.0

### Features

- Add HTTP response code to Spring WebFlux transactions ([#2870](https://github.com/getsentry/sentry-java/pull/2870))
- Add `sampled` to Dynamic Sampling Context ([#2869](https://github.com/getsentry/sentry-java/pull/2869))
- Improve server side GraphQL support for spring-graphql and Nextflix DGS ([#2856](https://github.com/getsentry/sentry-java/pull/2856))
    - If you have already been using `SentryDataFetcherExceptionHandler` that still works but has been deprecated. Please use `SentryGenericDataFetcherExceptionHandler` combined with `SentryInstrumentation` instead for better error reporting.
    - More exceptions and errors caught and reported to Sentry by also looking at the `ExecutionResult` (more specifically its `errors`)
        - You may want to filter out certain errors, please see [docs on filtering](https://docs.sentry.io/platforms/java/configuration/filtering/)
    - More details for Sentry events: query, variables and response (where possible)
    - Breadcrumbs for operation (query, mutation, subscription), data fetchers and data loaders (Spring only)
    - Better hub propagation by using `GraphQLContext`
- Add autoconfigure modules for Spring Boot called `sentry-spring-boot` and `sentry-spring-boot-jakarta` ([#2880](https://github.com/getsentry/sentry-java/pull/2880))
  - The autoconfigure modules `sentry-spring-boot` and `sentry-spring-boot-jakarta` have a `compileOnly` dependency on `spring-boot-starter` which is needed for our auto installation in [sentry-android-gradle-plugin](https://github.com/getsentry/sentry-android-gradle-plugin)
  - The starter modules  `sentry-spring-boot-starter` and `sentry-spring-boot-starter-jakarta` now bring `spring-boot-starter` as a dependency
- You can now disable Sentry by setting the `enabled` option to `false` ([#2840](https://github.com/getsentry/sentry-java/pull/2840))

### Fixes

- Propagate OkHttp status to parent spans ([#2872](https://github.com/getsentry/sentry-java/pull/2872))

## 6.27.0

### Features

- Add TraceOrigin to Transactions and Spans ([#2803](https://github.com/getsentry/sentry-java/pull/2803))

### Fixes

- Deduplicate events happening in multiple threads simultaneously (e.g. `OutOfMemoryError`) ([#2845](https://github.com/getsentry/sentry-java/pull/2845))
  - This will improve Crash-Free Session Rate as we no longer will send multiple Session updates with `Crashed` status, but only the one that is relevant
- Ensure no Java 8 method reference sugar is used for Android ([#2857](https://github.com/getsentry/sentry-java/pull/2857))
- Do not send session updates for terminated sessions ([#2849](https://github.com/getsentry/sentry-java/pull/2849))

## 6.26.0

### Features
- (Internal) Extend APIs for hybrid SDKs ([#2814](https://github.com/getsentry/sentry-java/pull/2814), [#2846](https://github.com/getsentry/sentry-java/pull/2846))

### Fixes

- Fix ANRv2 thread dump parsing for native-only threads ([#2839](https://github.com/getsentry/sentry-java/pull/2839))
- Derive `TracingContext` values from event for ANRv2 events ([#2839](https://github.com/getsentry/sentry-java/pull/2839))

## 6.25.2

### Fixes

- Change Spring Boot, Apollo, Apollo 3, JUL, Logback, Log4j2, OpenFeign, GraphQL and Kotlin coroutines core dependencies to compileOnly ([#2837](https://github.com/getsentry/sentry-java/pull/2837))

## 6.25.1

### Fixes

- Allow removing integrations in SentryAndroid.init ([#2826](https://github.com/getsentry/sentry-java/pull/2826))
- Fix concurrent access to frameMetrics listener ([#2823](https://github.com/getsentry/sentry-java/pull/2823))

### Dependencies

- Bump Native SDK from v0.6.4 to v0.6.5 ([#2822](https://github.com/getsentry/sentry-java/pull/2822))
  - [changelog](https://github.com/getsentry/sentry-native/blob/master/CHANGELOG.md#065)
  - [diff](https://github.com/getsentry/sentry-native/compare/0.6.4...0.6.5)
- Bump Gradle from v8.2.0 to v8.2.1 ([#2830](https://github.com/getsentry/sentry-java/pull/2830))
  - [changelog](https://github.com/gradle/gradle/blob/master/CHANGELOG.md#v821)
  - [diff](https://github.com/gradle/gradle/compare/v8.2.0...v8.2.1)

## 6.25.0

### Features

- Add manifest `AutoInit` to integrations list ([#2795](https://github.com/getsentry/sentry-java/pull/2795))
- Tracing headers (`sentry-trace` and `baggage`) are now attached and passed through even if performance is disabled ([#2788](https://github.com/getsentry/sentry-java/pull/2788))

### Fixes

- Set `environment` from `SentryOptions` if none persisted in ANRv2 ([#2809](https://github.com/getsentry/sentry-java/pull/2809))
- Remove code that set `tracesSampleRate` to `0.0` for Spring Boot if not set ([#2800](https://github.com/getsentry/sentry-java/pull/2800))
  - This used to enable performance but not send any transactions by default.
  - Performance is now disabled by default.
- Fix slow/frozen frames were not reported with transactions ([#2811](https://github.com/getsentry/sentry-java/pull/2811))

### Dependencies

- Bump Native SDK from v0.6.3 to v0.6.4 ([#2796](https://github.com/getsentry/sentry-java/pull/2796))
  - [changelog](https://github.com/getsentry/sentry-native/blob/master/CHANGELOG.md#064)
  - [diff](https://github.com/getsentry/sentry-native/compare/0.6.3...0.6.4)
- Bump Gradle from v8.1.1 to v8.2.0 ([#2810](https://github.com/getsentry/sentry-java/pull/2810))
  - [changelog](https://github.com/gradle/gradle/blob/master/CHANGELOG.md#v820)
  - [diff](https://github.com/gradle/gradle/compare/v8.1.1...v8.2.0)

## 6.24.0

### Features

- Add debouncing mechanism and before-capture callbacks for screenshots and view hierarchies ([#2773](https://github.com/getsentry/sentry-java/pull/2773))
- Improve ANRv2 implementation ([#2792](https://github.com/getsentry/sentry-java/pull/2792))
  - Add a proguard rule to keep `ApplicationNotResponding` class from obfuscation
  - Add a new option `setReportHistoricalAnrs`; when enabled, it will report all of the ANRs from the [getHistoricalExitReasons](https://developer.android.com/reference/android/app/ActivityManager?hl=en#getHistoricalProcessExitReasons(java.lang.String,%20int,%20int)) list. 
  By default, the SDK only reports and enriches the latest ANR and only this one counts towards ANR rate. 
  Worth noting that this option is mainly useful when updating the SDK to the version where ANRv2 has been introduced, to report all ANRs happened prior to the SDK update. After that, the SDK will always pick up the latest ANR from the historical exit reasons list on next app restart, so there should be no historical ANRs to report.
  These ANRs are reported with the `HistoricalAppExitInfo` mechanism.
  - Add a new option `setAttachAnrThreadDump` to send ANR thread dump from the system as an attachment. 
  This is only useful as additional information, because the SDK attempts to parse the thread dump into proper threads with stacktraces by default.
  - If [ApplicationExitInfo#getTraceInputStream](https://developer.android.com/reference/android/app/ApplicationExitInfo#getTraceInputStream()) returns null, the SDK no longer reports an ANR event, as these events are not very useful without it.
  - Enhance regex patterns for native stackframes

## 6.23.0

### Features

- Add profile rate limiting ([#2782](https://github.com/getsentry/sentry-java/pull/2782))
- Support for automatically capturing Failed GraphQL (Apollo 3) Client errors ([#2781](https://github.com/getsentry/sentry-java/pull/2781))

```kotlin
import com.apollographql.apollo3.ApolloClient
import io.sentry.apollo3.sentryTracing

val apolloClient = ApolloClient.Builder()
    .serverUrl("https://example.com/graphql")
    .sentryTracing(captureFailedRequests = true)    
    .build()
```

### Dependencies

- Bump Native SDK from v0.6.2 to v0.6.3 ([#2746](https://github.com/getsentry/sentry-java/pull/2746))
  - [changelog](https://github.com/getsentry/sentry-native/blob/master/CHANGELOG.md#063)
  - [diff](https://github.com/getsentry/sentry-native/compare/0.6.2...0.6.3)

### Fixes

- Align http.status with [span data conventions](https://develop.sentry.dev/sdk/performance/span-data-conventions/) ([#2786](https://github.com/getsentry/sentry-java/pull/2786))

## 6.22.0

### Features

- Add `lock` attribute to the `SentryStackFrame` protocol to better highlight offending frames in the UI ([#2761](https://github.com/getsentry/sentry-java/pull/2761))
- Enrich database spans with blocked main thread info ([#2760](https://github.com/getsentry/sentry-java/pull/2760))
- Add `api_target` to `Request` and `data` to `Response` Protocols ([#2775](https://github.com/getsentry/sentry-java/pull/2775))

### Fixes

- No longer use `String.join` in `Baggage` as it requires API level 26 ([#2778](https://github.com/getsentry/sentry-java/pull/2778))

## 6.21.0

### Features

- Introduce new `sentry-android-sqlite` integration ([#2722](https://github.com/getsentry/sentry-java/pull/2722))
    - This integration replaces the old `androidx.sqlite` database instrumentation in the Sentry Android Gradle plugin
    - A new capability to manually instrument your `androidx.sqlite` databases. 
      - You can wrap your custom `SupportSQLiteOpenHelper` instance into `SentrySupportSQLiteOpenHelper(myHelper)` if you're not using the Sentry Android Gradle plugin and still benefit from performance auto-instrumentation.
- Add SentryWrapper for Callable and Supplier Interface ([#2720](https://github.com/getsentry/sentry-java/pull/2720))
- Load sentry-debug-meta.properties ([#2734](https://github.com/getsentry/sentry-java/pull/2734))
  - This enables source context for Java
  - For more information on how to enable source context, please refer to [#633](https://github.com/getsentry/sentry-java/issues/633#issuecomment-1465599120)

### Fixes

- Finish WebFlux transaction before popping scope ([#2724](https://github.com/getsentry/sentry-java/pull/2724))
- Use daemon threads for SentryExecutorService ([#2747](https://github.com/getsentry/sentry-java/pull/2747))
  - We started using `SentryExecutorService` in `6.19.0` which caused the application to hang on shutdown unless `Sentry.close()` was called. By using daemon threads we no longer block shutdown.
- Use Base64.NO_WRAP to avoid unexpected char errors in Apollo ([#2745](https://github.com/getsentry/sentry-java/pull/2745))
- Don't warn R8 on missing `ComposeViewHierarchyExporter` class ([#2743](https://github.com/getsentry/sentry-java/pull/2743))

## 6.20.0

### Features

- Add support for Sentry Kotlin Compiler Plugin ([#2695](https://github.com/getsentry/sentry-java/pull/2695))
  - In conjunction with our sentry-kotlin-compiler-plugin we improved Jetpack Compose support for
    - [View Hierarchy](https://docs.sentry.io/platforms/android/enriching-events/viewhierarchy/) support for Jetpack Compose screens
    - Automatic breadcrumbs for [user interactions](https://docs.sentry.io/platforms/android/performance/instrumentation/automatic-instrumentation/#user-interaction-instrumentation)
- More granular http requests instrumentation with a new SentryOkHttpEventListener ([#2659](https://github.com/getsentry/sentry-java/pull/2659))
    - Create spans for time spent on:
        - Proxy selection
        - DNS resolution
        - HTTPS setup
        - Connection
        - Requesting headers
        - Receiving response
    - You can attach the event listener to your OkHttpClient through `client.eventListener(new SentryOkHttpEventListener()).addInterceptor(new SentryOkHttpInterceptor()).build();`
    - In case you already have an event listener you can use the SentryOkHttpEventListener as well through `client.eventListener(new SentryOkHttpEventListener(myListener)).addInterceptor(new SentryOkHttpInterceptor()).build();`
- Add a new option to disable `RootChecker` ([#2735](https://github.com/getsentry/sentry-java/pull/2735))

### Fixes

- Base64 encode internal Apollo3 Headers ([#2707](https://github.com/getsentry/sentry-java/pull/2707))
- Fix `SentryTracer` crash when scheduling auto-finish of a transaction, but the timer has already been cancelled ([#2731](https://github.com/getsentry/sentry-java/pull/2731))
- Fix `AndroidTransactionProfiler` crash when finishing a profile that happened due to race condition ([#2731](https://github.com/getsentry/sentry-java/pull/2731))

## 6.19.1

### Fixes

- Ensure screenshots and view hierarchies are captured on the main thread ([#2712](https://github.com/getsentry/sentry-java/pull/2712))

## 6.19.0

### Features

- Add Screenshot and ViewHierarchy to integrations list ([#2698](https://github.com/getsentry/sentry-java/pull/2698))
- New ANR detection based on [ApplicationExitInfo API](https://developer.android.com/reference/android/app/ApplicationExitInfo) ([#2697](https://github.com/getsentry/sentry-java/pull/2697))
    - This implementation completely replaces the old one (based on a watchdog) on devices running Android 11 and above:
      - New implementation provides more precise ANR events/ANR rate detection as well as system thread dump information. The new implementation reports ANRs exactly as Google Play Console, without producing false positives or missing important background ANR events.
      - New implementation reports ANR events with a new mechanism `mechanism:AppExitInfo`.
      - However, despite producing many false positives, the old implementation is capable of better enriching ANR errors (which is not available with the new implementation), for example:
        - Capturing screenshots at the time of ANR event;
        - Capturing transactions and profiling data corresponding to the ANR event;
        - Auxiliary information (such as current memory load) at the time of ANR event.
      - If you would like us to provide support for the old approach working alongside the new one on Android 11 and above (e.g. for raising events for slow code on main thread), consider upvoting [this issue](https://github.com/getsentry/sentry-java/issues/2693).
    - The old watchdog implementation will continue working for older API versions (Android < 11):
        - The old implementation reports ANR events with the existing mechanism `mechanism:ANR`.
- Open up `TransactionOptions`, `ITransaction` and `IHub` methods allowing consumers modify start/end timestamp of transactions and spans ([#2701](https://github.com/getsentry/sentry-java/pull/2701))
- Send source bundle IDs to Sentry to enable source context ([#2663](https://github.com/getsentry/sentry-java/pull/2663))
  - For more information on how to enable source context, please refer to [#633](https://github.com/getsentry/sentry-java/issues/633#issuecomment-1465599120)

### Fixes

- Android Profiler on calling thread ([#2691](https://github.com/getsentry/sentry-java/pull/2691))
- Use `configureScope` instead of `withScope` in `Hub.close()`. This ensures that the main scope releases the in-memory data when closing a hub instance. ([#2688](https://github.com/getsentry/sentry-java/pull/2688))
- Remove null keys/values before creating concurrent hashmap in order to avoid NPE ([#2708](https://github.com/getsentry/sentry-java/pull/2708))
- Exclude SentryOptions from R8/ProGuard obfuscation ([#2699](https://github.com/getsentry/sentry-java/pull/2699))
  - This fixes AGP 8.+ incompatibility, where full R8 mode is enforced

### Dependencies

- Bump Gradle from v8.1.0 to v8.1.1 ([#2666](https://github.com/getsentry/sentry-java/pull/2666))
  - [changelog](https://github.com/gradle/gradle/blob/master release-test/CHANGELOG.md#v811)
  - [diff](https://github.com/gradle/gradle/compare/v8.1.0...v8.1.1)
- Bump Native SDK from v0.6.1 to v0.6.2 ([#2689](https://github.com/getsentry/sentry-java/pull/2689))
  - [changelog](https://github.com/getsentry/sentry-native/blob/master/CHANGELOG.md#062)
  - [diff](https://github.com/getsentry/sentry-native/compare/0.6.1...0.6.2)

## 6.18.1

### Fixes

- Fix crash when Sentry SDK is initialized more than once ([#2679](https://github.com/getsentry/sentry-java/pull/2679))
- Track a ttfd span per Activity ([#2673](https://github.com/getsentry/sentry-java/pull/2673))

## 6.18.0

### Features

- Attach Trace Context when an ANR is detected (ANRv1) ([#2583](https://github.com/getsentry/sentry-java/pull/2583))
- Make log4j2 integration compatible with log4j 3.0 ([#2634](https://github.com/getsentry/sentry-java/pull/2634))
    - Instead of relying on package scanning, we now use an annotation processor to generate `Log4j2Plugins.dat`
- Create `User` and `Breadcrumb` from map ([#2614](https://github.com/getsentry/sentry-java/pull/2614))
- Add `sent_at` to envelope header item ([#2638](https://github.com/getsentry/sentry-java/pull/2638))

### Fixes

- Fix timestamp intervals of PerformanceCollectionData in profiles ([#2648](https://github.com/getsentry/sentry-java/pull/2648))
- Fix timestamps of PerformanceCollectionData in profiles ([#2632](https://github.com/getsentry/sentry-java/pull/2632))
- Fix missing propagateMinConstraints flag for SentryTraced ([#2637](https://github.com/getsentry/sentry-java/pull/2637))
- Fix potential SecurityException thrown by ConnectivityManager on Android 11 ([#2653](https://github.com/getsentry/sentry-java/pull/2653))
- Fix aar artifacts publishing for Maven ([#2641](https://github.com/getsentry/sentry-java/pull/2641))

### Dependencies
- Bump Kotlin compile version from v1.6.10 to 1.8.0 ([#2563](https://github.com/getsentry/sentry-java/pull/2563))
- Bump Compose compile version from v1.1.1 to v1.3.0 ([#2563](https://github.com/getsentry/sentry-java/pull/2563))
- Bump AGP version from v7.3.0 to v7.4.2 ([#2574](https://github.com/getsentry/sentry-java/pull/2574))
- Bump Gradle from v7.6.0 to v8.0.2 ([#2563](https://github.com/getsentry/sentry-java/pull/2563))
    - [changelog](https://github.com/gradle/gradle/blob/master/CHANGELOG.md#v802)
    - [diff](https://github.com/gradle/gradle/compare/v7.6.0...v8.0.2)
- Bump Gradle from v8.0.2 to v8.1.0 ([#2650](https://github.com/getsentry/sentry-java/pull/2650))
  - [changelog](https://github.com/gradle/gradle/blob/master/CHANGELOG.md#v810)
  - [diff](https://github.com/gradle/gradle/compare/v8.0.2...v8.1.0)

## 6.17.0

### Features

- Add `name` and `geo` to `User` ([#2556](https://github.com/getsentry/sentry-java/pull/2556)) 
- Add breadcrumbs on network changes ([#2608](https://github.com/getsentry/sentry-java/pull/2608))
- Add time-to-initial-display and time-to-full-display measurements to Activity transactions ([#2611](https://github.com/getsentry/sentry-java/pull/2611))
- Read integration list written by sentry gradle plugin from manifest ([#2598](https://github.com/getsentry/sentry-java/pull/2598))
- Add Logcat adapter ([#2620](https://github.com/getsentry/sentry-java/pull/2620))
- Provide CPU count/frequency data as device context ([#2622](https://github.com/getsentry/sentry-java/pull/2622))

### Fixes

- Trim time-to-full-display span if reportFullyDisplayed API is never called ([#2631](https://github.com/getsentry/sentry-java/pull/2631))
- Fix Automatic UI transactions having wrong durations ([#2623](https://github.com/getsentry/sentry-java/pull/2623))
- Fix wrong default environment in Session ([#2610](https://github.com/getsentry/sentry-java/pull/2610))
- Pass through unknown sentry baggage keys into SentryEnvelopeHeader ([#2618](https://github.com/getsentry/sentry-java/pull/2618))
- Fix missing null check when removing lifecycle observer ([#2625](https://github.com/getsentry/sentry-java/pull/2625))

### Dependencies

- Bump Native SDK from v0.6.0 to v0.6.1 ([#2629](https://github.com/getsentry/sentry-java/pull/2629))
  - [changelog](https://github.com/getsentry/sentry-native/blob/master/CHANGELOG.md#061)
  - [diff](https://github.com/getsentry/sentry-native/compare/0.6.0...0.6.1)

## 6.16.0

### Features

- Improve versatility of exception resolver component for Spring with more flexible API for consumers. ([#2577](https://github.com/getsentry/sentry-java/pull/2577))
- Automatic performance instrumentation for WebFlux ([#2597](https://github.com/getsentry/sentry-java/pull/2597))
  - You can enable it by adding `sentry.enable-tracing=true` to your `application.properties`
- The Spring Boot integration can now be configured to add the `SentryAppender` to specific loggers instead of the `ROOT` logger ([#2173](https://github.com/getsentry/sentry-java/pull/2173))
  - You can specify the loggers using `"sentry.logging.loggers[0]=foo.bar` and `"sentry.logging.loggers[1]=baz` in your `application.properties`
- Add capabilities to track Jetpack Compose composition/rendering time ([#2507](https://github.com/getsentry/sentry-java/pull/2507))
- Adapt span op and description for graphql to fit spec ([#2607](https://github.com/getsentry/sentry-java/pull/2607))

### Fixes

- Fix timestamps of slow and frozen frames for profiles ([#2584](https://github.com/getsentry/sentry-java/pull/2584))
- Deprecate reportFullDisplayed in favor of reportFullyDisplayed ([#2585](https://github.com/getsentry/sentry-java/pull/2585))
- Add mechanism for logging integrations and update spring mechanism types ([#2595](https://github.com/getsentry/sentry-java/pull/2595))
	- NOTE: If you're using these mechanism types (`HandlerExceptionResolver`, `SentryWebExceptionHandler`) in your dashboards please update them to use the new types.
- Filter out session cookies sent by Spring and Spring Boot integrations ([#2593](https://github.com/getsentry/sentry-java/pull/2593))
  - We filter out some common cookies like JSESSIONID
  - We also read the value from `server.servlet.session.cookie.name` and filter it out
- No longer send event / transaction to Sentry if `beforeSend` / `beforeSendTransaction` throws ([#2591](https://github.com/getsentry/sentry-java/pull/2591))
- Add version to sentryClientName used in auth header ([#2596](https://github.com/getsentry/sentry-java/pull/2596))
- Keep integration names from being obfuscated ([#2599](https://github.com/getsentry/sentry-java/pull/2599))
- Change log level from INFO to WARN for error message indicating a failed Log4j2 Sentry.init ([#2606](https://github.com/getsentry/sentry-java/pull/2606))
  - The log message was often not visible as our docs suggest a minimum log level of WARN
- Fix session tracking on Android ([#2609](https://github.com/getsentry/sentry-java/pull/2609))
  - Incorrect number of session has been sent. In addition, some of the sessions were not properly ended, messing up Session Health Metrics.

### Dependencies

- Bump `opentelemetry-sdk` to `1.23.1` and `opentelemetry-javaagent` to `1.23.0` ([#2590](https://github.com/getsentry/sentry-java/pull/2590))
- Bump Native SDK from v0.5.4 to v0.6.0 ([#2545](https://github.com/getsentry/sentry-java/pull/2545))
  - [changelog](https://github.com/getsentry/sentry-native/blob/master/CHANGELOG.md#060)
  - [diff](https://github.com/getsentry/sentry-native/compare/0.5.4...0.6.0)

## 6.15.0

### Features

- Adjust time-to-full-display span if reportFullDisplayed is called too early ([#2550](https://github.com/getsentry/sentry-java/pull/2550))
- Add `enableTracing` option ([#2530](https://github.com/getsentry/sentry-java/pull/2530))
    - This change is backwards compatible. The default is `null` meaning existing behaviour remains unchanged (setting either `tracesSampleRate` or `tracesSampler` enables performance).
    - If set to `true`, performance is enabled, even if no `tracesSampleRate` or `tracesSampler` have been configured.
    - If set to `false` performance is disabled, regardless of `tracesSampleRate` and `tracesSampler` options.
- Detect dependencies by listing MANIFEST.MF files at runtime ([#2538](https://github.com/getsentry/sentry-java/pull/2538))
- Report integrations in use, report packages in use more consistently ([#2179](https://github.com/getsentry/sentry-java/pull/2179))
- Implement `ThreadLocalAccessor` for propagating Sentry hub with reactor / WebFlux ([#2570](https://github.com/getsentry/sentry-java/pull/2570))
  - Requires `io.micrometer:context-propagation:1.0.2+` as well as Spring Boot 3.0.3+
  - Enable the feature by setting `sentry.reactive.thread-local-accessor-enabled=true`
  - This is still considered experimental. Once we have enough feedback we may turn this on by default.
  - Checkout the sample here: https://github.com/getsentry/sentry-java/tree/main/sentry-samples/sentry-samples-spring-boot-webflux-jakarta
  - A new hub is now cloned from the main hub for every request

### Fixes

- Leave `inApp` flag for stack frames undecided in SDK if unsure and let ingestion decide instead ([#2547](https://github.com/getsentry/sentry-java/pull/2547))
- Allow `0.0` error sample rate ([#2573](https://github.com/getsentry/sentry-java/pull/2573))
- Fix memory leak in WebFlux related to an ever growing stack ([#2580](https://github.com/getsentry/sentry-java/pull/2580))
- Use the same hub in WebFlux exception handler as we do in WebFilter ([#2566](https://github.com/getsentry/sentry-java/pull/2566))
- Switch upstream Jetpack Compose dependencies to `compileOnly` in `sentry-compose-android` ([#2578](https://github.com/getsentry/sentry-java/pull/2578))
  - NOTE: If you're using Compose Navigation/User Interaction integrations, make sure to have the following dependencies on the classpath as we do not bring them in transitively anymore:
    - `androidx.navigation:navigation-compose:`
    - `androidx.compose.runtime:runtime:`
    - `androidx.compose.ui:ui:`

## 6.14.0

### Features

- Add time-to-full-display span to Activity auto-instrumentation ([#2432](https://github.com/getsentry/sentry-java/pull/2432))
- Add `main` flag to threads and `in_foreground` flag for app contexts  ([#2516](https://github.com/getsentry/sentry-java/pull/2516))

### Fixes

- Ignore Shutdown in progress when closing ShutdownHookIntegration ([#2521](https://github.com/getsentry/sentry-java/pull/2521))
- Fix app start span end-time is wrong if SDK init is deferred ([#2519](https://github.com/getsentry/sentry-java/pull/2519))
- Fix invalid session creation when app is launched in background ([#2543](https://github.com/getsentry/sentry-java/pull/2543))

## 6.13.1

### Fixes

- Fix transaction performance collector oom ([#2505](https://github.com/getsentry/sentry-java/pull/2505))
- Remove authority from URLs sent to Sentry ([#2366](https://github.com/getsentry/sentry-java/pull/2366))
- Fix `sentry-bom` containing incorrect artifacts ([#2504](https://github.com/getsentry/sentry-java/pull/2504))

### Dependencies

- Bump Native SDK from v0.5.3 to v0.5.4 ([#2500](https://github.com/getsentry/sentry-java/pull/2500))
  - [changelog](https://github.com/getsentry/sentry-native/blob/master/CHANGELOG.md#054)
  - [diff](https://github.com/getsentry/sentry-native/compare/0.5.3...0.5.4)

## 6.13.0

### Features

- Send cpu usage percentage in profile payload ([#2469](https://github.com/getsentry/sentry-java/pull/2469))
- Send transaction memory stats in profile payload ([#2447](https://github.com/getsentry/sentry-java/pull/2447))
- Add cpu usage collection ([#2462](https://github.com/getsentry/sentry-java/pull/2462))
- Improve ANR implementation: ([#2475](https://github.com/getsentry/sentry-java/pull/2475))
  - Add `abnormal_mechanism` to sessions for ANR rate calculation
  - Always attach thread dump to ANR events
  - Distinguish between foreground and background ANRs
- Improve possible date precision to 10 μs ([#2451](https://github.com/getsentry/sentry-java/pull/2451))

### Fixes

- Fix performance collector setup called in main thread ([#2499](https://github.com/getsentry/sentry-java/pull/2499))
- Expand guard against CVE-2018-9492 "Privilege Escalation via Content Provider" ([#2482](https://github.com/getsentry/sentry-java/pull/2482))
- Prevent OOM by disabling TransactionPerformanceCollector for now ([#2498](https://github.com/getsentry/sentry-java/pull/2498))

## 6.12.1

### Fixes

- Create timer in `TransactionPerformanceCollector` lazily ([#2478](https://github.com/getsentry/sentry-java/pull/2478))

## 6.12.0

### Features

- Attach View Hierarchy to the errored/crashed events ([#2440](https://github.com/getsentry/sentry-java/pull/2440))
- Collect memory usage in transactions ([#2445](https://github.com/getsentry/sentry-java/pull/2445))
- Add `traceOptionsRequests` option to disable tracing of OPTIONS requests ([#2453](https://github.com/getsentry/sentry-java/pull/2453))
- Extend list of HTTP headers considered sensitive ([#2455](https://github.com/getsentry/sentry-java/pull/2455))

### Fixes

- Use a single TransactionPerfomanceCollector ([#2464](https://github.com/getsentry/sentry-java/pull/2464))
- Don't override sdk name with Timber ([#2450](https://github.com/getsentry/sentry-java/pull/2450))
- Set transactionNameSource to CUSTOM when setting transaction name ([#2405](https://github.com/getsentry/sentry-java/pull/2405))
- Guard against CVE-2018-9492 "Privilege Escalation via Content Provider" ([#2466](https://github.com/getsentry/sentry-java/pull/2466))

## 6.11.0

### Features

- Disable Android concurrent profiling ([#2434](https://github.com/getsentry/sentry-java/pull/2434))
- Add logging for OpenTelemetry integration ([#2425](https://github.com/getsentry/sentry-java/pull/2425))
- Auto add `OpenTelemetryLinkErrorEventProcessor` for Spring Boot ([#2429](https://github.com/getsentry/sentry-java/pull/2429))

### Fixes

- Use minSdk compatible `Objects` class ([#2436](https://github.com/getsentry/sentry-java/pull/2436))
- Prevent R8 from warning on missing classes, as we check for their presence at runtime ([#2439](https://github.com/getsentry/sentry-java/pull/2439))

### Dependencies

- Bump Gradle from v7.5.1 to v7.6.0 ([#2438](https://github.com/getsentry/sentry-java/pull/2438))
  - [changelog](https://github.com/gradle/gradle/blob/master/CHANGELOG.md#v760)
  - [diff](https://github.com/gradle/gradle/compare/v7.5.1...v7.6.0)

## 6.10.0

### Features

- Add time-to-initial-display span to Activity transactions ([#2369](https://github.com/getsentry/sentry-java/pull/2369))
- Start a session after init if AutoSessionTracking is enabled ([#2356](https://github.com/getsentry/sentry-java/pull/2356))
- Provide automatic breadcrumbs and transactions for click/scroll events for Compose ([#2390](https://github.com/getsentry/sentry-java/pull/2390))
- Add `blocked_main_thread` and `call_stack` to File I/O spans to detect performance issues ([#2382](https://github.com/getsentry/sentry-java/pull/2382))

### Dependencies

- Bump Native SDK from v0.5.2 to v0.5.3 ([#2423](https://github.com/getsentry/sentry-java/pull/2423))
  - [changelog](https://github.com/getsentry/sentry-native/blob/master/CHANGELOG.md#053)
  - [diff](https://github.com/getsentry/sentry-native/compare/0.5.2...0.5.3)

## 6.9.2

### Fixes

- Updated ProfileMeasurementValue types ([#2412](https://github.com/getsentry/sentry-java/pull/2412))
- Clear window reference only on activity stop in profileMeasurements collector ([#2407](https://github.com/getsentry/sentry-java/pull/2407))
- No longer disable OpenTelemetry exporters in default Java Agent config ([#2408](https://github.com/getsentry/sentry-java/pull/2408))
- Fix `ClassNotFoundException` for `io.sentry.spring.SentrySpringServletContainerInitializer` in `sentry-spring-jakarta` ([#2411](https://github.com/getsentry/sentry-java/issues/2411))
- Fix `sentry-samples-spring-jakarta` ([#2411](https://github.com/getsentry/sentry-java/issues/2411))

### Features

- Add SENTRY_AUTO_INIT environment variable to control OpenTelemetry Agent init ([#2410](https://github.com/getsentry/sentry-java/pull/2410))
- Add OpenTelemetryLinkErrorEventProcessor for linking errors to traces created via OpenTelemetry ([#2418](https://github.com/getsentry/sentry-java/pull/2418))

### Dependencies

- Bump OpenTelemetry to 1.20.1 and OpenTelemetry Java Agent to 1.20.2 ([#2420](https://github.com/getsentry/sentry-java/pull/2420))

## 6.9.1

### Fixes

- OpenTelemetry modules were missing in `6.9.0` so we released the same code again as `6.9.1` including OpenTelemetry modules

## 6.9.0

### Fixes

- Use `canonicalName` in Fragment Integration for better de-obfuscation ([#2379](https://github.com/getsentry/sentry-java/pull/2379))
- Fix Timber and Fragment integrations auto-installation for obfuscated builds ([#2379](https://github.com/getsentry/sentry-java/pull/2379))
- Don't attach screenshots to events from Hybrid SDKs ([#2360](https://github.com/getsentry/sentry-java/pull/2360))
- Ensure Hints do not cause memory leaks ([#2387](https://github.com/getsentry/sentry-java/pull/2387))
- Do not attach empty `sentry-trace` and `baggage` headers ([#2385](https://github.com/getsentry/sentry-java/pull/2385))

### Features

- Add beforeSendTransaction which allows users to filter and change transactions ([#2388](https://github.com/getsentry/sentry-java/pull/2388))
- Add experimental support for OpenTelemetry ([README](sentry-opentelemetry/README.md))([#2344](https://github.com/getsentry/sentry-java/pull/2344))

### Dependencies

- Update Spring Boot Jakarta to Spring Boot 3.0.0 ([#2389](https://github.com/getsentry/sentry-java/pull/2389))
- Bump Spring Boot to 2.7.5 ([#2383](https://github.com/getsentry/sentry-java/pull/2383))

## 6.8.0

### Features

- Add FrameMetrics to Android profiling data ([#2342](https://github.com/getsentry/sentry-java/pull/2342))

### Fixes

- Remove profiler main thread io ([#2348](https://github.com/getsentry/sentry-java/pull/2348))
- Fix ensure all options are processed before integrations are loaded ([#2377](https://github.com/getsentry/sentry-java/pull/2377))

## 6.7.1

### Fixes

- Fix `Gpu.vendorId` should be a String ([#2343](https://github.com/getsentry/sentry-java/pull/2343))
- Don't set device name on Android if `sendDefaultPii` is disabled ([#2354](https://github.com/getsentry/sentry-java/pull/2354))
- Fix corrupted UUID on Motorola devices ([#2363](https://github.com/getsentry/sentry-java/pull/2363))
- Fix ANR on dropped uncaught exception events ([#2368](https://github.com/getsentry/sentry-java/pull/2368))

### Features

- Update Spring Boot Jakarta to Spring Boot 3.0.0-RC2 ([#2347](https://github.com/getsentry/sentry-java/pull/2347))

## 6.7.0

### Fixes

- Use correct set-cookie for the HTTP Client response object ([#2326](https://github.com/getsentry/sentry-java/pull/2326))
- Fix NoSuchElementException in CircularFifoQueue when cloning a Scope ([#2328](https://github.com/getsentry/sentry-java/pull/2328))

### Features

- Customizable fragment lifecycle breadcrumbs ([#2299](https://github.com/getsentry/sentry-java/pull/2299))
- Provide hook for Jetpack Compose navigation instrumentation ([#2320](https://github.com/getsentry/sentry-java/pull/2320))
- Populate `event.modules` with dependencies metadata ([#2324](https://github.com/getsentry/sentry-java/pull/2324))
- Support Spring 6 and Spring Boot 3 ([#2289](https://github.com/getsentry/sentry-java/pull/2289))

### Dependencies

- Bump Native SDK from v0.5.1 to v0.5.2 ([#2315](https://github.com/getsentry/sentry-java/pull/2315))
  - [changelog](https://github.com/getsentry/sentry-native/blob/master/CHANGELOG.md#052)
  - [diff](https://github.com/getsentry/sentry-native/compare/0.5.1...0.5.2)

## 6.6.0

### Fixes

- Ensure potential callback exceptions are caught #2123 ([#2291](https://github.com/getsentry/sentry-java/pull/2291))
- Remove verbose FrameMetricsAggregator failure logging ([#2293](https://github.com/getsentry/sentry-java/pull/2293))
- Ignore broken regex for tracePropagationTarget ([#2288](https://github.com/getsentry/sentry-java/pull/2288))
- No longer serialize static fields; use toString as fallback ([#2309](https://github.com/getsentry/sentry-java/pull/2309))
- Fix `SentryFileWriter`/`SentryFileOutputStream` append overwrites file contents ([#2304](https://github.com/getsentry/sentry-java/pull/2304))
- Respect incoming parent sampled decision when continuing a trace ([#2311](https://github.com/getsentry/sentry-java/pull/2311))

### Features

- Profile envelopes are sent directly from profiler ([#2298](https://github.com/getsentry/sentry-java/pull/2298))
- Add support for using Encoder with logback.SentryAppender ([#2246](https://github.com/getsentry/sentry-java/pull/2246))
- Report Startup Crashes ([#2277](https://github.com/getsentry/sentry-java/pull/2277))
- HTTP Client errors for OkHttp ([#2287](https://github.com/getsentry/sentry-java/pull/2287))
- Add option to enable or disable Frame Tracking ([#2314](https://github.com/getsentry/sentry-java/pull/2314))

### Dependencies

- Bump Native SDK from v0.5.0 to v0.5.1 ([#2306](https://github.com/getsentry/sentry-java/pull/2306))
  - [changelog](https://github.com/getsentry/sentry-native/blob/master/CHANGELOG.md#051)
  - [diff](https://github.com/getsentry/sentry-native/compare/0.5.0...0.5.1)

## 6.5.0

### Fixes

- Improve public facing API for creating Baggage from header ([#2284](https://github.com/getsentry/sentry-java/pull/2284))

## 6.5.0-beta.3

### Features

- Provide API for attaching custom measurements to transactions ([#2260](https://github.com/getsentry/sentry-java/pull/2260))
- Bump spring to 2.7.4 ([#2279](https://github.com/getsentry/sentry-java/pull/2279))

## 6.5.0-beta.2

### Features

- Make user segment a top level property ([#2257](https://github.com/getsentry/sentry-java/pull/2257))
- Replace user `other` with `data` ([#2258](https://github.com/getsentry/sentry-java/pull/2258))
- `isTraceSampling` is now on by default. `tracingOrigins` has been replaced by `tracePropagationTargets` ([#2255](https://github.com/getsentry/sentry-java/pull/2255))

## 6.5.0-beta.1

### Features

- Server-Side Dynamic Sampling Context support  ([#2226](https://github.com/getsentry/sentry-java/pull/2226))

## 6.4.4

### Fixes

- Fix ConcurrentModificationException due to FrameMetricsAggregator manipulation ([#2282](https://github.com/getsentry/sentry-java/pull/2282))

## 6.4.3

- Fix slow and frozen frames tracking ([#2271](https://github.com/getsentry/sentry-java/pull/2271))

## 6.4.2

### Fixes

- Fixed AbstractMethodError when getting Lifecycle ([#2228](https://github.com/getsentry/sentry-java/pull/2228))
- Missing unit fields for Android measurements ([#2204](https://github.com/getsentry/sentry-java/pull/2204))
- Avoid sending empty profiles ([#2232](https://github.com/getsentry/sentry-java/pull/2232))
- Fix file descriptor leak in FileIO instrumentation ([#2248](https://github.com/getsentry/sentry-java/pull/2248))

## 6.4.1

### Fixes

- Fix memory leak caused by throwableToSpan ([#2227](https://github.com/getsentry/sentry-java/pull/2227))

## 6.4.0

### Fixes

- make profiling rate defaults to 101 hz ([#2211](https://github.com/getsentry/sentry-java/pull/2211))
- SentryOptions.setProfilingTracesIntervalMillis has been deprecated
- Added cpu architecture and default environment in profiles envelope ([#2207](https://github.com/getsentry/sentry-java/pull/2207))
- SentryOptions.setProfilingEnabled has been deprecated in favor of setProfilesSampleRate
- Use toString for enum serialization ([#2220](https://github.com/getsentry/sentry-java/pull/2220))

### Features

- Concurrent profiling 3 - added truncation reason ([#2247](https://github.com/getsentry/sentry-java/pull/2247))
- Concurrent profiling 2 - added list of transactions ([#2218](https://github.com/getsentry/sentry-java/pull/2218))
- Concurrent profiling 1 - added envelope payload data format ([#2216](https://github.com/getsentry/sentry-java/pull/2216))
- Send source for transactions ([#2180](https://github.com/getsentry/sentry-java/pull/2180))
- Add profilesSampleRate and profileSampler options for Android sdk ([#2184](https://github.com/getsentry/sentry-java/pull/2184))
- Add baggage header to RestTemplate ([#2206](https://github.com/getsentry/sentry-java/pull/2206))
- Bump Native SDK from v0.4.18 to v0.5.0 ([#2199](https://github.com/getsentry/sentry-java/pull/2199))
  - [changelog](https://github.com/getsentry/sentry-native/blob/master/CHANGELOG.md#050)
  - [diff](https://github.com/getsentry/sentry-native/compare/0.4.18...0.5.0)
- Bump Gradle from v7.5.0 to v7.5.1 ([#2212](https://github.com/getsentry/sentry-java/pull/2212))
  - [changelog](https://github.com/gradle/gradle/blob/master/CHANGELOG.md#v751)
  - [diff](https://github.com/gradle/gradle/compare/v7.5.0...v7.5.1)

## 6.3.1

### Fixes

- Prevent NPE by checking SentryTracer.timer for null again inside synchronized ([#2200](https://github.com/getsentry/sentry-java/pull/2200))
- Weakly reference Activity for transaction finished callback ([#2203](https://github.com/getsentry/sentry-java/pull/2203))
- `attach-screenshot` set on Manual init. didn't work ([#2186](https://github.com/getsentry/sentry-java/pull/2186))
- Remove extra space from `spring.factories` causing issues in old versions of Spring Boot ([#2181](https://github.com/getsentry/sentry-java/pull/2181))


### Features

- Bump Native SDK to v0.4.18 ([#2154](https://github.com/getsentry/sentry-java/pull/2154))
  - [changelog](https://github.com/getsentry/sentry-native/blob/master/CHANGELOG.md#0418)
  - [diff](https://github.com/getsentry/sentry-native/compare/0.4.17...0.4.18)
- Bump Gradle to v7.5.0 ([#2174](https://github.com/getsentry/sentry-java/pull/2174), [#2191](https://github.com/getsentry/sentry-java/pull/2191))
  - [changelog](https://github.com/gradle/gradle/blob/master/CHANGELOG.md#v750)
  - [diff](https://github.com/gradle/gradle/compare/v7.4.2...v7.5.0)

## 6.3.0

### Features

- Switch upstream dependencies to `compileOnly` in integrations ([#2175](https://github.com/getsentry/sentry-java/pull/2175))

### Fixes

- Lazily retrieve HostnameCache in MainEventProcessor ([#2170](https://github.com/getsentry/sentry-java/pull/2170))

## 6.2.1

### Fixes

- Only send userid in Dynamic Sampling Context if sendDefaultPii is true ([#2147](https://github.com/getsentry/sentry-java/pull/2147))
- Remove userId from baggage due to PII ([#2157](https://github.com/getsentry/sentry-java/pull/2157))

### Features

- Add integration for Apollo-Kotlin 3 ([#2109](https://github.com/getsentry/sentry-java/pull/2109))
- New package `sentry-android-navigation` for AndroidX Navigation support ([#2136](https://github.com/getsentry/sentry-java/pull/2136))
- New package `sentry-compose` for Jetpack Compose support (Navigation) ([#2136](https://github.com/getsentry/sentry-java/pull/2136))
- Add sample rate to baggage as well as trace in envelope header and flatten user ([#2135](https://github.com/getsentry/sentry-java/pull/2135))

## 6.1.4

### Fixes

- Filter out app starts with more than 60s ([#2127](https://github.com/getsentry/sentry-java/pull/2127))

## 6.1.3

### Fixes

- Fix thread leak due to Timer being created and never cancelled ([#2131](https://github.com/getsentry/sentry-java/pull/2131))

## 6.1.2

### Fixes

- Swallow error when reading ActivityManager#getProcessesInErrorState instead of crashing ([#2114](https://github.com/getsentry/sentry-java/pull/2114))
- Use charset string directly as StandardCharsets is not available on earlier Android versions ([#2111](https://github.com/getsentry/sentry-java/pull/2111))

## 6.1.1

### Features

- Replace `tracestate` header with `baggage` header ([#2078](https://github.com/getsentry/sentry-java/pull/2078))
- Allow opting out of device info collection that requires Inter-Process Communication (IPC) ([#2100](https://github.com/getsentry/sentry-java/pull/2100))

## 6.1.0

### Features

- Implement local scope by adding overloads to the capture methods that accept a ScopeCallback ([#2084](https://github.com/getsentry/sentry-java/pull/2084))
- SentryOptions#merge is now public and can be used to load ExternalOptions ([#2088](https://github.com/getsentry/sentry-java/pull/2088))

### Fixes

- Fix proguard rules to work R8 [issue](https://issuetracker.google.com/issues/235733922) around on AGP 7.3.0-betaX and 7.4.0-alphaX ([#2094](https://github.com/getsentry/sentry-java/pull/2094))
- Fix GraalVM Native Image compatibility ([#2172](https://github.com/getsentry/sentry-java/pull/2172))

## 6.0.0

### Sentry Self-hosted Compatibility

- Starting with version `6.0.0` of the `sentry` package, [Sentry's self hosted version >= v21.9.0](https://github.com/getsentry/self-hosted/releases) is required or you have to manually disable sending client reports via the `sendClientReports` option. This only applies to self-hosted Sentry. If you are using [sentry.io](https://sentry.io), no action is needed.

### Features

- Allow optimization and obfuscation of the SDK by reducing proguard rules ([#2031](https://github.com/getsentry/sentry-java/pull/2031))
- Relax TransactionNameProvider ([#1861](https://github.com/getsentry/sentry-java/pull/1861))
- Use float instead of Date for protocol types for higher precision ([#1737](https://github.com/getsentry/sentry-java/pull/1737))
- Allow setting SDK info (name & version) in manifest ([#2016](https://github.com/getsentry/sentry-java/pull/2016))
- Allow setting native Android SDK name during build ([#2035](https://github.com/getsentry/sentry-java/pull/2035))
- Include application permissions in Android events ([#2018](https://github.com/getsentry/sentry-java/pull/2018))
- Automatically create transactions for UI events ([#1975](https://github.com/getsentry/sentry-java/pull/1975))
- Hints are now used via a Hint object and passed into beforeSend and EventProcessor as @NotNull Hint object ([#2045](https://github.com/getsentry/sentry-java/pull/2045))
- Attachments can be manipulated via hint ([#2046](https://github.com/getsentry/sentry-java/pull/2046))
- Add sentry-servlet-jakarta module ([#1987](https://github.com/getsentry/sentry-java/pull/1987))
- Add client reports ([#1982](https://github.com/getsentry/sentry-java/pull/1982))
- Screenshot is taken when there is an error ([#1967](https://github.com/getsentry/sentry-java/pull/1967))
- Add Android profiling traces ([#1897](https://github.com/getsentry/sentry-java/pull/1897)) ([#1959](https://github.com/getsentry/sentry-java/pull/1959)) and its tests ([#1949](https://github.com/getsentry/sentry-java/pull/1949))
- Enable enableScopeSync by default for Android ([#1928](https://github.com/getsentry/sentry-java/pull/1928))
- Feat: Vendor JSON ([#1554](https://github.com/getsentry/sentry-java/pull/1554))
    - Introduce `JsonSerializable` and `JsonDeserializer` interfaces for manual json
      serialization/deserialization.
    - Introduce `JsonUnknwon` interface to preserve unknown properties when deserializing/serializing
      SDK classes.
    - When passing custom objects, for example in `Contexts`, these are supported for serialization:
        - `JsonSerializable`
        - `Map`, `Collection`, `Array`, `String` and all primitive types.
        - Objects with the help of refection.
            - `Map`, `Collection`, `Array`, `String` and all primitive types.
            - Call `toString()` on objects that have a cyclic reference to a ancestor object.
            - Call `toString()` where object graphs exceed max depth.
    - Remove `gson` dependency.
    - Remove `IUnknownPropertiesConsumer`
- Pass MDC tags as Sentry tags ([#1954](https://github.com/getsentry/sentry-java/pull/1954))

### Fixes

- Calling Sentry.init and specifying contextTags now has an effect on the Logback SentryAppender ([#2052](https://github.com/getsentry/sentry-java/pull/2052))
- Calling Sentry.init and specifying contextTags now has an effect on the Log4j SentryAppender ([#2054](https://github.com/getsentry/sentry-java/pull/2054))
- Calling Sentry.init and specifying contextTags now has an effect on the jul SentryAppender ([#2057](https://github.com/getsentry/sentry-java/pull/2057))
- Update Spring Boot dependency to 2.6.8 and fix the CVE-2022-22970 ([#2068](https://github.com/getsentry/sentry-java/pull/2068))
- Sentry can now self heal after a Thread had its currentHub set to a NoOpHub ([#2076](https://github.com/getsentry/sentry-java/pull/2076))
- No longer close OutputStream that is passed into JsonSerializer ([#2029](https://github.com/getsentry/sentry-java/pull/2029))
- Fix setting context tags on events captured by Spring ([#2060](https://github.com/getsentry/sentry-java/pull/2060))
- Isolate cached events with hashed DSN subfolder ([#2038](https://github.com/getsentry/sentry-java/pull/2038))
- SentryThread.current flag will not be overridden by DefaultAndroidEventProcessor if already set ([#2050](https://github.com/getsentry/sentry-java/pull/2050))
- Fix serialization of Long inside of Request.data ([#2051](https://github.com/getsentry/sentry-java/pull/2051))
- Update sentry-native to 0.4.17 ([#2033](https://github.com/getsentry/sentry-java/pull/2033))
- Update Gradle to 7.4.2 and AGP to 7.2 ([#2042](https://github.com/getsentry/sentry-java/pull/2042))
- Change order of event filtering mechanisms ([#2001](https://github.com/getsentry/sentry-java/pull/2001))
- Only send session update for dropped events if state changed ([#2002](https://github.com/getsentry/sentry-java/pull/2002))
- Android profiling initializes on first profile start ([#2009](https://github.com/getsentry/sentry-java/pull/2009))
- Profiling rate decreased from 300hz to 100hz ([#1997](https://github.com/getsentry/sentry-java/pull/1997))
- Allow disabling sending of client reports via Android Manifest and external options ([#2007](https://github.com/getsentry/sentry-java/pull/2007))
- Ref: Upgrade Spring Boot dependency to 2.5.13 ([#2011](https://github.com/getsentry/sentry-java/pull/2011))
- Ref: Make options.printUncaughtStackTrace primitive type ([#1995](https://github.com/getsentry/sentry-java/pull/1995))
- Ref: Remove not needed interface abstractions on Android ([#1953](https://github.com/getsentry/sentry-java/pull/1953))
- Ref: Make hints Map<String, Object> instead of only Object ([#1929](https://github.com/getsentry/sentry-java/pull/1929))
- Ref: Simplify DateUtils with ISO8601Utils ([#1837](https://github.com/getsentry/sentry-java/pull/1837))
- Ref: Remove deprecated and scheduled fields ([#1875](https://github.com/getsentry/sentry-java/pull/1875))
- Ref: Add shutdownTimeoutMillis in favor of shutdownTimeout ([#1873](https://github.com/getsentry/sentry-java/pull/1873))
- Ref: Remove Attachment ContentType since the Server infers it ([#1874](https://github.com/getsentry/sentry-java/pull/1874))
- Ref: Bind external properties to a dedicated class. ([#1750](https://github.com/getsentry/sentry-java/pull/1750))
- Ref: Debug log serializable objects ([#1795](https://github.com/getsentry/sentry-java/pull/1795))
- Ref: catch Throwable instead of Exception to suppress internal SDK errors ([#1812](https://github.com/getsentry/sentry-java/pull/1812))
- `SentryOptions` can merge properties from `ExternalOptions` instead of another instance of `SentryOptions`
- Following boolean properties from `SentryOptions` that allowed `null` values are now not nullable - `debug`, `enableUncaughtExceptionHandler`, `enableDeduplication`
- `SentryOptions` cannot be created anymore using `PropertiesProvider` with `SentryOptions#from` method. Use `ExternalOptions#from` instead and merge created object with `SentryOptions#merge`
- Bump: Kotlin to 1.5 and compatibility to 1.4 for sentry-android-timber ([#1815](https://github.com/getsentry/sentry-java/pull/1815))

## 5.7.4

### Fixes

* Change order of event filtering mechanisms and only send session update for dropped events if session state changed (#2028)

## 5.7.3

### Fixes

- Sentry Timber integration throws an exception when using args ([#1986](https://github.com/getsentry/sentry-java/pull/1986))

## 5.7.2

### Fixes

- Bring back support for `Timber.tag` ([#1974](https://github.com/getsentry/sentry-java/pull/1974))

## 5.7.1

### Fixes

- Sentry Timber integration does not submit msg.formatted breadcrumbs ([#1957](https://github.com/getsentry/sentry-java/pull/1957))
- ANR WatchDog won't crash on SecurityException ([#1962](https://github.com/getsentry/sentry-java/pull/1962))

## 5.7.0

### Features

- Automatically enable `Timber` and `Fragment` integrations if they are present on the classpath ([#1936](https://github.com/getsentry/sentry-java/pull/1936))

## 5.6.3

### Fixes

- If transaction or span is finished, do not allow to mutate ([#1940](https://github.com/getsentry/sentry-java/pull/1940))
- Keep used AndroidX classes from obfuscation (Fixes UI breadcrumbs and Slow/Frozen frames) ([#1942](https://github.com/getsentry/sentry-java/pull/1942))

## 5.6.2

### Fixes

- Ref: Make ActivityFramesTracker public to be used by Hybrid SDKs ([#1931](https://github.com/getsentry/sentry-java/pull/1931))
- Bump: AGP to 7.1.2 ([#1930](https://github.com/getsentry/sentry-java/pull/1930))
- NPE while adding "response_body_size" breadcrumb, when response body length is unknown ([#1908](https://github.com/getsentry/sentry-java/pull/1908))
- Do not include stacktrace frames into Timber message ([#1898](https://github.com/getsentry/sentry-java/pull/1898))
- Potential memory leaks ([#1909](https://github.com/getsentry/sentry-java/pull/1909))

Breaking changes:
`Timber.tag` is no longer supported by our [Timber integration](https://docs.sentry.io/platforms/android/configuration/integrations/timber/) and will not appear on Sentry for error events.
Please vote on this [issue](https://github.com/getsentry/sentry-java/issues/1900), if you'd like us to provide support for that.

## 5.6.2-beta.3

### Fixes

- Ref: Make ActivityFramesTracker public to be used by Hybrid SDKs ([#1931](https://github.com/getsentry/sentry-java/pull/1931))
- Bump: AGP to 7.1.2 ([#1930](https://github.com/getsentry/sentry-java/pull/1930))

## 5.6.2-beta.2

### Fixes

- NPE while adding "response_body_size" breadcrumb, when response body length is unknown ([#1908](https://github.com/getsentry/sentry-java/pull/1908))

## 5.6.2-beta.1

### Fixes

- Do not include stacktrace frames into Timber message ([#1898](https://github.com/getsentry/sentry-java/pull/1898))
- Potential memory leaks ([#1909](https://github.com/getsentry/sentry-java/pull/1909))

Breaking changes:
`Timber.tag` is no longer supported by our [Timber integration](https://docs.sentry.io/platforms/android/configuration/integrations/timber/) and will not appear on Sentry for error events.
Please vote on this [issue](https://github.com/getsentry/sentry-java/issues/1900), if you'd like us to provide support for that.

## 5.6.1

### Features

- Add options.printUncaughtStackTrace to print uncaught exceptions ([#1890](https://github.com/getsentry/sentry-java/pull/1890))

### Fixes

- NPE while adding "response_body_size" breadcrumb, when response body is null ([#1884](https://github.com/getsentry/sentry-java/pull/1884))
- Bump: AGP to 7.1.0 ([#1892](https://github.com/getsentry/sentry-java/pull/1892))

## 5.6.0

### Features

- Add breadcrumbs support for UI events (automatically captured) ([#1876](https://github.com/getsentry/sentry-java/pull/1876))

### Fixes

- Change scope of servlet-api to compileOnly ([#1880](https://github.com/getsentry/sentry-java/pull/1880))

## 5.5.3

### Fixes

- Do not create SentryExceptionResolver bean when Spring MVC is not on the classpath ([#1865](https://github.com/getsentry/sentry-java/pull/1865))

## 5.5.2

### Fixes

- Detect App Cold start correctly for Hybrid SDKs ([#1855](https://github.com/getsentry/sentry-java/pull/1855))
- Bump: log4j to 2.17.0 ([#1852](https://github.com/getsentry/sentry-java/pull/1852))
- Bump: logback to 1.2.9 ([#1853](https://github.com/getsentry/sentry-java/pull/1853))

## 5.5.1

### Fixes

- Bump: log4j to 2.16.0 ([#1845](https://github.com/getsentry/sentry-java/pull/1845))
- Make App start cold/warm visible to Hybrid SDKs ([#1848](https://github.com/getsentry/sentry-java/pull/1848))

## 5.5.0

### Features

- Add locale to device context and deprecate language ([#1832](https://github.com/getsentry/sentry-java/pull/1832))
- Add `SentryFileInputStream` and `SentryFileOutputStream` for File I/O performance instrumentation ([#1826](https://github.com/getsentry/sentry-java/pull/1826))
- Add `SentryFileReader` and `SentryFileWriter` for File I/O instrumentation ([#1843](https://github.com/getsentry/sentry-java/pull/1843))

### Fixes

- Bump: log4j to 2.15.0 ([#1839](https://github.com/getsentry/sentry-java/pull/1839))
- Ref: Rename Fragment span operation from `ui.fragment.load` to `ui.load` ([#1824](https://github.com/getsentry/sentry-java/pull/1824))
- Ref: change `java.util.Random` to `java.security.SecureRandom` for possible security reasons ([#1831](https://github.com/getsentry/sentry-java/pull/1831))

## 5.4.3

### Fixes

- Only report App start measurement for full launch on Android ([#1821](https://github.com/getsentry/sentry-java/pull/1821))

## 5.4.2

### Fixes

- Ref: catch Throwable instead of Exception to suppress internal SDK errors ([#1812](https://github.com/getsentry/sentry-java/pull/1812))

## 5.4.1

### Features

- Refactor OkHttp and Apollo to Kotlin functional interfaces ([#1797](https://github.com/getsentry/sentry-java/pull/1797))
- Add secondary constructor to SentryInstrumentation ([#1804](https://github.com/getsentry/sentry-java/pull/1804))

### Fixes

- Do not start fragment span if not added to the Activity ([#1813](https://github.com/getsentry/sentry-java/pull/1813))

## 5.4.0

### Features

- Add `graphql-java` instrumentation ([#1777](https://github.com/getsentry/sentry-java/pull/1777))

### Fixes

- Do not crash when event processors throw a lower level Throwable class ([#1800](https://github.com/getsentry/sentry-java/pull/1800))
- ActivityFramesTracker does not throw if Activity has no observers ([#1799](https://github.com/getsentry/sentry-java/pull/1799))

## 5.3.0

### Features

- Add datasource tracing with P6Spy ([#1784](https://github.com/getsentry/sentry-java/pull/1784))

### Fixes

- ActivityFramesTracker does not throw if Activity has not been added ([#1782](https://github.com/getsentry/sentry-java/pull/1782))
- PerformanceAndroidEventProcessor uses up to date isTracingEnabled set on Configuration callback ([#1786](https://github.com/getsentry/sentry-java/pull/1786))

## 5.2.4

### Fixes

- Window.FEATURE_NO_TITLE does not work when using activity traces ([#1769](https://github.com/getsentry/sentry-java/pull/1769))
- unregister UncaughtExceptionHandler on close ([#1770](https://github.com/getsentry/sentry-java/pull/1770))

## 5.2.3

### Fixes

- Make ActivityFramesTracker operations thread-safe ([#1762](https://github.com/getsentry/sentry-java/pull/1762))
- Clone Scope Contexts ([#1763](https://github.com/getsentry/sentry-java/pull/1763))
- Bump: AGP to 7.0.3 ([#1765](https://github.com/getsentry/sentry-java/pull/1765))

## 5.2.2

### Fixes

- Close HostnameCache#executorService on SentryClient#close ([#1757](https://github.com/getsentry/sentry-java/pull/1757))

## 5.2.1

### Features

- Add isCrashedLastRun support ([#1739](https://github.com/getsentry/sentry-java/pull/1739))
- Attach Java vendor and version to events and transactions ([#1703](https://github.com/getsentry/sentry-java/pull/1703))

### Fixes

- Handle exception if Context.registerReceiver throws ([#1747](https://github.com/getsentry/sentry-java/pull/1747))

## 5.2.0

### Features

- Allow setting proguard via Options and/or external resources ([#1728](https://github.com/getsentry/sentry-java/pull/1728))
- Add breadcrumbs for the Apollo integration ([#1726](https://github.com/getsentry/sentry-java/pull/1726))

### Fixes

- Don't set lastEventId for transactions ([#1727](https://github.com/getsentry/sentry-java/pull/1727))
- ActivityLifecycleIntegration#appStartSpan memory leak ([#1732](https://github.com/getsentry/sentry-java/pull/1732))

## 5.2.0-beta.3

### Features

- Add "data" to spans ([#1717](https://github.com/getsentry/sentry-java/pull/1717))

### Fixes

- Check at runtime if AndroidX.Core is available ([#1718](https://github.com/getsentry/sentry-java/pull/1718))
- Should not capture unfinished transaction ([#1719](https://github.com/getsentry/sentry-java/pull/1719))

## 5.2.0-beta.2

### Fixes

- Bump AGP to 7.0.2 ([#1650](https://github.com/getsentry/sentry-java/pull/1650))
- Drop spans in BeforeSpanCallback. ([#1713](https://github.com/getsentry/sentry-java/pull/1713))

## 5.2.0-beta.1

### Features

- Add tracestate HTTP header support ([#1683](https://github.com/getsentry/sentry-java/pull/1683))
- Add option to filter which origins receive tracing headers ([#1698](https://github.com/getsentry/sentry-java/pull/1698))
- Include unfinished spans in transaction ([#1699](https://github.com/getsentry/sentry-java/pull/1699))
- Add static helpers for creating breadcrumbs ([#1702](https://github.com/getsentry/sentry-java/pull/1702))
- Performance support for Android Apollo ([#1705](https://github.com/getsentry/sentry-java/pull/1705))

### Fixes

- Move tags from transaction.contexts.trace.tags to transaction.tags ([#1700](https://github.com/getsentry/sentry-java/pull/1700))

Breaking changes:

- Updated proguard keep rule for enums, which affects consumer application code ([#1694](https://github.com/getsentry/sentry-java/pull/1694))

## 5.1.2

### Fixes

- Servlet 3.1 compatibility issue ([#1681](https://github.com/getsentry/sentry-java/pull/1681))
- Do not drop Contexts key if Collection, Array or Char ([#1680](https://github.com/getsentry/sentry-java/pull/1680))

## 5.1.1

### Features

- Add support for async methods in Spring MVC ([#1652](https://github.com/getsentry/sentry-java/pull/1652))
- Add secondary constructor taking IHub to SentryOkHttpInterceptor ([#1657](https://github.com/getsentry/sentry-java/pull/1657))
- Merge external map properties ([#1656](https://github.com/getsentry/sentry-java/pull/1656))

### Fixes

- Remove onActivityPreCreated call in favor of onActivityCreated ([#1661](https://github.com/getsentry/sentry-java/pull/1661))
- Do not crash if SENSOR_SERVICE throws ([#1655](https://github.com/getsentry/sentry-java/pull/1655))
- Make sure scope is popped when processing request results in exception ([#1665](https://github.com/getsentry/sentry-java/pull/1665))

## 5.1.0

### Features

- Spring WebClient integration ([#1621](https://github.com/getsentry/sentry-java/pull/1621))
- OpenFeign integration ([#1632](https://github.com/getsentry/sentry-java/pull/1632))
- Add more convenient way to pass BeforeSpanCallback in OpenFeign integration ([#1637](https://github.com/getsentry/sentry-java/pull/1637))

### Fixes

- Bump: sentry-native to 0.4.12 ([#1651](https://github.com/getsentry/sentry-java/pull/1651))

## 5.1.0-beta.9

- No documented changes.

## 5.1.0-beta.8

### Features

- Generate Sentry BOM ([#1486](https://github.com/getsentry/sentry-java/pull/1486))

## 5.1.0-beta.7

### Features

- Slow/Frozen frames metrics ([#1609](https://github.com/getsentry/sentry-java/pull/1609))

## 5.1.0-beta.6

### Features

- Add request body extraction for Spring MVC integration ([#1595](https://github.com/getsentry/sentry-java/pull/1595))

### Fixes

- set min sdk version of sentry-android-fragment to API 14 ([#1608](https://github.com/getsentry/sentry-java/pull/1608))
- Ser/Deser of the UserFeedback from cached envelope ([#1611](https://github.com/getsentry/sentry-java/pull/1611))

## 5.1.0-beta.5

### Fixes

- Make SentryAppender non-final for Log4j2 and Logback ([#1603](https://github.com/getsentry/sentry-java/pull/1603))
- Do not throw IAE when tracing header contain invalid trace id ([#1605](https://github.com/getsentry/sentry-java/pull/1605))

## 5.1.0-beta.4

### Fixes

- Update sentry-native to 0.4.11 ([#1591](https://github.com/getsentry/sentry-java/pull/1591))

## 5.1.0-beta.3

### Features

- Spring Webflux integration ([#1529](https://github.com/getsentry/sentry-java/pull/1529))

## 5.1.0-beta.2

### Features

- Support transaction waiting for children to finish. ([#1535](https://github.com/getsentry/sentry-java/pull/1535))
- Capture logged marker in log4j2 and logback appenders ([#1551](https://github.com/getsentry/sentry-java/pull/1551))
- Allow clearing of attachments in the scope ([#1562](https://github.com/getsentry/sentry-java/pull/1562))
- Set mechanism type in SentryExceptionResolver ([#1556](https://github.com/getsentry/sentry-java/pull/1556))
- Perf. for fragments ([#1528](https://github.com/getsentry/sentry-java/pull/1528))

### Fixes

- Handling missing Spring Security on classpath on Java 8 ([#1552](https://github.com/getsentry/sentry-java/pull/1552))
- Use a different method to get strings from JNI, and avoid excessive Stack Space usage. ([#1214](https://github.com/getsentry/sentry-java/pull/1214))
- Add data field to SentrySpan ([#1555](https://github.com/getsentry/sentry-java/pull/1555))
- Clock drift issue when calling DateUtils#getDateTimeWithMillisPrecision ([#1557](https://github.com/getsentry/sentry-java/pull/1557))
- Prefer snake case for HTTP integration data keys ([#1559](https://github.com/getsentry/sentry-java/pull/1559))
- Assign lastEventId only if event was queued for submission ([#1565](https://github.com/getsentry/sentry-java/pull/1565))

## 5.1.0-beta.1

### Features

- Measure app start time ([#1487](https://github.com/getsentry/sentry-java/pull/1487))
- Automatic breadcrumbs logging for fragment lifecycle ([#1522](https://github.com/getsentry/sentry-java/pull/1522))

## 5.0.1

### Fixes

- Sources and Javadoc artifacts were mixed up ([#1515](https://github.com/getsentry/sentry-java/pull/1515))

## 5.0.0

This release brings many improvements but also new features:

- OkHttp Interceptor for Android ([#1330](https://github.com/getsentry/sentry-java/pull/1330))
- GraalVM Native Image Compatibility ([#1329](https://github.com/getsentry/sentry-java/pull/1329))
- Add option to ignore exceptions by type ([#1352](https://github.com/getsentry/sentry-java/pull/1352))
- Enrich transactions with device contexts ([#1430](https://github.com/getsentry/sentry-java/pull/1430)) ([#1469](https://github.com/getsentry/sentry-java/pull/1469))
- Better interoperability with Kotlin null-safety ([#1439](https://github.com/getsentry/sentry-java/pull/1439)) and ([#1462](https://github.com/getsentry/sentry-java/pull/1462))
- Add coroutines support ([#1479](https://github.com/getsentry/sentry-java/pull/1479))
- OkHttp callback for Customising the Span ([#1478](https://github.com/getsentry/sentry-java/pull/1478))
- Add breadcrumb in Spring RestTemplate integration ([#1481](https://github.com/getsentry/sentry-java/pull/1481))

Breaking changes:

- Migration Guide for [Java](https://docs.sentry.io/platforms/java/migration/)
- Migration Guide for [Android](https://docs.sentry.io/platforms/android/migration/)

Other fixes:

- Fix: Add attachmentType to envelope ser/deser. ([#1504](https://github.com/getsentry/sentry-java/pull/1504))

Thank you:

- @maciejwalkowiak for coding most of it.

## 5.0.0-beta.7

### Fixes


- Ref: Deprecate SentryBaseEvent#getOriginThrowable and add SentryBaseEvent#getThrowableMechanism ([#1502](https://github.com/getsentry/sentry-java/pull/1502))
- Graceful Shutdown flushes event instead of Closing SDK ([#1500](https://github.com/getsentry/sentry-java/pull/1500))
- Do not append threads that come from the EnvelopeFileObserver ([#1501](https://github.com/getsentry/sentry-java/pull/1501))
- Ref: Deprecate cacheDirSize and add maxCacheItems ([#1499](https://github.com/getsentry/sentry-java/pull/1499))
- Append all threads if Hint is Cached but attachThreads is enabled ([#1503](https://github.com/getsentry/sentry-java/pull/1503))

## 5.0.0-beta.6

### Features

- Add secondary constructor to SentryOkHttpInterceptor ([#1491](https://github.com/getsentry/sentry-java/pull/1491))
- Add option to enable debug mode in Log4j2 integration ([#1492](https://github.com/getsentry/sentry-java/pull/1492))

### Fixes

- Ref: Replace clone() with copy constructor ([#1496](https://github.com/getsentry/sentry-java/pull/1496))

## 5.0.0-beta.5

### Features

- OkHttp callback for Customising the Span ([#1478](https://github.com/getsentry/sentry-java/pull/1478))
- Add breadcrumb in Spring RestTemplate integration ([#1481](https://github.com/getsentry/sentry-java/pull/1481))
- Add coroutines support ([#1479](https://github.com/getsentry/sentry-java/pull/1479))

### Fixes

- Cloning Stack ([#1483](https://github.com/getsentry/sentry-java/pull/1483))

## 5.0.0-beta.4

### Fixes

- Enrich Transactions with Context Data ([#1469](https://github.com/getsentry/sentry-java/pull/1469))
- Bump: Apache HttpClient to 5.0.4 ([#1476](https://github.com/getsentry/sentry-java/pull/1476))

## 5.0.0-beta.3

### Fixes

- Handling immutable collections on SentryEvent and protocol objects ([#1468](https://github.com/getsentry/sentry-java/pull/1468))
- Associate event with transaction when thrown exception is not a direct cause ([#1463](https://github.com/getsentry/sentry-java/pull/1463))
- Ref: nullability annotations to Sentry module ([#1439](https://github.com/getsentry/sentry-java/pull/1439)) and ([#1462](https://github.com/getsentry/sentry-java/pull/1462))
- NPE when adding Context Data with null values for log4j2 ([#1465](https://github.com/getsentry/sentry-java/pull/1465))

## 5.0.0-beta.2

### Fixes

- sentry-android-timber package sets sentry.java.android.timber as SDK name ([#1456](https://github.com/getsentry/sentry-java/pull/1456))
- When AppLifecycleIntegration is closed, it should remove observer using UI thread ([#1459](https://github.com/getsentry/sentry-java/pull/1459))
- Bump: AGP to 4.2.0 ([#1460](https://github.com/getsentry/sentry-java/pull/1460))

Breaking Changes:

- Remove: Settings.Secure.ANDROID_ID in favor of generated installationId ([#1455](https://github.com/getsentry/sentry-java/pull/1455))
- Rename: enableSessionTracking to enableAutoSessionTracking ([#1457](https://github.com/getsentry/sentry-java/pull/1457))

## 5.0.0-beta.1

### Fixes

- Ref: Refactor converting HttpServletRequest to Sentry Request in Spring integration ([#1387](https://github.com/getsentry/sentry-java/pull/1387))
- Bump: sentry-native to 0.4.9 ([#1431](https://github.com/getsentry/sentry-java/pull/1431))
- Activity tracing auto instrumentation for Android API < 29 ([#1402](https://github.com/getsentry/sentry-java/pull/1402))
- use connection and read timeouts in ApacheHttpClient based transport ([#1397](https://github.com/getsentry/sentry-java/pull/1397))
- set correct transaction status for unhandled exceptions in SentryTracingFilter ([#1406](https://github.com/getsentry/sentry-java/pull/1406))
- handle network errors in SentrySpanClientHttpRequestInterceptor ([#1407](https://github.com/getsentry/sentry-java/pull/1407))
- set scope on transaction ([#1409](https://github.com/getsentry/sentry-java/pull/1409))
- set status and associate events with transactions ([#1426](https://github.com/getsentry/sentry-java/pull/1426))
- Do not set free memory and is low memory fields when it's a NDK hard crash ([#1399](https://github.com/getsentry/sentry-java/pull/1399))
- Apply user from the scope to transaction ([#1424](https://github.com/getsentry/sentry-java/pull/1424))
- Pass maxBreadcrumbs config. to sentry-native ([#1425](https://github.com/getsentry/sentry-java/pull/1425))
- Run event processors and enrich transactions with contexts ([#1430](https://github.com/getsentry/sentry-java/pull/1430))
- Set Span status for OkHttp integration ([#1447](https://github.com/getsentry/sentry-java/pull/1447))
- Set user on transaction in Spring & Spring Boot integrations ([#1443](https://github.com/getsentry/sentry-java/pull/1443))

## 4.4.0-alpha.2

### Features

- Add option to ignore exceptions by type ([#1352](https://github.com/getsentry/sentry-java/pull/1352))
- Sentry closes Android NDK and ShutdownHook integrations ([#1358](https://github.com/getsentry/sentry-java/pull/1358))
- Allow inheritance of SentryHandler class in sentry-jul package([#1367](https://github.com/getsentry/sentry-java/pull/1367))
- Make NoOpHub public ([#1379](https://github.com/getsentry/sentry-java/pull/1379))
- Configure max spans per transaction ([#1394](https://github.com/getsentry/sentry-java/pull/1394))

### Fixes

- Bump: Upgrade Apache HttpComponents Core to 5.0.3 ([#1375](https://github.com/getsentry/sentry-java/pull/1375))
- NPE when MDC contains null values (sentry-logback) ([#1364](https://github.com/getsentry/sentry-java/pull/1364))
- Avoid NPE when MDC contains null values (sentry-jul) ([#1385](https://github.com/getsentry/sentry-java/pull/1385))
- Accept only non null value maps ([#1368](https://github.com/getsentry/sentry-java/pull/1368))
- Do not bind transactions to scope by default. ([#1376](https://github.com/getsentry/sentry-java/pull/1376))
- Hub thread safety ([#1388](https://github.com/getsentry/sentry-java/pull/1388))
- SentryTransactionAdvice should operate on the new scope ([#1389](https://github.com/getsentry/sentry-java/pull/1389))

## 4.4.0-alpha.1

### Features

- Add an overload for `startTransaction` that sets the created transaction to the Scope ([#1313](https://github.com/getsentry/sentry-java/pull/1313))
- Set SDK version on Transactions ([#1307](https://github.com/getsentry/sentry-java/pull/1307))
- GraalVM Native Image Compatibility ([#1329](https://github.com/getsentry/sentry-java/pull/1329))
- Add OkHttp client application interceptor ([#1330](https://github.com/getsentry/sentry-java/pull/1330))

### Fixes

- Bump: sentry-native to 0.4.8
- Ref: Separate user facing and protocol classes in the Performance feature ([#1304](https://github.com/getsentry/sentry-java/pull/1304))
- Use logger set on SentryOptions in GsonSerializer ([#1308](https://github.com/getsentry/sentry-java/pull/1308))
- Use the bindToScope correctly
- Allow 0.0 to be set on tracesSampleRate ([#1328](https://github.com/getsentry/sentry-java/pull/1328))
- set "java" platform to transactions ([#1332](https://github.com/getsentry/sentry-java/pull/1332))
- Allow disabling tracing through SentryOptions ([#1337](https://github.com/getsentry/sentry-java/pull/1337))

## 4.3.0

### Features

- Activity tracing auto instrumentation

### Fixes

- Aetting in-app-includes from external properties ([#1291](https://github.com/getsentry/sentry-java/pull/1291))
- Initialize Sentry in Logback appender when DSN is not set in XML config ([#1296](https://github.com/getsentry/sentry-java/pull/1296))
- JUL integration SDK name ([#1293](https://github.com/getsentry/sentry-java/pull/1293))

## 4.2.0

### Features

- Improve EventProcessor nullability annotations ([#1229](https://github.com/getsentry/sentry-java/pull/1229)).
- Add ability to flush events synchronously.
- Support @SentrySpan and @SentryTransaction on classes and interfaces. ([#1243](https://github.com/getsentry/sentry-java/pull/1243))
- Do not serialize empty collections and maps ([#1245](https://github.com/getsentry/sentry-java/pull/1245))
- Integration interface better compatibility with Kotlin null-safety
- Simplify Sentry configuration in Spring integration ([#1259](https://github.com/getsentry/sentry-java/pull/1259))
- Simplify configuring Logback integration when environment variable with the DSN is not set ([#1271](https://github.com/getsentry/sentry-java/pull/1271))
- Add Request to the Scope. [#1270](https://github.com/getsentry/sentry-java/pull/1270))
- Optimize SentryTracingFilter when hub is disabled.

### Fixes

- Bump: sentry-native to 0.4.7
- Optimize DuplicateEventDetectionEventProcessor performance ([#1247](https://github.com/getsentry/sentry-java/pull/1247)).
- Prefix sdk.package names with io.sentry ([#1249](https://github.com/getsentry/sentry-java/pull/1249))
- Remove experimental annotation for Attachment ([#1257](https://github.com/getsentry/sentry-java/pull/1257))
- Mark stacktrace as snapshot if captured at arbitrary moment ([#1231](https://github.com/getsentry/sentry-java/pull/1231))
- Disable Gson HTML escaping
- Make the ANR Atomic flags immutable
- Prevent NoOpHub from creating heavy SentryOptions objects ([#1272](https://github.com/getsentry/sentry-java/pull/1272))
- SentryTransaction#getStatus NPE ([#1273](https://github.com/getsentry/sentry-java/pull/1273))
- Discard unfinished Spans before sending them over to Sentry ([#1279](https://github.com/getsentry/sentry-java/pull/1279))
- Interrupt the thread in QueuedThreadPoolExecutor ([#1276](https://github.com/getsentry/sentry-java/pull/1276))
- SentryTransaction#finish should not clear another transaction from the scope ([#1278](https://github.com/getsentry/sentry-java/pull/1278))

Breaking Changes:
- Enchancement: SentryExceptionResolver should not send handled errors by default ([#1248](https://github.com/getsentry/sentry-java/pull/1248)).
- Ref: Simplify RestTemplate instrumentation ([#1246](https://github.com/getsentry/sentry-java/pull/1246))
- Enchancement: Add overloads for startTransaction taking op and description ([#1244](https://github.com/getsentry/sentry-java/pull/1244))

## 4.1.0

### Features

- Improve Kotlin compatibility for SdkVersion ([#1213](https://github.com/getsentry/sentry-java/pull/1213))
- Support logging via JUL ([#1211](https://github.com/getsentry/sentry-java/pull/1211))

### Fixes

- Returning Sentry trace header from Span ([#1217](https://github.com/getsentry/sentry-java/pull/1217))
- Remove misleading error logs ([#1222](https://github.com/getsentry/sentry-java/pull/1222))

## 4.0.0

This release brings the Sentry Performance feature to Java SDK, Spring, Spring Boot, and Android integrations. Read more in the reference documentation:

- [Performance for Java](https://docs.sentry.io/platforms/java/performance/)
- [Performance for Spring](https://docs.sentry.io/platforms/java/guides/spring/)
- [Performance for Spring Boot](https://docs.sentry.io/platforms/java/guides/spring-boot/)
- [Performance for Android](https://docs.sentry.io/platforms/android/performance/)

### Other improvements:

#### Core:

- Improved loading external configuration:
  - Load `sentry.properties` from the application's current working directory ([#1046](https://github.com/getsentry/sentry-java/pull/1046))
  - Resolve `in-app-includes`, `in-app-excludes`, `tags`, `debug`, `uncaught.handler.enabled` parameters from the external configuration
- Set global tags on SentryOptions and load them from external configuration ([#1066](https://github.com/getsentry/sentry-java/pull/1066))
- Add support for attachments ([#1082](https://github.com/getsentry/sentry-java/pull/1082))
- Resolve `servername` from the localhost address
- Simplified transport configuration through setting `TransportFactory` instead of `ITransport` on SentryOptions ([#1124](https://github.com/getsentry/sentry-java/pull/1124))

#### Spring Boot:

- Add the ability to register multiple `OptionsConfiguration` beans ([#1093](https://github.com/getsentry/sentry-java/pull/1093))
- Initialize Logback after context refreshes ([#1129](https://github.com/getsentry/sentry-java/pull/1129))

#### Android:

- Add `isSideLoaded` and `installerStore` tags automatically (Where your App. was installed from eg Google Play, Amazon Store, downloaded APK, etc...)
- Bump: sentry-native to 0.4.6
- Bump: Gradle to 6.8.1 and AGP to 4.1.2

## 4.0.0-beta.1

### Features

- Add addToTransactions to Attachment ([#1191](https://github.com/getsentry/sentry-java/pull/1191))
- Support SENTRY_TRACES_SAMPLE_RATE conf. via env variables ([#1171](https://github.com/getsentry/sentry-java/pull/1171))
- Pass request to CustomSamplingContext in Spring integration ([#1172](https://github.com/getsentry/sentry-java/pull/1172))
- Move `SentrySpanClientHttpRequestInterceptor` to Spring module ([#1181](https://github.com/getsentry/sentry-java/pull/1181))
- Add overload for `transaction/span.finish(SpanStatus)` ([#1182](https://github.com/getsentry/sentry-java/pull/1182))
- Simplify registering traces sample callback in Spring integration ([#1184](https://github.com/getsentry/sentry-java/pull/1184))
- Polish Performance API ([#1165](https://github.com/getsentry/sentry-java/pull/1165))
- Set "debug" through external properties ([#1186](https://github.com/getsentry/sentry-java/pull/1186))
- Simplify Spring integration ([#1188](https://github.com/getsentry/sentry-java/pull/1188))
- Init overload with dsn ([#1195](https://github.com/getsentry/sentry-java/pull/1195))
- Enable Kotlin map-like access on CustomSamplingContext ([#1192](https://github.com/getsentry/sentry-java/pull/1192))
- Auto register custom ITransportFactory in Spring integration ([#1194](https://github.com/getsentry/sentry-java/pull/1194))
- Improve Kotlin property access in Performance API ([#1193](https://github.com/getsentry/sentry-java/pull/1193))
- Copy options tags to transactions ([#1198](https://github.com/getsentry/sentry-java/pull/1198))
- Add convenient method for accessing event's throwable ([#1202](https://github.com/getsentry/sentry-java/pull/1202))

### Fixes

- Ref: Set SpanContext on SentryTransaction to avoid potential NPE ([#1173](https://github.com/getsentry/sentry-java/pull/1173))
- Free Local Refs manually due to Android local ref. count limits
- Bring back support for setting transaction name without ongoing transaction ([#1183](https://github.com/getsentry/sentry-java/pull/1183))

## 4.0.0-alpha.3

### Features

- Improve ITransaction and ISpan null-safety compatibility ([#1161](https://github.com/getsentry/sentry-java/pull/1161))
- Automatically assign span context to captured events ([#1156](https://github.com/getsentry/sentry-java/pull/1156))
- Autoconfigure Apache HttpClient 5 based Transport in Spring Boot integration ([#1143](https://github.com/getsentry/sentry-java/pull/1143))
- Send user.ip_address = {{auto}} when sendDefaultPii is true ([#1015](https://github.com/getsentry/sentry-java/pull/1015))
- Read tracesSampleRate from AndroidManifest
- OutboxSender supports all envelope item types ([#1158](https://github.com/getsentry/sentry-java/pull/1158))
- Read `uncaught.handler.enabled` property from the external configuration
- Resolve servername from the localhost address
- Add maxAttachmentSize to SentryOptions ([#1138](https://github.com/getsentry/sentry-java/pull/1138))
- Drop invalid attachments ([#1134](https://github.com/getsentry/sentry-java/pull/1134))
- Set isSideLoaded info tags
- Add non blocking Apache HttpClient 5 based Transport ([#1136](https://github.com/getsentry/sentry-java/pull/1136))

### Fixes

- Ref: Make Attachment immutable ([#1120](https://github.com/getsentry/sentry-java/pull/1120))
- Ref: using Calendar to generate Dates
- Ref: Return NoOpTransaction instead of null ([#1126](https://github.com/getsentry/sentry-java/pull/1126))
- Ref: `ITransport` implementations are now responsible for executing request in asynchronous or synchronous way ([#1118](https://github.com/getsentry/sentry-java/pull/1118))
- Ref: Add option to set `TransportFactory` instead of `ITransport` on `SentryOptions` ([#1124](https://github.com/getsentry/sentry-java/pull/1124))
- Ref: Simplify ITransport creation in ITransportFactory ([#1135](https://github.com/getsentry/sentry-java/pull/1135))
- Fixes and Tests: Session serialization and deserialization
- Inheriting sampling decision from parent ([#1100](https://github.com/getsentry/sentry-java/pull/1100))
- Exception only sets a stack trace if there are frames
- Initialize Logback after context refreshes ([#1129](https://github.com/getsentry/sentry-java/pull/1129))
- Do not crash when passing null values to @Nullable methods, eg User and Scope
- Resolving dashed properties from external configuration
- Consider {{ auto }} as a default ip address ([#1015](https://github.com/getsentry/sentry-java/pull/1015))
- Set release and environment on Transactions ([#1152](https://github.com/getsentry/sentry-java/pull/1152))
- Do not set transaction on the scope automatically

## 4.0.0-alpha.2

### Features

- Add basic support for attachments ([#1082](https://github.com/getsentry/sentry-java/pull/1082))
- Set transaction name on events and transactions sent using Spring integration ([#1067](https://github.com/getsentry/sentry-java/pull/1067))
- Set global tags on SentryOptions and load them from external configuration ([#1066](https://github.com/getsentry/sentry-java/pull/1066))
- Add API validator and remove deprecated methods
- Add more convenient method to start a child span ([#1073](https://github.com/getsentry/sentry-java/pull/1073))
- Autoconfigure traces callback in Spring Boot integration ([#1074](https://github.com/getsentry/sentry-java/pull/1074))
- Resolve in-app-includes and in-app-excludes parameters from the external configuration
- Make InAppIncludesResolver public ([#1084](https://github.com/getsentry/sentry-java/pull/1084))
- Add the ability to register multiple OptionsConfiguration beans ([#1093](https://github.com/getsentry/sentry-java/pull/1093))
- Database query tracing with datasource-proxy ([#1095](https://github.com/getsentry/sentry-java/pull/1095))

### Fixes

- Ref: Refactor resolving SpanContext for Throwable ([#1068](https://github.com/getsentry/sentry-java/pull/1068))
- Ref: Change "op" to "operation" in @SentrySpan and @SentryTransaction
- Remove method reference in SentryEnvelopeItem ([#1091](https://github.com/getsentry/sentry-java/pull/1091))
- Set current thread only if there are no exceptions
- SentryOptions creates GsonSerializer by default
- Append DebugImage list if event already has it
- Sort breadcrumbs by Date if there are breadcrumbs already in the event

## 4.0.0-alpha.1

### Features

- Load `sentry.properties` from the application's current working directory ([#1046](https://github.com/getsentry/sentry-java/pull/1046))
- Performance monitoring ([#971](https://github.com/getsentry/sentry-java/pull/971))
- Performance monitoring for Spring Boot applications ([#971](https://github.com/getsentry/sentry-java/pull/971))

### Fixes

- Ref: Refactor JSON deserialization ([#1047](https://github.com/getsentry/sentry-java/pull/1047))

## 3.2.1

### Fixes

- Set current thread only if theres no exceptions ([#1064](https://github.com/getsentry/sentry-java/pull/1064))
- Append DebugImage list if event already has it ([#1092](https://github.com/getsentry/sentry-java/pull/1092))
- Sort breadcrumbs by Date if there are breadcrumbs already in the event ([#1094](https://github.com/getsentry/sentry-java/pull/1094))
- Free Local Refs manually due to Android local ref. count limits  ([#1179](https://github.com/getsentry/sentry-java/pull/1179))

## 3.2.0

### Features

- Expose a Module (Debug images) Loader for Android thru sentry-native ([#1043](https://github.com/getsentry/sentry-java/pull/1043))
- Added java doc to protocol classes based on sentry-data-schemes project ([#1045](https://github.com/getsentry/sentry-java/pull/1045))
- Make SentryExceptionResolver Order configurable to not send handled web exceptions ([#1008](https://github.com/getsentry/sentry-java/pull/1008))
- Resolve HTTP Proxy parameters from the external configuration ([#1028](https://github.com/getsentry/sentry-java/pull/1028))
- Sentry NDK integration is compiled against default NDK version based on AGP's version ([#1048](https://github.com/getsentry/sentry-java/pull/1048))

### Fixes

- Bump: AGP 4.1.1 ([#1040](https://github.com/getsentry/sentry-java/pull/1040))
- Update to sentry-native 0.4.4 and fix shared library builds ([#1039](https://github.com/getsentry/sentry-java/pull/1039))
- use neutral Locale for String operations ([#1033](https://github.com/getsentry/sentry-java/pull/1033))
- Clean up JNI code and properly free strings ([#1050](https://github.com/getsentry/sentry-java/pull/1050))
- set userId for hard-crashes if no user is set ([#1049](https://github.com/getsentry/sentry-java/pull/1049))

## 3.1.3

### Fixes

- Fix broken NDK integration on 3.1.2 (release failed on packaging a .so file)
- Increase max cached events to 30 ([#1029](https://github.com/getsentry/sentry-java/pull/1029))
- Normalize DSN URI ([#1030](https://github.com/getsentry/sentry-java/pull/1030))

## 3.1.2

### Features

- Manually capturing User Feedback
- Set environment to "production" by default.
- Make public the Breadcrumb constructor that accepts a Date ([#1012](https://github.com/getsentry/sentry-java/pull/1012))

### Fixes

- ref: Validate event id on user feedback submission

## 3.1.1

### Features

- Bind logging related SentryProperties to Slf4j Level instead of Logback to improve Log4j2 compatibility

### Fixes

- Prevent Logback and Log4j2 integrations from re-initializing Sentry when Sentry is already initialized
- Make sure HttpServletRequestSentryUserProvider runs by default before custom SentryUserProvider beans
- Fix setting up Sentry in Spring Webflux annotation by changing the scope of Spring WebMvc related dependencies

## 3.1.0

### Features

- Make getThrowable public and improve set contexts ([#967](https://github.com/getsentry/sentry-java/pull/967))
- Accepted quoted values in properties from external configuration ([#972](https://github.com/getsentry/sentry-java/pull/972))

### Fixes

- Auto-Configure `inAppIncludes` in Spring Boot integration ([#966](https://github.com/getsentry/sentry-java/pull/966))
- Bump: Android Gradle Plugin 4.0.2 ([#968](https://github.com/getsentry/sentry-java/pull/968))
- Don't require `sentry.dsn` to be set when using `io.sentry:sentry-spring-boot-starter` and `io.sentry:sentry-logback` together ([#965](https://github.com/getsentry/sentry-java/pull/965))
- Remove chunked streaming mode ([#974](https://github.com/getsentry/sentry-java/pull/974))
- Android 11 + targetSdkVersion 30 crashes Sentry on start ([#977](https://github.com/getsentry/sentry-java/pull/977))

## 3.0.0

## Java + Android

This release marks the re-unification of Java and Android SDK code bases.
It's based on the Android 2.0 SDK, which implements [Sentry's unified API](https://develop.sentry.dev/sdk/unified-api/).

Considerable changes were done, which include a lot of improvements. More are covered below, but the highlights are:

- Improved `log4j2` integration
  - Capture breadcrumbs for level INFO and higher
  - Raises event for ERROR and higher.
  - Minimum levels are configurable.
  - Optionally initializes the SDK via appender.xml
- Dropped support to `log4j`.
- Improved `logback` integration
  - Capture breadcrumbs for level INFO and higher
  - Raises event for ERROR and higher.
  - Minimum levels are configurable.
  - Optionally initializes the SDK via appender.xml
  - Configurable via Spring integration if both are enabled
- Spring
  - No more duplicate events with Spring and logback
  - Auto initalizes if DSN is available
  - Configuration options available with auto complete
- Google App Engine support dropped

## What’s Changed

- Callback to validate SSL certificate ([#944](https://github.com/getsentry/sentry-java/pull/944))
- Attach stack traces enabled by default

### Android specific

- Release health enabled by default for Android
- Sync of Scopes for Java -> Native (NDK)
- Bump Sentry-Native v0.4.2
- Android 11 Support

[Android migration docs](https://docs.sentry.io/platforms/android/migration/#migrating-from-sentry-android-2x-to-sentry-android-3x)

### Java specific

- Unified API for Java SDK and integrations (Spring, Spring boot starter, Servlet, Logback, Log4j2)

New Java [docs](https://docs.sentry.io/platforms/java/) are live and being improved.

## Acquisition

Packages were released on [`bintray sentry-java`](https://dl.bintray.com/getsentry/sentry-java/io/sentry/), [`bintray sentry-android`](https://dl.bintray.com/getsentry/sentry-android/io/sentry/), [`jcenter`](https://jcenter.bintray.com/io/sentry/) and [`mavenCentral`](https://repo.maven.apache.org/maven2/io/sentry/)

## Where is the Java 1.7 code base?

The previous Java releases, are all available in this repository through the tagged releases.
## 3.0.0-beta.1

## What’s Changed

- feat: ssl support ([#944](https://github.com/getsentry/sentry-java/pull/944)) @ninekaw9 @marandaneto
- feat: sync Java to C ([#937](https://github.com/getsentry/sentry-java/pull/937)) @bruno-garcia @marandaneto
- feat: Auto-configure Logback appender in Spring Boot integration. ([#938](https://github.com/getsentry/sentry-java/pull/938)) @maciejwalkowiak
- feat: Add Servlet integration. ([#935](https://github.com/getsentry/sentry-java/pull/935)) @maciejwalkowiak
- fix: Pop scope at the end of the request in Spring integration. ([#936](https://github.com/getsentry/sentry-java/pull/936)) @maciejwalkowiak
- bump: Upgrade Spring Boot to 2.3.4. ([#932](https://github.com/getsentry/sentry-java/pull/932)) @maciejwalkowiak
- fix: Do not set cookies when send pii is set to false. ([#931](https://github.com/getsentry/sentry-java/pull/931)) @maciejwalkowiak

Packages were released on [`bintray sentry-java`](https://dl.bintray.com/getsentry/sentry-java/io/sentry/), [`bintray sentry-android`](https://dl.bintray.com/getsentry/sentry-android/io/sentry/), [`jcenter`](https://jcenter.bintray.com/io/sentry/) and [`mavenCentral`](https://repo.maven.apache.org/maven2/io/sentry/)

We'd love to get feedback.

## 3.0.0-alpha.3

### Features

- Enable attach stack traces and disable attach threads by default ([#921](https://github.com/getsentry/sentry-java/pull/921)) @marandaneto

### Fixes

- Bump sentry-native to 0.4.2 ([#926](https://github.com/getsentry/sentry-java/pull/926)) @marandaneto
- ref: remove log level as RN do not use it anymore ([#924](https://github.com/getsentry/sentry-java/pull/924)) @marandaneto
- Read sample rate correctly from manifest meta data ([#923](https://github.com/getsentry/sentry-java/pull/923)) @marandaneto

Packages were released on [`bintray sentry-android`](https://dl.bintray.com/getsentry/sentry-android/io/sentry/) and [`bintray sentry-java`](https://dl.bintray.com/getsentry/sentry-java/io/sentry/)

We'd love to get feedback.

## 3.0.0-alpha.2

TBD

Packages were released on [bintray](https://dl.bintray.com/getsentry/maven/io/sentry/)

> Note: This release marks the unification of the Java and Android Sentry codebases based on the core of the Android SDK (version 2.x).
Previous releases for the Android SDK (version 2.x) can be found on the now archived: https://github.com/getsentry/sentry-android/

## 3.0.0-alpha.1

### Features

### Fixes


## New releases will happen on a different repository:

https://github.com/getsentry/sentry-java

## What’s Changed

### Features

### Fixes


- feat: enable release health by default

Packages were released on [`bintray`](https://dl.bintray.com/getsentry/sentry-android/io/sentry/sentry-android/), [`jcenter`](https://jcenter.bintray.com/io/sentry/sentry-android/) and [`mavenCentral`](https://repo.maven.apache.org/maven2/io/sentry/sentry-android/)

We'd love to get feedback.

## 2.3.1

### Fixes

- Add main thread checker for the app lifecycle integration ([#525](https://github.com/getsentry/sentry-android/pull/525)) @marandaneto
- Set correct migration link ([#523](https://github.com/getsentry/sentry-android/pull/523)) @fupduck
- Warn about Sentry re-initialization. ([#521](https://github.com/getsentry/sentry-android/pull/521)) @maciejwalkowiak
- Set SDK version in `MainEventProcessor`. ([#513](https://github.com/getsentry/sentry-android/pull/513)) @maciejwalkowiak
- Bump sentry-native to 0.4.0 ([#512](https://github.com/getsentry/sentry-android/pull/512)) @marandaneto
- Bump Gradle to 6.6 and fix linting issues ([#510](https://github.com/getsentry/sentry-android/pull/510)) @marandaneto
- fix(sentry-java): Contexts belong on the Scope ([#504](https://github.com/getsentry/sentry-android/pull/504)) @maciejwalkowiak
- Add tests for verifying scope changes thread isolation ([#508](https://github.com/getsentry/sentry-android/pull/508)) @maciejwalkowiak
- Set `SdkVersion` in default `SentryOptions` created in sentry-core module ([#506](https://github.com/getsentry/sentry-android/pull/506)) @maciejwalkowiak

Packages were released on [`bintray`](https://dl.bintray.com/getsentry/sentry-android/io/sentry/sentry-android/), [`jcenter`](https://jcenter.bintray.com/io/sentry/sentry-android/) and [`mavenCentral`](https://repo.maven.apache.org/maven2/io/sentry/sentry-android/)

We'd love to get feedback.

## 2.3.0

### Features

- Add console application sample. ([#502](https://github.com/getsentry/sentry-android/pull/502)) @maciejwalkowiak
- Log stacktraces in SystemOutLogger ([#498](https://github.com/getsentry/sentry-android/pull/498)) @maciejwalkowiak
- Add method to add breadcrumb with string parameter. ([#501](https://github.com/getsentry/sentry-android/pull/501)) @maciejwalkowiak

### Fixes

- Converting UTC and ISO timestamp when missing Locale/TimeZone do not error ([#505](https://github.com/getsentry/sentry-android/pull/505)) @marandaneto
- Call `Sentry#close` on JVM shutdown. ([#497](https://github.com/getsentry/sentry-android/pull/497)) @maciejwalkowiak
- ref: sentry-core changes for console app ([#473](https://github.com/getsentry/sentry-android/pull/473)) @marandaneto

Obs: If you are using its own instance of `Hub`/`SentryClient` and reflection to set up the SDK to be usable within Libraries, this change may break your code, please fix the renamed classes.

Packages were released on [`bintray`](https://dl.bintray.com/getsentry/sentry-android/io/sentry/sentry-android/), [`jcenter`](https://jcenter.bintray.com/io/sentry/sentry-android/) and [`mavenCentral`](https://repo.maven.apache.org/maven2/io/sentry/sentry-android/)

We'd love to get feedback.

## 2.2.2

### Features

- Add sdk to envelope header ([#488](https://github.com/getsentry/sentry-android/pull/488)) @marandaneto
- Log request if response code is not 200 ([#484](https://github.com/getsentry/sentry-android/pull/484)) @marandaneto

### Fixes

- Bump plugin versions ([#487](https://github.com/getsentry/sentry-android/pull/487)) @marandaneto
- Bump: AGP 4.0.1 ([#486](https://github.com/getsentry/sentry-android/pull/486)) @marandaneto

Packages were released on [`bintray`](https://dl.bintray.com/getsentry/sentry-android/io/sentry/sentry-android/), [`jcenter`](https://jcenter.bintray.com/io/sentry/sentry-android/) and [`mavenCentral`](https://repo.maven.apache.org/maven2/io/sentry/sentry-android/)

We'd love to get feedback.

## 2.2.1

### Fixes

- Timber adds breadcrumb even if event level is < minEventLevel ([#480](https://github.com/getsentry/sentry-android/pull/480)) @marandaneto
- Contexts serializer avoids reflection and fixes desugaring issue ([#478](https://github.com/getsentry/sentry-android/pull/478)) @marandaneto
- clone session before sending to the transport ([#474](https://github.com/getsentry/sentry-android/pull/474)) @marandaneto
- Bump Gradle 6.5.1 ([#479](https://github.com/getsentry/sentry-android/pull/479)) @marandaneto

Packages were released on [`bintray`](https://dl.bintray.com/getsentry/sentry-android/io/sentry/sentry-android/), [`jcenter`](https://jcenter.bintray.com/io/sentry/sentry-android/) and [`mavenCentral`](https://repo.maven.apache.org/maven2/io/sentry/sentry-android/)

We'd love to get feedback.

## 2.2.0

### Fixes

- Negative session sequence if the date is before java date epoch ([#471](https://github.com/getsentry/sentry-android/pull/471)) @marandaneto
- Deserialise unmapped contexts values from envelope ([#470](https://github.com/getsentry/sentry-android/pull/470)) @marandaneto
- Bump: sentry-native 0.3.4 ([#468](https://github.com/getsentry/sentry-android/pull/468)) @marandaneto

- feat: timber integration ([#464](https://github.com/getsentry/sentry-android/pull/464)) @marandaneto

1) To add integrations it requires a [manual initialization](https://docs.sentry.io/platforms/android/#manual-initialization) of the Android SDK.

2) Add the `sentry-android-timber` dependency:

```groovy
implementation 'io.sentry:sentry-android-timber:{version}' // version >= 2.2.0
```

3) Initialize and add the `SentryTimberIntegration`:

```java
SentryAndroid.init(this, options -> {
    // default values:
    // minEventLevel = ERROR
    // minBreadcrumbLevel = INFO
    options.addIntegration(new SentryTimberIntegration());

    // custom values for minEventLevel and minBreadcrumbLevel
    // options.addIntegration(new SentryTimberIntegration(SentryLevel.WARNING, SentryLevel.ERROR));
});
```

4) Use the Timber integration:

```java
try {
    int x = 1 / 0;
} catch (Exception e) {
    Timber.e(e);
}
```

Packages were released on [`bintray`](https://dl.bintray.com/getsentry/sentry-android/io/sentry/sentry-android/), [`jcenter`](https://jcenter.bintray.com/io/sentry/sentry-android/) and [`mavenCentral`](https://repo.maven.apache.org/maven2/io/sentry/sentry-android/)

We'd love to get feedback.

## 2.1.7

### Fixes

- Init native libs if available on SDK init ([#461](https://github.com/getsentry/sentry-android/pull/461)) @marandaneto
- Make JVM target explicit in sentry-core ([#462](https://github.com/getsentry/sentry-android/pull/462)) @dilbernd
- Timestamp with millis from react-native should be in UTC format ([#456](https://github.com/getsentry/sentry-android/pull/456)) @marandaneto
- Bump Gradle to 6.5 ([#454](https://github.com/getsentry/sentry-android/pull/454)) @marandaneto

Packages were released on [`bintray`](https://dl.bintray.com/getsentry/sentry-android/io/sentry/sentry-android/), [`jcenter`](https://jcenter.bintray.com/io/sentry/sentry-android/) and [`mavenCentral`](https://repo.maven.apache.org/maven2/io/sentry/sentry-android/)

We'd love to get feedback.

## 2.1.6

### Fixes

- Do not lookup sentry-debug-meta but instead load it directly ([#445](https://github.com/getsentry/sentry-android/pull/445)) @marandaneto
- Regression on v2.1.5 which can cause a crash on SDK init

Packages were released on [`bintray`](https://dl.bintray.com/getsentry/sentry-android/io/sentry/sentry-android/), [`jcenter`](https://jcenter.bintray.com/io/sentry/sentry-android/) and [`mavenCentral`](https://repo.maven.apache.org/maven2/io/sentry/sentry-android/)

We'd love to get feedback.

## 2.1.5

### Fixes

This version has a severe bug and can cause a crash on SDK init

Please upgrade to https://github.com/getsentry/sentry-android/releases/tag/2.1.6

## 2.1.4

### Features

- Make gzip as default content encoding type ([#433](https://github.com/getsentry/sentry-android/pull/433)) @marandaneto
- Use AGP 4 features ([#366](https://github.com/getsentry/sentry-android/pull/366)) @marandaneto
- Create GH Actions CI for Ubuntu/macOS ([#403](https://github.com/getsentry/sentry-android/pull/403)) @marandaneto
- Make root checker better and minimize false positive ([#417](https://github.com/getsentry/sentry-android/pull/417)) @marandaneto

### Fixes

- bump: sentry-native to 0.3.1 ([#440](https://github.com/getsentry/sentry-android/pull/440)) @marandaneto
- Update last session timestamp ([#437](https://github.com/getsentry/sentry-android/pull/437)) @marandaneto
- Filter trim memory breadcrumbs ([#431](https://github.com/getsentry/sentry-android/pull/431)) @marandaneto

Packages were released on [`bintray`](https://dl.bintray.com/getsentry/sentry-android/io/sentry/sentry-android/), [`jcenter`](https://jcenter.bintray.com/io/sentry/sentry-android/) and [`mavenCentral`](https://repo.maven.apache.org/maven2/io/sentry/sentry-android/)

We'd love to get feedback.

## 2.1.3

### Fixes

This fixes several critical bugs in sentry-android 2.0 and 2.1

- Sentry.init register integrations after creating the main Hub instead of doing it in the main Hub ctor ([#427](https://github.com/getsentry/sentry-android/pull/427)) @marandaneto
- make NoOpLogger public ([#425](https://github.com/getsentry/sentry-android/pull/425)) @marandaneto
- ConnectivityChecker returns connection status and events are not trying to be sent if no connection. ([#420](https://github.com/getsentry/sentry-android/pull/420)) @marandaneto
- thread pool executor is a single thread executor instead of scheduled thread executor ([#422](https://github.com/getsentry/sentry-android/pull/422)) @marandaneto
- Add Abnormal to the Session.State enum as its part of the protocol ([#424](https://github.com/getsentry/sentry-android/pull/424)) @marandaneto
- Bump: Gradle to 6.4.1 ([#419](https://github.com/getsentry/sentry-android/pull/419)) @marandaneto

We recommend that you use sentry-android 2.1.3 over the initial release of sentry-android 2.0 and 2.1.

Packages were released on [`bintray`](https://dl.bintray.com/getsentry/sentry-android/io/sentry/sentry-android/), [`jcenter`](https://jcenter.bintray.com/io/sentry/sentry-android/) and [`mavenCentral`](https://repo.maven.apache.org/maven2/io/sentry/sentry-android/)

We'd love to get feedback.

## 2.1.2

### Features

- Added options to configure http transport ([#411](https://github.com/getsentry/sentry-android/pull/411)) @marandaneto

### Fixes

- Phone state breadcrumbs require read_phone_state on older OS versions ([#415](https://github.com/getsentry/sentry-android/pull/415)) @marandaneto @bsergean
- before raising ANR events, we check ProcessErrorStateInfo if available ([#412](https://github.com/getsentry/sentry-android/pull/412)) @marandaneto
- send cached events to use a single thread executor ([#405](https://github.com/getsentry/sentry-android/pull/405)) @marandaneto
- initing SDK on AttachBaseContext ([#409](https://github.com/getsentry/sentry-android/pull/409)) @marandaneto
- sessions can't be abnormal, but exited if not ended properly ([#410](https://github.com/getsentry/sentry-android/pull/410)) @marandaneto

Packages were released on [`bintray`](https://dl.bintray.com/getsentry/sentry-android/io/sentry/sentry-android/), [`jcenter`](https://jcenter.bintray.com/io/sentry/sentry-android/) and [`mavenCentral`](https://repo.maven.apache.org/maven2/io/sentry/sentry-android/)

We'd love to get feedback.

## 2.1.1

### Features

- Added missing getters on Breadcrumb and SentryEvent ([#397](https://github.com/getsentry/sentry-android/pull/397)) @marandaneto
- Add trim memory breadcrumbs ([#395](https://github.com/getsentry/sentry-android/pull/395)) @marandaneto
- Only set breadcrumb extras if not empty ([#394](https://github.com/getsentry/sentry-android/pull/394)) @marandaneto
- Added samples of how to disable automatic breadcrumbs ([#389](https://github.com/getsentry/sentry-android/pull/389)) @marandaneto

### Fixes

- Set missing release, environment and dist to sentry-native options ([#404](https://github.com/getsentry/sentry-android/pull/404)) @marandaneto
- Do not add automatic and empty sensor breadcrumbs ([#401](https://github.com/getsentry/sentry-android/pull/401)) @marandaneto
- ref: removed Thread.sleep from LifecycleWatcher tests, using awaitility and DateProvider ([#392](https://github.com/getsentry/sentry-android/pull/392)) @marandaneto
- ref: added a DateTimeProvider for making retry after testable ([#391](https://github.com/getsentry/sentry-android/pull/391)) @marandaneto
- Bump Gradle to 6.4 ([#390](https://github.com/getsentry/sentry-android/pull/390)) @marandaneto
- Bump sentry-native to 0.2.6 ([#396](https://github.com/getsentry/sentry-android/pull/396)) @marandaneto

Packages were released on [`bintray`](https://dl.bintray.com/getsentry/sentry-android/io/sentry/sentry-android/), [`jcenter`](https://jcenter.bintray.com/io/sentry/sentry-android/) and [`mavenCentral`](https://repo.maven.apache.org/maven2/io/sentry/sentry-android/)

We'd love to get feedback.

## 2.1.0

### Features

- Includes all the changes of 2.1.0 alpha, beta and RC

### Fixes

- fix when PhoneStateListener is not ready for use ([#387](https://github.com/getsentry/sentry-android/pull/387)) @marandaneto
- make ANR 5s by default ([#388](https://github.com/getsentry/sentry-android/pull/388)) @marandaneto
- rate limiting by categories ([#381](https://github.com/getsentry/sentry-android/pull/381)) @marandaneto
- Bump NDK to latest stable version 21.1.6352462 ([#386](https://github.com/getsentry/sentry-android/pull/386)) @marandaneto

Packages were released on [`bintray`](https://dl.bintray.com/getsentry/sentry-android/io/sentry/sentry-android/), [`jcenter`](https://jcenter.bintray.com/io/sentry/sentry-android/) and [`mavenCentral`](https://repo.maven.apache.org/maven2/io/sentry/sentry-android/)

We'd love to get feedback.

## 2.0.3

### Fixes

- patch from 2.1.0-alpha.2 - avoid crash if NDK throws UnsatisfiedLinkError ([#344](https://github.com/getsentry/sentry-android/pull/344)) @marandaneto

Packages were released on [`bintray`](https://dl.bintray.com/getsentry/sentry-android/io/sentry/sentry-android/), [`jcenter`](https://jcenter.bintray.com/io/sentry/sentry-android/) and [`mavenCentral`](https://repo.maven.apache.org/maven2/io/sentry/sentry-android/)

We'd love to get feedback.

## 2.1.0-RC.1

### Features

- Options for uncaught exception and make SentryOptions list Thread-Safe ([#384](https://github.com/getsentry/sentry-android/pull/384)) @marandaneto
- Automatic breadcrumbs for app, activity and sessions lifecycles and system events ([#348](https://github.com/getsentry/sentry-android/pull/348)) @marandaneto
- Make capture session and envelope internal ([#372](https://github.com/getsentry/sentry-android/pull/372)) @marandaneto

### Fixes

- If retry after header has empty categories, apply retry after to all of them ([#377](https://github.com/getsentry/sentry-android/pull/377)) @marandaneto
- Discard events and envelopes if cached and retry after ([#378](https://github.com/getsentry/sentry-android/pull/378)) @marandaneto
- Merge loadLibrary calls for sentry-native and clean up CMake files ([#373](https://github.com/getsentry/sentry-android/pull/373)) @Swatinem
- Exceptions should be sorted oldest to newest ([#370](https://github.com/getsentry/sentry-android/pull/370)) @marandaneto
- Check external storage size even if its read only ([#368](https://github.com/getsentry/sentry-android/pull/368)) @marandaneto
- Wrong check for cellular network capability ([#369](https://github.com/getsentry/sentry-android/pull/369)) @marandaneto
- add ScheduledForRemoval annotation to deprecated methods ([#375](https://github.com/getsentry/sentry-android/pull/375)) @marandaneto
- Bump NDK to 21.0.6113669 ([#367](https://github.com/getsentry/sentry-android/pull/367)) @marandaneto
- Bump AGP and add new make cmd to check for updates ([#365](https://github.com/getsentry/sentry-android/pull/365)) @marandaneto

Packages were released on [`bintray`](https://dl.bintray.com/getsentry/sentry-android/io/sentry/sentry-android/), [`jcenter`](https://jcenter.bintray.com/io/sentry/sentry-android/) and [`mavenCentral`](https://repo.maven.apache.org/maven2/io/sentry/sentry-android/)

We'd love to get feedback.

## 2.1.0-beta.2

### Fixes

- Bump sentry-native to 0.2.4 ([#364](https://github.com/getsentry/sentry-android/pull/364)) @marandaneto
- Update current session on session start after deleting previous session ([#362](https://github.com/getsentry/sentry-android/pull/362)) @marandaneto

Packages were released on [`bintray`](https://dl.bintray.com/getsentry/sentry-android/io/sentry/sentry-android/), [`jcenter`](https://jcenter.bintray.com/io/sentry/sentry-android/) and [`mavenCentral`](https://repo.maven.apache.org/maven2/io/sentry/sentry-android/)

We'd love to get feedback.

## 2.1.0-beta.1

### Fixes

- Bump sentry-native to 0.2.3 ([#357](https://github.com/getsentry/sentry-android/pull/357)) @marandaneto
- Check for androidx availability on runtime ([#356](https://github.com/getsentry/sentry-android/pull/356)) @marandaneto
- If theres a left over session file and its crashed, we should not overwrite its state ([#354](https://github.com/getsentry/sentry-android/pull/354)) @marandaneto
- Session should be exited state if state was ok ([#352](https://github.com/getsentry/sentry-android/pull/352)) @marandaneto
- Envelope has dedicated endpoint ([#353](https://github.com/getsentry/sentry-android/pull/353)) @marandaneto

Packages were released on [`bintray`](https://dl.bintray.com/getsentry/sentry-android/io/sentry/sentry-android/), [`jcenter`](https://jcenter.bintray.com/io/sentry/sentry-android/) and [`mavenCentral`](https://repo.maven.apache.org/maven2/io/sentry/sentry-android/)

We'd love to get feedback.

## 2.1.0-alpha.2

### Fixes

- Change integration order for cached outbox events ([#347](https://github.com/getsentry/sentry-android/pull/347)) @marandaneto
- Avoid crash if NDK throws UnsatisfiedLinkError ([#344](https://github.com/getsentry/sentry-android/pull/344)) @marandaneto
- Avoid getting a threadlocal twice. ([#339](https://github.com/getsentry/sentry-android/pull/339)) @metlos
- Removing session tracking guard on hub and client ([#338](https://github.com/getsentry/sentry-android/pull/338)) @marandaneto
- Bump agp to 3.6.2 ([#336](https://github.com/getsentry/sentry-android/pull/336)) @marandaneto
- Fix racey ANR integration ([#332](https://github.com/getsentry/sentry-android/pull/332)) @marandaneto
- Logging envelopes path when possible instead of nullable id ([#331](https://github.com/getsentry/sentry-android/pull/331)) @marandaneto
- Renaming transport gate method ([#330](https://github.com/getsentry/sentry-android/pull/330)) @marandaneto

Packages were released on [`bintray`](https://dl.bintray.com/getsentry/sentry-android/io/sentry/sentry-android/), [`jcenter`](https://jcenter.bintray.com/io/sentry/sentry-android/) and [`mavenCentral`](https://repo.maven.apache.org/maven2/io/sentry/sentry-android/)

We'd love to get feedback.

## 2.1.0-alpha.1

Release of Sentry's new SDK for Android.

## What’s Changed

### Features

- Release health @marandaneto @bruno-garcia
- ANR report should have 'was active=yes' on the dashboard ([#299](https://github.com/getsentry/sentry-android/pull/299)) @marandaneto
- NDK events apply scoped data ([#322](https://github.com/getsentry/sentry-android/pull/322)) @marandaneto
- Add a StdoutTransport ([#310](https://github.com/getsentry/sentry-android/pull/310)) @mike-burns
- Implementing new retry after protocol ([#306](https://github.com/getsentry/sentry-android/pull/306)) @marandaneto

### Fixes

- Bump sentry-native to 0.2.2 ([#305](https://github.com/getsentry/sentry-android/pull/305)) @Swatinem
- Missing App's info ([#315](https://github.com/getsentry/sentry-android/pull/315)) @marandaneto
- Buffered writers/readers - otimizations ([#311](https://github.com/getsentry/sentry-android/pull/311)) @marandaneto
- Boot time should be UTC ([#309](https://github.com/getsentry/sentry-android/pull/309)) @marandaneto
- Make transport result public ([#300](https://github.com/getsentry/sentry-android/pull/300)) @marandaneto

Packages were released on [`bintray`](https://dl.bintray.com/getsentry/sentry-android/io/sentry/sentry-android/), [`jcenter`](https://jcenter.bintray.com/io/sentry/sentry-android/) and [`mavenCentral`](https://repo.maven.apache.org/maven2/io/sentry/sentry-android/)

We'd love to get feedback.

## 2.0.2

Release of Sentry's new SDK for Android.

### Features

- MavenCentral support ([#284](https://github.com/getsentry/sentry-android/pull/284)) @marandaneto

### Fixes

- Bump AGP to 3.6.1 ([#285](https://github.com/getsentry/sentry-android/pull/285)) @marandaneto

Packages were released on [`bintray`](https://dl.bintray.com/getsentry/sentry-android/io/sentry/sentry-android/), [`jcenter`](https://jcenter.bintray.com/io/sentry/sentry-android/) and [`mavenCentral`](https://repo.maven.apache.org/maven2/io/sentry/sentry-android/)

We'd love to get feedback.

## 2.0.1

Release of Sentry's new SDK for Android.

## What’s Changed

### Features

- Attach threads/stacktraces ([#267](https://github.com/getsentry/sentry-android/pull/267)) @marandaneto
- Add the default serverName to SentryOptions and use it in MainEventProcessor ([#279](https://github.com/getsentry/sentry-android/pull/279)) @metlos

### Fixes

- set current threadId when there's no mechanism set ([#277](https://github.com/getsentry/sentry-android/pull/277)) @marandaneto
- Preview package manager ([#269](https://github.com/getsentry/sentry-android/pull/269)) @bruno-garcia

Packages were released on [`bintray`](https://dl.bintray.com/getsentry/sentry-android/io/sentry/), [`jcenter`](https://jcenter.bintray.com/io/sentry/sentry-android/)

We'd love to get feedback.

## 2.0.0

Release of Sentry's new SDK for Android.

New features not offered by (1.7.x):

- NDK support
  - Captures crashes caused by native code
  - Access to the [`sentry-native` SDK](https://github.com/getsentry/sentry-native/) API by your native (C/C++/Rust code/..).
- Automatic init (just add your `DSN` to the manifest)
   - Proguard rules are added automatically
   - Permission (Internet) is added automatically
- Uncaught Exceptions might be captured even before the app restarts
- Sentry's Unified API.
- More context/device information
- Packaged as `aar`
- Frames from the app automatically marked as `InApp=true` (stack traces in Sentry highlights them by default).
- Complete Sentry Protocol available.
- All threads and their stack traces are captured.
- Sample project in this repo to test many features (segfault, uncaught exception, ANR...)

Features from the current SDK like `ANR` are also available (by default triggered after 4 seconds).

Packages were released on [`bintray`](https://dl.bintray.com/getsentry/sentry-android/io/sentry/), [`jcenter`](https://jcenter.bintray.com/io/sentry/sentry-android/)

We'd love to get feedback.

## 2.0.0-rc04

Release of Sentry's new SDK for Android.

### Features

- Take sampleRate from metadata ([#262](https://github.com/getsentry/sentry-android/pull/262)) @bruno-garcia
- Support mills timestamp format ([#263](https://github.com/getsentry/sentry-android/pull/263)) @marandaneto
- Adding logs to installed integrations ([#265](https://github.com/getsentry/sentry-android/pull/265)) @marandaneto

### Fixes

- Breacrumb.data to string,object, Add LOG level ([#264](https://github.com/getsentry/sentry-android/pull/264)) @HazAT
- Read release conf. on manifest ([#266](https://github.com/getsentry/sentry-android/pull/266)) @marandaneto

Packages were released on [`bintray`](https://dl.bintray.com/getsentry/sentry-android/io/sentry/), [`jcenter`](https://jcenter.bintray.com/io/sentry/sentry-android/)

We'd love to get feedback and we'll work in getting the GA `2.0.0` out soon.
Until then, the [stable SDK offered by Sentry is at version 1.7.30](https://github.com/getsentry/sentry-java/releases/tag/v1.7.30)

## 2.0.0-rc03

Release of Sentry's new SDK for Android.

### Fixes

- fixes ([#259](https://github.com/getsentry/sentry-android/issues/259)) - NPE check on getExternalFilesDirs items. ([#260](https://github.com/getsentry/sentry-android/pull/260)) @marandaneto
- strictMode typo ([#258](https://github.com/getsentry/sentry-android/pull/258)) @marandaneto

Packages were released on [`bintray`](https://dl.bintray.com/getsentry/sentry-android/io/sentry/), [`jcenter`](https://jcenter.bintray.com/io/sentry/sentry-android/)

We'd love to get feedback and we'll work in getting the GA `2.0.0` out soon.
Until then, the [stable SDK offered by Sentry is at version 1.7.30](https://github.com/getsentry/sentry-java/releases/tag/v1.7.30)

## 2.0.0-rc02

Release of Sentry's new SDK for Android.

### Features

- Hub mode configurable ([#247](https://github.com/getsentry/sentry-android/pull/247)) @bruno-garcia
- Added remove methods (tags/extras) to the sentry static class ([#243](https://github.com/getsentry/sentry-android/pull/243)) @marandaneto

### Fixes


- Update ndk for new sentry-native version ([#235](https://github.com/getsentry/sentry-android/pull/235)) @Swatinem @marandaneto
- Make integrations public ([#256](https://github.com/getsentry/sentry-android/pull/256)) @marandaneto
- Bump build-tools ([#255](https://github.com/getsentry/sentry-android/pull/255)) @marandaneto
- Added javadocs to scope and its dependencies ([#253](https://github.com/getsentry/sentry-android/pull/253)) @marandaneto
- Build all ABIs ([#254](https://github.com/getsentry/sentry-android/pull/254)) @marandaneto
- Moving back ANR timeout from long to int param. ([#252](https://github.com/getsentry/sentry-android/pull/252)) @marandaneto
- Added HubAdapter to call Sentry static methods from Integrations ([#250](https://github.com/getsentry/sentry-android/pull/250)) @marandaneto
- New Release format ([#242](https://github.com/getsentry/sentry-android/pull/242)) @marandaneto
- Javadocs for SentryOptions ([#246](https://github.com/getsentry/sentry-android/pull/246)) @marandaneto
- non-app is already inApp excluded by default. ([#244](https://github.com/getsentry/sentry-android/pull/244)) @marandaneto
- Fix if symlink exists for sentry-native ([#241](https://github.com/getsentry/sentry-android/pull/241)) @marandaneto
- Clone method - race condition free ([#226](https://github.com/getsentry/sentry-android/pull/226)) @marandaneto
- Refactoring breadcrumbs callback ([#239](https://github.com/getsentry/sentry-android/pull/239)) @marandaneto

Packages were released on [`bintray`](https://dl.bintray.com/getsentry/sentry-android/io/sentry/), [`jcenter`](https://jcenter.bintray.com/io/sentry/sentry-android/)

We'd love to get feedback and we'll work in getting the GA `2.0.0` out soon.
Until then, the [stable SDK offered by Sentry is at version 1.7.30](https://github.com/getsentry/sentry-java/releases/tag/v1.7.30)

## 2.0.0-rc01

Release of Sentry's new SDK for Android.

## What’s Changed

### Features

- Added remove methods for Scope data ([#237](https://github.com/getsentry/sentry-android/pull/237)) @marandaneto
- More device context (deviceId, connectionType and language) ([#229](https://github.com/getsentry/sentry-android/pull/229)) @marandaneto
- Added a few java docs (Sentry, Hub and SentryClient) ([#223](https://github.com/getsentry/sentry-android/pull/223)) @marandaneto
- Implemented diagnostic logger ([#218](https://github.com/getsentry/sentry-android/pull/218)) @marandaneto
- Added event processors to scope ([#209](https://github.com/getsentry/sentry-android/pull/209)) @marandaneto
- Added android transport gate ([#206](https://github.com/getsentry/sentry-android/pull/206)) @marandaneto
- Added executor for caching values out of the main thread ([#201](https://github.com/getsentry/sentry-android/pull/201)) @marandaneto

### Fixes


- Honor RetryAfter ([#236](https://github.com/getsentry/sentry-android/pull/236)) @marandaneto
- Add tests for SentryValues ([#238](https://github.com/getsentry/sentry-android/pull/238)) @philipphofmann
- Do not set frames if there's none ([#234](https://github.com/getsentry/sentry-android/pull/234)) @marandaneto
- Always call interrupt after InterruptedException ([#232](https://github.com/getsentry/sentry-android/pull/232)) @marandaneto
- Mark as current thread if its the main thread ([#228](https://github.com/getsentry/sentry-android/pull/228)) @marandaneto
- Fix lgtm alerts ([#219](https://github.com/getsentry/sentry-android/pull/219)) @marandaneto
- Written unit tests to ANR integration ([#215](https://github.com/getsentry/sentry-android/pull/215)) @marandaneto
- Added blog posts to README ([#214](https://github.com/getsentry/sentry-android/pull/214)) @marandaneto
- Raise code coverage for Dsn to 100% ([#212](https://github.com/getsentry/sentry-android/pull/212)) @philipphofmann
- Remove redundant times(1) for Mockito.verify ([#211](https://github.com/getsentry/sentry-android/pull/211)) @philipphofmann
- Transport may be set on options ([#203](https://github.com/getsentry/sentry-android/pull/203)) @marandaneto
- dist may be set on options ([#204](https://github.com/getsentry/sentry-android/pull/204)) @marandaneto
- Throw an exception if DSN is not set ([#200](https://github.com/getsentry/sentry-android/pull/200)) @marandaneto
- Migration guide markdown ([#197](https://github.com/getsentry/sentry-android/pull/197)) @marandaneto

Packages were released on [`bintray`](https://dl.bintray.com/getsentry/sentry-android/io/sentry/), [`jcenter`](https://jcenter.bintray.com/io/sentry/sentry-android/)

We'd love to get feedback and we'll work in getting the GA `2.0.0` out soon.
Until then, the [stable SDK offered by Sentry is at version 1.7.29](https://github.com/getsentry/sentry-java/releases/tag/v1.7.29)

## 2.0.0-beta02

Release of Sentry's new SDK for Android.

### Features

- addBreadcrumb overloads ([#196](https://github.com/getsentry/sentry-android/pull/196)) and ([#198](https://github.com/getsentry/sentry-android/pull/198))

### Fixes

- fix Android bug on API 24 and 25 about getting current threads and stack traces ([#194](https://github.com/getsentry/sentry-android/pull/194))

Packages were released on [`bintray`](https://dl.bintray.com/getsentry/sentry-android/io/sentry/), [`jcenter`](https://jcenter.bintray.com/io/sentry/sentry-android/)

We'd love to get feedback and we'll work in getting the GA `2.0.0` out soon.
Until then, the [stable SDK offered by Sentry is at version 1.7.28](https://github.com/getsentry/sentry-java/releases/tag/v1.7.28)

## 2.0.0-beta01

Release of Sentry's new SDK for Android.

### Fixes

- ref: ANR doesn't set handled flag ([#186](https://github.com/getsentry/sentry-android/pull/186))
- SDK final review ([#183](https://github.com/getsentry/sentry-android/pull/183))
- ref: Drop errored in favor of crashed ([#187](https://github.com/getsentry/sentry-android/pull/187))
- Workaround android_id ([#185](https://github.com/getsentry/sentry-android/pull/185))
- Renamed sampleRate ([#191](https://github.com/getsentry/sentry-android/pull/191))
- Making timestamp package-private or test-only ([#190](https://github.com/getsentry/sentry-android/pull/190))
- Split event processor in Device/App data ([#180](https://github.com/getsentry/sentry-android/pull/180))

Packages were released on [`bintray`](https://dl.bintray.com/getsentry/sentry-android/io/sentry/), [`jcenter`](https://jcenter.bintray.com/io/sentry/sentry-android/)

We'd love to get feedback and we'll work in getting the GA `2.0.0` out soon.
Until then, the [stable SDK offered by Sentry is at version 1.7.28](https://github.com/getsentry/sentry-java/releases/tag/v1.7.28)

## 2.0.0-alpha09

Release of Sentry's new SDK for Android.

### Features

- Adding nativeBundle plugin ([#161](https://github.com/getsentry/sentry-android/pull/161))
- Adding scope methods to sentry static class ([#179](https://github.com/getsentry/sentry-android/pull/179))

### Fixes

- fix: DSN parsing ([#165](https://github.com/getsentry/sentry-android/pull/165))
- Don't avoid exception type minification ([#166](https://github.com/getsentry/sentry-android/pull/166))
- make Gson retro compatible with older versions of AGP ([#177](https://github.com/getsentry/sentry-android/pull/177))
- Bump sentry-native with message object instead of a string ([#172](https://github.com/getsentry/sentry-android/pull/172))

Packages were released on [`bintray`](https://dl.bintray.com/getsentry/sentry-android/io/sentry/), [`jcenter`](https://jcenter.bintray.com/io/sentry/sentry-android/)

We'd love to get feedback and we'll work in getting the GA `2.0.0` out soon.
Until then, the [stable SDK offered by Sentry is at version 1.7.28](https://github.com/getsentry/sentry-java/releases/tag/v1.7.28)

## 2.0.0-alpha08

Release of Sentry's new SDK for Android.

### Fixes

- DebugId endianness ([#162](https://github.com/getsentry/sentry-android/pull/162))
- Executed beforeBreadcrumb also for scope ([#160](https://github.com/getsentry/sentry-android/pull/160))
- Benefit of manifest merging when minSdk ([#159](https://github.com/getsentry/sentry-android/pull/159))
- Add method to captureMessage with level ([#157](https://github.com/getsentry/sentry-android/pull/157))
- Listing assets file on the wrong dir ([#156](https://github.com/getsentry/sentry-android/pull/156))

Packages were released on [`bintray`](https://dl.bintray.com/getsentry/sentry-android/io/sentry/), [`jcenter`](https://jcenter.bintray.com/io/sentry/sentry-android/)

We'd love to get feedback and we'll work in getting the GA `2.0.0` out soon.
Until then, the [stable SDK offered by Sentry is at version 1.7.28](https://github.com/getsentry/sentry-java/releases/tag/v1.7.28)

## 2.0.0-alpha07

Third release of Sentry's new SDK for Android.

### Fixes

-  Fixed release for jcenter and bintray

Packages were released on [`bintray`](https://dl.bintray.com/getsentry/sentry-android/io/sentry/), [`jcenter`](https://jcenter.bintray.com/io/sentry/sentry-android/)

We'd love to get feedback and we'll work in getting the GA `2.0.0` out soon.
Until then, the [stable SDK offered by Sentry is at version 1.7.28](https://github.com/getsentry/sentry-java/releases/tag/v1.7.28)

## 2.0.0-alpha06

Second release of Sentry's new SDK for Android.

### Fixes

- Fixed a typo on pom generation.

Packages were released on [`bintray`](https://dl.bintray.com/getsentry/sentry-android/io/sentry/), [`jcenter`](https://jcenter.bintray.com/io/sentry/sentry-android/)

We'd love to get feedback and we'll work in getting the GA `2.0.0` out soon.
Until then, the [stable SDK offered by Sentry is at version 1.7.28](https://github.com/getsentry/sentry-java/releases/tag/v1.7.28)

## 2.0.0-alpha05

First release of Sentry's new SDK for Android.

New features not offered by our current (1.7.x), stable SDK are:

- NDK support
  - Captures crashes caused by native code
  - Access to the [`sentry-native` SDK](https://github.com/getsentry/sentry-native/) API by your native (C/C++/Rust code/..).
- Automatic init (just add your `DSN` to the manifest)
   - Proguard rules are added automatically
   - Permission (Internet) is added automatically
- Uncaught Exceptions might be captured even before the app restarts
- Unified API which include scopes etc.
- More context/device information
- Packaged as `aar`
- Frames from the app automatically marked as `InApp=true` (stack traces in Sentry highlights them by default).
- Complete Sentry Protocol available.
- All threads and their stack traces are captured.
- Sample project in this repo to test many features (segfault, uncaught exception, scope)

Features from the current SDK like `ANR` are also available (by default triggered after 4 seconds).

Packages were released on [`bintray`](https://dl.bintray.com/getsentry/sentry-android/io/sentry/), [`jcenter`](https://jcenter.bintray.com/io/sentry/sentry-android/)

We'd love to get feedback and we'll work in getting the GA `2.0.0` out soon.
Until then, the [stable SDK offered by Sentry is at version 1.7.28](https://github.com/getsentry/sentry-java/releases/tag/v1.7.28)<|MERGE_RESOLUTION|>--- conflicted
+++ resolved
@@ -1,13 +1,16 @@
 # Changelog
 
+## Unreleased
+
+### Features
+
+- Handle `monitor`/`check_in` in client reports and rate limiter ([#3096](https://github.com/getsentry/sentry-java/pull/3096))
+
 ## 7.1.0
 
 ### Features
 
 - Support multiple debug-metadata.properties ([#3024](https://github.com/getsentry/sentry-java/pull/3024))
-<<<<<<< HEAD
-- Handle `monitor`/`check_in` in client reports and rate limiter ([#3096](https://github.com/getsentry/sentry-java/pull/3096))
-=======
 - Automatically downsample transactions when the system is under load ([#3072](https://github.com/getsentry/sentry-java/pull/3072))
   - You can opt into this behaviour by setting `enable-backpressure-handling=true`.
   - We're happy to receive feedback, e.g. [in this GitHub issue](https://github.com/getsentry/sentry-java/issues/2829)
@@ -19,7 +22,6 @@
   - To enable this feature set `options.isEnablePerformanceV2 = true`
 - Move slow+frozen frame calculation, as well as frame delay inside SentryFrameMetricsCollector ([#3100](https://github.com/getsentry/sentry-java/pull/3100))
 - Extract Activity Breadcrumbs generation into own Integration ([#3064](https://github.com/getsentry/sentry-java/pull/3064))
->>>>>>> 0810952c
 
 ### Fixes
 
