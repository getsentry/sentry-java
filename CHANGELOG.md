--- conflicted
+++ resolved
@@ -10,12 +10,8 @@
 
 ### Fixes
 
-<<<<<<< HEAD
-- Fix Jetpack Compose widgets are not being correctly identified for user interaction tracing ([#3209](https://github.com/getsentry/sentry-java/pull/3209)) 
-=======
 - Don't wait on main thread when SDK restarts ([#3200](https://github.com/getsentry/sentry-java/pull/3200))
 - Fix Jetpack Compose widgets are not being correctly identified for user interaction tracing ([#3209](https://github.com/getsentry/sentry-java/pull/3209))
->>>>>>> f33a11d0
 
 ## 7.3.0
 
