# Changelog

## Unreleased

### Fixes

<<<<<<< HEAD
- Fix profiling init for Spring and Spring Boot w Agent auto-init ([#4815](https://github.com/getsentry/sentry-java/pull/4815))
=======
- Removed SentryExecutorService limit for delayed scheduled tasks ([#4846](https://github.com/getsentry/sentry-java/pull/4846))
- Fix visual artifacts for the Canvas strategy on some devices ([#4861](https://github.com/getsentry/sentry-java/pull/4861))
>>>>>>> bbc35bb1

### Improvements

- Fallback to distinct-id as user.id logging attribute when user is not set ([#4847](https://github.com/getsentry/sentry-java/pull/4847))
- Report Timber.tag() as `timber.tag` log attribute ([#4845](https://github.com/getsentry/sentry-java/pull/4845))
- Session Replay: Add screenshot strategy serialization to RRWeb events ([#4851](https://github.com/getsentry/sentry-java/pull/4851))

### Dependencies

- Bump Native SDK from v0.11.3 to v0.12.1 ([#4859](https://github.com/getsentry/sentry-java/pull/4859))
  - [changelog](https://github.com/getsentry/sentry-native/blob/master/CHANGELOG.md#0121)
  - [diff](https://github.com/getsentry/sentry-native/compare/0.11.3...0.12.1)

## 8.25.0

### Fixes

- [ANR] Removed AndroidTransactionProfiler lock ([#4817](https://github.com/getsentry/sentry-java/pull/4817))
- Avoid ExecutorService for DefaultCompositePerformanceCollector timeout ([#4841](https://github.com/getsentry/sentry-java/pull/4841))
  - This avoids infinite data collection for never stopped transactions, leading to OOMs
- Fix wrong .super() call in SentryTimberTree ([#4844](https://github.com/getsentry/sentry-java/pull/4844))

### Improvements

- [ANR] Defer some class availability checks ([#4825](https://github.com/getsentry/sentry-java/pull/4825))
- Collect PerformanceCollectionData only for sampled transactions ([#4834](https://github.com/getsentry/sentry-java/pull/4834))
  - **Breaking change**: Transactions with a deferred sampling decision (`sampled == null`) won't be collecting any performance data anymore (CPU, RAM, slow/frozen frames).

### Dependencies

- Bump Native SDK from v0.11.2 to v0.11.3 ([#4810](https://github.com/getsentry/sentry-java/pull/4810))
  - [changelog](https://github.com/getsentry/sentry-native/blob/master/CHANGELOG.md#0113)
  - [diff](https://github.com/getsentry/sentry-native/compare/0.11.2...0.11.3)

## 8.24.0

### Features

- Attach MDC properties to logs as attributes ([#4786](https://github.com/getsentry/sentry-java/pull/4786))
  - MDC properties set using supported logging frameworks (Logback, Log4j2, java.util.Logging) are now attached to structured logs as attributes.
  - The attribute reflected on the log is `mdc.<key>`, where `<key>` is the original key in the MDC.
  - This means that you will be able to filter/aggregate logs in the product based on these properties.
  - Only properties with keys matching the configured `contextTags` are sent as log attributes.
    - You can configure which properties are sent using `options.setContextTags` if initalizing manually, or by specifying a comma-separated list of keys with a `context-tags` entry in `sentry.properties` or `sentry.context-tags` in `application.properties`.
    - Note that keys containing spaces are not supported.
- Add experimental Sentry Android Distribution module for integrating with Sentry Build Distribution to check for and install updates ([#4804](https://github.com/getsentry/sentry-java/pull/4804))
- Allow passing a different `Handler` to `SystemEventsBreadcrumbsIntegration` and `AndroidConnectionStatusProvider` so their callbacks are deliver to that handler ([#4808](https://github.com/getsentry/sentry-java/pull/4808))
- Session Replay: Add new _experimental_ Canvas Capture Strategy ([#4777](https://github.com/getsentry/sentry-java/pull/4777))
  - A new screenshot capture strategy that uses Android's Canvas API for more accurate and reliable text and image masking
  - Any `.drawText()` or `.drawBitmap()` calls are replaced by rectangles, ensuring no text or images are present in the resulting output
  - Note: If this strategy is used, all text and images will be masked, regardless of any masking configuration
  - To enable this feature, set the `screenshotStrategy`, either via code:
    ```kotlin
    SentryAndroid.init(context) { options ->
      options.sessionReplay.screenshotStrategy = ScreenshotStrategyType.CANVAS
    }
    ```
    or AndroidManifest.xml:
    ```xml
    <application>
      <meta-data android:name="io.sentry.session-replay.screenshot-strategy" android:value="canvas" />
    </application>
    ```

### Fixes

- Avoid StrictMode warnings ([#4724](https://github.com/getsentry/sentry-java/pull/4724))
- Use logger from options for JVM profiler ([#4771](https://github.com/getsentry/sentry-java/pull/4771))
- Session Replay: Avoid deadlock when pausing replay if no connection ([#4788](https://github.com/getsentry/sentry-java/pull/4788))
- Session Replay: Fix capturing roots with no windows ([#4805](https://github.com/getsentry/sentry-java/pull/4805))
- Session Replay: Fix `java.lang.IllegalArgumentException: width and height must be > 0` ([#4805](https://github.com/getsentry/sentry-java/pull/4805))
- Handle `NoOpScopes` in `Context` when starting a span through OpenTelemetry ([#4823](https://github.com/getsentry/sentry-java/pull/4823))
  - This fixes "java.lang.IllegalArgumentException: The DSN is required" when combining WebFlux and OpenTelemetry
- Session Replay: Do not use recycled screenshots for masking ([#4790](https://github.com/getsentry/sentry-java/pull/4790))
  - This fixes native crashes seen in `Canvas.<init>`/`ScreenshotRecorder.capture`
- Session Replay: Ensure bitmaps are recycled properly ([#4820](https://github.com/getsentry/sentry-java/pull/4820))

### Miscellaneous

- Mark SentryClient(SentryOptions) constructor as not internal ([#4787](https://github.com/getsentry/sentry-java/pull/4787))

### Dependencies

- Bump Native SDK from v0.10.1 to v0.11.2 ([#4775](https://github.com/getsentry/sentry-java/pull/4775))
  - [changelog](https://github.com/getsentry/sentry-native/blob/master/CHANGELOG.md#0112)
  - [diff](https://github.com/getsentry/sentry-native/compare/0.10.1...0.11.2)

## 8.23.0

### Features

- Add session replay id to Sentry Logs ([#4740](https://github.com/getsentry/sentry-java/pull/4740))
- Add support for continuous profiling of JVM applications on macOS and Linux ([#4556](https://github.com/getsentry/sentry-java/pull/4556))
  - [Sentry continuous profiling](https://docs.sentry.io/product/explore/profiling/) on the JVM is using async-profiler under the hood.
  - By default this feature is disabled. Set a profile sample rate and chose a lifecycle (see below) to enable it.
  - Add the `sentry-async-profiler` dependency to your project
  - Set a sample rate for profiles, e.g. `1.0` to send all of them. You may use `options.setProfileSessionSampleRate(1.0)` in code or `profile-session-sample-rate=1.0` in `sentry.properties`
  - Set a profile lifecycle via `options.setProfileLifecycle(ProfileLifecycle.TRACE)` in code or `profile-lifecycle=TRACE` in `sentry.properties`
    - By default the lifecycle is set to `MANUAL`, meaning you have to explicitly call `Sentry.startProfiler()` and `Sentry.stopProfiler()`
    - You may change it to `TRACE` which will create a profile for each transaction
  - To automatically upload Profiles for each transaction in a Spring Boot application
    - set `sentry.profile-session-sample-rate=1.0` and `sentry.profile-lifecycle=TRACE` in `application.properties`
    - or set `sentry.profile-session-sample-rate: 1.0` and `sentry.profile-lifecycle: TRACE` in `application.yml`
  - Profiling can also be combined with our OpenTelemetry integration

### Fixes

- Start performance collection on AppStart continuous profiling ([#4752](https://github.com/getsentry/sentry-java/pull/4752))
- Preserve modifiers in `SentryTraced` ([#4757](https://github.com/getsentry/sentry-java/pull/4757))

### Improvements

- Handle `RejectedExecutionException` everywhere ([#4747](https://github.com/getsentry/sentry-java/pull/4747))
- Mark `SentryEnvelope` as not internal ([#4748](https://github.com/getsentry/sentry-java/pull/4748))

## 8.22.0

### Features

- Move SentryLogs out of experimental ([#4710](https://github.com/getsentry/sentry-java/pull/4710))
- Add support for w3c traceparent header ([#4671](https://github.com/getsentry/sentry-java/pull/4671))
  - This feature is disabled by default. If enabled, outgoing requests will include the w3c `traceparent` header.
  - See https://develop.sentry.dev/sdk/telemetry/traces/distributed-tracing/#w3c-trace-context-header for more details.
  ```kotlin
  Sentry(Android).init(context) { options ->
    // ...
    options.isPropagateTraceparent = true
  }
  ```
- Sentry now supports Spring Boot 4 M3 pre-release ([#4739](https://github.com/getsentry/sentry-java/pull/4739))

### Improvements

- Remove internal API status from get/setDistinctId ([#4708](https://github.com/getsentry/sentry-java/pull/4708))
- Remove ApiStatus.Experimental annotation from check-in API ([#4721](https://github.com/getsentry/sentry-java/pull/4721))

### Fixes

- Session Replay: Fix `NoSuchElementException` in `BufferCaptureStrategy` ([#4717](https://github.com/getsentry/sentry-java/pull/4717))
- Session Replay: Fix continue recording in Session mode after Buffer is triggered ([#4719](https://github.com/getsentry/sentry-java/pull/4719))

### Dependencies

- Bump Native SDK from v0.10.0 to v0.10.1 ([#4695](https://github.com/getsentry/sentry-java/pull/4695))
  - [changelog](https://github.com/getsentry/sentry-native/blob/master/CHANGELOG.md#0101)
  - [diff](https://github.com/getsentry/sentry-native/compare/0.10.0...0.10.1)

## 8.21.1

### Fixes

- Use Kotlin stdlib 1.9.24 dependency instead of 2.2.0 for all Android modules ([#4707](https://github.com/getsentry/sentry-java/pull/4707))
  - This fixes compile time issues if your app is using Kotlin < 2.x

## 8.21.0

### Fixes

- Only set log template for logging integrations if formatted message differs from template ([#4682](https://github.com/getsentry/sentry-java/pull/4682))

### Features

- Add support for Spring Boot 4 and Spring 7 ([#4601](https://github.com/getsentry/sentry-java/pull/4601))
  - NOTE: Our `sentry-opentelemetry-agentless-spring` is not working yet for Spring Boot 4. Please use `sentry-opentelemetry-agent` until OpenTelemetry has support for Spring Boot 4.
- Replace `UUIDGenerator` implementation with Apache licensed code ([#4662](https://github.com/getsentry/sentry-java/pull/4662))
- Replace `Random` implementation with MIT licensed code ([#4664](https://github.com/getsentry/sentry-java/pull/4664))
- Add support for `vars` attribute in `SentryStackFrame` ([#4686](https://github.com/getsentry/sentry-java/pull/4686))
  - **Breaking change**: The type of the `vars` attribute has been changed from `Map<String, String>` to `Map<String, Object>`.

## 8.20.0

### Fixes

- Do not use named capturing groups for regular expressions ([#4652](https://github.com/getsentry/sentry-java/pull/4652))
  - This fixes a crash on Android versions below 8.0 (API level 26)

### Features

- Add onDiscard to enable users to track the type and amount of data discarded before reaching Sentry ([#4612](https://github.com/getsentry/sentry-java/pull/4612))
  - Stub for setting the callback on `Sentry.init`:
     ```java
     Sentry.init(options -> {
       ...
       options.setOnDiscard(
        (reason, category, number) -> {
          // Your logic to process discarded data
        });
     });
     ```

## 8.19.1

> [!Warning]
> Android: This release is incompatible with API levels below 26. We recommend using SDK version 8.20.0 or higher instead.

### Fixes

- Do not store No-Op scopes onto OpenTelemetry Context when wrapping ([#4631](https://github.com/getsentry/sentry-java/pull/4631))
  - In 8.18.0 and 8.19.0 the SDK could break when initialized too late.

## 8.19.0

> [!Warning]
> Android: This release is incompatible with API levels below 26. We recommend using SDK version 8.20.0 or higher instead.

### Features

- Add a `isEnableSystemEventBreadcrumbsExtras` option to disable reporting system events extras for breadcrumbs ([#4625](https://github.com/getsentry/sentry-java/pull/4625))

### Improvements

- Session Replay: Use main thread looper to schedule replay capture ([#4542](https://github.com/getsentry/sentry-java/pull/4542))
- Use single `LifecycleObserver` and multi-cast it to the integrations interested in lifecycle states ([#4567](https://github.com/getsentry/sentry-java/pull/4567))
- Add `sentry.origin` attribute to logs ([#4618](https://github.com/getsentry/sentry-java/pull/4618))
  - This helps identify which integration captured a log event
- Prewarm `SentryExecutorService` for better performance at runtime ([#4606](https://github.com/getsentry/sentry-java/pull/4606))

### Fixes

- Cache network capabilities and status to reduce IPC calls ([#4560](https://github.com/getsentry/sentry-java/pull/4560))
- Deduplicate battery breadcrumbs ([#4561](https://github.com/getsentry/sentry-java/pull/4561))
- Remove unused method in ManifestMetadataReader ([#4585](https://github.com/getsentry/sentry-java/pull/4585))
- Have single `NetworkCallback` registered at a time to reduce IPC calls ([#4562](https://github.com/getsentry/sentry-java/pull/4562))
- Do not register for SystemEvents and NetworkCallbacks immediately when launched with non-foreground importance ([#4579](https://github.com/getsentry/sentry-java/pull/4579))
- Limit ProGuard keep rules for native methods within `sentry-android-ndk` to the `io.sentry.**` namespace. ([#4427](https://github.com/getsentry/sentry-java/pull/4427))
  - If you relied on the Sentry SDK to keep native method names for JNI compatibility within your namespace, please review your ProGuard rules and ensure the configuration still works. Especially when you're not consuming any of the default Android proguard rules (`proguard-android.txt` or `proguard-android-optimize.txt`) the following config should be present:
  ```
  -keepclasseswithmembernames class * {
    native <methods>;
  }
  ```
- Fix abstract method error in `SentrySupportSQLiteDatabase` ([#4597](https://github.com/getsentry/sentry-java/pull/4597))
- Ensure frame metrics listeners are registered/unregistered on the main thread ([#4582](https://github.com/getsentry/sentry-java/pull/4582))
- Do not report cached events as lost ([#4575](https://github.com/getsentry/sentry-java/pull/4575))
  - Previously events were recorded as lost early despite being retried later through the cache
- Move and flush unfinished previous session on init ([#4624](https://github.com/getsentry/sentry-java/pull/4624))
  - This removes the need for unnecessary blocking our background queue for 15 seconds in the case of a background app start
- Switch to compileOnly dependency for compose-ui-material ([#4630](https://github.com/getsentry/sentry-java/pull/4630))
  - This fixes `StackOverflowError` when using OSS Licenses plugin 

### Dependencies

- Bump Native SDK from v0.8.4 to v0.10.0 ([#4623](https://github.com/getsentry/sentry-java/pull/4623))
  - [changelog](https://github.com/getsentry/sentry-native/blob/master/CHANGELOG.md#0100)
  - [diff](https://github.com/getsentry/sentry-native/compare/0.8.4...0.10.0)

## 8.18.0

### Features

- Add `SentryUserFeedbackButton` Composable ([#4559](https://github.com/getsentry/sentry-java/pull/4559))
  - Also added `Sentry.showUserFeedbackDialog` static method
- Add deadlineTimeout option ([#4555](https://github.com/getsentry/sentry-java/pull/4555))
- Add Ktor client integration ([#4527](https://github.com/getsentry/sentry-java/pull/4527))
  - To use the integration, add a dependency on `io.sentry:sentry-ktor-client`, then install the `SentryKtorClientPlugin` on your `HttpClient`,
    e.g.:
    ```kotlin
    val client =
      HttpClient(Java) {
        install(io.sentry.ktorClient.SentryKtorClientPlugin) {
          captureFailedRequests = true
          failedRequestTargets = listOf(".*")
          failedRequestStatusCodes = listOf(HttpStatusCodeRange(500, 599))
        }
      }
    ```

### Fixes

- Allow multiple UncaughtExceptionHandlerIntegrations to be active at the same time ([#4462](https://github.com/getsentry/sentry-java/pull/4462))
- Prevent repeated scroll target determination during a single scroll gesture ([#4557](https://github.com/getsentry/sentry-java/pull/4557))
  - This should reduce the number of ANRs seen in `SentryGestureListener`
- Do not use Sentry logging API in JUL if logs are disabled ([#4574](https://github.com/getsentry/sentry-java/pull/4574))
  - This was causing Sentry SDK to log warnings: "Sentry Log is disabled and this 'logger' call is a no-op."
- Do not use Sentry logging API in Log4j2 if logs are disabled ([#4573](https://github.com/getsentry/sentry-java/pull/4573))
  - This was causing Sentry SDK to log warnings: "Sentry Log is disabled and this 'logger' call is a no-op."
- SDKs send queue is no longer shutdown immediately on re-init ([#4564](https://github.com/getsentry/sentry-java/pull/4564))
  - This means we're no longer losing events that have been enqueued right before SDK re-init.
- Reduce scope forking when using OpenTelemetry ([#4565](https://github.com/getsentry/sentry-java/pull/4565))
  - `Sentry.withScope` now has the correct current scope passed to the callback. Previously our OpenTelemetry integration forked scopes an additional.
  - Overall the SDK is now forking scopes a bit less often.

## 8.17.0

### Features

- Send Timber logs through Sentry Logs ([#4490](https://github.com/getsentry/sentry-java/pull/4490))
  - Enable the Logs feature in your `SentryOptions` or with the `io.sentry.logs.enabled` manifest option and the SDK will automatically send Timber logs to Sentry, if the TimberIntegration is enabled.
  - The SDK will automatically detect Timber and use it to send logs to Sentry.
- Send logcat through Sentry Logs ([#4487](https://github.com/getsentry/sentry-java/pull/4487))
  - Enable the Logs feature in your `SentryOptions` or with the `io.sentry.logs.enabled` manifest option and the SDK will automatically send logcat logs to Sentry, if the Sentry Android Gradle plugin is applied.
  - To set the logcat level check the [Logcat integration documentation](https://docs.sentry.io/platforms/android/integrations/logcat/#configure).
- Read build tool info from `sentry-debug-meta.properties` and attach it to events ([#4314](https://github.com/getsentry/sentry-java/pull/4314))

### Dependencies

- Bump OpenTelemetry ([#4532](https://github.com/getsentry/sentry-java/pull/4532))
  - `opentelemetry-sdk` to `1.51.0`
  - `opentelemetry-instrumentation` to `2.17.0`
  - `opentelemetry-javaagent` to `2.17.0`
  - `opentelemetry-semconv` to `1.34.0`
  - We are now configuring OpenTelemetry to still behave the same way it did before for span names it generates in GraphQL auto instrumentation ([#4537](https://github.com/getsentry/sentry-java/pull/4537))
- Bump Gradle from v8.14.2 to v8.14.3 ([#4540](https://github.com/getsentry/sentry-java/pull/4540))
  - [changelog](https://github.com/gradle/gradle/blob/master/CHANGELOG.md#v8143)
  - [diff](https://github.com/gradle/gradle/compare/v8.14.2...v8.14.3)

### Fixes

- Use Spring Boot Starter 3 in `sentry-spring-boot-starter-jakarta` ([#4545](https://github.com/getsentry/sentry-java/pull/4545))
  - While refactoring our dependency management, we accidentally added Spring Boot 2 and Spring Boot Starter 2 as dependencies of `sentry-spring-boot-starter-jakarta`, which is intended for Spring Boot 3.
  - Now, the correct dependencies (Spring Boot 3 and Spring Boot Starter 3) are being added.

## 8.16.1-alpha.2

### Fixes

- Optimize scope when maxBreadcrumb is 0 ([#4504](https://github.com/getsentry/sentry-java/pull/4504))
- Fix javadoc on TransportResult ([#4528](https://github.com/getsentry/sentry-java/pull/4528))
- Session Replay: Fix `IllegalArgumentException` when `Bitmap` is initialized with non-positive values ([#4536](https://github.com/getsentry/sentry-java/pull/4536))
- Set thread information on transaction from OpenTelemetry attributes ([#4478](https://github.com/getsentry/sentry-java/pull/4478))

### Internal

- Flattened PerformanceCollectionData ([#4505](https://github.com/getsentry/sentry-java/pull/4505))

## 8.16.0

### Features

- Send JUL logs to Sentry as logs ([#4518](https://github.com/getsentry/sentry-java/pull/4518))
  - You need to enable the logs feature, either in `sentry.properties`:
    ```properties
    logs.enabled=true
    ```
  - Or, if you manually initialize Sentry, you may also enable logs on `Sentry.init`:
    ```java
    Sentry.init(options -> {
      ...
      options.getLogs().setEnabled(true);
    });
    ```
  - It is also possible to set the `minimumLevel` in `logging.properties`, meaning any log message >= the configured level will be sent to Sentry and show up under Logs:
    ```properties
    io.sentry.jul.SentryHandler.minimumLevel=CONFIG
    ```
- Send Log4j2 logs to Sentry as logs ([#4517](https://github.com/getsentry/sentry-java/pull/4517))
  - You need to enable the logs feature either in `sentry.properties`:
    ```properties
    logs.enabled=true
    ```
  - If you manually initialize Sentry, you may also enable logs on `Sentry.init`:
    ```java
    Sentry.init(options -> {
      ...
      options.getLogs().setEnabled(true);
    });
    ```
  - It is also possible to set the `minimumLevel` in `log4j2.xml`, meaning any log message >= the configured level will be sent to Sentry and show up under Logs:
    ```xml
    <Sentry name="Sentry"
        dsn="your DSN"
        minimumBreadcrumbLevel="DEBUG"
        minimumEventLevel="WARN"
        minimumLevel="DEBUG"
    />
    ```

## 8.15.1

### Fixes

- Enabling Sentry Logs through Logback in Spring Boot config did not work in 3.15.0 ([#4523](https://github.com/getsentry/sentry-java/pull/4523))

## 8.15.0

### Features

- Add chipset to device context ([#4512](https://github.com/getsentry/sentry-java/pull/4512))

### Fixes

- No longer send out empty log envelopes ([#4497](https://github.com/getsentry/sentry-java/pull/4497))
- Session Replay: Expand fix for crash on devices to all Unisoc/Spreadtrum chipsets ([#4510](https://github.com/getsentry/sentry-java/pull/4510))
- Log parameter objects are now turned into `String` via `toString` ([#4515](https://github.com/getsentry/sentry-java/pull/4515))
  - One of the two `SentryLogEventAttributeValue` constructors did not convert the value previously.
- Logs are now flushed on shutdown ([#4503](https://github.com/getsentry/sentry-java/pull/4503))
- User Feedback: Do not redefine system attributes for `SentryUserFeedbackButton`, but reference them instead ([#4519](https://github.com/getsentry/sentry-java/pull/4519))

### Features

- Send Logback logs to Sentry as logs ([#4502](https://github.com/getsentry/sentry-java/pull/4502))
  - You need to enable the logs feature and can also set the `minimumLevel` for log events:
    ```xml
    <appender name="sentry" class="io.sentry.logback.SentryAppender">
      <options>
        <!-- NOTE: Replace the test DSN below with YOUR OWN DSN to see the events from this app in your Sentry project/dashboard -->
        <dsn>https://502f25099c204a2fbf4cb16edc5975d1@o447951.ingest.sentry.io/5428563</dsn>
        <logs>
          <enabled>true</enabled>
        </logs>
      </options>
      <!-- Demonstrates how to modify the minimum values -->
      <!-- Default for Events is ERROR -->
      <minimumEventLevel>WARN</minimumEventLevel>
      <!-- Default for Breadcrumbs is INFO -->
      <minimumBreadcrumbLevel>DEBUG</minimumBreadcrumbLevel>
      <!-- Default for Log Events is INFO -->
      <minimumLevel>INFO</minimumLevel>
    </appender>
    ```
  - For Spring Boot you may also enable it in `application.properties` / `application.yml`:
    ```properties
    sentry.logs.enabled=true
    sentry.logging.minimum-level=error
    ```
  - If you manually initialize Sentry, you may also enable logs on `Sentry.init`:
    ```java
    Sentry.init(options -> {
      ...
      options.getLogs().setEnabled(true);
    });
    ```
  - Enabling via `sentry.properties` is also possible:
    ```properties
    logs.enabled=true
    ```
- Automatically use `SentryOptions.Logs.BeforeSendLogCallback` Spring beans ([#4509](https://github.com/getsentry/sentry-java/pull/4509))

### Dependencies

- Bump Gradle from v8.14.1 to v8.14.2 ([#4473](https://github.com/getsentry/sentry-java/pull/4473))
  - [changelog](https://github.com/gradle/gradle/blob/master/CHANGELOG.md#v8142)
  - [diff](https://github.com/gradle/gradle/compare/v8.14.1...v8.14.2)

## 8.14.0

### Fixes

- Fix Session Replay masking for newer versions of Jetpack Compose (1.8+) ([#4485](https://github.com/getsentry/sentry-java/pull/4485))

### Features

- Add New User Feedback Widget ([#4450](https://github.com/getsentry/sentry-java/pull/4450))
    - This widget is a custom button that can be used to show the user feedback form
- Add New User Feedback form ([#4384](https://github.com/getsentry/sentry-java/pull/4384))
    - We now introduce SentryUserFeedbackDialog, which extends AlertDialog, inheriting the show() and cancel() methods, among others.
      To use it, just instantiate it and call show() on the instance (Sentry must be previously initialized).
      For customization options, please check the [User Feedback documentation](https://docs.sentry.io/platforms/android/user-feedback/configuration/).
      ```java
      import io.sentry.android.core.SentryUserFeedbackDialog;
      
      new SentryUserFeedbackDialog.Builder(context).create().show();
      ```
      ```kotlin
      import io.sentry.android.core.SentryUserFeedbackDialog
    
      SentryUserFeedbackDialog.Builder(context).create().show()
      ```
- Add `user.id`, `user.name` and `user.email` to log attributes ([#4486](https://github.com/getsentry/sentry-java/pull/4486))
- User `name` attribute has been deprecated, please use `username` instead ([#4486](https://github.com/getsentry/sentry-java/pull/4486))
- Add device (`device.brand`, `device.model` and `device.family`) and OS (`os.name` and `os.version`) attributes to logs ([#4493](https://github.com/getsentry/sentry-java/pull/4493))
- Serialize `preContext` and `postContext` in `SentryStackFrame` ([#4482](https://github.com/getsentry/sentry-java/pull/4482))

### Internal

- User Feedback now uses SentryUser.username instead of SentryUser.name ([#4494](https://github.com/getsentry/sentry-java/pull/4494))

## 8.13.3

### Fixes

- Send UI Profiling app start chunk when it finishes ([#4423](https://github.com/getsentry/sentry-java/pull/4423))
- Republish Javadoc [#4457](https://github.com/getsentry/sentry-java/pull/4457)
- Finalize `OkHttpEvent` even if no active span in `SentryOkHttpInterceptor` [#4469](https://github.com/getsentry/sentry-java/pull/4469)
- Session Replay: Do not capture current replay for cached events from the past ([#4474](https://github.com/getsentry/sentry-java/pull/4474))
- Session Replay: Correctly capture Dialogs and non full-sized windows ([#4354](https://github.com/getsentry/sentry-java/pull/4354))
- Session Replay: Fix inconsistent `segment_id` ([#4471](https://github.com/getsentry/sentry-java/pull/4471))
- Session Replay: Fix crash on devices with the Unisoc/Spreadtrum T606 chipset ([#4477](https://github.com/getsentry/sentry-java/pull/4477))

## 8.13.2

### Fixes

- Don't apply Spring Boot plugin in `sentry-spring-boot-jakarta` ([#4456](https://github.com/getsentry/sentry-java/pull/4456))
  - The jar for `io.sentry:sentry-spring-boot-jakarta` is now correctly being built and published to Maven Central.

## 8.13.1

### Fixes

- Fix `SentryAndroid.init` crash if SDK is initialized from a background thread while an `Activity` is in resumed state ([#4449](https://github.com/getsentry/sentry-java/pull/4449))

### Dependencies

- Bump Gradle from v8.14 to v8.14.1 ([#4437](https://github.com/getsentry/sentry-java/pull/4437))
  - [changelog](https://github.com/gradle/gradle/blob/master/CHANGELOG.md#v8141)
  - [diff](https://github.com/gradle/gradle/compare/v8.14...v8.14.1)

## 8.13.0

### Features

- Add debug mode for Session Replay masking ([#4357](https://github.com/getsentry/sentry-java/pull/4357))
    - Use `Sentry.replay().enableDebugMaskingOverlay()` to overlay the screen with the Session Replay masks.
    - The masks will be invalidated at most once per `frameRate` (default 1 fps).
- Extend Logs API to allow passing in `attributes` ([#4402](https://github.com/getsentry/sentry-java/pull/4402))
  - `Sentry.logger.log` now takes a `SentryLogParameters`
  - Use `SentryLogParameters.create(SentryAttributes.of(...))` to pass attributes
    - Attribute values may be of type `string`, `boolean`, `integer` or `double`.
    - Other types will be converted to `string`. Currently we simply call `toString()` but we might offer more in the future.
    - You may manually flatten complex types into multiple separate attributes of simple types.
      - e.g. intead of `SentryAttribute.named("point", Point(10, 20))` you may store it as `SentryAttribute.integerAttribute("point.x", point.x)` and `SentryAttribute.integerAttribute("point.y", point.y)`
    - `SentryAttribute.named()` will automatically infer the type or fall back to `string`.
    - `SentryAttribute.booleanAttribute()` takes a `Boolean` value
    - `SentryAttribute.integerAttribute()` takes a `Integer` value
    - `SentryAttribute.doubleAttribute()` takes a `Double` value
    - `SentryAttribute.stringAttribute()` takes a `String` value
  - We opted for handling parameters via `SentryLogParameters` to avoid creating tons of overloads that are ambiguous.

### Fixes

- Isolation scope is now forked in `OtelSentrySpanProcessor` instead of `OtelSentryPropagator` ([#4434](https://github.com/getsentry/sentry-java/pull/4434))
  - Since propagator may never be invoked we moved the location where isolation scope is forked.
  - Not invoking `OtelSentryPropagator.extract` or having a `sentry-trace` header that failed to parse would cause isolation scope not to be forked.
  - This in turn caused data to bleed between scopes, e.g. from one request into another

### Dependencies

- Bump Spring Boot to `3.5.0` ([#4111](https://github.com/getsentry/sentry-java/pull/4111))

## 8.12.0

### Features

- Add new User Feedback API ([#4286](https://github.com/getsentry/sentry-java/pull/4286))
    - We now introduced Sentry.captureFeedback, which supersedes Sentry.captureUserFeedback
- Add Sentry Log Feature ([#4372](https://github.com/getsentry/sentry-java/pull/4372))
    - The feature is disabled by default and needs to be enabled by:
        - `options.getLogs().setEnabled(true)` in `Sentry.init` / `SentryAndroid.init`
        - `<meta-data android:name="io.sentry.logs.enabled" android:value="true" />` in `AndroidManifest.xml`
        - `logs.enabled=true` in `sentry.properties`
        - `sentry.logs.enabled=true` in `application.properties`
        - `sentry.logs.enabled: true` in `application.yml`
    - Logs can be captured using `Sentry.logger().info()` and similar methods.
    - Logs also take a format string and arguments which we then send through `String.format`.
    - Please use `options.getLogs().setBeforeSend()` to filter outgoing logs

### Fixes

- Hook User Interaction integration into running Activity in case of deferred SDK init ([#4337](https://github.com/getsentry/sentry-java/pull/4337))

### Dependencies

- Bump Gradle from v8.13 to v8.14.0 ([#4360](https://github.com/getsentry/sentry-java/pull/4360))
  - [changelog](https://github.com/gradle/gradle/blob/master/CHANGELOG.md#v8140)
  - [diff](https://github.com/gradle/gradle/compare/v8.13...v8.14.0)

## 8.11.1

### Fixes

- Fix Android profile chunk envelope type for UI Profiling ([#4366](https://github.com/getsentry/sentry-java/pull/4366))

## 8.11.0

### Features

- Make `RequestDetailsResolver` public ([#4326](https://github.com/getsentry/sentry-java/pull/4326))
  - `RequestDetailsResolver` is now public and has an additional constructor, making it easier to use a custom `TransportFactory`

### Fixes

- Session Replay: Fix masking of non-styled `Text` Composables ([#4361](https://github.com/getsentry/sentry-java/pull/4361))
- Session Replay: Fix masking read-only `TextField` Composables ([#4362](https://github.com/getsentry/sentry-java/pull/4362))

## 8.10.0

### Features

- Wrap configured OpenTelemetry `ContextStorageProvider` if available ([#4359](https://github.com/getsentry/sentry-java/pull/4359))
  - This is only relevant if you see `java.lang.IllegalStateException: Found multiple ContextStorageProvider. Set the io.opentelemetry.context.ContextStorageProvider property to the fully qualified class name of the provider to use. Falling back to default ContextStorage. Found providers: ...` 
  - Set `-Dio.opentelemetry.context.contextStorageProvider=io.sentry.opentelemetry.SentryContextStorageProvider` on your `java` command
  - Sentry will then wrap the other `ContextStorageProvider` that has been configured by loading it through SPI
  - If no other `ContextStorageProvider` is available or there are problems loading it, we fall back to using `SentryOtelThreadLocalStorage`
    
### Fixes

- Update profile chunk rate limit and client report ([#4353](https://github.com/getsentry/sentry-java/pull/4353))

### Dependencies

- Bump Native SDK from v0.8.3 to v0.8.4 ([#4343](https://github.com/getsentry/sentry-java/pull/4343))
  - [changelog](https://github.com/getsentry/sentry-native/blob/master/CHANGELOG.md#084)
  - [diff](https://github.com/getsentry/sentry-native/compare/0.8.3...0.8.4)

## 8.9.0

### Features

- Add `SentryWrapper.wrapRunnable` to wrap `Runnable` for use with Sentry ([#4332](https://github.com/getsentry/sentry-java/pull/4332))

### Fixes

- Fix TTFD measurement when API called too early ([#4297](https://github.com/getsentry/sentry-java/pull/4297))
- Tag sockets traffic originating from Sentry's HttpConnection ([#4340](https://github.com/getsentry/sentry-java/pull/4340))
  - This should suppress the StrictMode's `UntaggedSocketViolation`
- Reduce debug logs verbosity ([#4341](https://github.com/getsentry/sentry-java/pull/4341))
- Fix unregister `SystemEventsBroadcastReceiver` when entering background ([#4338](https://github.com/getsentry/sentry-java/pull/4338))
  - This should reduce ANRs seen with this class in the stack trace for Android 14 and above

### Improvements

- Make user interaction tracing faster and do fewer allocations ([#4347](https://github.com/getsentry/sentry-java/pull/4347))
- Pre-load modules on a background thread upon SDK init ([#4348](https://github.com/getsentry/sentry-java/pull/4348))

## 8.8.0

### Features

- Add `CoroutineExceptionHandler` for reporting uncaught exceptions in coroutines to Sentry ([#4259](https://github.com/getsentry/sentry-java/pull/4259))
  - This is now part of `sentry-kotlin-extensions` and can be used together with `SentryContext` when launching a coroutine
  - Any exceptions thrown in a coroutine when using the handler will be captured (not rethrown!) and reported to Sentry
  - It's also possible to extend `CoroutineExceptionHandler` to implement custom behavior in addition to the one we provide by default

### Fixes

- Use thread context classloader when available ([#4320](https://github.com/getsentry/sentry-java/pull/4320))
  - This ensures correct resource loading in environments like Spring Boot where the thread context classloader is used for resource loading.
- Improve low memory breadcrumb capturing ([#4325](https://github.com/getsentry/sentry-java/pull/4325))
- Fix do not initialize SDK for Jetpack Compose Preview builds ([#4324](https://github.com/getsentry/sentry-java/pull/4324))
- Fix Synchronize Baggage values ([#4327](https://github.com/getsentry/sentry-java/pull/4327))

### Improvements

- Make `SystemEventsBreadcrumbsIntegration` faster ([#4330](https://github.com/getsentry/sentry-java/pull/4330))

## 8.7.0

### Features

- UI Profiling GA

  Continuous Profiling is now GA, named UI Profiling. To enable it you can use one of the following options. More info can be found at https://docs.sentry.io/platforms/android/profiling/.
    Note: Both `options.profilesSampler` and `options.profilesSampleRate` must **not** be set to enable UI Profiling.
    To keep the same transaction-based behaviour, without the 30 seconds limitation, you can use the `trace` lifecycle mode.
  
  ```xml
  <application>
    <!-- Enable UI profiling, adjust in production env. This is evaluated only once per session -->
    <meta-data android:name="io.sentry.traces.profiling.session-sample-rate" android:value="1.0" />
    <!-- Set profiling lifecycle, can be `manual` (controlled through `Sentry.startProfiler()` and `Sentry.stopProfiler()`) or `trace` (automatically starts and stop a profile whenever a sampled trace starts and finishes) -->
    <meta-data android:name="io.sentry.traces.profiling.lifecycle" android:value="trace" />
    <!-- Enable profiling on app start. The app start profile will be stopped automatically when the app start root span finishes -->
    <meta-data android:name="io.sentry.traces.profiling.start-on-app-start" android:value="true" />
  </application>
  ```
  ```java
  import io.sentry.ProfileLifecycle;
  import io.sentry.android.core.SentryAndroid;
  
  SentryAndroid.init(context, options -> {
      // Enable UI profiling, adjust in production env. This is evaluated only once per session
      options.setProfileSessionSampleRate(1.0);
      // Set profiling lifecycle, can be `manual` (controlled through `Sentry.startProfiler()` and `Sentry.stopProfiler()`) or `trace` (automatically starts and stop a profile whenever a sampled trace starts and finishes)
      options.setProfileLifecycle(ProfileLifecycle.TRACE);
      // Enable profiling on app start. The app start profile will be stopped automatically when the app start root span finishes
      options.setStartProfilerOnAppStart(true);
    });
  ```
  ```kotlin
  import io.sentry.ProfileLifecycle
  import io.sentry.android.core.SentryAndroid

  SentryAndroid.init(context, { options ->
    // Enable UI profiling, adjust in production env. This is evaluated only once per session
    options.profileSessionSampleRate = 1.0
    // Set profiling lifecycle, can be `manual` (controlled through `Sentry.startProfiler()` and `Sentry.stopProfiler()`) or `trace` (automatically starts and stop a profile whenever a sampled trace starts and finishes)
    options.profileLifecycle = ProfileLifecycle.TRACE
    // Enable profiling on app start. The app start profile will be stopped automatically when the app start root span finishes
    options.isStartProfilerOnAppStart = true
    })
  ```

  - Continuous Profiling - Stop when app goes in background ([#4311](https://github.com/getsentry/sentry-java/pull/4311))
  - Continuous Profiling - Add delayed stop ([#4293](https://github.com/getsentry/sentry-java/pull/4293))
  - Continuous Profiling - Out of Experimental ([#4310](https://github.com/getsentry/sentry-java/pull/4310))

### Fixes

- Compress Screenshots on a background thread ([#4295](https://github.com/getsentry/sentry-java/pull/4295))

## 8.6.0

### Behavioral Changes

- The Sentry SDK will now crash on startup if mixed versions have been detected ([#4277](https://github.com/getsentry/sentry-java/pull/4277))
  - On `Sentry.init` / `SentryAndroid.init` the SDK now checks if all Sentry Java / Android SDK dependencies have the same version.
  - While this may seem like a bad idea at first glance, mixing versions of dependencies has a very high chance of causing a crash later. We opted for a controlled crash that's hard to miss.
  - Note: This detection only works for new versions of the SDK, so please take this as a reminder to check your SDK version alignment manually when upgrading the SDK to this version and then you should be good.
  - The SDK will also print log messages if mixed versions have been detected at a later point. ([#4270](https://github.com/getsentry/sentry-java/pull/4270))
    - This takes care of cases missed by the startup check above due to older versions.

### Features

- Increase http timeouts from 5s to 30s to have a better chance of events being delivered without retry ([#4276](https://github.com/getsentry/sentry-java/pull/4276))
- Add `MANIFEST.MF` to Sentry JARs ([#4272](https://github.com/getsentry/sentry-java/pull/4272))
- Retain baggage sample rate/rand values as doubles ([#4279](https://github.com/getsentry/sentry-java/pull/4279))
- Introduce fatal SDK logger ([#4288](https://github.com/getsentry/sentry-java/pull/4288))
  - We use this to print out messages when there is a problem that prevents the SDK from working correctly.
  - One example for this is when the SDK has been configured with mixed dependency versions where we print out details, which module and version are affected.

### Fixes

- Do not override user-defined `SentryOptions` ([#4262](https://github.com/getsentry/sentry-java/pull/4262))
- Session Replay: Change bitmap config to `ARGB_8888` for screenshots ([#4282](https://github.com/getsentry/sentry-java/pull/4282))
- The `MANIFEST.MF` of `sentry-opentelemetry-agent` now has `Implementation-Version` set to the raw version ([#4291](https://github.com/getsentry/sentry-java/pull/4291))
  - An example value would be `8.6.0`
  - The value of the `Sentry-Version-Name` attribute looks like `sentry-8.5.0-otel-2.10.0`
- Fix tags missing for compose view hierarchies ([#4275](https://github.com/getsentry/sentry-java/pull/4275))
- Do not leak SentryFileInputStream/SentryFileOutputStream descriptors and channels ([#4296](https://github.com/getsentry/sentry-java/pull/4296))
- Remove "not yet implemented" from `Sentry.flush` comment ([#4305](https://github.com/getsentry/sentry-java/pull/4305))

### Internal

- Added `platform` to SentryEnvelopeItemHeader ([#4287](https://github.com/getsentry/sentry-java/pull/4287))
  - Set `android` platform to ProfileChunk envelope item header

### Dependencies

- Bump Native SDK from v0.8.1 to v0.8.3 ([#4267](https://github.com/getsentry/sentry-java/pull/4267), [#4298](https://github.com/getsentry/sentry-java/pull/4298))
  - [changelog](https://github.com/getsentry/sentry-native/blob/master/CHANGELOG.md#083)
  - [diff](https://github.com/getsentry/sentry-native/compare/0.8.1...0.8.3)
- Bump Spring Boot from 2.7.5 to 2.7.18 ([#3496](https://github.com/getsentry/sentry-java/pull/3496))

## 8.5.0

### Features

- Add native stack frame address information and debug image metadata to ANR events ([#4061](https://github.com/getsentry/sentry-java/pull/4061))
    - This enables symbolication for stripped native code in ANRs
- Add Continuous Profiling Support ([#3710](https://github.com/getsentry/sentry-java/pull/3710))

  To enable Continuous Profiling use the `Sentry.startProfiler` and `Sentry.stopProfiler` experimental APIs. Sampling rate can be set through `options.profileSessionSampleRate`, which defaults to null (disabled).   
  Note: Both `options.profilesSampler` and `options.profilesSampleRate` must **not** be set to enable Continuous Profiling.

  ```java
  import io.sentry.ProfileLifecycle;
  import io.sentry.android.core.SentryAndroid;

  SentryAndroid.init(context) { options ->
   
    // Currently under experimental options:
    options.getExperimental().setProfileSessionSampleRate(1.0);
    // In manual mode, you need to start and stop the profiler manually using Sentry.startProfiler and Sentry.stopProfiler
    // In trace mode, the profiler will start and stop automatically whenever a sampled trace starts and finishes
    options.getExperimental().setProfileLifecycle(ProfileLifecycle.MANUAL);
  }
  // Start profiling
  Sentry.startProfiler();
  
  // After all profiling is done, stop the profiler. Profiles can last indefinitely if not stopped.
  Sentry.stopProfiler();
  ```
  ```kotlin
  import io.sentry.ProfileLifecycle
  import io.sentry.android.core.SentryAndroid

  SentryAndroid.init(context) { options ->
   
    // Currently under experimental options:
    options.experimental.profileSessionSampleRate = 1.0
    // In manual mode, you need to start and stop the profiler manually using Sentry.startProfiler and Sentry.stopProfiler
    // In trace mode, the profiler will start and stop automatically whenever a sampled trace starts and finishes
    options.experimental.profileLifecycle = ProfileLifecycle.MANUAL
  }
  // Start profiling
  Sentry.startProfiler()
  
  // After all profiling is done, stop the profiler. Profiles can last indefinitely if not stopped.
  Sentry.stopProfiler()
  ```

  To learn more visit [Sentry's Continuous Profiling](https://docs.sentry.io/product/explore/profiling/transaction-vs-continuous-profiling/#continuous-profiling-mode) documentation page.

### Fixes

- Reduce excessive CPU usage when serializing breadcrumbs to disk for ANRs ([#4181](https://github.com/getsentry/sentry-java/pull/4181))
- Ensure app start type is set, even when ActivityLifecycleIntegration is not running ([#4250](https://github.com/getsentry/sentry-java/pull/4250))
- Use `SpringServletTransactionNameProvider` as fallback for Spring WebMVC ([#4263](https://github.com/getsentry/sentry-java/pull/4263))
  - In certain cases the SDK was not able to provide a transaction name automatically and thus did not finish the transaction for the request.
  - We now first try `SpringMvcTransactionNameProvider` which would provide the route as transaction name.
  - If that does not return anything, we try `SpringServletTransactionNameProvider` next, which returns the URL of the request.

### Behavioral Changes

- The user's `device.name` is not reported anymore via the device context, even if `options.isSendDefaultPii` is enabled ([#4179](https://github.com/getsentry/sentry-java/pull/4179))

### Dependencies

- Bump Gradle from v8.12.1 to v8.13.0 ([#4209](https://github.com/getsentry/sentry-java/pull/4209))
  - [changelog](https://github.com/gradle/gradle/blob/master/CHANGELOG.md#v8130)
  - [diff](https://github.com/gradle/gradle/compare/v8.12.1...v8.13.0)

## 8.4.0

### Fixes

- The SDK now handles `null` on many APIs instead of expecting a non `null` value ([#4245](https://github.com/getsentry/sentry-java/pull/4245))
  - Certain APIs like `setTag`, `setData`, `setExtra`, `setContext` previously caused a `NullPointerException` when invoked with either `null` key or value.
  - The SDK now tries to have a sane fallback when `null` is passed and no longer throws `NullPointerException`
  - If `null` is passed, the SDK will
    - do nothing if a `null` key is passed, returning `null` for non void methods
    - remove any previous value if the new value is set to `null`
- Add support for setting in-app-includes/in-app-excludes via AndroidManifest.xml ([#4240](https://github.com/getsentry/sentry-java/pull/4240))
- Modifications to OkHttp requests are now properly propagated to the affected span / breadcrumbs ([#4238](https://github.com/getsentry/sentry-java/pull/4238))
  - Please ensure the SentryOkHttpInterceptor is added last to your OkHttpClient, as otherwise changes to the `Request`  by subsequent interceptors won't be considered
- Fix "class ch.qos.logback.classic.spi.ThrowableProxyVO cannot be cast to class ch.qos.logback.classic.spi.ThrowableProxy" ([#4206](https://github.com/getsentry/sentry-java/pull/4206))
  - In this case we cannot report the `Throwable` to Sentry as it's not available
  - If you are using OpenTelemetry v1 `OpenTelemetryAppender`, please consider upgrading to v2
- Pass OpenTelemetry span attributes into TracesSampler callback ([#4253](https://github.com/getsentry/sentry-java/pull/4253))
  - `SamplingContext` now has a `getAttribute` method that grants access to OpenTelemetry span attributes via their String key (e.g. `http.request.method`)
- Fix AbstractMethodError when using SentryTraced for Jetpack Compose ([#4255](https://github.com/getsentry/sentry-java/pull/4255))
- Assume `http.client` for span `op` if not a root span ([#4257](https://github.com/getsentry/sentry-java/pull/4257))
- Avoid unnecessary copies when using `CopyOnWriteArrayList` ([#4247](https://github.com/getsentry/sentry-java/pull/4247))
  - This affects in particular `SentryTracer.getLatestActiveSpan` which would have previously copied all child span references. This may have caused `OutOfMemoryError` on certain devices due to high frequency of calling the method.

### Features

- The SDK now automatically propagates the trace-context to the native layer. This allows to connect errors on different layers of the application. ([#4137](https://github.com/getsentry/sentry-java/pull/4137))
- Capture OpenTelemetry span events ([#3564](https://github.com/getsentry/sentry-java/pull/3564))
  - OpenTelemetry spans may have exceptions attached to them (`openTelemetrySpan.recordException`). We can now send those to Sentry as errors.
  - Set `capture-open-telemetry-events=true` in `sentry.properties` to enable it
  - Set `sentry.capture-open-telemetry-events=true` in Springs `application.properties` to enable it
  - Set `sentry.captureOpenTelemetryEvents: true` in Springs `application.yml` to enable it

### Behavioural Changes

- Use `java.net.URI` for parsing URLs in `UrlUtils` ([#4210](https://github.com/getsentry/sentry-java/pull/4210))
  - This could affect grouping for issues with messages containing URLs that fall in known corner cases that were handled incorrectly previously (e.g. email in URL path)

### Internal

- Also use port when checking if a request is made to Sentry DSN ([#4231](https://github.com/getsentry/sentry-java/pull/4231))
  - For our OpenTelemetry integration we check if a span is for a request to Sentry
  - We now also consider the port when performing this check

### Dependencies

- Bump Native SDK from v0.7.20 to v0.8.1 ([#4137](https://github.com/getsentry/sentry-java/pull/4137))
  - [changelog](https://github.com/getsentry/sentry-native/blob/master/CHANGELOG.md#0810)
  - [diff](https://github.com/getsentry/sentry-native/compare/v0.7.20...0.8.1)

## 8.3.0

### Features

- Add HTTP server request headers from OpenTelemetry span attributes to sentry `request` in payload ([#4102](https://github.com/getsentry/sentry-java/pull/4102))
  - You have to explicitly enable each header by adding it to the [OpenTelemetry config](https://opentelemetry.io/docs/zero-code/java/agent/instrumentation/http/#capturing-http-request-and-response-headers)
  - Please only enable headers you actually want to send to Sentry. Some may contain sensitive data like PII, cookies, tokens etc.
  - We are no longer adding request/response headers to `contexts/otel/attributes` of the event.
- The `ignoredErrors` option is now configurable via the manifest property `io.sentry.traces.ignored-errors` ([#4178](https://github.com/getsentry/sentry-java/pull/4178))
- A list of active Spring profiles is attached to payloads sent to Sentry (errors, traces, etc.) and displayed in the UI when using our Spring or Spring Boot integrations ([#4147](https://github.com/getsentry/sentry-java/pull/4147))
  - This consists of an empty list when only the default profile is active
- Added `enableTraceIdGeneration` to the AndroidOptions. This allows Hybrid SDKs to "freeze" and control the trace and connect errors on different layers of the application ([4188](https://github.com/getsentry/sentry-java/pull/4188))
- Move to a single NetworkCallback listener to reduce number of IPC calls on Android ([#4164](https://github.com/getsentry/sentry-java/pull/4164))
- Add GraphQL Apollo Kotlin 4 integration ([#4166](https://github.com/getsentry/sentry-java/pull/4166))
- Add support for async dispatch requests to Spring Boot 2 and 3 ([#3983](https://github.com/getsentry/sentry-java/pull/3983))
  - To enable it, please set `sentry.keep-transactions-open-for-async-responses=true` in `application.properties` or `sentry.keepTransactionsOpenForAsyncResponses: true` in `application.yml`
- Add constructor to JUL `SentryHandler` for disabling external config ([#4208](https://github.com/getsentry/sentry-java/pull/4208))

### Fixes

- Filter strings that cannot be parsed as Regex no longer cause an SDK crash ([#4213](https://github.com/getsentry/sentry-java/pull/4213))
  - This was the case e.g. for `ignoredErrors`, `ignoredTransactions` and `ignoredCheckIns`
  - We now simply don't use such strings for Regex matching and only use them for String comparison
- `SentryOptions.setTracePropagationTargets` is no longer marked internal ([#4170](https://github.com/getsentry/sentry-java/pull/4170))
- Session Replay: Fix crash when a navigation breadcrumb does not have "to" destination ([#4185](https://github.com/getsentry/sentry-java/pull/4185))
- Session Replay: Cap video segment duration to maximum 5 minutes to prevent endless video encoding in background ([#4185](https://github.com/getsentry/sentry-java/pull/4185))
- Check `tracePropagationTargets` in OpenTelemetry propagator ([#4191](https://github.com/getsentry/sentry-java/pull/4191))
  - If a URL can be retrieved from OpenTelemetry span attributes, we check it against `tracePropagationTargets` before attaching `sentry-trace` and `baggage` headers to outgoing requests
  - If no URL can be retrieved we always attach the headers
- Fix `ignoredErrors`, `ignoredTransactions` and `ignoredCheckIns` being unset by external options like `sentry.properties` or ENV vars ([#4207](https://github.com/getsentry/sentry-java/pull/4207))
  - Whenever parsing of external options was enabled (`enableExternalConfiguration`), which is the default for many integrations, the values set on `SentryOptions` passed to `Sentry.init` would be lost
  - Even if the value was not set in any external configuration it would still be set to an empty list

### Behavioural Changes

- The class `io.sentry.spring.jakarta.webflux.ReactorUtils` is now deprecated, please use `io.sentry.reactor.SentryReactorUtils` in the new `sentry-reactor` module instead ([#4155](https://github.com/getsentry/sentry-java/pull/4155))
  - The new module will be exposed as an `api` dependency when using `sentry-spring-boot-jakarta` (Spring Boot 3) or `sentry-spring-jakarta` (Spring 6). 
    Therefore, if you're using one of those modules, changing your imports will suffice.

## 8.2.0

### Breaking Changes

- The Kotlin Language version is now set to 1.6 ([#3936](https://github.com/getsentry/sentry-java/pull/3936))

### Features

- Create onCreate and onStart spans for all Activities ([#4025](https://github.com/getsentry/sentry-java/pull/4025))
- Add split apks info to the `App` context ([#3193](https://github.com/getsentry/sentry-java/pull/3193))
- Expose new `withSentryObservableEffect` method overload that accepts `SentryNavigationListener` as a parameter ([#4143](https://github.com/getsentry/sentry-java/pull/4143))
  - This allows sharing the same `SentryNavigationListener` instance across fragments and composables to preserve the trace 
- (Internal) Add API to filter native debug images based on stacktrace addresses ([#4089](https://github.com/getsentry/sentry-java/pull/4089))
- Propagate sampling random value ([#4153](https://github.com/getsentry/sentry-java/pull/4153))
  - The random value used for sampling traces is now sent to Sentry and attached to the `baggage` header on outgoing requests
- Update `sampleRate` that is sent to Sentry and attached to the `baggage` header on outgoing requests ([#4158](https://github.com/getsentry/sentry-java/pull/4158))
  - If the SDK uses its `sampleRate` or `tracesSampler` callback, it now updates the `sampleRate` in Dynamic Sampling Context.

### Fixes

- Log a warning when envelope or items are dropped due to rate limiting ([#4148](https://github.com/getsentry/sentry-java/pull/4148))
- Do not log if `OtelContextScopesStorage` cannot be found ([#4127](https://github.com/getsentry/sentry-java/pull/4127))
  - Previously `java.lang.ClassNotFoundException: io.sentry.opentelemetry.OtelContextScopesStorage` was shown in the log if the class could not be found.
  - This is just a lookup the SDK performs to configure itself. The SDK also works without OpenTelemetry.
- Session Replay: Fix various crashes and issues ([#4135](https://github.com/getsentry/sentry-java/pull/4135))
  - Fix `FileNotFoundException` when trying to read/write `.ongoing_segment` file
  - Fix `IllegalStateException` when registering `onDrawListener`
  - Fix SIGABRT native crashes on Motorola devices when encoding a video
- Mention javadoc and sources for published artifacts in Gradle `.module` metadata ([#3936](https://github.com/getsentry/sentry-java/pull/3936))
- (Jetpack Compose) Modifier.sentryTag now uses Modifier.Node ([#4029](https://github.com/getsentry/sentry-java/pull/4029))
  - This allows Composables that use this modifier to be skippable

### Dependencies

- Bump Native SDK from v0.7.19 to v0.7.20 ([#4128](https://github.com/getsentry/sentry-java/pull/4128))
  - [changelog](https://github.com/getsentry/sentry-native/blob/master/CHANGELOG.md#0720)
  - [diff](https://github.com/getsentry/sentry-native/compare/v0.7.19...0.7.20)
- Bump Gradle from v8.9.0 to v8.12.1 ([#4106](https://github.com/getsentry/sentry-java/pull/4106))
  - [changelog](https://github.com/gradle/gradle/blob/master/CHANGELOG.md#v8121)
  - [diff](https://github.com/gradle/gradle/compare/v8.9.0...v8.12.1)

## 8.1.0

### Features

- Add `options.ignoredErrors` to filter out errors that match a certain String or Regex ([#4083](https://github.com/getsentry/sentry-java/pull/4083))
  - The matching is attempted on `event.message`, `event.formatted`, and `{event.throwable.class.name}: {event.throwable.message}`
  - Can be set in `sentry.properties`, e.g. `ignored-errors=Some error,Another .*`
  - Can be set in environment variables, e.g. `SENTRY_IGNORED_ERRORS=Some error,Another .*`
  - For Spring Boot, it can be set in `application.properties`, e.g. `sentry.ignored-errors=Some error,Another .*`
- Log OpenTelemetry related Sentry config ([#4122](https://github.com/getsentry/sentry-java/pull/4122))

### Fixes

- Avoid logging an error when a float is passed in the manifest ([#4031](https://github.com/getsentry/sentry-java/pull/4031))
- Add `request` details to transactions created through OpenTelemetry ([#4098](https://github.com/getsentry/sentry-java/pull/4098))
  - We now add HTTP request method and URL where Sentry expects it to display it in Sentry UI
- Remove `java.lang.ClassNotFoundException` debug logs when searching for OpenTelemetry marker classes ([#4091](https://github.com/getsentry/sentry-java/pull/4091))
  - There was up to three of these, one for `io.sentry.opentelemetry.agent.AgentMarker`, `io.sentry.opentelemetry.agent.AgentlessMarker` and `io.sentry.opentelemetry.agent.AgentlessSpringMarker`.
  - These were not indicators of something being wrong but rather the SDK looking at what is available at runtime to configure itself accordingly.
- Do not instrument File I/O operations if tracing is disabled ([#4051](https://github.com/getsentry/sentry-java/pull/4051))
- Do not instrument User Interaction multiple times ([#4051](https://github.com/getsentry/sentry-java/pull/4051))
- Speed up view traversal to find touched target in `UserInteractionIntegration` ([#4051](https://github.com/getsentry/sentry-java/pull/4051))
- Reduce IPC/Binder calls performed by the SDK ([#4058](https://github.com/getsentry/sentry-java/pull/4058))

### Behavioural Changes

- Reduce the number of broadcasts the SDK is subscribed for ([#4052](https://github.com/getsentry/sentry-java/pull/4052))
  - Drop `TempSensorBreadcrumbsIntegration`
  - Drop `PhoneStateBreadcrumbsIntegration`
  - Reduce number of broadcasts in `SystemEventsBreadcrumbsIntegration`

Current list of the broadcast events can be found [here](https://github.com/getsentry/sentry-java/blob/9b8dc0a844d10b55ddeddf55d278c0ab0f86421c/sentry-android-core/src/main/java/io/sentry/android/core/SystemEventsBreadcrumbsIntegration.java#L131-L153). If you'd like to subscribe for more events, consider overriding the `SystemEventsBreadcrumbsIntegration` as follows:

```kotlin
SentryAndroid.init(context) { options ->
    options.integrations.removeAll { it is SystemEventsBreadcrumbsIntegration }
    options.integrations.add(SystemEventsBreadcrumbsIntegration(context, SystemEventsBreadcrumbsIntegration.getDefaultActions() + listOf(/* your custom actions */)))
}
```

If you would like to keep some of the default broadcast events as breadcrumbs, consider opening a [GitHub issue](https://github.com/getsentry/sentry-java/issues/new).
- Set mechanism `type` to `suppressed` for suppressed exceptions ([#4125](https://github.com/getsentry/sentry-java/pull/4125))
  - This helps to distinguish an exceptions cause from any suppressed exceptions in the Sentry UI

### Dependencies

- Bump Spring Boot to `3.4.2` ([#4081](https://github.com/getsentry/sentry-java/pull/4081))
- Bump Native SDK from v0.7.14 to v0.7.19 ([#4076](https://github.com/getsentry/sentry-java/pull/4076))
  - [changelog](https://github.com/getsentry/sentry-native/blob/master/CHANGELOG.md#0719)
  - [diff](https://github.com/getsentry/sentry-native/compare/v0.7.14...0.7.19)

## 8.0.0

### Summary

Version 8 of the Sentry Android/Java SDK brings a variety of features and fixes. The most notable changes are:

- `Hub` has been replaced by `Scopes`
- New `Scope` types have been introduced, see "Behavioural Changes" for more details.
- Lifecycle tokens have been introduced to manage `Scope` lifecycle, see "Behavioural Changes" for more details.
- Bumping `minSdk` level to 21 (Android 5.0)
- Our `sentry-opentelemetry-agent` has been improved and now works in combination with the rest of Sentry. You may now combine OpenTelemetry and Sentry for instrumenting your application.
    - You may now use both OpenTelemetry SDK and Sentry SDK to capture transactions and spans. They can also be mixed and end up on the same transaction.
    - OpenTelemetry extends the Sentry SDK by adding spans for numerous integrations, like Ktor, Vert.x and MongoDB. Please check [the OpenTelemetry GitHub repository](https://github.com/open-telemetry/opentelemetry-java-instrumentation/tree/main/instrumentation) for a full list.
    - OpenTelemetry allows propagating trace information from and to additional libraries, that Sentry did not support before, for example gRPC.
    - OpenTelemetry also has broader support for propagating the Sentry `Scopes` through reactive libraries like RxJava.
- The SDK is now compatible with Spring Boot 3.4
- We now support GraphQL v22 (`sentry-graphql-22`)
- Metrics have been removed

Please take a look at [our migration guide in docs](https://docs.sentry.io/platforms/java/migration/7.x-to-8.0).

### Sentry Self-hosted Compatibility

This SDK version is compatible with a self-hosted version of Sentry `22.12.0` or higher. If you are using an older version of [self-hosted Sentry](https://develop.sentry.dev/self-hosted/) (aka onpremise), you will need to [upgrade](https://develop.sentry.dev/self-hosted/releases/). If you're using `sentry.io` no action is required.

### Breaking Changes

- The Android minSdk level for all Android modules is now 21 ([#3852](https://github.com/getsentry/sentry-java/pull/3852))
- The minSdk level for sentry-android-ndk changed from 19 to 21 ([#3851](https://github.com/getsentry/sentry-java/pull/3851))
- Throw IllegalArgumentException when calling Sentry.init on Android ([#3596](https://github.com/getsentry/sentry-java/pull/3596))
- Metrics have been removed from the SDK ([#3774](https://github.com/getsentry/sentry-java/pull/3774))
    - Metrics will return but we don't know in what exact form yet
- `enableTracing` option (a.k.a `enable-tracing`) has been removed from the SDK ([#3776](https://github.com/getsentry/sentry-java/pull/3776))
    - Please set `tracesSampleRate` to a value >= 0.0 for enabling performance instead. The default value is `null` which means performance is disabled.
- Replace `synchronized` methods and blocks with `ReentrantLock` (`AutoClosableReentrantLock`) ([#3715](https://github.com/getsentry/sentry-java/pull/3715))
    - If you are subclassing any Sentry classes, please check if the parent class used `synchronized` before. Please make sure to use the same lock object as the parent class in that case.
- `traceOrigins` option (`io.sentry.traces.tracing-origins` in manifest) has been removed, please use `tracePropagationTargets` (`io.sentry.traces.trace-propagation-targets` in manifest`) instead ([#3780](https://github.com/getsentry/sentry-java/pull/3780))
- `profilingEnabled` option (`io.sentry.traces.profiling.enable` in manifest) has been removed, please use `profilesSampleRate` (`io.sentry.traces.profiling.sample-rate` instead) instead ([#3780](https://github.com/getsentry/sentry-java/pull/3780))
- `shutdownTimeout` option has been removed, please use `shutdownTimeoutMillis` instead ([#3780](https://github.com/getsentry/sentry-java/pull/3780))
- `profilingTracesIntervalMillis` option for Android has been removed ([#3780](https://github.com/getsentry/sentry-java/pull/3780))
- `io.sentry.session-tracking.enable` manifest option has been removed ([#3780](https://github.com/getsentry/sentry-java/pull/3780))
- `Sentry.traceHeaders()` method has been removed, please use `Sentry.getTraceparent()` instead ([#3718](https://github.com/getsentry/sentry-java/pull/3718))
- `Sentry.reportFullDisplayed()` method has been removed, please use `Sentry.reportFullyDisplayed()` instead ([#3717](https://github.com/getsentry/sentry-java/pull/3717))
- `User.other` has been removed, please use `data` instead ([#3780](https://github.com/getsentry/sentry-java/pull/3780))
- `SdkVersion.getIntegrations()` has been removed, please use `getIntegrationSet` instead ([#3780](https://github.com/getsentry/sentry-java/pull/3780))
- `SdkVersion.getPackages()` has been removed, please use `getPackageSet()` instead ([#3780](https://github.com/getsentry/sentry-java/pull/3780))
- `Device.language` has been removed, please use `locale` instead ([#3780](https://github.com/getsentry/sentry-java/pull/3780))
- `TraceContext.user` and `TraceContextUser` class have been removed, please use `userId` on `TraceContext` instead ([#3780](https://github.com/getsentry/sentry-java/pull/3780))
- `TransactionContext.fromSentryTrace()` has been removed, please use `Sentry.continueTrace()` instead ([#3780](https://github.com/getsentry/sentry-java/pull/3780))
- `SentryDataFetcherExceptionHandler` has been removed, please use `SentryGenericDataFetcherExceptionHandler` in combination with `SentryInstrumentation` instead ([#3780](https://github.com/getsentry/sentry-java/pull/3780))
- `sentry-android-okhttp` has been removed in favor of `sentry-okhttp`, removing android dependency from the module ([#3510](https://github.com/getsentry/sentry-java/pull/3510))
- `Contexts` no longer extends `ConcurrentHashMap`, instead we offer a selected set of methods.
- User segment has been removed ([#3512](https://github.com/getsentry/sentry-java/pull/3512))
- One of the `AndroidTransactionProfiler` constructors has been removed, please use a different one ([#3780](https://github.com/getsentry/sentry-java/pull/3780))
- Use String instead of UUID for SessionId ([#3834](https://github.com/getsentry/sentry-java/pull/3834))
    - The `Session` constructor now takes a `String` instead of a `UUID` for the `sessionId` parameter.
    - `Session.getSessionId()` now returns a `String` instead of a `UUID`.
- All status codes below 400 are now mapped to `SpanStatus.OK` ([#3869](https://github.com/getsentry/sentry-java/pull/3869))
- Change OkHttp sub-spans to span attributes ([#3556](https://github.com/getsentry/sentry-java/pull/3556))
    - This will reduce the number of spans created by the SDK
- `instrumenter` option should no longer be needed as our new OpenTelemetry integration now works in combination with the rest of Sentry

### Behavioural Changes

- We're introducing some new `Scope` types in the SDK, allowing for better control over what data is attached where. Previously there was a stack of scopes that was pushed and popped. Instead we now fork scopes for a given lifecycle and then restore the previous scopes. Since `Hub` is gone, it is also never cloned anymore. Separation of data now happens through the different scope types while making it easier to manipulate exactly what you need without having to attach data at the right time to have it apply where wanted.
    - Global scope is attached to all events created by the SDK. It can also be modified before `Sentry.init` has been called. It can be manipulated using `Sentry.configureScope(ScopeType.GLOBAL, (scope) -> { ... })`.
    - Isolation scope can be used e.g. to attach data to all events that come up while handling an incoming request. It can also be used for other isolation purposes. It can be manipulated using `Sentry.configureScope(ScopeType.ISOLATION, (scope) -> { ... })`. The SDK automatically forks isolation scope in certain cases like incoming requests, CRON jobs, Spring `@Async` and more.
    - Current scope is forked often and data added to it is only added to events that are created while this scope is active. Data is also passed on to newly forked child scopes but not to parents. It can be manipulated using `Sentry.configureScope(ScopeType.CURRENT, (scope) -> { ... })`.
- `Sentry.popScope` has been deprecated, please call `.close()` on the token returned by `Sentry.pushScope` instead or use it in a way described in more detail in [our migration guide](https://docs.sentry.io/platforms/java/migration/7.x-to-8.0).
- We have chosen a default scope that is used for `Sentry.configureScope()` as well as API like `Sentry.setTag()`
    - For Android the type defaults to `CURRENT` scope
    - For Backend and other JVM applicatons it defaults to `ISOLATION` scope
- Event processors on `Scope` can now be ordered by overriding the `getOrder` method on implementations of `EventProcessor`. NOTE: This order only applies to event processors on `Scope` but not `SentryOptions` at the moment. Feel free to request this if you need it.
- `Hub` is deprecated in favor of `Scopes`, alongside some `Hub` relevant APIs. More details can be found in [our migration guide](https://docs.sentry.io/platforms/java/migration/7.x-to-8.0).
- Send file name and path only if `isSendDefaultPii` is `true` ([#3919](https://github.com/getsentry/sentry-java/pull/3919))
- (Android) Enable Performance V2 by default ([#3824](https://github.com/getsentry/sentry-java/pull/3824))
    - With this change cold app start spans will include spans for ContentProviders, Application and Activity load.
- (Android) Replace thread id with kernel thread id in span data ([#3706](https://github.com/getsentry/sentry-java/pull/3706))
- (Android) The JNI layer for sentry-native has now been moved from sentry-java to sentry-native ([#3189](https://github.com/getsentry/sentry-java/pull/3189))
    - This now includes prefab support for sentry-native, allowing you to link and access the sentry-native API within your native app code
    - Checkout the `sentry-samples/sentry-samples-android` example on how to configure CMake and consume `sentry.h`
- The user ip-address is now only set to `"{{auto}}"` if `sendDefaultPii` is enabled ([#4072](https://github.com/getsentry/sentry-java/pull/4072))
  - This change gives you control over IP address collection directly on the client

### Features

- The SDK is now compatible with Spring Boot 3.4 ([#3939](https://github.com/getsentry/sentry-java/pull/3939))
- Our `sentry-opentelemetry-agent` has been completely reworked and now plays nicely with the rest of the Java SDK
    - You may also want to give this new agent a try even if you haven't used OpenTelemetry (with Sentry) before. It offers support for [many more libraries and frameworks](https://github.com/open-telemetry/opentelemetry-java-instrumentation/blob/main/docs/supported-libraries.md), improving on our trace propagation, `Scopes` (used to be `Hub`) propagation as well as performance instrumentation (i.e. more spans).
    - If you are using a framework we did not support before and currently resort to manual instrumentation, please give the agent a try. See [here for a list of supported libraries, frameworks and application servers](https://github.com/open-telemetry/opentelemetry-java-instrumentation/blob/main/docs/supported-libraries.md).
    - Please see [Java SDK docs](https://docs.sentry.io/platforms/java/tracing/instrumentation/opentelemetry/) for more details on how to set up the agent. Please make sure to select the correct SDK from the dropdown on the left side of the docs.
    - What's new about the Agent
        - When the OpenTelemetry Agent is used, Sentry API creates OpenTelemetry spans under the hood, handing back a wrapper object which bridges the gap between traditional Sentry API and OpenTelemetry. We might be replacing some of the Sentry performance API in the future.
            - This is achieved by configuring the SDK to use `OtelSpanFactory` instead of `DefaultSpanFactory` which is done automatically by the auto init of the Java Agent.
        - OpenTelemetry spans are now only turned into Sentry spans when they are finished so they can be sent to the Sentry server.
        - Now registers an OpenTelemetry `Sampler` which uses Sentry sampling configuration
        - Other Performance integrations automatically stop creating spans to avoid duplicate spans
        - The Sentry SDK now makes use of OpenTelemetry `Context` for storing Sentry `Scopes` (which is similar to what used to be called `Hub`) and thus relies on OpenTelemetry for `Context` propagation.
        - Classes used for the previous version of our OpenTelemetry support have been deprecated but can still be used manually. We're not planning to keep the old agent around in favor of less complexity in the SDK.
- Add `sentry-opentelemetry-agentless-spring` module ([#4000](https://github.com/getsentry/sentry-java/pull/4000))
    - This module can be added as a dependency when using Sentry with OpenTelemetry and Spring Boot but don't want to use our Agent. It takes care of configuring OpenTelemetry for use with Sentry.
    - You may want to set `OTEL_LOGS_EXPORTER=none;OTEL_METRICS_EXPORTER=none;OTEL_TRACES_EXPORTER=none` env vars to not have the log flooded with error messages regarding OpenTelemetry features we don't use.
- Add `sentry-opentelemetry-agentless` module ([#3961](https://github.com/getsentry/sentry-java/pull/3961))
    - This module can be added as a dependency when using Sentry with OpenTelemetry but don't want to use our Agent. It takes care of configuring OpenTelemetry for use with Sentry.
    - To enable the auto configuration of it, please set `-Dotel.java.global-autoconfigure.enabled=true` on the `java` command, when starting your application.
    - You may also want to set `OTEL_LOGS_EXPORTER=none;OTEL_METRICS_EXPORTER=none;OTEL_TRACES_EXPORTER=none` env vars to not have the log flooded with error messages regarding OpenTelemetry features we don't use.
- `OpenTelemetryUtil.applyOpenTelemetryOptions` now takes an enum instead of a boolean for its mode
- Add `openTelemetryMode` option ([#3994](https://github.com/getsentry/sentry-java/pull/3994))
    - It defaults to `AUTO` meaning the SDK will figure out how to best configure itself for use with OpenTelemetry
    - Use of OpenTelemetry can also be disabled completely by setting it to `OFF` ([#3995](https://github.com/getsentry/sentry-java/pull/3995))
        - In this case even if OpenTelemetry is present, the Sentry SDK will not use it
    - Use `AGENT` when using `sentry-opentelemetry-agent`
    - Use `AGENTLESS` when using `sentry-opentelemetry-agentless`
    - Use `AGENTLESS_SPRING` when using `sentry-opentelemetry-agentless-spring`
- Add `ignoredTransactions` option to filter out transactions by name ([#3871](https://github.com/getsentry/sentry-java/pull/3871))
    - can be used via ENV vars, e.g. `SENTRY_IGNORED_TRANSACTIONS=POST /person/,GET /pers.*`
    - can also be set in options directly, e.g. `options.setIgnoredTransactions(...)`
    - can also be set in `sentry.properties`, e.g. `ignored-transactions=POST /person/,GET /pers.*`
    - can also be set in Spring config `application.properties`, e.g. `sentry.ignored-transactions=POST /person/,GET /pers.*`
- Add `scopeBindingMode` to `SpanOptions` ([#4004](https://github.com/getsentry/sentry-java/pull/4004))
    - This setting only affects the SDK when used with OpenTelemetry.
    - Defaults to `AUTO` meaning the SDK will decide whether the span should be bound to the current scope. It will not bind transactions to scope using `AUTO`, it will only bind spans where the parent span is on the current scope.
    - `ON` sets the new span on the current scope.
    - `OFF` does not set the new span on the scope.
- Add `ignoredSpanOrigins` option for ignoring spans coming from certain integrations
    - We pre-configure this to ignore Performance instrumentation for Spring and other integrations when using our OpenTelemetry Agent to avoid duplicate spans
- Support `graphql-java` v22 via a new module `sentry-graphql-22` ([#3740](https://github.com/getsentry/sentry-java/pull/3740))
    - If you are using `graphql-java` v21 or earlier, you can use the `sentry-graphql` module
    - For `graphql-java` v22 and newer please use the `sentry-graphql-22` module
- We now provide a `SentryInstrumenter` bean directly for Spring (Boot) if there is none yet instead of using `GraphQlSourceBuilderCustomizer` to add the instrumentation ([#3744](https://github.com/getsentry/sentry-java/pull/3744))
    - It is now also possible to provide a bean of type `SentryGraphqlInstrumentation.BeforeSpanCallback` which is then used by `SentryInstrumenter`
- Add data fetching environment hint to breadcrumb for GraphQL (#3413) ([#3431](https://github.com/getsentry/sentry-java/pull/3431))
- Report exceptions returned by Throwable.getSuppressed() to Sentry as exception groups ([#3396] https://github.com/getsentry/sentry-java/pull/3396)
  - Any suppressed exceptions are added to the issue details page in Sentry, the same way any cause is.
  - We are planning to improve how we visualize suppressed exceptions. See https://github.com/getsentry/sentry-java/issues/4059
- Enable `ThreadLocalAccessor` for Spring Boot 3 WebFlux by default ([#4023](https://github.com/getsentry/sentry-java/pull/4023))
- Allow passing `environment` to `CheckinUtils.withCheckIn` ([3889](https://github.com/getsentry/sentry-java/pull/3889))
- Add `globalHubMode` to options ([#3805](https://github.com/getsentry/sentry-java/pull/3805))
    - `globalHubMode` used to only be a param on `Sentry.init`. To make it easier to be used in e.g. Desktop environments, we now additionally added it as an option on SentryOptions that can also be set via `sentry.properties`.
    - If both the param on `Sentry.init` and the option are set, the option will win. By default the option is set to `null` meaning whatever is passed to `Sentry.init` takes effect.
- Lazy uuid generation for SentryId and SpanId ([#3770](https://github.com/getsentry/sentry-java/pull/3770))
- Faster generation of Sentry and Span IDs ([#3818](https://github.com/getsentry/sentry-java/pull/3818))
    - Uses faster implementation to convert UUID to SentryID String
    - Uses faster Random implementation to generate UUIDs
- Android 15: Add support for 16KB page sizes ([#3851](https://github.com/getsentry/sentry-java/pull/3851))
    - See https://developer.android.com/guide/practices/page-sizes for more details
- Add init priority settings ([#3674](https://github.com/getsentry/sentry-java/pull/3674))
    - You may now set `forceInit=true` (`force-init` for `.properties` files) to ensure a call to Sentry.init / SentryAndroid.init takes effect
- Add force init option to Android Manifest ([#3675](https://github.com/getsentry/sentry-java/pull/3675))
    - Use `<meta-data android:name="io.sentry.force-init" android:value="true" />` to ensure Sentry Android auto init is not easily overwritten
- Attach request body for `application/x-www-form-urlencoded` requests in Spring ([#3731](https://github.com/getsentry/sentry-java/pull/3731))
    - Previously request body was only attached for `application/json` requests
- Set breadcrumb level based on http status ([#3771](https://github.com/getsentry/sentry-java/pull/3771))
- Emit transaction.data inside contexts.trace.data ([#3735](https://github.com/getsentry/sentry-java/pull/3735))
    - Also does not emit `transaction.data` in `extras` anymore
- Add a sample for showcasing Sentry with OpenTelemetry for Spring Boot 3 with our Java agent (`sentry-samples-spring-boot-jakarta-opentelemetry`) ([#3856](https://github.com/getsentry/sentry-java/pull/3828))
- Add a sample for showcasing Sentry with OpenTelemetry for Spring Boot 3 without our Java agent (`sentry-samples-spring-boot-jakarta-opentelemetry-noagent`) ([#3856](https://github.com/getsentry/sentry-java/pull/3856))
- Add a sample for showcasing Sentry with OpenTelemetry (`sentry-samples-console-opentelemetry-noagent`) ([#3856](https://github.com/getsentry/sentry-java/pull/3862))

### Fixes

- Fix incoming defer sampling decision `sentry-trace` header ([#3942](https://github.com/getsentry/sentry-java/pull/3942))
    - A `sentry-trace` header that only contains trace ID and span ID but no sampled flag (`-1`, `-0` suffix) means the receiving system can make its own sampling decision
    - When generating `sentry-trace` header from `PropagationContext` we now copy the `sampled` flag.
    - In `TransactionContext.fromPropagationContext` when there is no parent sampling decision, keep the decision `null` so a new sampling decision is made instead of defaulting to `false`
- Fix order of calling `close` on previous Sentry instance when re-initializing ([#3750](https://github.com/getsentry/sentry-java/pull/3750))
    - Previously some parts of Sentry were immediately closed after re-init that should have stayed open and some parts of the previous init were never closed
- All status codes below 400 are now mapped to `SpanStatus.OK` ([#3869](https://github.com/getsentry/sentry-java/pull/3869))
- Improve ignored check performance ([#3992](https://github.com/getsentry/sentry-java/pull/3992))
    - Checking if a span origin, a transaction or a checkIn should be ignored is now faster
- Cache requests for Spring using Springs `ContentCachingRequestWrapper` instead of our own Wrapper to also cache parameters ([#3641](https://github.com/getsentry/sentry-java/pull/3641))
    - Previously only the body was cached which could lead to problems in the FilterChain as Request parameters were not available
- Close backpressure monitor on SDK shutdown ([#3998](https://github.com/getsentry/sentry-java/pull/3998))
    - Due to the backpressure monitor rescheduling a task to run every 10s, it very likely caused shutdown to wait the full `shutdownTimeoutMillis` (defaulting to 2s) instead of being able to terminate immediately
- Let OpenTelemetry auto instrumentation handle extracting and injecting tracing information if present ([#3953](https://github.com/getsentry/sentry-java/pull/3953))
    - Our integrations no longer call `.continueTrace` and also do not inject tracing headers if the integration has been added to `ignoredSpanOrigins`
- Fix testTag not working for Jetpack Compose user interaction tracking ([#3878](https://github.com/getsentry/sentry-java/pull/3878))
- Mark `DiskFlushNotification` hint flushed when rate limited ([#3892](https://github.com/getsentry/sentry-java/pull/3892))
    - Our `UncaughtExceptionHandlerIntegration` waited for the full flush timeout duration (default 15s) when rate limited.
- Do not replace `op` with auto generated content for OpenTelemetry spans with span kind `INTERNAL` ([#3906](https://github.com/getsentry/sentry-java/pull/3906))
- Add `enable-spotlight` and `spotlight-connection-url` to external options and check if spotlight is enabled when deciding whether to inspect an OpenTelemetry span for connecting to splotlight ([#3709](https://github.com/getsentry/sentry-java/pull/3709))
- Trace context on `Contexts.setTrace` has been marked `@NotNull` ([#3721](https://github.com/getsentry/sentry-java/pull/3721))
    - Setting it to `null` would cause an exception.
    - Transactions are dropped if trace context is missing
- Remove internal annotation on `SpanOptions` ([#3722](https://github.com/getsentry/sentry-java/pull/3722))
- `SentryLogbackInitializer` is now public ([#3723](https://github.com/getsentry/sentry-java/pull/3723))
- Parse and use `send-default-pii` and `max-request-body-size` from `sentry.properties` ([#3534](https://github.com/getsentry/sentry-java/pull/3534))
- `TracesSampler` is now only created once in `SentryOptions` instead of creating a new one for every `Hub` (which is now `Scopes`). This means we're now creating fewer `SecureRandom` instances.

### Internal

- Make `SentryClient` constructor public ([#4045](https://github.com/getsentry/sentry-java/pull/4045))
- Warm starts cleanup ([#3954](https://github.com/getsentry/sentry-java/pull/3954))

### Changes in pre-releases

These changes have been made during development of `8.0.0`. You may skip this section. We just put it here for sake of completeness.

- Extract OpenTelemetry `URL_PATH` span attribute into description ([#3933](https://github.com/getsentry/sentry-java/pull/3933))
- Replace OpenTelemetry `ContextStorage` wrapper with `ContextStorageProvider` ([#3938](https://github.com/getsentry/sentry-java/pull/3938))
    - The wrapper had to be put in place before any call to `Context` whereas `ContextStorageProvider` is automatically invoked at the correct time.
- Send `otel.kind` to Sentry ([#3907](https://github.com/getsentry/sentry-java/pull/3907))
- Spring Boot now automatically detects if OpenTelemetry is available and makes use of it ([#3846](https://github.com/getsentry/sentry-java/pull/3846))
    - This is only enabled if there is no OpenTelemetry agent available
    - We prefer to use the OpenTelemetry agent as it offers more auto instrumentation
    - In some cases the OpenTelemetry agent cannot be used, please see https://opentelemetry.io/docs/zero-code/java/spring-boot-starter/ for more details on when to prefer the Agent and when the Spring Boot starter makes more sense.
    - In this mode the SDK makes use of the `OpenTelemetry` bean that is created by `opentelemetry-spring-boot-starter` instead of `GlobalOpenTelemetry`
- Spring Boot now automatically detects our OpenTelemetry agent if its auto init is disabled ([#3848](https://github.com/getsentry/sentry-java/pull/3848))
    - This means Spring Boot config mechanisms can now be combined with our OpenTelemetry agent
    - The `sentry-opentelemetry-extra` module has been removed again, most classes have been moved to `sentry-opentelemetry-bootstrap` which is loaded into the bootstrap classloader (i.e. `null`) when our Java agent is used. The rest has been moved into `sentry-opentelemetry-agentcustomization` and is loaded into the agent classloader when our Java agent is used.
    - The `sentry-opentelemetry-bootstrap` and `sentry-opentelemetry-agentcustomization` modules can be used without the agent as well, in which case all classes are loaded into the application classloader. Check out our `sentry-samples-spring-boot-jakarta-opentelemetry-noagent` sample.
    - In this mode the SDK makes use of `GlobalOpenTelemetry`
- Automatically set span factory based on presence of OpenTelemetry ([#3858](https://github.com/getsentry/sentry-java/pull/3858))
    - `SentrySpanFactoryHolder` has been removed as it is no longer required.

- Replace deprecated `SimpleInstrumentation` with `SimplePerformantInstrumentation` for graphql 22 ([#3974](https://github.com/getsentry/sentry-java/pull/3974))
- We now hold a strong reference to the underlying OpenTelemetry span when it is created through Sentry API ([#3997](https://github.com/getsentry/sentry-java/pull/3997))
    - This keeps it from being garbage collected too early
- Defer sampling decision by setting `sampled` to `null` in `PropagationContext` when using OpenTelemetry in case of an incoming defer sampling `sentry-trace` header. ([#3945](https://github.com/getsentry/sentry-java/pull/3945))
- Build `PropagationContext` from `SamplingDecision` made by `SentrySampler` instead of parsing headers and potentially ignoring a sampling decision in case a `sentry-trace` header comes in with deferred sampling decision. ([#3947](https://github.com/getsentry/sentry-java/pull/3947))
- The Sentry OpenTelemetry Java agent now makes sure Sentry `Scopes` storage is initialized even if the agents auto init is disabled ([#3848](https://github.com/getsentry/sentry-java/pull/3848))
    - This is required for all integrations to work together with our OpenTelemetry Java agent if its auto init has been disabled and the SDKs init should be used instead.
- Fix `startChild` for span that is not in current OpenTelemetry `Context` ([#3862](https://github.com/getsentry/sentry-java/pull/3862))
    - Starting a child span from a transaction that wasn't in the current `Context` lead to multiple transactions being created (one for the transaction and another per span created).
- Add `auto.graphql.graphql22` to ignored span origins when using OpenTelemetry ([#3828](https://github.com/getsentry/sentry-java/pull/3828))
- Use OpenTelemetry span name as fallback for transaction name ([#3557](https://github.com/getsentry/sentry-java/pull/3557))
    - In certain cases we were sending transactions as "<unlabeled transaction>" when using OpenTelemetry
- Add OpenTelemetry span data to Sentry span ([#3593](https://github.com/getsentry/sentry-java/pull/3593))
- No longer selectively copy OpenTelemetry attributes to Sentry spans / transactions `data` ([#3663](https://github.com/getsentry/sentry-java/pull/3663))
- Remove `PROCESS_COMMAND_ARGS` (`process.command_args`) OpenTelemetry span attribute as it can be very large ([#3664](https://github.com/getsentry/sentry-java/pull/3664))
- Use RECORD_ONLY sampling decision if performance is disabled ([#3659](https://github.com/getsentry/sentry-java/pull/3659))
    - Also fix check whether Performance is enabled when making a sampling decision in the OpenTelemetry sampler
- Sentry OpenTelemetry Java Agent now sets Instrumenter to SENTRY (used to be OTEL) ([#3697](https://github.com/getsentry/sentry-java/pull/3697))
- Set span origin in `ActivityLifecycleIntegration` on span options instead of after creating the span / transaction ([#3702](https://github.com/getsentry/sentry-java/pull/3702))
    - This allows spans to be filtered by span origin on creation
- Honor ignored span origins in `SentryTracer.startChild` ([#3704](https://github.com/getsentry/sentry-java/pull/3704))
- Use span id of remote parent ([#3548](https://github.com/getsentry/sentry-java/pull/3548))
    - Traces were broken because on an incoming request, OtelSentrySpanProcessor did not set the parentSpanId on the span correctly. Traces were not referencing the actual parent span but some other (random) span ID which the server doesn't know.
- Attach active span to scope when using OpenTelemetry ([#3549](https://github.com/getsentry/sentry-java/pull/3549))
    - Errors weren't linked to traces correctly due to parts of the SDK not knowing the current span
- Record dropped spans in client report when sampling out OpenTelemetry spans ([#3552](https://github.com/getsentry/sentry-java/pull/3552))
- Retrieve the correct current span from `Scope`/`Scopes` when using OpenTelemetry ([#3554](https://github.com/getsentry/sentry-java/pull/3554))
- Support spans that are split into multiple batches ([#3539](https://github.com/getsentry/sentry-java/pull/3539))
    - When spans belonging to a single transaction were split into multiple batches for SpanExporter, we did not add all spans because the isSpanTooOld check wasn't inverted.
- Partially fix bootstrap class loading ([#3543](https://github.com/getsentry/sentry-java/pull/3543))
    - There was a problem with two separate Sentry `Scopes` being active inside each OpenTelemetry `Context` due to using context keys from more than one class loader.
- The Spring Boot 3 WebFlux sample now uses our GraphQL v22 integration ([#3828](https://github.com/getsentry/sentry-java/pull/3828))
- Do not ignore certain span origins for OpenTelemetry without agent ([#3856](https://github.com/getsentry/sentry-java/pull/3856))
- `span.startChild` now uses `.makeCurrent()` by default ([#3544](https://github.com/getsentry/sentry-java/pull/3544))
    - This caused an issue where the span tree wasn't correct because some spans were not added to their direct parent
- Do not set the exception group marker when there is a suppressed exception ([#4056](https://github.com/getsentry/sentry-java/pull/4056))
    - Due to how grouping works in Sentry currently sometimes the suppressed exception is treated as the main exception. This change ensures we keep using the main exception and not change how grouping works.
    - As a consequence the list of exceptions in the group on top of an issue is no longer shown in Sentry UI.
    - We are planning to improve this in the future but opted for this fix first.

### Dependencies

- Bump Native SDK from v0.7.0 to v0.7.17 ([#3441](https://github.com/getsentry/sentry-java/pull/3189)) ([#3851](https://github.com/getsentry/sentry-java/pull/3851)) ([#3914](https://github.com/getsentry/sentry-java/pull/3914)) ([#4003](https://github.com/getsentry/sentry-java/pull/4003))
    - [changelog](https://github.com/getsentry/sentry-native/blob/master/CHANGELOG.md#0717)
    - [diff](https://github.com/getsentry/sentry-native/compare/0.7.0...0.7.17)
- Bump OpenTelemetry to 1.44.1, OpenTelemetry Java Agent to 2.10.0 and Semantic Conventions to 1.28.0 ([#3668](https://github.com/getsentry/sentry-java/pull/3668)) ([#3935](https://github.com/getsentry/sentry-java/pull/3935))

### Migration Guide / Deprecations

Please take a look at [our migration guide in docs](https://docs.sentry.io/platforms/java/migration/7.x-to-8.0).

- `Hub` has been deprecated, we're replacing the following:
    - `IHub` has been replaced by `IScopes`, however you should be able to simply pass `IHub` instances to code expecting `IScopes`, allowing for an easier migration.
    - `HubAdapter.getInstance()` has been replaced by `ScopesAdapter.getInstance()`
    - The `.clone()` method on `IHub`/`IScopes` has been deprecated, please use `.pushScope()` or `.pushIsolationScope()` instead
    - Some internal methods like `.getCurrentHub()` and `.setCurrentHub()` have also been replaced.
- `Sentry.popScope` has been replaced by calling `.close()` on the token returned by `Sentry.pushScope()` and `Sentry.pushIsolationScope()`. The token can also be used in a `try` block like this:

```
try (final @NotNull ISentryLifecycleToken ignored = Sentry.pushScope()) {
  // this block has its separate current scope
}
```

as well as:


```
try (final @NotNull ISentryLifecycleToken ignored = Sentry.pushIsolationScope()) {
  // this block has its separate isolation scope
}
```
- Classes used by our previous OpenTelemetry integration have been deprecated (`SentrySpanProcessor`, `SentryPropagator`, `OpenTelemetryLinkErrorEventProcessor`). Please take a look at [docs](https://docs.sentry.io/platforms/java/tracing/instrumentation/opentelemetry/) on how to setup OpenTelemetry in v8.

You may also use `LifecycleHelper.close(token)`, e.g. in case you need to pass the token around for closing later.


### Changes from `rc.4`

If you have been using `8.0.0-rc.4` of the Java SDK, here's the new changes that have been included in the `8.0.0` release:

- Make `SentryClient` constructor public ([#4045](https://github.com/getsentry/sentry-java/pull/4045))
- The user ip-address is now only set to `"{{auto}}"` if sendDefaultPii is enabled ([#4072](https://github.com/getsentry/sentry-java/pull/4072))
    - This change gives you control over IP address collection directly on the client
- Do not set the exception group marker when there is a suppressed exception ([#4056](https://github.com/getsentry/sentry-java/pull/4056))
    - Due to how grouping works in Sentry currently sometimes the suppressed exception is treated as the main exception. This change ensures we keep using the main exception and not change how grouping works.
    - As a consequence the list of exceptions in the group on top of an issue is no longer shown in Sentry UI.
    - We are planning to improve this in the future but opted for this fix first.
- Fix swallow NDK loadLibrary errors ([#4082](https://github.com/getsentry/sentry-java/pull/4082))

## 7.22.6

### Fixes

- Compress Screenshots on a background thread ([#4295](https://github.com/getsentry/sentry-java/pull/4295))
- Improve low memory breadcrumb capturing ([#4325](https://github.com/getsentry/sentry-java/pull/4325))
- Make `SystemEventsBreadcrumbsIntegration` faster ([#4330](https://github.com/getsentry/sentry-java/pull/4330))
- Fix unregister `SystemEventsBroadcastReceiver` when entering background ([#4338](https://github.com/getsentry/sentry-java/pull/4338))
    - This should reduce ANRs seen with this class in the stack trace for Android 14 and above
- Pre-load modules on a background thread upon SDK init ([#4348](https://github.com/getsentry/sentry-java/pull/4348))
- Session Replay: Fix inconsistent `segment_id` ([#4471](https://github.com/getsentry/sentry-java/pull/4471))
- Session Replay: Do not capture current replay for cached events from the past ([#4474](https://github.com/getsentry/sentry-java/pull/4474))
- Session Replay: Fix crash on devices with the Unisoc/Spreadtrum T606 chipset ([#4477](https://github.com/getsentry/sentry-java/pull/4477))
- Session Replay: Fix masking of non-styled `Text` Composables ([#4361](https://github.com/getsentry/sentry-java/pull/4361))
- Session Replay: Fix masking read-only `TextField` Composables ([#4362](https://github.com/getsentry/sentry-java/pull/4362))
- Fix Session Replay masking for newer versions of Jetpack Compose (1.8+) ([#4485](https://github.com/getsentry/sentry-java/pull/4485))
- Session Replay: Expand fix for crash on devices to all Unisoc/Spreadtrum chipsets ([#4510](https://github.com/getsentry/sentry-java/pull/4510))

## 7.22.5

### Fixes

- Session Replay: Change bitmap config to `ARGB_8888` for screenshots ([#4282](https://github.com/getsentry/sentry-java/pull/4282))

## 7.22.4

### Fixes

- Session Replay: Fix crash when a navigation breadcrumb does not have "to" destination ([#4185](https://github.com/getsentry/sentry-java/pull/4185))
- Session Replay: Cap video segment duration to maximum 5 minutes to prevent endless video encoding in background ([#4185](https://github.com/getsentry/sentry-java/pull/4185))
- Avoid logging an error when a float is passed in the manifest ([#4266](https://github.com/getsentry/sentry-java/pull/4266))

## 7.22.3

### Fixes

- Reduce excessive CPU usage when serializing breadcrumbs to disk for ANRs ([#4181](https://github.com/getsentry/sentry-java/pull/4181))

## 7.22.2

### Fixes

- Fix AbstractMethodError when using SentryTraced for Jetpack Compose ([#4256](https://github.com/getsentry/sentry-java/pull/4256))

## 7.22.1

### Fixes

- Fix Ensure app start type is set, even when ActivityLifecycleIntegration is not running ([#4216](https://github.com/getsentry/sentry-java/pull/4216))
- Fix properly reset application/content-provider timespans for warm app starts ([#4244](https://github.com/getsentry/sentry-java/pull/4244))

## 7.22.0

### Fixes

- Session Replay: Fix various crashes and issues ([#4135](https://github.com/getsentry/sentry-java/pull/4135))
    - Fix `FileNotFoundException` when trying to read/write `.ongoing_segment` file
    - Fix `IllegalStateException` when registering `onDrawListener`
    - Fix SIGABRT native crashes on Motorola devices when encoding a video
- (Jetpack Compose) Modifier.sentryTag now uses Modifier.Node ([#4029](https://github.com/getsentry/sentry-java/pull/4029))
    - This allows Composables that use this modifier to be skippable

## 7.21.0

### Fixes

- Do not instrument File I/O operations if tracing is disabled ([#4051](https://github.com/getsentry/sentry-java/pull/4051))
- Do not instrument User Interaction multiple times ([#4051](https://github.com/getsentry/sentry-java/pull/4051))
- Speed up view traversal to find touched target in `UserInteractionIntegration` ([#4051](https://github.com/getsentry/sentry-java/pull/4051))
- Reduce IPC/Binder calls performed by the SDK ([#4058](https://github.com/getsentry/sentry-java/pull/4058))

### Behavioural Changes

- (changed in [7.20.1](https://github.com/getsentry/sentry-java/releases/tag/7.20.1)) The user ip-address is now only set to `"{{auto}}"` if sendDefaultPii is enabled ([#4071](https://github.com/getsentry/sentry-java/pull/4071))
    - This change gives you control over IP address collection directly on the client
- Reduce the number of broadcasts the SDK is subscribed for ([#4052](https://github.com/getsentry/sentry-java/pull/4052))
  - Drop `TempSensorBreadcrumbsIntegration`
  - Drop `PhoneStateBreadcrumbsIntegration`
  - Reduce number of broadcasts in `SystemEventsBreadcrumbsIntegration`

Current list of the broadcast events can be found [here](https://github.com/getsentry/sentry-java/blob/9b8dc0a844d10b55ddeddf55d278c0ab0f86421c/sentry-android-core/src/main/java/io/sentry/android/core/SystemEventsBreadcrumbsIntegration.java#L131-L153). If you'd like to subscribe for more events, consider overriding the `SystemEventsBreadcrumbsIntegration` as follows:

```kotlin
SentryAndroid.init(context) { options ->
    options.integrations.removeAll { it is SystemEventsBreadcrumbsIntegration }
    options.integrations.add(SystemEventsBreadcrumbsIntegration(context, SystemEventsBreadcrumbsIntegration.getDefaultActions() + listOf(/* your custom actions */)))
}
```

If you would like to keep some of the default broadcast events as breadcrumbs, consider opening a [GitHub issue](https://github.com/getsentry/sentry-java/issues/new).

## 7.21.0-beta.1

### Fixes

- Do not instrument File I/O operations if tracing is disabled ([#4051](https://github.com/getsentry/sentry-java/pull/4051))
- Do not instrument User Interaction multiple times ([#4051](https://github.com/getsentry/sentry-java/pull/4051))
- Speed up view traversal to find touched target in `UserInteractionIntegration` ([#4051](https://github.com/getsentry/sentry-java/pull/4051))
- Reduce IPC/Binder calls performed by the SDK ([#4058](https://github.com/getsentry/sentry-java/pull/4058))

### Behavioural Changes

- Reduce the number of broadcasts the SDK is subscribed for ([#4052](https://github.com/getsentry/sentry-java/pull/4052))
  - Drop `TempSensorBreadcrumbsIntegration`
  - Drop `PhoneStateBreadcrumbsIntegration`
  - Reduce number of broadcasts in `SystemEventsBreadcrumbsIntegration`

Current list of the broadcast events can be found [here](https://github.com/getsentry/sentry-java/blob/9b8dc0a844d10b55ddeddf55d278c0ab0f86421c/sentry-android-core/src/main/java/io/sentry/android/core/SystemEventsBreadcrumbsIntegration.java#L131-L153). If you'd like to subscribe for more events, consider overriding the `SystemEventsBreadcrumbsIntegration` as follows:

```kotlin
SentryAndroid.init(context) { options ->
    options.integrations.removeAll { it is SystemEventsBreadcrumbsIntegration }
    options.integrations.add(SystemEventsBreadcrumbsIntegration(context, SystemEventsBreadcrumbsIntegration.getDefaultActions() + listOf(/* your custom actions */)))
}
```

If you would like to keep some of the default broadcast events as breadcrumbs, consider opening a [GitHub issue](https://github.com/getsentry/sentry-java/issues/new).

## 7.20.1

### Behavioural Changes

- The user ip-address is now only set to `"{{auto}}"` if sendDefaultPii is enabled ([#4071](https://github.com/getsentry/sentry-java/pull/4071))
    - This change gives you control over IP address collection directly on the client

## 7.20.0

### Features

- Session Replay GA ([#4017](https://github.com/getsentry/sentry-java/pull/4017))

To enable Replay use the `sessionReplay.sessionSampleRate` or `sessionReplay.onErrorSampleRate` options.

  ```kotlin
  import io.sentry.SentryReplayOptions
  import io.sentry.android.core.SentryAndroid

  SentryAndroid.init(context) { options ->
   
    options.sessionReplay.sessionSampleRate = 1.0
    options.sessionReplay.onErrorSampleRate = 1.0
  
    // To change default redaction behavior (defaults to true)
    options.sessionReplay.redactAllImages = true
    options.sessionReplay.redactAllText = true
  
    // To change quality of the recording (defaults to MEDIUM)
    options.sessionReplay.quality = SentryReplayOptions.SentryReplayQuality.MEDIUM // (LOW|MEDIUM|HIGH)
  }
  ```

### Fixes

- Fix warm start detection ([#3937](https://github.com/getsentry/sentry-java/pull/3937))
- Session Replay: Reduce memory allocations, disk space consumption, and payload size ([#4016](https://github.com/getsentry/sentry-java/pull/4016))
- Session Replay: Do not try to encode corrupted frames multiple times ([#4016](https://github.com/getsentry/sentry-java/pull/4016))

### Internal

- Session Replay: Allow overriding `SdkVersion` for replay events ([#4014](https://github.com/getsentry/sentry-java/pull/4014))
- Session Replay: Send replay options as tags ([#4015](https://github.com/getsentry/sentry-java/pull/4015))

### Breaking changes

- Session Replay options were moved from under `experimental` to the main `options` object ([#4017](https://github.com/getsentry/sentry-java/pull/4017))

## 7.19.1

### Fixes

- Change TTFD timeout to 25 seconds ([#3984](https://github.com/getsentry/sentry-java/pull/3984))
- Session Replay: Fix memory leak when masking Compose screens ([#3985](https://github.com/getsentry/sentry-java/pull/3985))
- Session Replay: Fix potential ANRs in `GestureRecorder` ([#4001](https://github.com/getsentry/sentry-java/pull/4001))

### Internal

- Session Replay: Flutter improvements ([#4007](https://github.com/getsentry/sentry-java/pull/4007))

## 7.19.0

### Fixes

- Session Replay: fix various crashes and issues ([#3970](https://github.com/getsentry/sentry-java/pull/3970))
    - Fix `IndexOutOfBoundsException` when tracking window changes
    - Fix `IllegalStateException` when adding/removing draw listener for a dead view
    - Fix `ConcurrentModificationException` when registering window listeners and stopping `WindowRecorder`/`GestureRecorder`
- Add support for setting sentry-native handler_strategy ([#3671](https://github.com/getsentry/sentry-java/pull/3671))

### Dependencies

- Bump Native SDK from v0.7.8 to v0.7.16 ([#3671](https://github.com/getsentry/sentry-java/pull/3671))
    - [changelog](https://github.com/getsentry/sentry-native/blob/master/CHANGELOG.md#0716)
    - [diff](https://github.com/getsentry/sentry-native/compare/0.7.8...0.7.16)

## 7.18.1

### Fixes

- Fix testTag not working for Jetpack Compose user interaction tracking ([#3878](https://github.com/getsentry/sentry-java/pull/3878))

## 7.18.0

### Features

- Android 15: Add support for 16KB page sizes ([#3620](https://github.com/getsentry/sentry-java/pull/3620))
    - See https://developer.android.com/guide/practices/page-sizes for more details
- Session Replay: Add `beforeSendReplay` callback ([#3855](https://github.com/getsentry/sentry-java/pull/3855))
- Session Replay: Add support for masking/unmasking view containers ([#3881](https://github.com/getsentry/sentry-java/pull/3881))

### Fixes

- Avoid collecting normal frames ([#3782](https://github.com/getsentry/sentry-java/pull/3782))
- Ensure android initialization process continues even if options configuration block throws an exception ([#3887](https://github.com/getsentry/sentry-java/pull/3887))
- Do not report parsing ANR error when there are no threads ([#3888](https://github.com/getsentry/sentry-java/pull/3888))
    - This should significantly reduce the number of events with message "Sentry Android SDK failed to parse system thread dump..." reported
- Session Replay: Disable replay in session mode when rate limit is active ([#3854](https://github.com/getsentry/sentry-java/pull/3854))

### Dependencies

- Bump Native SDK from v0.7.2 to v0.7.8 ([#3620](https://github.com/getsentry/sentry-java/pull/3620))
    - [changelog](https://github.com/getsentry/sentry-native/blob/master/CHANGELOG.md#078)
    - [diff](https://github.com/getsentry/sentry-native/compare/0.7.2...0.7.8)

## 7.17.0

### Features

- Add meta option to set the maximum amount of breadcrumbs to be logged. ([#3836](https://github.com/getsentry/sentry-java/pull/3836))
- Use a separate `Random` instance per thread to improve SDK performance ([#3835](https://github.com/getsentry/sentry-java/pull/3835))

### Fixes

- Using MaxBreadcrumb with value 0 no longer crashes. ([#3836](https://github.com/getsentry/sentry-java/pull/3836))
- Accept manifest integer values when requiring floating values ([#3823](https://github.com/getsentry/sentry-java/pull/3823))
- Fix standalone tomcat jndi issue ([#3873](https://github.com/getsentry/sentry-java/pull/3873))
    - Using Sentry Spring Boot on a standalone tomcat caused the following error:
        - Failed to bind properties under 'sentry.parsed-dsn' to io.sentry.Dsn

## 7.16.0

### Features

- Add meta option to attach ANR thread dumps ([#3791](https://github.com/getsentry/sentry-java/pull/3791))

### Fixes

- Cache parsed Dsn ([#3796](https://github.com/getsentry/sentry-java/pull/3796))
- fix invalid profiles when the transaction name is empty ([#3747](https://github.com/getsentry/sentry-java/pull/3747))
- Deprecate `enableTracing` option ([#3777](https://github.com/getsentry/sentry-java/pull/3777))
- Vendor `java.util.Random` and replace `java.security.SecureRandom` usages ([#3783](https://github.com/getsentry/sentry-java/pull/3783))
- Fix potential ANRs due to NDK scope sync ([#3754](https://github.com/getsentry/sentry-java/pull/3754))
- Fix potential ANRs due to NDK System.loadLibrary calls ([#3670](https://github.com/getsentry/sentry-java/pull/3670))
- Fix slow `Log` calls on app startup ([#3793](https://github.com/getsentry/sentry-java/pull/3793))
- Fix slow Integration name parsing ([#3794](https://github.com/getsentry/sentry-java/pull/3794))
- Session Replay: Reduce startup and capture overhead ([#3799](https://github.com/getsentry/sentry-java/pull/3799))
- Load lazy fields on init in the background ([#3803](https://github.com/getsentry/sentry-java/pull/3803))
- Replace setOf with HashSet.add ([#3801](https://github.com/getsentry/sentry-java/pull/3801))

### Breaking changes

- The method `addIntegrationToSdkVersion(Ljava/lang/Class;)V` has been removed from the core (`io.sentry:sentry`) package. Please make sure all of the packages (e.g. `io.sentry:sentry-android-core`, `io.sentry:sentry-android-fragment`, `io.sentry:sentry-okhttp`  and others) are all aligned and using the same version to prevent the `NoSuchMethodError` exception.

## 7.16.0-alpha.1

### Features

- Add meta option to attach ANR thread dumps ([#3791](https://github.com/getsentry/sentry-java/pull/3791))

### Fixes

- Cache parsed Dsn ([#3796](https://github.com/getsentry/sentry-java/pull/3796))
- fix invalid profiles when the transaction name is empty ([#3747](https://github.com/getsentry/sentry-java/pull/3747))
- Deprecate `enableTracing` option ([#3777](https://github.com/getsentry/sentry-java/pull/3777))
- Vendor `java.util.Random` and replace `java.security.SecureRandom` usages ([#3783](https://github.com/getsentry/sentry-java/pull/3783))
- Fix potential ANRs due to NDK scope sync ([#3754](https://github.com/getsentry/sentry-java/pull/3754))
- Fix potential ANRs due to NDK System.loadLibrary calls ([#3670](https://github.com/getsentry/sentry-java/pull/3670))
- Fix slow `Log` calls on app startup ([#3793](https://github.com/getsentry/sentry-java/pull/3793))
- Fix slow Integration name parsing ([#3794](https://github.com/getsentry/sentry-java/pull/3794))
- Session Replay: Reduce startup and capture overhead ([#3799](https://github.com/getsentry/sentry-java/pull/3799))

## 7.15.0

### Features

- Add support for `feedback` envelope header item type ([#3687](https://github.com/getsentry/sentry-java/pull/3687))
- Add breadcrumb.origin field ([#3727](https://github.com/getsentry/sentry-java/pull/3727))
- Session Replay: Add options to selectively mask/unmask views captured in replay. The following options are available: ([#3689](https://github.com/getsentry/sentry-java/pull/3689))
    - `android:tag="sentry-mask|sentry-unmask"` in XML or `view.setTag("sentry-mask|sentry-unmask")` in code tags
        - if you already have a tag set for a view, you can set a tag by id: `<tag android:id="@id/sentry_privacy" android:value="mask|unmask"/>` in XML or `view.setTag(io.sentry.android.replay.R.id.sentry_privacy, "mask|unmask")` in code
    - `view.sentryReplayMask()` or `view.sentryReplayUnmask()` extension functions
    - mask/unmask `View`s of a certain type by adding fully-qualified classname to one of the lists `options.experimental.sessionReplay.addMaskViewClass()` or `options.experimental.sessionReplay.addUnmaskViewClass()`. Note, that all of the view subclasses/subtypes will be masked/unmasked as well
        - For example, (this is already a default behavior) to mask all `TextView`s and their subclasses (`RadioButton`, `EditText`, etc.): `options.experimental.sessionReplay.addMaskViewClass("android.widget.TextView")`
        - If you're using code obfuscation, adjust your proguard-rules accordingly, so your custom view class name is not minified
- Session Replay: Support Jetpack Compose masking ([#3739](https://github.com/getsentry/sentry-java/pull/3739))
  - To selectively mask/unmask @Composables, use `Modifier.sentryReplayMask()` and `Modifier.sentryReplayUnmask()` modifiers
- Session Replay: Mask `WebView`, `VideoView` and `androidx.media3.ui.PlayerView` by default ([#3775](https://github.com/getsentry/sentry-java/pull/3775))

### Fixes

- Avoid stopping appStartProfiler after application creation ([#3630](https://github.com/getsentry/sentry-java/pull/3630))
- Session Replay: Correctly detect dominant color for `TextView`s with Spans ([#3682](https://github.com/getsentry/sentry-java/pull/3682))
- Fix ensure Application Context is used even when SDK is initialized via Activity Context ([#3669](https://github.com/getsentry/sentry-java/pull/3669))
- Fix potential ANRs due to `Calendar.getInstance` usage in Breadcrumbs constructor ([#3736](https://github.com/getsentry/sentry-java/pull/3736))
- Fix potential ANRs due to default integrations ([#3778](https://github.com/getsentry/sentry-java/pull/3778))
- Lazily initialize heavy `SentryOptions` members to avoid ANRs on app start ([#3749](https://github.com/getsentry/sentry-java/pull/3749))

*Breaking changes*:

- `options.experimental.sessionReplay.errorSampleRate` was renamed to `options.experimental.sessionReplay.onErrorSampleRate` ([#3637](https://github.com/getsentry/sentry-java/pull/3637))
- Manifest option `io.sentry.session-replay.error-sample-rate` was renamed to `io.sentry.session-replay.on-error-sample-rate` ([#3637](https://github.com/getsentry/sentry-java/pull/3637))
- Change `redactAllText` and `redactAllImages` to `maskAllText` and `maskAllImages` ([#3741](https://github.com/getsentry/sentry-java/pull/3741))

## 7.14.0

### Features

- Session Replay: Gesture/touch support for Flutter ([#3623](https://github.com/getsentry/sentry-java/pull/3623))

### Fixes

- Fix app start spans missing from Pixel devices ([#3634](https://github.com/getsentry/sentry-java/pull/3634))
- Avoid ArrayIndexOutOfBoundsException on Android cpu data collection ([#3598](https://github.com/getsentry/sentry-java/pull/3598))
- Fix lazy select queries instrumentation ([#3604](https://github.com/getsentry/sentry-java/pull/3604))
- Session Replay: buffer mode improvements ([#3622](https://github.com/getsentry/sentry-java/pull/3622))
  - Align next segment timestamp with the end of the buffered segment when converting from buffer mode to session mode
  - Persist `buffer` replay type for the entire replay when converting from buffer mode to session mode
  - Properly store screen names for `buffer` mode
- Session Replay: fix various crashes and issues ([#3628](https://github.com/getsentry/sentry-java/pull/3628))
  - Fix video not being encoded on Pixel devices
  - Fix SIGABRT native crashes on Xiaomi devices when encoding a video
  - Fix `RejectedExecutionException` when redacting a screenshot
  - Fix `FileNotFoundException` when persisting segment values

### Chores

- Introduce `ReplayShadowMediaCodec` and refactor tests using custom encoder ([#3612](https://github.com/getsentry/sentry-java/pull/3612))

## 7.13.0

### Features

- Session Replay: ([#3565](https://github.com/getsentry/sentry-java/pull/3565)) ([#3609](https://github.com/getsentry/sentry-java/pull/3609))
  - Capture remaining replay segment for ANRs on next app launch
  - Capture remaining replay segment for unhandled crashes on next app launch

### Fixes

- Session Replay: ([#3565](https://github.com/getsentry/sentry-java/pull/3565)) ([#3609](https://github.com/getsentry/sentry-java/pull/3609))
  - Fix stopping replay in `session` mode at 1 hour deadline
  - Never encode full frames for a video segment, only do partial updates. This further reduces size of the replay segment
  - Use propagation context when no active transaction for ANRs

### Dependencies

- Bump Spring Boot to 3.3.2 ([#3541](https://github.com/getsentry/sentry-java/pull/3541))

## 7.12.1

### Fixes

- Check app start spans time and ignore background app starts ([#3550](https://github.com/getsentry/sentry-java/pull/3550))
  - This should eliminate long-lasting App Start transactions

## 7.12.0

### Features

- Session Replay Public Beta ([#3339](https://github.com/getsentry/sentry-java/pull/3339))

  To enable Replay use the `sessionReplay.sessionSampleRate` or `sessionReplay.errorSampleRate` experimental options.

  ```kotlin
  import io.sentry.SentryReplayOptions
  import io.sentry.android.core.SentryAndroid

  SentryAndroid.init(context) { options ->
   
    // Currently under experimental options:
    options.experimental.sessionReplay.sessionSampleRate = 1.0
    options.experimental.sessionReplay.errorSampleRate = 1.0
  
    // To change default redaction behavior (defaults to true)
    options.experimental.sessionReplay.redactAllImages = true
    options.experimental.sessionReplay.redactAllText = true
  
    // To change quality of the recording (defaults to MEDIUM)
    options.experimental.sessionReplay.quality = SentryReplayOptions.SentryReplayQuality.MEDIUM // (LOW|MEDIUM|HIGH)
  }
  ```

  To learn more visit [Sentry's Mobile Session Replay](https://docs.sentry.io/product/explore/session-replay/mobile/) documentation page.

## 7.11.0

### Features

- Report dropped spans ([#3528](https://github.com/getsentry/sentry-java/pull/3528))

### Fixes

- Fix duplicate session start for React Native ([#3504](https://github.com/getsentry/sentry-java/pull/3504))
- Move onFinishCallback before span or transaction is finished ([#3459](https://github.com/getsentry/sentry-java/pull/3459))
- Add timestamp when a profile starts ([#3442](https://github.com/getsentry/sentry-java/pull/3442))
- Move fragment auto span finish to onFragmentStarted ([#3424](https://github.com/getsentry/sentry-java/pull/3424))
- Remove profiling timeout logic and disable profiling on API 21 ([#3478](https://github.com/getsentry/sentry-java/pull/3478))
- Properly reset metric flush flag on metric emission ([#3493](https://github.com/getsentry/sentry-java/pull/3493))
- Use SecureRandom in favor of Random for Metrics ([#3495](https://github.com/getsentry/sentry-java/pull/3495))
- Fix UncaughtExceptionHandlerIntegration Memory Leak ([#3398](https://github.com/getsentry/sentry-java/pull/3398))
- Deprecated `User.segment`. Use a custom tag or context instead. ([#3511](https://github.com/getsentry/sentry-java/pull/3511))
- Fix duplicated http spans ([#3526](https://github.com/getsentry/sentry-java/pull/3526))
- When capturing unhandled hybrid exception session should be ended and new start if need ([#3480](https://github.com/getsentry/sentry-java/pull/3480))

### Dependencies

- Bump Native SDK from v0.7.0 to v0.7.2 ([#3314](https://github.com/getsentry/sentry-java/pull/3314))
  - [changelog](https://github.com/getsentry/sentry-native/blob/master/CHANGELOG.md#072)
  - [diff](https://github.com/getsentry/sentry-native/compare/0.7.0...0.7.2)

## 7.10.0

### Features

- Publish Gradle module metadata ([#3422](https://github.com/getsentry/sentry-java/pull/3422))

### Fixes

- Fix faulty `span.frame_delay` calculation for early app start spans ([#3427](https://github.com/getsentry/sentry-java/pull/3427))
- Fix crash when installing `ShutdownHookIntegration` and the VM is shutting down ([#3456](https://github.com/getsentry/sentry-java/pull/3456))

## 7.9.0

### Features

- Add start_type to app context ([#3379](https://github.com/getsentry/sentry-java/pull/3379))
- Add ttid/ttfd contribution flags ([#3386](https://github.com/getsentry/sentry-java/pull/3386))

### Fixes

- (Internal) Metrics code cleanup ([#3403](https://github.com/getsentry/sentry-java/pull/3403))
- Fix Frame measurements in app start transactions ([#3382](https://github.com/getsentry/sentry-java/pull/3382))
- Fix timing metric value different from span duration ([#3368](https://github.com/getsentry/sentry-java/pull/3368))
- Do not always write startup crash marker ([#3409](https://github.com/getsentry/sentry-java/pull/3409))
  - This may have been causing the SDK init logic to block the main thread

## 7.8.0

### Features

- Add description to OkHttp spans ([#3320](https://github.com/getsentry/sentry-java/pull/3320))
- Enable backpressure management by default ([#3284](https://github.com/getsentry/sentry-java/pull/3284))

### Fixes

- Add rate limit to Metrics ([#3334](https://github.com/getsentry/sentry-java/pull/3334))
- Fix java.lang.ClassNotFoundException: org.springframework.web.servlet.HandlerMapping in Spring Boot Servlet mode without WebMVC ([#3336](https://github.com/getsentry/sentry-java/pull/3336))
- Fix normalization of metrics keys, tags and values ([#3332](https://github.com/getsentry/sentry-java/pull/3332))

## 7.7.0

### Features

- Add support for Spring Rest Client ([#3199](https://github.com/getsentry/sentry-java/pull/3199))
- Extend Proxy options with proxy type ([#3326](https://github.com/getsentry/sentry-java/pull/3326))

### Fixes

- Fixed default deadline timeout to 30s instead of 300s ([#3322](https://github.com/getsentry/sentry-java/pull/3322))
- Fixed `Fix java.lang.ClassNotFoundException: org.springframework.web.servlet.HandlerExceptionResolver` in Spring Boot Servlet mode without WebMVC ([#3333](https://github.com/getsentry/sentry-java/pull/3333))

## 7.6.0

### Features

- Experimental: Add support for Sentry Developer Metrics ([#3205](https://github.com/getsentry/sentry-java/pull/3205), [#3238](https://github.com/getsentry/sentry-java/pull/3238), [#3248](https://github.com/getsentry/sentry-java/pull/3248), [#3250](https://github.com/getsentry/sentry-java/pull/3250))  
  Use the Metrics API to track processing time, download sizes, user signups, and conversion rates and correlate them back to tracing data in order to get deeper insights and solve issues faster. Our API supports counters, distributions, sets, gauges and timers, and it's easy to get started:
  ```kotlin
  Sentry.metrics()
    .increment(
        "button_login_click", // key
        1.0,                  // value
        null,                 // unit
        mapOf(                // tags
            "provider" to "e-mail"
        )
    )
  ```
  To learn more about Sentry Developer Metrics, head over to our [Java](https://docs.sentry.io/platforms/java/metrics/) and [Android](https://docs.sentry.io//platforms/android/metrics/) docs page.

## 7.5.0

### Features

- Add support for measurements at span level ([#3219](https://github.com/getsentry/sentry-java/pull/3219))
- Add `enableScopePersistence` option to disable `PersistingScopeObserver` used for ANR reporting which may increase performance overhead. Defaults to `true` ([#3218](https://github.com/getsentry/sentry-java/pull/3218))
  - When disabled, the SDK will not enrich ANRv2 events with scope data (e.g. breadcrumbs, user, tags, etc.)
- Configurable defaults for Cron - MonitorConfig ([#3195](https://github.com/getsentry/sentry-java/pull/3195))
- We now display a warning on startup if an incompatible version of Spring Boot is detected ([#3233](https://github.com/getsentry/sentry-java/pull/3233))
  - This should help notice a mismatching Sentry dependency, especially when upgrading a Spring Boot application
- Experimental: Add Metrics API ([#3205](https://github.com/getsentry/sentry-java/pull/3205))

### Fixes

- Ensure performance measurement collection is not taken too frequently ([#3221](https://github.com/getsentry/sentry-java/pull/3221))
- Fix old profiles deletion on SDK init ([#3216](https://github.com/getsentry/sentry-java/pull/3216))
- Fix hub restore point in wrappers: SentryWrapper, SentryTaskDecorator and SentryScheduleHook ([#3225](https://github.com/getsentry/sentry-java/pull/3225))
  - We now reset the hub to its previous value on the thread where the `Runnable`/`Callable`/`Supplier` is executed instead of setting it to the hub that was used on the thread where the `Runnable`/`Callable`/`Supplier` was created.
- Fix add missing thread name/id to app start spans ([#3226](https://github.com/getsentry/sentry-java/pull/3226))

## 7.4.0

### Features

- Add new threshold parameters to monitor config ([#3181](https://github.com/getsentry/sentry-java/pull/3181))
- Report process init time as a span for app start performance ([#3159](https://github.com/getsentry/sentry-java/pull/3159))
- (perf-v2): Calculate frame delay on a span level ([#3197](https://github.com/getsentry/sentry-java/pull/3197))
- Resolve spring properties in @SentryCheckIn annotation ([#3194](https://github.com/getsentry/sentry-java/pull/3194))
- Experimental: Add Spotlight integration ([#3166](https://github.com/getsentry/sentry-java/pull/3166))
    - For more details about Spotlight head over to https://spotlightjs.com/
    - Set `options.isEnableSpotlight = true` to enable Spotlight

### Fixes

- Don't wait on main thread when SDK restarts ([#3200](https://github.com/getsentry/sentry-java/pull/3200))
- Fix Jetpack Compose widgets are not being correctly identified for user interaction tracing ([#3209](https://github.com/getsentry/sentry-java/pull/3209))
- Fix issue title on Android when a wrapping `RuntimeException` is thrown by the system ([#3212](https://github.com/getsentry/sentry-java/pull/3212))
  - This will change grouping of the issues that were previously titled `RuntimeInit$MethodAndArgsCaller` to have them split up properly by the original root cause exception

## 7.3.0

### Features

- Added App Start profiling
    - This depends on the new option `io.sentry.profiling.enable-app-start`, other than the already existing `io.sentry.traces.profiling.sample-rate`.
    - Sampler functions can check the new `isForNextAppStart` flag, to adjust startup profiling sampling programmatically.
      Relevant PRs:
    - Decouple Profiler from Transaction ([#3101](https://github.com/getsentry/sentry-java/pull/3101))
    - Add options and sampling logic ([#3121](https://github.com/getsentry/sentry-java/pull/3121))
    - Add ContentProvider and start profile ([#3128](https://github.com/getsentry/sentry-java/pull/3128))
- Extend internal performance collector APIs ([#3102](https://github.com/getsentry/sentry-java/pull/3102))
- Collect slow and frozen frames for spans using `OnFrameMetricsAvailableListener` ([#3111](https://github.com/getsentry/sentry-java/pull/3111))
- Interpolate total frame count to match span duration ([#3158](https://github.com/getsentry/sentry-java/pull/3158))

### Fixes

- Avoid multiple breadcrumbs from OkHttpEventListener ([#3175](https://github.com/getsentry/sentry-java/pull/3175))
- Apply OkHttp listener auto finish timestamp to all running spans ([#3167](https://github.com/getsentry/sentry-java/pull/3167))
- Fix not eligible for auto proxying warnings ([#3154](https://github.com/getsentry/sentry-java/pull/3154))
- Set default fingerprint for ANRv2 events to correctly group background and foreground ANRs ([#3164](https://github.com/getsentry/sentry-java/pull/3164))
  - This will improve grouping of ANRs that have similar stacktraces but differ in background vs foreground state. Only affects newly-ingested ANR events with `mechanism:AppExitInfo`
- Fix UserFeedback disk cache name conflicts with linked events ([#3116](https://github.com/getsentry/sentry-java/pull/3116))

### Breaking changes

- Remove `HostnameVerifier` option as it's flagged by security tools of some app stores ([#3150](https://github.com/getsentry/sentry-java/pull/3150))
  - If you were using this option, you have 3 possible paths going forward:
    - Provide a custom `ITransportFactory` through `SentryOptions.setTransportFactory()`, where you can copy over most of the parts like `HttpConnection` and `AsyncHttpTransport` from the SDK with necessary modifications
    - Get a certificate for your server through e.g. [Let's Encrypt](https://letsencrypt.org/)
    - Fork the SDK and add the hostname verifier back

### Dependencies

- Bump Native SDK from v0.6.7 to v0.7.0 ([#3133](https://github.com/getsentry/sentry-java/pull/3133))
  - [changelog](https://github.com/getsentry/sentry-native/blob/master/CHANGELOG.md#070)
  - [diff](https://github.com/getsentry/sentry-native/compare/0.6.7...0.7.0)

## 7.2.0

### Features

- Handle `monitor`/`check_in` in client reports and rate limiter ([#3096](https://github.com/getsentry/sentry-java/pull/3096))
- Add support for `graphql-java` version 21 ([#3090](https://github.com/getsentry/sentry-java/pull/3090))

### Fixes

- Avoid concurrency in AndroidProfiler performance data collection ([#3130](https://github.com/getsentry/sentry-java/pull/3130))
- Improve thresholds for network changes breadcrumbs ([#3083](https://github.com/getsentry/sentry-java/pull/3083))
- SchedulerFactoryBeanCustomizer now runs first so user customization is not overridden ([#3095](https://github.com/getsentry/sentry-java/pull/3095))
  - If you are setting global job listeners please also add `SentryJobListener`
- Ensure serialVersionUID of Exception classes are unique ([#3115](https://github.com/getsentry/sentry-java/pull/3115))
- Get rid of "is not eligible for getting processed by all BeanPostProcessors" warnings in Spring Boot ([#3108](https://github.com/getsentry/sentry-java/pull/3108))
- Fix missing `release` and other fields for ANRs reported with `mechanism:AppExitInfo` ([#3074](https://github.com/getsentry/sentry-java/pull/3074))

### Dependencies

- Bump `opentelemetry-sdk` to `1.33.0` and `opentelemetry-javaagent` to `1.32.0` ([#3112](https://github.com/getsentry/sentry-java/pull/3112))

## 7.1.0

### Features

- Support multiple debug-metadata.properties ([#3024](https://github.com/getsentry/sentry-java/pull/3024))
- Automatically downsample transactions when the system is under load ([#3072](https://github.com/getsentry/sentry-java/pull/3072))
  - You can opt into this behaviour by setting `enable-backpressure-handling=true`.
  - We're happy to receive feedback, e.g. [in this GitHub issue](https://github.com/getsentry/sentry-java/issues/2829)
  - When the system is under load we start reducing the `tracesSampleRate` automatically.
  - Once the system goes back to healthy, we reset the `tracesSampleRate` to its original value.
- (Android) Experimental: Provide more detailed cold app start information ([#3057](https://github.com/getsentry/sentry-java/pull/3057))
  - Attaches spans for Application, ContentProvider, and Activities to app-start timings
  - Application and ContentProvider timings are added using bytecode instrumentation, which requires sentry-android-gradle-plugin version `4.1.0` or newer
  - Uses Process.startUptimeMillis to calculate app-start timings
  - To enable this feature set `options.isEnablePerformanceV2 = true`
- Move slow+frozen frame calculation, as well as frame delay inside SentryFrameMetricsCollector ([#3100](https://github.com/getsentry/sentry-java/pull/3100))
- Extract Activity Breadcrumbs generation into own Integration ([#3064](https://github.com/getsentry/sentry-java/pull/3064))

### Fixes

- Send breadcrumbs and client error in `SentryOkHttpEventListener` even without transactions ([#3087](https://github.com/getsentry/sentry-java/pull/3087))
- Keep `io.sentry.exception.SentryHttpClientException` from obfuscation to display proper issue title on Sentry ([#3093](https://github.com/getsentry/sentry-java/pull/3093))
- (Android) Fix wrong activity transaction duration in case SDK init is deferred ([#3092](https://github.com/getsentry/sentry-java/pull/3092))

### Dependencies

- Bump Gradle from v8.4.0 to v8.5.0 ([#3070](https://github.com/getsentry/sentry-java/pull/3070))
  - [changelog](https://github.com/gradle/gradle/blob/master/CHANGELOG.md#v850)
  - [diff](https://github.com/gradle/gradle/compare/v8.4.0...v8.5.0)

## 7.0.0

Version 7 of the Sentry Android/Java SDK brings a variety of features and fixes. The most notable changes are:
- Bumping `minSdk` level to 19 (Android 4.4)
- The SDK will now listen to connectivity changes and try to re-upload cached events when internet connection is re-established additionally to uploading events on app restart 
- `Sentry.getSpan` now returns the root transaction, which should improve the span hierarchy and make it leaner
- Multiple improvements to reduce probability of the SDK causing ANRs
- New `sentry-okhttp` artifact is unbundled from Android and can be used in pure JVM-only apps

## Sentry Self-hosted Compatibility

This SDK version is compatible with a self-hosted version of Sentry `22.12.0` or higher. If you are using an older version of [self-hosted Sentry](https://develop.sentry.dev/self-hosted/) (aka onpremise), you will need to [upgrade](https://develop.sentry.dev/self-hosted/releases/). If you're using `sentry.io` no action is required.

## Sentry Integrations Version Compatibility (Android)

Make sure to align _all_ Sentry dependencies to the same version when bumping the SDK to 7.+, otherwise it will crash at runtime due to binary incompatibility. (E.g. if you're using `-timber`, `-okhttp` or other packages)

For example, if you're using the [Sentry Android Gradle plugin](https://github.com/getsentry/sentry-android-gradle-plugin) with the `autoInstallation` [feature](https://docs.sentry.io/platforms/android/configuration/gradle/#auto-installation) (enabled by default), make sure to use version 4.+ of the gradle plugin together with version 7.+ of the SDK. If you can't do that for some reason, you can specify sentry version via the plugin config block:

```kotlin
sentry {
  autoInstallation {
    sentryVersion.set("7.0.0")
  }
}
```

Similarly, if you have a Sentry SDK (e.g. `sentry-android-core`) dependency on one of your Gradle modules and you're updating it to 7.+, make sure the Gradle plugin is at 4.+ or specify the SDK version as shown in the snippet above.

## Breaking Changes

- Bump min API to 19 ([#2883](https://github.com/getsentry/sentry-java/pull/2883))
- If you're using `sentry-kotlin-extensions`, it requires `kotlinx-coroutines-core` version `1.6.1` or higher now ([#2838](https://github.com/getsentry/sentry-java/pull/2838))
- Move enableNdk from SentryOptions to SentryAndroidOptions ([#2793](https://github.com/getsentry/sentry-java/pull/2793))
- Apollo v2 BeforeSpanCallback now allows returning null ([#2890](https://github.com/getsentry/sentry-java/pull/2890))
- `SentryOkHttpUtils` was removed from public API as it's been exposed by mistake ([#3005](https://github.com/getsentry/sentry-java/pull/3005))
- `Scope` now implements the `IScope` interface, therefore some methods like `ScopeCallback.run` accept `IScope` now ([#3066](https://github.com/getsentry/sentry-java/pull/3066))
- Cleanup `startTransaction` overloads ([#2964](https://github.com/getsentry/sentry-java/pull/2964))
    - We have reduced the number of overloads by allowing to pass in a `TransactionOptions` object instead of having separate parameters for certain options
    - `TransactionOptions` has defaults set and can be customized, for example:

```kotlin
// old
val transaction = Sentry.startTransaction("name", "op", bindToScope = true)
// new
val transaction = Sentry.startTransaction("name", "op", TransactionOptions().apply { isBindToScope = true })
```

## Behavioural Changes

- Android only: `Sentry.getSpan()` returns the root span/transaction instead of the latest span ([#2855](https://github.com/getsentry/sentry-java/pull/2855))
- Capture failed HTTP and GraphQL (Apollo) requests by default ([#2794](https://github.com/getsentry/sentry-java/pull/2794))
    - This can increase your event consumption and may affect your quota, because we will report failed network requests as Sentry events by default, if you're using the `sentry-android-okhttp` or `sentry-apollo-3` integrations. You can customize what errors you want/don't want to have reported for [OkHttp](https://docs.sentry.io/platforms/android/integrations/okhttp#http-client-errors) and [Apollo3](https://docs.sentry.io/platforms/android/integrations/apollo3#graphql-client-errors) respectively.
- Measure AppStart time till First Draw instead of `onResume` ([#2851](https://github.com/getsentry/sentry-java/pull/2851))
- Automatic user interaction tracking: every click now starts a new automatic transaction ([#2891](https://github.com/getsentry/sentry-java/pull/2891))
    - Previously performing a click on the same UI widget twice would keep the existing transaction running, the new behavior now better aligns with other SDKs
- Add deadline timeout for automatic transactions ([#2865](https://github.com/getsentry/sentry-java/pull/2865))
    - This affects all automatically generated transactions on Android (UI, clicks), the default timeout is 30s, meaning the automatic transaction will be force-finished with status `deadline_exceeded` when reaching the deadline 
- Set ip_address to {{auto}} by default, even if sendDefaultPII is disabled ([#2860](https://github.com/getsentry/sentry-java/pull/2860))
    - Instead use the "Prevent Storing of IP Addresses" option in the "Security & Privacy" project settings on sentry.io
- Raw logback message and parameters are now guarded by `sendDefaultPii` if an `encoder` has been configured ([#2976](https://github.com/getsentry/sentry-java/pull/2976))
- The `maxSpans` setting (defaults to 1000) is enforced for nested child spans which means a single transaction can have `maxSpans` number of children (nested or not) at most ([#3065](https://github.com/getsentry/sentry-java/pull/3065))
- The `ScopeCallback` in `withScope` is now always executed ([#3066](https://github.com/getsentry/sentry-java/pull/3066))

## Deprecations

- `sentry-android-okhttp` was deprecated in favour of the new `sentry-okhttp` module. Make sure to replace `io.sentry.android.okhttp` package name with `io.sentry.okhttp` before the next major, where the classes will be removed ([#3005](https://github.com/getsentry/sentry-java/pull/3005))

## Other Changes

### Features

- Observe network state to upload any unsent envelopes ([#2910](https://github.com/getsentry/sentry-java/pull/2910))
    - Android: it works out-of-the-box as part of the default `SendCachedEnvelopeIntegration`
    - JVM: you'd have to install `SendCachedEnvelopeFireAndForgetIntegration` as mentioned in https://docs.sentry.io/platforms/java/configuration/#configuring-offline-caching and provide your own implementation of `IConnectionStatusProvider` via `SentryOptions`
- Add `sentry-okhttp` module to support instrumenting OkHttp in non-Android projects ([#3005](https://github.com/getsentry/sentry-java/pull/3005))
- Do not filter out Sentry SDK frames in case of uncaught exceptions ([#3021](https://github.com/getsentry/sentry-java/pull/3021))
- Do not try to send and drop cached envelopes when rate-limiting is active ([#2937](https://github.com/getsentry/sentry-java/pull/2937))

### Fixes

- Use `getMyMemoryState()` instead of `getRunningAppProcesses()` to retrieve process importance ([#3004](https://github.com/getsentry/sentry-java/pull/3004))
    - This should prevent some app stores from flagging apps as violating their privacy
- Reduce flush timeout to 4s on Android to avoid ANRs ([#2858](https://github.com/getsentry/sentry-java/pull/2858))
- Reduce timeout of AsyncHttpTransport to avoid ANR ([#2879](https://github.com/getsentry/sentry-java/pull/2879))
- Do not overwrite UI transaction status if set by the user ([#2852](https://github.com/getsentry/sentry-java/pull/2852))
- Capture unfinished transaction on Scope with status `aborted` in case a crash happens ([#2938](https://github.com/getsentry/sentry-java/pull/2938))
    - This will fix the link between transactions and corresponding crashes, you'll be able to see them in a single trace
- Fix Coroutine Context Propagation using CopyableThreadContextElement ([#2838](https://github.com/getsentry/sentry-java/pull/2838))
- Fix don't overwrite the span status of unfinished spans ([#2859](https://github.com/getsentry/sentry-java/pull/2859))
- Migrate from `default` interface methods to proper implementations in each interface implementor ([#2847](https://github.com/getsentry/sentry-java/pull/2847))
    - This prevents issues when using the SDK on older AGP versions (< 4.x.x)
- Reduce main thread work on init ([#3036](https://github.com/getsentry/sentry-java/pull/3036))
- Move Integrations registration to background on init ([#3043](https://github.com/getsentry/sentry-java/pull/3043))
- Fix `SentryOkHttpInterceptor.BeforeSpanCallback` was not finishing span when it was dropped ([#2958](https://github.com/getsentry/sentry-java/pull/2958))

## 6.34.0

### Features

- Add current activity name to app context ([#2999](https://github.com/getsentry/sentry-java/pull/2999))
- Add `MonitorConfig` param to `CheckInUtils.withCheckIn` ([#3038](https://github.com/getsentry/sentry-java/pull/3038))
  - This makes it easier to automatically create or update (upsert) monitors.
- (Internal) Extract Android Profiler and Measurements for Hybrid SDKs ([#3016](https://github.com/getsentry/sentry-java/pull/3016))
- (Internal) Remove SentryOptions dependency from AndroidProfiler ([#3051](https://github.com/getsentry/sentry-java/pull/3051))
- (Internal) Add `readBytesFromFile` for use in Hybrid SDKs ([#3052](https://github.com/getsentry/sentry-java/pull/3052))
- (Internal) Add `getProguardUuid` for use in Hybrid SDKs ([#3054](https://github.com/getsentry/sentry-java/pull/3054))

### Fixes

-  Fix SIGSEV, SIGABRT and SIGBUS crashes happening after/around the August Google Play System update, see [#2955](https://github.com/getsentry/sentry-java/issues/2955) for more details (fix provided by Native SDK bump)
- Ensure DSN uses http/https protocol ([#3044](https://github.com/getsentry/sentry-java/pull/3044))

### Dependencies

- Bump Native SDK from v0.6.6 to v0.6.7 ([#3048](https://github.com/getsentry/sentry-java/pull/3048))
  - [changelog](https://github.com/getsentry/sentry-native/blob/master/CHANGELOG.md#067)
  - [diff](https://github.com/getsentry/sentry-native/compare/0.6.6...0.6.7)

## 6.33.2-beta.1

### Fixes

-  Fix SIGSEV, SIGABRT and SIGBUS crashes happening after/around the August Google Play System update, see [#2955](https://github.com/getsentry/sentry-java/issues/2955) for more details (fix provided by Native SDK bump)

### Dependencies

- Bump Native SDK from v0.6.6 to v0.6.7 ([#3048](https://github.com/getsentry/sentry-java/pull/3048))
  - [changelog](https://github.com/getsentry/sentry-native/blob/master/CHANGELOG.md#067)
  - [diff](https://github.com/getsentry/sentry-native/compare/0.6.6...0.6.7)

## 6.33.1

### Fixes

- Do not register `sentrySpringFilter` in ServletContext for Spring Boot ([#3027](https://github.com/getsentry/sentry-java/pull/3027))

## 6.33.0

### Features

- Add thread information to spans ([#2998](https://github.com/getsentry/sentry-java/pull/2998))
- Use PixelCopy API for capturing screenshots on API level 24+ ([#3008](https://github.com/getsentry/sentry-java/pull/3008))

### Fixes

- Fix crash when HTTP connection error message contains formatting symbols ([#3002](https://github.com/getsentry/sentry-java/pull/3002))
- Cap max number of stack frames to 100 to not exceed payload size limit ([#3009](https://github.com/getsentry/sentry-java/pull/3009))
  - This will ensure we report errors with a big number of frames such as `StackOverflowError`
- Fix user interaction tracking not working for Jetpack Compose 1.5+ ([#3010](https://github.com/getsentry/sentry-java/pull/3010))
- Make sure to close all Closeable resources ([#3000](https://github.com/getsentry/sentry-java/pull/3000))

## 6.32.0

### Features

- Make `DebugImagesLoader` public ([#2993](https://github.com/getsentry/sentry-java/pull/2993))

### Fixes

- Make `SystemEventsBroadcastReceiver` exported on API 33+ ([#2990](https://github.com/getsentry/sentry-java/pull/2990))
  - This will fix the `SystemEventsBreadcrumbsIntegration` crashes that you might have encountered on Play Console

## 6.31.0

### Features

- Improve default debouncing mechanism ([#2945](https://github.com/getsentry/sentry-java/pull/2945))
- Add `CheckInUtils.withCheckIn` which abstracts away some of the manual check-ins complexity ([#2959](https://github.com/getsentry/sentry-java/pull/2959))
- Add `@SentryCaptureExceptionParameter` annotation which captures exceptions passed into an annotated method ([#2764](https://github.com/getsentry/sentry-java/pull/2764))
  - This can be used to replace `Sentry.captureException` calls in `@ExceptionHandler` of a `@ControllerAdvice`
- Add `ServerWebExchange` to `Hint` for WebFlux as `WEBFLUX_EXCEPTION_HANDLER_EXCHANGE` ([#2977](https://github.com/getsentry/sentry-java/pull/2977))
- Allow filtering GraphQL errors ([#2967](https://github.com/getsentry/sentry-java/pull/2967))
  - This list can be set directly when calling the constructor of `SentryInstrumentation`
  - For Spring Boot it can also be set in `application.properties` as `sentry.graphql.ignored-error-types=SOME_ERROR,ANOTHER_ERROR`

### Fixes

- Add OkHttp span auto-close when response body is not read ([#2923](https://github.com/getsentry/sentry-java/pull/2923))
- Fix json parsing of nullable/empty fields for Hybrid SDKs ([#2968](https://github.com/getsentry/sentry-java/pull/2968))
  - (Internal) Rename `nextList` to `nextListOrNull` to actually match what the method does
  - (Hybrid) Check if there's any object in a collection before trying to parse it (which prevents the "Failed to deserilize object in list" log message)
  - (Hybrid) If a date can't be parsed as an ISO timestamp, attempts to parse it as millis silently, without printing a log message
  - (Hybrid) If `op` is not defined as part of `SpanContext`, fallback to an empty string, because the filed is optional in the spec
- Always attach OkHttp errors and Http Client Errors only to call root span ([#2961](https://github.com/getsentry/sentry-java/pull/2961))
- Fixed crash accessing Choreographer instance ([#2970](https://github.com/getsentry/sentry-java/pull/2970))

### Dependencies

- Bump Native SDK from v0.6.5 to v0.6.6 ([#2975](https://github.com/getsentry/sentry-java/pull/2975))
  - [changelog](https://github.com/getsentry/sentry-native/blob/master/CHANGELOG.md#066)
  - [diff](https://github.com/getsentry/sentry-native/compare/0.6.5...0.6.6)
- Bump Gradle from v8.3.0 to v8.4.0 ([#2966](https://github.com/getsentry/sentry-java/pull/2966))
  - [changelog](https://github.com/gradle/gradle/blob/master/CHANGELOG.md#v840)
  - [diff](https://github.com/gradle/gradle/compare/v8.3.0...v8.4.0)

## 6.30.0

### Features

- Add `sendModules` option for disable sending modules ([#2926](https://github.com/getsentry/sentry-java/pull/2926))
- Send `db.system` and `db.name` in span data for androidx.sqlite spans ([#2928](https://github.com/getsentry/sentry-java/pull/2928))
- Check-ins (CRONS) support ([#2952](https://github.com/getsentry/sentry-java/pull/2952))
  - Add API for sending check-ins (CRONS) manually ([#2935](https://github.com/getsentry/sentry-java/pull/2935))
  - Support check-ins (CRONS) for Quartz ([#2940](https://github.com/getsentry/sentry-java/pull/2940))
  - `@SentryCheckIn` annotation and advice config for Spring ([#2946](https://github.com/getsentry/sentry-java/pull/2946))
  - Add option for ignoring certain monitor slugs ([#2943](https://github.com/getsentry/sentry-java/pull/2943))

### Fixes

- Always send memory stats for transactions ([#2936](https://github.com/getsentry/sentry-java/pull/2936))
  - This makes it possible to query transactions by the `device.class` tag on Sentry
- Add `sentry.enable-aot-compatibility` property to SpringBoot Jakarta `SentryAutoConfiguration` to enable building for GraalVM ([#2915](https://github.com/getsentry/sentry-java/pull/2915))

### Dependencies

- Bump Gradle from v8.2.1 to v8.3.0 ([#2900](https://github.com/getsentry/sentry-java/pull/2900))
  - [changelog](https://github.com/gradle/gradle/blob/master release-test/CHANGELOG.md#v830)
  - [diff](https://github.com/gradle/gradle/compare/v8.2.1...v8.3.0)

## 6.29.0

### Features

- Send `db.system` and `db.name` in span data ([#2894](https://github.com/getsentry/sentry-java/pull/2894))
- Send `http.request.method` in span data ([#2896](https://github.com/getsentry/sentry-java/pull/2896))
- Add `enablePrettySerializationOutput` option for opting out of pretty print ([#2871](https://github.com/getsentry/sentry-java/pull/2871))

## 6.28.0

### Features

- Add HTTP response code to Spring WebFlux transactions ([#2870](https://github.com/getsentry/sentry-java/pull/2870))
- Add `sampled` to Dynamic Sampling Context ([#2869](https://github.com/getsentry/sentry-java/pull/2869))
- Improve server side GraphQL support for spring-graphql and Nextflix DGS ([#2856](https://github.com/getsentry/sentry-java/pull/2856))
    - If you have already been using `SentryDataFetcherExceptionHandler` that still works but has been deprecated. Please use `SentryGenericDataFetcherExceptionHandler` combined with `SentryInstrumentation` instead for better error reporting.
    - More exceptions and errors caught and reported to Sentry by also looking at the `ExecutionResult` (more specifically its `errors`)
        - You may want to filter out certain errors, please see [docs on filtering](https://docs.sentry.io/platforms/java/configuration/filtering/)
    - More details for Sentry events: query, variables and response (where possible)
    - Breadcrumbs for operation (query, mutation, subscription), data fetchers and data loaders (Spring only)
    - Better hub propagation by using `GraphQLContext`
- Add autoconfigure modules for Spring Boot called `sentry-spring-boot` and `sentry-spring-boot-jakarta` ([#2880](https://github.com/getsentry/sentry-java/pull/2880))
  - The autoconfigure modules `sentry-spring-boot` and `sentry-spring-boot-jakarta` have a `compileOnly` dependency on `spring-boot-starter` which is needed for our auto installation in [sentry-android-gradle-plugin](https://github.com/getsentry/sentry-android-gradle-plugin)
  - The starter modules  `sentry-spring-boot-starter` and `sentry-spring-boot-starter-jakarta` now bring `spring-boot-starter` as a dependency
- You can now disable Sentry by setting the `enabled` option to `false` ([#2840](https://github.com/getsentry/sentry-java/pull/2840))

### Fixes

- Propagate OkHttp status to parent spans ([#2872](https://github.com/getsentry/sentry-java/pull/2872))

## 6.27.0

### Features

- Add TraceOrigin to Transactions and Spans ([#2803](https://github.com/getsentry/sentry-java/pull/2803))

### Fixes

- Deduplicate events happening in multiple threads simultaneously (e.g. `OutOfMemoryError`) ([#2845](https://github.com/getsentry/sentry-java/pull/2845))
  - This will improve Crash-Free Session Rate as we no longer will send multiple Session updates with `Crashed` status, but only the one that is relevant
- Ensure no Java 8 method reference sugar is used for Android ([#2857](https://github.com/getsentry/sentry-java/pull/2857))
- Do not send session updates for terminated sessions ([#2849](https://github.com/getsentry/sentry-java/pull/2849))

## 6.26.0

### Features
- (Internal) Extend APIs for hybrid SDKs ([#2814](https://github.com/getsentry/sentry-java/pull/2814), [#2846](https://github.com/getsentry/sentry-java/pull/2846))

### Fixes

- Fix ANRv2 thread dump parsing for native-only threads ([#2839](https://github.com/getsentry/sentry-java/pull/2839))
- Derive `TracingContext` values from event for ANRv2 events ([#2839](https://github.com/getsentry/sentry-java/pull/2839))

## 6.25.2

### Fixes

- Change Spring Boot, Apollo, Apollo 3, JUL, Logback, Log4j2, OpenFeign, GraphQL and Kotlin coroutines core dependencies to compileOnly ([#2837](https://github.com/getsentry/sentry-java/pull/2837))

## 6.25.1

### Fixes

- Allow removing integrations in SentryAndroid.init ([#2826](https://github.com/getsentry/sentry-java/pull/2826))
- Fix concurrent access to frameMetrics listener ([#2823](https://github.com/getsentry/sentry-java/pull/2823))

### Dependencies

- Bump Native SDK from v0.6.4 to v0.6.5 ([#2822](https://github.com/getsentry/sentry-java/pull/2822))
  - [changelog](https://github.com/getsentry/sentry-native/blob/master/CHANGELOG.md#065)
  - [diff](https://github.com/getsentry/sentry-native/compare/0.6.4...0.6.5)
- Bump Gradle from v8.2.0 to v8.2.1 ([#2830](https://github.com/getsentry/sentry-java/pull/2830))
  - [changelog](https://github.com/gradle/gradle/blob/master/CHANGELOG.md#v821)
  - [diff](https://github.com/gradle/gradle/compare/v8.2.0...v8.2.1)

## 6.25.0

### Features

- Add manifest `AutoInit` to integrations list ([#2795](https://github.com/getsentry/sentry-java/pull/2795))
- Tracing headers (`sentry-trace` and `baggage`) are now attached and passed through even if performance is disabled ([#2788](https://github.com/getsentry/sentry-java/pull/2788))

### Fixes

- Set `environment` from `SentryOptions` if none persisted in ANRv2 ([#2809](https://github.com/getsentry/sentry-java/pull/2809))
- Remove code that set `tracesSampleRate` to `0.0` for Spring Boot if not set ([#2800](https://github.com/getsentry/sentry-java/pull/2800))
  - This used to enable performance but not send any transactions by default.
  - Performance is now disabled by default.
- Fix slow/frozen frames were not reported with transactions ([#2811](https://github.com/getsentry/sentry-java/pull/2811))

### Dependencies

- Bump Native SDK from v0.6.3 to v0.6.4 ([#2796](https://github.com/getsentry/sentry-java/pull/2796))
  - [changelog](https://github.com/getsentry/sentry-native/blob/master/CHANGELOG.md#064)
  - [diff](https://github.com/getsentry/sentry-native/compare/0.6.3...0.6.4)
- Bump Gradle from v8.1.1 to v8.2.0 ([#2810](https://github.com/getsentry/sentry-java/pull/2810))
  - [changelog](https://github.com/gradle/gradle/blob/master/CHANGELOG.md#v820)
  - [diff](https://github.com/gradle/gradle/compare/v8.1.1...v8.2.0)

## 6.24.0

### Features

- Add debouncing mechanism and before-capture callbacks for screenshots and view hierarchies ([#2773](https://github.com/getsentry/sentry-java/pull/2773))
- Improve ANRv2 implementation ([#2792](https://github.com/getsentry/sentry-java/pull/2792))
  - Add a proguard rule to keep `ApplicationNotResponding` class from obfuscation
  - Add a new option `setReportHistoricalAnrs`; when enabled, it will report all of the ANRs from the [getHistoricalExitReasons](https://developer.android.com/reference/android/app/ActivityManager?hl=en#getHistoricalProcessExitReasons(java.lang.String,%20int,%20int)) list. 
  By default, the SDK only reports and enriches the latest ANR and only this one counts towards ANR rate. 
  Worth noting that this option is mainly useful when updating the SDK to the version where ANRv2 has been introduced, to report all ANRs happened prior to the SDK update. After that, the SDK will always pick up the latest ANR from the historical exit reasons list on next app restart, so there should be no historical ANRs to report.
  These ANRs are reported with the `HistoricalAppExitInfo` mechanism.
  - Add a new option `setAttachAnrThreadDump` to send ANR thread dump from the system as an attachment. 
  This is only useful as additional information, because the SDK attempts to parse the thread dump into proper threads with stacktraces by default.
  - If [ApplicationExitInfo#getTraceInputStream](https://developer.android.com/reference/android/app/ApplicationExitInfo#getTraceInputStream()) returns null, the SDK no longer reports an ANR event, as these events are not very useful without it.
  - Enhance regex patterns for native stackframes

## 6.23.0

### Features

- Add profile rate limiting ([#2782](https://github.com/getsentry/sentry-java/pull/2782))
- Support for automatically capturing Failed GraphQL (Apollo 3) Client errors ([#2781](https://github.com/getsentry/sentry-java/pull/2781))

```kotlin
import com.apollographql.apollo3.ApolloClient
import io.sentry.apollo3.sentryTracing

val apolloClient = ApolloClient.Builder()
    .serverUrl("https://example.com/graphql")
    .sentryTracing(captureFailedRequests = true)    
    .build()
```

### Dependencies

- Bump Native SDK from v0.6.2 to v0.6.3 ([#2746](https://github.com/getsentry/sentry-java/pull/2746))
  - [changelog](https://github.com/getsentry/sentry-native/blob/master/CHANGELOG.md#063)
  - [diff](https://github.com/getsentry/sentry-native/compare/0.6.2...0.6.3)

### Fixes

- Align http.status with [span data conventions](https://develop.sentry.dev/sdk/performance/span-data-conventions/) ([#2786](https://github.com/getsentry/sentry-java/pull/2786))

## 6.22.0

### Features

- Add `lock` attribute to the `SentryStackFrame` protocol to better highlight offending frames in the UI ([#2761](https://github.com/getsentry/sentry-java/pull/2761))
- Enrich database spans with blocked main thread info ([#2760](https://github.com/getsentry/sentry-java/pull/2760))
- Add `api_target` to `Request` and `data` to `Response` Protocols ([#2775](https://github.com/getsentry/sentry-java/pull/2775))

### Fixes

- No longer use `String.join` in `Baggage` as it requires API level 26 ([#2778](https://github.com/getsentry/sentry-java/pull/2778))

## 6.21.0

### Features

- Introduce new `sentry-android-sqlite` integration ([#2722](https://github.com/getsentry/sentry-java/pull/2722))
    - This integration replaces the old `androidx.sqlite` database instrumentation in the Sentry Android Gradle plugin
    - A new capability to manually instrument your `androidx.sqlite` databases. 
      - You can wrap your custom `SupportSQLiteOpenHelper` instance into `SentrySupportSQLiteOpenHelper(myHelper)` if you're not using the Sentry Android Gradle plugin and still benefit from performance auto-instrumentation.
- Add SentryWrapper for Callable and Supplier Interface ([#2720](https://github.com/getsentry/sentry-java/pull/2720))
- Load sentry-debug-meta.properties ([#2734](https://github.com/getsentry/sentry-java/pull/2734))
  - This enables source context for Java
  - For more information on how to enable source context, please refer to [#633](https://github.com/getsentry/sentry-java/issues/633#issuecomment-1465599120)

### Fixes

- Finish WebFlux transaction before popping scope ([#2724](https://github.com/getsentry/sentry-java/pull/2724))
- Use daemon threads for SentryExecutorService ([#2747](https://github.com/getsentry/sentry-java/pull/2747))
  - We started using `SentryExecutorService` in `6.19.0` which caused the application to hang on shutdown unless `Sentry.close()` was called. By using daemon threads we no longer block shutdown.
- Use Base64.NO_WRAP to avoid unexpected char errors in Apollo ([#2745](https://github.com/getsentry/sentry-java/pull/2745))
- Don't warn R8 on missing `ComposeViewHierarchyExporter` class ([#2743](https://github.com/getsentry/sentry-java/pull/2743))

## 6.20.0

### Features

- Add support for Sentry Kotlin Compiler Plugin ([#2695](https://github.com/getsentry/sentry-java/pull/2695))
  - In conjunction with our sentry-kotlin-compiler-plugin we improved Jetpack Compose support for
    - [View Hierarchy](https://docs.sentry.io/platforms/android/enriching-events/viewhierarchy/) support for Jetpack Compose screens
    - Automatic breadcrumbs for [user interactions](https://docs.sentry.io/platforms/android/performance/instrumentation/automatic-instrumentation/#user-interaction-instrumentation)
- More granular http requests instrumentation with a new SentryOkHttpEventListener ([#2659](https://github.com/getsentry/sentry-java/pull/2659))
    - Create spans for time spent on:
        - Proxy selection
        - DNS resolution
        - HTTPS setup
        - Connection
        - Requesting headers
        - Receiving response
    - You can attach the event listener to your OkHttpClient through `client.eventListener(new SentryOkHttpEventListener()).addInterceptor(new SentryOkHttpInterceptor()).build();`
    - In case you already have an event listener you can use the SentryOkHttpEventListener as well through `client.eventListener(new SentryOkHttpEventListener(myListener)).addInterceptor(new SentryOkHttpInterceptor()).build();`
- Add a new option to disable `RootChecker` ([#2735](https://github.com/getsentry/sentry-java/pull/2735))

### Fixes

- Base64 encode internal Apollo3 Headers ([#2707](https://github.com/getsentry/sentry-java/pull/2707))
- Fix `SentryTracer` crash when scheduling auto-finish of a transaction, but the timer has already been cancelled ([#2731](https://github.com/getsentry/sentry-java/pull/2731))
- Fix `AndroidTransactionProfiler` crash when finishing a profile that happened due to race condition ([#2731](https://github.com/getsentry/sentry-java/pull/2731))

## 6.19.1

### Fixes

- Ensure screenshots and view hierarchies are captured on the main thread ([#2712](https://github.com/getsentry/sentry-java/pull/2712))

## 6.19.0

### Features

- Add Screenshot and ViewHierarchy to integrations list ([#2698](https://github.com/getsentry/sentry-java/pull/2698))
- New ANR detection based on [ApplicationExitInfo API](https://developer.android.com/reference/android/app/ApplicationExitInfo) ([#2697](https://github.com/getsentry/sentry-java/pull/2697))
    - This implementation completely replaces the old one (based on a watchdog) on devices running Android 11 and above:
      - New implementation provides more precise ANR events/ANR rate detection as well as system thread dump information. The new implementation reports ANRs exactly as Google Play Console, without producing false positives or missing important background ANR events.
      - New implementation reports ANR events with a new mechanism `mechanism:AppExitInfo`.
      - However, despite producing many false positives, the old implementation is capable of better enriching ANR errors (which is not available with the new implementation), for example:
        - Capturing screenshots at the time of ANR event;
        - Capturing transactions and profiling data corresponding to the ANR event;
        - Auxiliary information (such as current memory load) at the time of ANR event.
      - If you would like us to provide support for the old approach working alongside the new one on Android 11 and above (e.g. for raising events for slow code on main thread), consider upvoting [this issue](https://github.com/getsentry/sentry-java/issues/2693).
    - The old watchdog implementation will continue working for older API versions (Android < 11):
        - The old implementation reports ANR events with the existing mechanism `mechanism:ANR`.
- Open up `TransactionOptions`, `ITransaction` and `IHub` methods allowing consumers modify start/end timestamp of transactions and spans ([#2701](https://github.com/getsentry/sentry-java/pull/2701))
- Send source bundle IDs to Sentry to enable source context ([#2663](https://github.com/getsentry/sentry-java/pull/2663))
  - For more information on how to enable source context, please refer to [#633](https://github.com/getsentry/sentry-java/issues/633#issuecomment-1465599120)

### Fixes

- Android Profiler on calling thread ([#2691](https://github.com/getsentry/sentry-java/pull/2691))
- Use `configureScope` instead of `withScope` in `Hub.close()`. This ensures that the main scope releases the in-memory data when closing a hub instance. ([#2688](https://github.com/getsentry/sentry-java/pull/2688))
- Remove null keys/values before creating concurrent hashmap in order to avoid NPE ([#2708](https://github.com/getsentry/sentry-java/pull/2708))
- Exclude SentryOptions from R8/ProGuard obfuscation ([#2699](https://github.com/getsentry/sentry-java/pull/2699))
  - This fixes AGP 8.+ incompatibility, where full R8 mode is enforced

### Dependencies

- Bump Gradle from v8.1.0 to v8.1.1 ([#2666](https://github.com/getsentry/sentry-java/pull/2666))
  - [changelog](https://github.com/gradle/gradle/blob/master release-test/CHANGELOG.md#v811)
  - [diff](https://github.com/gradle/gradle/compare/v8.1.0...v8.1.1)
- Bump Native SDK from v0.6.1 to v0.6.2 ([#2689](https://github.com/getsentry/sentry-java/pull/2689))
  - [changelog](https://github.com/getsentry/sentry-native/blob/master/CHANGELOG.md#062)
  - [diff](https://github.com/getsentry/sentry-native/compare/0.6.1...0.6.2)

## 6.18.1

### Fixes

- Fix crash when Sentry SDK is initialized more than once ([#2679](https://github.com/getsentry/sentry-java/pull/2679))
- Track a ttfd span per Activity ([#2673](https://github.com/getsentry/sentry-java/pull/2673))

## 6.18.0

### Features

- Attach Trace Context when an ANR is detected (ANRv1) ([#2583](https://github.com/getsentry/sentry-java/pull/2583))
- Make log4j2 integration compatible with log4j 3.0 ([#2634](https://github.com/getsentry/sentry-java/pull/2634))
    - Instead of relying on package scanning, we now use an annotation processor to generate `Log4j2Plugins.dat`
- Create `User` and `Breadcrumb` from map ([#2614](https://github.com/getsentry/sentry-java/pull/2614))
- Add `sent_at` to envelope header item ([#2638](https://github.com/getsentry/sentry-java/pull/2638))

### Fixes

- Fix timestamp intervals of PerformanceCollectionData in profiles ([#2648](https://github.com/getsentry/sentry-java/pull/2648))
- Fix timestamps of PerformanceCollectionData in profiles ([#2632](https://github.com/getsentry/sentry-java/pull/2632))
- Fix missing propagateMinConstraints flag for SentryTraced ([#2637](https://github.com/getsentry/sentry-java/pull/2637))
- Fix potential SecurityException thrown by ConnectivityManager on Android 11 ([#2653](https://github.com/getsentry/sentry-java/pull/2653))
- Fix aar artifacts publishing for Maven ([#2641](https://github.com/getsentry/sentry-java/pull/2641))

### Dependencies
- Bump Kotlin compile version from v1.6.10 to 1.8.0 ([#2563](https://github.com/getsentry/sentry-java/pull/2563))
- Bump Compose compile version from v1.1.1 to v1.3.0 ([#2563](https://github.com/getsentry/sentry-java/pull/2563))
- Bump AGP version from v7.3.0 to v7.4.2 ([#2574](https://github.com/getsentry/sentry-java/pull/2574))
- Bump Gradle from v7.6.0 to v8.0.2 ([#2563](https://github.com/getsentry/sentry-java/pull/2563))
    - [changelog](https://github.com/gradle/gradle/blob/master/CHANGELOG.md#v802)
    - [diff](https://github.com/gradle/gradle/compare/v7.6.0...v8.0.2)
- Bump Gradle from v8.0.2 to v8.1.0 ([#2650](https://github.com/getsentry/sentry-java/pull/2650))
  - [changelog](https://github.com/gradle/gradle/blob/master/CHANGELOG.md#v810)
  - [diff](https://github.com/gradle/gradle/compare/v8.0.2...v8.1.0)

## 6.17.0

### Features

- Add `name` and `geo` to `User` ([#2556](https://github.com/getsentry/sentry-java/pull/2556)) 
- Add breadcrumbs on network changes ([#2608](https://github.com/getsentry/sentry-java/pull/2608))
- Add time-to-initial-display and time-to-full-display measurements to Activity transactions ([#2611](https://github.com/getsentry/sentry-java/pull/2611))
- Read integration list written by sentry gradle plugin from manifest ([#2598](https://github.com/getsentry/sentry-java/pull/2598))
- Add Logcat adapter ([#2620](https://github.com/getsentry/sentry-java/pull/2620))
- Provide CPU count/frequency data as device context ([#2622](https://github.com/getsentry/sentry-java/pull/2622))

### Fixes

- Trim time-to-full-display span if reportFullyDisplayed API is never called ([#2631](https://github.com/getsentry/sentry-java/pull/2631))
- Fix Automatic UI transactions having wrong durations ([#2623](https://github.com/getsentry/sentry-java/pull/2623))
- Fix wrong default environment in Session ([#2610](https://github.com/getsentry/sentry-java/pull/2610))
- Pass through unknown sentry baggage keys into SentryEnvelopeHeader ([#2618](https://github.com/getsentry/sentry-java/pull/2618))
- Fix missing null check when removing lifecycle observer ([#2625](https://github.com/getsentry/sentry-java/pull/2625))

### Dependencies

- Bump Native SDK from v0.6.0 to v0.6.1 ([#2629](https://github.com/getsentry/sentry-java/pull/2629))
  - [changelog](https://github.com/getsentry/sentry-native/blob/master/CHANGELOG.md#061)
  - [diff](https://github.com/getsentry/sentry-native/compare/0.6.0...0.6.1)

## 6.16.0

### Features

- Improve versatility of exception resolver component for Spring with more flexible API for consumers. ([#2577](https://github.com/getsentry/sentry-java/pull/2577))
- Automatic performance instrumentation for WebFlux ([#2597](https://github.com/getsentry/sentry-java/pull/2597))
  - You can enable it by adding `sentry.enable-tracing=true` to your `application.properties`
- The Spring Boot integration can now be configured to add the `SentryAppender` to specific loggers instead of the `ROOT` logger ([#2173](https://github.com/getsentry/sentry-java/pull/2173))
  - You can specify the loggers using `"sentry.logging.loggers[0]=foo.bar` and `"sentry.logging.loggers[1]=baz` in your `application.properties`
- Add capabilities to track Jetpack Compose composition/rendering time ([#2507](https://github.com/getsentry/sentry-java/pull/2507))
- Adapt span op and description for graphql to fit spec ([#2607](https://github.com/getsentry/sentry-java/pull/2607))

### Fixes

- Fix timestamps of slow and frozen frames for profiles ([#2584](https://github.com/getsentry/sentry-java/pull/2584))
- Deprecate reportFullDisplayed in favor of reportFullyDisplayed ([#2585](https://github.com/getsentry/sentry-java/pull/2585))
- Add mechanism for logging integrations and update spring mechanism types ([#2595](https://github.com/getsentry/sentry-java/pull/2595))
	- NOTE: If you're using these mechanism types (`HandlerExceptionResolver`, `SentryWebExceptionHandler`) in your dashboards please update them to use the new types.
- Filter out session cookies sent by Spring and Spring Boot integrations ([#2593](https://github.com/getsentry/sentry-java/pull/2593))
  - We filter out some common cookies like JSESSIONID
  - We also read the value from `server.servlet.session.cookie.name` and filter it out
- No longer send event / transaction to Sentry if `beforeSend` / `beforeSendTransaction` throws ([#2591](https://github.com/getsentry/sentry-java/pull/2591))
- Add version to sentryClientName used in auth header ([#2596](https://github.com/getsentry/sentry-java/pull/2596))
- Keep integration names from being obfuscated ([#2599](https://github.com/getsentry/sentry-java/pull/2599))
- Change log level from INFO to WARN for error message indicating a failed Log4j2 Sentry.init ([#2606](https://github.com/getsentry/sentry-java/pull/2606))
  - The log message was often not visible as our docs suggest a minimum log level of WARN
- Fix session tracking on Android ([#2609](https://github.com/getsentry/sentry-java/pull/2609))
  - Incorrect number of session has been sent. In addition, some of the sessions were not properly ended, messing up Session Health Metrics.

### Dependencies

- Bump `opentelemetry-sdk` to `1.23.1` and `opentelemetry-javaagent` to `1.23.0` ([#2590](https://github.com/getsentry/sentry-java/pull/2590))
- Bump Native SDK from v0.5.4 to v0.6.0 ([#2545](https://github.com/getsentry/sentry-java/pull/2545))
  - [changelog](https://github.com/getsentry/sentry-native/blob/master/CHANGELOG.md#060)
  - [diff](https://github.com/getsentry/sentry-native/compare/0.5.4...0.6.0)

## 6.15.0

### Features

- Adjust time-to-full-display span if reportFullDisplayed is called too early ([#2550](https://github.com/getsentry/sentry-java/pull/2550))
- Add `enableTracing` option ([#2530](https://github.com/getsentry/sentry-java/pull/2530))
    - This change is backwards compatible. The default is `null` meaning existing behaviour remains unchanged (setting either `tracesSampleRate` or `tracesSampler` enables performance).
    - If set to `true`, performance is enabled, even if no `tracesSampleRate` or `tracesSampler` have been configured.
    - If set to `false` performance is disabled, regardless of `tracesSampleRate` and `tracesSampler` options.
- Detect dependencies by listing MANIFEST.MF files at runtime ([#2538](https://github.com/getsentry/sentry-java/pull/2538))
- Report integrations in use, report packages in use more consistently ([#2179](https://github.com/getsentry/sentry-java/pull/2179))
- Implement `ThreadLocalAccessor` for propagating Sentry hub with reactor / WebFlux ([#2570](https://github.com/getsentry/sentry-java/pull/2570))
  - Requires `io.micrometer:context-propagation:1.0.2+` as well as Spring Boot 3.0.3+
  - Enable the feature by setting `sentry.reactive.thread-local-accessor-enabled=true`
  - This is still considered experimental. Once we have enough feedback we may turn this on by default.
  - Checkout the sample here: https://github.com/getsentry/sentry-java/tree/main/sentry-samples/sentry-samples-spring-boot-webflux-jakarta
  - A new hub is now cloned from the main hub for every request

### Fixes

- Leave `inApp` flag for stack frames undecided in SDK if unsure and let ingestion decide instead ([#2547](https://github.com/getsentry/sentry-java/pull/2547))
- Allow `0.0` error sample rate ([#2573](https://github.com/getsentry/sentry-java/pull/2573))
- Fix memory leak in WebFlux related to an ever growing stack ([#2580](https://github.com/getsentry/sentry-java/pull/2580))
- Use the same hub in WebFlux exception handler as we do in WebFilter ([#2566](https://github.com/getsentry/sentry-java/pull/2566))
- Switch upstream Jetpack Compose dependencies to `compileOnly` in `sentry-compose-android` ([#2578](https://github.com/getsentry/sentry-java/pull/2578))
  - NOTE: If you're using Compose Navigation/User Interaction integrations, make sure to have the following dependencies on the classpath as we do not bring them in transitively anymore:
    - `androidx.navigation:navigation-compose:`
    - `androidx.compose.runtime:runtime:`
    - `androidx.compose.ui:ui:`

## 6.14.0

### Features

- Add time-to-full-display span to Activity auto-instrumentation ([#2432](https://github.com/getsentry/sentry-java/pull/2432))
- Add `main` flag to threads and `in_foreground` flag for app contexts  ([#2516](https://github.com/getsentry/sentry-java/pull/2516))

### Fixes

- Ignore Shutdown in progress when closing ShutdownHookIntegration ([#2521](https://github.com/getsentry/sentry-java/pull/2521))
- Fix app start span end-time is wrong if SDK init is deferred ([#2519](https://github.com/getsentry/sentry-java/pull/2519))
- Fix invalid session creation when app is launched in background ([#2543](https://github.com/getsentry/sentry-java/pull/2543))

## 6.13.1

### Fixes

- Fix transaction performance collector oom ([#2505](https://github.com/getsentry/sentry-java/pull/2505))
- Remove authority from URLs sent to Sentry ([#2366](https://github.com/getsentry/sentry-java/pull/2366))
- Fix `sentry-bom` containing incorrect artifacts ([#2504](https://github.com/getsentry/sentry-java/pull/2504))

### Dependencies

- Bump Native SDK from v0.5.3 to v0.5.4 ([#2500](https://github.com/getsentry/sentry-java/pull/2500))
  - [changelog](https://github.com/getsentry/sentry-native/blob/master/CHANGELOG.md#054)
  - [diff](https://github.com/getsentry/sentry-native/compare/0.5.3...0.5.4)

## 6.13.0

### Features

- Send cpu usage percentage in profile payload ([#2469](https://github.com/getsentry/sentry-java/pull/2469))
- Send transaction memory stats in profile payload ([#2447](https://github.com/getsentry/sentry-java/pull/2447))
- Add cpu usage collection ([#2462](https://github.com/getsentry/sentry-java/pull/2462))
- Improve ANR implementation: ([#2475](https://github.com/getsentry/sentry-java/pull/2475))
  - Add `abnormal_mechanism` to sessions for ANR rate calculation
  - Always attach thread dump to ANR events
  - Distinguish between foreground and background ANRs
- Improve possible date precision to 10 μs ([#2451](https://github.com/getsentry/sentry-java/pull/2451))

### Fixes

- Fix performance collector setup called in main thread ([#2499](https://github.com/getsentry/sentry-java/pull/2499))
- Expand guard against CVE-2018-9492 "Privilege Escalation via Content Provider" ([#2482](https://github.com/getsentry/sentry-java/pull/2482))
- Prevent OOM by disabling TransactionPerformanceCollector for now ([#2498](https://github.com/getsentry/sentry-java/pull/2498))

## 6.12.1

### Fixes

- Create timer in `TransactionPerformanceCollector` lazily ([#2478](https://github.com/getsentry/sentry-java/pull/2478))

## 6.12.0

### Features

- Attach View Hierarchy to the errored/crashed events ([#2440](https://github.com/getsentry/sentry-java/pull/2440))
- Collect memory usage in transactions ([#2445](https://github.com/getsentry/sentry-java/pull/2445))
- Add `traceOptionsRequests` option to disable tracing of OPTIONS requests ([#2453](https://github.com/getsentry/sentry-java/pull/2453))
- Extend list of HTTP headers considered sensitive ([#2455](https://github.com/getsentry/sentry-java/pull/2455))

### Fixes

- Use a single TransactionPerfomanceCollector ([#2464](https://github.com/getsentry/sentry-java/pull/2464))
- Don't override sdk name with Timber ([#2450](https://github.com/getsentry/sentry-java/pull/2450))
- Set transactionNameSource to CUSTOM when setting transaction name ([#2405](https://github.com/getsentry/sentry-java/pull/2405))
- Guard against CVE-2018-9492 "Privilege Escalation via Content Provider" ([#2466](https://github.com/getsentry/sentry-java/pull/2466))

## 6.11.0

### Features

- Disable Android concurrent profiling ([#2434](https://github.com/getsentry/sentry-java/pull/2434))
- Add logging for OpenTelemetry integration ([#2425](https://github.com/getsentry/sentry-java/pull/2425))
- Auto add `OpenTelemetryLinkErrorEventProcessor` for Spring Boot ([#2429](https://github.com/getsentry/sentry-java/pull/2429))

### Fixes

- Use minSdk compatible `Objects` class ([#2436](https://github.com/getsentry/sentry-java/pull/2436))
- Prevent R8 from warning on missing classes, as we check for their presence at runtime ([#2439](https://github.com/getsentry/sentry-java/pull/2439))

### Dependencies

- Bump Gradle from v7.5.1 to v7.6.0 ([#2438](https://github.com/getsentry/sentry-java/pull/2438))
  - [changelog](https://github.com/gradle/gradle/blob/master/CHANGELOG.md#v760)
  - [diff](https://github.com/gradle/gradle/compare/v7.5.1...v7.6.0)

## 6.10.0

### Features

- Add time-to-initial-display span to Activity transactions ([#2369](https://github.com/getsentry/sentry-java/pull/2369))
- Start a session after init if AutoSessionTracking is enabled ([#2356](https://github.com/getsentry/sentry-java/pull/2356))
- Provide automatic breadcrumbs and transactions for click/scroll events for Compose ([#2390](https://github.com/getsentry/sentry-java/pull/2390))
- Add `blocked_main_thread` and `call_stack` to File I/O spans to detect performance issues ([#2382](https://github.com/getsentry/sentry-java/pull/2382))

### Dependencies

- Bump Native SDK from v0.5.2 to v0.5.3 ([#2423](https://github.com/getsentry/sentry-java/pull/2423))
  - [changelog](https://github.com/getsentry/sentry-native/blob/master/CHANGELOG.md#053)
  - [diff](https://github.com/getsentry/sentry-native/compare/0.5.2...0.5.3)

## 6.9.2

### Fixes

- Updated ProfileMeasurementValue types ([#2412](https://github.com/getsentry/sentry-java/pull/2412))
- Clear window reference only on activity stop in profileMeasurements collector ([#2407](https://github.com/getsentry/sentry-java/pull/2407))
- No longer disable OpenTelemetry exporters in default Java Agent config ([#2408](https://github.com/getsentry/sentry-java/pull/2408))
- Fix `ClassNotFoundException` for `io.sentry.spring.SentrySpringServletContainerInitializer` in `sentry-spring-jakarta` ([#2411](https://github.com/getsentry/sentry-java/issues/2411))
- Fix `sentry-samples-spring-jakarta` ([#2411](https://github.com/getsentry/sentry-java/issues/2411))

### Features

- Add SENTRY_AUTO_INIT environment variable to control OpenTelemetry Agent init ([#2410](https://github.com/getsentry/sentry-java/pull/2410))
- Add OpenTelemetryLinkErrorEventProcessor for linking errors to traces created via OpenTelemetry ([#2418](https://github.com/getsentry/sentry-java/pull/2418))

### Dependencies

- Bump OpenTelemetry to 1.20.1 and OpenTelemetry Java Agent to 1.20.2 ([#2420](https://github.com/getsentry/sentry-java/pull/2420))

## 6.9.1

### Fixes

- OpenTelemetry modules were missing in `6.9.0` so we released the same code again as `6.9.1` including OpenTelemetry modules

## 6.9.0

### Fixes

- Use `canonicalName` in Fragment Integration for better de-obfuscation ([#2379](https://github.com/getsentry/sentry-java/pull/2379))
- Fix Timber and Fragment integrations auto-installation for obfuscated builds ([#2379](https://github.com/getsentry/sentry-java/pull/2379))
- Don't attach screenshots to events from Hybrid SDKs ([#2360](https://github.com/getsentry/sentry-java/pull/2360))
- Ensure Hints do not cause memory leaks ([#2387](https://github.com/getsentry/sentry-java/pull/2387))
- Do not attach empty `sentry-trace` and `baggage` headers ([#2385](https://github.com/getsentry/sentry-java/pull/2385))

### Features

- Add beforeSendTransaction which allows users to filter and change transactions ([#2388](https://github.com/getsentry/sentry-java/pull/2388))
- Add experimental support for OpenTelemetry ([README](sentry-opentelemetry/README.md))([#2344](https://github.com/getsentry/sentry-java/pull/2344))

### Dependencies

- Update Spring Boot Jakarta to Spring Boot 3.0.0 ([#2389](https://github.com/getsentry/sentry-java/pull/2389))
- Bump Spring Boot to 2.7.5 ([#2383](https://github.com/getsentry/sentry-java/pull/2383))

## 6.8.0

### Features

- Add FrameMetrics to Android profiling data ([#2342](https://github.com/getsentry/sentry-java/pull/2342))

### Fixes

- Remove profiler main thread io ([#2348](https://github.com/getsentry/sentry-java/pull/2348))
- Fix ensure all options are processed before integrations are loaded ([#2377](https://github.com/getsentry/sentry-java/pull/2377))

## 6.7.1

### Fixes

- Fix `Gpu.vendorId` should be a String ([#2343](https://github.com/getsentry/sentry-java/pull/2343))
- Don't set device name on Android if `sendDefaultPii` is disabled ([#2354](https://github.com/getsentry/sentry-java/pull/2354))
- Fix corrupted UUID on Motorola devices ([#2363](https://github.com/getsentry/sentry-java/pull/2363))
- Fix ANR on dropped uncaught exception events ([#2368](https://github.com/getsentry/sentry-java/pull/2368))

### Features

- Update Spring Boot Jakarta to Spring Boot 3.0.0-RC2 ([#2347](https://github.com/getsentry/sentry-java/pull/2347))

## 6.7.0

### Fixes

- Use correct set-cookie for the HTTP Client response object ([#2326](https://github.com/getsentry/sentry-java/pull/2326))
- Fix NoSuchElementException in CircularFifoQueue when cloning a Scope ([#2328](https://github.com/getsentry/sentry-java/pull/2328))

### Features

- Customizable fragment lifecycle breadcrumbs ([#2299](https://github.com/getsentry/sentry-java/pull/2299))
- Provide hook for Jetpack Compose navigation instrumentation ([#2320](https://github.com/getsentry/sentry-java/pull/2320))
- Populate `event.modules` with dependencies metadata ([#2324](https://github.com/getsentry/sentry-java/pull/2324))
- Support Spring 6 and Spring Boot 3 ([#2289](https://github.com/getsentry/sentry-java/pull/2289))

### Dependencies

- Bump Native SDK from v0.5.1 to v0.5.2 ([#2315](https://github.com/getsentry/sentry-java/pull/2315))
  - [changelog](https://github.com/getsentry/sentry-native/blob/master/CHANGELOG.md#052)
  - [diff](https://github.com/getsentry/sentry-native/compare/0.5.1...0.5.2)

## 6.6.0

### Fixes

- Ensure potential callback exceptions are caught #2123 ([#2291](https://github.com/getsentry/sentry-java/pull/2291))
- Remove verbose FrameMetricsAggregator failure logging ([#2293](https://github.com/getsentry/sentry-java/pull/2293))
- Ignore broken regex for tracePropagationTarget ([#2288](https://github.com/getsentry/sentry-java/pull/2288))
- No longer serialize static fields; use toString as fallback ([#2309](https://github.com/getsentry/sentry-java/pull/2309))
- Fix `SentryFileWriter`/`SentryFileOutputStream` append overwrites file contents ([#2304](https://github.com/getsentry/sentry-java/pull/2304))
- Respect incoming parent sampled decision when continuing a trace ([#2311](https://github.com/getsentry/sentry-java/pull/2311))

### Features

- Profile envelopes are sent directly from profiler ([#2298](https://github.com/getsentry/sentry-java/pull/2298))
- Add support for using Encoder with logback.SentryAppender ([#2246](https://github.com/getsentry/sentry-java/pull/2246))
- Report Startup Crashes ([#2277](https://github.com/getsentry/sentry-java/pull/2277))
- HTTP Client errors for OkHttp ([#2287](https://github.com/getsentry/sentry-java/pull/2287))
- Add option to enable or disable Frame Tracking ([#2314](https://github.com/getsentry/sentry-java/pull/2314))

### Dependencies

- Bump Native SDK from v0.5.0 to v0.5.1 ([#2306](https://github.com/getsentry/sentry-java/pull/2306))
  - [changelog](https://github.com/getsentry/sentry-native/blob/master/CHANGELOG.md#051)
  - [diff](https://github.com/getsentry/sentry-native/compare/0.5.0...0.5.1)

## 6.5.0

### Fixes

- Improve public facing API for creating Baggage from header ([#2284](https://github.com/getsentry/sentry-java/pull/2284))

## 6.5.0-beta.3

### Features

- Provide API for attaching custom measurements to transactions ([#2260](https://github.com/getsentry/sentry-java/pull/2260))
- Bump spring to 2.7.4 ([#2279](https://github.com/getsentry/sentry-java/pull/2279))

## 6.5.0-beta.2

### Features

- Make user segment a top level property ([#2257](https://github.com/getsentry/sentry-java/pull/2257))
- Replace user `other` with `data` ([#2258](https://github.com/getsentry/sentry-java/pull/2258))
- `isTraceSampling` is now on by default. `tracingOrigins` has been replaced by `tracePropagationTargets` ([#2255](https://github.com/getsentry/sentry-java/pull/2255))

## 6.5.0-beta.1

### Features

- Server-Side Dynamic Sampling Context support  ([#2226](https://github.com/getsentry/sentry-java/pull/2226))

## 6.4.4

### Fixes

- Fix ConcurrentModificationException due to FrameMetricsAggregator manipulation ([#2282](https://github.com/getsentry/sentry-java/pull/2282))

## 6.4.3

- Fix slow and frozen frames tracking ([#2271](https://github.com/getsentry/sentry-java/pull/2271))

## 6.4.2

### Fixes

- Fixed AbstractMethodError when getting Lifecycle ([#2228](https://github.com/getsentry/sentry-java/pull/2228))
- Missing unit fields for Android measurements ([#2204](https://github.com/getsentry/sentry-java/pull/2204))
- Avoid sending empty profiles ([#2232](https://github.com/getsentry/sentry-java/pull/2232))
- Fix file descriptor leak in FileIO instrumentation ([#2248](https://github.com/getsentry/sentry-java/pull/2248))

## 6.4.1

### Fixes

- Fix memory leak caused by throwableToSpan ([#2227](https://github.com/getsentry/sentry-java/pull/2227))

## 6.4.0

### Fixes

- make profiling rate defaults to 101 hz ([#2211](https://github.com/getsentry/sentry-java/pull/2211))
- SentryOptions.setProfilingTracesIntervalMillis has been deprecated
- Added cpu architecture and default environment in profiles envelope ([#2207](https://github.com/getsentry/sentry-java/pull/2207))
- SentryOptions.setProfilingEnabled has been deprecated in favor of setProfilesSampleRate
- Use toString for enum serialization ([#2220](https://github.com/getsentry/sentry-java/pull/2220))

### Features

- Concurrent profiling 3 - added truncation reason ([#2247](https://github.com/getsentry/sentry-java/pull/2247))
- Concurrent profiling 2 - added list of transactions ([#2218](https://github.com/getsentry/sentry-java/pull/2218))
- Concurrent profiling 1 - added envelope payload data format ([#2216](https://github.com/getsentry/sentry-java/pull/2216))
- Send source for transactions ([#2180](https://github.com/getsentry/sentry-java/pull/2180))
- Add profilesSampleRate and profileSampler options for Android sdk ([#2184](https://github.com/getsentry/sentry-java/pull/2184))
- Add baggage header to RestTemplate ([#2206](https://github.com/getsentry/sentry-java/pull/2206))
- Bump Native SDK from v0.4.18 to v0.5.0 ([#2199](https://github.com/getsentry/sentry-java/pull/2199))
  - [changelog](https://github.com/getsentry/sentry-native/blob/master/CHANGELOG.md#050)
  - [diff](https://github.com/getsentry/sentry-native/compare/0.4.18...0.5.0)
- Bump Gradle from v7.5.0 to v7.5.1 ([#2212](https://github.com/getsentry/sentry-java/pull/2212))
  - [changelog](https://github.com/gradle/gradle/blob/master/CHANGELOG.md#v751)
  - [diff](https://github.com/gradle/gradle/compare/v7.5.0...v7.5.1)

## 6.3.1

### Fixes

- Prevent NPE by checking SentryTracer.timer for null again inside synchronized ([#2200](https://github.com/getsentry/sentry-java/pull/2200))
- Weakly reference Activity for transaction finished callback ([#2203](https://github.com/getsentry/sentry-java/pull/2203))
- `attach-screenshot` set on Manual init. didn't work ([#2186](https://github.com/getsentry/sentry-java/pull/2186))
- Remove extra space from `spring.factories` causing issues in old versions of Spring Boot ([#2181](https://github.com/getsentry/sentry-java/pull/2181))


### Features

- Bump Native SDK to v0.4.18 ([#2154](https://github.com/getsentry/sentry-java/pull/2154))
  - [changelog](https://github.com/getsentry/sentry-native/blob/master/CHANGELOG.md#0418)
  - [diff](https://github.com/getsentry/sentry-native/compare/0.4.17...0.4.18)
- Bump Gradle to v7.5.0 ([#2174](https://github.com/getsentry/sentry-java/pull/2174), [#2191](https://github.com/getsentry/sentry-java/pull/2191))
  - [changelog](https://github.com/gradle/gradle/blob/master/CHANGELOG.md#v750)
  - [diff](https://github.com/gradle/gradle/compare/v7.4.2...v7.5.0)

## 6.3.0

### Features

- Switch upstream dependencies to `compileOnly` in integrations ([#2175](https://github.com/getsentry/sentry-java/pull/2175))

### Fixes

- Lazily retrieve HostnameCache in MainEventProcessor ([#2170](https://github.com/getsentry/sentry-java/pull/2170))

## 6.2.1

### Fixes

- Only send userid in Dynamic Sampling Context if sendDefaultPii is true ([#2147](https://github.com/getsentry/sentry-java/pull/2147))
- Remove userId from baggage due to PII ([#2157](https://github.com/getsentry/sentry-java/pull/2157))

### Features

- Add integration for Apollo-Kotlin 3 ([#2109](https://github.com/getsentry/sentry-java/pull/2109))
- New package `sentry-android-navigation` for AndroidX Navigation support ([#2136](https://github.com/getsentry/sentry-java/pull/2136))
- New package `sentry-compose` for Jetpack Compose support (Navigation) ([#2136](https://github.com/getsentry/sentry-java/pull/2136))
- Add sample rate to baggage as well as trace in envelope header and flatten user ([#2135](https://github.com/getsentry/sentry-java/pull/2135))

Breaking Changes:
- The boolean parameter `samplingDecision` in the `TransactionContext` constructor has been replaced with a `TracesSamplingDecision` object. Feel free to ignore the `@ApiStatus.Internal` in this case.

## 6.1.4

### Fixes

- Filter out app starts with more than 60s ([#2127](https://github.com/getsentry/sentry-java/pull/2127))

## 6.1.3

### Fixes

- Fix thread leak due to Timer being created and never cancelled ([#2131](https://github.com/getsentry/sentry-java/pull/2131))

## 6.1.2

### Fixes

- Swallow error when reading ActivityManager#getProcessesInErrorState instead of crashing ([#2114](https://github.com/getsentry/sentry-java/pull/2114))
- Use charset string directly as StandardCharsets is not available on earlier Android versions ([#2111](https://github.com/getsentry/sentry-java/pull/2111))

## 6.1.1

### Features

- Replace `tracestate` header with `baggage` header ([#2078](https://github.com/getsentry/sentry-java/pull/2078))
- Allow opting out of device info collection that requires Inter-Process Communication (IPC) ([#2100](https://github.com/getsentry/sentry-java/pull/2100))

## 6.1.0

### Features

- Implement local scope by adding overloads to the capture methods that accept a ScopeCallback ([#2084](https://github.com/getsentry/sentry-java/pull/2084))
- SentryOptions#merge is now public and can be used to load ExternalOptions ([#2088](https://github.com/getsentry/sentry-java/pull/2088))

### Fixes

- Fix proguard rules to work R8 [issue](https://issuetracker.google.com/issues/235733922) around on AGP 7.3.0-betaX and 7.4.0-alphaX ([#2094](https://github.com/getsentry/sentry-java/pull/2094))
- Fix GraalVM Native Image compatibility ([#2172](https://github.com/getsentry/sentry-java/pull/2172))

## 6.0.0

### Sentry Self-hosted Compatibility

- Starting with version `6.0.0` of the `sentry` package, [Sentry's self hosted version >= v21.9.0](https://github.com/getsentry/self-hosted/releases) is required or you have to manually disable sending client reports via the `sendClientReports` option. This only applies to self-hosted Sentry. If you are using [sentry.io](https://sentry.io), no action is needed.

### Features

- Allow optimization and obfuscation of the SDK by reducing proguard rules ([#2031](https://github.com/getsentry/sentry-java/pull/2031))
- Relax TransactionNameProvider ([#1861](https://github.com/getsentry/sentry-java/pull/1861))
- Use float instead of Date for protocol types for higher precision ([#1737](https://github.com/getsentry/sentry-java/pull/1737))
- Allow setting SDK info (name & version) in manifest ([#2016](https://github.com/getsentry/sentry-java/pull/2016))
- Allow setting native Android SDK name during build ([#2035](https://github.com/getsentry/sentry-java/pull/2035))
- Include application permissions in Android events ([#2018](https://github.com/getsentry/sentry-java/pull/2018))
- Automatically create transactions for UI events ([#1975](https://github.com/getsentry/sentry-java/pull/1975))
- Hints are now used via a Hint object and passed into beforeSend and EventProcessor as @NotNull Hint object ([#2045](https://github.com/getsentry/sentry-java/pull/2045))
- Attachments can be manipulated via hint ([#2046](https://github.com/getsentry/sentry-java/pull/2046))
- Add sentry-servlet-jakarta module ([#1987](https://github.com/getsentry/sentry-java/pull/1987))
- Add client reports ([#1982](https://github.com/getsentry/sentry-java/pull/1982))
- Screenshot is taken when there is an error ([#1967](https://github.com/getsentry/sentry-java/pull/1967))
- Add Android profiling traces ([#1897](https://github.com/getsentry/sentry-java/pull/1897)) ([#1959](https://github.com/getsentry/sentry-java/pull/1959)) and its tests ([#1949](https://github.com/getsentry/sentry-java/pull/1949))
- Enable enableScopeSync by default for Android ([#1928](https://github.com/getsentry/sentry-java/pull/1928))
- Feat: Vendor JSON ([#1554](https://github.com/getsentry/sentry-java/pull/1554))
    - Introduce `JsonSerializable` and `JsonDeserializer` interfaces for manual json
      serialization/deserialization.
    - Introduce `JsonUnknwon` interface to preserve unknown properties when deserializing/serializing
      SDK classes.
    - When passing custom objects, for example in `Contexts`, these are supported for serialization:
        - `JsonSerializable`
        - `Map`, `Collection`, `Array`, `String` and all primitive types.
        - Objects with the help of refection.
            - `Map`, `Collection`, `Array`, `String` and all primitive types.
            - Call `toString()` on objects that have a cyclic reference to a ancestor object.
            - Call `toString()` where object graphs exceed max depth.
    - Remove `gson` dependency.
    - Remove `IUnknownPropertiesConsumer`
- Pass MDC tags as Sentry tags ([#1954](https://github.com/getsentry/sentry-java/pull/1954))

### Fixes

- Calling Sentry.init and specifying contextTags now has an effect on the Logback SentryAppender ([#2052](https://github.com/getsentry/sentry-java/pull/2052))
- Calling Sentry.init and specifying contextTags now has an effect on the Log4j SentryAppender ([#2054](https://github.com/getsentry/sentry-java/pull/2054))
- Calling Sentry.init and specifying contextTags now has an effect on the jul SentryAppender ([#2057](https://github.com/getsentry/sentry-java/pull/2057))
- Update Spring Boot dependency to 2.6.8 and fix the CVE-2022-22970 ([#2068](https://github.com/getsentry/sentry-java/pull/2068))
- Sentry can now self heal after a Thread had its currentHub set to a NoOpHub ([#2076](https://github.com/getsentry/sentry-java/pull/2076))
- No longer close OutputStream that is passed into JsonSerializer ([#2029](https://github.com/getsentry/sentry-java/pull/2029))
- Fix setting context tags on events captured by Spring ([#2060](https://github.com/getsentry/sentry-java/pull/2060))
- Isolate cached events with hashed DSN subfolder ([#2038](https://github.com/getsentry/sentry-java/pull/2038))
- SentryThread.current flag will not be overridden by DefaultAndroidEventProcessor if already set ([#2050](https://github.com/getsentry/sentry-java/pull/2050))
- Fix serialization of Long inside of Request.data ([#2051](https://github.com/getsentry/sentry-java/pull/2051))
- Update sentry-native to 0.4.17 ([#2033](https://github.com/getsentry/sentry-java/pull/2033))
- Update Gradle to 7.4.2 and AGP to 7.2 ([#2042](https://github.com/getsentry/sentry-java/pull/2042))
- Change order of event filtering mechanisms ([#2001](https://github.com/getsentry/sentry-java/pull/2001))
- Only send session update for dropped events if state changed ([#2002](https://github.com/getsentry/sentry-java/pull/2002))
- Android profiling initializes on first profile start ([#2009](https://github.com/getsentry/sentry-java/pull/2009))
- Profiling rate decreased from 300hz to 100hz ([#1997](https://github.com/getsentry/sentry-java/pull/1997))
- Allow disabling sending of client reports via Android Manifest and external options ([#2007](https://github.com/getsentry/sentry-java/pull/2007))
- Ref: Upgrade Spring Boot dependency to 2.5.13 ([#2011](https://github.com/getsentry/sentry-java/pull/2011))
- Ref: Make options.printUncaughtStackTrace primitive type ([#1995](https://github.com/getsentry/sentry-java/pull/1995))
- Ref: Remove not needed interface abstractions on Android ([#1953](https://github.com/getsentry/sentry-java/pull/1953))
- Ref: Make hints Map<String, Object> instead of only Object ([#1929](https://github.com/getsentry/sentry-java/pull/1929))
- Ref: Simplify DateUtils with ISO8601Utils ([#1837](https://github.com/getsentry/sentry-java/pull/1837))
- Ref: Remove deprecated and scheduled fields ([#1875](https://github.com/getsentry/sentry-java/pull/1875))
- Ref: Add shutdownTimeoutMillis in favor of shutdownTimeout ([#1873](https://github.com/getsentry/sentry-java/pull/1873))
- Ref: Remove Attachment ContentType since the Server infers it ([#1874](https://github.com/getsentry/sentry-java/pull/1874))
- Ref: Bind external properties to a dedicated class. ([#1750](https://github.com/getsentry/sentry-java/pull/1750))
- Ref: Debug log serializable objects ([#1795](https://github.com/getsentry/sentry-java/pull/1795))
- Ref: catch Throwable instead of Exception to suppress internal SDK errors ([#1812](https://github.com/getsentry/sentry-java/pull/1812))
- `SentryOptions` can merge properties from `ExternalOptions` instead of another instance of `SentryOptions`
- Following boolean properties from `SentryOptions` that allowed `null` values are now not nullable - `debug`, `enableUncaughtExceptionHandler`, `enableDeduplication`
- `SentryOptions` cannot be created anymore using `PropertiesProvider` with `SentryOptions#from` method. Use `ExternalOptions#from` instead and merge created object with `SentryOptions#merge`
- Bump: Kotlin to 1.5 and compatibility to 1.4 for sentry-android-timber ([#1815](https://github.com/getsentry/sentry-java/pull/1815))

## 5.7.4

### Fixes

* Change order of event filtering mechanisms and only send session update for dropped events if session state changed (#2028)

## 5.7.3

### Fixes

- Sentry Timber integration throws an exception when using args ([#1986](https://github.com/getsentry/sentry-java/pull/1986))

## 5.7.2

### Fixes

- Bring back support for `Timber.tag` ([#1974](https://github.com/getsentry/sentry-java/pull/1974))

## 5.7.1

### Fixes

- Sentry Timber integration does not submit msg.formatted breadcrumbs ([#1957](https://github.com/getsentry/sentry-java/pull/1957))
- ANR WatchDog won't crash on SecurityException ([#1962](https://github.com/getsentry/sentry-java/pull/1962))

## 5.7.0

### Features

- Automatically enable `Timber` and `Fragment` integrations if they are present on the classpath ([#1936](https://github.com/getsentry/sentry-java/pull/1936))

## 5.6.3

### Fixes

- If transaction or span is finished, do not allow to mutate ([#1940](https://github.com/getsentry/sentry-java/pull/1940))
- Keep used AndroidX classes from obfuscation (Fixes UI breadcrumbs and Slow/Frozen frames) ([#1942](https://github.com/getsentry/sentry-java/pull/1942))

## 5.6.2

### Fixes

- Ref: Make ActivityFramesTracker public to be used by Hybrid SDKs ([#1931](https://github.com/getsentry/sentry-java/pull/1931))
- Bump: AGP to 7.1.2 ([#1930](https://github.com/getsentry/sentry-java/pull/1930))
- NPE while adding "response_body_size" breadcrumb, when response body length is unknown ([#1908](https://github.com/getsentry/sentry-java/pull/1908))
- Do not include stacktrace frames into Timber message ([#1898](https://github.com/getsentry/sentry-java/pull/1898))
- Potential memory leaks ([#1909](https://github.com/getsentry/sentry-java/pull/1909))

Breaking changes:
`Timber.tag` is no longer supported by our [Timber integration](https://docs.sentry.io/platforms/android/configuration/integrations/timber/) and will not appear on Sentry for error events.
Please vote on this [issue](https://github.com/getsentry/sentry-java/issues/1900), if you'd like us to provide support for that.

## 5.6.2-beta.3

### Fixes

- Ref: Make ActivityFramesTracker public to be used by Hybrid SDKs ([#1931](https://github.com/getsentry/sentry-java/pull/1931))
- Bump: AGP to 7.1.2 ([#1930](https://github.com/getsentry/sentry-java/pull/1930))

## 5.6.2-beta.2

### Fixes

- NPE while adding "response_body_size" breadcrumb, when response body length is unknown ([#1908](https://github.com/getsentry/sentry-java/pull/1908))

## 5.6.2-beta.1

### Fixes

- Do not include stacktrace frames into Timber message ([#1898](https://github.com/getsentry/sentry-java/pull/1898))
- Potential memory leaks ([#1909](https://github.com/getsentry/sentry-java/pull/1909))

Breaking changes:
`Timber.tag` is no longer supported by our [Timber integration](https://docs.sentry.io/platforms/android/configuration/integrations/timber/) and will not appear on Sentry for error events.
Please vote on this [issue](https://github.com/getsentry/sentry-java/issues/1900), if you'd like us to provide support for that.

## 5.6.1

### Features

- Add options.printUncaughtStackTrace to print uncaught exceptions ([#1890](https://github.com/getsentry/sentry-java/pull/1890))

### Fixes

- NPE while adding "response_body_size" breadcrumb, when response body is null ([#1884](https://github.com/getsentry/sentry-java/pull/1884))
- Bump: AGP to 7.1.0 ([#1892](https://github.com/getsentry/sentry-java/pull/1892))

## 5.6.0

### Features

- Add breadcrumbs support for UI events (automatically captured) ([#1876](https://github.com/getsentry/sentry-java/pull/1876))

### Fixes

- Change scope of servlet-api to compileOnly ([#1880](https://github.com/getsentry/sentry-java/pull/1880))

## 5.5.3

### Fixes

- Do not create SentryExceptionResolver bean when Spring MVC is not on the classpath ([#1865](https://github.com/getsentry/sentry-java/pull/1865))

## 5.5.2

### Fixes

- Detect App Cold start correctly for Hybrid SDKs ([#1855](https://github.com/getsentry/sentry-java/pull/1855))
- Bump: log4j to 2.17.0 ([#1852](https://github.com/getsentry/sentry-java/pull/1852))
- Bump: logback to 1.2.9 ([#1853](https://github.com/getsentry/sentry-java/pull/1853))

## 5.5.1

### Fixes

- Bump: log4j to 2.16.0 ([#1845](https://github.com/getsentry/sentry-java/pull/1845))
- Make App start cold/warm visible to Hybrid SDKs ([#1848](https://github.com/getsentry/sentry-java/pull/1848))

## 5.5.0

### Features

- Add locale to device context and deprecate language ([#1832](https://github.com/getsentry/sentry-java/pull/1832))
- Add `SentryFileInputStream` and `SentryFileOutputStream` for File I/O performance instrumentation ([#1826](https://github.com/getsentry/sentry-java/pull/1826))
- Add `SentryFileReader` and `SentryFileWriter` for File I/O instrumentation ([#1843](https://github.com/getsentry/sentry-java/pull/1843))

### Fixes

- Bump: log4j to 2.15.0 ([#1839](https://github.com/getsentry/sentry-java/pull/1839))
- Ref: Rename Fragment span operation from `ui.fragment.load` to `ui.load` ([#1824](https://github.com/getsentry/sentry-java/pull/1824))
- Ref: change `java.util.Random` to `java.security.SecureRandom` for possible security reasons ([#1831](https://github.com/getsentry/sentry-java/pull/1831))

## 5.4.3

### Fixes

- Only report App start measurement for full launch on Android ([#1821](https://github.com/getsentry/sentry-java/pull/1821))

## 5.4.2

### Fixes

- Ref: catch Throwable instead of Exception to suppress internal SDK errors ([#1812](https://github.com/getsentry/sentry-java/pull/1812))

## 5.4.1

### Features

- Refactor OkHttp and Apollo to Kotlin functional interfaces ([#1797](https://github.com/getsentry/sentry-java/pull/1797))
- Add secondary constructor to SentryInstrumentation ([#1804](https://github.com/getsentry/sentry-java/pull/1804))

### Fixes

- Do not start fragment span if not added to the Activity ([#1813](https://github.com/getsentry/sentry-java/pull/1813))

## 5.4.0

### Features

- Add `graphql-java` instrumentation ([#1777](https://github.com/getsentry/sentry-java/pull/1777))

### Fixes

- Do not crash when event processors throw a lower level Throwable class ([#1800](https://github.com/getsentry/sentry-java/pull/1800))
- ActivityFramesTracker does not throw if Activity has no observers ([#1799](https://github.com/getsentry/sentry-java/pull/1799))

## 5.3.0

### Features

- Add datasource tracing with P6Spy ([#1784](https://github.com/getsentry/sentry-java/pull/1784))

### Fixes

- ActivityFramesTracker does not throw if Activity has not been added ([#1782](https://github.com/getsentry/sentry-java/pull/1782))
- PerformanceAndroidEventProcessor uses up to date isTracingEnabled set on Configuration callback ([#1786](https://github.com/getsentry/sentry-java/pull/1786))

## 5.2.4

### Fixes

- Window.FEATURE_NO_TITLE does not work when using activity traces ([#1769](https://github.com/getsentry/sentry-java/pull/1769))
- unregister UncaughtExceptionHandler on close ([#1770](https://github.com/getsentry/sentry-java/pull/1770))

## 5.2.3

### Fixes

- Make ActivityFramesTracker operations thread-safe ([#1762](https://github.com/getsentry/sentry-java/pull/1762))
- Clone Scope Contexts ([#1763](https://github.com/getsentry/sentry-java/pull/1763))
- Bump: AGP to 7.0.3 ([#1765](https://github.com/getsentry/sentry-java/pull/1765))

## 5.2.2

### Fixes

- Close HostnameCache#executorService on SentryClient#close ([#1757](https://github.com/getsentry/sentry-java/pull/1757))

## 5.2.1

### Features

- Add isCrashedLastRun support ([#1739](https://github.com/getsentry/sentry-java/pull/1739))
- Attach Java vendor and version to events and transactions ([#1703](https://github.com/getsentry/sentry-java/pull/1703))

### Fixes

- Handle exception if Context.registerReceiver throws ([#1747](https://github.com/getsentry/sentry-java/pull/1747))

## 5.2.0

### Features

- Allow setting proguard via Options and/or external resources ([#1728](https://github.com/getsentry/sentry-java/pull/1728))
- Add breadcrumbs for the Apollo integration ([#1726](https://github.com/getsentry/sentry-java/pull/1726))

### Fixes

- Don't set lastEventId for transactions ([#1727](https://github.com/getsentry/sentry-java/pull/1727))
- ActivityLifecycleIntegration#appStartSpan memory leak ([#1732](https://github.com/getsentry/sentry-java/pull/1732))

## 5.2.0-beta.3

### Features

- Add "data" to spans ([#1717](https://github.com/getsentry/sentry-java/pull/1717))

### Fixes

- Check at runtime if AndroidX.Core is available ([#1718](https://github.com/getsentry/sentry-java/pull/1718))
- Should not capture unfinished transaction ([#1719](https://github.com/getsentry/sentry-java/pull/1719))

## 5.2.0-beta.2

### Fixes

- Bump AGP to 7.0.2 ([#1650](https://github.com/getsentry/sentry-java/pull/1650))
- Drop spans in BeforeSpanCallback. ([#1713](https://github.com/getsentry/sentry-java/pull/1713))

## 5.2.0-beta.1

### Features

- Add tracestate HTTP header support ([#1683](https://github.com/getsentry/sentry-java/pull/1683))
- Add option to filter which origins receive tracing headers ([#1698](https://github.com/getsentry/sentry-java/pull/1698))
- Include unfinished spans in transaction ([#1699](https://github.com/getsentry/sentry-java/pull/1699))
- Add static helpers for creating breadcrumbs ([#1702](https://github.com/getsentry/sentry-java/pull/1702))
- Performance support for Android Apollo ([#1705](https://github.com/getsentry/sentry-java/pull/1705))

### Fixes

- Move tags from transaction.contexts.trace.tags to transaction.tags ([#1700](https://github.com/getsentry/sentry-java/pull/1700))

Breaking changes:

- Updated proguard keep rule for enums, which affects consumer application code ([#1694](https://github.com/getsentry/sentry-java/pull/1694))

## 5.1.2

### Fixes

- Servlet 3.1 compatibility issue ([#1681](https://github.com/getsentry/sentry-java/pull/1681))
- Do not drop Contexts key if Collection, Array or Char ([#1680](https://github.com/getsentry/sentry-java/pull/1680))

## 5.1.1

### Features

- Add support for async methods in Spring MVC ([#1652](https://github.com/getsentry/sentry-java/pull/1652))
- Add secondary constructor taking IHub to SentryOkHttpInterceptor ([#1657](https://github.com/getsentry/sentry-java/pull/1657))
- Merge external map properties ([#1656](https://github.com/getsentry/sentry-java/pull/1656))

### Fixes

- Remove onActivityPreCreated call in favor of onActivityCreated ([#1661](https://github.com/getsentry/sentry-java/pull/1661))
- Do not crash if SENSOR_SERVICE throws ([#1655](https://github.com/getsentry/sentry-java/pull/1655))
- Make sure scope is popped when processing request results in exception ([#1665](https://github.com/getsentry/sentry-java/pull/1665))

## 5.1.0

### Features

- Spring WebClient integration ([#1621](https://github.com/getsentry/sentry-java/pull/1621))
- OpenFeign integration ([#1632](https://github.com/getsentry/sentry-java/pull/1632))
- Add more convenient way to pass BeforeSpanCallback in OpenFeign integration ([#1637](https://github.com/getsentry/sentry-java/pull/1637))

### Fixes

- Bump: sentry-native to 0.4.12 ([#1651](https://github.com/getsentry/sentry-java/pull/1651))

## 5.1.0-beta.9

- No documented changes.

## 5.1.0-beta.8

### Features

- Generate Sentry BOM ([#1486](https://github.com/getsentry/sentry-java/pull/1486))

## 5.1.0-beta.7

### Features

- Slow/Frozen frames metrics ([#1609](https://github.com/getsentry/sentry-java/pull/1609))

## 5.1.0-beta.6

### Features

- Add request body extraction for Spring MVC integration ([#1595](https://github.com/getsentry/sentry-java/pull/1595))

### Fixes

- set min sdk version of sentry-android-fragment to API 14 ([#1608](https://github.com/getsentry/sentry-java/pull/1608))
- Ser/Deser of the UserFeedback from cached envelope ([#1611](https://github.com/getsentry/sentry-java/pull/1611))

## 5.1.0-beta.5

### Fixes

- Make SentryAppender non-final for Log4j2 and Logback ([#1603](https://github.com/getsentry/sentry-java/pull/1603))
- Do not throw IAE when tracing header contain invalid trace id ([#1605](https://github.com/getsentry/sentry-java/pull/1605))

## 5.1.0-beta.4

### Fixes

- Update sentry-native to 0.4.11 ([#1591](https://github.com/getsentry/sentry-java/pull/1591))

## 5.1.0-beta.3

### Features

- Spring Webflux integration ([#1529](https://github.com/getsentry/sentry-java/pull/1529))

## 5.1.0-beta.2

### Features

- Support transaction waiting for children to finish. ([#1535](https://github.com/getsentry/sentry-java/pull/1535))
- Capture logged marker in log4j2 and logback appenders ([#1551](https://github.com/getsentry/sentry-java/pull/1551))
- Allow clearing of attachments in the scope ([#1562](https://github.com/getsentry/sentry-java/pull/1562))
- Set mechanism type in SentryExceptionResolver ([#1556](https://github.com/getsentry/sentry-java/pull/1556))
- Perf. for fragments ([#1528](https://github.com/getsentry/sentry-java/pull/1528))

### Fixes

- Handling missing Spring Security on classpath on Java 8 ([#1552](https://github.com/getsentry/sentry-java/pull/1552))
- Use a different method to get strings from JNI, and avoid excessive Stack Space usage. ([#1214](https://github.com/getsentry/sentry-java/pull/1214))
- Add data field to SentrySpan ([#1555](https://github.com/getsentry/sentry-java/pull/1555))
- Clock drift issue when calling DateUtils#getDateTimeWithMillisPrecision ([#1557](https://github.com/getsentry/sentry-java/pull/1557))
- Prefer snake case for HTTP integration data keys ([#1559](https://github.com/getsentry/sentry-java/pull/1559))
- Assign lastEventId only if event was queued for submission ([#1565](https://github.com/getsentry/sentry-java/pull/1565))

## 5.1.0-beta.1

### Features

- Measure app start time ([#1487](https://github.com/getsentry/sentry-java/pull/1487))
- Automatic breadcrumbs logging for fragment lifecycle ([#1522](https://github.com/getsentry/sentry-java/pull/1522))

## 5.0.1

### Fixes

- Sources and Javadoc artifacts were mixed up ([#1515](https://github.com/getsentry/sentry-java/pull/1515))

## 5.0.0

This release brings many improvements but also new features:

- OkHttp Interceptor for Android ([#1330](https://github.com/getsentry/sentry-java/pull/1330))
- GraalVM Native Image Compatibility ([#1329](https://github.com/getsentry/sentry-java/pull/1329))
- Add option to ignore exceptions by type ([#1352](https://github.com/getsentry/sentry-java/pull/1352))
- Enrich transactions with device contexts ([#1430](https://github.com/getsentry/sentry-java/pull/1430)) ([#1469](https://github.com/getsentry/sentry-java/pull/1469))
- Better interoperability with Kotlin null-safety ([#1439](https://github.com/getsentry/sentry-java/pull/1439)) and ([#1462](https://github.com/getsentry/sentry-java/pull/1462))
- Add coroutines support ([#1479](https://github.com/getsentry/sentry-java/pull/1479))
- OkHttp callback for Customising the Span ([#1478](https://github.com/getsentry/sentry-java/pull/1478))
- Add breadcrumb in Spring RestTemplate integration ([#1481](https://github.com/getsentry/sentry-java/pull/1481))

Breaking changes:

- Migration Guide for [Java](https://docs.sentry.io/platforms/java/migration/)
- Migration Guide for [Android](https://docs.sentry.io/platforms/android/migration/)

Other fixes:

- Fix: Add attachmentType to envelope ser/deser. ([#1504](https://github.com/getsentry/sentry-java/pull/1504))

Thank you:

- @maciejwalkowiak for coding most of it.

## 5.0.0-beta.7

### Fixes


- Ref: Deprecate SentryBaseEvent#getOriginThrowable and add SentryBaseEvent#getThrowableMechanism ([#1502](https://github.com/getsentry/sentry-java/pull/1502))
- Graceful Shutdown flushes event instead of Closing SDK ([#1500](https://github.com/getsentry/sentry-java/pull/1500))
- Do not append threads that come from the EnvelopeFileObserver ([#1501](https://github.com/getsentry/sentry-java/pull/1501))
- Ref: Deprecate cacheDirSize and add maxCacheItems ([#1499](https://github.com/getsentry/sentry-java/pull/1499))
- Append all threads if Hint is Cached but attachThreads is enabled ([#1503](https://github.com/getsentry/sentry-java/pull/1503))

## 5.0.0-beta.6

### Features

- Add secondary constructor to SentryOkHttpInterceptor ([#1491](https://github.com/getsentry/sentry-java/pull/1491))
- Add option to enable debug mode in Log4j2 integration ([#1492](https://github.com/getsentry/sentry-java/pull/1492))

### Fixes

- Ref: Replace clone() with copy constructor ([#1496](https://github.com/getsentry/sentry-java/pull/1496))

## 5.0.0-beta.5

### Features

- OkHttp callback for Customising the Span ([#1478](https://github.com/getsentry/sentry-java/pull/1478))
- Add breadcrumb in Spring RestTemplate integration ([#1481](https://github.com/getsentry/sentry-java/pull/1481))
- Add coroutines support ([#1479](https://github.com/getsentry/sentry-java/pull/1479))

### Fixes

- Cloning Stack ([#1483](https://github.com/getsentry/sentry-java/pull/1483))

## 5.0.0-beta.4

### Fixes

- Enrich Transactions with Context Data ([#1469](https://github.com/getsentry/sentry-java/pull/1469))
- Bump: Apache HttpClient to 5.0.4 ([#1476](https://github.com/getsentry/sentry-java/pull/1476))

## 5.0.0-beta.3

### Fixes

- Handling immutable collections on SentryEvent and protocol objects ([#1468](https://github.com/getsentry/sentry-java/pull/1468))
- Associate event with transaction when thrown exception is not a direct cause ([#1463](https://github.com/getsentry/sentry-java/pull/1463))
- Ref: nullability annotations to Sentry module ([#1439](https://github.com/getsentry/sentry-java/pull/1439)) and ([#1462](https://github.com/getsentry/sentry-java/pull/1462))
- NPE when adding Context Data with null values for log4j2 ([#1465](https://github.com/getsentry/sentry-java/pull/1465))

## 5.0.0-beta.2

### Fixes

- sentry-android-timber package sets sentry.java.android.timber as SDK name ([#1456](https://github.com/getsentry/sentry-java/pull/1456))
- When AppLifecycleIntegration is closed, it should remove observer using UI thread ([#1459](https://github.com/getsentry/sentry-java/pull/1459))
- Bump: AGP to 4.2.0 ([#1460](https://github.com/getsentry/sentry-java/pull/1460))

Breaking Changes:

- Remove: Settings.Secure.ANDROID_ID in favor of generated installationId ([#1455](https://github.com/getsentry/sentry-java/pull/1455))
- Rename: enableSessionTracking to enableAutoSessionTracking ([#1457](https://github.com/getsentry/sentry-java/pull/1457))

## 5.0.0-beta.1

### Fixes

- Ref: Refactor converting HttpServletRequest to Sentry Request in Spring integration ([#1387](https://github.com/getsentry/sentry-java/pull/1387))
- Bump: sentry-native to 0.4.9 ([#1431](https://github.com/getsentry/sentry-java/pull/1431))
- Activity tracing auto instrumentation for Android API < 29 ([#1402](https://github.com/getsentry/sentry-java/pull/1402))
- use connection and read timeouts in ApacheHttpClient based transport ([#1397](https://github.com/getsentry/sentry-java/pull/1397))
- set correct transaction status for unhandled exceptions in SentryTracingFilter ([#1406](https://github.com/getsentry/sentry-java/pull/1406))
- handle network errors in SentrySpanClientHttpRequestInterceptor ([#1407](https://github.com/getsentry/sentry-java/pull/1407))
- set scope on transaction ([#1409](https://github.com/getsentry/sentry-java/pull/1409))
- set status and associate events with transactions ([#1426](https://github.com/getsentry/sentry-java/pull/1426))
- Do not set free memory and is low memory fields when it's a NDK hard crash ([#1399](https://github.com/getsentry/sentry-java/pull/1399))
- Apply user from the scope to transaction ([#1424](https://github.com/getsentry/sentry-java/pull/1424))
- Pass maxBreadcrumbs config. to sentry-native ([#1425](https://github.com/getsentry/sentry-java/pull/1425))
- Run event processors and enrich transactions with contexts ([#1430](https://github.com/getsentry/sentry-java/pull/1430))
- Set Span status for OkHttp integration ([#1447](https://github.com/getsentry/sentry-java/pull/1447))
- Set user on transaction in Spring & Spring Boot integrations ([#1443](https://github.com/getsentry/sentry-java/pull/1443))

## 4.4.0-alpha.2

### Features

- Add option to ignore exceptions by type ([#1352](https://github.com/getsentry/sentry-java/pull/1352))
- Sentry closes Android NDK and ShutdownHook integrations ([#1358](https://github.com/getsentry/sentry-java/pull/1358))
- Allow inheritance of SentryHandler class in sentry-jul package([#1367](https://github.com/getsentry/sentry-java/pull/1367))
- Make NoOpHub public ([#1379](https://github.com/getsentry/sentry-java/pull/1379))
- Configure max spans per transaction ([#1394](https://github.com/getsentry/sentry-java/pull/1394))

### Fixes

- Bump: Upgrade Apache HttpComponents Core to 5.0.3 ([#1375](https://github.com/getsentry/sentry-java/pull/1375))
- NPE when MDC contains null values (sentry-logback) ([#1364](https://github.com/getsentry/sentry-java/pull/1364))
- Avoid NPE when MDC contains null values (sentry-jul) ([#1385](https://github.com/getsentry/sentry-java/pull/1385))
- Accept only non null value maps ([#1368](https://github.com/getsentry/sentry-java/pull/1368))
- Do not bind transactions to scope by default. ([#1376](https://github.com/getsentry/sentry-java/pull/1376))
- Hub thread safety ([#1388](https://github.com/getsentry/sentry-java/pull/1388))
- SentryTransactionAdvice should operate on the new scope ([#1389](https://github.com/getsentry/sentry-java/pull/1389))

## 4.4.0-alpha.1

### Features

- Add an overload for `startTransaction` that sets the created transaction to the Scope ([#1313](https://github.com/getsentry/sentry-java/pull/1313))
- Set SDK version on Transactions ([#1307](https://github.com/getsentry/sentry-java/pull/1307))
- GraalVM Native Image Compatibility ([#1329](https://github.com/getsentry/sentry-java/pull/1329))
- Add OkHttp client application interceptor ([#1330](https://github.com/getsentry/sentry-java/pull/1330))

### Fixes

- Bump: sentry-native to 0.4.8
- Ref: Separate user facing and protocol classes in the Performance feature ([#1304](https://github.com/getsentry/sentry-java/pull/1304))
- Use logger set on SentryOptions in GsonSerializer ([#1308](https://github.com/getsentry/sentry-java/pull/1308))
- Use the bindToScope correctly
- Allow 0.0 to be set on tracesSampleRate ([#1328](https://github.com/getsentry/sentry-java/pull/1328))
- set "java" platform to transactions ([#1332](https://github.com/getsentry/sentry-java/pull/1332))
- Allow disabling tracing through SentryOptions ([#1337](https://github.com/getsentry/sentry-java/pull/1337))

## 4.3.0

### Features

- Activity tracing auto instrumentation

### Fixes

- Aetting in-app-includes from external properties ([#1291](https://github.com/getsentry/sentry-java/pull/1291))
- Initialize Sentry in Logback appender when DSN is not set in XML config ([#1296](https://github.com/getsentry/sentry-java/pull/1296))
- JUL integration SDK name ([#1293](https://github.com/getsentry/sentry-java/pull/1293))

## 4.2.0

### Features

- Improve EventProcessor nullability annotations ([#1229](https://github.com/getsentry/sentry-java/pull/1229)).
- Add ability to flush events synchronously.
- Support @SentrySpan and @SentryTransaction on classes and interfaces. ([#1243](https://github.com/getsentry/sentry-java/pull/1243))
- Do not serialize empty collections and maps ([#1245](https://github.com/getsentry/sentry-java/pull/1245))
- Integration interface better compatibility with Kotlin null-safety
- Simplify Sentry configuration in Spring integration ([#1259](https://github.com/getsentry/sentry-java/pull/1259))
- Simplify configuring Logback integration when environment variable with the DSN is not set ([#1271](https://github.com/getsentry/sentry-java/pull/1271))
- Add Request to the Scope. [#1270](https://github.com/getsentry/sentry-java/pull/1270))
- Optimize SentryTracingFilter when hub is disabled.

### Fixes

- Bump: sentry-native to 0.4.7
- Optimize DuplicateEventDetectionEventProcessor performance ([#1247](https://github.com/getsentry/sentry-java/pull/1247)).
- Prefix sdk.package names with io.sentry ([#1249](https://github.com/getsentry/sentry-java/pull/1249))
- Remove experimental annotation for Attachment ([#1257](https://github.com/getsentry/sentry-java/pull/1257))
- Mark stacktrace as snapshot if captured at arbitrary moment ([#1231](https://github.com/getsentry/sentry-java/pull/1231))
- Disable Gson HTML escaping
- Make the ANR Atomic flags immutable
- Prevent NoOpHub from creating heavy SentryOptions objects ([#1272](https://github.com/getsentry/sentry-java/pull/1272))
- SentryTransaction#getStatus NPE ([#1273](https://github.com/getsentry/sentry-java/pull/1273))
- Discard unfinished Spans before sending them over to Sentry ([#1279](https://github.com/getsentry/sentry-java/pull/1279))
- Interrupt the thread in QueuedThreadPoolExecutor ([#1276](https://github.com/getsentry/sentry-java/pull/1276))
- SentryTransaction#finish should not clear another transaction from the scope ([#1278](https://github.com/getsentry/sentry-java/pull/1278))

Breaking Changes:
- Enchancement: SentryExceptionResolver should not send handled errors by default ([#1248](https://github.com/getsentry/sentry-java/pull/1248)).
- Ref: Simplify RestTemplate instrumentation ([#1246](https://github.com/getsentry/sentry-java/pull/1246))
- Enchancement: Add overloads for startTransaction taking op and description ([#1244](https://github.com/getsentry/sentry-java/pull/1244))

## 4.1.0

### Features

- Improve Kotlin compatibility for SdkVersion ([#1213](https://github.com/getsentry/sentry-java/pull/1213))
- Support logging via JUL ([#1211](https://github.com/getsentry/sentry-java/pull/1211))

### Fixes

- Returning Sentry trace header from Span ([#1217](https://github.com/getsentry/sentry-java/pull/1217))
- Remove misleading error logs ([#1222](https://github.com/getsentry/sentry-java/pull/1222))

## 4.0.0

This release brings the Sentry Performance feature to Java SDK, Spring, Spring Boot, and Android integrations. Read more in the reference documentation:

- [Performance for Java](https://docs.sentry.io/platforms/java/performance/)
- [Performance for Spring](https://docs.sentry.io/platforms/java/guides/spring/)
- [Performance for Spring Boot](https://docs.sentry.io/platforms/java/guides/spring-boot/)
- [Performance for Android](https://docs.sentry.io/platforms/android/performance/)

### Other improvements:

#### Core:

- Improved loading external configuration:
  - Load `sentry.properties` from the application's current working directory ([#1046](https://github.com/getsentry/sentry-java/pull/1046))
  - Resolve `in-app-includes`, `in-app-excludes`, `tags`, `debug`, `uncaught.handler.enabled` parameters from the external configuration
- Set global tags on SentryOptions and load them from external configuration ([#1066](https://github.com/getsentry/sentry-java/pull/1066))
- Add support for attachments ([#1082](https://github.com/getsentry/sentry-java/pull/1082))
- Resolve `servername` from the localhost address
- Simplified transport configuration through setting `TransportFactory` instead of `ITransport` on SentryOptions ([#1124](https://github.com/getsentry/sentry-java/pull/1124))

#### Spring Boot:

- Add the ability to register multiple `OptionsConfiguration` beans ([#1093](https://github.com/getsentry/sentry-java/pull/1093))
- Initialize Logback after context refreshes ([#1129](https://github.com/getsentry/sentry-java/pull/1129))

#### Android:

- Add `isSideLoaded` and `installerStore` tags automatically (Where your App. was installed from eg Google Play, Amazon Store, downloaded APK, etc...)
- Bump: sentry-native to 0.4.6
- Bump: Gradle to 6.8.1 and AGP to 4.1.2

## 4.0.0-beta.1

### Features

- Add addToTransactions to Attachment ([#1191](https://github.com/getsentry/sentry-java/pull/1191))
- Support SENTRY_TRACES_SAMPLE_RATE conf. via env variables ([#1171](https://github.com/getsentry/sentry-java/pull/1171))
- Pass request to CustomSamplingContext in Spring integration ([#1172](https://github.com/getsentry/sentry-java/pull/1172))
- Move `SentrySpanClientHttpRequestInterceptor` to Spring module ([#1181](https://github.com/getsentry/sentry-java/pull/1181))
- Add overload for `transaction/span.finish(SpanStatus)` ([#1182](https://github.com/getsentry/sentry-java/pull/1182))
- Simplify registering traces sample callback in Spring integration ([#1184](https://github.com/getsentry/sentry-java/pull/1184))
- Polish Performance API ([#1165](https://github.com/getsentry/sentry-java/pull/1165))
- Set "debug" through external properties ([#1186](https://github.com/getsentry/sentry-java/pull/1186))
- Simplify Spring integration ([#1188](https://github.com/getsentry/sentry-java/pull/1188))
- Init overload with dsn ([#1195](https://github.com/getsentry/sentry-java/pull/1195))
- Enable Kotlin map-like access on CustomSamplingContext ([#1192](https://github.com/getsentry/sentry-java/pull/1192))
- Auto register custom ITransportFactory in Spring integration ([#1194](https://github.com/getsentry/sentry-java/pull/1194))
- Improve Kotlin property access in Performance API ([#1193](https://github.com/getsentry/sentry-java/pull/1193))
- Copy options tags to transactions ([#1198](https://github.com/getsentry/sentry-java/pull/1198))
- Add convenient method for accessing event's throwable ([#1202](https://github.com/getsentry/sentry-java/pull/1202))

### Fixes

- Ref: Set SpanContext on SentryTransaction to avoid potential NPE ([#1173](https://github.com/getsentry/sentry-java/pull/1173))
- Free Local Refs manually due to Android local ref. count limits
- Bring back support for setting transaction name without ongoing transaction ([#1183](https://github.com/getsentry/sentry-java/pull/1183))

## 4.0.0-alpha.3

### Features

- Improve ITransaction and ISpan null-safety compatibility ([#1161](https://github.com/getsentry/sentry-java/pull/1161))
- Automatically assign span context to captured events ([#1156](https://github.com/getsentry/sentry-java/pull/1156))
- Autoconfigure Apache HttpClient 5 based Transport in Spring Boot integration ([#1143](https://github.com/getsentry/sentry-java/pull/1143))
- Send user.ip_address = {{auto}} when sendDefaultPii is true ([#1015](https://github.com/getsentry/sentry-java/pull/1015))
- Read tracesSampleRate from AndroidManifest
- OutboxSender supports all envelope item types ([#1158](https://github.com/getsentry/sentry-java/pull/1158))
- Read `uncaught.handler.enabled` property from the external configuration
- Resolve servername from the localhost address
- Add maxAttachmentSize to SentryOptions ([#1138](https://github.com/getsentry/sentry-java/pull/1138))
- Drop invalid attachments ([#1134](https://github.com/getsentry/sentry-java/pull/1134))
- Set isSideLoaded info tags
- Add non blocking Apache HttpClient 5 based Transport ([#1136](https://github.com/getsentry/sentry-java/pull/1136))

### Fixes

- Ref: Make Attachment immutable ([#1120](https://github.com/getsentry/sentry-java/pull/1120))
- Ref: using Calendar to generate Dates
- Ref: Return NoOpTransaction instead of null ([#1126](https://github.com/getsentry/sentry-java/pull/1126))
- Ref: `ITransport` implementations are now responsible for executing request in asynchronous or synchronous way ([#1118](https://github.com/getsentry/sentry-java/pull/1118))
- Ref: Add option to set `TransportFactory` instead of `ITransport` on `SentryOptions` ([#1124](https://github.com/getsentry/sentry-java/pull/1124))
- Ref: Simplify ITransport creation in ITransportFactory ([#1135](https://github.com/getsentry/sentry-java/pull/1135))
- Fixes and Tests: Session serialization and deserialization
- Inheriting sampling decision from parent ([#1100](https://github.com/getsentry/sentry-java/pull/1100))
- Exception only sets a stack trace if there are frames
- Initialize Logback after context refreshes ([#1129](https://github.com/getsentry/sentry-java/pull/1129))
- Do not crash when passing null values to @Nullable methods, eg User and Scope
- Resolving dashed properties from external configuration
- Consider {{ auto }} as a default ip address ([#1015](https://github.com/getsentry/sentry-java/pull/1015))
- Set release and environment on Transactions ([#1152](https://github.com/getsentry/sentry-java/pull/1152))
- Do not set transaction on the scope automatically

## 4.0.0-alpha.2

### Features

- Add basic support for attachments ([#1082](https://github.com/getsentry/sentry-java/pull/1082))
- Set transaction name on events and transactions sent using Spring integration ([#1067](https://github.com/getsentry/sentry-java/pull/1067))
- Set global tags on SentryOptions and load them from external configuration ([#1066](https://github.com/getsentry/sentry-java/pull/1066))
- Add API validator and remove deprecated methods
- Add more convenient method to start a child span ([#1073](https://github.com/getsentry/sentry-java/pull/1073))
- Autoconfigure traces callback in Spring Boot integration ([#1074](https://github.com/getsentry/sentry-java/pull/1074))
- Resolve in-app-includes and in-app-excludes parameters from the external configuration
- Make InAppIncludesResolver public ([#1084](https://github.com/getsentry/sentry-java/pull/1084))
- Add the ability to register multiple OptionsConfiguration beans ([#1093](https://github.com/getsentry/sentry-java/pull/1093))
- Database query tracing with datasource-proxy ([#1095](https://github.com/getsentry/sentry-java/pull/1095))

### Fixes

- Ref: Refactor resolving SpanContext for Throwable ([#1068](https://github.com/getsentry/sentry-java/pull/1068))
- Ref: Change "op" to "operation" in @SentrySpan and @SentryTransaction
- Remove method reference in SentryEnvelopeItem ([#1091](https://github.com/getsentry/sentry-java/pull/1091))
- Set current thread only if there are no exceptions
- SentryOptions creates GsonSerializer by default
- Append DebugImage list if event already has it
- Sort breadcrumbs by Date if there are breadcrumbs already in the event

## 4.0.0-alpha.1

### Features

- Load `sentry.properties` from the application's current working directory ([#1046](https://github.com/getsentry/sentry-java/pull/1046))
- Performance monitoring ([#971](https://github.com/getsentry/sentry-java/pull/971))
- Performance monitoring for Spring Boot applications ([#971](https://github.com/getsentry/sentry-java/pull/971))

### Fixes

- Ref: Refactor JSON deserialization ([#1047](https://github.com/getsentry/sentry-java/pull/1047))

## 3.2.1

### Fixes

- Set current thread only if theres no exceptions ([#1064](https://github.com/getsentry/sentry-java/pull/1064))
- Append DebugImage list if event already has it ([#1092](https://github.com/getsentry/sentry-java/pull/1092))
- Sort breadcrumbs by Date if there are breadcrumbs already in the event ([#1094](https://github.com/getsentry/sentry-java/pull/1094))
- Free Local Refs manually due to Android local ref. count limits  ([#1179](https://github.com/getsentry/sentry-java/pull/1179))

## 3.2.0

### Features

- Expose a Module (Debug images) Loader for Android thru sentry-native ([#1043](https://github.com/getsentry/sentry-java/pull/1043))
- Added java doc to protocol classes based on sentry-data-schemes project ([#1045](https://github.com/getsentry/sentry-java/pull/1045))
- Make SentryExceptionResolver Order configurable to not send handled web exceptions ([#1008](https://github.com/getsentry/sentry-java/pull/1008))
- Resolve HTTP Proxy parameters from the external configuration ([#1028](https://github.com/getsentry/sentry-java/pull/1028))
- Sentry NDK integration is compiled against default NDK version based on AGP's version ([#1048](https://github.com/getsentry/sentry-java/pull/1048))

### Fixes

- Bump: AGP 4.1.1 ([#1040](https://github.com/getsentry/sentry-java/pull/1040))
- Update to sentry-native 0.4.4 and fix shared library builds ([#1039](https://github.com/getsentry/sentry-java/pull/1039))
- use neutral Locale for String operations ([#1033](https://github.com/getsentry/sentry-java/pull/1033))
- Clean up JNI code and properly free strings ([#1050](https://github.com/getsentry/sentry-java/pull/1050))
- set userId for hard-crashes if no user is set ([#1049](https://github.com/getsentry/sentry-java/pull/1049))

## 3.1.3

### Fixes

- Fix broken NDK integration on 3.1.2 (release failed on packaging a .so file)
- Increase max cached events to 30 ([#1029](https://github.com/getsentry/sentry-java/pull/1029))
- Normalize DSN URI ([#1030](https://github.com/getsentry/sentry-java/pull/1030))

## 3.1.2

### Features

- Manually capturing User Feedback
- Set environment to "production" by default.
- Make public the Breadcrumb constructor that accepts a Date ([#1012](https://github.com/getsentry/sentry-java/pull/1012))

### Fixes

- ref: Validate event id on user feedback submission

## 3.1.1

### Features

- Bind logging related SentryProperties to Slf4j Level instead of Logback to improve Log4j2 compatibility

### Fixes

- Prevent Logback and Log4j2 integrations from re-initializing Sentry when Sentry is already initialized
- Make sure HttpServletRequestSentryUserProvider runs by default before custom SentryUserProvider beans
- Fix setting up Sentry in Spring Webflux annotation by changing the scope of Spring WebMvc related dependencies

## 3.1.0

### Features

- Make getThrowable public and improve set contexts ([#967](https://github.com/getsentry/sentry-java/pull/967))
- Accepted quoted values in properties from external configuration ([#972](https://github.com/getsentry/sentry-java/pull/972))

### Fixes

- Auto-Configure `inAppIncludes` in Spring Boot integration ([#966](https://github.com/getsentry/sentry-java/pull/966))
- Bump: Android Gradle Plugin 4.0.2 ([#968](https://github.com/getsentry/sentry-java/pull/968))
- Don't require `sentry.dsn` to be set when using `io.sentry:sentry-spring-boot-starter` and `io.sentry:sentry-logback` together ([#965](https://github.com/getsentry/sentry-java/pull/965))
- Remove chunked streaming mode ([#974](https://github.com/getsentry/sentry-java/pull/974))
- Android 11 + targetSdkVersion 30 crashes Sentry on start ([#977](https://github.com/getsentry/sentry-java/pull/977))

## 3.0.0

## Java + Android

This release marks the re-unification of Java and Android SDK code bases.
It's based on the Android 2.0 SDK, which implements [Sentry's unified API](https://develop.sentry.dev/sdk/unified-api/).

Considerable changes were done, which include a lot of improvements. More are covered below, but the highlights are:

- Improved `log4j2` integration
  - Capture breadcrumbs for level INFO and higher
  - Raises event for ERROR and higher.
  - Minimum levels are configurable.
  - Optionally initializes the SDK via appender.xml
- Dropped support to `log4j`.
- Improved `logback` integration
  - Capture breadcrumbs for level INFO and higher
  - Raises event for ERROR and higher.
  - Minimum levels are configurable.
  - Optionally initializes the SDK via appender.xml
  - Configurable via Spring integration if both are enabled
- Spring
  - No more duplicate events with Spring and logback
  - Auto initalizes if DSN is available
  - Configuration options available with auto complete
- Google App Engine support dropped

## What’s Changed

- Callback to validate SSL certificate ([#944](https://github.com/getsentry/sentry-java/pull/944))
- Attach stack traces enabled by default

### Android specific

- Release health enabled by default for Android
- Sync of Scopes for Java -> Native (NDK)
- Bump Sentry-Native v0.4.2
- Android 11 Support

[Android migration docs](https://docs.sentry.io/platforms/android/migration/#migrating-from-sentry-android-2x-to-sentry-android-3x)

### Java specific

- Unified API for Java SDK and integrations (Spring, Spring boot starter, Servlet, Logback, Log4j2)

New Java [docs](https://docs.sentry.io/platforms/java/) are live and being improved.

## Acquisition

Packages were released on [`bintray sentry-java`](https://dl.bintray.com/getsentry/sentry-java/io/sentry/), [`bintray sentry-android`](https://dl.bintray.com/getsentry/sentry-android/io/sentry/), [`jcenter`](https://jcenter.bintray.com/io/sentry/) and [`mavenCentral`](https://repo.maven.apache.org/maven2/io/sentry/)

## Where is the Java 1.7 code base?

The previous Java releases, are all available in this repository through the tagged releases.
## 3.0.0-beta.1

## What’s Changed

- feat: ssl support ([#944](https://github.com/getsentry/sentry-java/pull/944)) @ninekaw9 @marandaneto
- feat: sync Java to C ([#937](https://github.com/getsentry/sentry-java/pull/937)) @bruno-garcia @marandaneto
- feat: Auto-configure Logback appender in Spring Boot integration. ([#938](https://github.com/getsentry/sentry-java/pull/938)) @maciejwalkowiak
- feat: Add Servlet integration. ([#935](https://github.com/getsentry/sentry-java/pull/935)) @maciejwalkowiak
- fix: Pop scope at the end of the request in Spring integration. ([#936](https://github.com/getsentry/sentry-java/pull/936)) @maciejwalkowiak
- bump: Upgrade Spring Boot to 2.3.4. ([#932](https://github.com/getsentry/sentry-java/pull/932)) @maciejwalkowiak
- fix: Do not set cookies when send pii is set to false. ([#931](https://github.com/getsentry/sentry-java/pull/931)) @maciejwalkowiak

Packages were released on [`bintray sentry-java`](https://dl.bintray.com/getsentry/sentry-java/io/sentry/), [`bintray sentry-android`](https://dl.bintray.com/getsentry/sentry-android/io/sentry/), [`jcenter`](https://jcenter.bintray.com/io/sentry/) and [`mavenCentral`](https://repo.maven.apache.org/maven2/io/sentry/)

We'd love to get feedback.

## 3.0.0-alpha.3

### Features

- Enable attach stack traces and disable attach threads by default ([#921](https://github.com/getsentry/sentry-java/pull/921)) @marandaneto

### Fixes

- Bump sentry-native to 0.4.2 ([#926](https://github.com/getsentry/sentry-java/pull/926)) @marandaneto
- ref: remove log level as RN do not use it anymore ([#924](https://github.com/getsentry/sentry-java/pull/924)) @marandaneto
- Read sample rate correctly from manifest meta data ([#923](https://github.com/getsentry/sentry-java/pull/923)) @marandaneto

Packages were released on [`bintray sentry-android`](https://dl.bintray.com/getsentry/sentry-android/io/sentry/) and [`bintray sentry-java`](https://dl.bintray.com/getsentry/sentry-java/io/sentry/)

We'd love to get feedback.

## 3.0.0-alpha.2

TBD

Packages were released on [bintray](https://dl.bintray.com/getsentry/maven/io/sentry/)

> Note: This release marks the unification of the Java and Android Sentry codebases based on the core of the Android SDK (version 2.x).
Previous releases for the Android SDK (version 2.x) can be found on the now archived: https://github.com/getsentry/sentry-android/

## 3.0.0-alpha.1

### Features

### Fixes


## New releases will happen on a different repository:

https://github.com/getsentry/sentry-java

## What’s Changed

### Features

### Fixes


- feat: enable release health by default

Packages were released on [`bintray`](https://dl.bintray.com/getsentry/sentry-android/io/sentry/sentry-android/), [`jcenter`](https://jcenter.bintray.com/io/sentry/sentry-android/) and [`mavenCentral`](https://repo.maven.apache.org/maven2/io/sentry/sentry-android/)

We'd love to get feedback.

## 2.3.1

### Fixes

- Add main thread checker for the app lifecycle integration ([#525](https://github.com/getsentry/sentry-android/pull/525)) @marandaneto
- Set correct migration link ([#523](https://github.com/getsentry/sentry-android/pull/523)) @fupduck
- Warn about Sentry re-initialization. ([#521](https://github.com/getsentry/sentry-android/pull/521)) @maciejwalkowiak
- Set SDK version in `MainEventProcessor`. ([#513](https://github.com/getsentry/sentry-android/pull/513)) @maciejwalkowiak
- Bump sentry-native to 0.4.0 ([#512](https://github.com/getsentry/sentry-android/pull/512)) @marandaneto
- Bump Gradle to 6.6 and fix linting issues ([#510](https://github.com/getsentry/sentry-android/pull/510)) @marandaneto
- fix(sentry-java): Contexts belong on the Scope ([#504](https://github.com/getsentry/sentry-android/pull/504)) @maciejwalkowiak
- Add tests for verifying scope changes thread isolation ([#508](https://github.com/getsentry/sentry-android/pull/508)) @maciejwalkowiak
- Set `SdkVersion` in default `SentryOptions` created in sentry-core module ([#506](https://github.com/getsentry/sentry-android/pull/506)) @maciejwalkowiak

Packages were released on [`bintray`](https://dl.bintray.com/getsentry/sentry-android/io/sentry/sentry-android/), [`jcenter`](https://jcenter.bintray.com/io/sentry/sentry-android/) and [`mavenCentral`](https://repo.maven.apache.org/maven2/io/sentry/sentry-android/)

We'd love to get feedback.

## 2.3.0

### Features

- Add console application sample. ([#502](https://github.com/getsentry/sentry-android/pull/502)) @maciejwalkowiak
- Log stacktraces in SystemOutLogger ([#498](https://github.com/getsentry/sentry-android/pull/498)) @maciejwalkowiak
- Add method to add breadcrumb with string parameter. ([#501](https://github.com/getsentry/sentry-android/pull/501)) @maciejwalkowiak

### Fixes

- Converting UTC and ISO timestamp when missing Locale/TimeZone do not error ([#505](https://github.com/getsentry/sentry-android/pull/505)) @marandaneto
- Call `Sentry#close` on JVM shutdown. ([#497](https://github.com/getsentry/sentry-android/pull/497)) @maciejwalkowiak
- ref: sentry-core changes for console app ([#473](https://github.com/getsentry/sentry-android/pull/473)) @marandaneto

Obs: If you are using its own instance of `Hub`/`SentryClient` and reflection to set up the SDK to be usable within Libraries, this change may break your code, please fix the renamed classes.

Packages were released on [`bintray`](https://dl.bintray.com/getsentry/sentry-android/io/sentry/sentry-android/), [`jcenter`](https://jcenter.bintray.com/io/sentry/sentry-android/) and [`mavenCentral`](https://repo.maven.apache.org/maven2/io/sentry/sentry-android/)

We'd love to get feedback.

## 2.2.2

### Features

- Add sdk to envelope header ([#488](https://github.com/getsentry/sentry-android/pull/488)) @marandaneto
- Log request if response code is not 200 ([#484](https://github.com/getsentry/sentry-android/pull/484)) @marandaneto

### Fixes

- Bump plugin versions ([#487](https://github.com/getsentry/sentry-android/pull/487)) @marandaneto
- Bump: AGP 4.0.1 ([#486](https://github.com/getsentry/sentry-android/pull/486)) @marandaneto

Packages were released on [`bintray`](https://dl.bintray.com/getsentry/sentry-android/io/sentry/sentry-android/), [`jcenter`](https://jcenter.bintray.com/io/sentry/sentry-android/) and [`mavenCentral`](https://repo.maven.apache.org/maven2/io/sentry/sentry-android/)

We'd love to get feedback.

## 2.2.1

### Fixes

- Timber adds breadcrumb even if event level is < minEventLevel ([#480](https://github.com/getsentry/sentry-android/pull/480)) @marandaneto
- Contexts serializer avoids reflection and fixes desugaring issue ([#478](https://github.com/getsentry/sentry-android/pull/478)) @marandaneto
- clone session before sending to the transport ([#474](https://github.com/getsentry/sentry-android/pull/474)) @marandaneto
- Bump Gradle 6.5.1 ([#479](https://github.com/getsentry/sentry-android/pull/479)) @marandaneto

Packages were released on [`bintray`](https://dl.bintray.com/getsentry/sentry-android/io/sentry/sentry-android/), [`jcenter`](https://jcenter.bintray.com/io/sentry/sentry-android/) and [`mavenCentral`](https://repo.maven.apache.org/maven2/io/sentry/sentry-android/)

We'd love to get feedback.

## 2.2.0

### Fixes

- Negative session sequence if the date is before java date epoch ([#471](https://github.com/getsentry/sentry-android/pull/471)) @marandaneto
- Deserialise unmapped contexts values from envelope ([#470](https://github.com/getsentry/sentry-android/pull/470)) @marandaneto
- Bump: sentry-native 0.3.4 ([#468](https://github.com/getsentry/sentry-android/pull/468)) @marandaneto

- feat: timber integration ([#464](https://github.com/getsentry/sentry-android/pull/464)) @marandaneto

1) To add integrations it requires a [manual initialization](https://docs.sentry.io/platforms/android/#manual-initialization) of the Android SDK.

2) Add the `sentry-android-timber` dependency:

```groovy
implementation 'io.sentry:sentry-android-timber:{version}' // version >= 2.2.0
```

3) Initialize and add the `SentryTimberIntegration`:

```java
SentryAndroid.init(this, options -> {
    // default values:
    // minEventLevel = ERROR
    // minBreadcrumbLevel = INFO
    options.addIntegration(new SentryTimberIntegration());

    // custom values for minEventLevel and minBreadcrumbLevel
    // options.addIntegration(new SentryTimberIntegration(SentryLevel.WARNING, SentryLevel.ERROR));
});
```

4) Use the Timber integration:

```java
try {
    int x = 1 / 0;
} catch (Exception e) {
    Timber.e(e);
}
```

Packages were released on [`bintray`](https://dl.bintray.com/getsentry/sentry-android/io/sentry/sentry-android/), [`jcenter`](https://jcenter.bintray.com/io/sentry/sentry-android/) and [`mavenCentral`](https://repo.maven.apache.org/maven2/io/sentry/sentry-android/)

We'd love to get feedback.

## 2.1.7

### Fixes

- Init native libs if available on SDK init ([#461](https://github.com/getsentry/sentry-android/pull/461)) @marandaneto
- Make JVM target explicit in sentry-core ([#462](https://github.com/getsentry/sentry-android/pull/462)) @dilbernd
- Timestamp with millis from react-native should be in UTC format ([#456](https://github.com/getsentry/sentry-android/pull/456)) @marandaneto
- Bump Gradle to 6.5 ([#454](https://github.com/getsentry/sentry-android/pull/454)) @marandaneto

Packages were released on [`bintray`](https://dl.bintray.com/getsentry/sentry-android/io/sentry/sentry-android/), [`jcenter`](https://jcenter.bintray.com/io/sentry/sentry-android/) and [`mavenCentral`](https://repo.maven.apache.org/maven2/io/sentry/sentry-android/)

We'd love to get feedback.

## 2.1.6

### Fixes

- Do not lookup sentry-debug-meta but instead load it directly ([#445](https://github.com/getsentry/sentry-android/pull/445)) @marandaneto
- Regression on v2.1.5 which can cause a crash on SDK init

Packages were released on [`bintray`](https://dl.bintray.com/getsentry/sentry-android/io/sentry/sentry-android/), [`jcenter`](https://jcenter.bintray.com/io/sentry/sentry-android/) and [`mavenCentral`](https://repo.maven.apache.org/maven2/io/sentry/sentry-android/)

We'd love to get feedback.

## 2.1.5

### Fixes

This version has a severe bug and can cause a crash on SDK init

Please upgrade to https://github.com/getsentry/sentry-android/releases/tag/2.1.6

## 2.1.4

### Features

- Make gzip as default content encoding type ([#433](https://github.com/getsentry/sentry-android/pull/433)) @marandaneto
- Use AGP 4 features ([#366](https://github.com/getsentry/sentry-android/pull/366)) @marandaneto
- Create GH Actions CI for Ubuntu/macOS ([#403](https://github.com/getsentry/sentry-android/pull/403)) @marandaneto
- Make root checker better and minimize false positive ([#417](https://github.com/getsentry/sentry-android/pull/417)) @marandaneto

### Fixes

- bump: sentry-native to 0.3.1 ([#440](https://github.com/getsentry/sentry-android/pull/440)) @marandaneto
- Update last session timestamp ([#437](https://github.com/getsentry/sentry-android/pull/437)) @marandaneto
- Filter trim memory breadcrumbs ([#431](https://github.com/getsentry/sentry-android/pull/431)) @marandaneto

Packages were released on [`bintray`](https://dl.bintray.com/getsentry/sentry-android/io/sentry/sentry-android/), [`jcenter`](https://jcenter.bintray.com/io/sentry/sentry-android/) and [`mavenCentral`](https://repo.maven.apache.org/maven2/io/sentry/sentry-android/)

We'd love to get feedback.

## 2.1.3

### Fixes

This fixes several critical bugs in sentry-android 2.0 and 2.1

- Sentry.init register integrations after creating the main Hub instead of doing it in the main Hub ctor ([#427](https://github.com/getsentry/sentry-android/pull/427)) @marandaneto
- make NoOpLogger public ([#425](https://github.com/getsentry/sentry-android/pull/425)) @marandaneto
- ConnectivityChecker returns connection status and events are not trying to be sent if no connection. ([#420](https://github.com/getsentry/sentry-android/pull/420)) @marandaneto
- thread pool executor is a single thread executor instead of scheduled thread executor ([#422](https://github.com/getsentry/sentry-android/pull/422)) @marandaneto
- Add Abnormal to the Session.State enum as its part of the protocol ([#424](https://github.com/getsentry/sentry-android/pull/424)) @marandaneto
- Bump: Gradle to 6.4.1 ([#419](https://github.com/getsentry/sentry-android/pull/419)) @marandaneto

We recommend that you use sentry-android 2.1.3 over the initial release of sentry-android 2.0 and 2.1.

Packages were released on [`bintray`](https://dl.bintray.com/getsentry/sentry-android/io/sentry/sentry-android/), [`jcenter`](https://jcenter.bintray.com/io/sentry/sentry-android/) and [`mavenCentral`](https://repo.maven.apache.org/maven2/io/sentry/sentry-android/)

We'd love to get feedback.

## 2.1.2

### Features

- Added options to configure http transport ([#411](https://github.com/getsentry/sentry-android/pull/411)) @marandaneto

### Fixes

- Phone state breadcrumbs require read_phone_state on older OS versions ([#415](https://github.com/getsentry/sentry-android/pull/415)) @marandaneto @bsergean
- before raising ANR events, we check ProcessErrorStateInfo if available ([#412](https://github.com/getsentry/sentry-android/pull/412)) @marandaneto
- send cached events to use a single thread executor ([#405](https://github.com/getsentry/sentry-android/pull/405)) @marandaneto
- initing SDK on AttachBaseContext ([#409](https://github.com/getsentry/sentry-android/pull/409)) @marandaneto
- sessions can't be abnormal, but exited if not ended properly ([#410](https://github.com/getsentry/sentry-android/pull/410)) @marandaneto

Packages were released on [`bintray`](https://dl.bintray.com/getsentry/sentry-android/io/sentry/sentry-android/), [`jcenter`](https://jcenter.bintray.com/io/sentry/sentry-android/) and [`mavenCentral`](https://repo.maven.apache.org/maven2/io/sentry/sentry-android/)

We'd love to get feedback.

## 2.1.1

### Features

- Added missing getters on Breadcrumb and SentryEvent ([#397](https://github.com/getsentry/sentry-android/pull/397)) @marandaneto
- Add trim memory breadcrumbs ([#395](https://github.com/getsentry/sentry-android/pull/395)) @marandaneto
- Only set breadcrumb extras if not empty ([#394](https://github.com/getsentry/sentry-android/pull/394)) @marandaneto
- Added samples of how to disable automatic breadcrumbs ([#389](https://github.com/getsentry/sentry-android/pull/389)) @marandaneto

### Fixes

- Set missing release, environment and dist to sentry-native options ([#404](https://github.com/getsentry/sentry-android/pull/404)) @marandaneto
- Do not add automatic and empty sensor breadcrumbs ([#401](https://github.com/getsentry/sentry-android/pull/401)) @marandaneto
- ref: removed Thread.sleep from LifecycleWatcher tests, using awaitility and DateProvider ([#392](https://github.com/getsentry/sentry-android/pull/392)) @marandaneto
- ref: added a DateTimeProvider for making retry after testable ([#391](https://github.com/getsentry/sentry-android/pull/391)) @marandaneto
- Bump Gradle to 6.4 ([#390](https://github.com/getsentry/sentry-android/pull/390)) @marandaneto
- Bump sentry-native to 0.2.6 ([#396](https://github.com/getsentry/sentry-android/pull/396)) @marandaneto

Packages were released on [`bintray`](https://dl.bintray.com/getsentry/sentry-android/io/sentry/sentry-android/), [`jcenter`](https://jcenter.bintray.com/io/sentry/sentry-android/) and [`mavenCentral`](https://repo.maven.apache.org/maven2/io/sentry/sentry-android/)

We'd love to get feedback.

## 2.1.0

### Features

- Includes all the changes of 2.1.0 alpha, beta and RC

### Fixes

- fix when PhoneStateListener is not ready for use ([#387](https://github.com/getsentry/sentry-android/pull/387)) @marandaneto
- make ANR 5s by default ([#388](https://github.com/getsentry/sentry-android/pull/388)) @marandaneto
- rate limiting by categories ([#381](https://github.com/getsentry/sentry-android/pull/381)) @marandaneto
- Bump NDK to latest stable version 21.1.6352462 ([#386](https://github.com/getsentry/sentry-android/pull/386)) @marandaneto

Packages were released on [`bintray`](https://dl.bintray.com/getsentry/sentry-android/io/sentry/sentry-android/), [`jcenter`](https://jcenter.bintray.com/io/sentry/sentry-android/) and [`mavenCentral`](https://repo.maven.apache.org/maven2/io/sentry/sentry-android/)

We'd love to get feedback.

## 2.0.3

### Fixes

- patch from 2.1.0-alpha.2 - avoid crash if NDK throws UnsatisfiedLinkError ([#344](https://github.com/getsentry/sentry-android/pull/344)) @marandaneto

Packages were released on [`bintray`](https://dl.bintray.com/getsentry/sentry-android/io/sentry/sentry-android/), [`jcenter`](https://jcenter.bintray.com/io/sentry/sentry-android/) and [`mavenCentral`](https://repo.maven.apache.org/maven2/io/sentry/sentry-android/)

We'd love to get feedback.

## 2.1.0-RC.1

### Features

- Options for uncaught exception and make SentryOptions list Thread-Safe ([#384](https://github.com/getsentry/sentry-android/pull/384)) @marandaneto
- Automatic breadcrumbs for app, activity and sessions lifecycles and system events ([#348](https://github.com/getsentry/sentry-android/pull/348)) @marandaneto
- Make capture session and envelope internal ([#372](https://github.com/getsentry/sentry-android/pull/372)) @marandaneto

### Fixes

- If retry after header has empty categories, apply retry after to all of them ([#377](https://github.com/getsentry/sentry-android/pull/377)) @marandaneto
- Discard events and envelopes if cached and retry after ([#378](https://github.com/getsentry/sentry-android/pull/378)) @marandaneto
- Merge loadLibrary calls for sentry-native and clean up CMake files ([#373](https://github.com/getsentry/sentry-android/pull/373)) @Swatinem
- Exceptions should be sorted oldest to newest ([#370](https://github.com/getsentry/sentry-android/pull/370)) @marandaneto
- Check external storage size even if its read only ([#368](https://github.com/getsentry/sentry-android/pull/368)) @marandaneto
- Wrong check for cellular network capability ([#369](https://github.com/getsentry/sentry-android/pull/369)) @marandaneto
- add ScheduledForRemoval annotation to deprecated methods ([#375](https://github.com/getsentry/sentry-android/pull/375)) @marandaneto
- Bump NDK to 21.0.6113669 ([#367](https://github.com/getsentry/sentry-android/pull/367)) @marandaneto
- Bump AGP and add new make cmd to check for updates ([#365](https://github.com/getsentry/sentry-android/pull/365)) @marandaneto

Packages were released on [`bintray`](https://dl.bintray.com/getsentry/sentry-android/io/sentry/sentry-android/), [`jcenter`](https://jcenter.bintray.com/io/sentry/sentry-android/) and [`mavenCentral`](https://repo.maven.apache.org/maven2/io/sentry/sentry-android/)

We'd love to get feedback.

## 2.1.0-beta.2

### Fixes

- Bump sentry-native to 0.2.4 ([#364](https://github.com/getsentry/sentry-android/pull/364)) @marandaneto
- Update current session on session start after deleting previous session ([#362](https://github.com/getsentry/sentry-android/pull/362)) @marandaneto

Packages were released on [`bintray`](https://dl.bintray.com/getsentry/sentry-android/io/sentry/sentry-android/), [`jcenter`](https://jcenter.bintray.com/io/sentry/sentry-android/) and [`mavenCentral`](https://repo.maven.apache.org/maven2/io/sentry/sentry-android/)

We'd love to get feedback.

## 2.1.0-beta.1

### Fixes

- Bump sentry-native to 0.2.3 ([#357](https://github.com/getsentry/sentry-android/pull/357)) @marandaneto
- Check for androidx availability on runtime ([#356](https://github.com/getsentry/sentry-android/pull/356)) @marandaneto
- If theres a left over session file and its crashed, we should not overwrite its state ([#354](https://github.com/getsentry/sentry-android/pull/354)) @marandaneto
- Session should be exited state if state was ok ([#352](https://github.com/getsentry/sentry-android/pull/352)) @marandaneto
- Envelope has dedicated endpoint ([#353](https://github.com/getsentry/sentry-android/pull/353)) @marandaneto

Packages were released on [`bintray`](https://dl.bintray.com/getsentry/sentry-android/io/sentry/sentry-android/), [`jcenter`](https://jcenter.bintray.com/io/sentry/sentry-android/) and [`mavenCentral`](https://repo.maven.apache.org/maven2/io/sentry/sentry-android/)

We'd love to get feedback.

## 2.1.0-alpha.2

### Fixes

- Change integration order for cached outbox events ([#347](https://github.com/getsentry/sentry-android/pull/347)) @marandaneto
- Avoid crash if NDK throws UnsatisfiedLinkError ([#344](https://github.com/getsentry/sentry-android/pull/344)) @marandaneto
- Avoid getting a threadlocal twice. ([#339](https://github.com/getsentry/sentry-android/pull/339)) @metlos
- Removing session tracking guard on hub and client ([#338](https://github.com/getsentry/sentry-android/pull/338)) @marandaneto
- Bump agp to 3.6.2 ([#336](https://github.com/getsentry/sentry-android/pull/336)) @marandaneto
- Fix racey ANR integration ([#332](https://github.com/getsentry/sentry-android/pull/332)) @marandaneto
- Logging envelopes path when possible instead of nullable id ([#331](https://github.com/getsentry/sentry-android/pull/331)) @marandaneto
- Renaming transport gate method ([#330](https://github.com/getsentry/sentry-android/pull/330)) @marandaneto

Packages were released on [`bintray`](https://dl.bintray.com/getsentry/sentry-android/io/sentry/sentry-android/), [`jcenter`](https://jcenter.bintray.com/io/sentry/sentry-android/) and [`mavenCentral`](https://repo.maven.apache.org/maven2/io/sentry/sentry-android/)

We'd love to get feedback.

## 2.1.0-alpha.1

Release of Sentry's new SDK for Android.

## What’s Changed

### Features

- Release health @marandaneto @bruno-garcia
- ANR report should have 'was active=yes' on the dashboard ([#299](https://github.com/getsentry/sentry-android/pull/299)) @marandaneto
- NDK events apply scoped data ([#322](https://github.com/getsentry/sentry-android/pull/322)) @marandaneto
- Add a StdoutTransport ([#310](https://github.com/getsentry/sentry-android/pull/310)) @mike-burns
- Implementing new retry after protocol ([#306](https://github.com/getsentry/sentry-android/pull/306)) @marandaneto

### Fixes

- Bump sentry-native to 0.2.2 ([#305](https://github.com/getsentry/sentry-android/pull/305)) @Swatinem
- Missing App's info ([#315](https://github.com/getsentry/sentry-android/pull/315)) @marandaneto
- Buffered writers/readers - otimizations ([#311](https://github.com/getsentry/sentry-android/pull/311)) @marandaneto
- Boot time should be UTC ([#309](https://github.com/getsentry/sentry-android/pull/309)) @marandaneto
- Make transport result public ([#300](https://github.com/getsentry/sentry-android/pull/300)) @marandaneto

Packages were released on [`bintray`](https://dl.bintray.com/getsentry/sentry-android/io/sentry/sentry-android/), [`jcenter`](https://jcenter.bintray.com/io/sentry/sentry-android/) and [`mavenCentral`](https://repo.maven.apache.org/maven2/io/sentry/sentry-android/)

We'd love to get feedback.

## 2.0.2

Release of Sentry's new SDK for Android.

### Features

- MavenCentral support ([#284](https://github.com/getsentry/sentry-android/pull/284)) @marandaneto

### Fixes

- Bump AGP to 3.6.1 ([#285](https://github.com/getsentry/sentry-android/pull/285)) @marandaneto

Packages were released on [`bintray`](https://dl.bintray.com/getsentry/sentry-android/io/sentry/sentry-android/), [`jcenter`](https://jcenter.bintray.com/io/sentry/sentry-android/) and [`mavenCentral`](https://repo.maven.apache.org/maven2/io/sentry/sentry-android/)

We'd love to get feedback.

## 2.0.1

Release of Sentry's new SDK for Android.

## What’s Changed

### Features

- Attach threads/stacktraces ([#267](https://github.com/getsentry/sentry-android/pull/267)) @marandaneto
- Add the default serverName to SentryOptions and use it in MainEventProcessor ([#279](https://github.com/getsentry/sentry-android/pull/279)) @metlos

### Fixes

- set current threadId when there's no mechanism set ([#277](https://github.com/getsentry/sentry-android/pull/277)) @marandaneto
- Preview package manager ([#269](https://github.com/getsentry/sentry-android/pull/269)) @bruno-garcia

Packages were released on [`bintray`](https://dl.bintray.com/getsentry/sentry-android/io/sentry/), [`jcenter`](https://jcenter.bintray.com/io/sentry/sentry-android/)

We'd love to get feedback.

## 2.0.0

Release of Sentry's new SDK for Android.

New features not offered by (1.7.x):

- NDK support
  - Captures crashes caused by native code
  - Access to the [`sentry-native` SDK](https://github.com/getsentry/sentry-native/) API by your native (C/C++/Rust code/..).
- Automatic init (just add your `DSN` to the manifest)
   - Proguard rules are added automatically
   - Permission (Internet) is added automatically
- Uncaught Exceptions might be captured even before the app restarts
- Sentry's Unified API.
- More context/device information
- Packaged as `aar`
- Frames from the app automatically marked as `InApp=true` (stack traces in Sentry highlights them by default).
- Complete Sentry Protocol available.
- All threads and their stack traces are captured.
- Sample project in this repo to test many features (segfault, uncaught exception, ANR...)

Features from the current SDK like `ANR` are also available (by default triggered after 4 seconds).

Packages were released on [`bintray`](https://dl.bintray.com/getsentry/sentry-android/io/sentry/), [`jcenter`](https://jcenter.bintray.com/io/sentry/sentry-android/)

We'd love to get feedback.

## 2.0.0-rc04

Release of Sentry's new SDK for Android.

### Features

- Take sampleRate from metadata ([#262](https://github.com/getsentry/sentry-android/pull/262)) @bruno-garcia
- Support mills timestamp format ([#263](https://github.com/getsentry/sentry-android/pull/263)) @marandaneto
- Adding logs to installed integrations ([#265](https://github.com/getsentry/sentry-android/pull/265)) @marandaneto

### Fixes

- Breacrumb.data to string,object, Add LOG level ([#264](https://github.com/getsentry/sentry-android/pull/264)) @HazAT
- Read release conf. on manifest ([#266](https://github.com/getsentry/sentry-android/pull/266)) @marandaneto

Packages were released on [`bintray`](https://dl.bintray.com/getsentry/sentry-android/io/sentry/), [`jcenter`](https://jcenter.bintray.com/io/sentry/sentry-android/)

We'd love to get feedback and we'll work in getting the GA `2.0.0` out soon.
Until then, the [stable SDK offered by Sentry is at version 1.7.30](https://github.com/getsentry/sentry-java/releases/tag/v1.7.30)

## 2.0.0-rc03

Release of Sentry's new SDK for Android.

### Fixes

- fixes ([#259](https://github.com/getsentry/sentry-android/issues/259)) - NPE check on getExternalFilesDirs items. ([#260](https://github.com/getsentry/sentry-android/pull/260)) @marandaneto
- strictMode typo ([#258](https://github.com/getsentry/sentry-android/pull/258)) @marandaneto

Packages were released on [`bintray`](https://dl.bintray.com/getsentry/sentry-android/io/sentry/), [`jcenter`](https://jcenter.bintray.com/io/sentry/sentry-android/)

We'd love to get feedback and we'll work in getting the GA `2.0.0` out soon.
Until then, the [stable SDK offered by Sentry is at version 1.7.30](https://github.com/getsentry/sentry-java/releases/tag/v1.7.30)

## 2.0.0-rc02

Release of Sentry's new SDK for Android.

### Features

- Hub mode configurable ([#247](https://github.com/getsentry/sentry-android/pull/247)) @bruno-garcia
- Added remove methods (tags/extras) to the sentry static class ([#243](https://github.com/getsentry/sentry-android/pull/243)) @marandaneto

### Fixes


- Update ndk for new sentry-native version ([#235](https://github.com/getsentry/sentry-android/pull/235)) @Swatinem @marandaneto
- Make integrations public ([#256](https://github.com/getsentry/sentry-android/pull/256)) @marandaneto
- Bump build-tools ([#255](https://github.com/getsentry/sentry-android/pull/255)) @marandaneto
- Added javadocs to scope and its dependencies ([#253](https://github.com/getsentry/sentry-android/pull/253)) @marandaneto
- Build all ABIs ([#254](https://github.com/getsentry/sentry-android/pull/254)) @marandaneto
- Moving back ANR timeout from long to int param. ([#252](https://github.com/getsentry/sentry-android/pull/252)) @marandaneto
- Added HubAdapter to call Sentry static methods from Integrations ([#250](https://github.com/getsentry/sentry-android/pull/250)) @marandaneto
- New Release format ([#242](https://github.com/getsentry/sentry-android/pull/242)) @marandaneto
- Javadocs for SentryOptions ([#246](https://github.com/getsentry/sentry-android/pull/246)) @marandaneto
- non-app is already inApp excluded by default. ([#244](https://github.com/getsentry/sentry-android/pull/244)) @marandaneto
- Fix if symlink exists for sentry-native ([#241](https://github.com/getsentry/sentry-android/pull/241)) @marandaneto
- Clone method - race condition free ([#226](https://github.com/getsentry/sentry-android/pull/226)) @marandaneto
- Refactoring breadcrumbs callback ([#239](https://github.com/getsentry/sentry-android/pull/239)) @marandaneto

Packages were released on [`bintray`](https://dl.bintray.com/getsentry/sentry-android/io/sentry/), [`jcenter`](https://jcenter.bintray.com/io/sentry/sentry-android/)

We'd love to get feedback and we'll work in getting the GA `2.0.0` out soon.
Until then, the [stable SDK offered by Sentry is at version 1.7.30](https://github.com/getsentry/sentry-java/releases/tag/v1.7.30)

## 2.0.0-rc01

Release of Sentry's new SDK for Android.

## What’s Changed

### Features

- Added remove methods for Scope data ([#237](https://github.com/getsentry/sentry-android/pull/237)) @marandaneto
- More device context (deviceId, connectionType and language) ([#229](https://github.com/getsentry/sentry-android/pull/229)) @marandaneto
- Added a few java docs (Sentry, Hub and SentryClient) ([#223](https://github.com/getsentry/sentry-android/pull/223)) @marandaneto
- Implemented diagnostic logger ([#218](https://github.com/getsentry/sentry-android/pull/218)) @marandaneto
- Added event processors to scope ([#209](https://github.com/getsentry/sentry-android/pull/209)) @marandaneto
- Added android transport gate ([#206](https://github.com/getsentry/sentry-android/pull/206)) @marandaneto
- Added executor for caching values out of the main thread ([#201](https://github.com/getsentry/sentry-android/pull/201)) @marandaneto

### Fixes


- Honor RetryAfter ([#236](https://github.com/getsentry/sentry-android/pull/236)) @marandaneto
- Add tests for SentryValues ([#238](https://github.com/getsentry/sentry-android/pull/238)) @philipphofmann
- Do not set frames if there's none ([#234](https://github.com/getsentry/sentry-android/pull/234)) @marandaneto
- Always call interrupt after InterruptedException ([#232](https://github.com/getsentry/sentry-android/pull/232)) @marandaneto
- Mark as current thread if its the main thread ([#228](https://github.com/getsentry/sentry-android/pull/228)) @marandaneto
- Fix lgtm alerts ([#219](https://github.com/getsentry/sentry-android/pull/219)) @marandaneto
- Written unit tests to ANR integration ([#215](https://github.com/getsentry/sentry-android/pull/215)) @marandaneto
- Added blog posts to README ([#214](https://github.com/getsentry/sentry-android/pull/214)) @marandaneto
- Raise code coverage for Dsn to 100% ([#212](https://github.com/getsentry/sentry-android/pull/212)) @philipphofmann
- Remove redundant times(1) for Mockito.verify ([#211](https://github.com/getsentry/sentry-android/pull/211)) @philipphofmann
- Transport may be set on options ([#203](https://github.com/getsentry/sentry-android/pull/203)) @marandaneto
- dist may be set on options ([#204](https://github.com/getsentry/sentry-android/pull/204)) @marandaneto
- Throw an exception if DSN is not set ([#200](https://github.com/getsentry/sentry-android/pull/200)) @marandaneto
- Migration guide markdown ([#197](https://github.com/getsentry/sentry-android/pull/197)) @marandaneto

Packages were released on [`bintray`](https://dl.bintray.com/getsentry/sentry-android/io/sentry/), [`jcenter`](https://jcenter.bintray.com/io/sentry/sentry-android/)

We'd love to get feedback and we'll work in getting the GA `2.0.0` out soon.
Until then, the [stable SDK offered by Sentry is at version 1.7.29](https://github.com/getsentry/sentry-java/releases/tag/v1.7.29)

## 2.0.0-beta02

Release of Sentry's new SDK for Android.

### Features

- addBreadcrumb overloads ([#196](https://github.com/getsentry/sentry-android/pull/196)) and ([#198](https://github.com/getsentry/sentry-android/pull/198))

### Fixes

- fix Android bug on API 24 and 25 about getting current threads and stack traces ([#194](https://github.com/getsentry/sentry-android/pull/194))

Packages were released on [`bintray`](https://dl.bintray.com/getsentry/sentry-android/io/sentry/), [`jcenter`](https://jcenter.bintray.com/io/sentry/sentry-android/)

We'd love to get feedback and we'll work in getting the GA `2.0.0` out soon.
Until then, the [stable SDK offered by Sentry is at version 1.7.28](https://github.com/getsentry/sentry-java/releases/tag/v1.7.28)

## 2.0.0-beta01

Release of Sentry's new SDK for Android.

### Fixes

- ref: ANR doesn't set handled flag ([#186](https://github.com/getsentry/sentry-android/pull/186))
- SDK final review ([#183](https://github.com/getsentry/sentry-android/pull/183))
- ref: Drop errored in favor of crashed ([#187](https://github.com/getsentry/sentry-android/pull/187))
- Workaround android_id ([#185](https://github.com/getsentry/sentry-android/pull/185))
- Renamed sampleRate ([#191](https://github.com/getsentry/sentry-android/pull/191))
- Making timestamp package-private or test-only ([#190](https://github.com/getsentry/sentry-android/pull/190))
- Split event processor in Device/App data ([#180](https://github.com/getsentry/sentry-android/pull/180))

Packages were released on [`bintray`](https://dl.bintray.com/getsentry/sentry-android/io/sentry/), [`jcenter`](https://jcenter.bintray.com/io/sentry/sentry-android/)

We'd love to get feedback and we'll work in getting the GA `2.0.0` out soon.
Until then, the [stable SDK offered by Sentry is at version 1.7.28](https://github.com/getsentry/sentry-java/releases/tag/v1.7.28)

## 2.0.0-alpha09

Release of Sentry's new SDK for Android.

### Features

- Adding nativeBundle plugin ([#161](https://github.com/getsentry/sentry-android/pull/161))
- Adding scope methods to sentry static class ([#179](https://github.com/getsentry/sentry-android/pull/179))

### Fixes

- fix: DSN parsing ([#165](https://github.com/getsentry/sentry-android/pull/165))
- Don't avoid exception type minification ([#166](https://github.com/getsentry/sentry-android/pull/166))
- make Gson retro compatible with older versions of AGP ([#177](https://github.com/getsentry/sentry-android/pull/177))
- Bump sentry-native with message object instead of a string ([#172](https://github.com/getsentry/sentry-android/pull/172))

Packages were released on [`bintray`](https://dl.bintray.com/getsentry/sentry-android/io/sentry/), [`jcenter`](https://jcenter.bintray.com/io/sentry/sentry-android/)

We'd love to get feedback and we'll work in getting the GA `2.0.0` out soon.
Until then, the [stable SDK offered by Sentry is at version 1.7.28](https://github.com/getsentry/sentry-java/releases/tag/v1.7.28)

## 2.0.0-alpha08

Release of Sentry's new SDK for Android.

### Fixes

- DebugId endianness ([#162](https://github.com/getsentry/sentry-android/pull/162))
- Executed beforeBreadcrumb also for scope ([#160](https://github.com/getsentry/sentry-android/pull/160))
- Benefit of manifest merging when minSdk ([#159](https://github.com/getsentry/sentry-android/pull/159))
- Add method to captureMessage with level ([#157](https://github.com/getsentry/sentry-android/pull/157))
- Listing assets file on the wrong dir ([#156](https://github.com/getsentry/sentry-android/pull/156))

Packages were released on [`bintray`](https://dl.bintray.com/getsentry/sentry-android/io/sentry/), [`jcenter`](https://jcenter.bintray.com/io/sentry/sentry-android/)

We'd love to get feedback and we'll work in getting the GA `2.0.0` out soon.
Until then, the [stable SDK offered by Sentry is at version 1.7.28](https://github.com/getsentry/sentry-java/releases/tag/v1.7.28)

## 2.0.0-alpha07

Third release of Sentry's new SDK for Android.

### Fixes

-  Fixed release for jcenter and bintray

Packages were released on [`bintray`](https://dl.bintray.com/getsentry/sentry-android/io/sentry/), [`jcenter`](https://jcenter.bintray.com/io/sentry/sentry-android/)

We'd love to get feedback and we'll work in getting the GA `2.0.0` out soon.
Until then, the [stable SDK offered by Sentry is at version 1.7.28](https://github.com/getsentry/sentry-java/releases/tag/v1.7.28)

## 2.0.0-alpha06

Second release of Sentry's new SDK for Android.

### Fixes

- Fixed a typo on pom generation.

Packages were released on [`bintray`](https://dl.bintray.com/getsentry/sentry-android/io/sentry/), [`jcenter`](https://jcenter.bintray.com/io/sentry/sentry-android/)

We'd love to get feedback and we'll work in getting the GA `2.0.0` out soon.
Until then, the [stable SDK offered by Sentry is at version 1.7.28](https://github.com/getsentry/sentry-java/releases/tag/v1.7.28)

## 2.0.0-alpha05

First release of Sentry's new SDK for Android.

New features not offered by our current (1.7.x), stable SDK are:

- NDK support
  - Captures crashes caused by native code
  - Access to the [`sentry-native` SDK](https://github.com/getsentry/sentry-native/) API by your native (C/C++/Rust code/..).
- Automatic init (just add your `DSN` to the manifest)
   - Proguard rules are added automatically
   - Permission (Internet) is added automatically
- Uncaught Exceptions might be captured even before the app restarts
- Unified API which include scopes etc.
- More context/device information
- Packaged as `aar`
- Frames from the app automatically marked as `InApp=true` (stack traces in Sentry highlights them by default).
- Complete Sentry Protocol available.
- All threads and their stack traces are captured.
- Sample project in this repo to test many features (segfault, uncaught exception, scope)

Features from the current SDK like `ANR` are also available (by default triggered after 4 seconds).

Packages were released on [`bintray`](https://dl.bintray.com/getsentry/sentry-android/io/sentry/), [`jcenter`](https://jcenter.bintray.com/io/sentry/sentry-android/)

We'd love to get feedback and we'll work in getting the GA `2.0.0` out soon.
Until then, the [stable SDK offered by Sentry is at version 1.7.28](https://github.com/getsentry/sentry-java/releases/tag/v1.7.28)<|MERGE_RESOLUTION|>--- conflicted
+++ resolved
@@ -4,12 +4,9 @@
 
 ### Fixes
 
-<<<<<<< HEAD
-- Fix profiling init for Spring and Spring Boot w Agent auto-init ([#4815](https://github.com/getsentry/sentry-java/pull/4815))
-=======
 - Removed SentryExecutorService limit for delayed scheduled tasks ([#4846](https://github.com/getsentry/sentry-java/pull/4846))
 - Fix visual artifacts for the Canvas strategy on some devices ([#4861](https://github.com/getsentry/sentry-java/pull/4861))
->>>>>>> bbc35bb1
+- Fix profiling init for Spring and Spring Boot w Agent auto-init ([#4815](https://github.com/getsentry/sentry-java/pull/4815))
 
 ### Improvements
 
