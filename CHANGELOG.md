--- conflicted
+++ resolved
@@ -1,12 +1,9 @@
 # Unreleased
 
-<<<<<<< HEAD
-* Fix: Use logger set on SentryOptions in GsonSerializer (#1308)
-=======
 * Feat: Add an overload for `startTransaction` that sets the created transaction to the Scope #1313
 * Ref: Separate user facing and protocol classes in the Performance feature (#1304)
 * Feat: Set SDK version on Transactions (#1307)
->>>>>>> 6611960c
+* Fix: Use logger set on SentryOptions in GsonSerializer (#1308)
 
 # 4.3.0
 
