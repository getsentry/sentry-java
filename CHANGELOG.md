# Changelog

## Unreleased
<<<<<<< HEAD
* Feat: Add client reports (#1982)
=======

* Feat: Add sentry-servlet-jakarta module (#1987)
* Ref: Make options.printUncaughtStackTrace primitive type (#1995)
>>>>>>> be0ebe0c

## 6.0.0-alpha.5

* Feat: Screenshot is taken when there is an error (#1967)
* Feat: Add Android profiling traces (#1897) (#1959) and its tests (#1949)

## 6.0.0-alpha.4

* Ref: Remove not needed interface abstractions on Android (#1953)

## 6.0.0-alpha.3

* Ref: Make hints Map<String, Object> instead of only Object (#1929)
* Feat: Enable enableScopeSync by default for Android (#1928)

## 6.0.0-alpha.2

* Ref: Simplify DateUtils with ISO8601Utils (#1837)

Breaking changes:

* Ref: Remove deprecated and scheduled fields (#1875)
* Ref: Add shutdownTimeoutMillis in favor of shutdownTimeout (#1873)
* Feat: Relax TransactionNameProvider (#1861)
* Ref: Remove Attachment ContentType since the Server infers it (#1874)

## 6.0.0-alpha.1

* Feat: Use float instead of Date for protocol types for higher precision (#1737)
* Ref: Bind external properties to a dedicated class. (#1750)
* Ref: Debug log serializable objects (#1795)
* Ref: catch Throwable instead of Exception to suppress internal SDK errors (#1812)

Breaking changes:

* `SentryOptions` can merge properties from `ExternalOptions` instead of another instance of `SentryOptions`
* Following boolean properties from `SentryOptions` that allowed `null` values are now not nullable - `debug`, `enableUncaughtExceptionHandler`, `enableDeduplication`
* `SentryOptions` cannot be created anymore using `PropertiesProvider` with `SentryOptions#from` method. Use `ExternalOptions#from` instead and merge created object with `SentryOptions#merge`
* Feat: Vendor JSON (#1554)
    * Introduce `JsonSerializable` and `JsonDeserializer` interfaces for manual json
      serialization/deserialization.
    * Introduce `JsonUnknwon` interface to preserve unknown properties when deserializing/serializing
      SDK classes.
    * When passing custom objects, for example in `Contexts`, these are supported for serialization:
        * `JsonSerializable`
        * `Map`, `Collection`, `Array`, `String` and all primitive types.
        * Objects with the help of refection.
            * `Map`, `Collection`, `Array`, `String` and all primitive types.
            * Call `toString()` on objects that have a cyclic reference to a ancestor object.
            * Call `toString()` where object graphs exceed max depth.
    * Remove `gson` dependency.
    * Remove `IUnknownPropertiesConsumer`
* Bump: Kotlin to 1.5 and compatibility to 1.4 for sentry-android-timber (#1815)

## 5.7.1

* Fix: Sentry Timber integration does not submit msg.formatted breadcrumbs (#1957)
* Fix: ANR WatchDog won't crash on SecurityException ([#1962](https://github.com/getsentry/sentry-java/pull/1962))
* Feat: Pass MDC tags as Sentry tags (#1954)

## 5.7.0

* Feat: Automatically enable `Timber` and `Fragment` integrations if they are present on the classpath (#1936)

## 5.6.3

* Fix: If transaction or span is finished, do not allow to mutate (#1940)
* Fix: Keep used AndroidX classes from obfuscation (Fixes UI breadcrumbs and Slow/Frozen frames) (#1942)

## 5.6.2

* Ref: Make ActivityFramesTracker public to be used by Hybrid SDKs (#1931)
* Bump: AGP to 7.1.2 (#1930)
* Fix: NPE while adding "response_body_size" breadcrumb, when response body length is unknown (#1908)
* Fix: Do not include stacktrace frames into Timber message (#1898)
* Fix: Potential memory leaks (#1909)

Breaking changes:
`Timber.tag` is no longer supported by our [Timber integration](https://docs.sentry.io/platforms/android/configuration/integrations/timber/) and will not appear on Sentry for error events. 
Please vote on this [issue](https://github.com/getsentry/sentry-java/issues/1900), if you'd like us to provide support for that.

## 5.6.2-beta.3

* Ref: Make ActivityFramesTracker public to be used by Hybrid SDKs (#1931)
* Bump: AGP to 7.1.2 (#1930)

## 5.6.2-beta.2

* Fix: NPE while adding "response_body_size" breadcrumb, when response body length is unknown (#1908)

## 5.6.2-beta.1

* Fix: Do not include stacktrace frames into Timber message (#1898)
* Fix: Potential memory leaks (#1909)

Breaking changes:
`Timber.tag` is no longer supported by our [Timber integration](https://docs.sentry.io/platforms/android/configuration/integrations/timber/) and will not appear on Sentry for error events.
Please vote on this [issue](https://github.com/getsentry/sentry-java/issues/1900), if you'd like us to provide support for that.

## 5.6.1

* Fix: NPE while adding "response_body_size" breadcrumb, when response body is null (#1884)
* Bump: AGP to 7.1.0 (#1892)
* Feat: Add options.printUncaughtStackTrace to print uncaught exceptions (#1890)

## 5.6.0

* Fix: Change scope of servlet-api to compileOnly (#1880)
* Feat: Add breadcrumbs support for UI events (automatically captured) (#1876)

## 5.5.3

* Fix: Do not create SentryExceptionResolver bean when Spring MVC is not on the classpath (#1865)

## 5.5.2

* Fix: Detect App Cold start correctly for Hybrid SDKs (#1855)
* Bump: log4j to 2.17.0 (#1852)
* Bump: logback to 1.2.9 (#1853)

## 5.5.1

* Bump: log4j to 2.16.0 (#1845)
* Fix: Make App start cold/warm visible to Hybrid SDKs (#1848)

## 5.5.0

* Bump: log4j to 2.15.0 (#1839)
* Ref: Rename Fragment span operation from `ui.fragment.load` to `ui.load` (#1824)
* Feat: Add locale to device context and deprecate language (#1832)
* Ref: change `java.util.Random` to `java.security.SecureRandom` for possible security reasons (#1831)
* Feat: Add `SentryFileInputStream` and `SentryFileOutputStream` for File I/O performance instrumentation (#1826)
* Feat: Add `SentryFileReader` and `SentryFileWriter` for File I/O instrumentation (#1843)

## 5.4.3

* Fix: Only report App start measurement for full launch on Android (#1821)

## 5.4.2

* Ref: catch Throwable instead of Exception to suppress internal SDK errors (#1812)

## 5.4.1

* Feat: Refactor OkHttp and Apollo to Kotlin functional interfaces (#1797)
* Feat: Add secondary constructor to SentryInstrumentation (#1804)
* Fix: Do not start fragment span if not added to the Activity (#1813)

## 5.4.0

* Feat: Add `graphql-java` instrumentation (#1777)
* Fix: Do not crash when event processors throw a lower level Throwable class (#1800)
* Fix: ActivityFramesTracker does not throw if Activity has no observers (#1799)

## 5.3.0

* Feat: Add datasource tracing with P6Spy (#1784)
* Fix: ActivityFramesTracker does not throw if Activity has not been added (#1782)
* Fix: PerformanceAndroidEventProcessor uses up to date isTracingEnabled set on Configuration callback (#1786)

## 5.2.4

* Fix: Window.FEATURE_NO_TITLE does not work when using activity traces (#1769)
* Fix: unregister UncaughtExceptionHandler on close (#1770)

## 5.2.3

* Fix: Make ActivityFramesTracker operations thread-safe (#1762)
* Fix: Clone Scope Contexts (#1763)
* Bump: AGP to 7.0.3 (#1765)

## 5.2.2

* Fix: Close HostnameCache#executorService on SentryClient#close (#1757)

## 5.2.1

* Feat: Add isCrashedLastRun support (#1739)
* Fix: Handle exception if Context.registerReceiver throws (#1747)
* Feat: Attach Java vendor and version to events and transactions (#1703)

## 5.2.0

* Feat: Allow setting proguard via Options and/or external resources (#1728)
* Feat: Add breadcrumbs for the Apollo integration (#1726)
* Fix: Don't set lastEventId for transactions (#1727)
* Fix: ActivityLifecycleIntegration#appStartSpan memory leak (#1732)

## 5.2.0-beta.3

* Fix: Check at runtime if AndroidX.Core is available (#1718)
* Feat: Add "data" to spans (#1717)
* Fix: Should not capture unfinished transaction (#1719)

## 5.2.0-beta.2

* Bump AGP to 7.0.2 (#1650)
* Fix: drop spans in BeforeSpanCallback. (#1713)

## 5.2.0-beta.1

* Feat: Add tracestate HTTP header support (#1683)
* Feat: Add option to filter which origins receive tracing headers (#1698)
* Feat: Include unfinished spans in transaction (#1699)
* Fix: Move tags from transaction.contexts.trace.tags to transaction.tags (#1700)
* Feat: Add static helpers for creating breadcrumbs (#1702)
* Feat: Performance support for Android Apollo (#1705)

Breaking changes:

* Updated proguard keep rule for enums, which affects consumer application code (#1694)

## 5.1.2

* Fix: Servlet 3.1 compatibility issue (#1681)
* Fix: Do not drop Contexts key if Collection, Array or Char (#1680)

## 5.1.1

* Fix: Remove onActivityPreCreated call in favor of onActivityCreated (#1661)
* Fix: Do not crash if SENSOR_SERVICE throws (#1655)
* Feat: Add support for async methods in Spring MVC (#1652)
* Feat: Add secondary constructor taking IHub to SentryOkHttpInterceptor (#1657)
* Feat: Merge external map properties (#1656)
* Fix: Make sure scope is popped when processing request results in exception (#1665)

## 5.1.0

* Feat: Spring WebClient integration (#1621)
* Feat: OpenFeign integration (#1632)
* Feat: Add more convenient way to pass BeforeSpanCallback in OpenFeign integration (#1637)
* Bump: sentry-native to 0.4.12 (#1651)

## 5.1.0-beta.9

- No documented changes.

## 5.1.0-beta.8

* Feat: Generate Sentry BOM (#1486)

## 5.1.0-beta.7

* Feat: Slow/Frozen frames metrics (#1609)

## 5.1.0-beta.6

* Fix: set min sdk version of sentry-android-fragment to API 14 (#1608)
* Fix: Ser/Deser of the UserFeedback from cached envelope (#1611)
* Feat: Add request body extraction for Spring MVC integration (#1595)

## 5.1.0-beta.5

* Make SentryAppender non-final for Log4j2 and Logback (#1603) 
* Fix: Do not throw IAE when tracing header contain invalid trace id (#1605)

## 5.1.0-beta.4

* Update sentry-native to 0.4.11 (#1591)

## 5.1.0-beta.3

* Feat: Spring Webflux integration (#1529)

## 5.1.0-beta.2

* Fix: Handling missing Spring Security on classpath on Java 8 (#1552)
* Feat: Support transaction waiting for children to finish. (#1535) 
* Feat: Capture logged marker in log4j2 and logback appenders (#1551)
* Feat: Allow clearing of attachments in the scope (#1562)
* Fix: Use a different method to get strings from JNI, and avoid excessive Stack Space usage. (#1214)
* Fix: Add data field to SentrySpan (#1555)
* Fix: Clock drift issue when calling DateUtils#getDateTimeWithMillisPrecision (#1557)
* Feat: Set mechanism type in SentryExceptionResolver (#1556)
* Feat: Perf. for fragments (#1528)
* Ref: Prefer snake case for HTTP integration data keys (#1559)
* Fix: Assign lastEventId only if event was queued for submission (#1565)

## 5.1.0-beta.1

* Feat: Measure app start time (#1487)
* Feat: Automatic breadcrumbs logging for fragment lifecycle (#1522) 

## 5.0.1

* Fix: Sources and Javadoc artifacts were mixed up (#1515)

## 5.0.0

This release brings many improvements but also new features:

* OkHttp Interceptor for Android (#1330)
* GraalVM Native Image Compatibility (#1329)
* Add option to ignore exceptions by type (#1352)
* Enrich transactions with device contexts (#1430) (#1469)
* Better interoperability with Kotlin null-safety (#1439) and (#1462)
* Add coroutines support (#1479)
* OkHttp callback for Customising the Span (#1478)
* Add breadcrumb in Spring RestTemplate integration (#1481)

Breaking changes:

* Migration Guide for [Java](https://docs.sentry.io/platforms/java/migration/)
* Migration Guide for [Android](https://docs.sentry.io/platforms/android/migration/)

Other fixes:

* Fix: Add attachmentType to envelope ser/deser. (#1504)

Thank you:

* @maciejwalkowiak for coding most of it.

## 5.0.0-beta.7

* Ref: Deprecate SentryBaseEvent#getOriginThrowable and add SentryBaseEvent#getThrowableMechanism (#1502)
* Fix: Graceful Shutdown flushes event instead of Closing SDK (#1500)
* Fix: Do not append threads that come from the EnvelopeFileObserver (#1501)
* Ref: Deprecate cacheDirSize and add maxCacheItems (#1499)
* Fix: Append all threads if Hint is Cached but attachThreads is enabled (#1503)

## 5.0.0-beta.6

* Feat: Add secondary constructor to SentryOkHttpInterceptor (#1491)
* Feat: Add option to enable debug mode in Log4j2 integration (#1492)
* Ref: Replace clone() with copy constructor (#1496)

## 5.0.0-beta.5

* Feat: OkHttp callback for Customising the Span (#1478)
* Feat: Add breadcrumb in Spring RestTemplate integration (#1481)
* Fix: Cloning Stack (#1483)
* Feat: Add coroutines support (#1479)

## 5.0.0-beta.4

* Fix: Enrich Transactions with Context Data (#1469)
* Bump: Apache HttpClient to 5.0.4 (#1476)

## 5.0.0-beta.3

* Fix: handling immutable collections on SentryEvent and protocol objects (#1468)
* Fix: associate event with transaction when thrown exception is not a direct cause (#1463)
* Ref: nullability annotations to Sentry module (#1439) and (#1462)
* Fix: NPE when adding Context Data with null values for log4j2 (#1465)

## 5.0.0-beta.2

* Fix: sentry-android-timber package sets sentry.java.android.timber as SDK name (#1456)
* Fix: When AppLifecycleIntegration is closed, it should remove observer using UI thread (#1459)
* Bump: AGP to 4.2.0 (#1460)

Breaking Changes:

* Remove: Settings.Secure.ANDROID_ID in favor of generated installationId (#1455)
* Rename: enableSessionTracking to enableAutoSessionTracking (#1457)

## 5.0.0-beta.1

* Fix: Activity tracing auto instrumentation for Android API < 29 (#1402)
* Fix: use connection and read timeouts in ApacheHttpClient based transport (#1397)
* Ref: Refactor converting HttpServletRequest to Sentry Request in Spring integration (#1387)
* Fix: set correct transaction status for unhandled exceptions in SentryTracingFilter (#1406)
* Fix: handle network errors in SentrySpanClientHttpRequestInterceptor (#1407)
* Fix: set scope on transaction (#1409)
* Fix: set status and associate events with transactions (#1426)
* Fix: Do not set free memory and is low memory fields when it's a NDK hard crash (#1399)
* Fix: Apply user from the scope to transaction (#1424)
* Fix: Pass maxBreadcrumbs config. to sentry-native (#1425)
* Fix: Run event processors and enrich transactions with contexts (#1430)
* Bump: sentry-native to 0.4.9 (#1431)
* Fix: Set Span status for OkHttp integration (#1447)
* Fix: Set user on transaction in Spring & Spring Boot integrations (#1443)

## 4.4.0-alpha.2

* Feat: Add option to ignore exceptions by type (#1352)
* Fix: NPE when MDC contains null values (sentry-logback) (#1364)
* Fix: Avoid NPE when MDC contains null values (sentry-jul) (#1385)
* Feat: Sentry closes Android NDK and ShutdownHook integrations (#1358)
* Enhancement: Allow inheritance of SentryHandler class in sentry-jul package(#1367)
* Fix: Accept only non null value maps (#1368)
* Bump: Upgrade Apache HttpComponents Core to 5.0.3 (#1375)
* Enhancement: Make NoOpHub public (#1379)
* Fix: Do not bind transactions to scope by default. (#1376)
* Fix: Hub thread safety (#1388)
* Fix: SentryTransactionAdvice should operate on the new scope (#1389)
* Feat: configure max spans per transaction (#1394)

## 4.4.0-alpha.1

* Bump: sentry-native to 0.4.8
* Feat: Add an overload for `startTransaction` that sets the created transaction to the Scope #1313
* Ref: Separate user facing and protocol classes in the Performance feature (#1304)
* Feat: Set SDK version on Transactions (#1307)
* Fix: Use logger set on SentryOptions in GsonSerializer (#1308)
* Fix: Use the bindToScope correctly
* Feat: GraalVM Native Image Compatibility (#1329)
* Fix: Allow 0.0 to be set on tracesSampleRate (#1328)
* Fix: set "java" platform to transactions #1332
* Feat: Add OkHttp client application interceptor (#1330)
* Fix: Allow disabling tracing through SentryOptions (#1337)

## 4.3.0

* Fix: setting in-app-includes from external properties (#1291)
* Fix: Initialize Sentry in Logback appender when DSN is not set in XML config (#1296)
* Fix: JUL integration SDK name (#1293)
* Feat: Activity tracing auto instrumentation

## 4.2.0

* Fix: Remove experimental annotation for Attachment #1257
* Fix: Mark stacktrace as snapshot if captured at arbitrary moment #1231
* Enchancement: Improve EventProcessor nullability annotations (#1229).
* Bump: sentry-native to 0.4.7
* Enchancement: Add ability to flush events synchronously.
* Fix: Disable Gson HTML escaping
* Enchancement: Support @SentrySpan and @SentryTransaction on classes and interfaces. (#1243)
* Enchancement: Do not serialize empty collections and maps (#1245)
* Ref: Optimize DuplicateEventDetectionEventProcessor performance (#1247).
* Ref: Prefix sdk.package names with io.sentry (#1249)
* Fix: Make the ANR Atomic flags immutable
* Enchancement: Integration interface better compatibility with Kotlin null-safety
* Enchancement: Simplify Sentry configuration in Spring integration (#1259)
* Enchancement: Simplify configuring Logback integration when environment variable with the DSN is not set (#1271)
* Fix: Prevent NoOpHub from creating heavy SentryOptions objects (#1272)
* Enchancement: Add Request to the Scope. #1270
* Fix: SentryTransaction#getStatus NPE (#1273)
* Enchancement: Optimize SentryTracingFilter when hub is disabled.
* Fix: Discard unfinished Spans before sending them over to Sentry (#1279)
* Fix: Interrupt the thread in QueuedThreadPoolExecutor (#1276)
* Fix: SentryTransaction#finish should not clear another transaction from the scope (#1278)

Breaking Changes:
* Enchancement: SentryExceptionResolver should not send handled errors by default (#1248).
* Ref: Simplify RestTemplate instrumentation (#1246)
* Enchancement: Add overloads for startTransaction taking op and description (#1244)

## 4.1.0

* Improve Kotlin compatibility for SdkVersion (#1213)
* Feat: Support logging via JUL (#1211)
* Fix: returning Sentry trace header from Span (#1217)
* Fix: Remove misleading error logs (#1222)

## 4.0.0

This release brings the Sentry Performance feature to Java SDK, Spring, Spring Boot, and Android integrations. Read more in the reference documentation:

- [Performance for Java](https://docs.sentry.io/platforms/java/performance/)
- [Performance for Spring](https://docs.sentry.io/platforms/java/guides/spring/)
- [Performance for Spring Boot](https://docs.sentry.io/platforms/java/guides/spring-boot/)
- [Performance for Android](https://docs.sentry.io/platforms/android/performance/)

### Other improvements:

#### Core:

- Improved loading external configuration:
  - Load `sentry.properties` from the application's current working directory (#1046)
  - Resolve `in-app-includes`, `in-app-excludes`, `tags`, `debug`, `uncaught.handler.enabled` parameters from the external configuration
- Set global tags on SentryOptions and load them from external configuration (#1066)
- Add support for attachments (#1082)
- Resolve `servername` from the localhost address
- Simplified transport configuration through setting `TransportFactory` instead of `ITransport` on SentryOptions (#1124)

#### Spring Boot:
- Add the ability to register multiple `OptionsConfiguration` beans (#1093)
- Initialize Logback after context refreshes (#1129)

#### Android:
- Add `isSideLoaded` and `installerStore` tags automatically (Where your App. was installed from eg Google Play, Amazon Store, downloaded APK, etc...)
- Bump: sentry-native to 0.4.6
- Bump: Gradle to 6.8.1 and AGP to 4.1.2

## 4.0.0-beta.1

* Feat: Add addToTransactions to Attachment (#1191)
* Enhancement: Support SENTRY_TRACES_SAMPLE_RATE conf. via env variables (#1171)
* Enhancement: Pass request to CustomSamplingContext in Spring integration (#1172)
* Ref: Set SpanContext on SentryTransaction to avoid potential NPE (#1173)
* Fix: Free Local Refs manually due to Android local ref. count limits
* Enhancement: Move `SentrySpanClientHttpRequestInterceptor` to Spring module (#1181)
* Enhancement: Add overload for `transaction/span.finish(SpanStatus)` (#1182)
* Fix: Bring back support for setting transaction name without ongoing transaction (#1183)
* Enhancement: Simplify registering traces sample callback in Spring integration (#1184)
* Enhancement: Polish Performance API (#1165)
* Enhancement: Set "debug" through external properties (#1186)
* Enhancement: Simplify Spring integration (#1188)
* Enhancement: Init overload with dsn (#1195)
* Enhancement: Enable Kotlin map-like access on CustomSamplingContext (#1192)
* Enhancement: Auto register custom ITransportFactory in Spring integration (#1194)
* Enhancement: Improve Kotlin property access in Performance API (#1193)
* Enhancement: Copy options tags to transactions (#1198)
* Enhancement: Add convenient method for accessing event's throwable (1202)

## 4.0.0-alpha.3

* Feat: Add maxAttachmentSize to SentryOptions (#1138)
* Feat: Drop invalid attachments (#1134)
* Ref: Make Attachment immutable (#1120)
* Fix inheriting sampling decision from parent (#1100)
* Fixes and Tests: Session serialization and deserialization
* Ref: using Calendar to generate Dates
* Fix: Exception only sets a stack trace if there are frames
* Feat: set isSideLoaded info tags
* Enhancement: Read tracesSampleRate from AndroidManifest
* Fix: Initialize Logback after context refreshes (#1129)
* Ref: Return NoOpTransaction instead of null (#1126)
* Fix: Do not crash when passing null values to @Nullable methods, eg User and Scope
* Ref: `ITransport` implementations are now responsible for executing request in asynchronous or synchronous way (#1118)
* Ref: Add option to set `TransportFactory` instead of `ITransport` on `SentryOptions` (#1124)
* Ref: Simplify ITransport creation in ITransportFactory (#1135) 
* Feat: Add non blocking Apache HttpClient 5 based Transport (#1136)
* Enhancement: Autoconfigure Apache HttpClient 5 based Transport in Spring Boot integration (#1143)
* Enhancement: Send user.ip_address = {{auto}} when sendDefaultPii is true (#1015)
* Fix: Resolving dashed properties from external configuration
* Feat: Read `uncaught.handler.enabled` property from the external configuration 
* Feat: Resolve servername from the localhost address
* Fix: Consider {{ auto }} as a default ip address (#1015) 
* Fix: Set release and environment on Transactions (#1152)
* Fix: Do not set transaction on the scope automatically   
* Enhancement: Automatically assign span context to captured events (#1156)
* Feat: OutboxSender supports all envelope item types #1158
* Enhancement: Improve ITransaction and ISpan null-safety compatibility (#1161)

## 4.0.0-alpha.2

* Feat: Add basic support for attachments (#1082)
* Fix: Remove method reference in SentryEnvelopeItem (#1091)
* Enhancement: Set transaction name on events and transactions sent using Spring integration (#1067)
* Fix: Set current thread only if there are no exceptions
* Enhancement: Set global tags on SentryOptions and load them from external configuration (#1066)
* Ref: Refactor resolving SpanContext for Throwable (#1068)
* Enhancement: Add API validator and remove deprecated methods
* Enhancement: Add more convenient method to start a child span (#1073)
* Enhancement: Autoconfigure traces callback in Spring Boot integration (#1074)
* Enhancement: Resolve in-app-includes and in-app-excludes parameters from the external configuration
* Enhancement: Make InAppIncludesResolver public (#1084)
* Ref: Change "op" to "operation" in @SentrySpan and @SentryTransaction
* Fix: SentryOptions creates GsonSerializer by default
* Enhancement: Add the ability to register multiple OptionsConfiguration beans (#1093)
* Fix: Append DebugImage list if event already has it
* Fix: Sort breadcrumbs by Date if there are breadcrumbs already in the event
* Feat: Database query tracing with datasource-proxy (#1095)

## 4.0.0-alpha.1

* Enhancement: Load `sentry.properties` from the application's current working directory (#1046)
* Ref: Refactor JSON deserialization (#1047)
* Feat: Performance monitoring (#971)
* Feat: Performance monitoring for Spring Boot applications (#971)

## 3.2.1

* Fix: Set current thread only if theres no exceptions (#1064)
* Fix: Append DebugImage list if event already has it (#1092)
* Fix: Sort breadcrumbs by Date if there are breadcrumbs already in the event (#1094)
* Fix: Free Local Refs manually due to Android local ref. count limits  (#1179)

## 3.2.0

* Bump: AGP 4.1.1 (#1040)
* Fix: use neutral Locale for String operations #1033
* Update to sentry-native 0.4.4 and fix shared library builds (#1039)
* Feat: Expose a Module (Debug images) Loader for Android thru sentry-native #1043
* Enhancement: Added java doc to protocol classes based on sentry-data-schemes project (#1045)
* Enhancement: Make SentryExceptionResolver Order configurable to not send handled web exceptions (#1008)
* Enhancement: Resolve HTTP Proxy parameters from the external configuration (#1028)
* Enhancement: Sentry NDK integration is compiled against default NDK version based on AGP's version #1048
* Fix: Clean up JNI code and properly free strings #1050
* Fix: set userId for hard-crashes if no user is set #1049

## 3.1.3

* Fix broken NDK integration on 3.1.2 (release failed on packaging a .so file)
* Increase max cached events to 30 (#1029)
* Normalize DSN URI (#1030)

## 3.1.2

* feat: Manually capturing User Feedback
* Enhancement: Set environment to "production" by default.
* Enhancement: Make public the Breadcrumb constructor that accepts a Date #1012
* ref: Validate event id on user feedback submission
 
## 3.1.1

* fix: Prevent Logback and Log4j2 integrations from re-initializing Sentry when Sentry is already initialized
* Enhancement: Bind logging related SentryProperties to Slf4j Level instead of Logback to improve Log4j2 compatibility
* fix: Make sure HttpServletRequestSentryUserProvider runs by default before custom SentryUserProvider beans
* fix: fix setting up Sentry in Spring Webflux annotation by changing the scope of Spring WebMvc related dependencies

## 3.1.0

* fix: Don't require `sentry.dsn` to be set when using `io.sentry:sentry-spring-boot-starter` and `io.sentry:sentry-logback` together #965
* Auto-Configure `inAppIncludes` in Spring Boot integration #966
* Enhancement: make getThrowable public and improve set contexts #967
* Bump: Android Gradle Plugin 4.0.2 #968
* Enhancement: accepted quoted values in properties from external configuration #972
* fix: remove chunked streaming mode #974
* fix: Android 11 + targetSdkVersion 30 crashes Sentry on start #977

## 3.0.0

## Java + Android

This release marks the re-unification of Java and Android SDK code bases.
It's based on the Android 2.0 SDK, which implements [Sentry's unified API](https://develop.sentry.dev/sdk/unified-api/).

Considerable changes were done, which include a lot of improvements. More are covered below, but the highlights are:

* Improved `log4j2` integration
  * Capture breadcrumbs for level INFO and higher
  * Raises event for ERROR and higher.
  * Minimum levels are configurable.
  * Optionally initializes the SDK via appender.xml
* Dropped support to `log4j`.
* Improved `logback` integration
  * Capture breadcrumbs for level INFO and higher
  * Raises event for ERROR and higher. 
  * Minimum levels are configurable.
  * Optionally initializes the SDK via appender.xml
  * Configurable via Spring integration if both are enabled
* Spring
  * No more duplicate events with Spring and logback
  * Auto initalizes if DSN is available
  * Configuration options available with auto complete
* Google App Engine support dropped

## What’s Changed

* Callback to validate SSL certificate (#944) 
* Attach stack traces enabled by default

### Android specific

* Release health enabled by default for Android
* Sync of Scopes for Java -> Native (NDK)
* Bump Sentry-Native v0.4.2
* Android 11 Support

[Android migration docs](https://docs.sentry.io/platforms/android/migration/#migrating-from-sentry-android-2x-to-sentry-android-3x)

### Java specific

* Unified API for Java SDK and integrations (Spring, Spring boot starter, Servlet, Logback, Log4j2)

New Java [docs](https://docs.sentry.io/platforms/java/) are live and being improved.

## Acquisition

Packages were released on [`bintray sentry-java`](https://dl.bintray.com/getsentry/sentry-java/io/sentry/), [`bintray sentry-android`](https://dl.bintray.com/getsentry/sentry-android/io/sentry/), [`jcenter`](https://jcenter.bintray.com/io/sentry/) and [`mavenCentral`](https://repo.maven.apache.org/maven2/io/sentry/)

## Where is the Java 1.7 code base?

The previous Java releases, are all available in this repository through the tagged releases.
## 3.0.0-beta.1

## What’s Changed

* feat: ssl support (#944) @ninekaw9 @marandaneto 
* feat: sync Java to C (#937) @bruno-garcia @marandaneto
* feat: Auto-configure Logback appender in Spring Boot integration. (#938) @maciejwalkowiak
* feat: Add Servlet integration. (#935) @maciejwalkowiak
* fix: Pop scope at the end of the request in Spring integration. (#936) @maciejwalkowiak
* bump: Upgrade Spring Boot to 2.3.4. (#932) @maciejwalkowiak
* fix: Do not set cookies when send pii is set to false. (#931) @maciejwalkowiak

Packages were released on [`bintray sentry-java`](https://dl.bintray.com/getsentry/sentry-java/io/sentry/), [`bintray sentry-android`](https://dl.bintray.com/getsentry/sentry-android/io/sentry/), [`jcenter`](https://jcenter.bintray.com/io/sentry/) and [`mavenCentral`](https://repo.maven.apache.org/maven2/io/sentry/)

We'd love to get feedback.

## 3.0.0-alpha.3

## What’s Changed

* Bump sentry-native to 0.4.2 (#926) @marandaneto
* feat: enable attach stack traces and disable attach threads by default (#921) @marandaneto
* fix: read sample rate correctly from manifest meta data (#923) @marandaneto
* ref: remove log level as RN do not use it anymore (#924) @marandaneto

Packages were released on [`bintray sentry-android`](https://dl.bintray.com/getsentry/sentry-android/io/sentry/) and [`bintray sentry-java`](https://dl.bintray.com/getsentry/sentry-java/io/sentry/)

We'd love to get feedback.

## 3.0.0-alpha.2

TBD

Packages were released on [bintray](https://dl.bintray.com/getsentry/maven/io/sentry/)

> Note: This release marks the unification of the Java and Android Sentry codebases based on the core of the Android SDK (version 2.x).
Previous releases for the Android SDK (version 2.x) can be found on the now archived: https://github.com/getsentry/sentry-android/

## 3.0.0-alpha.1

## New releases will happen on a different repository:

https://github.com/getsentry/sentry-java

## What’s Changed

* feat: enable release health by default

Packages were released on [`bintray`](https://dl.bintray.com/getsentry/sentry-android/io/sentry/sentry-android/), [`jcenter`](https://jcenter.bintray.com/io/sentry/sentry-android/) and [`mavenCentral`](https://repo.maven.apache.org/maven2/io/sentry/sentry-android/)

We'd love to get feedback.

## 2.3.1

## What’s Changed

* fix: add main thread checker for the app lifecycle integration (#525) @marandaneto
* Set correct migration link (#523) @fupduck
* Warn about Sentry re-initialization. (#521) @maciejwalkowiak
* Set SDK version in `MainEventProcessor`. (#513) @maciejwalkowiak
* Bump sentry-native to 0.4.0 (#512) @marandaneto
* Bump Gradle to 6.6 and fix linting issues (#510) @marandaneto
* fix(sentry-java): Contexts belong on the Scope (#504) @maciejwalkowiak
* Add tests for verifying scope changes thread isolation (#508) @maciejwalkowiak
* Set `SdkVersion` in default `SentryOptions` created in sentry-core module (#506) @maciejwalkowiak

Packages were released on [`bintray`](https://dl.bintray.com/getsentry/sentry-android/io/sentry/sentry-android/), [`jcenter`](https://jcenter.bintray.com/io/sentry/sentry-android/) and [`mavenCentral`](https://repo.maven.apache.org/maven2/io/sentry/sentry-android/)

We'd love to get feedback.

## 2.3.0

## What’s Changed

* fix: converting UTC and ISO timestamp when missing Locale/TimeZone do not error (#505) @marandaneto
* Add console application sample. (#502) @maciejwalkowiak
* Log stacktraces in SystemOutLogger (#498) @maciejwalkowiak
* Add method to add breadcrumb with string parameter. (#501) @maciejwalkowiak
* Call `Sentry#close` on JVM shutdown. (#497) @maciejwalkowiak
* ref: sentry-core changes for console app (#473) @marandaneto

Obs: If you are using its own instance of `Hub`/`SentryClient` and reflection to set up the SDK to be usable within Libraries, this change may break your code, please fix the renamed classes.

Packages were released on [`bintray`](https://dl.bintray.com/getsentry/sentry-android/io/sentry/sentry-android/), [`jcenter`](https://jcenter.bintray.com/io/sentry/sentry-android/) and [`mavenCentral`](https://repo.maven.apache.org/maven2/io/sentry/sentry-android/)

We'd love to get feedback.

## 2.2.2

## What’s Changed

* feat: add sdk to envelope header (#488) @marandaneto
* Bump plugin versions (#487) @marandaneto
* Bump: AGP 4.0.1 (#486) @marandaneto
* feat: log request if response code is not 200 (#484) @marandaneto

Packages were released on [`bintray`](https://dl.bintray.com/getsentry/sentry-android/io/sentry/sentry-android/), [`jcenter`](https://jcenter.bintray.com/io/sentry/sentry-android/) and [`mavenCentral`](https://repo.maven.apache.org/maven2/io/sentry/sentry-android/)

We'd love to get feedback.

## 2.2.1

## What’s Changed

* fix: Timber adds breadcrumb even if event level is < minEventLevel (#480) @marandaneto
* enhancement: Bump Gradle 6.5.1 (#479) @marandaneto
* fix: contexts serializer avoids reflection and fixes desugaring issue (#478) @marandaneto
* fix: clone session before sending to the transport (#474) @marandaneto

Packages were released on [`bintray`](https://dl.bintray.com/getsentry/sentry-android/io/sentry/sentry-android/), [`jcenter`](https://jcenter.bintray.com/io/sentry/sentry-android/) and [`mavenCentral`](https://repo.maven.apache.org/maven2/io/sentry/sentry-android/)

We'd love to get feedback.

## 2.2.0

## What’s Changed

* fix: negative session sequence if the date is before java date epoch (#471) @marandaneto
* fix: deserialise unmapped contexts values from envelope (#470) @marandaneto
* Bump: sentry-native 0.3.4 (#468) @marandaneto

* feat: timber integration (#464) @marandaneto

1) To add integrations it requires a [manual initialization](https://docs.sentry.io/platforms/android/#manual-initialization) of the Android SDK.

2) Add the `sentry-android-timber` dependency:

```groovy
implementation 'io.sentry:sentry-android-timber:{version}' // version >= 2.2.0
```

3) Initialize and add the `SentryTimberIntegration`:

```java
SentryAndroid.init(this, options -> {
    // default values:
    // minEventLevel = ERROR
    // minBreadcrumbLevel = INFO
    options.addIntegration(new SentryTimberIntegration());

    // custom values for minEventLevel and minBreadcrumbLevel
    // options.addIntegration(new SentryTimberIntegration(SentryLevel.WARNING, SentryLevel.ERROR));
});
```

4) Use the Timber integration:

```java
try {
    int x = 1 / 0;
} catch (Exception e) {
    Timber.e(e);
}
```

Packages were released on [`bintray`](https://dl.bintray.com/getsentry/sentry-android/io/sentry/sentry-android/), [`jcenter`](https://jcenter.bintray.com/io/sentry/sentry-android/) and [`mavenCentral`](https://repo.maven.apache.org/maven2/io/sentry/sentry-android/)

We'd love to get feedback.

## 2.1.7

## What’s Changed

* fix: init native libs if available on SDK init (#461) @marandaneto
* Make JVM target explicit in sentry-core (#462) @dilbernd
* fix: timestamp with millis from react-native should be in UTC format (#456) @marandaneto
* Bump Gradle to 6.5 (#454) @marandaneto

Packages were released on [`bintray`](https://dl.bintray.com/getsentry/sentry-android/io/sentry/sentry-android/), [`jcenter`](https://jcenter.bintray.com/io/sentry/sentry-android/) and [`mavenCentral`](https://repo.maven.apache.org/maven2/io/sentry/sentry-android/)

We'd love to get feedback.

## 2.1.6

## What’s Changed

* fix: do not lookup sentry-debug-meta but instead load it directly (#445) @marandaneto
* fix: regression on v2.1.5 which can cause a crash on SDK init

Packages were released on [`bintray`](https://dl.bintray.com/getsentry/sentry-android/io/sentry/sentry-android/), [`jcenter`](https://jcenter.bintray.com/io/sentry/sentry-android/) and [`mavenCentral`](https://repo.maven.apache.org/maven2/io/sentry/sentry-android/)

We'd love to get feedback.

## 2.1.5

This version has a severe bug and can cause a crash on SDK init

Please upgrade to https://github.com/getsentry/sentry-android/releases/tag/2.1.6

## 2.1.4

## What’s Changed

* bump: sentry-native to 0.3.1 (#440) @marandaneto
* fix: update last session timestamp (#437) @marandaneto
* feat: make gzip as default content encoding type (#433) @marandaneto
* enhancement: use AGP 4 features (#366) @marandaneto
* enhancement: Create GH Actions CI for Ubuntu/macOS (#403) @marandaneto
* enhancement: make root checker better and minimize false positive (#417) @marandaneto
* fix: filter trim memory breadcrumbs (#431) @marandaneto

Packages were released on [`bintray`](https://dl.bintray.com/getsentry/sentry-android/io/sentry/sentry-android/), [`jcenter`](https://jcenter.bintray.com/io/sentry/sentry-android/) and [`mavenCentral`](https://repo.maven.apache.org/maven2/io/sentry/sentry-android/)

We'd love to get feedback.

## 2.1.3

## What’s Changed

This fixes several critical bugs in sentry-android 2.0 and 2.1

* fix: Sentry.init register integrations after creating the main Hub instead of doing it in the main Hub ctor (#427) @marandaneto
* fix: make NoOpLogger public (#425) @marandaneto
* fix: ConnectivityChecker returns connection status and events are not trying to be sent if no connection. (#420) @marandaneto
* ref: thread pool executor is a single thread executor instead of scheduled thread executor (#422) @marandaneto
* fix: Add Abnormal to the Session.State enum as its part of the protocol (#424) @marandaneto
* Bump: Gradle to 6.4.1 (#419) @marandaneto

We recommend that you use sentry-android 2.1.3 over the initial release of sentry-android 2.0 and 2.1.

Packages were released on [`bintray`](https://dl.bintray.com/getsentry/sentry-android/io/sentry/sentry-android/), [`jcenter`](https://jcenter.bintray.com/io/sentry/sentry-android/) and [`mavenCentral`](https://repo.maven.apache.org/maven2/io/sentry/sentry-android/)

We'd love to get feedback.

## 2.1.2

## What’s Changed

* fix: Phone state breadcrumbs require read_phone_state on older OS versions (#415) @marandaneto @bsergean
* fix: before raising ANR events, we check ProcessErrorStateInfo if available (#412) @marandaneto
* fix: send cached events to use a single thread executor (#405) @marandaneto
* enha: added options to configure http transport (#411) @marandaneto
* fix: initing SDK on AttachBaseContext (#409) @marandaneto
* fix: sessions can't be abnormal, but exited if not ended properly (#410) @marandaneto

Packages were released on [`bintray`](https://dl.bintray.com/getsentry/sentry-android/io/sentry/sentry-android/), [`jcenter`](https://jcenter.bintray.com/io/sentry/sentry-android/) and [`mavenCentral`](https://repo.maven.apache.org/maven2/io/sentry/sentry-android/)

We'd love to get feedback.

## 2.1.1

## What’s Changed

* fix: set missing release, environment and dist to sentry-native options (#404) @marandaneto
* fix: do not add automatic and empty sensor breadcrumbs (#401) @marandaneto
* enha: added missing getters on Breadcrumb and SentryEvent (#397) @marandaneto
* enha: bump sentry-native to 0.2.6 (#396) @marandaneto
* feat: add trim memory breadcrumbs (#395) @marandaneto
* enha: only set breadcrumb extras if not empty (#394) @marandaneto
* ref: removed Thread.sleep from LifecycleWatcher tests, using awaitility and DateProvider (#392) @marandaneto
* ref: added a DateTimeProvider for making retry after testable (#391) @marandaneto
* enha: BUMP Gradle to 6.4 (#390) @marandaneto
* enha: added samples of how to disable automatic breadcrumbs (#389) @marandaneto

Packages were released on [`bintray`](https://dl.bintray.com/getsentry/sentry-android/io/sentry/sentry-android/), [`jcenter`](https://jcenter.bintray.com/io/sentry/sentry-android/) and [`mavenCentral`](https://repo.maven.apache.org/maven2/io/sentry/sentry-android/)

We'd love to get feedback.

## 2.1.0

## What’s Changed

* Includes all the changes of 2.1.0 alpha, beta and RC
* fix when PhoneStateListener is not ready for use (#387) @marandaneto
* make ANR 5s by default (#388) @marandaneto
* fix: rate limiting by categories (#381) @marandaneto
* BUMP NDK to latest stable version 21.1.6352462 (#386) @marandaneto

Packages were released on [`bintray`](https://dl.bintray.com/getsentry/sentry-android/io/sentry/sentry-android/), [`jcenter`](https://jcenter.bintray.com/io/sentry/sentry-android/) and [`mavenCentral`](https://repo.maven.apache.org/maven2/io/sentry/sentry-android/)

We'd love to get feedback.

## 2.0.3

## What’s Changed

* patch from 2.1.0-alpha.2 - avoid crash if NDK throws UnsatisfiedLinkError (#344) @marandaneto

Packages were released on [`bintray`](https://dl.bintray.com/getsentry/sentry-android/io/sentry/sentry-android/), [`jcenter`](https://jcenter.bintray.com/io/sentry/sentry-android/) and [`mavenCentral`](https://repo.maven.apache.org/maven2/io/sentry/sentry-android/)

We'd love to get feedback.
## 2.1.0-RC.1

## What’s Changed

* feat: Options for uncaught exception and make SentryOptions list Thread-Safe (#384) @marandaneto
* feat: automatic breadcrumbs for app, activity and sessions lifecycles and system events (#348) @marandaneto
* fix: if retry after header has empty categories, apply retry after to all of them (#377) @marandaneto
* fix: discard events and envelopes if cached and retry after (#378) @marandaneto
* add ScheduledForRemoval annotation to deprecated methods (#375) @marandaneto
* fix: Merge loadLibrary calls for sentry-native and clean up CMake files (#373) @Swatinem
* enha: make capture session and envelope internal (#372) @marandaneto
* fix: exceptions should be sorted oldest to newest (#370) @marandaneto
* fix: check external storage size even if its read only (#368) @marandaneto
* fix: wrong check for cellular network capability (#369) @marandaneto
* bump NDK to 21.0.6113669 (#367) @marandaneto
* bump AGP and add new make cmd to check for updates (#365) @marandaneto

Packages were released on [`bintray`](https://dl.bintray.com/getsentry/sentry-android/io/sentry/sentry-android/), [`jcenter`](https://jcenter.bintray.com/io/sentry/sentry-android/) and [`mavenCentral`](https://repo.maven.apache.org/maven2/io/sentry/sentry-android/)

We'd love to get feedback.

## 2.1.0-beta.2

## What’s Changed

* bump sentry-native to 0.2.4 (#364) @marandaneto
* update current session on session start after deleting previous session (#362) @marandaneto

Packages were released on [`bintray`](https://dl.bintray.com/getsentry/sentry-android/io/sentry/sentry-android/), [`jcenter`](https://jcenter.bintray.com/io/sentry/sentry-android/) and [`mavenCentral`](https://repo.maven.apache.org/maven2/io/sentry/sentry-android/)

We'd love to get feedback.

## 2.1.0-beta.1

## What’s Changed

* BUMP sentry-native to 0.2.3 (#357) @marandaneto
* check for androidx availability on runtime (#356) @marandaneto
* if theres a left over session file and its crashed, we should not overwrite its state (#354) @marandaneto
* session should be exited state if state was ok (#352) @marandaneto
* envelope has dedicated endpoint (#353) @marandaneto

Packages were released on [`bintray`](https://dl.bintray.com/getsentry/sentry-android/io/sentry/sentry-android/), [`jcenter`](https://jcenter.bintray.com/io/sentry/sentry-android/) and [`mavenCentral`](https://repo.maven.apache.org/maven2/io/sentry/sentry-android/)

We'd love to get feedback.

## 2.1.0-alpha.2

## What’s Changed

* change integration order for cached outbox events (#347) @marandaneto
* avoid crash if NDK throws UnsatisfiedLinkError (#344) @marandaneto
* Avoid getting a threadlocal twice. (#339) @metlos
* removing session tracking guard on hub and client (#338) @marandaneto
* bump agp to 3.6.2 (#336) @marandaneto
* fix racey ANR integration (#332) @marandaneto
* logging envelopes path when possible instead of nullable id (#331) @marandaneto
* renaming transport gate method (#330) @marandaneto

Packages were released on [`bintray`](https://dl.bintray.com/getsentry/sentry-android/io/sentry/sentry-android/), [`jcenter`](https://jcenter.bintray.com/io/sentry/sentry-android/) and [`mavenCentral`](https://repo.maven.apache.org/maven2/io/sentry/sentry-android/)

We'd love to get feedback.

## 2.1.0-alpha.1

Release of Sentry's new SDK for Android.

## What’s Changed

* BUMP sentry-native to 0.2.2 (#305) @Swatinem
* ANR report should have 'was active=yes' on the dashboard (#299) @marandaneto
* NDK events apply scoped data (#322) @marandaneto
* fix missing App's info (#315) @marandaneto
* buffered writers/readers - otimizations (#311) @marandaneto
* Add a StdoutTransport (#310) @mike-burns
* boot time should be UTC (#309) @marandaneto
* implementing new retry after protocol (#306) @marandaneto
* make transport result public (#300) @marandaneto
* release health @marandaneto @bruno-garcia 

Packages were released on [`bintray`](https://dl.bintray.com/getsentry/sentry-android/io/sentry/sentry-android/), [`jcenter`](https://jcenter.bintray.com/io/sentry/sentry-android/) and [`mavenCentral`](https://repo.maven.apache.org/maven2/io/sentry/sentry-android/)

We'd love to get feedback.

## 2.0.2

Release of Sentry's new SDK for Android.

## What’s Changed

* BUMP AGP to 3.6.1 (#285) @marandaneto
* MavenCentral support (#284) @marandaneto

Packages were released on [`bintray`](https://dl.bintray.com/getsentry/sentry-android/io/sentry/sentry-android/), [`jcenter`](https://jcenter.bintray.com/io/sentry/sentry-android/) and [`mavenCentral`](https://repo.maven.apache.org/maven2/io/sentry/sentry-android/)

We'd love to get feedback.

## 2.0.1

Release of Sentry's new SDK for Android.

## What’s Changed

* Add the default serverName to SentryOptions and use it in MainEventProcessor (#279) @metlos
* set current threadId when there's no mechanism set (#277) @marandaneto
* feat: attach threads/stacktraces (#267) @marandaneto
* fix: preview package manager (#269) @bruno-garcia

Packages were released on [`bintray`](https://dl.bintray.com/getsentry/sentry-android/io/sentry/), [`jcenter`](https://jcenter.bintray.com/io/sentry/sentry-android/)

We'd love to get feedback.

## 2.0.0

Release of Sentry's new SDK for Android.

New features not offered by (1.7.x):

* NDK support
  * Captures crashes caused by native code
  * Access to the [`sentry-native` SDK](https://github.com/getsentry/sentry-native/) API by your native (C/C++/Rust code/..).
* Automatic init (just add your `DSN` to the manifest)
   * Proguard rules are added automatically
   * Permission (Internet) is added automatically
* Uncaught Exceptions might be captured even before the app restarts
* Sentry's Unified API.
* More context/device information
* Packaged as `aar`
* Frames from the app automatically marked as `InApp=true` (stack traces in Sentry highlights them by default).
* Complete Sentry Protocol available.
* All threads and their stack traces are captured.
* Sample project in this repo to test many features (segfault, uncaught exception, ANR...)

Features from the current SDK like `ANR` are also available (by default triggered after 4 seconds).

Packages were released on [`bintray`](https://dl.bintray.com/getsentry/sentry-android/io/sentry/), [`jcenter`](https://jcenter.bintray.com/io/sentry/sentry-android/)

We'd love to get feedback.

## 2.0.0-rc04

Release of Sentry's new SDK for Android.

## What’s Changed

* fix: breacrumb.data to string,object, Add LOG level (#264) @HazAT
* read release conf. on manifest (#266) @marandaneto
* Support mills timestamp format (#263) @marandaneto
* adding logs to installed integrations (#265) @marandaneto
* feat: Take sampleRate from metadata (#262) @bruno-garcia

Packages were released on [`bintray`](https://dl.bintray.com/getsentry/sentry-android/io/sentry/), [`jcenter`](https://jcenter.bintray.com/io/sentry/sentry-android/)

We'd love to get feedback and we'll work in getting the GA `2.0.0` out soon.
Until then, the [stable SDK offered by Sentry is at version 1.7.30](https://github.com/getsentry/sentry-java/releases/tag/v1.7.30)
## 2.0.0-rc03

Release of Sentry's new SDK for Android.

## What’s Changed

* fixes #259 - NPE check on getExternalFilesDirs items. (#260) @marandaneto
* fix strictMode typo (#258) @marandaneto

Packages were released on [`bintray`](https://dl.bintray.com/getsentry/sentry-android/io/sentry/), [`jcenter`](https://jcenter.bintray.com/io/sentry/sentry-android/)

We'd love to get feedback and we'll work in getting the GA `2.0.0` out soon.
Until then, the [stable SDK offered by Sentry is at version 1.7.30](https://github.com/getsentry/sentry-java/releases/tag/v1.7.30)
## 2.0.0-rc02

Release of Sentry's new SDK for Android.

## What’s Changed

* update ndk for new sentry-native version (#235) @Swatinem @marandaneto
* make integrations public (#256) @marandaneto
* BUMP build-tools (#255) @marandaneto
* added javadocs to scope and its dependencies (#253) @marandaneto
* build all ABIs (#254) @marandaneto
* moving back ANR timeout from long to int param. (#252) @marandaneto
* feat: Hub mode configurable (#247) @bruno-garcia
* Added HubAdapter to call Sentry static methods from Integrations (#250) @marandaneto
* new Release format (#242) @marandaneto
* Javadocs for SentryOptions (#246) @marandaneto
* non-app is already inApp excluded by default. (#244) @marandaneto
* added remove methods (tags/extras) to the sentry static class (#243) @marandaneto
* fix if symlink exists for sentry-native (#241) @marandaneto
* clone method - race condition free (#226) @marandaneto
* refactoring breadcrumbs callback (#239) @marandaneto

Packages were released on [`bintray`](https://dl.bintray.com/getsentry/sentry-android/io/sentry/), [`jcenter`](https://jcenter.bintray.com/io/sentry/sentry-android/)

We'd love to get feedback and we'll work in getting the GA `2.0.0` out soon.
Until then, the [stable SDK offered by Sentry is at version 1.7.30](https://github.com/getsentry/sentry-java/releases/tag/v1.7.30)

## 2.0.0-rc01

Release of Sentry's new SDK for Android.

## What’s Changed

* Honor RetryAfter (#236) @marandaneto
* Add tests for SentryValues (#238) @philipphofmann
* added remove methods for Scope data (#237) @marandaneto
* do not set frames if there's none (#234) @marandaneto
* always call interrupt after InterruptedException (#232) @marandaneto
* more device context (deviceId, connectionType and language) (#229) @marandaneto
* mark as current thread if its the main thread (#228) @marandaneto
* added a few java docs (Sentry, Hub and SentryClient) (#223) @marandaneto
* implemented diagnostic logger (#218) @marandaneto
* fix lgtm alerts (#219) @marandaneto
* written unit tests to ANR integration (#215) @marandaneto
* added blog posts to README (#214) @marandaneto
* added event processors to scope (#209) @marandaneto
* Raise code coverage for Dsn to 100% (#212) @philipphofmann
* Remove redundant times(1) for Mockito.verify (#211) @philipphofmann
* added android transport gate (#206) @marandaneto
* transport may be set on options (#203) @marandaneto
* dist may be set on options (#204) @marandaneto
* added executor for caching values out of the main thread (#201) @marandaneto
* throw an exception if DSN is not set (#200) @marandaneto
* migration guide markdown (#197) @marandaneto

Packages were released on [`bintray`](https://dl.bintray.com/getsentry/sentry-android/io/sentry/), [`jcenter`](https://jcenter.bintray.com/io/sentry/sentry-android/)

We'd love to get feedback and we'll work in getting the GA `2.0.0` out soon.
Until then, the [stable SDK offered by Sentry is at version 1.7.29](https://github.com/getsentry/sentry-java/releases/tag/v1.7.29)

## 2.0.0-beta02

Release of Sentry's new SDK for Android.

* fix Android bug on API 24 and 25 about getting current threads and stack traces (#194)
* addBreadcrumb overloads #196 and #198

Packages were released on [`bintray`](https://dl.bintray.com/getsentry/sentry-android/io/sentry/), [`jcenter`](https://jcenter.bintray.com/io/sentry/sentry-android/)

We'd love to get feedback and we'll work in getting the GA `2.0.0` out soon.
Until then, the [stable SDK offered by Sentry is at version 1.7.28](https://github.com/getsentry/sentry-java/releases/tag/v1.7.28)
## 2.0.0-beta01

Release of Sentry's new SDK for Android.

* ref: ANR doesn't set handled flag #186
* SDK final review (#183)
* ref: Drop errored in favor of crashed (#187)
* workaround android_id (#185)
* renamed sampleRate (#191)
* making timestamp package-private or test-only (#190)
* Split event processor in Device/App data (#180)

Packages were released on [`bintray`](https://dl.bintray.com/getsentry/sentry-android/io/sentry/), [`jcenter`](https://jcenter.bintray.com/io/sentry/sentry-android/)

We'd love to get feedback and we'll work in getting the GA `2.0.0` out soon.
Until then, the [stable SDK offered by Sentry is at version 1.7.28](https://github.com/getsentry/sentry-java/releases/tag/v1.7.28)

## 2.0.0-alpha09

Release of Sentry's new SDK for Android.

* fix: DSN parsing (#165)
* BUMP: sentry-native with message object instead of a string (#172)
* Don't avoid exception type minification (#166)
* make Gson retro compatible with older versions of AGP (#177)
* adding nativeBundle plugin (#161)
* adding scope methods to sentry static class (#179)

Packages were released on [`bintray`](https://dl.bintray.com/getsentry/sentry-android/io/sentry/), [`jcenter`](https://jcenter.bintray.com/io/sentry/sentry-android/)

We'd love to get feedback and we'll work in getting the GA `2.0.0` out soon.
Until then, the [stable SDK offered by Sentry is at version 1.7.28](https://github.com/getsentry/sentry-java/releases/tag/v1.7.28)

## 2.0.0-alpha08

Release of Sentry's new SDK for Android.

* DebugId endianness (#162)
* executed beforeBreadcrumb also for scope (#160)
* benefit of manifest merging when minSdk (#159)
* add method to captureMessage with level (#157)
* listing assets file on the wrong dir (#156)

Packages were released on [`bintray`](https://dl.bintray.com/getsentry/sentry-android/io/sentry/), [`jcenter`](https://jcenter.bintray.com/io/sentry/sentry-android/)

We'd love to get feedback and we'll work in getting the GA `2.0.0` out soon.
Until then, the [stable SDK offered by Sentry is at version 1.7.28](https://github.com/getsentry/sentry-java/releases/tag/v1.7.28)

## 2.0.0-alpha07

Third release of Sentry's new SDK for Android.

*  Fixed release for jcenter and bintray

Packages were released on [`bintray`](https://dl.bintray.com/getsentry/sentry-android/io/sentry/), [`jcenter`](https://jcenter.bintray.com/io/sentry/sentry-android/)

We'd love to get feedback and we'll work in getting the GA `2.0.0` out soon.
Until then, the [stable SDK offered by Sentry is at version 1.7.28](https://github.com/getsentry/sentry-java/releases/tag/v1.7.28)

## 2.0.0-alpha06

Second release of Sentry's new SDK for Android.

* Fixed a typo on pom generation.

Packages were released on [`bintray`](https://dl.bintray.com/getsentry/sentry-android/io/sentry/), [`jcenter`](https://jcenter.bintray.com/io/sentry/sentry-android/)

We'd love to get feedback and we'll work in getting the GA `2.0.0` out soon.
Until then, the [stable SDK offered by Sentry is at version 1.7.28](https://github.com/getsentry/sentry-java/releases/tag/v1.7.28)

## 2.0.0-alpha05

First release of Sentry's new SDK for Android.

New features not offered by our current (1.7.x), stable SDK are:

* NDK support
  * Captures crashes caused by native code
  * Access to the [`sentry-native` SDK](https://github.com/getsentry/sentry-native/) API by your native (C/C++/Rust code/..).
* Automatic init (just add your `DSN` to the manifest)
   * Proguard rules are added automatically
   * Permission (Internet) is added automatically
* Uncaught Exceptions might be captured even before the app restarts
* Unified API which include scopes etc.
* More context/device information
* Packaged as `aar`
* Frames from the app automatically marked as `InApp=true` (stack traces in Sentry highlights them by default).
* Complete Sentry Protocol available.
* All threads and their stack traces are captured.
* Sample project in this repo to test many features (segfault, uncaught exception, scope)

Features from the current SDK like `ANR` are also available (by default triggered after 4 seconds).

Packages were released on [`bintray`](https://dl.bintray.com/getsentry/sentry-android/io/sentry/), [`jcenter`](https://jcenter.bintray.com/io/sentry/sentry-android/)

We'd love to get feedback and we'll work in getting the GA `2.0.0` out soon.
Until then, the [stable SDK offered by Sentry is at version 1.7.28](https://github.com/getsentry/sentry-java/releases/tag/v1.7.28)<|MERGE_RESOLUTION|>--- conflicted
+++ resolved
@@ -1,13 +1,10 @@
 # Changelog
 
 ## Unreleased
-<<<<<<< HEAD
-* Feat: Add client reports (#1982)
-=======
 
 * Feat: Add sentry-servlet-jakarta module (#1987)
 * Ref: Make options.printUncaughtStackTrace primitive type (#1995)
->>>>>>> be0ebe0c
+* Feat: Add client reports (#1982)
 
 ## 6.0.0-alpha.5
 
@@ -61,6 +58,14 @@
     * Remove `gson` dependency.
     * Remove `IUnknownPropertiesConsumer`
 * Bump: Kotlin to 1.5 and compatibility to 1.4 for sentry-android-timber (#1815)
+
+## 5.7.3
+
+* Fix: Sentry Timber integration throws an exception when using args (#1986)
+
+## 5.7.2
+
+* Fix: bring back support for `Timber.tag` ([#1974](https://github.com/getsentry/sentry-java/pull/1974))
 
 ## 5.7.1
 
