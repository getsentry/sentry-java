# Changelog

## Unreleased

### Features

- Send `otel.kind` to Sentry ([#3907](https://github.com/getsentry/sentry-java/pull/3907))
- Allow passing `environment` to `CheckinUtils.withCheckIn` ([3889](https://github.com/getsentry/sentry-java/pull/3889))

### Fixes

<<<<<<< HEAD
- Mark `DiskFlushNotification` hint flushed when rate limited ([#3892](https://github.com/getsentry/sentry-java/pull/3892))
  - Our `UncaughtExceptionHandlerIntegration` waited for the full flush timeout duration (default 15s) when rate limited. 
=======
- Do not replace `op` with auto generated content for OpenTelemetry spans with span kind `INTERNAL` ([#3906](https://github.com/getsentry/sentry-java/pull/3906))
>>>>>>> 92518a25

## 8.0.0-beta.2

### Breaking Changes

- Use String instead of UUID for SessionId ([#3834](https://github.com/getsentry/sentry-java/pull/3834))
  - The `Session` constructor now takes a `String` instead of a `UUID` for the `sessionId` parameter.
  - `Session.getSessionId()` now returns a `String` instead of a `UUID`.
- The Android minSdk level for all Android modules is now 21 ([#3852](https://github.com/getsentry/sentry-java/pull/3852))
- The minSdk level for sentry-android-ndk changed from 19 to 21 ([#3851](https://github.com/getsentry/sentry-java/pull/3851))
- All status codes below 400 are now mapped to `SpanStatus.OK` ([#3869](https://github.com/getsentry/sentry-java/pull/3869))

### Features

- Spring Boot now automatically detects if OpenTelemetry is available and makes use of it ([#3846](https://github.com/getsentry/sentry-java/pull/3846))
  - This is only enabled if there is no OpenTelemetry agent available
  - We prefer to use the OpenTelemetry agent as it offers more auto instrumentation
  - In some cases the OpenTelemetry agent cannot be used, please see https://opentelemetry.io/docs/zero-code/java/spring-boot-starter/ for more details on when to prefer the Agent and when the Spring Boot starter makes more sense.
  - In this mode the SDK makes use of the `OpenTelemetry` bean that is created by `opentelemetry-spring-boot-starter` instead of `GlobalOpenTelemetry`
- Spring Boot now automatically detects our OpenTelemetry agent if its auto init is disabled ([#3848](https://github.com/getsentry/sentry-java/pull/3848))
  - This means Spring Boot config mechanisms can now be combined with our OpenTelemetry agent
  - The `sentry-opentelemetry-extra` module has been removed again, most classes have been moved to `sentry-opentelemetry-bootstrap` which is loaded into the bootstrap classloader (i.e. `null`) when our Java agent is used. The rest has been moved into `sentry-opentelemetry-agentcustomization` and is loaded into the agent classloader when our Java agent is used.
  - The `sentry-opentelemetry-bootstrap` and `sentry-opentelemetry-agentcustomization` modules can be used without the agent as well, in which case all classes are loaded into the application classloader. Check out our `sentry-samples-spring-boot-jakarta-opentelemetry-noagent` sample.
  - In this mode the SDK makes use of `GlobalOpenTelemetry`
- Automatically set span factory based on presence of OpenTelemetry ([#3858](https://github.com/getsentry/sentry-java/pull/3858))
  - `SentrySpanFactoryHolder` has been removed as it is no longer required.
- Add `ignoredTransactions` option to filter out transactions by name ([#3871](https://github.com/getsentry/sentry-java/pull/3871))
  - can be used via ENV vars, e.g. `SENTRY_IGNORED_TRANSACTIONS=POST /person/,GET /pers.*`
  - can also be set in options directly, e.g. `options.setIgnoredTransactions(...)`
  - can also be set in `sentry.properties`, e.g. `ignored-transactions=POST /person/,GET /pers.*`
  - can also be set in Spring config `application.properties`, e.g. `sentry.ignored-transactions=POST /person/,GET /pers.*`
- Add a sample for showcasing Sentry with OpenTelemetry for Spring Boot 3 with our Java agent (`sentry-samples-spring-boot-jakarta-opentelemetry`) ([#3856](https://github.com/getsentry/sentry-java/pull/3828))
- Add a sample for showcasing Sentry with OpenTelemetry for Spring Boot 3 without our Java agent (`sentry-samples-spring-boot-jakarta-opentelemetry-noagent`) ([#3856](https://github.com/getsentry/sentry-java/pull/3856))
- Add a sample for showcasing Sentry with OpenTelemetry (`sentry-samples-console-opentelemetry-noagent`) ([#3856](https://github.com/getsentry/sentry-java/pull/3862))
- Add `globalHubMode` to options ([#3805](https://github.com/getsentry/sentry-java/pull/3805))
  - `globalHubMode` used to only be a param on `Sentry.init`. To make it easier to be used in e.g. Desktop environments, we now additionally added it as an option on SentryOptions that can also be set via `sentry.properties`.
  - If both the param on `Sentry.init` and the option are set, the option will win. By default the option is set to `null` meaning whatever is passed to `Sentry.init` takes effect.
- Lazy uuid generation for SentryId and SpanId ([#3770](https://github.com/getsentry/sentry-java/pull/3770))
- Faster generation of Sentry and Span IDs ([#3818](https://github.com/getsentry/sentry-java/pull/3818))
  - Uses faster implementation to convert UUID to SentryID String
  - Uses faster Random implementation to generate UUIDs
- Android 15: Add support for 16KB page sizes ([#3851](https://github.com/getsentry/sentry-java/pull/3851))
  - See https://developer.android.com/guide/practices/page-sizes for more details

### Fixes

- The Sentry OpenTelemetry Java agent now makes sure Sentry `Scopes` storage is initialized even if the agents auto init is disabled ([#3848](https://github.com/getsentry/sentry-java/pull/3848))
  - This is required for all integrations to work together with our OpenTelemetry Java agent if its auto init has been disabled and the SDKs init should be used instead.
- Do not ignore certain span origins for OpenTelemetry without agent ([#3856](https://github.com/getsentry/sentry-java/pull/3856))
- Fix `startChild` for span that is not in current OpenTelemetry `Context` ([#3862](https://github.com/getsentry/sentry-java/pull/3862))
  - Starting a child span from a transaction that wasn't in the current `Context` lead to multiple transactions being created (one for the transaction and another per span created).
- Add `auto.graphql.graphql22` to ignored span origins when using OpenTelemetry ([#3828](https://github.com/getsentry/sentry-java/pull/3828))
- The Spring Boot 3 WebFlux sample now uses our GraphQL v22 integration ([#3828](https://github.com/getsentry/sentry-java/pull/3828))
- All status codes below 400 are now mapped to `SpanStatus.OK` ([#3869](https://github.com/getsentry/sentry-java/pull/3869))


### Dependencies

- Bump Native SDK from v0.7.5 to v0.7.8 ([#3851](https://github.com/getsentry/sentry-java/pull/3851))
    - [changelog](https://github.com/getsentry/sentry-native/blob/master/CHANGELOG.md#078)
    - [diff](https://github.com/getsentry/sentry-native/compare/0.7.5...0.7.8)

### Behavioural Changes

- (Android) Enable Performance V2 by default ([#3824](https://github.com/getsentry/sentry-java/pull/3824))
  - With this change cold app start spans will include spans for ContentProviders, Application and Activity load.

## 8.0.0-beta.1

### Breaking Changes

- Throw IllegalArgumentException when calling Sentry.init on Android ([#3596](https://github.com/getsentry/sentry-java/pull/3596))
- Metrics have been removed from the SDK ([#3774](https://github.com/getsentry/sentry-java/pull/3774))
    - Metrics will return but we don't know in what exact form yet
- `enableTracing` option (a.k.a `enable-tracing`) has been removed from the SDK ([#3776](https://github.com/getsentry/sentry-java/pull/3776))
    - Please set `tracesSampleRate` to a value >= 0.0 for enabling performance instead. The default value is `null` which means performance is disabled.
- Change OkHttp sub-spans to span attributes ([#3556](https://github.com/getsentry/sentry-java/pull/3556))
    - This will reduce the number of spans created by the SDK
- Replace `synchronized` methods and blocks with `ReentrantLock` (`AutoClosableReentrantLock`) ([#3715](https://github.com/getsentry/sentry-java/pull/3715))
    - If you are subclassing any Sentry classes, please check if the parent class used `synchronized` before. Please make sure to use the same lock object as the parent class in that case.
- `traceOrigins` option (`io.sentry.traces.tracing-origins` in manifest) has been removed, please use `tracePropagationTargets` (`io.sentry.traces.trace-propagation-targets` in manifest`) instead ([#3780](https://github.com/getsentry/sentry-java/pull/3780))
- `profilingEnabled` option (`io.sentry.traces.profiling.enable` in manifest) has been removed, please use `profilesSampleRate` (`io.sentry.traces.profiling.sample-rate` instead) instead ([#3780](https://github.com/getsentry/sentry-java/pull/3780))
- `shutdownTimeout` option has been removed, please use `shutdownTimeoutMillis` instead ([#3780](https://github.com/getsentry/sentry-java/pull/3780))
- `profilingTracesIntervalMillis` option for Android has been removed ([#3780](https://github.com/getsentry/sentry-java/pull/3780))
- `io.sentry.session-tracking.enable` manifest option has been removed ([#3780](https://github.com/getsentry/sentry-java/pull/3780))
- `Sentry.traceHeaders()` method has been removed, please use `Sentry.getTraceparent()` instead ([#3718](https://github.com/getsentry/sentry-java/pull/3718))
- `Sentry.reportFullDisplayed()` method has been removed, please use `Sentry.reportFullyDisplayed()` instead ([#3717](https://github.com/getsentry/sentry-java/pull/3717))
- `User.other` has been removed, please use `data` instead ([#3780](https://github.com/getsentry/sentry-java/pull/3780))
- `SdkVersion.getIntegrations()` has been removed, please use `getIntegrationSet` instead ([#3780](https://github.com/getsentry/sentry-java/pull/3780))
- `SdkVersion.getPackages()` has been removed, please use `getPackageSet()` instead ([#3780](https://github.com/getsentry/sentry-java/pull/3780))
- `Device.language` has been removed, please use `locale` instead ([#3780](https://github.com/getsentry/sentry-java/pull/3780))
- `TraceContext.user` and `TraceContextUser` class have been removed, please use `userId` on `TraceContext` instead ([#3780](https://github.com/getsentry/sentry-java/pull/3780))
- `TransactionContext.fromSentryTrace()` has been removed, please use `Sentry.continueTrace()` instead ([#3780](https://github.com/getsentry/sentry-java/pull/3780))
- `SentryDataFetcherExceptionHandler` has been removed, please use `SentryGenericDataFetcherExceptionHandler` in combination with `SentryInstrumentation` instead ([#3780](https://github.com/getsentry/sentry-java/pull/3780))
- One of the `AndroidTransactionProfiler` constructors has been removed, please use a different one ([#3780](https://github.com/getsentry/sentry-java/pull/3780))

### Features

- Add init priority settings ([#3674](https://github.com/getsentry/sentry-java/pull/3674))
    - You may now set `forceInit=true` (`force-init` for `.properties` files) to ensure a call to Sentry.init / SentryAndroid.init takes effect
- Add force init option to Android Manifest ([#3675](https://github.com/getsentry/sentry-java/pull/3675))
    - Use `<meta-data android:name="io.sentry.force-init" android:value="true" />` to ensure Sentry Android auto init is not easily overwritten
- Attach request body for `application/x-www-form-urlencoded` requests in Spring ([#3731](https://github.com/getsentry/sentry-java/pull/3731))
    - Previously request body was only attached for `application/json` requests
- Set breadcrumb level based on http status ([#3771](https://github.com/getsentry/sentry-java/pull/3771))
- Support `graphql-java` v22 via a new module `sentry-graphql-22` ([#3740](https://github.com/getsentry/sentry-java/pull/3740))
    - If you are using `graphql-java` v21 or earlier, you can use the `sentry-graphql` module
    - For `graphql-java` v22 and newer please use the `sentry-graphql-22` module
- We now provide a `SentryInstrumenter` bean directly for Spring (Boot) if there is none yet instead of using `GraphQlSourceBuilderCustomizer` to add the instrumentation ([#3744](https://github.com/getsentry/sentry-java/pull/3744))
    - It is now also possible to provide a bean of type `SentryGraphqlInstrumentation.BeforeSpanCallback` which is then used by `SentryInstrumenter`
- Emit transaction.data inside contexts.trace.data ([#3735](https://github.com/getsentry/sentry-java/pull/3735))
  - Also does not emit `transaction.data` in `exras` anymore

### Fixes

- Use OpenTelemetry span name as fallback for transaction name ([#3557](https://github.com/getsentry/sentry-java/pull/3557))
    - In certain cases we were sending transactions as "<unlabeled transaction>" when using OpenTelemetry
- Add OpenTelemetry span data to Sentry span ([#3593](https://github.com/getsentry/sentry-java/pull/3593))
- No longer selectively copy OpenTelemetry attributes to Sentry spans / transactions `data` ([#3663](https://github.com/getsentry/sentry-java/pull/3663))
- Remove `PROCESS_COMMAND_ARGS` (`process.command_args`) OpenTelemetry span attribute as it can be very large ([#3664](https://github.com/getsentry/sentry-java/pull/3664))
- Use RECORD_ONLY sampling decision if performance is disabled ([#3659](https://github.com/getsentry/sentry-java/pull/3659))
    - Also fix check whether Performance is enabled when making a sampling decision in the OpenTelemetry sampler
- Sentry OpenTelemetry Java Agent now sets Instrumenter to SENTRY (used to be OTEL) ([#3697](https://github.com/getsentry/sentry-java/pull/3697))
- Set span origin in `ActivityLifecycleIntegration` on span options instead of after creating the span / transaction ([#3702](https://github.com/getsentry/sentry-java/pull/3702))
    - This allows spans to be filtered by span origin on creation
- Honor ignored span origins in `SentryTracer.startChild` ([#3704](https://github.com/getsentry/sentry-java/pull/3704))
- Add `enable-spotlight` and `spotlight-connection-url` to external options and check if spotlight is enabled when deciding whether to inspect an OpenTelemetry span for connecting to splotlight ([#3709](https://github.com/getsentry/sentry-java/pull/3709))
- Trace context on `Contexts.setTrace` has been marked `@NotNull` ([#3721](https://github.com/getsentry/sentry-java/pull/3721))
    - Setting it to `null` would cause an exception.
    - Transactions are dropped if trace context is missing
- Remove internal annotation on `SpanOptions` ([#3722](https://github.com/getsentry/sentry-java/pull/3722))
- `SentryLogbackInitializer` is now public ([#3723](https://github.com/getsentry/sentry-java/pull/3723))
- Fix order of calling `close` on previous Sentry instance when re-initializing ([#3750](https://github.com/getsentry/sentry-java/pull/3750))
    - Previously some parts of Sentry were immediately closed after re-init that should have stayed open and some parts of the previous init were never closed

### Behavioural Changes

- (Android) Replace thread id with kernel thread id in span data ([#3706](https://github.com/getsentry/sentry-java/pull/3706))

### Dependencies

- Bump OpenTelemetry to 1.41.0, OpenTelemetry Java Agent to 2.7.0 and Semantic Conventions to 1.25.0 ([#3668](https://github.com/getsentry/sentry-java/pull/3668))

## 8.0.0-alpha.4

### Fixes

- Removed user segment ([#3512](https://github.com/getsentry/sentry-java/pull/3512))
- Use span id of remote parent ([#3548](https://github.com/getsentry/sentry-java/pull/3548))
    - Traces were broken because on an incoming request, OtelSentrySpanProcessor did not set the parentSpanId on the span correctly. Traces were not referencing the actual parent span but some other (random) span ID which the server doesn't know.
- Attach active span to scope when using OpenTelemetry ([#3549](https://github.com/getsentry/sentry-java/pull/3549))
    - Errors weren't linked to traces correctly due to parts of the SDK not knowing the current span
- Record dropped spans in client report when sampling out OpenTelemetry spans ([#3552](https://github.com/getsentry/sentry-java/pull/3552))
- Retrieve the correct current span from `Scope`/`Scopes` when using OpenTelemetry ([#3554](https://github.com/getsentry/sentry-java/pull/3554))

## 8.0.0-alpha.3

### Breaking Changes

- `sentry-android-okhttp` has been removed in favor of `sentry-okhttp`, removing android dependency from the module ([#3510](https://github.com/getsentry/sentry-java/pull/3510))

### Fixes

- Support spans that are split into multiple batches ([#3539](https://github.com/getsentry/sentry-java/pull/3539))
    - When spans belonging to a single transaction were split into multiple batches for SpanExporter, we did not add all spans because the isSpanTooOld check wasn't inverted.
- Parse and use `send-default-pii` and `max-request-body-size` from `sentry.properties` ([#3534](https://github.com/getsentry/sentry-java/pull/3534))
- `span.startChild` now uses `.makeCurrent()` by default ([#3544](https://github.com/getsentry/sentry-java/pull/3544))
    - This caused an issue where the span tree wasn't correct because some spans were not added to their direct parent
- Partially fix bootstrap class loading ([#3543](https://github.com/getsentry/sentry-java/pull/3543))
    - There was a problem with two separate Sentry `Scopes` being active inside each OpenTelemetry `Context` due to using context keys from more than one class loader.

## 8.0.0-alpha.2

### Behavioural Changes

- (Android) The JNI layer for sentry-native has now been moved from sentry-java to sentry-native ([#3189](https://github.com/getsentry/sentry-java/pull/3189))
    - This now includes prefab support for sentry-native, allowing you to link and access the sentry-native API within your native app code
    - Checkout the `sentry-samples/sentry-samples-android` example on how to configure CMake and consume `sentry.h`

### Features

- Our `sentry-opentelemetry-agent` has been completely reworked and now plays nicely with the rest of the Java SDK
    - You may also want to give this new agent a try even if you haven't used OpenTelemetry (with Sentry) before. It offers support for [many more libraries and frameworks](https://github.com/open-telemetry/opentelemetry-java-instrumentation/blob/main/docs/supported-libraries.md), improving on our trace propagation, `Scopes` (used to be `Hub`) propagation as well as performance instrumentation (i.e. more spans).
    - If you are using a framework we did not support before and currently resort to manual instrumentation, please give the agent a try. See [here for a list of supported libraries, frameworks and application servers](https://github.com/open-telemetry/opentelemetry-java-instrumentation/blob/main/docs/supported-libraries.md).
    - NOTE: Not all features have been implemented yet for the OpenTelemetry agent. Features of note that are not working yet:
        - Metrics
        - Measurements
        - `forceFinish` on transaction
        - `scheduleFinish` on transaction
        - see [#3436](https://github.com/getsentry/sentry-java/issues/3436) for a more up-to-date list of features we have (not) implemented
    - Please see "Installing `sentry-opentelemetry-agent`" for more details on how to set up the agent.
    - What's new about the Agent
        - When the OpenTelemetry Agent is used, Sentry API creates OpenTelemetry spans under the hood, handing back a wrapper object which bridges the gap between traditional Sentry API and OpenTelemetry. We might be replacing some of the Sentry performance API in the future.
            - This is achieved by configuring the SDK to use `OtelSpanFactory` instead of `DefaultSpanFactory` which is done automatically by the auto init of the Java Agent.
        - OpenTelemetry spans are now only turned into Sentry spans when they are finished so they can be sent to the Sentry server.
        - Now registers an OpenTelemetry `Sampler` which uses Sentry sampling configuration
        - Other Performance integrations automatically stop creating spans to avoid duplicate spans
        - The Sentry SDK now makes use of OpenTelemetry `Context` for storing Sentry `Scopes` (which is similar to what used to be called `Hub`) and thus relies on OpenTelemetry for `Context` propagation.
        - Classes used for the previous version of our OpenTelemetry support have been deprecated but can still be used manually. We're not planning to keep the old agent around in favor of less complexity in the SDK.
- Add `ignoredSpanOrigins` option for ignoring spans coming from certain integrations
    - We pre-configure this to ignore Performance instrumentation for Spring and other integrations when using our OpenTelemetry Agent to avoid duplicate spans
- Add data fetching environment hint to breadcrumb for GraphQL (#3413) ([#3431](https://github.com/getsentry/sentry-java/pull/3431))

### Fixes

- `TracesSampler` is now only created once in `SentryOptions` instead of creating a new one for every `Hub` (which is now `Scopes`). This means we're now creating fewer `SecureRandom` instances.
- Move onFinishCallback before span or transaction is finished ([#3459](https://github.com/getsentry/sentry-java/pull/3459))
- Add timestamp when a profile starts ([#3442](https://github.com/getsentry/sentry-java/pull/3442))
- Move fragment auto span finish to onFragmentStarted ([#3424](https://github.com/getsentry/sentry-java/pull/3424))
- Remove profiling timeout logic and disable profiling on API 21 ([#3478](https://github.com/getsentry/sentry-java/pull/3478))
- Properly reset metric flush flag on metric emission ([#3493](https://github.com/getsentry/sentry-java/pull/3493))

### Migration Guide / Deprecations

- Classes used for the previous version of the Sentry OpenTelemetry Java Agent have been deprecated (`SentrySpanProcessor`, `SentryPropagator`, `OpenTelemetryLinkErrorEventProcessor`)
- Sentry OpenTelemetry Java Agent has been reworked and now allows you to manually create spans using Sentry API as well.
- Please see "Installing `sentry-opentelemetry-agent`" for more details on how to set up the agent.

### Installing `sentry-opentelemetry-agent`

#### Upgrading from a previous agent
If you've been using the previous version of `sentry-opentelemetry-agent`, simply replace the agent JAR with the [latest release](https://central.sonatype.com/artifact/io.sentry/sentry-opentelemetry-agent?smo=true) and start your application. That should be it.

#### New to the agent
If you've not been using OpenTelemetry before, you can add `sentry-opentelemetry-agent` to your setup by downloading the latest release and using it when starting up your application
- `SENTRY_PROPERTIES_FILE=sentry.properties java -javaagent:sentry-opentelemetry-agent-x.x.x.jar -jar your-application.jar`
- Please use `sentry.properties` or environment variables to configure the SDK as the agent is now in charge of initializing the SDK and options coming from things like logging integrations or our Spring Boot integration will not take effect.
- You may find the [docs page](https://docs.sentry.io/platforms/java/tracing/instrumentation/opentelemetry/#using-sentry-opentelemetry-agent-with-auto-initialization) useful. While we haven't updated it yet to reflect the changes described here, the section about using the agent with auto init should still be valid.

If you want to skip auto initialization of the SDK performed by the agent, please follow the steps above and set the environment variable `SENTRY_AUTO_INIT` to `false` then add the following to your `Sentry.init`:

```
Sentry.init(options -> {
  options.setDsn("https://3d2ac63d6e1a4c6e9214443678f119a3@o87286.ingest.us.sentry.io/1801383");
  OpenTelemetryUtil.applyOpenTelemetryOptions(options);
  ...
});
```

If you're using our Spring (Boot) integration with auto init, use the following:
```
@Bean
Sentry.OptionsConfiguration<SentryOptions> optionsConfiguration() {
  return (options) -> {
    OpenTelemetryUtil.applyOpenTelemetryOptions(options);
  };
}
```

### Dependencies

- Bump Native SDK from v0.7.0 to v0.7.5 ([#3441](https://github.com/getsentry/sentry-java/pull/3189))
    - [changelog](https://github.com/getsentry/sentry-native/blob/master/CHANGELOG.md#075)
    - [diff](https://github.com/getsentry/sentry-native/compare/0.7.0...0.7.5)

## 8.0.0-alpha.1

Version 8 of the Sentry Android/Java SDK brings a variety of features and fixes. The most notable changes are:

- New `Scope` types have been introduced, see "Behavioural Changes" for more details.
- Lifecycle tokens have been introduced to manage `Scope` lifecycle, see "Behavioural Changes" for more details.
- `Hub` has been replaced by `Scopes`

### Behavioural Changes

- We're introducing some new `Scope` types in the SDK, allowing for better control over what data is attached where. Previously there was a stack of scopes that was pushed and popped. Instead we now fork scopes for a given lifecycle and then restore the previous scopes. Since `Hub` is gone, it is also never cloned anymore. Separation of data now happens through the different scope types while making it easier to manipulate exactly what you need without having to attach data at the right time to have it apply where wanted.
    - Global scope is attached to all events created by the SDK. It can also be modified before `Sentry.init` has been called. It can be manipulated using `Sentry.configureScope(ScopeType.GLOBAL, (scope) -> { ... })`.
    - Isolation scope can be used e.g. to attach data to all events that come up while handling an incoming request. It can also be used for other isolation purposes. It can be manipulated using `Sentry.configureScope(ScopeType.ISOLATION, (scope) -> { ... })`. The SDK automatically forks isolation scope in certain cases like incoming requests, CRON jobs, Spring `@Async` and more.
    - Current scope is forked often and data added to it is only added to events that are created while this scope is active. Data is also passed on to newly forked child scopes but not to parents.
- `Sentry.popScope` has been deprecated, please call `.close()` on the token returned by `Sentry.pushScope` instead or use it in a way described in more detail in "Migration Guide".
- We have chosen a default scope that is used for `Sentry.configureScope()` as well as API like `Sentry.setTag()`
    - For Android the type defaults to `CURRENT` scope
    - For Backend and other JVM applicatons it defaults to `ISOLATION` scope
- Event processors on `Scope` can now be ordered by overriding the `getOrder` method on implementations of `EventProcessor`. NOTE: This order only applies to event processors on `Scope` but not `SentryOptions` at the moment. Feel free to request this if you need it.
- `Hub` is deprecated in favor of `Scopes`, alongside some `Hub` relevant APIs. More details can be found in the "Migration Guide" section.

### Breaking Changes

- `Contexts` no longer extends `ConcurrentHashMap`, instead we offer a selected set of methods.

### Migration Guide / Deprecations

- `Hub` has been deprecated, we're replacing the following:
    - `IHub` has been replaced by `IScopes`, however you should be able to simply pass `IHub` instances to code expecting `IScopes`, allowing for an easier migration.
    - `HubAdapter.getInstance()` has been replaced by `ScopesAdapter.getInstance()`
    - The `.clone()` method on `IHub`/`IScopes` has been deprecated, please use `.pushScope()` or `.pushIsolationScope()` instead
    - Some internal methods like `.getCurrentHub()` and `.setCurrentHub()` have also been replaced.
- `Sentry.popScope` has been replaced by calling `.close()` on the token returned by `Sentry.pushScope()` and `Sentry.pushIsolationScope()`. The token can also be used in a `try` block like this:

```
try (final @NotNull ISentryLifecycleToken ignored = Sentry.pushScope()) {
  // this block has its separate current scope
}
```

as well as:


```
try (final @NotNull ISentryLifecycleToken ignored = Sentry.pushIsolationScope()) {
  // this block has its separate isolation scope
}
```

You may also use `LifecycleHelper.close(token)`, e.g. in case you need to pass the token around for closing later.

### Features

- Report exceptions returned by Throwable.getSuppressed() to Sentry as exception groups ([#3396] https://github.com/getsentry/sentry-java/pull/3396)

## 7.17.0

### Features

- Add meta option to set the maximum amount of breadcrumbs to be logged. ([#3836](https://github.com/getsentry/sentry-java/pull/3836))
- Use a separate `Random` instance per thread to improve SDK performance ([#3835](https://github.com/getsentry/sentry-java/pull/3835))

### Fixes

- Using MaxBreadcrumb with value 0 no longer crashes. ([#3836](https://github.com/getsentry/sentry-java/pull/3836))
- Accept manifest integer values when requiring floating values ([#3823](https://github.com/getsentry/sentry-java/pull/3823))
- Fix standalone tomcat jndi issue ([#3873](https://github.com/getsentry/sentry-java/pull/3873))
    - Using Sentry Spring Boot on a standalone tomcat caused the following error:
        - Failed to bind properties under 'sentry.parsed-dsn' to io.sentry.Dsn

## 7.16.0

### Features

- Add meta option to attach ANR thread dumps ([#3791](https://github.com/getsentry/sentry-java/pull/3791))

### Fixes

- Cache parsed Dsn ([#3796](https://github.com/getsentry/sentry-java/pull/3796))
- fix invalid profiles when the transaction name is empty ([#3747](https://github.com/getsentry/sentry-java/pull/3747))
- Deprecate `enableTracing` option ([#3777](https://github.com/getsentry/sentry-java/pull/3777))
- Vendor `java.util.Random` and replace `java.security.SecureRandom` usages ([#3783](https://github.com/getsentry/sentry-java/pull/3783))
- Fix potential ANRs due to NDK scope sync ([#3754](https://github.com/getsentry/sentry-java/pull/3754))
- Fix potential ANRs due to NDK System.loadLibrary calls ([#3670](https://github.com/getsentry/sentry-java/pull/3670))
- Fix slow `Log` calls on app startup ([#3793](https://github.com/getsentry/sentry-java/pull/3793))
- Fix slow Integration name parsing ([#3794](https://github.com/getsentry/sentry-java/pull/3794))
- Session Replay: Reduce startup and capture overhead ([#3799](https://github.com/getsentry/sentry-java/pull/3799))
- Load lazy fields on init in the background ([#3803](https://github.com/getsentry/sentry-java/pull/3803))
- Replace setOf with HashSet.add ([#3801](https://github.com/getsentry/sentry-java/pull/3801))

### Breaking changes

- The method `addIntegrationToSdkVersion(Ljava/lang/Class;)V` has been removed from the core (`io.sentry:sentry`) package. Please make sure all of the packages (e.g. `io.sentry:sentry-android-core`, `io.sentry:sentry-android-fragment`, `io.sentry:sentry-okhttp`  and others) are all aligned and using the same version to prevent the `NoSuchMethodError` exception.

## 7.16.0-alpha.1

### Features

- Add meta option to attach ANR thread dumps ([#3791](https://github.com/getsentry/sentry-java/pull/3791))

### Fixes

- Cache parsed Dsn ([#3796](https://github.com/getsentry/sentry-java/pull/3796))
- fix invalid profiles when the transaction name is empty ([#3747](https://github.com/getsentry/sentry-java/pull/3747))
- Deprecate `enableTracing` option ([#3777](https://github.com/getsentry/sentry-java/pull/3777))
- Vendor `java.util.Random` and replace `java.security.SecureRandom` usages ([#3783](https://github.com/getsentry/sentry-java/pull/3783))
- Fix potential ANRs due to NDK scope sync ([#3754](https://github.com/getsentry/sentry-java/pull/3754))
- Fix potential ANRs due to NDK System.loadLibrary calls ([#3670](https://github.com/getsentry/sentry-java/pull/3670))
- Fix slow `Log` calls on app startup ([#3793](https://github.com/getsentry/sentry-java/pull/3793))
- Fix slow Integration name parsing ([#3794](https://github.com/getsentry/sentry-java/pull/3794))
- Session Replay: Reduce startup and capture overhead ([#3799](https://github.com/getsentry/sentry-java/pull/3799))

## 7.15.0

### Features

- Add support for `feedback` envelope header item type ([#3687](https://github.com/getsentry/sentry-java/pull/3687))
- Add breadcrumb.origin field ([#3727](https://github.com/getsentry/sentry-java/pull/3727))
- Session Replay: Add options to selectively mask/unmask views captured in replay. The following options are available: ([#3689](https://github.com/getsentry/sentry-java/pull/3689))
    - `android:tag="sentry-mask|sentry-unmask"` in XML or `view.setTag("sentry-mask|sentry-unmask")` in code tags
        - if you already have a tag set for a view, you can set a tag by id: `<tag android:id="@id/sentry_privacy" android:value="mask|unmask"/>` in XML or `view.setTag(io.sentry.android.replay.R.id.sentry_privacy, "mask|unmask")` in code
    - `view.sentryReplayMask()` or `view.sentryReplayUnmask()` extension functions
    - mask/unmask `View`s of a certain type by adding fully-qualified classname to one of the lists `options.experimental.sessionReplay.addMaskViewClass()` or `options.experimental.sessionReplay.addUnmaskViewClass()`. Note, that all of the view subclasses/subtypes will be masked/unmasked as well
        - For example, (this is already a default behavior) to mask all `TextView`s and their subclasses (`RadioButton`, `EditText`, etc.): `options.experimental.sessionReplay.addMaskViewClass("android.widget.TextView")`
        - If you're using code obfuscation, adjust your proguard-rules accordingly, so your custom view class name is not minified
- Session Replay: Support Jetpack Compose masking ([#3739](https://github.com/getsentry/sentry-java/pull/3739))
  - To selectively mask/unmask @Composables, use `Modifier.sentryReplayMask()` and `Modifier.sentryReplayUnmask()` modifiers
- Session Replay: Mask `WebView`, `VideoView` and `androidx.media3.ui.PlayerView` by default ([#3775](https://github.com/getsentry/sentry-java/pull/3775))

### Fixes

- Avoid stopping appStartProfiler after application creation ([#3630](https://github.com/getsentry/sentry-java/pull/3630))
- Session Replay: Correctly detect dominant color for `TextView`s with Spans ([#3682](https://github.com/getsentry/sentry-java/pull/3682))
- Fix ensure Application Context is used even when SDK is initialized via Activity Context ([#3669](https://github.com/getsentry/sentry-java/pull/3669))
- Fix potential ANRs due to `Calendar.getInstance` usage in Breadcrumbs constructor ([#3736](https://github.com/getsentry/sentry-java/pull/3736))
- Fix potential ANRs due to default integrations ([#3778](https://github.com/getsentry/sentry-java/pull/3778))
- Lazily initialize heavy `SentryOptions` members to avoid ANRs on app start ([#3749](https://github.com/getsentry/sentry-java/pull/3749))

*Breaking changes*:

- `options.experimental.sessionReplay.errorSampleRate` was renamed to `options.experimental.sessionReplay.onErrorSampleRate` ([#3637](https://github.com/getsentry/sentry-java/pull/3637))
- Manifest option `io.sentry.session-replay.error-sample-rate` was renamed to `io.sentry.session-replay.on-error-sample-rate` ([#3637](https://github.com/getsentry/sentry-java/pull/3637))
- Change `redactAllText` and `redactAllImages` to `maskAllText` and `maskAllImages` ([#3741](https://github.com/getsentry/sentry-java/pull/3741))

## 7.14.0

### Features

- Session Replay: Gesture/touch support for Flutter ([#3623](https://github.com/getsentry/sentry-java/pull/3623))

### Fixes

- Fix app start spans missing from Pixel devices ([#3634](https://github.com/getsentry/sentry-java/pull/3634))
- Avoid ArrayIndexOutOfBoundsException on Android cpu data collection ([#3598](https://github.com/getsentry/sentry-java/pull/3598))
- Fix lazy select queries instrumentation ([#3604](https://github.com/getsentry/sentry-java/pull/3604))
- Session Replay: buffer mode improvements ([#3622](https://github.com/getsentry/sentry-java/pull/3622))
  - Align next segment timestamp with the end of the buffered segment when converting from buffer mode to session mode
  - Persist `buffer` replay type for the entire replay when converting from buffer mode to session mode
  - Properly store screen names for `buffer` mode
- Session Replay: fix various crashes and issues ([#3628](https://github.com/getsentry/sentry-java/pull/3628))
  - Fix video not being encoded on Pixel devices
  - Fix SIGABRT native crashes on Xiaomi devices when encoding a video
  - Fix `RejectedExecutionException` when redacting a screenshot
  - Fix `FileNotFoundException` when persisting segment values

### Chores

- Introduce `ReplayShadowMediaCodec` and refactor tests using custom encoder ([#3612](https://github.com/getsentry/sentry-java/pull/3612))

## 7.13.0

### Features

- Session Replay: ([#3565](https://github.com/getsentry/sentry-java/pull/3565)) ([#3609](https://github.com/getsentry/sentry-java/pull/3609))
  - Capture remaining replay segment for ANRs on next app launch
  - Capture remaining replay segment for unhandled crashes on next app launch

### Fixes

- Session Replay: ([#3565](https://github.com/getsentry/sentry-java/pull/3565)) ([#3609](https://github.com/getsentry/sentry-java/pull/3609))
  - Fix stopping replay in `session` mode at 1 hour deadline
  - Never encode full frames for a video segment, only do partial updates. This further reduces size of the replay segment
  - Use propagation context when no active transaction for ANRs

### Dependencies

- Bump Spring Boot to 3.3.2 ([#3541](https://github.com/getsentry/sentry-java/pull/3541))

## 7.12.1

### Fixes

- Check app start spans time and ignore background app starts ([#3550](https://github.com/getsentry/sentry-java/pull/3550))
  - This should eliminate long-lasting App Start transactions

## 7.12.0

### Features

- Session Replay Public Beta ([#3339](https://github.com/getsentry/sentry-java/pull/3339))

  To enable Replay use the `sessionReplay.sessionSampleRate` or `sessionReplay.errorSampleRate` experimental options.

  ```kotlin
  import io.sentry.SentryReplayOptions
  import io.sentry.android.core.SentryAndroid

  SentryAndroid.init(context) { options ->
   
    // Currently under experimental options:
    options.experimental.sessionReplay.sessionSampleRate = 1.0
    options.experimental.sessionReplay.errorSampleRate = 1.0
  
    // To change default redaction behavior (defaults to true)
    options.experimental.sessionReplay.redactAllImages = true
    options.experimental.sessionReplay.redactAllText = true
  
    // To change quality of the recording (defaults to MEDIUM)
    options.experimental.sessionReplay.quality = SentryReplayOptions.SentryReplayQuality.MEDIUM // (LOW|MEDIUM|HIGH)
  }
  ```

  To learn more visit [Sentry's Mobile Session Replay](https://docs.sentry.io/product/explore/session-replay/mobile/) documentation page.

## 7.11.0

### Features

- Report dropped spans ([#3528](https://github.com/getsentry/sentry-java/pull/3528))

### Fixes

- Fix duplicate session start for React Native ([#3504](https://github.com/getsentry/sentry-java/pull/3504))
- Move onFinishCallback before span or transaction is finished ([#3459](https://github.com/getsentry/sentry-java/pull/3459))
- Add timestamp when a profile starts ([#3442](https://github.com/getsentry/sentry-java/pull/3442))
- Move fragment auto span finish to onFragmentStarted ([#3424](https://github.com/getsentry/sentry-java/pull/3424))
- Remove profiling timeout logic and disable profiling on API 21 ([#3478](https://github.com/getsentry/sentry-java/pull/3478))
- Properly reset metric flush flag on metric emission ([#3493](https://github.com/getsentry/sentry-java/pull/3493))
- Use SecureRandom in favor of Random for Metrics ([#3495](https://github.com/getsentry/sentry-java/pull/3495))
- Fix UncaughtExceptionHandlerIntegration Memory Leak ([#3398](https://github.com/getsentry/sentry-java/pull/3398))
- Deprecated `User.segment`. Use a custom tag or context instead. ([#3511](https://github.com/getsentry/sentry-java/pull/3511))
- Fix duplicated http spans ([#3526](https://github.com/getsentry/sentry-java/pull/3526))
- When capturing unhandled hybrid exception session should be ended and new start if need ([#3480](https://github.com/getsentry/sentry-java/pull/3480))

### Dependencies

- Bump Native SDK from v0.7.0 to v0.7.2 ([#3314](https://github.com/getsentry/sentry-java/pull/3314))
  - [changelog](https://github.com/getsentry/sentry-native/blob/master/CHANGELOG.md#072)
  - [diff](https://github.com/getsentry/sentry-native/compare/0.7.0...0.7.2)

## 7.10.0

### Features

- Publish Gradle module metadata ([#3422](https://github.com/getsentry/sentry-java/pull/3422))

### Fixes

- Fix faulty `span.frame_delay` calculation for early app start spans ([#3427](https://github.com/getsentry/sentry-java/pull/3427))
- Fix crash when installing `ShutdownHookIntegration` and the VM is shutting down ([#3456](https://github.com/getsentry/sentry-java/pull/3456))

## 7.9.0

### Features

- Add start_type to app context ([#3379](https://github.com/getsentry/sentry-java/pull/3379))
- Add ttid/ttfd contribution flags ([#3386](https://github.com/getsentry/sentry-java/pull/3386))

### Fixes

- (Internal) Metrics code cleanup ([#3403](https://github.com/getsentry/sentry-java/pull/3403))
- Fix Frame measurements in app start transactions ([#3382](https://github.com/getsentry/sentry-java/pull/3382))
- Fix timing metric value different from span duration ([#3368](https://github.com/getsentry/sentry-java/pull/3368))
- Do not always write startup crash marker ([#3409](https://github.com/getsentry/sentry-java/pull/3409))
  - This may have been causing the SDK init logic to block the main thread

## 7.8.0

### Features

- Add description to OkHttp spans ([#3320](https://github.com/getsentry/sentry-java/pull/3320))
- Enable backpressure management by default ([#3284](https://github.com/getsentry/sentry-java/pull/3284))

### Fixes

- Add rate limit to Metrics ([#3334](https://github.com/getsentry/sentry-java/pull/3334))
- Fix java.lang.ClassNotFoundException: org.springframework.web.servlet.HandlerMapping in Spring Boot Servlet mode without WebMVC ([#3336](https://github.com/getsentry/sentry-java/pull/3336))
- Fix normalization of metrics keys, tags and values ([#3332](https://github.com/getsentry/sentry-java/pull/3332))

## 7.7.0

### Features

- Add support for Spring Rest Client ([#3199](https://github.com/getsentry/sentry-java/pull/3199))
- Extend Proxy options with proxy type ([#3326](https://github.com/getsentry/sentry-java/pull/3326))

### Fixes

- Fixed default deadline timeout to 30s instead of 300s ([#3322](https://github.com/getsentry/sentry-java/pull/3322))
- Fixed `Fix java.lang.ClassNotFoundException: org.springframework.web.servlet.HandlerExceptionResolver` in Spring Boot Servlet mode without WebMVC ([#3333](https://github.com/getsentry/sentry-java/pull/3333))

## 7.6.0

### Features

- Experimental: Add support for Sentry Developer Metrics ([#3205](https://github.com/getsentry/sentry-java/pull/3205), [#3238](https://github.com/getsentry/sentry-java/pull/3238), [#3248](https://github.com/getsentry/sentry-java/pull/3248), [#3250](https://github.com/getsentry/sentry-java/pull/3250))  
  Use the Metrics API to track processing time, download sizes, user signups, and conversion rates and correlate them back to tracing data in order to get deeper insights and solve issues faster. Our API supports counters, distributions, sets, gauges and timers, and it's easy to get started:
  ```kotlin
  Sentry.metrics()
    .increment(
        "button_login_click", // key
        1.0,                  // value
        null,                 // unit
        mapOf(                // tags
            "provider" to "e-mail"
        )
    )
  ```
  To learn more about Sentry Developer Metrics, head over to our [Java](https://docs.sentry.io/platforms/java/metrics/) and [Android](https://docs.sentry.io//platforms/android/metrics/) docs page.

## 7.5.0

### Features

- Add support for measurements at span level ([#3219](https://github.com/getsentry/sentry-java/pull/3219))
- Add `enableScopePersistence` option to disable `PersistingScopeObserver` used for ANR reporting which may increase performance overhead. Defaults to `true` ([#3218](https://github.com/getsentry/sentry-java/pull/3218))
  - When disabled, the SDK will not enrich ANRv2 events with scope data (e.g. breadcrumbs, user, tags, etc.)
- Configurable defaults for Cron - MonitorConfig ([#3195](https://github.com/getsentry/sentry-java/pull/3195))
- We now display a warning on startup if an incompatible version of Spring Boot is detected ([#3233](https://github.com/getsentry/sentry-java/pull/3233))
  - This should help notice a mismatching Sentry dependency, especially when upgrading a Spring Boot application
- Experimental: Add Metrics API ([#3205](https://github.com/getsentry/sentry-java/pull/3205))

### Fixes

- Ensure performance measurement collection is not taken too frequently ([#3221](https://github.com/getsentry/sentry-java/pull/3221))
- Fix old profiles deletion on SDK init ([#3216](https://github.com/getsentry/sentry-java/pull/3216))
- Fix hub restore point in wrappers: SentryWrapper, SentryTaskDecorator and SentryScheduleHook ([#3225](https://github.com/getsentry/sentry-java/pull/3225))
  - We now reset the hub to its previous value on the thread where the `Runnable`/`Callable`/`Supplier` is executed instead of setting it to the hub that was used on the thread where the `Runnable`/`Callable`/`Supplier` was created.
- Fix add missing thread name/id to app start spans ([#3226](https://github.com/getsentry/sentry-java/pull/3226))

## 7.4.0

### Features

- Add new threshold parameters to monitor config ([#3181](https://github.com/getsentry/sentry-java/pull/3181))
- Report process init time as a span for app start performance ([#3159](https://github.com/getsentry/sentry-java/pull/3159))
- (perf-v2): Calculate frame delay on a span level ([#3197](https://github.com/getsentry/sentry-java/pull/3197))
- Resolve spring properties in @SentryCheckIn annotation ([#3194](https://github.com/getsentry/sentry-java/pull/3194))
- Experimental: Add Spotlight integration ([#3166](https://github.com/getsentry/sentry-java/pull/3166))
    - For more details about Spotlight head over to https://spotlightjs.com/
    - Set `options.isEnableSpotlight = true` to enable Spotlight

### Fixes

- Don't wait on main thread when SDK restarts ([#3200](https://github.com/getsentry/sentry-java/pull/3200))
- Fix Jetpack Compose widgets are not being correctly identified for user interaction tracing ([#3209](https://github.com/getsentry/sentry-java/pull/3209))
- Fix issue title on Android when a wrapping `RuntimeException` is thrown by the system ([#3212](https://github.com/getsentry/sentry-java/pull/3212))
  - This will change grouping of the issues that were previously titled `RuntimeInit$MethodAndArgsCaller` to have them split up properly by the original root cause exception

## 7.3.0

### Features

- Added App Start profiling
    - This depends on the new option `io.sentry.profiling.enable-app-start`, other than the already existing `io.sentry.traces.profiling.sample-rate`.
    - Sampler functions can check the new `isForNextAppStart` flag, to adjust startup profiling sampling programmatically.
      Relevant PRs:
    - Decouple Profiler from Transaction ([#3101](https://github.com/getsentry/sentry-java/pull/3101))
    - Add options and sampling logic ([#3121](https://github.com/getsentry/sentry-java/pull/3121))
    - Add ContentProvider and start profile ([#3128](https://github.com/getsentry/sentry-java/pull/3128))
- Extend internal performance collector APIs ([#3102](https://github.com/getsentry/sentry-java/pull/3102))
- Collect slow and frozen frames for spans using `OnFrameMetricsAvailableListener` ([#3111](https://github.com/getsentry/sentry-java/pull/3111))
- Interpolate total frame count to match span duration ([#3158](https://github.com/getsentry/sentry-java/pull/3158))

### Fixes

- Avoid multiple breadcrumbs from OkHttpEventListener ([#3175](https://github.com/getsentry/sentry-java/pull/3175))
- Apply OkHttp listener auto finish timestamp to all running spans ([#3167](https://github.com/getsentry/sentry-java/pull/3167))
- Fix not eligible for auto proxying warnings ([#3154](https://github.com/getsentry/sentry-java/pull/3154))
- Set default fingerprint for ANRv2 events to correctly group background and foreground ANRs ([#3164](https://github.com/getsentry/sentry-java/pull/3164))
  - This will improve grouping of ANRs that have similar stacktraces but differ in background vs foreground state. Only affects newly-ingested ANR events with `mechanism:AppExitInfo`
- Fix UserFeedback disk cache name conflicts with linked events ([#3116](https://github.com/getsentry/sentry-java/pull/3116))

### Breaking changes

- Remove `HostnameVerifier` option as it's flagged by security tools of some app stores ([#3150](https://github.com/getsentry/sentry-java/pull/3150))
  - If you were using this option, you have 3 possible paths going forward:
    - Provide a custom `ITransportFactory` through `SentryOptions.setTransportFactory()`, where you can copy over most of the parts like `HttpConnection` and `AsyncHttpTransport` from the SDK with necessary modifications
    - Get a certificate for your server through e.g. [Let's Encrypt](https://letsencrypt.org/)
    - Fork the SDK and add the hostname verifier back

### Dependencies

- Bump Native SDK from v0.6.7 to v0.7.0 ([#3133](https://github.com/getsentry/sentry-java/pull/3133))
  - [changelog](https://github.com/getsentry/sentry-native/blob/master/CHANGELOG.md#070)
  - [diff](https://github.com/getsentry/sentry-native/compare/0.6.7...0.7.0)

## 7.2.0

### Features

- Handle `monitor`/`check_in` in client reports and rate limiter ([#3096](https://github.com/getsentry/sentry-java/pull/3096))
- Add support for `graphql-java` version 21 ([#3090](https://github.com/getsentry/sentry-java/pull/3090))

### Fixes

- Avoid concurrency in AndroidProfiler performance data collection ([#3130](https://github.com/getsentry/sentry-java/pull/3130))
- Improve thresholds for network changes breadcrumbs ([#3083](https://github.com/getsentry/sentry-java/pull/3083))
- SchedulerFactoryBeanCustomizer now runs first so user customization is not overridden ([#3095](https://github.com/getsentry/sentry-java/pull/3095))
  - If you are setting global job listeners please also add `SentryJobListener`
- Ensure serialVersionUID of Exception classes are unique ([#3115](https://github.com/getsentry/sentry-java/pull/3115))
- Get rid of "is not eligible for getting processed by all BeanPostProcessors" warnings in Spring Boot ([#3108](https://github.com/getsentry/sentry-java/pull/3108))
- Fix missing `release` and other fields for ANRs reported with `mechanism:AppExitInfo` ([#3074](https://github.com/getsentry/sentry-java/pull/3074))

### Dependencies

- Bump `opentelemetry-sdk` to `1.33.0` and `opentelemetry-javaagent` to `1.32.0` ([#3112](https://github.com/getsentry/sentry-java/pull/3112))

## 7.1.0

### Features

- Support multiple debug-metadata.properties ([#3024](https://github.com/getsentry/sentry-java/pull/3024))
- Automatically downsample transactions when the system is under load ([#3072](https://github.com/getsentry/sentry-java/pull/3072))
  - You can opt into this behaviour by setting `enable-backpressure-handling=true`.
  - We're happy to receive feedback, e.g. [in this GitHub issue](https://github.com/getsentry/sentry-java/issues/2829)
  - When the system is under load we start reducing the `tracesSampleRate` automatically.
  - Once the system goes back to healthy, we reset the `tracesSampleRate` to its original value.
- (Android) Experimental: Provide more detailed cold app start information ([#3057](https://github.com/getsentry/sentry-java/pull/3057))
  - Attaches spans for Application, ContentProvider, and Activities to app-start timings
  - Application and ContentProvider timings are added using bytecode instrumentation, which requires sentry-android-gradle-plugin version `4.1.0` or newer
  - Uses Process.startUptimeMillis to calculate app-start timings
  - To enable this feature set `options.isEnablePerformanceV2 = true`
- Move slow+frozen frame calculation, as well as frame delay inside SentryFrameMetricsCollector ([#3100](https://github.com/getsentry/sentry-java/pull/3100))
- Extract Activity Breadcrumbs generation into own Integration ([#3064](https://github.com/getsentry/sentry-java/pull/3064))

### Fixes

- Send breadcrumbs and client error in `SentryOkHttpEventListener` even without transactions ([#3087](https://github.com/getsentry/sentry-java/pull/3087))
- Keep `io.sentry.exception.SentryHttpClientException` from obfuscation to display proper issue title on Sentry ([#3093](https://github.com/getsentry/sentry-java/pull/3093))
- (Android) Fix wrong activity transaction duration in case SDK init is deferred ([#3092](https://github.com/getsentry/sentry-java/pull/3092))

### Dependencies

- Bump Gradle from v8.4.0 to v8.5.0 ([#3070](https://github.com/getsentry/sentry-java/pull/3070))
  - [changelog](https://github.com/gradle/gradle/blob/master/CHANGELOG.md#v850)
  - [diff](https://github.com/gradle/gradle/compare/v8.4.0...v8.5.0)

## 7.0.0

Version 7 of the Sentry Android/Java SDK brings a variety of features and fixes. The most notable changes are:
- Bumping `minSdk` level to 19 (Android 4.4)
- The SDK will now listen to connectivity changes and try to re-upload cached events when internet connection is re-established additionally to uploading events on app restart 
- `Sentry.getSpan` now returns the root transaction, which should improve the span hierarchy and make it leaner
- Multiple improvements to reduce probability of the SDK causing ANRs
- New `sentry-okhttp` artifact is unbundled from Android and can be used in pure JVM-only apps

## Sentry Self-hosted Compatibility

This SDK version is compatible with a self-hosted version of Sentry `22.12.0` or higher. If you are using an older version of [self-hosted Sentry](https://develop.sentry.dev/self-hosted/) (aka onpremise), you will need to [upgrade](https://develop.sentry.dev/self-hosted/releases/). If you're using `sentry.io` no action is required.

## Sentry Integrations Version Compatibility (Android)

Make sure to align _all_ Sentry dependencies to the same version when bumping the SDK to 7.+, otherwise it will crash at runtime due to binary incompatibility. (E.g. if you're using `-timber`, `-okhttp` or other packages)

For example, if you're using the [Sentry Android Gradle plugin](https://github.com/getsentry/sentry-android-gradle-plugin) with the `autoInstallation` [feature](https://docs.sentry.io/platforms/android/configuration/gradle/#auto-installation) (enabled by default), make sure to use version 4.+ of the gradle plugin together with version 7.+ of the SDK. If you can't do that for some reason, you can specify sentry version via the plugin config block:

```kotlin
sentry {
  autoInstallation {
    sentryVersion.set("7.0.0")
  }
}
```

Similarly, if you have a Sentry SDK (e.g. `sentry-android-core`) dependency on one of your Gradle modules and you're updating it to 7.+, make sure the Gradle plugin is at 4.+ or specify the SDK version as shown in the snippet above.

## Breaking Changes

- Bump min API to 19 ([#2883](https://github.com/getsentry/sentry-java/pull/2883))
- If you're using `sentry-kotlin-extensions`, it requires `kotlinx-coroutines-core` version `1.6.1` or higher now ([#2838](https://github.com/getsentry/sentry-java/pull/2838))
- Move enableNdk from SentryOptions to SentryAndroidOptions ([#2793](https://github.com/getsentry/sentry-java/pull/2793))
- Apollo v2 BeforeSpanCallback now allows returning null ([#2890](https://github.com/getsentry/sentry-java/pull/2890))
- `SentryOkHttpUtils` was removed from public API as it's been exposed by mistake ([#3005](https://github.com/getsentry/sentry-java/pull/3005))
- `Scope` now implements the `IScope` interface, therefore some methods like `ScopeCallback.run` accept `IScope` now ([#3066](https://github.com/getsentry/sentry-java/pull/3066))
- Cleanup `startTransaction` overloads ([#2964](https://github.com/getsentry/sentry-java/pull/2964))
    - We have reduced the number of overloads by allowing to pass in a `TransactionOptions` object instead of having separate parameters for certain options
    - `TransactionOptions` has defaults set and can be customized, for example:

```kotlin
// old
val transaction = Sentry.startTransaction("name", "op", bindToScope = true)
// new
val transaction = Sentry.startTransaction("name", "op", TransactionOptions().apply { isBindToScope = true })
```

## Behavioural Changes

- Android only: `Sentry.getSpan()` returns the root span/transaction instead of the latest span ([#2855](https://github.com/getsentry/sentry-java/pull/2855))
- Capture failed HTTP and GraphQL (Apollo) requests by default ([#2794](https://github.com/getsentry/sentry-java/pull/2794))
    - This can increase your event consumption and may affect your quota, because we will report failed network requests as Sentry events by default, if you're using the `sentry-android-okhttp` or `sentry-apollo-3` integrations. You can customize what errors you want/don't want to have reported for [OkHttp](https://docs.sentry.io/platforms/android/integrations/okhttp#http-client-errors) and [Apollo3](https://docs.sentry.io/platforms/android/integrations/apollo3#graphql-client-errors) respectively.
- Measure AppStart time till First Draw instead of `onResume` ([#2851](https://github.com/getsentry/sentry-java/pull/2851))
- Automatic user interaction tracking: every click now starts a new automatic transaction ([#2891](https://github.com/getsentry/sentry-java/pull/2891))
    - Previously performing a click on the same UI widget twice would keep the existing transaction running, the new behavior now better aligns with other SDKs
- Add deadline timeout for automatic transactions ([#2865](https://github.com/getsentry/sentry-java/pull/2865))
    - This affects all automatically generated transactions on Android (UI, clicks), the default timeout is 30s, meaning the automatic transaction will be force-finished with status `deadline_exceeded` when reaching the deadline 
- Set ip_address to {{auto}} by default, even if sendDefaultPII is disabled ([#2860](https://github.com/getsentry/sentry-java/pull/2860))
    - Instead use the "Prevent Storing of IP Addresses" option in the "Security & Privacy" project settings on sentry.io
- Raw logback message and parameters are now guarded by `sendDefaultPii` if an `encoder` has been configured ([#2976](https://github.com/getsentry/sentry-java/pull/2976))
- The `maxSpans` setting (defaults to 1000) is enforced for nested child spans which means a single transaction can have `maxSpans` number of children (nested or not) at most ([#3065](https://github.com/getsentry/sentry-java/pull/3065))
- The `ScopeCallback` in `withScope` is now always executed ([#3066](https://github.com/getsentry/sentry-java/pull/3066))

## Deprecations

- `sentry-android-okhttp` was deprecated in favour of the new `sentry-okhttp` module. Make sure to replace `io.sentry.android.okhttp` package name with `io.sentry.okhttp` before the next major, where the classes will be removed ([#3005](https://github.com/getsentry/sentry-java/pull/3005))

## Other Changes

### Features

- Observe network state to upload any unsent envelopes ([#2910](https://github.com/getsentry/sentry-java/pull/2910))
    - Android: it works out-of-the-box as part of the default `SendCachedEnvelopeIntegration`
    - JVM: you'd have to install `SendCachedEnvelopeFireAndForgetIntegration` as mentioned in https://docs.sentry.io/platforms/java/configuration/#configuring-offline-caching and provide your own implementation of `IConnectionStatusProvider` via `SentryOptions`
- Add `sentry-okhttp` module to support instrumenting OkHttp in non-Android projects ([#3005](https://github.com/getsentry/sentry-java/pull/3005))
- Do not filter out Sentry SDK frames in case of uncaught exceptions ([#3021](https://github.com/getsentry/sentry-java/pull/3021))
- Do not try to send and drop cached envelopes when rate-limiting is active ([#2937](https://github.com/getsentry/sentry-java/pull/2937))

### Fixes

- Use `getMyMemoryState()` instead of `getRunningAppProcesses()` to retrieve process importance ([#3004](https://github.com/getsentry/sentry-java/pull/3004))
    - This should prevent some app stores from flagging apps as violating their privacy
- Reduce flush timeout to 4s on Android to avoid ANRs ([#2858](https://github.com/getsentry/sentry-java/pull/2858))
- Reduce timeout of AsyncHttpTransport to avoid ANR ([#2879](https://github.com/getsentry/sentry-java/pull/2879))
- Do not overwrite UI transaction status if set by the user ([#2852](https://github.com/getsentry/sentry-java/pull/2852))
- Capture unfinished transaction on Scope with status `aborted` in case a crash happens ([#2938](https://github.com/getsentry/sentry-java/pull/2938))
    - This will fix the link between transactions and corresponding crashes, you'll be able to see them in a single trace
- Fix Coroutine Context Propagation using CopyableThreadContextElement ([#2838](https://github.com/getsentry/sentry-java/pull/2838))
- Fix don't overwrite the span status of unfinished spans ([#2859](https://github.com/getsentry/sentry-java/pull/2859))
- Migrate from `default` interface methods to proper implementations in each interface implementor ([#2847](https://github.com/getsentry/sentry-java/pull/2847))
    - This prevents issues when using the SDK on older AGP versions (< 4.x.x)
- Reduce main thread work on init ([#3036](https://github.com/getsentry/sentry-java/pull/3036))
- Move Integrations registration to background on init ([#3043](https://github.com/getsentry/sentry-java/pull/3043))
- Fix `SentryOkHttpInterceptor.BeforeSpanCallback` was not finishing span when it was dropped ([#2958](https://github.com/getsentry/sentry-java/pull/2958))

## 6.34.0

### Features

- Add current activity name to app context ([#2999](https://github.com/getsentry/sentry-java/pull/2999))
- Add `MonitorConfig` param to `CheckInUtils.withCheckIn` ([#3038](https://github.com/getsentry/sentry-java/pull/3038))
  - This makes it easier to automatically create or update (upsert) monitors.
- (Internal) Extract Android Profiler and Measurements for Hybrid SDKs ([#3016](https://github.com/getsentry/sentry-java/pull/3016))
- (Internal) Remove SentryOptions dependency from AndroidProfiler ([#3051](https://github.com/getsentry/sentry-java/pull/3051))
- (Internal) Add `readBytesFromFile` for use in Hybrid SDKs ([#3052](https://github.com/getsentry/sentry-java/pull/3052))
- (Internal) Add `getProguardUuid` for use in Hybrid SDKs ([#3054](https://github.com/getsentry/sentry-java/pull/3054))

### Fixes

-  Fix SIGSEV, SIGABRT and SIGBUS crashes happening after/around the August Google Play System update, see [#2955](https://github.com/getsentry/sentry-java/issues/2955) for more details (fix provided by Native SDK bump)
- Ensure DSN uses http/https protocol ([#3044](https://github.com/getsentry/sentry-java/pull/3044))

### Dependencies

- Bump Native SDK from v0.6.6 to v0.6.7 ([#3048](https://github.com/getsentry/sentry-java/pull/3048))
  - [changelog](https://github.com/getsentry/sentry-native/blob/master/CHANGELOG.md#067)
  - [diff](https://github.com/getsentry/sentry-native/compare/0.6.6...0.6.7)

## 6.33.2-beta.1

### Fixes

-  Fix SIGSEV, SIGABRT and SIGBUS crashes happening after/around the August Google Play System update, see [#2955](https://github.com/getsentry/sentry-java/issues/2955) for more details (fix provided by Native SDK bump)

### Dependencies

- Bump Native SDK from v0.6.6 to v0.6.7 ([#3048](https://github.com/getsentry/sentry-java/pull/3048))
  - [changelog](https://github.com/getsentry/sentry-native/blob/master/CHANGELOG.md#067)
  - [diff](https://github.com/getsentry/sentry-native/compare/0.6.6...0.6.7)

## 6.33.1

### Fixes

- Do not register `sentrySpringFilter` in ServletContext for Spring Boot ([#3027](https://github.com/getsentry/sentry-java/pull/3027))

## 6.33.0

### Features

- Add thread information to spans ([#2998](https://github.com/getsentry/sentry-java/pull/2998))
- Use PixelCopy API for capturing screenshots on API level 24+ ([#3008](https://github.com/getsentry/sentry-java/pull/3008))

### Fixes

- Fix crash when HTTP connection error message contains formatting symbols ([#3002](https://github.com/getsentry/sentry-java/pull/3002))
- Cap max number of stack frames to 100 to not exceed payload size limit ([#3009](https://github.com/getsentry/sentry-java/pull/3009))
  - This will ensure we report errors with a big number of frames such as `StackOverflowError`
- Fix user interaction tracking not working for Jetpack Compose 1.5+ ([#3010](https://github.com/getsentry/sentry-java/pull/3010))
- Make sure to close all Closeable resources ([#3000](https://github.com/getsentry/sentry-java/pull/3000))

## 6.32.0

### Features

- Make `DebugImagesLoader` public ([#2993](https://github.com/getsentry/sentry-java/pull/2993))

### Fixes

- Make `SystemEventsBroadcastReceiver` exported on API 33+ ([#2990](https://github.com/getsentry/sentry-java/pull/2990))
  - This will fix the `SystemEventsBreadcrumbsIntegration` crashes that you might have encountered on Play Console

## 6.31.0

### Features

- Improve default debouncing mechanism ([#2945](https://github.com/getsentry/sentry-java/pull/2945))
- Add `CheckInUtils.withCheckIn` which abstracts away some of the manual check-ins complexity ([#2959](https://github.com/getsentry/sentry-java/pull/2959))
- Add `@SentryCaptureExceptionParameter` annotation which captures exceptions passed into an annotated method ([#2764](https://github.com/getsentry/sentry-java/pull/2764))
  - This can be used to replace `Sentry.captureException` calls in `@ExceptionHandler` of a `@ControllerAdvice`
- Add `ServerWebExchange` to `Hint` for WebFlux as `WEBFLUX_EXCEPTION_HANDLER_EXCHANGE` ([#2977](https://github.com/getsentry/sentry-java/pull/2977))
- Allow filtering GraphQL errors ([#2967](https://github.com/getsentry/sentry-java/pull/2967))
  - This list can be set directly when calling the constructor of `SentryInstrumentation`
  - For Spring Boot it can also be set in `application.properties` as `sentry.graphql.ignored-error-types=SOME_ERROR,ANOTHER_ERROR`

### Fixes

- Add OkHttp span auto-close when response body is not read ([#2923](https://github.com/getsentry/sentry-java/pull/2923))
- Fix json parsing of nullable/empty fields for Hybrid SDKs ([#2968](https://github.com/getsentry/sentry-java/pull/2968))
  - (Internal) Rename `nextList` to `nextListOrNull` to actually match what the method does
  - (Hybrid) Check if there's any object in a collection before trying to parse it (which prevents the "Failed to deserilize object in list" log message)
  - (Hybrid) If a date can't be parsed as an ISO timestamp, attempts to parse it as millis silently, without printing a log message
  - (Hybrid) If `op` is not defined as part of `SpanContext`, fallback to an empty string, because the filed is optional in the spec
- Always attach OkHttp errors and Http Client Errors only to call root span ([#2961](https://github.com/getsentry/sentry-java/pull/2961))
- Fixed crash accessing Choreographer instance ([#2970](https://github.com/getsentry/sentry-java/pull/2970))

### Dependencies

- Bump Native SDK from v0.6.5 to v0.6.6 ([#2975](https://github.com/getsentry/sentry-java/pull/2975))
  - [changelog](https://github.com/getsentry/sentry-native/blob/master/CHANGELOG.md#066)
  - [diff](https://github.com/getsentry/sentry-native/compare/0.6.5...0.6.6)
- Bump Gradle from v8.3.0 to v8.4.0 ([#2966](https://github.com/getsentry/sentry-java/pull/2966))
  - [changelog](https://github.com/gradle/gradle/blob/master/CHANGELOG.md#v840)
  - [diff](https://github.com/gradle/gradle/compare/v8.3.0...v8.4.0)

## 6.30.0

### Features

- Add `sendModules` option for disable sending modules ([#2926](https://github.com/getsentry/sentry-java/pull/2926))
- Send `db.system` and `db.name` in span data for androidx.sqlite spans ([#2928](https://github.com/getsentry/sentry-java/pull/2928))
- Check-ins (CRONS) support ([#2952](https://github.com/getsentry/sentry-java/pull/2952))
  - Add API for sending check-ins (CRONS) manually ([#2935](https://github.com/getsentry/sentry-java/pull/2935))
  - Support check-ins (CRONS) for Quartz ([#2940](https://github.com/getsentry/sentry-java/pull/2940))
  - `@SentryCheckIn` annotation and advice config for Spring ([#2946](https://github.com/getsentry/sentry-java/pull/2946))
  - Add option for ignoring certain monitor slugs ([#2943](https://github.com/getsentry/sentry-java/pull/2943))

### Fixes

- Always send memory stats for transactions ([#2936](https://github.com/getsentry/sentry-java/pull/2936))
  - This makes it possible to query transactions by the `device.class` tag on Sentry
- Add `sentry.enable-aot-compatibility` property to SpringBoot Jakarta `SentryAutoConfiguration` to enable building for GraalVM ([#2915](https://github.com/getsentry/sentry-java/pull/2915))

### Dependencies

- Bump Gradle from v8.2.1 to v8.3.0 ([#2900](https://github.com/getsentry/sentry-java/pull/2900))
  - [changelog](https://github.com/gradle/gradle/blob/master release-test/CHANGELOG.md#v830)
  - [diff](https://github.com/gradle/gradle/compare/v8.2.1...v8.3.0)

## 6.29.0

### Features

- Send `db.system` and `db.name` in span data ([#2894](https://github.com/getsentry/sentry-java/pull/2894))
- Send `http.request.method` in span data ([#2896](https://github.com/getsentry/sentry-java/pull/2896))
- Add `enablePrettySerializationOutput` option for opting out of pretty print ([#2871](https://github.com/getsentry/sentry-java/pull/2871))

## 6.28.0

### Features

- Add HTTP response code to Spring WebFlux transactions ([#2870](https://github.com/getsentry/sentry-java/pull/2870))
- Add `sampled` to Dynamic Sampling Context ([#2869](https://github.com/getsentry/sentry-java/pull/2869))
- Improve server side GraphQL support for spring-graphql and Nextflix DGS ([#2856](https://github.com/getsentry/sentry-java/pull/2856))
    - If you have already been using `SentryDataFetcherExceptionHandler` that still works but has been deprecated. Please use `SentryGenericDataFetcherExceptionHandler` combined with `SentryInstrumentation` instead for better error reporting.
    - More exceptions and errors caught and reported to Sentry by also looking at the `ExecutionResult` (more specifically its `errors`)
        - You may want to filter out certain errors, please see [docs on filtering](https://docs.sentry.io/platforms/java/configuration/filtering/)
    - More details for Sentry events: query, variables and response (where possible)
    - Breadcrumbs for operation (query, mutation, subscription), data fetchers and data loaders (Spring only)
    - Better hub propagation by using `GraphQLContext`
- Add autoconfigure modules for Spring Boot called `sentry-spring-boot` and `sentry-spring-boot-jakarta` ([#2880](https://github.com/getsentry/sentry-java/pull/2880))
  - The autoconfigure modules `sentry-spring-boot` and `sentry-spring-boot-jakarta` have a `compileOnly` dependency on `spring-boot-starter` which is needed for our auto installation in [sentry-android-gradle-plugin](https://github.com/getsentry/sentry-android-gradle-plugin)
  - The starter modules  `sentry-spring-boot-starter` and `sentry-spring-boot-starter-jakarta` now bring `spring-boot-starter` as a dependency
- You can now disable Sentry by setting the `enabled` option to `false` ([#2840](https://github.com/getsentry/sentry-java/pull/2840))

### Fixes

- Propagate OkHttp status to parent spans ([#2872](https://github.com/getsentry/sentry-java/pull/2872))

## 6.27.0

### Features

- Add TraceOrigin to Transactions and Spans ([#2803](https://github.com/getsentry/sentry-java/pull/2803))

### Fixes

- Deduplicate events happening in multiple threads simultaneously (e.g. `OutOfMemoryError`) ([#2845](https://github.com/getsentry/sentry-java/pull/2845))
  - This will improve Crash-Free Session Rate as we no longer will send multiple Session updates with `Crashed` status, but only the one that is relevant
- Ensure no Java 8 method reference sugar is used for Android ([#2857](https://github.com/getsentry/sentry-java/pull/2857))
- Do not send session updates for terminated sessions ([#2849](https://github.com/getsentry/sentry-java/pull/2849))

## 6.26.0

### Features
- (Internal) Extend APIs for hybrid SDKs ([#2814](https://github.com/getsentry/sentry-java/pull/2814), [#2846](https://github.com/getsentry/sentry-java/pull/2846))

### Fixes

- Fix ANRv2 thread dump parsing for native-only threads ([#2839](https://github.com/getsentry/sentry-java/pull/2839))
- Derive `TracingContext` values from event for ANRv2 events ([#2839](https://github.com/getsentry/sentry-java/pull/2839))

## 6.25.2

### Fixes

- Change Spring Boot, Apollo, Apollo 3, JUL, Logback, Log4j2, OpenFeign, GraphQL and Kotlin coroutines core dependencies to compileOnly ([#2837](https://github.com/getsentry/sentry-java/pull/2837))

## 6.25.1

### Fixes

- Allow removing integrations in SentryAndroid.init ([#2826](https://github.com/getsentry/sentry-java/pull/2826))
- Fix concurrent access to frameMetrics listener ([#2823](https://github.com/getsentry/sentry-java/pull/2823))

### Dependencies

- Bump Native SDK from v0.6.4 to v0.6.5 ([#2822](https://github.com/getsentry/sentry-java/pull/2822))
  - [changelog](https://github.com/getsentry/sentry-native/blob/master/CHANGELOG.md#065)
  - [diff](https://github.com/getsentry/sentry-native/compare/0.6.4...0.6.5)
- Bump Gradle from v8.2.0 to v8.2.1 ([#2830](https://github.com/getsentry/sentry-java/pull/2830))
  - [changelog](https://github.com/gradle/gradle/blob/master/CHANGELOG.md#v821)
  - [diff](https://github.com/gradle/gradle/compare/v8.2.0...v8.2.1)

## 6.25.0

### Features

- Add manifest `AutoInit` to integrations list ([#2795](https://github.com/getsentry/sentry-java/pull/2795))
- Tracing headers (`sentry-trace` and `baggage`) are now attached and passed through even if performance is disabled ([#2788](https://github.com/getsentry/sentry-java/pull/2788))

### Fixes

- Set `environment` from `SentryOptions` if none persisted in ANRv2 ([#2809](https://github.com/getsentry/sentry-java/pull/2809))
- Remove code that set `tracesSampleRate` to `0.0` for Spring Boot if not set ([#2800](https://github.com/getsentry/sentry-java/pull/2800))
  - This used to enable performance but not send any transactions by default.
  - Performance is now disabled by default.
- Fix slow/frozen frames were not reported with transactions ([#2811](https://github.com/getsentry/sentry-java/pull/2811))

### Dependencies

- Bump Native SDK from v0.6.3 to v0.6.4 ([#2796](https://github.com/getsentry/sentry-java/pull/2796))
  - [changelog](https://github.com/getsentry/sentry-native/blob/master/CHANGELOG.md#064)
  - [diff](https://github.com/getsentry/sentry-native/compare/0.6.3...0.6.4)
- Bump Gradle from v8.1.1 to v8.2.0 ([#2810](https://github.com/getsentry/sentry-java/pull/2810))
  - [changelog](https://github.com/gradle/gradle/blob/master/CHANGELOG.md#v820)
  - [diff](https://github.com/gradle/gradle/compare/v8.1.1...v8.2.0)

## 6.24.0

### Features

- Add debouncing mechanism and before-capture callbacks for screenshots and view hierarchies ([#2773](https://github.com/getsentry/sentry-java/pull/2773))
- Improve ANRv2 implementation ([#2792](https://github.com/getsentry/sentry-java/pull/2792))
  - Add a proguard rule to keep `ApplicationNotResponding` class from obfuscation
  - Add a new option `setReportHistoricalAnrs`; when enabled, it will report all of the ANRs from the [getHistoricalExitReasons](https://developer.android.com/reference/android/app/ActivityManager?hl=en#getHistoricalProcessExitReasons(java.lang.String,%20int,%20int)) list. 
  By default, the SDK only reports and enriches the latest ANR and only this one counts towards ANR rate. 
  Worth noting that this option is mainly useful when updating the SDK to the version where ANRv2 has been introduced, to report all ANRs happened prior to the SDK update. After that, the SDK will always pick up the latest ANR from the historical exit reasons list on next app restart, so there should be no historical ANRs to report.
  These ANRs are reported with the `HistoricalAppExitInfo` mechanism.
  - Add a new option `setAttachAnrThreadDump` to send ANR thread dump from the system as an attachment. 
  This is only useful as additional information, because the SDK attempts to parse the thread dump into proper threads with stacktraces by default.
  - If [ApplicationExitInfo#getTraceInputStream](https://developer.android.com/reference/android/app/ApplicationExitInfo#getTraceInputStream()) returns null, the SDK no longer reports an ANR event, as these events are not very useful without it.
  - Enhance regex patterns for native stackframes

## 6.23.0

### Features

- Add profile rate limiting ([#2782](https://github.com/getsentry/sentry-java/pull/2782))
- Support for automatically capturing Failed GraphQL (Apollo 3) Client errors ([#2781](https://github.com/getsentry/sentry-java/pull/2781))

```kotlin
import com.apollographql.apollo3.ApolloClient
import io.sentry.apollo3.sentryTracing

val apolloClient = ApolloClient.Builder()
    .serverUrl("https://example.com/graphql")
    .sentryTracing(captureFailedRequests = true)    
    .build()
```

### Dependencies

- Bump Native SDK from v0.6.2 to v0.6.3 ([#2746](https://github.com/getsentry/sentry-java/pull/2746))
  - [changelog](https://github.com/getsentry/sentry-native/blob/master/CHANGELOG.md#063)
  - [diff](https://github.com/getsentry/sentry-native/compare/0.6.2...0.6.3)

### Fixes

- Align http.status with [span data conventions](https://develop.sentry.dev/sdk/performance/span-data-conventions/) ([#2786](https://github.com/getsentry/sentry-java/pull/2786))

## 6.22.0

### Features

- Add `lock` attribute to the `SentryStackFrame` protocol to better highlight offending frames in the UI ([#2761](https://github.com/getsentry/sentry-java/pull/2761))
- Enrich database spans with blocked main thread info ([#2760](https://github.com/getsentry/sentry-java/pull/2760))
- Add `api_target` to `Request` and `data` to `Response` Protocols ([#2775](https://github.com/getsentry/sentry-java/pull/2775))

### Fixes

- No longer use `String.join` in `Baggage` as it requires API level 26 ([#2778](https://github.com/getsentry/sentry-java/pull/2778))

## 6.21.0

### Features

- Introduce new `sentry-android-sqlite` integration ([#2722](https://github.com/getsentry/sentry-java/pull/2722))
    - This integration replaces the old `androidx.sqlite` database instrumentation in the Sentry Android Gradle plugin
    - A new capability to manually instrument your `androidx.sqlite` databases. 
      - You can wrap your custom `SupportSQLiteOpenHelper` instance into `SentrySupportSQLiteOpenHelper(myHelper)` if you're not using the Sentry Android Gradle plugin and still benefit from performance auto-instrumentation.
- Add SentryWrapper for Callable and Supplier Interface ([#2720](https://github.com/getsentry/sentry-java/pull/2720))
- Load sentry-debug-meta.properties ([#2734](https://github.com/getsentry/sentry-java/pull/2734))
  - This enables source context for Java
  - For more information on how to enable source context, please refer to [#633](https://github.com/getsentry/sentry-java/issues/633#issuecomment-1465599120)

### Fixes

- Finish WebFlux transaction before popping scope ([#2724](https://github.com/getsentry/sentry-java/pull/2724))
- Use daemon threads for SentryExecutorService ([#2747](https://github.com/getsentry/sentry-java/pull/2747))
  - We started using `SentryExecutorService` in `6.19.0` which caused the application to hang on shutdown unless `Sentry.close()` was called. By using daemon threads we no longer block shutdown.
- Use Base64.NO_WRAP to avoid unexpected char errors in Apollo ([#2745](https://github.com/getsentry/sentry-java/pull/2745))
- Don't warn R8 on missing `ComposeViewHierarchyExporter` class ([#2743](https://github.com/getsentry/sentry-java/pull/2743))

## 6.20.0

### Features

- Add support for Sentry Kotlin Compiler Plugin ([#2695](https://github.com/getsentry/sentry-java/pull/2695))
  - In conjunction with our sentry-kotlin-compiler-plugin we improved Jetpack Compose support for
    - [View Hierarchy](https://docs.sentry.io/platforms/android/enriching-events/viewhierarchy/) support for Jetpack Compose screens
    - Automatic breadcrumbs for [user interactions](https://docs.sentry.io/platforms/android/performance/instrumentation/automatic-instrumentation/#user-interaction-instrumentation)
- More granular http requests instrumentation with a new SentryOkHttpEventListener ([#2659](https://github.com/getsentry/sentry-java/pull/2659))
    - Create spans for time spent on:
        - Proxy selection
        - DNS resolution
        - HTTPS setup
        - Connection
        - Requesting headers
        - Receiving response
    - You can attach the event listener to your OkHttpClient through `client.eventListener(new SentryOkHttpEventListener()).addInterceptor(new SentryOkHttpInterceptor()).build();`
    - In case you already have an event listener you can use the SentryOkHttpEventListener as well through `client.eventListener(new SentryOkHttpEventListener(myListener)).addInterceptor(new SentryOkHttpInterceptor()).build();`
- Add a new option to disable `RootChecker` ([#2735](https://github.com/getsentry/sentry-java/pull/2735))

### Fixes

- Base64 encode internal Apollo3 Headers ([#2707](https://github.com/getsentry/sentry-java/pull/2707))
- Fix `SentryTracer` crash when scheduling auto-finish of a transaction, but the timer has already been cancelled ([#2731](https://github.com/getsentry/sentry-java/pull/2731))
- Fix `AndroidTransactionProfiler` crash when finishing a profile that happened due to race condition ([#2731](https://github.com/getsentry/sentry-java/pull/2731))

## 6.19.1

### Fixes

- Ensure screenshots and view hierarchies are captured on the main thread ([#2712](https://github.com/getsentry/sentry-java/pull/2712))

## 6.19.0

### Features

- Add Screenshot and ViewHierarchy to integrations list ([#2698](https://github.com/getsentry/sentry-java/pull/2698))
- New ANR detection based on [ApplicationExitInfo API](https://developer.android.com/reference/android/app/ApplicationExitInfo) ([#2697](https://github.com/getsentry/sentry-java/pull/2697))
    - This implementation completely replaces the old one (based on a watchdog) on devices running Android 11 and above:
      - New implementation provides more precise ANR events/ANR rate detection as well as system thread dump information. The new implementation reports ANRs exactly as Google Play Console, without producing false positives or missing important background ANR events.
      - New implementation reports ANR events with a new mechanism `mechanism:AppExitInfo`.
      - However, despite producing many false positives, the old implementation is capable of better enriching ANR errors (which is not available with the new implementation), for example:
        - Capturing screenshots at the time of ANR event;
        - Capturing transactions and profiling data corresponding to the ANR event;
        - Auxiliary information (such as current memory load) at the time of ANR event.
      - If you would like us to provide support for the old approach working alongside the new one on Android 11 and above (e.g. for raising events for slow code on main thread), consider upvoting [this issue](https://github.com/getsentry/sentry-java/issues/2693).
    - The old watchdog implementation will continue working for older API versions (Android < 11):
        - The old implementation reports ANR events with the existing mechanism `mechanism:ANR`.
- Open up `TransactionOptions`, `ITransaction` and `IHub` methods allowing consumers modify start/end timestamp of transactions and spans ([#2701](https://github.com/getsentry/sentry-java/pull/2701))
- Send source bundle IDs to Sentry to enable source context ([#2663](https://github.com/getsentry/sentry-java/pull/2663))
  - For more information on how to enable source context, please refer to [#633](https://github.com/getsentry/sentry-java/issues/633#issuecomment-1465599120)

### Fixes

- Android Profiler on calling thread ([#2691](https://github.com/getsentry/sentry-java/pull/2691))
- Use `configureScope` instead of `withScope` in `Hub.close()`. This ensures that the main scope releases the in-memory data when closing a hub instance. ([#2688](https://github.com/getsentry/sentry-java/pull/2688))
- Remove null keys/values before creating concurrent hashmap in order to avoid NPE ([#2708](https://github.com/getsentry/sentry-java/pull/2708))
- Exclude SentryOptions from R8/ProGuard obfuscation ([#2699](https://github.com/getsentry/sentry-java/pull/2699))
  - This fixes AGP 8.+ incompatibility, where full R8 mode is enforced

### Dependencies

- Bump Gradle from v8.1.0 to v8.1.1 ([#2666](https://github.com/getsentry/sentry-java/pull/2666))
  - [changelog](https://github.com/gradle/gradle/blob/master release-test/CHANGELOG.md#v811)
  - [diff](https://github.com/gradle/gradle/compare/v8.1.0...v8.1.1)
- Bump Native SDK from v0.6.1 to v0.6.2 ([#2689](https://github.com/getsentry/sentry-java/pull/2689))
  - [changelog](https://github.com/getsentry/sentry-native/blob/master/CHANGELOG.md#062)
  - [diff](https://github.com/getsentry/sentry-native/compare/0.6.1...0.6.2)

## 6.18.1

### Fixes

- Fix crash when Sentry SDK is initialized more than once ([#2679](https://github.com/getsentry/sentry-java/pull/2679))
- Track a ttfd span per Activity ([#2673](https://github.com/getsentry/sentry-java/pull/2673))

## 6.18.0

### Features

- Attach Trace Context when an ANR is detected (ANRv1) ([#2583](https://github.com/getsentry/sentry-java/pull/2583))
- Make log4j2 integration compatible with log4j 3.0 ([#2634](https://github.com/getsentry/sentry-java/pull/2634))
    - Instead of relying on package scanning, we now use an annotation processor to generate `Log4j2Plugins.dat`
- Create `User` and `Breadcrumb` from map ([#2614](https://github.com/getsentry/sentry-java/pull/2614))
- Add `sent_at` to envelope header item ([#2638](https://github.com/getsentry/sentry-java/pull/2638))

### Fixes

- Fix timestamp intervals of PerformanceCollectionData in profiles ([#2648](https://github.com/getsentry/sentry-java/pull/2648))
- Fix timestamps of PerformanceCollectionData in profiles ([#2632](https://github.com/getsentry/sentry-java/pull/2632))
- Fix missing propagateMinConstraints flag for SentryTraced ([#2637](https://github.com/getsentry/sentry-java/pull/2637))
- Fix potential SecurityException thrown by ConnectivityManager on Android 11 ([#2653](https://github.com/getsentry/sentry-java/pull/2653))
- Fix aar artifacts publishing for Maven ([#2641](https://github.com/getsentry/sentry-java/pull/2641))

### Dependencies
- Bump Kotlin compile version from v1.6.10 to 1.8.0 ([#2563](https://github.com/getsentry/sentry-java/pull/2563))
- Bump Compose compile version from v1.1.1 to v1.3.0 ([#2563](https://github.com/getsentry/sentry-java/pull/2563))
- Bump AGP version from v7.3.0 to v7.4.2 ([#2574](https://github.com/getsentry/sentry-java/pull/2574))
- Bump Gradle from v7.6.0 to v8.0.2 ([#2563](https://github.com/getsentry/sentry-java/pull/2563))
    - [changelog](https://github.com/gradle/gradle/blob/master/CHANGELOG.md#v802)
    - [diff](https://github.com/gradle/gradle/compare/v7.6.0...v8.0.2)
- Bump Gradle from v8.0.2 to v8.1.0 ([#2650](https://github.com/getsentry/sentry-java/pull/2650))
  - [changelog](https://github.com/gradle/gradle/blob/master/CHANGELOG.md#v810)
  - [diff](https://github.com/gradle/gradle/compare/v8.0.2...v8.1.0)

## 6.17.0

### Features

- Add `name` and `geo` to `User` ([#2556](https://github.com/getsentry/sentry-java/pull/2556)) 
- Add breadcrumbs on network changes ([#2608](https://github.com/getsentry/sentry-java/pull/2608))
- Add time-to-initial-display and time-to-full-display measurements to Activity transactions ([#2611](https://github.com/getsentry/sentry-java/pull/2611))
- Read integration list written by sentry gradle plugin from manifest ([#2598](https://github.com/getsentry/sentry-java/pull/2598))
- Add Logcat adapter ([#2620](https://github.com/getsentry/sentry-java/pull/2620))
- Provide CPU count/frequency data as device context ([#2622](https://github.com/getsentry/sentry-java/pull/2622))

### Fixes

- Trim time-to-full-display span if reportFullyDisplayed API is never called ([#2631](https://github.com/getsentry/sentry-java/pull/2631))
- Fix Automatic UI transactions having wrong durations ([#2623](https://github.com/getsentry/sentry-java/pull/2623))
- Fix wrong default environment in Session ([#2610](https://github.com/getsentry/sentry-java/pull/2610))
- Pass through unknown sentry baggage keys into SentryEnvelopeHeader ([#2618](https://github.com/getsentry/sentry-java/pull/2618))
- Fix missing null check when removing lifecycle observer ([#2625](https://github.com/getsentry/sentry-java/pull/2625))

### Dependencies

- Bump Native SDK from v0.6.0 to v0.6.1 ([#2629](https://github.com/getsentry/sentry-java/pull/2629))
  - [changelog](https://github.com/getsentry/sentry-native/blob/master/CHANGELOG.md#061)
  - [diff](https://github.com/getsentry/sentry-native/compare/0.6.0...0.6.1)

## 6.16.0

### Features

- Improve versatility of exception resolver component for Spring with more flexible API for consumers. ([#2577](https://github.com/getsentry/sentry-java/pull/2577))
- Automatic performance instrumentation for WebFlux ([#2597](https://github.com/getsentry/sentry-java/pull/2597))
  - You can enable it by adding `sentry.enable-tracing=true` to your `application.properties`
- The Spring Boot integration can now be configured to add the `SentryAppender` to specific loggers instead of the `ROOT` logger ([#2173](https://github.com/getsentry/sentry-java/pull/2173))
  - You can specify the loggers using `"sentry.logging.loggers[0]=foo.bar` and `"sentry.logging.loggers[1]=baz` in your `application.properties`
- Add capabilities to track Jetpack Compose composition/rendering time ([#2507](https://github.com/getsentry/sentry-java/pull/2507))
- Adapt span op and description for graphql to fit spec ([#2607](https://github.com/getsentry/sentry-java/pull/2607))

### Fixes

- Fix timestamps of slow and frozen frames for profiles ([#2584](https://github.com/getsentry/sentry-java/pull/2584))
- Deprecate reportFullDisplayed in favor of reportFullyDisplayed ([#2585](https://github.com/getsentry/sentry-java/pull/2585))
- Add mechanism for logging integrations and update spring mechanism types ([#2595](https://github.com/getsentry/sentry-java/pull/2595))
	- NOTE: If you're using these mechanism types (`HandlerExceptionResolver`, `SentryWebExceptionHandler`) in your dashboards please update them to use the new types.
- Filter out session cookies sent by Spring and Spring Boot integrations ([#2593](https://github.com/getsentry/sentry-java/pull/2593))
  - We filter out some common cookies like JSESSIONID
  - We also read the value from `server.servlet.session.cookie.name` and filter it out
- No longer send event / transaction to Sentry if `beforeSend` / `beforeSendTransaction` throws ([#2591](https://github.com/getsentry/sentry-java/pull/2591))
- Add version to sentryClientName used in auth header ([#2596](https://github.com/getsentry/sentry-java/pull/2596))
- Keep integration names from being obfuscated ([#2599](https://github.com/getsentry/sentry-java/pull/2599))
- Change log level from INFO to WARN for error message indicating a failed Log4j2 Sentry.init ([#2606](https://github.com/getsentry/sentry-java/pull/2606))
  - The log message was often not visible as our docs suggest a minimum log level of WARN
- Fix session tracking on Android ([#2609](https://github.com/getsentry/sentry-java/pull/2609))
  - Incorrect number of session has been sent. In addition, some of the sessions were not properly ended, messing up Session Health Metrics.

### Dependencies

- Bump `opentelemetry-sdk` to `1.23.1` and `opentelemetry-javaagent` to `1.23.0` ([#2590](https://github.com/getsentry/sentry-java/pull/2590))
- Bump Native SDK from v0.5.4 to v0.6.0 ([#2545](https://github.com/getsentry/sentry-java/pull/2545))
  - [changelog](https://github.com/getsentry/sentry-native/blob/master/CHANGELOG.md#060)
  - [diff](https://github.com/getsentry/sentry-native/compare/0.5.4...0.6.0)

## 6.15.0

### Features

- Adjust time-to-full-display span if reportFullDisplayed is called too early ([#2550](https://github.com/getsentry/sentry-java/pull/2550))
- Add `enableTracing` option ([#2530](https://github.com/getsentry/sentry-java/pull/2530))
    - This change is backwards compatible. The default is `null` meaning existing behaviour remains unchanged (setting either `tracesSampleRate` or `tracesSampler` enables performance).
    - If set to `true`, performance is enabled, even if no `tracesSampleRate` or `tracesSampler` have been configured.
    - If set to `false` performance is disabled, regardless of `tracesSampleRate` and `tracesSampler` options.
- Detect dependencies by listing MANIFEST.MF files at runtime ([#2538](https://github.com/getsentry/sentry-java/pull/2538))
- Report integrations in use, report packages in use more consistently ([#2179](https://github.com/getsentry/sentry-java/pull/2179))
- Implement `ThreadLocalAccessor` for propagating Sentry hub with reactor / WebFlux ([#2570](https://github.com/getsentry/sentry-java/pull/2570))
  - Requires `io.micrometer:context-propagation:1.0.2+` as well as Spring Boot 3.0.3+
  - Enable the feature by setting `sentry.reactive.thread-local-accessor-enabled=true`
  - This is still considered experimental. Once we have enough feedback we may turn this on by default.
  - Checkout the sample here: https://github.com/getsentry/sentry-java/tree/main/sentry-samples/sentry-samples-spring-boot-webflux-jakarta
  - A new hub is now cloned from the main hub for every request

### Fixes

- Leave `inApp` flag for stack frames undecided in SDK if unsure and let ingestion decide instead ([#2547](https://github.com/getsentry/sentry-java/pull/2547))
- Allow `0.0` error sample rate ([#2573](https://github.com/getsentry/sentry-java/pull/2573))
- Fix memory leak in WebFlux related to an ever growing stack ([#2580](https://github.com/getsentry/sentry-java/pull/2580))
- Use the same hub in WebFlux exception handler as we do in WebFilter ([#2566](https://github.com/getsentry/sentry-java/pull/2566))
- Switch upstream Jetpack Compose dependencies to `compileOnly` in `sentry-compose-android` ([#2578](https://github.com/getsentry/sentry-java/pull/2578))
  - NOTE: If you're using Compose Navigation/User Interaction integrations, make sure to have the following dependencies on the classpath as we do not bring them in transitively anymore:
    - `androidx.navigation:navigation-compose:`
    - `androidx.compose.runtime:runtime:`
    - `androidx.compose.ui:ui:`

## 6.14.0

### Features

- Add time-to-full-display span to Activity auto-instrumentation ([#2432](https://github.com/getsentry/sentry-java/pull/2432))
- Add `main` flag to threads and `in_foreground` flag for app contexts  ([#2516](https://github.com/getsentry/sentry-java/pull/2516))

### Fixes

- Ignore Shutdown in progress when closing ShutdownHookIntegration ([#2521](https://github.com/getsentry/sentry-java/pull/2521))
- Fix app start span end-time is wrong if SDK init is deferred ([#2519](https://github.com/getsentry/sentry-java/pull/2519))
- Fix invalid session creation when app is launched in background ([#2543](https://github.com/getsentry/sentry-java/pull/2543))

## 6.13.1

### Fixes

- Fix transaction performance collector oom ([#2505](https://github.com/getsentry/sentry-java/pull/2505))
- Remove authority from URLs sent to Sentry ([#2366](https://github.com/getsentry/sentry-java/pull/2366))
- Fix `sentry-bom` containing incorrect artifacts ([#2504](https://github.com/getsentry/sentry-java/pull/2504))

### Dependencies

- Bump Native SDK from v0.5.3 to v0.5.4 ([#2500](https://github.com/getsentry/sentry-java/pull/2500))
  - [changelog](https://github.com/getsentry/sentry-native/blob/master/CHANGELOG.md#054)
  - [diff](https://github.com/getsentry/sentry-native/compare/0.5.3...0.5.4)

## 6.13.0

### Features

- Send cpu usage percentage in profile payload ([#2469](https://github.com/getsentry/sentry-java/pull/2469))
- Send transaction memory stats in profile payload ([#2447](https://github.com/getsentry/sentry-java/pull/2447))
- Add cpu usage collection ([#2462](https://github.com/getsentry/sentry-java/pull/2462))
- Improve ANR implementation: ([#2475](https://github.com/getsentry/sentry-java/pull/2475))
  - Add `abnormal_mechanism` to sessions for ANR rate calculation
  - Always attach thread dump to ANR events
  - Distinguish between foreground and background ANRs
- Improve possible date precision to 10 μs ([#2451](https://github.com/getsentry/sentry-java/pull/2451))

### Fixes

- Fix performance collector setup called in main thread ([#2499](https://github.com/getsentry/sentry-java/pull/2499))
- Expand guard against CVE-2018-9492 "Privilege Escalation via Content Provider" ([#2482](https://github.com/getsentry/sentry-java/pull/2482))
- Prevent OOM by disabling TransactionPerformanceCollector for now ([#2498](https://github.com/getsentry/sentry-java/pull/2498))

## 6.12.1

### Fixes

- Create timer in `TransactionPerformanceCollector` lazily ([#2478](https://github.com/getsentry/sentry-java/pull/2478))

## 6.12.0

### Features

- Attach View Hierarchy to the errored/crashed events ([#2440](https://github.com/getsentry/sentry-java/pull/2440))
- Collect memory usage in transactions ([#2445](https://github.com/getsentry/sentry-java/pull/2445))
- Add `traceOptionsRequests` option to disable tracing of OPTIONS requests ([#2453](https://github.com/getsentry/sentry-java/pull/2453))
- Extend list of HTTP headers considered sensitive ([#2455](https://github.com/getsentry/sentry-java/pull/2455))

### Fixes

- Use a single TransactionPerfomanceCollector ([#2464](https://github.com/getsentry/sentry-java/pull/2464))
- Don't override sdk name with Timber ([#2450](https://github.com/getsentry/sentry-java/pull/2450))
- Set transactionNameSource to CUSTOM when setting transaction name ([#2405](https://github.com/getsentry/sentry-java/pull/2405))
- Guard against CVE-2018-9492 "Privilege Escalation via Content Provider" ([#2466](https://github.com/getsentry/sentry-java/pull/2466))

## 6.11.0

### Features

- Disable Android concurrent profiling ([#2434](https://github.com/getsentry/sentry-java/pull/2434))
- Add logging for OpenTelemetry integration ([#2425](https://github.com/getsentry/sentry-java/pull/2425))
- Auto add `OpenTelemetryLinkErrorEventProcessor` for Spring Boot ([#2429](https://github.com/getsentry/sentry-java/pull/2429))

### Fixes

- Use minSdk compatible `Objects` class ([#2436](https://github.com/getsentry/sentry-java/pull/2436))
- Prevent R8 from warning on missing classes, as we check for their presence at runtime ([#2439](https://github.com/getsentry/sentry-java/pull/2439))

### Dependencies

- Bump Gradle from v7.5.1 to v7.6.0 ([#2438](https://github.com/getsentry/sentry-java/pull/2438))
  - [changelog](https://github.com/gradle/gradle/blob/master/CHANGELOG.md#v760)
  - [diff](https://github.com/gradle/gradle/compare/v7.5.1...v7.6.0)

## 6.10.0

### Features

- Add time-to-initial-display span to Activity transactions ([#2369](https://github.com/getsentry/sentry-java/pull/2369))
- Start a session after init if AutoSessionTracking is enabled ([#2356](https://github.com/getsentry/sentry-java/pull/2356))
- Provide automatic breadcrumbs and transactions for click/scroll events for Compose ([#2390](https://github.com/getsentry/sentry-java/pull/2390))
- Add `blocked_main_thread` and `call_stack` to File I/O spans to detect performance issues ([#2382](https://github.com/getsentry/sentry-java/pull/2382))

### Dependencies

- Bump Native SDK from v0.5.2 to v0.5.3 ([#2423](https://github.com/getsentry/sentry-java/pull/2423))
  - [changelog](https://github.com/getsentry/sentry-native/blob/master/CHANGELOG.md#053)
  - [diff](https://github.com/getsentry/sentry-native/compare/0.5.2...0.5.3)

## 6.9.2

### Fixes

- Updated ProfileMeasurementValue types ([#2412](https://github.com/getsentry/sentry-java/pull/2412))
- Clear window reference only on activity stop in profileMeasurements collector ([#2407](https://github.com/getsentry/sentry-java/pull/2407))
- No longer disable OpenTelemetry exporters in default Java Agent config ([#2408](https://github.com/getsentry/sentry-java/pull/2408))
- Fix `ClassNotFoundException` for `io.sentry.spring.SentrySpringServletContainerInitializer` in `sentry-spring-jakarta` ([#2411](https://github.com/getsentry/sentry-java/issues/2411))
- Fix `sentry-samples-spring-jakarta` ([#2411](https://github.com/getsentry/sentry-java/issues/2411))

### Features

- Add SENTRY_AUTO_INIT environment variable to control OpenTelemetry Agent init ([#2410](https://github.com/getsentry/sentry-java/pull/2410))
- Add OpenTelemetryLinkErrorEventProcessor for linking errors to traces created via OpenTelemetry ([#2418](https://github.com/getsentry/sentry-java/pull/2418))

### Dependencies

- Bump OpenTelemetry to 1.20.1 and OpenTelemetry Java Agent to 1.20.2 ([#2420](https://github.com/getsentry/sentry-java/pull/2420))

## 6.9.1

### Fixes

- OpenTelemetry modules were missing in `6.9.0` so we released the same code again as `6.9.1` including OpenTelemetry modules

## 6.9.0

### Fixes

- Use `canonicalName` in Fragment Integration for better de-obfuscation ([#2379](https://github.com/getsentry/sentry-java/pull/2379))
- Fix Timber and Fragment integrations auto-installation for obfuscated builds ([#2379](https://github.com/getsentry/sentry-java/pull/2379))
- Don't attach screenshots to events from Hybrid SDKs ([#2360](https://github.com/getsentry/sentry-java/pull/2360))
- Ensure Hints do not cause memory leaks ([#2387](https://github.com/getsentry/sentry-java/pull/2387))
- Do not attach empty `sentry-trace` and `baggage` headers ([#2385](https://github.com/getsentry/sentry-java/pull/2385))

### Features

- Add beforeSendTransaction which allows users to filter and change transactions ([#2388](https://github.com/getsentry/sentry-java/pull/2388))
- Add experimental support for OpenTelemetry ([README](sentry-opentelemetry/README.md))([#2344](https://github.com/getsentry/sentry-java/pull/2344))

### Dependencies

- Update Spring Boot Jakarta to Spring Boot 3.0.0 ([#2389](https://github.com/getsentry/sentry-java/pull/2389))
- Bump Spring Boot to 2.7.5 ([#2383](https://github.com/getsentry/sentry-java/pull/2383))

## 6.8.0

### Features

- Add FrameMetrics to Android profiling data ([#2342](https://github.com/getsentry/sentry-java/pull/2342))

### Fixes

- Remove profiler main thread io ([#2348](https://github.com/getsentry/sentry-java/pull/2348))
- Fix ensure all options are processed before integrations are loaded ([#2377](https://github.com/getsentry/sentry-java/pull/2377))

## 6.7.1

### Fixes

- Fix `Gpu.vendorId` should be a String ([#2343](https://github.com/getsentry/sentry-java/pull/2343))
- Don't set device name on Android if `sendDefaultPii` is disabled ([#2354](https://github.com/getsentry/sentry-java/pull/2354))
- Fix corrupted UUID on Motorola devices ([#2363](https://github.com/getsentry/sentry-java/pull/2363))
- Fix ANR on dropped uncaught exception events ([#2368](https://github.com/getsentry/sentry-java/pull/2368))

### Features

- Update Spring Boot Jakarta to Spring Boot 3.0.0-RC2 ([#2347](https://github.com/getsentry/sentry-java/pull/2347))

## 6.7.0

### Fixes

- Use correct set-cookie for the HTTP Client response object ([#2326](https://github.com/getsentry/sentry-java/pull/2326))
- Fix NoSuchElementException in CircularFifoQueue when cloning a Scope ([#2328](https://github.com/getsentry/sentry-java/pull/2328))

### Features

- Customizable fragment lifecycle breadcrumbs ([#2299](https://github.com/getsentry/sentry-java/pull/2299))
- Provide hook for Jetpack Compose navigation instrumentation ([#2320](https://github.com/getsentry/sentry-java/pull/2320))
- Populate `event.modules` with dependencies metadata ([#2324](https://github.com/getsentry/sentry-java/pull/2324))
- Support Spring 6 and Spring Boot 3 ([#2289](https://github.com/getsentry/sentry-java/pull/2289))

### Dependencies

- Bump Native SDK from v0.5.1 to v0.5.2 ([#2315](https://github.com/getsentry/sentry-java/pull/2315))
  - [changelog](https://github.com/getsentry/sentry-native/blob/master/CHANGELOG.md#052)
  - [diff](https://github.com/getsentry/sentry-native/compare/0.5.1...0.5.2)

## 6.6.0

### Fixes

- Ensure potential callback exceptions are caught #2123 ([#2291](https://github.com/getsentry/sentry-java/pull/2291))
- Remove verbose FrameMetricsAggregator failure logging ([#2293](https://github.com/getsentry/sentry-java/pull/2293))
- Ignore broken regex for tracePropagationTarget ([#2288](https://github.com/getsentry/sentry-java/pull/2288))
- No longer serialize static fields; use toString as fallback ([#2309](https://github.com/getsentry/sentry-java/pull/2309))
- Fix `SentryFileWriter`/`SentryFileOutputStream` append overwrites file contents ([#2304](https://github.com/getsentry/sentry-java/pull/2304))
- Respect incoming parent sampled decision when continuing a trace ([#2311](https://github.com/getsentry/sentry-java/pull/2311))

### Features

- Profile envelopes are sent directly from profiler ([#2298](https://github.com/getsentry/sentry-java/pull/2298))
- Add support for using Encoder with logback.SentryAppender ([#2246](https://github.com/getsentry/sentry-java/pull/2246))
- Report Startup Crashes ([#2277](https://github.com/getsentry/sentry-java/pull/2277))
- HTTP Client errors for OkHttp ([#2287](https://github.com/getsentry/sentry-java/pull/2287))
- Add option to enable or disable Frame Tracking ([#2314](https://github.com/getsentry/sentry-java/pull/2314))

### Dependencies

- Bump Native SDK from v0.5.0 to v0.5.1 ([#2306](https://github.com/getsentry/sentry-java/pull/2306))
  - [changelog](https://github.com/getsentry/sentry-native/blob/master/CHANGELOG.md#051)
  - [diff](https://github.com/getsentry/sentry-native/compare/0.5.0...0.5.1)

## 6.5.0

### Fixes

- Improve public facing API for creating Baggage from header ([#2284](https://github.com/getsentry/sentry-java/pull/2284))

## 6.5.0-beta.3

### Features

- Provide API for attaching custom measurements to transactions ([#2260](https://github.com/getsentry/sentry-java/pull/2260))
- Bump spring to 2.7.4 ([#2279](https://github.com/getsentry/sentry-java/pull/2279))

## 6.5.0-beta.2

### Features

- Make user segment a top level property ([#2257](https://github.com/getsentry/sentry-java/pull/2257))
- Replace user `other` with `data` ([#2258](https://github.com/getsentry/sentry-java/pull/2258))
- `isTraceSampling` is now on by default. `tracingOrigins` has been replaced by `tracePropagationTargets` ([#2255](https://github.com/getsentry/sentry-java/pull/2255))

## 6.5.0-beta.1

### Features

- Server-Side Dynamic Sampling Context support  ([#2226](https://github.com/getsentry/sentry-java/pull/2226))

## 6.4.4

### Fixes

- Fix ConcurrentModificationException due to FrameMetricsAggregator manipulation ([#2282](https://github.com/getsentry/sentry-java/pull/2282))

## 6.4.3

- Fix slow and frozen frames tracking ([#2271](https://github.com/getsentry/sentry-java/pull/2271))

## 6.4.2

### Fixes

- Fixed AbstractMethodError when getting Lifecycle ([#2228](https://github.com/getsentry/sentry-java/pull/2228))
- Missing unit fields for Android measurements ([#2204](https://github.com/getsentry/sentry-java/pull/2204))
- Avoid sending empty profiles ([#2232](https://github.com/getsentry/sentry-java/pull/2232))
- Fix file descriptor leak in FileIO instrumentation ([#2248](https://github.com/getsentry/sentry-java/pull/2248))

## 6.4.1

### Fixes

- Fix memory leak caused by throwableToSpan ([#2227](https://github.com/getsentry/sentry-java/pull/2227))

## 6.4.0

### Fixes

- make profiling rate defaults to 101 hz ([#2211](https://github.com/getsentry/sentry-java/pull/2211))
- SentryOptions.setProfilingTracesIntervalMillis has been deprecated
- Added cpu architecture and default environment in profiles envelope ([#2207](https://github.com/getsentry/sentry-java/pull/2207))
- SentryOptions.setProfilingEnabled has been deprecated in favor of setProfilesSampleRate
- Use toString for enum serialization ([#2220](https://github.com/getsentry/sentry-java/pull/2220))

### Features

- Concurrent profiling 3 - added truncation reason ([#2247](https://github.com/getsentry/sentry-java/pull/2247))
- Concurrent profiling 2 - added list of transactions ([#2218](https://github.com/getsentry/sentry-java/pull/2218))
- Concurrent profiling 1 - added envelope payload data format ([#2216](https://github.com/getsentry/sentry-java/pull/2216))
- Send source for transactions ([#2180](https://github.com/getsentry/sentry-java/pull/2180))
- Add profilesSampleRate and profileSampler options for Android sdk ([#2184](https://github.com/getsentry/sentry-java/pull/2184))
- Add baggage header to RestTemplate ([#2206](https://github.com/getsentry/sentry-java/pull/2206))
- Bump Native SDK from v0.4.18 to v0.5.0 ([#2199](https://github.com/getsentry/sentry-java/pull/2199))
  - [changelog](https://github.com/getsentry/sentry-native/blob/master/CHANGELOG.md#050)
  - [diff](https://github.com/getsentry/sentry-native/compare/0.4.18...0.5.0)
- Bump Gradle from v7.5.0 to v7.5.1 ([#2212](https://github.com/getsentry/sentry-java/pull/2212))
  - [changelog](https://github.com/gradle/gradle/blob/master/CHANGELOG.md#v751)
  - [diff](https://github.com/gradle/gradle/compare/v7.5.0...v7.5.1)

## 6.3.1

### Fixes

- Prevent NPE by checking SentryTracer.timer for null again inside synchronized ([#2200](https://github.com/getsentry/sentry-java/pull/2200))
- Weakly reference Activity for transaction finished callback ([#2203](https://github.com/getsentry/sentry-java/pull/2203))
- `attach-screenshot` set on Manual init. didn't work ([#2186](https://github.com/getsentry/sentry-java/pull/2186))
- Remove extra space from `spring.factories` causing issues in old versions of Spring Boot ([#2181](https://github.com/getsentry/sentry-java/pull/2181))


### Features

- Bump Native SDK to v0.4.18 ([#2154](https://github.com/getsentry/sentry-java/pull/2154))
  - [changelog](https://github.com/getsentry/sentry-native/blob/master/CHANGELOG.md#0418)
  - [diff](https://github.com/getsentry/sentry-native/compare/0.4.17...0.4.18)
- Bump Gradle to v7.5.0 ([#2174](https://github.com/getsentry/sentry-java/pull/2174), [#2191](https://github.com/getsentry/sentry-java/pull/2191))
  - [changelog](https://github.com/gradle/gradle/blob/master/CHANGELOG.md#v750)
  - [diff](https://github.com/gradle/gradle/compare/v7.4.2...v7.5.0)

## 6.3.0

### Features

- Switch upstream dependencies to `compileOnly` in integrations ([#2175](https://github.com/getsentry/sentry-java/pull/2175))

### Fixes

- Lazily retrieve HostnameCache in MainEventProcessor ([#2170](https://github.com/getsentry/sentry-java/pull/2170))

## 6.2.1

### Fixes

- Only send userid in Dynamic Sampling Context if sendDefaultPii is true ([#2147](https://github.com/getsentry/sentry-java/pull/2147))
- Remove userId from baggage due to PII ([#2157](https://github.com/getsentry/sentry-java/pull/2157))

### Features

- Add integration for Apollo-Kotlin 3 ([#2109](https://github.com/getsentry/sentry-java/pull/2109))
- New package `sentry-android-navigation` for AndroidX Navigation support ([#2136](https://github.com/getsentry/sentry-java/pull/2136))
- New package `sentry-compose` for Jetpack Compose support (Navigation) ([#2136](https://github.com/getsentry/sentry-java/pull/2136))
- Add sample rate to baggage as well as trace in envelope header and flatten user ([#2135](https://github.com/getsentry/sentry-java/pull/2135))

Breaking Changes:
- The boolean parameter `samplingDecision` in the `TransactionContext` constructor has been replaced with a `TracesSamplingDecision` object. Feel free to ignore the `@ApiStatus.Internal` in this case.

## 6.1.4

### Fixes

- Filter out app starts with more than 60s ([#2127](https://github.com/getsentry/sentry-java/pull/2127))

## 6.1.3

### Fixes

- Fix thread leak due to Timer being created and never cancelled ([#2131](https://github.com/getsentry/sentry-java/pull/2131))

## 6.1.2

### Fixes

- Swallow error when reading ActivityManager#getProcessesInErrorState instead of crashing ([#2114](https://github.com/getsentry/sentry-java/pull/2114))
- Use charset string directly as StandardCharsets is not available on earlier Android versions ([#2111](https://github.com/getsentry/sentry-java/pull/2111))

## 6.1.1

### Features

- Replace `tracestate` header with `baggage` header ([#2078](https://github.com/getsentry/sentry-java/pull/2078))
- Allow opting out of device info collection that requires Inter-Process Communication (IPC) ([#2100](https://github.com/getsentry/sentry-java/pull/2100))

## 6.1.0

### Features

- Implement local scope by adding overloads to the capture methods that accept a ScopeCallback ([#2084](https://github.com/getsentry/sentry-java/pull/2084))
- SentryOptions#merge is now public and can be used to load ExternalOptions ([#2088](https://github.com/getsentry/sentry-java/pull/2088))

### Fixes

- Fix proguard rules to work R8 [issue](https://issuetracker.google.com/issues/235733922) around on AGP 7.3.0-betaX and 7.4.0-alphaX ([#2094](https://github.com/getsentry/sentry-java/pull/2094))
- Fix GraalVM Native Image compatibility ([#2172](https://github.com/getsentry/sentry-java/pull/2172))

## 6.0.0

### Sentry Self-hosted Compatibility

- Starting with version `6.0.0` of the `sentry` package, [Sentry's self hosted version >= v21.9.0](https://github.com/getsentry/self-hosted/releases) is required or you have to manually disable sending client reports via the `sendClientReports` option. This only applies to self-hosted Sentry. If you are using [sentry.io](https://sentry.io), no action is needed.

### Features

- Allow optimization and obfuscation of the SDK by reducing proguard rules ([#2031](https://github.com/getsentry/sentry-java/pull/2031))
- Relax TransactionNameProvider ([#1861](https://github.com/getsentry/sentry-java/pull/1861))
- Use float instead of Date for protocol types for higher precision ([#1737](https://github.com/getsentry/sentry-java/pull/1737))
- Allow setting SDK info (name & version) in manifest ([#2016](https://github.com/getsentry/sentry-java/pull/2016))
- Allow setting native Android SDK name during build ([#2035](https://github.com/getsentry/sentry-java/pull/2035))
- Include application permissions in Android events ([#2018](https://github.com/getsentry/sentry-java/pull/2018))
- Automatically create transactions for UI events ([#1975](https://github.com/getsentry/sentry-java/pull/1975))
- Hints are now used via a Hint object and passed into beforeSend and EventProcessor as @NotNull Hint object ([#2045](https://github.com/getsentry/sentry-java/pull/2045))
- Attachments can be manipulated via hint ([#2046](https://github.com/getsentry/sentry-java/pull/2046))
- Add sentry-servlet-jakarta module ([#1987](https://github.com/getsentry/sentry-java/pull/1987))
- Add client reports ([#1982](https://github.com/getsentry/sentry-java/pull/1982))
- Screenshot is taken when there is an error ([#1967](https://github.com/getsentry/sentry-java/pull/1967))
- Add Android profiling traces ([#1897](https://github.com/getsentry/sentry-java/pull/1897)) ([#1959](https://github.com/getsentry/sentry-java/pull/1959)) and its tests ([#1949](https://github.com/getsentry/sentry-java/pull/1949))
- Enable enableScopeSync by default for Android ([#1928](https://github.com/getsentry/sentry-java/pull/1928))
- Feat: Vendor JSON ([#1554](https://github.com/getsentry/sentry-java/pull/1554))
    - Introduce `JsonSerializable` and `JsonDeserializer` interfaces for manual json
      serialization/deserialization.
    - Introduce `JsonUnknwon` interface to preserve unknown properties when deserializing/serializing
      SDK classes.
    - When passing custom objects, for example in `Contexts`, these are supported for serialization:
        - `JsonSerializable`
        - `Map`, `Collection`, `Array`, `String` and all primitive types.
        - Objects with the help of refection.
            - `Map`, `Collection`, `Array`, `String` and all primitive types.
            - Call `toString()` on objects that have a cyclic reference to a ancestor object.
            - Call `toString()` where object graphs exceed max depth.
    - Remove `gson` dependency.
    - Remove `IUnknownPropertiesConsumer`
- Pass MDC tags as Sentry tags ([#1954](https://github.com/getsentry/sentry-java/pull/1954))

### Fixes

- Calling Sentry.init and specifying contextTags now has an effect on the Logback SentryAppender ([#2052](https://github.com/getsentry/sentry-java/pull/2052))
- Calling Sentry.init and specifying contextTags now has an effect on the Log4j SentryAppender ([#2054](https://github.com/getsentry/sentry-java/pull/2054))
- Calling Sentry.init and specifying contextTags now has an effect on the jul SentryAppender ([#2057](https://github.com/getsentry/sentry-java/pull/2057))
- Update Spring Boot dependency to 2.6.8 and fix the CVE-2022-22970 ([#2068](https://github.com/getsentry/sentry-java/pull/2068))
- Sentry can now self heal after a Thread had its currentHub set to a NoOpHub ([#2076](https://github.com/getsentry/sentry-java/pull/2076))
- No longer close OutputStream that is passed into JsonSerializer ([#2029](https://github.com/getsentry/sentry-java/pull/2029))
- Fix setting context tags on events captured by Spring ([#2060](https://github.com/getsentry/sentry-java/pull/2060))
- Isolate cached events with hashed DSN subfolder ([#2038](https://github.com/getsentry/sentry-java/pull/2038))
- SentryThread.current flag will not be overridden by DefaultAndroidEventProcessor if already set ([#2050](https://github.com/getsentry/sentry-java/pull/2050))
- Fix serialization of Long inside of Request.data ([#2051](https://github.com/getsentry/sentry-java/pull/2051))
- Update sentry-native to 0.4.17 ([#2033](https://github.com/getsentry/sentry-java/pull/2033))
- Update Gradle to 7.4.2 and AGP to 7.2 ([#2042](https://github.com/getsentry/sentry-java/pull/2042))
- Change order of event filtering mechanisms ([#2001](https://github.com/getsentry/sentry-java/pull/2001))
- Only send session update for dropped events if state changed ([#2002](https://github.com/getsentry/sentry-java/pull/2002))
- Android profiling initializes on first profile start ([#2009](https://github.com/getsentry/sentry-java/pull/2009))
- Profiling rate decreased from 300hz to 100hz ([#1997](https://github.com/getsentry/sentry-java/pull/1997))
- Allow disabling sending of client reports via Android Manifest and external options ([#2007](https://github.com/getsentry/sentry-java/pull/2007))
- Ref: Upgrade Spring Boot dependency to 2.5.13 ([#2011](https://github.com/getsentry/sentry-java/pull/2011))
- Ref: Make options.printUncaughtStackTrace primitive type ([#1995](https://github.com/getsentry/sentry-java/pull/1995))
- Ref: Remove not needed interface abstractions on Android ([#1953](https://github.com/getsentry/sentry-java/pull/1953))
- Ref: Make hints Map<String, Object> instead of only Object ([#1929](https://github.com/getsentry/sentry-java/pull/1929))
- Ref: Simplify DateUtils with ISO8601Utils ([#1837](https://github.com/getsentry/sentry-java/pull/1837))
- Ref: Remove deprecated and scheduled fields ([#1875](https://github.com/getsentry/sentry-java/pull/1875))
- Ref: Add shutdownTimeoutMillis in favor of shutdownTimeout ([#1873](https://github.com/getsentry/sentry-java/pull/1873))
- Ref: Remove Attachment ContentType since the Server infers it ([#1874](https://github.com/getsentry/sentry-java/pull/1874))
- Ref: Bind external properties to a dedicated class. ([#1750](https://github.com/getsentry/sentry-java/pull/1750))
- Ref: Debug log serializable objects ([#1795](https://github.com/getsentry/sentry-java/pull/1795))
- Ref: catch Throwable instead of Exception to suppress internal SDK errors ([#1812](https://github.com/getsentry/sentry-java/pull/1812))
- `SentryOptions` can merge properties from `ExternalOptions` instead of another instance of `SentryOptions`
- Following boolean properties from `SentryOptions` that allowed `null` values are now not nullable - `debug`, `enableUncaughtExceptionHandler`, `enableDeduplication`
- `SentryOptions` cannot be created anymore using `PropertiesProvider` with `SentryOptions#from` method. Use `ExternalOptions#from` instead and merge created object with `SentryOptions#merge`
- Bump: Kotlin to 1.5 and compatibility to 1.4 for sentry-android-timber ([#1815](https://github.com/getsentry/sentry-java/pull/1815))

## 5.7.4

### Fixes

* Change order of event filtering mechanisms and only send session update for dropped events if session state changed (#2028)

## 5.7.3

### Fixes

- Sentry Timber integration throws an exception when using args ([#1986](https://github.com/getsentry/sentry-java/pull/1986))

## 5.7.2

### Fixes

- Bring back support for `Timber.tag` ([#1974](https://github.com/getsentry/sentry-java/pull/1974))

## 5.7.1

### Fixes

- Sentry Timber integration does not submit msg.formatted breadcrumbs ([#1957](https://github.com/getsentry/sentry-java/pull/1957))
- ANR WatchDog won't crash on SecurityException ([#1962](https://github.com/getsentry/sentry-java/pull/1962))

## 5.7.0

### Features

- Automatically enable `Timber` and `Fragment` integrations if they are present on the classpath ([#1936](https://github.com/getsentry/sentry-java/pull/1936))

## 5.6.3

### Fixes

- If transaction or span is finished, do not allow to mutate ([#1940](https://github.com/getsentry/sentry-java/pull/1940))
- Keep used AndroidX classes from obfuscation (Fixes UI breadcrumbs and Slow/Frozen frames) ([#1942](https://github.com/getsentry/sentry-java/pull/1942))

## 5.6.2

### Fixes

- Ref: Make ActivityFramesTracker public to be used by Hybrid SDKs ([#1931](https://github.com/getsentry/sentry-java/pull/1931))
- Bump: AGP to 7.1.2 ([#1930](https://github.com/getsentry/sentry-java/pull/1930))
- NPE while adding "response_body_size" breadcrumb, when response body length is unknown ([#1908](https://github.com/getsentry/sentry-java/pull/1908))
- Do not include stacktrace frames into Timber message ([#1898](https://github.com/getsentry/sentry-java/pull/1898))
- Potential memory leaks ([#1909](https://github.com/getsentry/sentry-java/pull/1909))

Breaking changes:
`Timber.tag` is no longer supported by our [Timber integration](https://docs.sentry.io/platforms/android/configuration/integrations/timber/) and will not appear on Sentry for error events.
Please vote on this [issue](https://github.com/getsentry/sentry-java/issues/1900), if you'd like us to provide support for that.

## 5.6.2-beta.3

### Fixes

- Ref: Make ActivityFramesTracker public to be used by Hybrid SDKs ([#1931](https://github.com/getsentry/sentry-java/pull/1931))
- Bump: AGP to 7.1.2 ([#1930](https://github.com/getsentry/sentry-java/pull/1930))

## 5.6.2-beta.2

### Fixes

- NPE while adding "response_body_size" breadcrumb, when response body length is unknown ([#1908](https://github.com/getsentry/sentry-java/pull/1908))

## 5.6.2-beta.1

### Fixes

- Do not include stacktrace frames into Timber message ([#1898](https://github.com/getsentry/sentry-java/pull/1898))
- Potential memory leaks ([#1909](https://github.com/getsentry/sentry-java/pull/1909))

Breaking changes:
`Timber.tag` is no longer supported by our [Timber integration](https://docs.sentry.io/platforms/android/configuration/integrations/timber/) and will not appear on Sentry for error events.
Please vote on this [issue](https://github.com/getsentry/sentry-java/issues/1900), if you'd like us to provide support for that.

## 5.6.1

### Features

- Add options.printUncaughtStackTrace to print uncaught exceptions ([#1890](https://github.com/getsentry/sentry-java/pull/1890))

### Fixes

- NPE while adding "response_body_size" breadcrumb, when response body is null ([#1884](https://github.com/getsentry/sentry-java/pull/1884))
- Bump: AGP to 7.1.0 ([#1892](https://github.com/getsentry/sentry-java/pull/1892))

## 5.6.0

### Features

- Add breadcrumbs support for UI events (automatically captured) ([#1876](https://github.com/getsentry/sentry-java/pull/1876))

### Fixes

- Change scope of servlet-api to compileOnly ([#1880](https://github.com/getsentry/sentry-java/pull/1880))

## 5.5.3

### Fixes

- Do not create SentryExceptionResolver bean when Spring MVC is not on the classpath ([#1865](https://github.com/getsentry/sentry-java/pull/1865))

## 5.5.2

### Fixes

- Detect App Cold start correctly for Hybrid SDKs ([#1855](https://github.com/getsentry/sentry-java/pull/1855))
- Bump: log4j to 2.17.0 ([#1852](https://github.com/getsentry/sentry-java/pull/1852))
- Bump: logback to 1.2.9 ([#1853](https://github.com/getsentry/sentry-java/pull/1853))

## 5.5.1

### Fixes

- Bump: log4j to 2.16.0 ([#1845](https://github.com/getsentry/sentry-java/pull/1845))
- Make App start cold/warm visible to Hybrid SDKs ([#1848](https://github.com/getsentry/sentry-java/pull/1848))

## 5.5.0

### Features

- Add locale to device context and deprecate language ([#1832](https://github.com/getsentry/sentry-java/pull/1832))
- Add `SentryFileInputStream` and `SentryFileOutputStream` for File I/O performance instrumentation ([#1826](https://github.com/getsentry/sentry-java/pull/1826))
- Add `SentryFileReader` and `SentryFileWriter` for File I/O instrumentation ([#1843](https://github.com/getsentry/sentry-java/pull/1843))

### Fixes

- Bump: log4j to 2.15.0 ([#1839](https://github.com/getsentry/sentry-java/pull/1839))
- Ref: Rename Fragment span operation from `ui.fragment.load` to `ui.load` ([#1824](https://github.com/getsentry/sentry-java/pull/1824))
- Ref: change `java.util.Random` to `java.security.SecureRandom` for possible security reasons ([#1831](https://github.com/getsentry/sentry-java/pull/1831))

## 5.4.3

### Fixes

- Only report App start measurement for full launch on Android ([#1821](https://github.com/getsentry/sentry-java/pull/1821))

## 5.4.2

### Fixes

- Ref: catch Throwable instead of Exception to suppress internal SDK errors ([#1812](https://github.com/getsentry/sentry-java/pull/1812))

## 5.4.1

### Features

- Refactor OkHttp and Apollo to Kotlin functional interfaces ([#1797](https://github.com/getsentry/sentry-java/pull/1797))
- Add secondary constructor to SentryInstrumentation ([#1804](https://github.com/getsentry/sentry-java/pull/1804))

### Fixes

- Do not start fragment span if not added to the Activity ([#1813](https://github.com/getsentry/sentry-java/pull/1813))

## 5.4.0

### Features

- Add `graphql-java` instrumentation ([#1777](https://github.com/getsentry/sentry-java/pull/1777))

### Fixes

- Do not crash when event processors throw a lower level Throwable class ([#1800](https://github.com/getsentry/sentry-java/pull/1800))
- ActivityFramesTracker does not throw if Activity has no observers ([#1799](https://github.com/getsentry/sentry-java/pull/1799))

## 5.3.0

### Features

- Add datasource tracing with P6Spy ([#1784](https://github.com/getsentry/sentry-java/pull/1784))

### Fixes

- ActivityFramesTracker does not throw if Activity has not been added ([#1782](https://github.com/getsentry/sentry-java/pull/1782))
- PerformanceAndroidEventProcessor uses up to date isTracingEnabled set on Configuration callback ([#1786](https://github.com/getsentry/sentry-java/pull/1786))

## 5.2.4

### Fixes

- Window.FEATURE_NO_TITLE does not work when using activity traces ([#1769](https://github.com/getsentry/sentry-java/pull/1769))
- unregister UncaughtExceptionHandler on close ([#1770](https://github.com/getsentry/sentry-java/pull/1770))

## 5.2.3

### Fixes

- Make ActivityFramesTracker operations thread-safe ([#1762](https://github.com/getsentry/sentry-java/pull/1762))
- Clone Scope Contexts ([#1763](https://github.com/getsentry/sentry-java/pull/1763))
- Bump: AGP to 7.0.3 ([#1765](https://github.com/getsentry/sentry-java/pull/1765))

## 5.2.2

### Fixes

- Close HostnameCache#executorService on SentryClient#close ([#1757](https://github.com/getsentry/sentry-java/pull/1757))

## 5.2.1

### Features

- Add isCrashedLastRun support ([#1739](https://github.com/getsentry/sentry-java/pull/1739))
- Attach Java vendor and version to events and transactions ([#1703](https://github.com/getsentry/sentry-java/pull/1703))

### Fixes

- Handle exception if Context.registerReceiver throws ([#1747](https://github.com/getsentry/sentry-java/pull/1747))

## 5.2.0

### Features

- Allow setting proguard via Options and/or external resources ([#1728](https://github.com/getsentry/sentry-java/pull/1728))
- Add breadcrumbs for the Apollo integration ([#1726](https://github.com/getsentry/sentry-java/pull/1726))

### Fixes

- Don't set lastEventId for transactions ([#1727](https://github.com/getsentry/sentry-java/pull/1727))
- ActivityLifecycleIntegration#appStartSpan memory leak ([#1732](https://github.com/getsentry/sentry-java/pull/1732))

## 5.2.0-beta.3

### Features

- Add "data" to spans ([#1717](https://github.com/getsentry/sentry-java/pull/1717))

### Fixes

- Check at runtime if AndroidX.Core is available ([#1718](https://github.com/getsentry/sentry-java/pull/1718))
- Should not capture unfinished transaction ([#1719](https://github.com/getsentry/sentry-java/pull/1719))

## 5.2.0-beta.2

### Fixes

- Bump AGP to 7.0.2 ([#1650](https://github.com/getsentry/sentry-java/pull/1650))
- Drop spans in BeforeSpanCallback. ([#1713](https://github.com/getsentry/sentry-java/pull/1713))

## 5.2.0-beta.1

### Features

- Add tracestate HTTP header support ([#1683](https://github.com/getsentry/sentry-java/pull/1683))
- Add option to filter which origins receive tracing headers ([#1698](https://github.com/getsentry/sentry-java/pull/1698))
- Include unfinished spans in transaction ([#1699](https://github.com/getsentry/sentry-java/pull/1699))
- Add static helpers for creating breadcrumbs ([#1702](https://github.com/getsentry/sentry-java/pull/1702))
- Performance support for Android Apollo ([#1705](https://github.com/getsentry/sentry-java/pull/1705))

### Fixes

- Move tags from transaction.contexts.trace.tags to transaction.tags ([#1700](https://github.com/getsentry/sentry-java/pull/1700))

Breaking changes:

- Updated proguard keep rule for enums, which affects consumer application code ([#1694](https://github.com/getsentry/sentry-java/pull/1694))

## 5.1.2

### Fixes

- Servlet 3.1 compatibility issue ([#1681](https://github.com/getsentry/sentry-java/pull/1681))
- Do not drop Contexts key if Collection, Array or Char ([#1680](https://github.com/getsentry/sentry-java/pull/1680))

## 5.1.1

### Features

- Add support for async methods in Spring MVC ([#1652](https://github.com/getsentry/sentry-java/pull/1652))
- Add secondary constructor taking IHub to SentryOkHttpInterceptor ([#1657](https://github.com/getsentry/sentry-java/pull/1657))
- Merge external map properties ([#1656](https://github.com/getsentry/sentry-java/pull/1656))

### Fixes

- Remove onActivityPreCreated call in favor of onActivityCreated ([#1661](https://github.com/getsentry/sentry-java/pull/1661))
- Do not crash if SENSOR_SERVICE throws ([#1655](https://github.com/getsentry/sentry-java/pull/1655))
- Make sure scope is popped when processing request results in exception ([#1665](https://github.com/getsentry/sentry-java/pull/1665))

## 5.1.0

### Features

- Spring WebClient integration ([#1621](https://github.com/getsentry/sentry-java/pull/1621))
- OpenFeign integration ([#1632](https://github.com/getsentry/sentry-java/pull/1632))
- Add more convenient way to pass BeforeSpanCallback in OpenFeign integration ([#1637](https://github.com/getsentry/sentry-java/pull/1637))

### Fixes

- Bump: sentry-native to 0.4.12 ([#1651](https://github.com/getsentry/sentry-java/pull/1651))

## 5.1.0-beta.9

- No documented changes.

## 5.1.0-beta.8

### Features

- Generate Sentry BOM ([#1486](https://github.com/getsentry/sentry-java/pull/1486))

## 5.1.0-beta.7

### Features

- Slow/Frozen frames metrics ([#1609](https://github.com/getsentry/sentry-java/pull/1609))

## 5.1.0-beta.6

### Features

- Add request body extraction for Spring MVC integration ([#1595](https://github.com/getsentry/sentry-java/pull/1595))

### Fixes

- set min sdk version of sentry-android-fragment to API 14 ([#1608](https://github.com/getsentry/sentry-java/pull/1608))
- Ser/Deser of the UserFeedback from cached envelope ([#1611](https://github.com/getsentry/sentry-java/pull/1611))

## 5.1.0-beta.5

### Fixes

- Make SentryAppender non-final for Log4j2 and Logback ([#1603](https://github.com/getsentry/sentry-java/pull/1603))
- Do not throw IAE when tracing header contain invalid trace id ([#1605](https://github.com/getsentry/sentry-java/pull/1605))

## 5.1.0-beta.4

### Fixes

- Update sentry-native to 0.4.11 ([#1591](https://github.com/getsentry/sentry-java/pull/1591))

## 5.1.0-beta.3

### Features

- Spring Webflux integration ([#1529](https://github.com/getsentry/sentry-java/pull/1529))

## 5.1.0-beta.2

### Features

- Support transaction waiting for children to finish. ([#1535](https://github.com/getsentry/sentry-java/pull/1535))
- Capture logged marker in log4j2 and logback appenders ([#1551](https://github.com/getsentry/sentry-java/pull/1551))
- Allow clearing of attachments in the scope ([#1562](https://github.com/getsentry/sentry-java/pull/1562))
- Set mechanism type in SentryExceptionResolver ([#1556](https://github.com/getsentry/sentry-java/pull/1556))
- Perf. for fragments ([#1528](https://github.com/getsentry/sentry-java/pull/1528))

### Fixes

- Handling missing Spring Security on classpath on Java 8 ([#1552](https://github.com/getsentry/sentry-java/pull/1552))
- Use a different method to get strings from JNI, and avoid excessive Stack Space usage. ([#1214](https://github.com/getsentry/sentry-java/pull/1214))
- Add data field to SentrySpan ([#1555](https://github.com/getsentry/sentry-java/pull/1555))
- Clock drift issue when calling DateUtils#getDateTimeWithMillisPrecision ([#1557](https://github.com/getsentry/sentry-java/pull/1557))
- Prefer snake case for HTTP integration data keys ([#1559](https://github.com/getsentry/sentry-java/pull/1559))
- Assign lastEventId only if event was queued for submission ([#1565](https://github.com/getsentry/sentry-java/pull/1565))

## 5.1.0-beta.1

### Features

- Measure app start time ([#1487](https://github.com/getsentry/sentry-java/pull/1487))
- Automatic breadcrumbs logging for fragment lifecycle ([#1522](https://github.com/getsentry/sentry-java/pull/1522))

## 5.0.1

### Fixes

- Sources and Javadoc artifacts were mixed up ([#1515](https://github.com/getsentry/sentry-java/pull/1515))

## 5.0.0

This release brings many improvements but also new features:

- OkHttp Interceptor for Android ([#1330](https://github.com/getsentry/sentry-java/pull/1330))
- GraalVM Native Image Compatibility ([#1329](https://github.com/getsentry/sentry-java/pull/1329))
- Add option to ignore exceptions by type ([#1352](https://github.com/getsentry/sentry-java/pull/1352))
- Enrich transactions with device contexts ([#1430](https://github.com/getsentry/sentry-java/pull/1430)) ([#1469](https://github.com/getsentry/sentry-java/pull/1469))
- Better interoperability with Kotlin null-safety ([#1439](https://github.com/getsentry/sentry-java/pull/1439)) and ([#1462](https://github.com/getsentry/sentry-java/pull/1462))
- Add coroutines support ([#1479](https://github.com/getsentry/sentry-java/pull/1479))
- OkHttp callback for Customising the Span ([#1478](https://github.com/getsentry/sentry-java/pull/1478))
- Add breadcrumb in Spring RestTemplate integration ([#1481](https://github.com/getsentry/sentry-java/pull/1481))

Breaking changes:

- Migration Guide for [Java](https://docs.sentry.io/platforms/java/migration/)
- Migration Guide for [Android](https://docs.sentry.io/platforms/android/migration/)

Other fixes:

- Fix: Add attachmentType to envelope ser/deser. ([#1504](https://github.com/getsentry/sentry-java/pull/1504))

Thank you:

- @maciejwalkowiak for coding most of it.

## 5.0.0-beta.7

### Fixes


- Ref: Deprecate SentryBaseEvent#getOriginThrowable and add SentryBaseEvent#getThrowableMechanism ([#1502](https://github.com/getsentry/sentry-java/pull/1502))
- Graceful Shutdown flushes event instead of Closing SDK ([#1500](https://github.com/getsentry/sentry-java/pull/1500))
- Do not append threads that come from the EnvelopeFileObserver ([#1501](https://github.com/getsentry/sentry-java/pull/1501))
- Ref: Deprecate cacheDirSize and add maxCacheItems ([#1499](https://github.com/getsentry/sentry-java/pull/1499))
- Append all threads if Hint is Cached but attachThreads is enabled ([#1503](https://github.com/getsentry/sentry-java/pull/1503))

## 5.0.0-beta.6

### Features

- Add secondary constructor to SentryOkHttpInterceptor ([#1491](https://github.com/getsentry/sentry-java/pull/1491))
- Add option to enable debug mode in Log4j2 integration ([#1492](https://github.com/getsentry/sentry-java/pull/1492))

### Fixes

- Ref: Replace clone() with copy constructor ([#1496](https://github.com/getsentry/sentry-java/pull/1496))

## 5.0.0-beta.5

### Features

- OkHttp callback for Customising the Span ([#1478](https://github.com/getsentry/sentry-java/pull/1478))
- Add breadcrumb in Spring RestTemplate integration ([#1481](https://github.com/getsentry/sentry-java/pull/1481))
- Add coroutines support ([#1479](https://github.com/getsentry/sentry-java/pull/1479))

### Fixes

- Cloning Stack ([#1483](https://github.com/getsentry/sentry-java/pull/1483))

## 5.0.0-beta.4

### Fixes

- Enrich Transactions with Context Data ([#1469](https://github.com/getsentry/sentry-java/pull/1469))
- Bump: Apache HttpClient to 5.0.4 ([#1476](https://github.com/getsentry/sentry-java/pull/1476))

## 5.0.0-beta.3

### Fixes

- Handling immutable collections on SentryEvent and protocol objects ([#1468](https://github.com/getsentry/sentry-java/pull/1468))
- Associate event with transaction when thrown exception is not a direct cause ([#1463](https://github.com/getsentry/sentry-java/pull/1463))
- Ref: nullability annotations to Sentry module ([#1439](https://github.com/getsentry/sentry-java/pull/1439)) and ([#1462](https://github.com/getsentry/sentry-java/pull/1462))
- NPE when adding Context Data with null values for log4j2 ([#1465](https://github.com/getsentry/sentry-java/pull/1465))

## 5.0.0-beta.2

### Fixes

- sentry-android-timber package sets sentry.java.android.timber as SDK name ([#1456](https://github.com/getsentry/sentry-java/pull/1456))
- When AppLifecycleIntegration is closed, it should remove observer using UI thread ([#1459](https://github.com/getsentry/sentry-java/pull/1459))
- Bump: AGP to 4.2.0 ([#1460](https://github.com/getsentry/sentry-java/pull/1460))

Breaking Changes:

- Remove: Settings.Secure.ANDROID_ID in favor of generated installationId ([#1455](https://github.com/getsentry/sentry-java/pull/1455))
- Rename: enableSessionTracking to enableAutoSessionTracking ([#1457](https://github.com/getsentry/sentry-java/pull/1457))

## 5.0.0-beta.1

### Fixes

- Ref: Refactor converting HttpServletRequest to Sentry Request in Spring integration ([#1387](https://github.com/getsentry/sentry-java/pull/1387))
- Bump: sentry-native to 0.4.9 ([#1431](https://github.com/getsentry/sentry-java/pull/1431))
- Activity tracing auto instrumentation for Android API < 29 ([#1402](https://github.com/getsentry/sentry-java/pull/1402))
- use connection and read timeouts in ApacheHttpClient based transport ([#1397](https://github.com/getsentry/sentry-java/pull/1397))
- set correct transaction status for unhandled exceptions in SentryTracingFilter ([#1406](https://github.com/getsentry/sentry-java/pull/1406))
- handle network errors in SentrySpanClientHttpRequestInterceptor ([#1407](https://github.com/getsentry/sentry-java/pull/1407))
- set scope on transaction ([#1409](https://github.com/getsentry/sentry-java/pull/1409))
- set status and associate events with transactions ([#1426](https://github.com/getsentry/sentry-java/pull/1426))
- Do not set free memory and is low memory fields when it's a NDK hard crash ([#1399](https://github.com/getsentry/sentry-java/pull/1399))
- Apply user from the scope to transaction ([#1424](https://github.com/getsentry/sentry-java/pull/1424))
- Pass maxBreadcrumbs config. to sentry-native ([#1425](https://github.com/getsentry/sentry-java/pull/1425))
- Run event processors and enrich transactions with contexts ([#1430](https://github.com/getsentry/sentry-java/pull/1430))
- Set Span status for OkHttp integration ([#1447](https://github.com/getsentry/sentry-java/pull/1447))
- Set user on transaction in Spring & Spring Boot integrations ([#1443](https://github.com/getsentry/sentry-java/pull/1443))

## 4.4.0-alpha.2

### Features

- Add option to ignore exceptions by type ([#1352](https://github.com/getsentry/sentry-java/pull/1352))
- Sentry closes Android NDK and ShutdownHook integrations ([#1358](https://github.com/getsentry/sentry-java/pull/1358))
- Allow inheritance of SentryHandler class in sentry-jul package([#1367](https://github.com/getsentry/sentry-java/pull/1367))
- Make NoOpHub public ([#1379](https://github.com/getsentry/sentry-java/pull/1379))
- Configure max spans per transaction ([#1394](https://github.com/getsentry/sentry-java/pull/1394))

### Fixes

- Bump: Upgrade Apache HttpComponents Core to 5.0.3 ([#1375](https://github.com/getsentry/sentry-java/pull/1375))
- NPE when MDC contains null values (sentry-logback) ([#1364](https://github.com/getsentry/sentry-java/pull/1364))
- Avoid NPE when MDC contains null values (sentry-jul) ([#1385](https://github.com/getsentry/sentry-java/pull/1385))
- Accept only non null value maps ([#1368](https://github.com/getsentry/sentry-java/pull/1368))
- Do not bind transactions to scope by default. ([#1376](https://github.com/getsentry/sentry-java/pull/1376))
- Hub thread safety ([#1388](https://github.com/getsentry/sentry-java/pull/1388))
- SentryTransactionAdvice should operate on the new scope ([#1389](https://github.com/getsentry/sentry-java/pull/1389))

## 4.4.0-alpha.1

### Features

- Add an overload for `startTransaction` that sets the created transaction to the Scope ([#1313](https://github.com/getsentry/sentry-java/pull/1313))
- Set SDK version on Transactions ([#1307](https://github.com/getsentry/sentry-java/pull/1307))
- GraalVM Native Image Compatibility ([#1329](https://github.com/getsentry/sentry-java/pull/1329))
- Add OkHttp client application interceptor ([#1330](https://github.com/getsentry/sentry-java/pull/1330))

### Fixes

- Bump: sentry-native to 0.4.8
- Ref: Separate user facing and protocol classes in the Performance feature ([#1304](https://github.com/getsentry/sentry-java/pull/1304))
- Use logger set on SentryOptions in GsonSerializer ([#1308](https://github.com/getsentry/sentry-java/pull/1308))
- Use the bindToScope correctly
- Allow 0.0 to be set on tracesSampleRate ([#1328](https://github.com/getsentry/sentry-java/pull/1328))
- set "java" platform to transactions ([#1332](https://github.com/getsentry/sentry-java/pull/1332))
- Allow disabling tracing through SentryOptions ([#1337](https://github.com/getsentry/sentry-java/pull/1337))

## 4.3.0

### Features

- Activity tracing auto instrumentation

### Fixes

- Aetting in-app-includes from external properties ([#1291](https://github.com/getsentry/sentry-java/pull/1291))
- Initialize Sentry in Logback appender when DSN is not set in XML config ([#1296](https://github.com/getsentry/sentry-java/pull/1296))
- JUL integration SDK name ([#1293](https://github.com/getsentry/sentry-java/pull/1293))

## 4.2.0

### Features

- Improve EventProcessor nullability annotations ([#1229](https://github.com/getsentry/sentry-java/pull/1229)).
- Add ability to flush events synchronously.
- Support @SentrySpan and @SentryTransaction on classes and interfaces. ([#1243](https://github.com/getsentry/sentry-java/pull/1243))
- Do not serialize empty collections and maps ([#1245](https://github.com/getsentry/sentry-java/pull/1245))
- Integration interface better compatibility with Kotlin null-safety
- Simplify Sentry configuration in Spring integration ([#1259](https://github.com/getsentry/sentry-java/pull/1259))
- Simplify configuring Logback integration when environment variable with the DSN is not set ([#1271](https://github.com/getsentry/sentry-java/pull/1271))
- Add Request to the Scope. [#1270](https://github.com/getsentry/sentry-java/pull/1270))
- Optimize SentryTracingFilter when hub is disabled.

### Fixes

- Bump: sentry-native to 0.4.7
- Optimize DuplicateEventDetectionEventProcessor performance ([#1247](https://github.com/getsentry/sentry-java/pull/1247)).
- Prefix sdk.package names with io.sentry ([#1249](https://github.com/getsentry/sentry-java/pull/1249))
- Remove experimental annotation for Attachment ([#1257](https://github.com/getsentry/sentry-java/pull/1257))
- Mark stacktrace as snapshot if captured at arbitrary moment ([#1231](https://github.com/getsentry/sentry-java/pull/1231))
- Disable Gson HTML escaping
- Make the ANR Atomic flags immutable
- Prevent NoOpHub from creating heavy SentryOptions objects ([#1272](https://github.com/getsentry/sentry-java/pull/1272))
- SentryTransaction#getStatus NPE ([#1273](https://github.com/getsentry/sentry-java/pull/1273))
- Discard unfinished Spans before sending them over to Sentry ([#1279](https://github.com/getsentry/sentry-java/pull/1279))
- Interrupt the thread in QueuedThreadPoolExecutor ([#1276](https://github.com/getsentry/sentry-java/pull/1276))
- SentryTransaction#finish should not clear another transaction from the scope ([#1278](https://github.com/getsentry/sentry-java/pull/1278))

Breaking Changes:
- Enchancement: SentryExceptionResolver should not send handled errors by default ([#1248](https://github.com/getsentry/sentry-java/pull/1248)).
- Ref: Simplify RestTemplate instrumentation ([#1246](https://github.com/getsentry/sentry-java/pull/1246))
- Enchancement: Add overloads for startTransaction taking op and description ([#1244](https://github.com/getsentry/sentry-java/pull/1244))

## 4.1.0

### Features

- Improve Kotlin compatibility for SdkVersion ([#1213](https://github.com/getsentry/sentry-java/pull/1213))
- Support logging via JUL ([#1211](https://github.com/getsentry/sentry-java/pull/1211))

### Fixes

- Returning Sentry trace header from Span ([#1217](https://github.com/getsentry/sentry-java/pull/1217))
- Remove misleading error logs ([#1222](https://github.com/getsentry/sentry-java/pull/1222))

## 4.0.0

This release brings the Sentry Performance feature to Java SDK, Spring, Spring Boot, and Android integrations. Read more in the reference documentation:

- [Performance for Java](https://docs.sentry.io/platforms/java/performance/)
- [Performance for Spring](https://docs.sentry.io/platforms/java/guides/spring/)
- [Performance for Spring Boot](https://docs.sentry.io/platforms/java/guides/spring-boot/)
- [Performance for Android](https://docs.sentry.io/platforms/android/performance/)

### Other improvements:

#### Core:

- Improved loading external configuration:
  - Load `sentry.properties` from the application's current working directory ([#1046](https://github.com/getsentry/sentry-java/pull/1046))
  - Resolve `in-app-includes`, `in-app-excludes`, `tags`, `debug`, `uncaught.handler.enabled` parameters from the external configuration
- Set global tags on SentryOptions and load them from external configuration ([#1066](https://github.com/getsentry/sentry-java/pull/1066))
- Add support for attachments ([#1082](https://github.com/getsentry/sentry-java/pull/1082))
- Resolve `servername` from the localhost address
- Simplified transport configuration through setting `TransportFactory` instead of `ITransport` on SentryOptions ([#1124](https://github.com/getsentry/sentry-java/pull/1124))

#### Spring Boot:

- Add the ability to register multiple `OptionsConfiguration` beans ([#1093](https://github.com/getsentry/sentry-java/pull/1093))
- Initialize Logback after context refreshes ([#1129](https://github.com/getsentry/sentry-java/pull/1129))

#### Android:

- Add `isSideLoaded` and `installerStore` tags automatically (Where your App. was installed from eg Google Play, Amazon Store, downloaded APK, etc...)
- Bump: sentry-native to 0.4.6
- Bump: Gradle to 6.8.1 and AGP to 4.1.2

## 4.0.0-beta.1

### Features

- Add addToTransactions to Attachment ([#1191](https://github.com/getsentry/sentry-java/pull/1191))
- Support SENTRY_TRACES_SAMPLE_RATE conf. via env variables ([#1171](https://github.com/getsentry/sentry-java/pull/1171))
- Pass request to CustomSamplingContext in Spring integration ([#1172](https://github.com/getsentry/sentry-java/pull/1172))
- Move `SentrySpanClientHttpRequestInterceptor` to Spring module ([#1181](https://github.com/getsentry/sentry-java/pull/1181))
- Add overload for `transaction/span.finish(SpanStatus)` ([#1182](https://github.com/getsentry/sentry-java/pull/1182))
- Simplify registering traces sample callback in Spring integration ([#1184](https://github.com/getsentry/sentry-java/pull/1184))
- Polish Performance API ([#1165](https://github.com/getsentry/sentry-java/pull/1165))
- Set "debug" through external properties ([#1186](https://github.com/getsentry/sentry-java/pull/1186))
- Simplify Spring integration ([#1188](https://github.com/getsentry/sentry-java/pull/1188))
- Init overload with dsn ([#1195](https://github.com/getsentry/sentry-java/pull/1195))
- Enable Kotlin map-like access on CustomSamplingContext ([#1192](https://github.com/getsentry/sentry-java/pull/1192))
- Auto register custom ITransportFactory in Spring integration ([#1194](https://github.com/getsentry/sentry-java/pull/1194))
- Improve Kotlin property access in Performance API ([#1193](https://github.com/getsentry/sentry-java/pull/1193))
- Copy options tags to transactions ([#1198](https://github.com/getsentry/sentry-java/pull/1198))
- Add convenient method for accessing event's throwable ([#1202](https://github.com/getsentry/sentry-java/pull/1202))

### Fixes

- Ref: Set SpanContext on SentryTransaction to avoid potential NPE ([#1173](https://github.com/getsentry/sentry-java/pull/1173))
- Free Local Refs manually due to Android local ref. count limits
- Bring back support for setting transaction name without ongoing transaction ([#1183](https://github.com/getsentry/sentry-java/pull/1183))

## 4.0.0-alpha.3

### Features

- Improve ITransaction and ISpan null-safety compatibility ([#1161](https://github.com/getsentry/sentry-java/pull/1161))
- Automatically assign span context to captured events ([#1156](https://github.com/getsentry/sentry-java/pull/1156))
- Autoconfigure Apache HttpClient 5 based Transport in Spring Boot integration ([#1143](https://github.com/getsentry/sentry-java/pull/1143))
- Send user.ip_address = {{auto}} when sendDefaultPii is true ([#1015](https://github.com/getsentry/sentry-java/pull/1015))
- Read tracesSampleRate from AndroidManifest
- OutboxSender supports all envelope item types ([#1158](https://github.com/getsentry/sentry-java/pull/1158))
- Read `uncaught.handler.enabled` property from the external configuration
- Resolve servername from the localhost address
- Add maxAttachmentSize to SentryOptions ([#1138](https://github.com/getsentry/sentry-java/pull/1138))
- Drop invalid attachments ([#1134](https://github.com/getsentry/sentry-java/pull/1134))
- Set isSideLoaded info tags
- Add non blocking Apache HttpClient 5 based Transport ([#1136](https://github.com/getsentry/sentry-java/pull/1136))

### Fixes

- Ref: Make Attachment immutable ([#1120](https://github.com/getsentry/sentry-java/pull/1120))
- Ref: using Calendar to generate Dates
- Ref: Return NoOpTransaction instead of null ([#1126](https://github.com/getsentry/sentry-java/pull/1126))
- Ref: `ITransport` implementations are now responsible for executing request in asynchronous or synchronous way ([#1118](https://github.com/getsentry/sentry-java/pull/1118))
- Ref: Add option to set `TransportFactory` instead of `ITransport` on `SentryOptions` ([#1124](https://github.com/getsentry/sentry-java/pull/1124))
- Ref: Simplify ITransport creation in ITransportFactory ([#1135](https://github.com/getsentry/sentry-java/pull/1135))
- Fixes and Tests: Session serialization and deserialization
- Inheriting sampling decision from parent ([#1100](https://github.com/getsentry/sentry-java/pull/1100))
- Exception only sets a stack trace if there are frames
- Initialize Logback after context refreshes ([#1129](https://github.com/getsentry/sentry-java/pull/1129))
- Do not crash when passing null values to @Nullable methods, eg User and Scope
- Resolving dashed properties from external configuration
- Consider {{ auto }} as a default ip address ([#1015](https://github.com/getsentry/sentry-java/pull/1015))
- Set release and environment on Transactions ([#1152](https://github.com/getsentry/sentry-java/pull/1152))
- Do not set transaction on the scope automatically

## 4.0.0-alpha.2

### Features

- Add basic support for attachments ([#1082](https://github.com/getsentry/sentry-java/pull/1082))
- Set transaction name on events and transactions sent using Spring integration ([#1067](https://github.com/getsentry/sentry-java/pull/1067))
- Set global tags on SentryOptions and load them from external configuration ([#1066](https://github.com/getsentry/sentry-java/pull/1066))
- Add API validator and remove deprecated methods
- Add more convenient method to start a child span ([#1073](https://github.com/getsentry/sentry-java/pull/1073))
- Autoconfigure traces callback in Spring Boot integration ([#1074](https://github.com/getsentry/sentry-java/pull/1074))
- Resolve in-app-includes and in-app-excludes parameters from the external configuration
- Make InAppIncludesResolver public ([#1084](https://github.com/getsentry/sentry-java/pull/1084))
- Add the ability to register multiple OptionsConfiguration beans ([#1093](https://github.com/getsentry/sentry-java/pull/1093))
- Database query tracing with datasource-proxy ([#1095](https://github.com/getsentry/sentry-java/pull/1095))

### Fixes

- Ref: Refactor resolving SpanContext for Throwable ([#1068](https://github.com/getsentry/sentry-java/pull/1068))
- Ref: Change "op" to "operation" in @SentrySpan and @SentryTransaction
- Remove method reference in SentryEnvelopeItem ([#1091](https://github.com/getsentry/sentry-java/pull/1091))
- Set current thread only if there are no exceptions
- SentryOptions creates GsonSerializer by default
- Append DebugImage list if event already has it
- Sort breadcrumbs by Date if there are breadcrumbs already in the event

## 4.0.0-alpha.1

### Features

- Load `sentry.properties` from the application's current working directory ([#1046](https://github.com/getsentry/sentry-java/pull/1046))
- Performance monitoring ([#971](https://github.com/getsentry/sentry-java/pull/971))
- Performance monitoring for Spring Boot applications ([#971](https://github.com/getsentry/sentry-java/pull/971))

### Fixes

- Ref: Refactor JSON deserialization ([#1047](https://github.com/getsentry/sentry-java/pull/1047))

## 3.2.1

### Fixes

- Set current thread only if theres no exceptions ([#1064](https://github.com/getsentry/sentry-java/pull/1064))
- Append DebugImage list if event already has it ([#1092](https://github.com/getsentry/sentry-java/pull/1092))
- Sort breadcrumbs by Date if there are breadcrumbs already in the event ([#1094](https://github.com/getsentry/sentry-java/pull/1094))
- Free Local Refs manually due to Android local ref. count limits  ([#1179](https://github.com/getsentry/sentry-java/pull/1179))

## 3.2.0

### Features

- Expose a Module (Debug images) Loader for Android thru sentry-native ([#1043](https://github.com/getsentry/sentry-java/pull/1043))
- Added java doc to protocol classes based on sentry-data-schemes project ([#1045](https://github.com/getsentry/sentry-java/pull/1045))
- Make SentryExceptionResolver Order configurable to not send handled web exceptions ([#1008](https://github.com/getsentry/sentry-java/pull/1008))
- Resolve HTTP Proxy parameters from the external configuration ([#1028](https://github.com/getsentry/sentry-java/pull/1028))
- Sentry NDK integration is compiled against default NDK version based on AGP's version ([#1048](https://github.com/getsentry/sentry-java/pull/1048))

### Fixes

- Bump: AGP 4.1.1 ([#1040](https://github.com/getsentry/sentry-java/pull/1040))
- Update to sentry-native 0.4.4 and fix shared library builds ([#1039](https://github.com/getsentry/sentry-java/pull/1039))
- use neutral Locale for String operations ([#1033](https://github.com/getsentry/sentry-java/pull/1033))
- Clean up JNI code and properly free strings ([#1050](https://github.com/getsentry/sentry-java/pull/1050))
- set userId for hard-crashes if no user is set ([#1049](https://github.com/getsentry/sentry-java/pull/1049))

## 3.1.3

### Fixes

- Fix broken NDK integration on 3.1.2 (release failed on packaging a .so file)
- Increase max cached events to 30 ([#1029](https://github.com/getsentry/sentry-java/pull/1029))
- Normalize DSN URI ([#1030](https://github.com/getsentry/sentry-java/pull/1030))

## 3.1.2

### Features

- Manually capturing User Feedback
- Set environment to "production" by default.
- Make public the Breadcrumb constructor that accepts a Date ([#1012](https://github.com/getsentry/sentry-java/pull/1012))

### Fixes

- ref: Validate event id on user feedback submission

## 3.1.1

### Features

- Bind logging related SentryProperties to Slf4j Level instead of Logback to improve Log4j2 compatibility

### Fixes

- Prevent Logback and Log4j2 integrations from re-initializing Sentry when Sentry is already initialized
- Make sure HttpServletRequestSentryUserProvider runs by default before custom SentryUserProvider beans
- Fix setting up Sentry in Spring Webflux annotation by changing the scope of Spring WebMvc related dependencies

## 3.1.0

### Features

- Make getThrowable public and improve set contexts ([#967](https://github.com/getsentry/sentry-java/pull/967))
- Accepted quoted values in properties from external configuration ([#972](https://github.com/getsentry/sentry-java/pull/972))

### Fixes

- Auto-Configure `inAppIncludes` in Spring Boot integration ([#966](https://github.com/getsentry/sentry-java/pull/966))
- Bump: Android Gradle Plugin 4.0.2 ([#968](https://github.com/getsentry/sentry-java/pull/968))
- Don't require `sentry.dsn` to be set when using `io.sentry:sentry-spring-boot-starter` and `io.sentry:sentry-logback` together ([#965](https://github.com/getsentry/sentry-java/pull/965))
- Remove chunked streaming mode ([#974](https://github.com/getsentry/sentry-java/pull/974))
- Android 11 + targetSdkVersion 30 crashes Sentry on start ([#977](https://github.com/getsentry/sentry-java/pull/977))

## 3.0.0

## Java + Android

This release marks the re-unification of Java and Android SDK code bases.
It's based on the Android 2.0 SDK, which implements [Sentry's unified API](https://develop.sentry.dev/sdk/unified-api/).

Considerable changes were done, which include a lot of improvements. More are covered below, but the highlights are:

- Improved `log4j2` integration
  - Capture breadcrumbs for level INFO and higher
  - Raises event for ERROR and higher.
  - Minimum levels are configurable.
  - Optionally initializes the SDK via appender.xml
- Dropped support to `log4j`.
- Improved `logback` integration
  - Capture breadcrumbs for level INFO and higher
  - Raises event for ERROR and higher.
  - Minimum levels are configurable.
  - Optionally initializes the SDK via appender.xml
  - Configurable via Spring integration if both are enabled
- Spring
  - No more duplicate events with Spring and logback
  - Auto initalizes if DSN is available
  - Configuration options available with auto complete
- Google App Engine support dropped

## What’s Changed

- Callback to validate SSL certificate ([#944](https://github.com/getsentry/sentry-java/pull/944))
- Attach stack traces enabled by default

### Android specific

- Release health enabled by default for Android
- Sync of Scopes for Java -> Native (NDK)
- Bump Sentry-Native v0.4.2
- Android 11 Support

[Android migration docs](https://docs.sentry.io/platforms/android/migration/#migrating-from-sentry-android-2x-to-sentry-android-3x)

### Java specific

- Unified API for Java SDK and integrations (Spring, Spring boot starter, Servlet, Logback, Log4j2)

New Java [docs](https://docs.sentry.io/platforms/java/) are live and being improved.

## Acquisition

Packages were released on [`bintray sentry-java`](https://dl.bintray.com/getsentry/sentry-java/io/sentry/), [`bintray sentry-android`](https://dl.bintray.com/getsentry/sentry-android/io/sentry/), [`jcenter`](https://jcenter.bintray.com/io/sentry/) and [`mavenCentral`](https://repo.maven.apache.org/maven2/io/sentry/)

## Where is the Java 1.7 code base?

The previous Java releases, are all available in this repository through the tagged releases.
## 3.0.0-beta.1

## What’s Changed

- feat: ssl support ([#944](https://github.com/getsentry/sentry-java/pull/944)) @ninekaw9 @marandaneto
- feat: sync Java to C ([#937](https://github.com/getsentry/sentry-java/pull/937)) @bruno-garcia @marandaneto
- feat: Auto-configure Logback appender in Spring Boot integration. ([#938](https://github.com/getsentry/sentry-java/pull/938)) @maciejwalkowiak
- feat: Add Servlet integration. ([#935](https://github.com/getsentry/sentry-java/pull/935)) @maciejwalkowiak
- fix: Pop scope at the end of the request in Spring integration. ([#936](https://github.com/getsentry/sentry-java/pull/936)) @maciejwalkowiak
- bump: Upgrade Spring Boot to 2.3.4. ([#932](https://github.com/getsentry/sentry-java/pull/932)) @maciejwalkowiak
- fix: Do not set cookies when send pii is set to false. ([#931](https://github.com/getsentry/sentry-java/pull/931)) @maciejwalkowiak

Packages were released on [`bintray sentry-java`](https://dl.bintray.com/getsentry/sentry-java/io/sentry/), [`bintray sentry-android`](https://dl.bintray.com/getsentry/sentry-android/io/sentry/), [`jcenter`](https://jcenter.bintray.com/io/sentry/) and [`mavenCentral`](https://repo.maven.apache.org/maven2/io/sentry/)

We'd love to get feedback.

## 3.0.0-alpha.3

### Features

- Enable attach stack traces and disable attach threads by default ([#921](https://github.com/getsentry/sentry-java/pull/921)) @marandaneto

### Fixes

- Bump sentry-native to 0.4.2 ([#926](https://github.com/getsentry/sentry-java/pull/926)) @marandaneto
- ref: remove log level as RN do not use it anymore ([#924](https://github.com/getsentry/sentry-java/pull/924)) @marandaneto
- Read sample rate correctly from manifest meta data ([#923](https://github.com/getsentry/sentry-java/pull/923)) @marandaneto

Packages were released on [`bintray sentry-android`](https://dl.bintray.com/getsentry/sentry-android/io/sentry/) and [`bintray sentry-java`](https://dl.bintray.com/getsentry/sentry-java/io/sentry/)

We'd love to get feedback.

## 3.0.0-alpha.2

TBD

Packages were released on [bintray](https://dl.bintray.com/getsentry/maven/io/sentry/)

> Note: This release marks the unification of the Java and Android Sentry codebases based on the core of the Android SDK (version 2.x).
Previous releases for the Android SDK (version 2.x) can be found on the now archived: https://github.com/getsentry/sentry-android/

## 3.0.0-alpha.1

### Features

### Fixes


## New releases will happen on a different repository:

https://github.com/getsentry/sentry-java

## What’s Changed

### Features

### Fixes


- feat: enable release health by default

Packages were released on [`bintray`](https://dl.bintray.com/getsentry/sentry-android/io/sentry/sentry-android/), [`jcenter`](https://jcenter.bintray.com/io/sentry/sentry-android/) and [`mavenCentral`](https://repo.maven.apache.org/maven2/io/sentry/sentry-android/)

We'd love to get feedback.

## 2.3.1

### Fixes

- Add main thread checker for the app lifecycle integration ([#525](https://github.com/getsentry/sentry-android/pull/525)) @marandaneto
- Set correct migration link ([#523](https://github.com/getsentry/sentry-android/pull/523)) @fupduck
- Warn about Sentry re-initialization. ([#521](https://github.com/getsentry/sentry-android/pull/521)) @maciejwalkowiak
- Set SDK version in `MainEventProcessor`. ([#513](https://github.com/getsentry/sentry-android/pull/513)) @maciejwalkowiak
- Bump sentry-native to 0.4.0 ([#512](https://github.com/getsentry/sentry-android/pull/512)) @marandaneto
- Bump Gradle to 6.6 and fix linting issues ([#510](https://github.com/getsentry/sentry-android/pull/510)) @marandaneto
- fix(sentry-java): Contexts belong on the Scope ([#504](https://github.com/getsentry/sentry-android/pull/504)) @maciejwalkowiak
- Add tests for verifying scope changes thread isolation ([#508](https://github.com/getsentry/sentry-android/pull/508)) @maciejwalkowiak
- Set `SdkVersion` in default `SentryOptions` created in sentry-core module ([#506](https://github.com/getsentry/sentry-android/pull/506)) @maciejwalkowiak

Packages were released on [`bintray`](https://dl.bintray.com/getsentry/sentry-android/io/sentry/sentry-android/), [`jcenter`](https://jcenter.bintray.com/io/sentry/sentry-android/) and [`mavenCentral`](https://repo.maven.apache.org/maven2/io/sentry/sentry-android/)

We'd love to get feedback.

## 2.3.0

### Features

- Add console application sample. ([#502](https://github.com/getsentry/sentry-android/pull/502)) @maciejwalkowiak
- Log stacktraces in SystemOutLogger ([#498](https://github.com/getsentry/sentry-android/pull/498)) @maciejwalkowiak
- Add method to add breadcrumb with string parameter. ([#501](https://github.com/getsentry/sentry-android/pull/501)) @maciejwalkowiak

### Fixes

- Converting UTC and ISO timestamp when missing Locale/TimeZone do not error ([#505](https://github.com/getsentry/sentry-android/pull/505)) @marandaneto
- Call `Sentry#close` on JVM shutdown. ([#497](https://github.com/getsentry/sentry-android/pull/497)) @maciejwalkowiak
- ref: sentry-core changes for console app ([#473](https://github.com/getsentry/sentry-android/pull/473)) @marandaneto

Obs: If you are using its own instance of `Hub`/`SentryClient` and reflection to set up the SDK to be usable within Libraries, this change may break your code, please fix the renamed classes.

Packages were released on [`bintray`](https://dl.bintray.com/getsentry/sentry-android/io/sentry/sentry-android/), [`jcenter`](https://jcenter.bintray.com/io/sentry/sentry-android/) and [`mavenCentral`](https://repo.maven.apache.org/maven2/io/sentry/sentry-android/)

We'd love to get feedback.

## 2.2.2

### Features

- Add sdk to envelope header ([#488](https://github.com/getsentry/sentry-android/pull/488)) @marandaneto
- Log request if response code is not 200 ([#484](https://github.com/getsentry/sentry-android/pull/484)) @marandaneto

### Fixes

- Bump plugin versions ([#487](https://github.com/getsentry/sentry-android/pull/487)) @marandaneto
- Bump: AGP 4.0.1 ([#486](https://github.com/getsentry/sentry-android/pull/486)) @marandaneto

Packages were released on [`bintray`](https://dl.bintray.com/getsentry/sentry-android/io/sentry/sentry-android/), [`jcenter`](https://jcenter.bintray.com/io/sentry/sentry-android/) and [`mavenCentral`](https://repo.maven.apache.org/maven2/io/sentry/sentry-android/)

We'd love to get feedback.

## 2.2.1

### Fixes

- Timber adds breadcrumb even if event level is < minEventLevel ([#480](https://github.com/getsentry/sentry-android/pull/480)) @marandaneto
- Contexts serializer avoids reflection and fixes desugaring issue ([#478](https://github.com/getsentry/sentry-android/pull/478)) @marandaneto
- clone session before sending to the transport ([#474](https://github.com/getsentry/sentry-android/pull/474)) @marandaneto
- Bump Gradle 6.5.1 ([#479](https://github.com/getsentry/sentry-android/pull/479)) @marandaneto

Packages were released on [`bintray`](https://dl.bintray.com/getsentry/sentry-android/io/sentry/sentry-android/), [`jcenter`](https://jcenter.bintray.com/io/sentry/sentry-android/) and [`mavenCentral`](https://repo.maven.apache.org/maven2/io/sentry/sentry-android/)

We'd love to get feedback.

## 2.2.0

### Fixes

- Negative session sequence if the date is before java date epoch ([#471](https://github.com/getsentry/sentry-android/pull/471)) @marandaneto
- Deserialise unmapped contexts values from envelope ([#470](https://github.com/getsentry/sentry-android/pull/470)) @marandaneto
- Bump: sentry-native 0.3.4 ([#468](https://github.com/getsentry/sentry-android/pull/468)) @marandaneto

- feat: timber integration ([#464](https://github.com/getsentry/sentry-android/pull/464)) @marandaneto

1) To add integrations it requires a [manual initialization](https://docs.sentry.io/platforms/android/#manual-initialization) of the Android SDK.

2) Add the `sentry-android-timber` dependency:

```groovy
implementation 'io.sentry:sentry-android-timber:{version}' // version >= 2.2.0
```

3) Initialize and add the `SentryTimberIntegration`:

```java
SentryAndroid.init(this, options -> {
    // default values:
    // minEventLevel = ERROR
    // minBreadcrumbLevel = INFO
    options.addIntegration(new SentryTimberIntegration());

    // custom values for minEventLevel and minBreadcrumbLevel
    // options.addIntegration(new SentryTimberIntegration(SentryLevel.WARNING, SentryLevel.ERROR));
});
```

4) Use the Timber integration:

```java
try {
    int x = 1 / 0;
} catch (Exception e) {
    Timber.e(e);
}
```

Packages were released on [`bintray`](https://dl.bintray.com/getsentry/sentry-android/io/sentry/sentry-android/), [`jcenter`](https://jcenter.bintray.com/io/sentry/sentry-android/) and [`mavenCentral`](https://repo.maven.apache.org/maven2/io/sentry/sentry-android/)

We'd love to get feedback.

## 2.1.7

### Fixes

- Init native libs if available on SDK init ([#461](https://github.com/getsentry/sentry-android/pull/461)) @marandaneto
- Make JVM target explicit in sentry-core ([#462](https://github.com/getsentry/sentry-android/pull/462)) @dilbernd
- Timestamp with millis from react-native should be in UTC format ([#456](https://github.com/getsentry/sentry-android/pull/456)) @marandaneto
- Bump Gradle to 6.5 ([#454](https://github.com/getsentry/sentry-android/pull/454)) @marandaneto

Packages were released on [`bintray`](https://dl.bintray.com/getsentry/sentry-android/io/sentry/sentry-android/), [`jcenter`](https://jcenter.bintray.com/io/sentry/sentry-android/) and [`mavenCentral`](https://repo.maven.apache.org/maven2/io/sentry/sentry-android/)

We'd love to get feedback.

## 2.1.6

### Fixes

- Do not lookup sentry-debug-meta but instead load it directly ([#445](https://github.com/getsentry/sentry-android/pull/445)) @marandaneto
- Regression on v2.1.5 which can cause a crash on SDK init

Packages were released on [`bintray`](https://dl.bintray.com/getsentry/sentry-android/io/sentry/sentry-android/), [`jcenter`](https://jcenter.bintray.com/io/sentry/sentry-android/) and [`mavenCentral`](https://repo.maven.apache.org/maven2/io/sentry/sentry-android/)

We'd love to get feedback.

## 2.1.5

### Fixes

This version has a severe bug and can cause a crash on SDK init

Please upgrade to https://github.com/getsentry/sentry-android/releases/tag/2.1.6

## 2.1.4

### Features

- Make gzip as default content encoding type ([#433](https://github.com/getsentry/sentry-android/pull/433)) @marandaneto
- Use AGP 4 features ([#366](https://github.com/getsentry/sentry-android/pull/366)) @marandaneto
- Create GH Actions CI for Ubuntu/macOS ([#403](https://github.com/getsentry/sentry-android/pull/403)) @marandaneto
- Make root checker better and minimize false positive ([#417](https://github.com/getsentry/sentry-android/pull/417)) @marandaneto

### Fixes

- bump: sentry-native to 0.3.1 ([#440](https://github.com/getsentry/sentry-android/pull/440)) @marandaneto
- Update last session timestamp ([#437](https://github.com/getsentry/sentry-android/pull/437)) @marandaneto
- Filter trim memory breadcrumbs ([#431](https://github.com/getsentry/sentry-android/pull/431)) @marandaneto

Packages were released on [`bintray`](https://dl.bintray.com/getsentry/sentry-android/io/sentry/sentry-android/), [`jcenter`](https://jcenter.bintray.com/io/sentry/sentry-android/) and [`mavenCentral`](https://repo.maven.apache.org/maven2/io/sentry/sentry-android/)

We'd love to get feedback.

## 2.1.3

### Fixes

This fixes several critical bugs in sentry-android 2.0 and 2.1

- Sentry.init register integrations after creating the main Hub instead of doing it in the main Hub ctor ([#427](https://github.com/getsentry/sentry-android/pull/427)) @marandaneto
- make NoOpLogger public ([#425](https://github.com/getsentry/sentry-android/pull/425)) @marandaneto
- ConnectivityChecker returns connection status and events are not trying to be sent if no connection. ([#420](https://github.com/getsentry/sentry-android/pull/420)) @marandaneto
- thread pool executor is a single thread executor instead of scheduled thread executor ([#422](https://github.com/getsentry/sentry-android/pull/422)) @marandaneto
- Add Abnormal to the Session.State enum as its part of the protocol ([#424](https://github.com/getsentry/sentry-android/pull/424)) @marandaneto
- Bump: Gradle to 6.4.1 ([#419](https://github.com/getsentry/sentry-android/pull/419)) @marandaneto

We recommend that you use sentry-android 2.1.3 over the initial release of sentry-android 2.0 and 2.1.

Packages were released on [`bintray`](https://dl.bintray.com/getsentry/sentry-android/io/sentry/sentry-android/), [`jcenter`](https://jcenter.bintray.com/io/sentry/sentry-android/) and [`mavenCentral`](https://repo.maven.apache.org/maven2/io/sentry/sentry-android/)

We'd love to get feedback.

## 2.1.2

### Features

- Added options to configure http transport ([#411](https://github.com/getsentry/sentry-android/pull/411)) @marandaneto

### Fixes

- Phone state breadcrumbs require read_phone_state on older OS versions ([#415](https://github.com/getsentry/sentry-android/pull/415)) @marandaneto @bsergean
- before raising ANR events, we check ProcessErrorStateInfo if available ([#412](https://github.com/getsentry/sentry-android/pull/412)) @marandaneto
- send cached events to use a single thread executor ([#405](https://github.com/getsentry/sentry-android/pull/405)) @marandaneto
- initing SDK on AttachBaseContext ([#409](https://github.com/getsentry/sentry-android/pull/409)) @marandaneto
- sessions can't be abnormal, but exited if not ended properly ([#410](https://github.com/getsentry/sentry-android/pull/410)) @marandaneto

Packages were released on [`bintray`](https://dl.bintray.com/getsentry/sentry-android/io/sentry/sentry-android/), [`jcenter`](https://jcenter.bintray.com/io/sentry/sentry-android/) and [`mavenCentral`](https://repo.maven.apache.org/maven2/io/sentry/sentry-android/)

We'd love to get feedback.

## 2.1.1

### Features

- Added missing getters on Breadcrumb and SentryEvent ([#397](https://github.com/getsentry/sentry-android/pull/397)) @marandaneto
- Add trim memory breadcrumbs ([#395](https://github.com/getsentry/sentry-android/pull/395)) @marandaneto
- Only set breadcrumb extras if not empty ([#394](https://github.com/getsentry/sentry-android/pull/394)) @marandaneto
- Added samples of how to disable automatic breadcrumbs ([#389](https://github.com/getsentry/sentry-android/pull/389)) @marandaneto

### Fixes

- Set missing release, environment and dist to sentry-native options ([#404](https://github.com/getsentry/sentry-android/pull/404)) @marandaneto
- Do not add automatic and empty sensor breadcrumbs ([#401](https://github.com/getsentry/sentry-android/pull/401)) @marandaneto
- ref: removed Thread.sleep from LifecycleWatcher tests, using awaitility and DateProvider ([#392](https://github.com/getsentry/sentry-android/pull/392)) @marandaneto
- ref: added a DateTimeProvider for making retry after testable ([#391](https://github.com/getsentry/sentry-android/pull/391)) @marandaneto
- Bump Gradle to 6.4 ([#390](https://github.com/getsentry/sentry-android/pull/390)) @marandaneto
- Bump sentry-native to 0.2.6 ([#396](https://github.com/getsentry/sentry-android/pull/396)) @marandaneto

Packages were released on [`bintray`](https://dl.bintray.com/getsentry/sentry-android/io/sentry/sentry-android/), [`jcenter`](https://jcenter.bintray.com/io/sentry/sentry-android/) and [`mavenCentral`](https://repo.maven.apache.org/maven2/io/sentry/sentry-android/)

We'd love to get feedback.

## 2.1.0

### Features

- Includes all the changes of 2.1.0 alpha, beta and RC

### Fixes

- fix when PhoneStateListener is not ready for use ([#387](https://github.com/getsentry/sentry-android/pull/387)) @marandaneto
- make ANR 5s by default ([#388](https://github.com/getsentry/sentry-android/pull/388)) @marandaneto
- rate limiting by categories ([#381](https://github.com/getsentry/sentry-android/pull/381)) @marandaneto
- Bump NDK to latest stable version 21.1.6352462 ([#386](https://github.com/getsentry/sentry-android/pull/386)) @marandaneto

Packages were released on [`bintray`](https://dl.bintray.com/getsentry/sentry-android/io/sentry/sentry-android/), [`jcenter`](https://jcenter.bintray.com/io/sentry/sentry-android/) and [`mavenCentral`](https://repo.maven.apache.org/maven2/io/sentry/sentry-android/)

We'd love to get feedback.

## 2.0.3

### Fixes

- patch from 2.1.0-alpha.2 - avoid crash if NDK throws UnsatisfiedLinkError ([#344](https://github.com/getsentry/sentry-android/pull/344)) @marandaneto

Packages were released on [`bintray`](https://dl.bintray.com/getsentry/sentry-android/io/sentry/sentry-android/), [`jcenter`](https://jcenter.bintray.com/io/sentry/sentry-android/) and [`mavenCentral`](https://repo.maven.apache.org/maven2/io/sentry/sentry-android/)

We'd love to get feedback.

## 2.1.0-RC.1

### Features

- Options for uncaught exception and make SentryOptions list Thread-Safe ([#384](https://github.com/getsentry/sentry-android/pull/384)) @marandaneto
- Automatic breadcrumbs for app, activity and sessions lifecycles and system events ([#348](https://github.com/getsentry/sentry-android/pull/348)) @marandaneto
- Make capture session and envelope internal ([#372](https://github.com/getsentry/sentry-android/pull/372)) @marandaneto

### Fixes

- If retry after header has empty categories, apply retry after to all of them ([#377](https://github.com/getsentry/sentry-android/pull/377)) @marandaneto
- Discard events and envelopes if cached and retry after ([#378](https://github.com/getsentry/sentry-android/pull/378)) @marandaneto
- Merge loadLibrary calls for sentry-native and clean up CMake files ([#373](https://github.com/getsentry/sentry-android/pull/373)) @Swatinem
- Exceptions should be sorted oldest to newest ([#370](https://github.com/getsentry/sentry-android/pull/370)) @marandaneto
- Check external storage size even if its read only ([#368](https://github.com/getsentry/sentry-android/pull/368)) @marandaneto
- Wrong check for cellular network capability ([#369](https://github.com/getsentry/sentry-android/pull/369)) @marandaneto
- add ScheduledForRemoval annotation to deprecated methods ([#375](https://github.com/getsentry/sentry-android/pull/375)) @marandaneto
- Bump NDK to 21.0.6113669 ([#367](https://github.com/getsentry/sentry-android/pull/367)) @marandaneto
- Bump AGP and add new make cmd to check for updates ([#365](https://github.com/getsentry/sentry-android/pull/365)) @marandaneto

Packages were released on [`bintray`](https://dl.bintray.com/getsentry/sentry-android/io/sentry/sentry-android/), [`jcenter`](https://jcenter.bintray.com/io/sentry/sentry-android/) and [`mavenCentral`](https://repo.maven.apache.org/maven2/io/sentry/sentry-android/)

We'd love to get feedback.

## 2.1.0-beta.2

### Fixes

- Bump sentry-native to 0.2.4 ([#364](https://github.com/getsentry/sentry-android/pull/364)) @marandaneto
- Update current session on session start after deleting previous session ([#362](https://github.com/getsentry/sentry-android/pull/362)) @marandaneto

Packages were released on [`bintray`](https://dl.bintray.com/getsentry/sentry-android/io/sentry/sentry-android/), [`jcenter`](https://jcenter.bintray.com/io/sentry/sentry-android/) and [`mavenCentral`](https://repo.maven.apache.org/maven2/io/sentry/sentry-android/)

We'd love to get feedback.

## 2.1.0-beta.1

### Fixes

- Bump sentry-native to 0.2.3 ([#357](https://github.com/getsentry/sentry-android/pull/357)) @marandaneto
- Check for androidx availability on runtime ([#356](https://github.com/getsentry/sentry-android/pull/356)) @marandaneto
- If theres a left over session file and its crashed, we should not overwrite its state ([#354](https://github.com/getsentry/sentry-android/pull/354)) @marandaneto
- Session should be exited state if state was ok ([#352](https://github.com/getsentry/sentry-android/pull/352)) @marandaneto
- Envelope has dedicated endpoint ([#353](https://github.com/getsentry/sentry-android/pull/353)) @marandaneto

Packages were released on [`bintray`](https://dl.bintray.com/getsentry/sentry-android/io/sentry/sentry-android/), [`jcenter`](https://jcenter.bintray.com/io/sentry/sentry-android/) and [`mavenCentral`](https://repo.maven.apache.org/maven2/io/sentry/sentry-android/)

We'd love to get feedback.

## 2.1.0-alpha.2

### Fixes

- Change integration order for cached outbox events ([#347](https://github.com/getsentry/sentry-android/pull/347)) @marandaneto
- Avoid crash if NDK throws UnsatisfiedLinkError ([#344](https://github.com/getsentry/sentry-android/pull/344)) @marandaneto
- Avoid getting a threadlocal twice. ([#339](https://github.com/getsentry/sentry-android/pull/339)) @metlos
- Removing session tracking guard on hub and client ([#338](https://github.com/getsentry/sentry-android/pull/338)) @marandaneto
- Bump agp to 3.6.2 ([#336](https://github.com/getsentry/sentry-android/pull/336)) @marandaneto
- Fix racey ANR integration ([#332](https://github.com/getsentry/sentry-android/pull/332)) @marandaneto
- Logging envelopes path when possible instead of nullable id ([#331](https://github.com/getsentry/sentry-android/pull/331)) @marandaneto
- Renaming transport gate method ([#330](https://github.com/getsentry/sentry-android/pull/330)) @marandaneto

Packages were released on [`bintray`](https://dl.bintray.com/getsentry/sentry-android/io/sentry/sentry-android/), [`jcenter`](https://jcenter.bintray.com/io/sentry/sentry-android/) and [`mavenCentral`](https://repo.maven.apache.org/maven2/io/sentry/sentry-android/)

We'd love to get feedback.

## 2.1.0-alpha.1

Release of Sentry's new SDK for Android.

## What’s Changed

### Features

- Release health @marandaneto @bruno-garcia
- ANR report should have 'was active=yes' on the dashboard ([#299](https://github.com/getsentry/sentry-android/pull/299)) @marandaneto
- NDK events apply scoped data ([#322](https://github.com/getsentry/sentry-android/pull/322)) @marandaneto
- Add a StdoutTransport ([#310](https://github.com/getsentry/sentry-android/pull/310)) @mike-burns
- Implementing new retry after protocol ([#306](https://github.com/getsentry/sentry-android/pull/306)) @marandaneto

### Fixes

- Bump sentry-native to 0.2.2 ([#305](https://github.com/getsentry/sentry-android/pull/305)) @Swatinem
- Missing App's info ([#315](https://github.com/getsentry/sentry-android/pull/315)) @marandaneto
- Buffered writers/readers - otimizations ([#311](https://github.com/getsentry/sentry-android/pull/311)) @marandaneto
- Boot time should be UTC ([#309](https://github.com/getsentry/sentry-android/pull/309)) @marandaneto
- Make transport result public ([#300](https://github.com/getsentry/sentry-android/pull/300)) @marandaneto

Packages were released on [`bintray`](https://dl.bintray.com/getsentry/sentry-android/io/sentry/sentry-android/), [`jcenter`](https://jcenter.bintray.com/io/sentry/sentry-android/) and [`mavenCentral`](https://repo.maven.apache.org/maven2/io/sentry/sentry-android/)

We'd love to get feedback.

## 2.0.2

Release of Sentry's new SDK for Android.

### Features

- MavenCentral support ([#284](https://github.com/getsentry/sentry-android/pull/284)) @marandaneto

### Fixes

- Bump AGP to 3.6.1 ([#285](https://github.com/getsentry/sentry-android/pull/285)) @marandaneto

Packages were released on [`bintray`](https://dl.bintray.com/getsentry/sentry-android/io/sentry/sentry-android/), [`jcenter`](https://jcenter.bintray.com/io/sentry/sentry-android/) and [`mavenCentral`](https://repo.maven.apache.org/maven2/io/sentry/sentry-android/)

We'd love to get feedback.

## 2.0.1

Release of Sentry's new SDK for Android.

## What’s Changed

### Features

- Attach threads/stacktraces ([#267](https://github.com/getsentry/sentry-android/pull/267)) @marandaneto
- Add the default serverName to SentryOptions and use it in MainEventProcessor ([#279](https://github.com/getsentry/sentry-android/pull/279)) @metlos

### Fixes

- set current threadId when there's no mechanism set ([#277](https://github.com/getsentry/sentry-android/pull/277)) @marandaneto
- Preview package manager ([#269](https://github.com/getsentry/sentry-android/pull/269)) @bruno-garcia

Packages were released on [`bintray`](https://dl.bintray.com/getsentry/sentry-android/io/sentry/), [`jcenter`](https://jcenter.bintray.com/io/sentry/sentry-android/)

We'd love to get feedback.

## 2.0.0

Release of Sentry's new SDK for Android.

New features not offered by (1.7.x):

- NDK support
  - Captures crashes caused by native code
  - Access to the [`sentry-native` SDK](https://github.com/getsentry/sentry-native/) API by your native (C/C++/Rust code/..).
- Automatic init (just add your `DSN` to the manifest)
   - Proguard rules are added automatically
   - Permission (Internet) is added automatically
- Uncaught Exceptions might be captured even before the app restarts
- Sentry's Unified API.
- More context/device information
- Packaged as `aar`
- Frames from the app automatically marked as `InApp=true` (stack traces in Sentry highlights them by default).
- Complete Sentry Protocol available.
- All threads and their stack traces are captured.
- Sample project in this repo to test many features (segfault, uncaught exception, ANR...)

Features from the current SDK like `ANR` are also available (by default triggered after 4 seconds).

Packages were released on [`bintray`](https://dl.bintray.com/getsentry/sentry-android/io/sentry/), [`jcenter`](https://jcenter.bintray.com/io/sentry/sentry-android/)

We'd love to get feedback.

## 2.0.0-rc04

Release of Sentry's new SDK for Android.

### Features

- Take sampleRate from metadata ([#262](https://github.com/getsentry/sentry-android/pull/262)) @bruno-garcia
- Support mills timestamp format ([#263](https://github.com/getsentry/sentry-android/pull/263)) @marandaneto
- Adding logs to installed integrations ([#265](https://github.com/getsentry/sentry-android/pull/265)) @marandaneto

### Fixes

- Breacrumb.data to string,object, Add LOG level ([#264](https://github.com/getsentry/sentry-android/pull/264)) @HazAT
- Read release conf. on manifest ([#266](https://github.com/getsentry/sentry-android/pull/266)) @marandaneto

Packages were released on [`bintray`](https://dl.bintray.com/getsentry/sentry-android/io/sentry/), [`jcenter`](https://jcenter.bintray.com/io/sentry/sentry-android/)

We'd love to get feedback and we'll work in getting the GA `2.0.0` out soon.
Until then, the [stable SDK offered by Sentry is at version 1.7.30](https://github.com/getsentry/sentry-java/releases/tag/v1.7.30)

## 2.0.0-rc03

Release of Sentry's new SDK for Android.

### Fixes

- fixes ([#259](https://github.com/getsentry/sentry-android/issues/259)) - NPE check on getExternalFilesDirs items. ([#260](https://github.com/getsentry/sentry-android/pull/260)) @marandaneto
- strictMode typo ([#258](https://github.com/getsentry/sentry-android/pull/258)) @marandaneto

Packages were released on [`bintray`](https://dl.bintray.com/getsentry/sentry-android/io/sentry/), [`jcenter`](https://jcenter.bintray.com/io/sentry/sentry-android/)

We'd love to get feedback and we'll work in getting the GA `2.0.0` out soon.
Until then, the [stable SDK offered by Sentry is at version 1.7.30](https://github.com/getsentry/sentry-java/releases/tag/v1.7.30)

## 2.0.0-rc02

Release of Sentry's new SDK for Android.

### Features

- Hub mode configurable ([#247](https://github.com/getsentry/sentry-android/pull/247)) @bruno-garcia
- Added remove methods (tags/extras) to the sentry static class ([#243](https://github.com/getsentry/sentry-android/pull/243)) @marandaneto

### Fixes


- Update ndk for new sentry-native version ([#235](https://github.com/getsentry/sentry-android/pull/235)) @Swatinem @marandaneto
- Make integrations public ([#256](https://github.com/getsentry/sentry-android/pull/256)) @marandaneto
- Bump build-tools ([#255](https://github.com/getsentry/sentry-android/pull/255)) @marandaneto
- Added javadocs to scope and its dependencies ([#253](https://github.com/getsentry/sentry-android/pull/253)) @marandaneto
- Build all ABIs ([#254](https://github.com/getsentry/sentry-android/pull/254)) @marandaneto
- Moving back ANR timeout from long to int param. ([#252](https://github.com/getsentry/sentry-android/pull/252)) @marandaneto
- Added HubAdapter to call Sentry static methods from Integrations ([#250](https://github.com/getsentry/sentry-android/pull/250)) @marandaneto
- New Release format ([#242](https://github.com/getsentry/sentry-android/pull/242)) @marandaneto
- Javadocs for SentryOptions ([#246](https://github.com/getsentry/sentry-android/pull/246)) @marandaneto
- non-app is already inApp excluded by default. ([#244](https://github.com/getsentry/sentry-android/pull/244)) @marandaneto
- Fix if symlink exists for sentry-native ([#241](https://github.com/getsentry/sentry-android/pull/241)) @marandaneto
- Clone method - race condition free ([#226](https://github.com/getsentry/sentry-android/pull/226)) @marandaneto
- Refactoring breadcrumbs callback ([#239](https://github.com/getsentry/sentry-android/pull/239)) @marandaneto

Packages were released on [`bintray`](https://dl.bintray.com/getsentry/sentry-android/io/sentry/), [`jcenter`](https://jcenter.bintray.com/io/sentry/sentry-android/)

We'd love to get feedback and we'll work in getting the GA `2.0.0` out soon.
Until then, the [stable SDK offered by Sentry is at version 1.7.30](https://github.com/getsentry/sentry-java/releases/tag/v1.7.30)

## 2.0.0-rc01

Release of Sentry's new SDK for Android.

## What’s Changed

### Features

- Added remove methods for Scope data ([#237](https://github.com/getsentry/sentry-android/pull/237)) @marandaneto
- More device context (deviceId, connectionType and language) ([#229](https://github.com/getsentry/sentry-android/pull/229)) @marandaneto
- Added a few java docs (Sentry, Hub and SentryClient) ([#223](https://github.com/getsentry/sentry-android/pull/223)) @marandaneto
- Implemented diagnostic logger ([#218](https://github.com/getsentry/sentry-android/pull/218)) @marandaneto
- Added event processors to scope ([#209](https://github.com/getsentry/sentry-android/pull/209)) @marandaneto
- Added android transport gate ([#206](https://github.com/getsentry/sentry-android/pull/206)) @marandaneto
- Added executor for caching values out of the main thread ([#201](https://github.com/getsentry/sentry-android/pull/201)) @marandaneto

### Fixes


- Honor RetryAfter ([#236](https://github.com/getsentry/sentry-android/pull/236)) @marandaneto
- Add tests for SentryValues ([#238](https://github.com/getsentry/sentry-android/pull/238)) @philipphofmann
- Do not set frames if there's none ([#234](https://github.com/getsentry/sentry-android/pull/234)) @marandaneto
- Always call interrupt after InterruptedException ([#232](https://github.com/getsentry/sentry-android/pull/232)) @marandaneto
- Mark as current thread if its the main thread ([#228](https://github.com/getsentry/sentry-android/pull/228)) @marandaneto
- Fix lgtm alerts ([#219](https://github.com/getsentry/sentry-android/pull/219)) @marandaneto
- Written unit tests to ANR integration ([#215](https://github.com/getsentry/sentry-android/pull/215)) @marandaneto
- Added blog posts to README ([#214](https://github.com/getsentry/sentry-android/pull/214)) @marandaneto
- Raise code coverage for Dsn to 100% ([#212](https://github.com/getsentry/sentry-android/pull/212)) @philipphofmann
- Remove redundant times(1) for Mockito.verify ([#211](https://github.com/getsentry/sentry-android/pull/211)) @philipphofmann
- Transport may be set on options ([#203](https://github.com/getsentry/sentry-android/pull/203)) @marandaneto
- dist may be set on options ([#204](https://github.com/getsentry/sentry-android/pull/204)) @marandaneto
- Throw an exception if DSN is not set ([#200](https://github.com/getsentry/sentry-android/pull/200)) @marandaneto
- Migration guide markdown ([#197](https://github.com/getsentry/sentry-android/pull/197)) @marandaneto

Packages were released on [`bintray`](https://dl.bintray.com/getsentry/sentry-android/io/sentry/), [`jcenter`](https://jcenter.bintray.com/io/sentry/sentry-android/)

We'd love to get feedback and we'll work in getting the GA `2.0.0` out soon.
Until then, the [stable SDK offered by Sentry is at version 1.7.29](https://github.com/getsentry/sentry-java/releases/tag/v1.7.29)

## 2.0.0-beta02

Release of Sentry's new SDK for Android.

### Features

- addBreadcrumb overloads ([#196](https://github.com/getsentry/sentry-android/pull/196)) and ([#198](https://github.com/getsentry/sentry-android/pull/198))

### Fixes

- fix Android bug on API 24 and 25 about getting current threads and stack traces ([#194](https://github.com/getsentry/sentry-android/pull/194))

Packages were released on [`bintray`](https://dl.bintray.com/getsentry/sentry-android/io/sentry/), [`jcenter`](https://jcenter.bintray.com/io/sentry/sentry-android/)

We'd love to get feedback and we'll work in getting the GA `2.0.0` out soon.
Until then, the [stable SDK offered by Sentry is at version 1.7.28](https://github.com/getsentry/sentry-java/releases/tag/v1.7.28)

## 2.0.0-beta01

Release of Sentry's new SDK for Android.

### Fixes

- ref: ANR doesn't set handled flag ([#186](https://github.com/getsentry/sentry-android/pull/186))
- SDK final review ([#183](https://github.com/getsentry/sentry-android/pull/183))
- ref: Drop errored in favor of crashed ([#187](https://github.com/getsentry/sentry-android/pull/187))
- Workaround android_id ([#185](https://github.com/getsentry/sentry-android/pull/185))
- Renamed sampleRate ([#191](https://github.com/getsentry/sentry-android/pull/191))
- Making timestamp package-private or test-only ([#190](https://github.com/getsentry/sentry-android/pull/190))
- Split event processor in Device/App data ([#180](https://github.com/getsentry/sentry-android/pull/180))

Packages were released on [`bintray`](https://dl.bintray.com/getsentry/sentry-android/io/sentry/), [`jcenter`](https://jcenter.bintray.com/io/sentry/sentry-android/)

We'd love to get feedback and we'll work in getting the GA `2.0.0` out soon.
Until then, the [stable SDK offered by Sentry is at version 1.7.28](https://github.com/getsentry/sentry-java/releases/tag/v1.7.28)

## 2.0.0-alpha09

Release of Sentry's new SDK for Android.

### Features

- Adding nativeBundle plugin ([#161](https://github.com/getsentry/sentry-android/pull/161))
- Adding scope methods to sentry static class ([#179](https://github.com/getsentry/sentry-android/pull/179))

### Fixes

- fix: DSN parsing ([#165](https://github.com/getsentry/sentry-android/pull/165))
- Don't avoid exception type minification ([#166](https://github.com/getsentry/sentry-android/pull/166))
- make Gson retro compatible with older versions of AGP ([#177](https://github.com/getsentry/sentry-android/pull/177))
- Bump sentry-native with message object instead of a string ([#172](https://github.com/getsentry/sentry-android/pull/172))

Packages were released on [`bintray`](https://dl.bintray.com/getsentry/sentry-android/io/sentry/), [`jcenter`](https://jcenter.bintray.com/io/sentry/sentry-android/)

We'd love to get feedback and we'll work in getting the GA `2.0.0` out soon.
Until then, the [stable SDK offered by Sentry is at version 1.7.28](https://github.com/getsentry/sentry-java/releases/tag/v1.7.28)

## 2.0.0-alpha08

Release of Sentry's new SDK for Android.

### Fixes

- DebugId endianness ([#162](https://github.com/getsentry/sentry-android/pull/162))
- Executed beforeBreadcrumb also for scope ([#160](https://github.com/getsentry/sentry-android/pull/160))
- Benefit of manifest merging when minSdk ([#159](https://github.com/getsentry/sentry-android/pull/159))
- Add method to captureMessage with level ([#157](https://github.com/getsentry/sentry-android/pull/157))
- Listing assets file on the wrong dir ([#156](https://github.com/getsentry/sentry-android/pull/156))

Packages were released on [`bintray`](https://dl.bintray.com/getsentry/sentry-android/io/sentry/), [`jcenter`](https://jcenter.bintray.com/io/sentry/sentry-android/)

We'd love to get feedback and we'll work in getting the GA `2.0.0` out soon.
Until then, the [stable SDK offered by Sentry is at version 1.7.28](https://github.com/getsentry/sentry-java/releases/tag/v1.7.28)

## 2.0.0-alpha07

Third release of Sentry's new SDK for Android.

### Fixes

-  Fixed release for jcenter and bintray

Packages were released on [`bintray`](https://dl.bintray.com/getsentry/sentry-android/io/sentry/), [`jcenter`](https://jcenter.bintray.com/io/sentry/sentry-android/)

We'd love to get feedback and we'll work in getting the GA `2.0.0` out soon.
Until then, the [stable SDK offered by Sentry is at version 1.7.28](https://github.com/getsentry/sentry-java/releases/tag/v1.7.28)

## 2.0.0-alpha06

Second release of Sentry's new SDK for Android.

### Fixes

- Fixed a typo on pom generation.

Packages were released on [`bintray`](https://dl.bintray.com/getsentry/sentry-android/io/sentry/), [`jcenter`](https://jcenter.bintray.com/io/sentry/sentry-android/)

We'd love to get feedback and we'll work in getting the GA `2.0.0` out soon.
Until then, the [stable SDK offered by Sentry is at version 1.7.28](https://github.com/getsentry/sentry-java/releases/tag/v1.7.28)

## 2.0.0-alpha05

First release of Sentry's new SDK for Android.

New features not offered by our current (1.7.x), stable SDK are:

- NDK support
  - Captures crashes caused by native code
  - Access to the [`sentry-native` SDK](https://github.com/getsentry/sentry-native/) API by your native (C/C++/Rust code/..).
- Automatic init (just add your `DSN` to the manifest)
   - Proguard rules are added automatically
   - Permission (Internet) is added automatically
- Uncaught Exceptions might be captured even before the app restarts
- Unified API which include scopes etc.
- More context/device information
- Packaged as `aar`
- Frames from the app automatically marked as `InApp=true` (stack traces in Sentry highlights them by default).
- Complete Sentry Protocol available.
- All threads and their stack traces are captured.
- Sample project in this repo to test many features (segfault, uncaught exception, scope)

Features from the current SDK like `ANR` are also available (by default triggered after 4 seconds).

Packages were released on [`bintray`](https://dl.bintray.com/getsentry/sentry-android/io/sentry/), [`jcenter`](https://jcenter.bintray.com/io/sentry/sentry-android/)

We'd love to get feedback and we'll work in getting the GA `2.0.0` out soon.
Until then, the [stable SDK offered by Sentry is at version 1.7.28](https://github.com/getsentry/sentry-java/releases/tag/v1.7.28)<|MERGE_RESOLUTION|>--- conflicted
+++ resolved
@@ -9,12 +9,9 @@
 
 ### Fixes
 
-<<<<<<< HEAD
 - Mark `DiskFlushNotification` hint flushed when rate limited ([#3892](https://github.com/getsentry/sentry-java/pull/3892))
   - Our `UncaughtExceptionHandlerIntegration` waited for the full flush timeout duration (default 15s) when rate limited. 
-=======
 - Do not replace `op` with auto generated content for OpenTelemetry spans with span kind `INTERNAL` ([#3906](https://github.com/getsentry/sentry-java/pull/3906))
->>>>>>> 92518a25
 
 ## 8.0.0-beta.2
 
