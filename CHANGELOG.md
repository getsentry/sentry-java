# Changelog

## Unreleased

### Features

- Add `enableScopePersistence` option to disable `PersistingScopeObserver` used for ANR reporting which may increase performance overhead. Defaults to `true` ([#3218](https://github.com/getsentry/sentry-java/pull/3218))
  - When disabled, the SDK will not enrich ANRv2 events with scope data (e.g. breadcrumbs, user, tags, etc.)

### Fixes

- Ensure performance measurement collection is not taken too frequently ([#3221](https://github.com/getsentry/sentry-java/pull/3221))
- Fix old profiles deletion on SDK init ([#3216](https://github.com/getsentry/sentry-java/pull/3216))

## 7.4.0

### Features

- Add new threshold parameters to monitor config ([#3181](https://github.com/getsentry/sentry-java/pull/3181))
- Report process init time as a span for app start performance ([#3159](https://github.com/getsentry/sentry-java/pull/3159))
- (perf-v2): Calculate frame delay on a span level ([#3197](https://github.com/getsentry/sentry-java/pull/3197))
- Resolve spring properties in @SentryCheckIn annotation ([#3194](https://github.com/getsentry/sentry-java/pull/3194))
<<<<<<< HEAD
- Configurable defaults for Cron - MonitorConfig ([#3195](https://github.com/getsentry/sentry-java/pull/3195))
=======
- Experimental: Add Spotlight integration ([#3166](https://github.com/getsentry/sentry-java/pull/3166))
    - For more details about Spotlight head over to https://spotlightjs.com/
    - Set `options.isEnableSpotlight = true` to enable Spotlight
>>>>>>> bf82eb30

### Fixes

- Don't wait on main thread when SDK restarts ([#3200](https://github.com/getsentry/sentry-java/pull/3200))
- Fix Jetpack Compose widgets are not being correctly identified for user interaction tracing ([#3209](https://github.com/getsentry/sentry-java/pull/3209))
- Fix issue title on Android when a wrapping `RuntimeException` is thrown by the system ([#3212](https://github.com/getsentry/sentry-java/pull/3212))
  - This will change grouping of the issues that were previously titled `RuntimeInit$MethodAndArgsCaller` to have them split up properly by the original root cause exception

## 7.3.0

### Features

- Added App Start profiling
    - This depends on the new option `io.sentry.profiling.enable-app-start`, other than the already existing `io.sentry.traces.profiling.sample-rate`.
    - Sampler functions can check the new `isForNextAppStart` flag, to adjust startup profiling sampling programmatically.
      Relevant PRs:
    - Decouple Profiler from Transaction ([#3101](https://github.com/getsentry/sentry-java/pull/3101))
    - Add options and sampling logic ([#3121](https://github.com/getsentry/sentry-java/pull/3121))
    - Add ContentProvider and start profile ([#3128](https://github.com/getsentry/sentry-java/pull/3128))
- Extend internal performance collector APIs ([#3102](https://github.com/getsentry/sentry-java/pull/3102))
- Collect slow and frozen frames for spans using `OnFrameMetricsAvailableListener` ([#3111](https://github.com/getsentry/sentry-java/pull/3111))
- Interpolate total frame count to match span duration ([#3158](https://github.com/getsentry/sentry-java/pull/3158))

### Fixes

- Avoid multiple breadcrumbs from OkHttpEventListener ([#3175](https://github.com/getsentry/sentry-java/pull/3175))
- Apply OkHttp listener auto finish timestamp to all running spans ([#3167](https://github.com/getsentry/sentry-java/pull/3167))
- Fix not eligible for auto proxying warnings ([#3154](https://github.com/getsentry/sentry-java/pull/3154))
- Set default fingerprint for ANRv2 events to correctly group background and foreground ANRs ([#3164](https://github.com/getsentry/sentry-java/pull/3164))
  - This will improve grouping of ANRs that have similar stacktraces but differ in background vs foreground state. Only affects newly-ingested ANR events with `mechanism:AppExitInfo`
- Fix UserFeedback disk cache name conflicts with linked events ([#3116](https://github.com/getsentry/sentry-java/pull/3116))

### Breaking changes

- Remove `HostnameVerifier` option as it's flagged by security tools of some app stores ([#3150](https://github.com/getsentry/sentry-java/pull/3150))
  - If you were using this option, you have 3 possible paths going forward:
    - Provide a custom `ITransportFactory` through `SentryOptions.setTransportFactory()`, where you can copy over most of the parts like `HttpConnection` and `AsyncHttpTransport` from the SDK with necessary modifications
    - Get a certificate for your server through e.g. [Let's Encrypt](https://letsencrypt.org/)
    - Fork the SDK and add the hostname verifier back

### Dependencies

- Bump Native SDK from v0.6.7 to v0.7.0 ([#3133](https://github.com/getsentry/sentry-java/pull/3133))
  - [changelog](https://github.com/getsentry/sentry-native/blob/master/CHANGELOG.md#070)
  - [diff](https://github.com/getsentry/sentry-native/compare/0.6.7...0.7.0)

## 7.2.0

### Features

- Handle `monitor`/`check_in` in client reports and rate limiter ([#3096](https://github.com/getsentry/sentry-java/pull/3096))
- Add support for `graphql-java` version 21 ([#3090](https://github.com/getsentry/sentry-java/pull/3090))

### Fixes

- Avoid concurrency in AndroidProfiler performance data collection ([#3130](https://github.com/getsentry/sentry-java/pull/3130))
- Improve thresholds for network changes breadcrumbs ([#3083](https://github.com/getsentry/sentry-java/pull/3083))
- SchedulerFactoryBeanCustomizer now runs first so user customization is not overridden ([#3095](https://github.com/getsentry/sentry-java/pull/3095))
  - If you are setting global job listeners please also add `SentryJobListener`
- Ensure serialVersionUID of Exception classes are unique ([#3115](https://github.com/getsentry/sentry-java/pull/3115))
- Get rid of "is not eligible for getting processed by all BeanPostProcessors" warnings in Spring Boot ([#3108](https://github.com/getsentry/sentry-java/pull/3108))
- Fix missing `release` and other fields for ANRs reported with `mechanism:AppExitInfo` ([#3074](https://github.com/getsentry/sentry-java/pull/3074))

### Dependencies

- Bump `opentelemetry-sdk` to `1.33.0` and `opentelemetry-javaagent` to `1.32.0` ([#3112](https://github.com/getsentry/sentry-java/pull/3112))

## 7.1.0

### Features

- Support multiple debug-metadata.properties ([#3024](https://github.com/getsentry/sentry-java/pull/3024))
- Automatically downsample transactions when the system is under load ([#3072](https://github.com/getsentry/sentry-java/pull/3072))
  - You can opt into this behaviour by setting `enable-backpressure-handling=true`.
  - We're happy to receive feedback, e.g. [in this GitHub issue](https://github.com/getsentry/sentry-java/issues/2829)
  - When the system is under load we start reducing the `tracesSampleRate` automatically.
  - Once the system goes back to healthy, we reset the `tracesSampleRate` to its original value.
- (Android) Experimental: Provide more detailed cold app start information ([#3057](https://github.com/getsentry/sentry-java/pull/3057))
  - Attaches spans for Application, ContentProvider, and Activities to app-start timings
  - Application and ContentProvider timings are added using bytecode instrumentation, which requires sentry-android-gradle-plugin version `4.1.0` or newer
  - Uses Process.startUptimeMillis to calculate app-start timings
  - To enable this feature set `options.isEnablePerformanceV2 = true`
- Move slow+frozen frame calculation, as well as frame delay inside SentryFrameMetricsCollector ([#3100](https://github.com/getsentry/sentry-java/pull/3100))
- Extract Activity Breadcrumbs generation into own Integration ([#3064](https://github.com/getsentry/sentry-java/pull/3064))

### Fixes

- Send breadcrumbs and client error in `SentryOkHttpEventListener` even without transactions ([#3087](https://github.com/getsentry/sentry-java/pull/3087))
- Keep `io.sentry.exception.SentryHttpClientException` from obfuscation to display proper issue title on Sentry ([#3093](https://github.com/getsentry/sentry-java/pull/3093))
- (Android) Fix wrong activity transaction duration in case SDK init is deferred ([#3092](https://github.com/getsentry/sentry-java/pull/3092))

### Dependencies

- Bump Gradle from v8.4.0 to v8.5.0 ([#3070](https://github.com/getsentry/sentry-java/pull/3070))
  - [changelog](https://github.com/gradle/gradle/blob/master/CHANGELOG.md#v850)
  - [diff](https://github.com/gradle/gradle/compare/v8.4.0...v8.5.0)

## 7.0.0

Version 7 of the Sentry Android/Java SDK brings a variety of features and fixes. The most notable changes are:
- Bumping `minSdk` level to 19 (Android 4.4)
- The SDK will now listen to connectivity changes and try to re-upload cached events when internet connection is re-established additionally to uploading events on app restart 
- `Sentry.getSpan` now returns the root transaction, which should improve the span hierarchy and make it leaner
- Multiple improvements to reduce probability of the SDK causing ANRs
- New `sentry-okhttp` artifact is unbundled from Android and can be used in pure JVM-only apps

## Sentry Self-hosted Compatibility

This SDK version is compatible with a self-hosted version of Sentry `22.12.0` or higher. If you are using an older version of [self-hosted Sentry](https://develop.sentry.dev/self-hosted/) (aka onpremise), you will need to [upgrade](https://develop.sentry.dev/self-hosted/releases/). If you're using `sentry.io` no action is required.

## Sentry Integrations Version Compatibility (Android)

Make sure to align _all_ Sentry dependencies to the same version when bumping the SDK to 7.+, otherwise it will crash at runtime due to binary incompatibility. (E.g. if you're using `-timber`, `-okhttp` or other packages)

For example, if you're using the [Sentry Android Gradle plugin](https://github.com/getsentry/sentry-android-gradle-plugin) with the `autoInstallation` [feature](https://docs.sentry.io/platforms/android/configuration/gradle/#auto-installation) (enabled by default), make sure to use version 4.+ of the gradle plugin together with version 7.+ of the SDK. If you can't do that for some reason, you can specify sentry version via the plugin config block:

```kotlin
sentry {
  autoInstallation {
    sentryVersion.set("7.0.0")
  }
}
```

Similarly, if you have a Sentry SDK (e.g. `sentry-android-core`) dependency on one of your Gradle modules and you're updating it to 7.+, make sure the Gradle plugin is at 4.+ or specify the SDK version as shown in the snippet above.

## Breaking Changes

- Bump min API to 19 ([#2883](https://github.com/getsentry/sentry-java/pull/2883))
- If you're using `sentry-kotlin-extensions`, it requires `kotlinx-coroutines-core` version `1.6.1` or higher now ([#2838](https://github.com/getsentry/sentry-java/pull/2838))
- Move enableNdk from SentryOptions to SentryAndroidOptions ([#2793](https://github.com/getsentry/sentry-java/pull/2793))
- Apollo v2 BeforeSpanCallback now allows returning null ([#2890](https://github.com/getsentry/sentry-java/pull/2890))
- `SentryOkHttpUtils` was removed from public API as it's been exposed by mistake ([#3005](https://github.com/getsentry/sentry-java/pull/3005))
- `Scope` now implements the `IScope` interface, therefore some methods like `ScopeCallback.run` accept `IScope` now ([#3066](https://github.com/getsentry/sentry-java/pull/3066))
- Cleanup `startTransaction` overloads ([#2964](https://github.com/getsentry/sentry-java/pull/2964))
    - We have reduced the number of overloads by allowing to pass in a `TransactionOptions` object instead of having separate parameters for certain options
    - `TransactionOptions` has defaults set and can be customized, for example:

```kotlin
// old
val transaction = Sentry.startTransaction("name", "op", bindToScope = true)
// new
val transaction = Sentry.startTransaction("name", "op", TransactionOptions().apply { isBindToScope = true })
```

## Behavioural Changes

- Android only: `Sentry.getSpan()` returns the root span/transaction instead of the latest span ([#2855](https://github.com/getsentry/sentry-java/pull/2855))
- Capture failed HTTP and GraphQL (Apollo) requests by default ([#2794](https://github.com/getsentry/sentry-java/pull/2794))
    - This can increase your event consumption and may affect your quota, because we will report failed network requests as Sentry events by default, if you're using the `sentry-android-okhttp` or `sentry-apollo-3` integrations. You can customize what errors you want/don't want to have reported for [OkHttp](https://docs.sentry.io/platforms/android/integrations/okhttp#http-client-errors) and [Apollo3](https://docs.sentry.io/platforms/android/integrations/apollo3#graphql-client-errors) respectively.
- Measure AppStart time till First Draw instead of `onResume` ([#2851](https://github.com/getsentry/sentry-java/pull/2851))
- Automatic user interaction tracking: every click now starts a new automatic transaction ([#2891](https://github.com/getsentry/sentry-java/pull/2891))
    - Previously performing a click on the same UI widget twice would keep the existing transaction running, the new behavior now better aligns with other SDKs
- Add deadline timeout for automatic transactions ([#2865](https://github.com/getsentry/sentry-java/pull/2865))
    - This affects all automatically generated transactions on Android (UI, clicks), the default timeout is 30s, meaning the automatic transaction will be force-finished with status `deadline_exceeded` when reaching the deadline 
- Set ip_address to {{auto}} by default, even if sendDefaultPII is disabled ([#2860](https://github.com/getsentry/sentry-java/pull/2860))
    - Instead use the "Prevent Storing of IP Addresses" option in the "Security & Privacy" project settings on sentry.io
- Raw logback message and parameters are now guarded by `sendDefaultPii` if an `encoder` has been configured ([#2976](https://github.com/getsentry/sentry-java/pull/2976))
- The `maxSpans` setting (defaults to 1000) is enforced for nested child spans which means a single transaction can have `maxSpans` number of children (nested or not) at most ([#3065](https://github.com/getsentry/sentry-java/pull/3065))
- The `ScopeCallback` in `withScope` is now always executed ([#3066](https://github.com/getsentry/sentry-java/pull/3066))

## Deprecations

- `sentry-android-okhttp` was deprecated in favour of the new `sentry-okhttp` module. Make sure to replace `io.sentry.android.okhttp` package name with `io.sentry.okhttp` before the next major, where the classes will be removed ([#3005](https://github.com/getsentry/sentry-java/pull/3005))

## Other Changes

### Features

- Observe network state to upload any unsent envelopes ([#2910](https://github.com/getsentry/sentry-java/pull/2910))
    - Android: it works out-of-the-box as part of the default `SendCachedEnvelopeIntegration`
    - JVM: you'd have to install `SendCachedEnvelopeFireAndForgetIntegration` as mentioned in https://docs.sentry.io/platforms/java/configuration/#configuring-offline-caching and provide your own implementation of `IConnectionStatusProvider` via `SentryOptions`
- Add `sentry-okhttp` module to support instrumenting OkHttp in non-Android projects ([#3005](https://github.com/getsentry/sentry-java/pull/3005))
- Do not filter out Sentry SDK frames in case of uncaught exceptions ([#3021](https://github.com/getsentry/sentry-java/pull/3021))
- Do not try to send and drop cached envelopes when rate-limiting is active ([#2937](https://github.com/getsentry/sentry-java/pull/2937))

### Fixes

- Use `getMyMemoryState()` instead of `getRunningAppProcesses()` to retrieve process importance ([#3004](https://github.com/getsentry/sentry-java/pull/3004))
    - This should prevent some app stores from flagging apps as violating their privacy
- Reduce flush timeout to 4s on Android to avoid ANRs ([#2858](https://github.com/getsentry/sentry-java/pull/2858))
- Reduce timeout of AsyncHttpTransport to avoid ANR ([#2879](https://github.com/getsentry/sentry-java/pull/2879))
- Do not overwrite UI transaction status if set by the user ([#2852](https://github.com/getsentry/sentry-java/pull/2852))
- Capture unfinished transaction on Scope with status `aborted` in case a crash happens ([#2938](https://github.com/getsentry/sentry-java/pull/2938))
    - This will fix the link between transactions and corresponding crashes, you'll be able to see them in a single trace
- Fix Coroutine Context Propagation using CopyableThreadContextElement ([#2838](https://github.com/getsentry/sentry-java/pull/2838))
- Fix don't overwrite the span status of unfinished spans ([#2859](https://github.com/getsentry/sentry-java/pull/2859))
- Migrate from `default` interface methods to proper implementations in each interface implementor ([#2847](https://github.com/getsentry/sentry-java/pull/2847))
    - This prevents issues when using the SDK on older AGP versions (< 4.x.x)
- Reduce main thread work on init ([#3036](https://github.com/getsentry/sentry-java/pull/3036))
- Move Integrations registration to background on init ([#3043](https://github.com/getsentry/sentry-java/pull/3043))
- Fix `SentryOkHttpInterceptor.BeforeSpanCallback` was not finishing span when it was dropped ([#2958](https://github.com/getsentry/sentry-java/pull/2958))

## 6.34.0

### Features

- Add current activity name to app context ([#2999](https://github.com/getsentry/sentry-java/pull/2999))
- Add `MonitorConfig` param to `CheckInUtils.withCheckIn` ([#3038](https://github.com/getsentry/sentry-java/pull/3038))
  - This makes it easier to automatically create or update (upsert) monitors.
- (Internal) Extract Android Profiler and Measurements for Hybrid SDKs ([#3016](https://github.com/getsentry/sentry-java/pull/3016))
- (Internal) Remove SentryOptions dependency from AndroidProfiler ([#3051](https://github.com/getsentry/sentry-java/pull/3051))
- (Internal) Add `readBytesFromFile` for use in Hybrid SDKs ([#3052](https://github.com/getsentry/sentry-java/pull/3052))
- (Internal) Add `getProguardUuid` for use in Hybrid SDKs ([#3054](https://github.com/getsentry/sentry-java/pull/3054))

### Fixes

-  Fix SIGSEV, SIGABRT and SIGBUS crashes happening after/around the August Google Play System update, see [#2955](https://github.com/getsentry/sentry-java/issues/2955) for more details (fix provided by Native SDK bump)
- Ensure DSN uses http/https protocol ([#3044](https://github.com/getsentry/sentry-java/pull/3044))

### Dependencies

- Bump Native SDK from v0.6.6 to v0.6.7 ([#3048](https://github.com/getsentry/sentry-java/pull/3048))
  - [changelog](https://github.com/getsentry/sentry-native/blob/master/CHANGELOG.md#067)
  - [diff](https://github.com/getsentry/sentry-native/compare/0.6.6...0.6.7)

## 6.33.2-beta.1

### Fixes

-  Fix SIGSEV, SIGABRT and SIGBUS crashes happening after/around the August Google Play System update, see [#2955](https://github.com/getsentry/sentry-java/issues/2955) for more details (fix provided by Native SDK bump)

### Dependencies

- Bump Native SDK from v0.6.6 to v0.6.7 ([#3048](https://github.com/getsentry/sentry-java/pull/3048))
  - [changelog](https://github.com/getsentry/sentry-native/blob/master/CHANGELOG.md#067)
  - [diff](https://github.com/getsentry/sentry-native/compare/0.6.6...0.6.7)

## 6.33.1

### Fixes

- Do not register `sentrySpringFilter` in ServletContext for Spring Boot ([#3027](https://github.com/getsentry/sentry-java/pull/3027))

## 6.33.0

### Features

- Add thread information to spans ([#2998](https://github.com/getsentry/sentry-java/pull/2998))
- Use PixelCopy API for capturing screenshots on API level 24+ ([#3008](https://github.com/getsentry/sentry-java/pull/3008))

### Fixes

- Fix crash when HTTP connection error message contains formatting symbols ([#3002](https://github.com/getsentry/sentry-java/pull/3002))
- Cap max number of stack frames to 100 to not exceed payload size limit ([#3009](https://github.com/getsentry/sentry-java/pull/3009))
  - This will ensure we report errors with a big number of frames such as `StackOverflowError`
- Fix user interaction tracking not working for Jetpack Compose 1.5+ ([#3010](https://github.com/getsentry/sentry-java/pull/3010))
- Make sure to close all Closeable resources ([#3000](https://github.com/getsentry/sentry-java/pull/3000))

## 6.32.0

### Features

- Make `DebugImagesLoader` public ([#2993](https://github.com/getsentry/sentry-java/pull/2993))

### Fixes

- Make `SystemEventsBroadcastReceiver` exported on API 33+ ([#2990](https://github.com/getsentry/sentry-java/pull/2990))
  - This will fix the `SystemEventsBreadcrumbsIntegration` crashes that you might have encountered on Play Console

## 6.31.0

### Features

- Improve default debouncing mechanism ([#2945](https://github.com/getsentry/sentry-java/pull/2945))
- Add `CheckInUtils.withCheckIn` which abstracts away some of the manual check-ins complexity ([#2959](https://github.com/getsentry/sentry-java/pull/2959))
- Add `@SentryCaptureExceptionParameter` annotation which captures exceptions passed into an annotated method ([#2764](https://github.com/getsentry/sentry-java/pull/2764))
  - This can be used to replace `Sentry.captureException` calls in `@ExceptionHandler` of a `@ControllerAdvice`
- Add `ServerWebExchange` to `Hint` for WebFlux as `WEBFLUX_EXCEPTION_HANDLER_EXCHANGE` ([#2977](https://github.com/getsentry/sentry-java/pull/2977))
- Allow filtering GraphQL errors ([#2967](https://github.com/getsentry/sentry-java/pull/2967))
  - This list can be set directly when calling the constructor of `SentryInstrumentation`
  - For Spring Boot it can also be set in `application.properties` as `sentry.graphql.ignored-error-types=SOME_ERROR,ANOTHER_ERROR`

### Fixes

- Add OkHttp span auto-close when response body is not read ([#2923](https://github.com/getsentry/sentry-java/pull/2923))
- Fix json parsing of nullable/empty fields for Hybrid SDKs ([#2968](https://github.com/getsentry/sentry-java/pull/2968))
  - (Internal) Rename `nextList` to `nextListOrNull` to actually match what the method does
  - (Hybrid) Check if there's any object in a collection before trying to parse it (which prevents the "Failed to deserilize object in list" log message)
  - (Hybrid) If a date can't be parsed as an ISO timestamp, attempts to parse it as millis silently, without printing a log message
  - (Hybrid) If `op` is not defined as part of `SpanContext`, fallback to an empty string, because the filed is optional in the spec
- Always attach OkHttp errors and Http Client Errors only to call root span ([#2961](https://github.com/getsentry/sentry-java/pull/2961))
- Fixed crash accessing Choreographer instance ([#2970](https://github.com/getsentry/sentry-java/pull/2970))

### Dependencies

- Bump Native SDK from v0.6.5 to v0.6.6 ([#2975](https://github.com/getsentry/sentry-java/pull/2975))
  - [changelog](https://github.com/getsentry/sentry-native/blob/master/CHANGELOG.md#066)
  - [diff](https://github.com/getsentry/sentry-native/compare/0.6.5...0.6.6)
- Bump Gradle from v8.3.0 to v8.4.0 ([#2966](https://github.com/getsentry/sentry-java/pull/2966))
  - [changelog](https://github.com/gradle/gradle/blob/master/CHANGELOG.md#v840)
  - [diff](https://github.com/gradle/gradle/compare/v8.3.0...v8.4.0)

## 6.30.0

### Features

- Add `sendModules` option for disable sending modules ([#2926](https://github.com/getsentry/sentry-java/pull/2926))
- Send `db.system` and `db.name` in span data for androidx.sqlite spans ([#2928](https://github.com/getsentry/sentry-java/pull/2928))
- Check-ins (CRONS) support ([#2952](https://github.com/getsentry/sentry-java/pull/2952))
  - Add API for sending check-ins (CRONS) manually ([#2935](https://github.com/getsentry/sentry-java/pull/2935))
  - Support check-ins (CRONS) for Quartz ([#2940](https://github.com/getsentry/sentry-java/pull/2940))
  - `@SentryCheckIn` annotation and advice config for Spring ([#2946](https://github.com/getsentry/sentry-java/pull/2946))
  - Add option for ignoring certain monitor slugs ([#2943](https://github.com/getsentry/sentry-java/pull/2943))

### Fixes

- Always send memory stats for transactions ([#2936](https://github.com/getsentry/sentry-java/pull/2936))
  - This makes it possible to query transactions by the `device.class` tag on Sentry
- Add `sentry.enable-aot-compatibility` property to SpringBoot Jakarta `SentryAutoConfiguration` to enable building for GraalVM ([#2915](https://github.com/getsentry/sentry-java/pull/2915))

### Dependencies

- Bump Gradle from v8.2.1 to v8.3.0 ([#2900](https://github.com/getsentry/sentry-java/pull/2900))
  - [changelog](https://github.com/gradle/gradle/blob/master release-test/CHANGELOG.md#v830)
  - [diff](https://github.com/gradle/gradle/compare/v8.2.1...v8.3.0)

## 6.29.0

### Features

- Send `db.system` and `db.name` in span data ([#2894](https://github.com/getsentry/sentry-java/pull/2894))
- Send `http.request.method` in span data ([#2896](https://github.com/getsentry/sentry-java/pull/2896))
- Add `enablePrettySerializationOutput` option for opting out of pretty print ([#2871](https://github.com/getsentry/sentry-java/pull/2871))

## 6.28.0

### Features

- Add HTTP response code to Spring WebFlux transactions ([#2870](https://github.com/getsentry/sentry-java/pull/2870))
- Add `sampled` to Dynamic Sampling Context ([#2869](https://github.com/getsentry/sentry-java/pull/2869))
- Improve server side GraphQL support for spring-graphql and Nextflix DGS ([#2856](https://github.com/getsentry/sentry-java/pull/2856))
    - If you have already been using `SentryDataFetcherExceptionHandler` that still works but has been deprecated. Please use `SentryGenericDataFetcherExceptionHandler` combined with `SentryInstrumentation` instead for better error reporting.
    - More exceptions and errors caught and reported to Sentry by also looking at the `ExecutionResult` (more specifically its `errors`)
        - You may want to filter out certain errors, please see [docs on filtering](https://docs.sentry.io/platforms/java/configuration/filtering/)
    - More details for Sentry events: query, variables and response (where possible)
    - Breadcrumbs for operation (query, mutation, subscription), data fetchers and data loaders (Spring only)
    - Better hub propagation by using `GraphQLContext`
- Add autoconfigure modules for Spring Boot called `sentry-spring-boot` and `sentry-spring-boot-jakarta` ([#2880](https://github.com/getsentry/sentry-java/pull/2880))
  - The autoconfigure modules `sentry-spring-boot` and `sentry-spring-boot-jakarta` have a `compileOnly` dependency on `spring-boot-starter` which is needed for our auto installation in [sentry-android-gradle-plugin](https://github.com/getsentry/sentry-android-gradle-plugin)
  - The starter modules  `sentry-spring-boot-starter` and `sentry-spring-boot-starter-jakarta` now bring `spring-boot-starter` as a dependency
- You can now disable Sentry by setting the `enabled` option to `false` ([#2840](https://github.com/getsentry/sentry-java/pull/2840))

### Fixes

- Propagate OkHttp status to parent spans ([#2872](https://github.com/getsentry/sentry-java/pull/2872))

## 6.27.0

### Features

- Add TraceOrigin to Transactions and Spans ([#2803](https://github.com/getsentry/sentry-java/pull/2803))

### Fixes

- Deduplicate events happening in multiple threads simultaneously (e.g. `OutOfMemoryError`) ([#2845](https://github.com/getsentry/sentry-java/pull/2845))
  - This will improve Crash-Free Session Rate as we no longer will send multiple Session updates with `Crashed` status, but only the one that is relevant
- Ensure no Java 8 method reference sugar is used for Android ([#2857](https://github.com/getsentry/sentry-java/pull/2857))
- Do not send session updates for terminated sessions ([#2849](https://github.com/getsentry/sentry-java/pull/2849))

## 6.26.0

### Features
- (Internal) Extend APIs for hybrid SDKs ([#2814](https://github.com/getsentry/sentry-java/pull/2814), [#2846](https://github.com/getsentry/sentry-java/pull/2846))

### Fixes

- Fix ANRv2 thread dump parsing for native-only threads ([#2839](https://github.com/getsentry/sentry-java/pull/2839))
- Derive `TracingContext` values from event for ANRv2 events ([#2839](https://github.com/getsentry/sentry-java/pull/2839))

## 6.25.2

### Fixes

- Change Spring Boot, Apollo, Apollo 3, JUL, Logback, Log4j2, OpenFeign, GraphQL and Kotlin coroutines core dependencies to compileOnly ([#2837](https://github.com/getsentry/sentry-java/pull/2837))

## 6.25.1

### Fixes

- Allow removing integrations in SentryAndroid.init ([#2826](https://github.com/getsentry/sentry-java/pull/2826))
- Fix concurrent access to frameMetrics listener ([#2823](https://github.com/getsentry/sentry-java/pull/2823))

### Dependencies

- Bump Native SDK from v0.6.4 to v0.6.5 ([#2822](https://github.com/getsentry/sentry-java/pull/2822))
  - [changelog](https://github.com/getsentry/sentry-native/blob/master/CHANGELOG.md#065)
  - [diff](https://github.com/getsentry/sentry-native/compare/0.6.4...0.6.5)
- Bump Gradle from v8.2.0 to v8.2.1 ([#2830](https://github.com/getsentry/sentry-java/pull/2830))
  - [changelog](https://github.com/gradle/gradle/blob/master/CHANGELOG.md#v821)
  - [diff](https://github.com/gradle/gradle/compare/v8.2.0...v8.2.1)

## 6.25.0

### Features

- Add manifest `AutoInit` to integrations list ([#2795](https://github.com/getsentry/sentry-java/pull/2795))
- Tracing headers (`sentry-trace` and `baggage`) are now attached and passed through even if performance is disabled ([#2788](https://github.com/getsentry/sentry-java/pull/2788))

### Fixes

- Set `environment` from `SentryOptions` if none persisted in ANRv2 ([#2809](https://github.com/getsentry/sentry-java/pull/2809))
- Remove code that set `tracesSampleRate` to `0.0` for Spring Boot if not set ([#2800](https://github.com/getsentry/sentry-java/pull/2800))
  - This used to enable performance but not send any transactions by default.
  - Performance is now disabled by default.
- Fix slow/frozen frames were not reported with transactions ([#2811](https://github.com/getsentry/sentry-java/pull/2811))

### Dependencies

- Bump Native SDK from v0.6.3 to v0.6.4 ([#2796](https://github.com/getsentry/sentry-java/pull/2796))
  - [changelog](https://github.com/getsentry/sentry-native/blob/master/CHANGELOG.md#064)
  - [diff](https://github.com/getsentry/sentry-native/compare/0.6.3...0.6.4)
- Bump Gradle from v8.1.1 to v8.2.0 ([#2810](https://github.com/getsentry/sentry-java/pull/2810))
  - [changelog](https://github.com/gradle/gradle/blob/master/CHANGELOG.md#v820)
  - [diff](https://github.com/gradle/gradle/compare/v8.1.1...v8.2.0)

## 6.24.0

### Features

- Add debouncing mechanism and before-capture callbacks for screenshots and view hierarchies ([#2773](https://github.com/getsentry/sentry-java/pull/2773))
- Improve ANRv2 implementation ([#2792](https://github.com/getsentry/sentry-java/pull/2792))
  - Add a proguard rule to keep `ApplicationNotResponding` class from obfuscation
  - Add a new option `setReportHistoricalAnrs`; when enabled, it will report all of the ANRs from the [getHistoricalExitReasons](https://developer.android.com/reference/android/app/ActivityManager?hl=en#getHistoricalProcessExitReasons(java.lang.String,%20int,%20int)) list. 
  By default, the SDK only reports and enriches the latest ANR and only this one counts towards ANR rate. 
  Worth noting that this option is mainly useful when updating the SDK to the version where ANRv2 has been introduced, to report all ANRs happened prior to the SDK update. After that, the SDK will always pick up the latest ANR from the historical exit reasons list on next app restart, so there should be no historical ANRs to report.
  These ANRs are reported with the `HistoricalAppExitInfo` mechanism.
  - Add a new option `setAttachAnrThreadDump` to send ANR thread dump from the system as an attachment. 
  This is only useful as additional information, because the SDK attempts to parse the thread dump into proper threads with stacktraces by default.
  - If [ApplicationExitInfo#getTraceInputStream](https://developer.android.com/reference/android/app/ApplicationExitInfo#getTraceInputStream()) returns null, the SDK no longer reports an ANR event, as these events are not very useful without it.
  - Enhance regex patterns for native stackframes

## 6.23.0

### Features

- Add profile rate limiting ([#2782](https://github.com/getsentry/sentry-java/pull/2782))
- Support for automatically capturing Failed GraphQL (Apollo 3) Client errors ([#2781](https://github.com/getsentry/sentry-java/pull/2781))

```kotlin
import com.apollographql.apollo3.ApolloClient
import io.sentry.apollo3.sentryTracing

val apolloClient = ApolloClient.Builder()
    .serverUrl("https://example.com/graphql")
    .sentryTracing(captureFailedRequests = true)    
    .build()
```

### Dependencies

- Bump Native SDK from v0.6.2 to v0.6.3 ([#2746](https://github.com/getsentry/sentry-java/pull/2746))
  - [changelog](https://github.com/getsentry/sentry-native/blob/master/CHANGELOG.md#063)
  - [diff](https://github.com/getsentry/sentry-native/compare/0.6.2...0.6.3)

### Fixes

- Align http.status with [span data conventions](https://develop.sentry.dev/sdk/performance/span-data-conventions/) ([#2786](https://github.com/getsentry/sentry-java/pull/2786))

## 6.22.0

### Features

- Add `lock` attribute to the `SentryStackFrame` protocol to better highlight offending frames in the UI ([#2761](https://github.com/getsentry/sentry-java/pull/2761))
- Enrich database spans with blocked main thread info ([#2760](https://github.com/getsentry/sentry-java/pull/2760))
- Add `api_target` to `Request` and `data` to `Response` Protocols ([#2775](https://github.com/getsentry/sentry-java/pull/2775))

### Fixes

- No longer use `String.join` in `Baggage` as it requires API level 26 ([#2778](https://github.com/getsentry/sentry-java/pull/2778))

## 6.21.0

### Features

- Introduce new `sentry-android-sqlite` integration ([#2722](https://github.com/getsentry/sentry-java/pull/2722))
    - This integration replaces the old `androidx.sqlite` database instrumentation in the Sentry Android Gradle plugin
    - A new capability to manually instrument your `androidx.sqlite` databases. 
      - You can wrap your custom `SupportSQLiteOpenHelper` instance into `SentrySupportSQLiteOpenHelper(myHelper)` if you're not using the Sentry Android Gradle plugin and still benefit from performance auto-instrumentation.
- Add SentryWrapper for Callable and Supplier Interface ([#2720](https://github.com/getsentry/sentry-java/pull/2720))
- Load sentry-debug-meta.properties ([#2734](https://github.com/getsentry/sentry-java/pull/2734))
  - This enables source context for Java
  - For more information on how to enable source context, please refer to [#633](https://github.com/getsentry/sentry-java/issues/633#issuecomment-1465599120)

### Fixes

- Finish WebFlux transaction before popping scope ([#2724](https://github.com/getsentry/sentry-java/pull/2724))
- Use daemon threads for SentryExecutorService ([#2747](https://github.com/getsentry/sentry-java/pull/2747))
  - We started using `SentryExecutorService` in `6.19.0` which caused the application to hang on shutdown unless `Sentry.close()` was called. By using daemon threads we no longer block shutdown.
- Use Base64.NO_WRAP to avoid unexpected char errors in Apollo ([#2745](https://github.com/getsentry/sentry-java/pull/2745))
- Don't warn R8 on missing `ComposeViewHierarchyExporter` class ([#2743](https://github.com/getsentry/sentry-java/pull/2743))

## 6.20.0

### Features

- Add support for Sentry Kotlin Compiler Plugin ([#2695](https://github.com/getsentry/sentry-java/pull/2695))
  - In conjunction with our sentry-kotlin-compiler-plugin we improved Jetpack Compose support for
    - [View Hierarchy](https://docs.sentry.io/platforms/android/enriching-events/viewhierarchy/) support for Jetpack Compose screens
    - Automatic breadcrumbs for [user interactions](https://docs.sentry.io/platforms/android/performance/instrumentation/automatic-instrumentation/#user-interaction-instrumentation)
- More granular http requests instrumentation with a new SentryOkHttpEventListener ([#2659](https://github.com/getsentry/sentry-java/pull/2659))
    - Create spans for time spent on:
        - Proxy selection
        - DNS resolution
        - HTTPS setup
        - Connection
        - Requesting headers
        - Receiving response
    - You can attach the event listener to your OkHttpClient through `client.eventListener(new SentryOkHttpEventListener()).addInterceptor(new SentryOkHttpInterceptor()).build();`
    - In case you already have an event listener you can use the SentryOkHttpEventListener as well through `client.eventListener(new SentryOkHttpEventListener(myListener)).addInterceptor(new SentryOkHttpInterceptor()).build();`
- Add a new option to disable `RootChecker` ([#2735](https://github.com/getsentry/sentry-java/pull/2735))

### Fixes

- Base64 encode internal Apollo3 Headers ([#2707](https://github.com/getsentry/sentry-java/pull/2707))
- Fix `SentryTracer` crash when scheduling auto-finish of a transaction, but the timer has already been cancelled ([#2731](https://github.com/getsentry/sentry-java/pull/2731))
- Fix `AndroidTransactionProfiler` crash when finishing a profile that happened due to race condition ([#2731](https://github.com/getsentry/sentry-java/pull/2731))

## 6.19.1

### Fixes

- Ensure screenshots and view hierarchies are captured on the main thread ([#2712](https://github.com/getsentry/sentry-java/pull/2712))

## 6.19.0

### Features

- Add Screenshot and ViewHierarchy to integrations list ([#2698](https://github.com/getsentry/sentry-java/pull/2698))
- New ANR detection based on [ApplicationExitInfo API](https://developer.android.com/reference/android/app/ApplicationExitInfo) ([#2697](https://github.com/getsentry/sentry-java/pull/2697))
    - This implementation completely replaces the old one (based on a watchdog) on devices running Android 11 and above:
      - New implementation provides more precise ANR events/ANR rate detection as well as system thread dump information. The new implementation reports ANRs exactly as Google Play Console, without producing false positives or missing important background ANR events.
      - New implementation reports ANR events with a new mechanism `mechanism:AppExitInfo`.
      - However, despite producing many false positives, the old implementation is capable of better enriching ANR errors (which is not available with the new implementation), for example:
        - Capturing screenshots at the time of ANR event;
        - Capturing transactions and profiling data corresponding to the ANR event;
        - Auxiliary information (such as current memory load) at the time of ANR event.
      - If you would like us to provide support for the old approach working alongside the new one on Android 11 and above (e.g. for raising events for slow code on main thread), consider upvoting [this issue](https://github.com/getsentry/sentry-java/issues/2693).
    - The old watchdog implementation will continue working for older API versions (Android < 11):
        - The old implementation reports ANR events with the existing mechanism `mechanism:ANR`.
- Open up `TransactionOptions`, `ITransaction` and `IHub` methods allowing consumers modify start/end timestamp of transactions and spans ([#2701](https://github.com/getsentry/sentry-java/pull/2701))
- Send source bundle IDs to Sentry to enable source context ([#2663](https://github.com/getsentry/sentry-java/pull/2663))
  - For more information on how to enable source context, please refer to [#633](https://github.com/getsentry/sentry-java/issues/633#issuecomment-1465599120)

### Fixes

- Android Profiler on calling thread ([#2691](https://github.com/getsentry/sentry-java/pull/2691))
- Use `configureScope` instead of `withScope` in `Hub.close()`. This ensures that the main scope releases the in-memory data when closing a hub instance. ([#2688](https://github.com/getsentry/sentry-java/pull/2688))
- Remove null keys/values before creating concurrent hashmap in order to avoid NPE ([#2708](https://github.com/getsentry/sentry-java/pull/2708))
- Exclude SentryOptions from R8/ProGuard obfuscation ([#2699](https://github.com/getsentry/sentry-java/pull/2699))
  - This fixes AGP 8.+ incompatibility, where full R8 mode is enforced

### Dependencies

- Bump Gradle from v8.1.0 to v8.1.1 ([#2666](https://github.com/getsentry/sentry-java/pull/2666))
  - [changelog](https://github.com/gradle/gradle/blob/master release-test/CHANGELOG.md#v811)
  - [diff](https://github.com/gradle/gradle/compare/v8.1.0...v8.1.1)
- Bump Native SDK from v0.6.1 to v0.6.2 ([#2689](https://github.com/getsentry/sentry-java/pull/2689))
  - [changelog](https://github.com/getsentry/sentry-native/blob/master/CHANGELOG.md#062)
  - [diff](https://github.com/getsentry/sentry-native/compare/0.6.1...0.6.2)

## 6.18.1

### Fixes

- Fix crash when Sentry SDK is initialized more than once ([#2679](https://github.com/getsentry/sentry-java/pull/2679))
- Track a ttfd span per Activity ([#2673](https://github.com/getsentry/sentry-java/pull/2673))

## 6.18.0

### Features

- Attach Trace Context when an ANR is detected (ANRv1) ([#2583](https://github.com/getsentry/sentry-java/pull/2583))
- Make log4j2 integration compatible with log4j 3.0 ([#2634](https://github.com/getsentry/sentry-java/pull/2634))
    - Instead of relying on package scanning, we now use an annotation processor to generate `Log4j2Plugins.dat`
- Create `User` and `Breadcrumb` from map ([#2614](https://github.com/getsentry/sentry-java/pull/2614))
- Add `sent_at` to envelope header item ([#2638](https://github.com/getsentry/sentry-java/pull/2638))

### Fixes

- Fix timestamp intervals of PerformanceCollectionData in profiles ([#2648](https://github.com/getsentry/sentry-java/pull/2648))
- Fix timestamps of PerformanceCollectionData in profiles ([#2632](https://github.com/getsentry/sentry-java/pull/2632))
- Fix missing propagateMinConstraints flag for SentryTraced ([#2637](https://github.com/getsentry/sentry-java/pull/2637))
- Fix potential SecurityException thrown by ConnectivityManager on Android 11 ([#2653](https://github.com/getsentry/sentry-java/pull/2653))
- Fix aar artifacts publishing for Maven ([#2641](https://github.com/getsentry/sentry-java/pull/2641))

### Dependencies
- Bump Kotlin compile version from v1.6.10 to 1.8.0 ([#2563](https://github.com/getsentry/sentry-java/pull/2563))
- Bump Compose compile version from v1.1.1 to v1.3.0 ([#2563](https://github.com/getsentry/sentry-java/pull/2563))
- Bump AGP version from v7.3.0 to v7.4.2 ([#2574](https://github.com/getsentry/sentry-java/pull/2574))
- Bump Gradle from v7.6.0 to v8.0.2 ([#2563](https://github.com/getsentry/sentry-java/pull/2563))
    - [changelog](https://github.com/gradle/gradle/blob/master/CHANGELOG.md#v802)
    - [diff](https://github.com/gradle/gradle/compare/v7.6.0...v8.0.2)
- Bump Gradle from v8.0.2 to v8.1.0 ([#2650](https://github.com/getsentry/sentry-java/pull/2650))
  - [changelog](https://github.com/gradle/gradle/blob/master/CHANGELOG.md#v810)
  - [diff](https://github.com/gradle/gradle/compare/v8.0.2...v8.1.0)

## 6.17.0

### Features

- Add `name` and `geo` to `User` ([#2556](https://github.com/getsentry/sentry-java/pull/2556)) 
- Add breadcrumbs on network changes ([#2608](https://github.com/getsentry/sentry-java/pull/2608))
- Add time-to-initial-display and time-to-full-display measurements to Activity transactions ([#2611](https://github.com/getsentry/sentry-java/pull/2611))
- Read integration list written by sentry gradle plugin from manifest ([#2598](https://github.com/getsentry/sentry-java/pull/2598))
- Add Logcat adapter ([#2620](https://github.com/getsentry/sentry-java/pull/2620))
- Provide CPU count/frequency data as device context ([#2622](https://github.com/getsentry/sentry-java/pull/2622))

### Fixes

- Trim time-to-full-display span if reportFullyDisplayed API is never called ([#2631](https://github.com/getsentry/sentry-java/pull/2631))
- Fix Automatic UI transactions having wrong durations ([#2623](https://github.com/getsentry/sentry-java/pull/2623))
- Fix wrong default environment in Session ([#2610](https://github.com/getsentry/sentry-java/pull/2610))
- Pass through unknown sentry baggage keys into SentryEnvelopeHeader ([#2618](https://github.com/getsentry/sentry-java/pull/2618))
- Fix missing null check when removing lifecycle observer ([#2625](https://github.com/getsentry/sentry-java/pull/2625))

### Dependencies

- Bump Native SDK from v0.6.0 to v0.6.1 ([#2629](https://github.com/getsentry/sentry-java/pull/2629))
  - [changelog](https://github.com/getsentry/sentry-native/blob/master/CHANGELOG.md#061)
  - [diff](https://github.com/getsentry/sentry-native/compare/0.6.0...0.6.1)

## 6.16.0

### Features

- Improve versatility of exception resolver component for Spring with more flexible API for consumers. ([#2577](https://github.com/getsentry/sentry-java/pull/2577))
- Automatic performance instrumentation for WebFlux ([#2597](https://github.com/getsentry/sentry-java/pull/2597))
  - You can enable it by adding `sentry.enable-tracing=true` to your `application.properties`
- The Spring Boot integration can now be configured to add the `SentryAppender` to specific loggers instead of the `ROOT` logger ([#2173](https://github.com/getsentry/sentry-java/pull/2173))
  - You can specify the loggers using `"sentry.logging.loggers[0]=foo.bar` and `"sentry.logging.loggers[1]=baz` in your `application.properties`
- Add capabilities to track Jetpack Compose composition/rendering time ([#2507](https://github.com/getsentry/sentry-java/pull/2507))
- Adapt span op and description for graphql to fit spec ([#2607](https://github.com/getsentry/sentry-java/pull/2607))

### Fixes

- Fix timestamps of slow and frozen frames for profiles ([#2584](https://github.com/getsentry/sentry-java/pull/2584))
- Deprecate reportFullDisplayed in favor of reportFullyDisplayed ([#2585](https://github.com/getsentry/sentry-java/pull/2585))
- Add mechanism for logging integrations and update spring mechanism types ([#2595](https://github.com/getsentry/sentry-java/pull/2595))
	- NOTE: If you're using these mechanism types (`HandlerExceptionResolver`, `SentryWebExceptionHandler`) in your dashboards please update them to use the new types.
- Filter out session cookies sent by Spring and Spring Boot integrations ([#2593](https://github.com/getsentry/sentry-java/pull/2593))
  - We filter out some common cookies like JSESSIONID
  - We also read the value from `server.servlet.session.cookie.name` and filter it out
- No longer send event / transaction to Sentry if `beforeSend` / `beforeSendTransaction` throws ([#2591](https://github.com/getsentry/sentry-java/pull/2591))
- Add version to sentryClientName used in auth header ([#2596](https://github.com/getsentry/sentry-java/pull/2596))
- Keep integration names from being obfuscated ([#2599](https://github.com/getsentry/sentry-java/pull/2599))
- Change log level from INFO to WARN for error message indicating a failed Log4j2 Sentry.init ([#2606](https://github.com/getsentry/sentry-java/pull/2606))
  - The log message was often not visible as our docs suggest a minimum log level of WARN
- Fix session tracking on Android ([#2609](https://github.com/getsentry/sentry-java/pull/2609))
  - Incorrect number of session has been sent. In addition, some of the sessions were not properly ended, messing up Session Health Metrics.

### Dependencies

- Bump `opentelemetry-sdk` to `1.23.1` and `opentelemetry-javaagent` to `1.23.0` ([#2590](https://github.com/getsentry/sentry-java/pull/2590))
- Bump Native SDK from v0.5.4 to v0.6.0 ([#2545](https://github.com/getsentry/sentry-java/pull/2545))
  - [changelog](https://github.com/getsentry/sentry-native/blob/master/CHANGELOG.md#060)
  - [diff](https://github.com/getsentry/sentry-native/compare/0.5.4...0.6.0)

## 6.15.0

### Features

- Adjust time-to-full-display span if reportFullDisplayed is called too early ([#2550](https://github.com/getsentry/sentry-java/pull/2550))
- Add `enableTracing` option ([#2530](https://github.com/getsentry/sentry-java/pull/2530))
    - This change is backwards compatible. The default is `null` meaning existing behaviour remains unchanged (setting either `tracesSampleRate` or `tracesSampler` enables performance).
    - If set to `true`, performance is enabled, even if no `tracesSampleRate` or `tracesSampler` have been configured.
    - If set to `false` performance is disabled, regardless of `tracesSampleRate` and `tracesSampler` options.
- Detect dependencies by listing MANIFEST.MF files at runtime ([#2538](https://github.com/getsentry/sentry-java/pull/2538))
- Report integrations in use, report packages in use more consistently ([#2179](https://github.com/getsentry/sentry-java/pull/2179))
- Implement `ThreadLocalAccessor` for propagating Sentry hub with reactor / WebFlux ([#2570](https://github.com/getsentry/sentry-java/pull/2570))
  - Requires `io.micrometer:context-propagation:1.0.2+` as well as Spring Boot 3.0.3+
  - Enable the feature by setting `sentry.reactive.thread-local-accessor-enabled=true`
  - This is still considered experimental. Once we have enough feedback we may turn this on by default.
  - Checkout the sample here: https://github.com/getsentry/sentry-java/tree/main/sentry-samples/sentry-samples-spring-boot-webflux-jakarta
  - A new hub is now cloned from the main hub for every request

### Fixes

- Leave `inApp` flag for stack frames undecided in SDK if unsure and let ingestion decide instead ([#2547](https://github.com/getsentry/sentry-java/pull/2547))
- Allow `0.0` error sample rate ([#2573](https://github.com/getsentry/sentry-java/pull/2573))
- Fix memory leak in WebFlux related to an ever growing stack ([#2580](https://github.com/getsentry/sentry-java/pull/2580))
- Use the same hub in WebFlux exception handler as we do in WebFilter ([#2566](https://github.com/getsentry/sentry-java/pull/2566))
- Switch upstream Jetpack Compose dependencies to `compileOnly` in `sentry-compose-android` ([#2578](https://github.com/getsentry/sentry-java/pull/2578))
  - NOTE: If you're using Compose Navigation/User Interaction integrations, make sure to have the following dependencies on the classpath as we do not bring them in transitively anymore:
    - `androidx.navigation:navigation-compose:`
    - `androidx.compose.runtime:runtime:`
    - `androidx.compose.ui:ui:`

## 6.14.0

### Features

- Add time-to-full-display span to Activity auto-instrumentation ([#2432](https://github.com/getsentry/sentry-java/pull/2432))
- Add `main` flag to threads and `in_foreground` flag for app contexts  ([#2516](https://github.com/getsentry/sentry-java/pull/2516))

### Fixes

- Ignore Shutdown in progress when closing ShutdownHookIntegration ([#2521](https://github.com/getsentry/sentry-java/pull/2521))
- Fix app start span end-time is wrong if SDK init is deferred ([#2519](https://github.com/getsentry/sentry-java/pull/2519))
- Fix invalid session creation when app is launched in background ([#2543](https://github.com/getsentry/sentry-java/pull/2543))

## 6.13.1

### Fixes

- Fix transaction performance collector oom ([#2505](https://github.com/getsentry/sentry-java/pull/2505))
- Remove authority from URLs sent to Sentry ([#2366](https://github.com/getsentry/sentry-java/pull/2366))
- Fix `sentry-bom` containing incorrect artifacts ([#2504](https://github.com/getsentry/sentry-java/pull/2504))

### Dependencies

- Bump Native SDK from v0.5.3 to v0.5.4 ([#2500](https://github.com/getsentry/sentry-java/pull/2500))
  - [changelog](https://github.com/getsentry/sentry-native/blob/master/CHANGELOG.md#054)
  - [diff](https://github.com/getsentry/sentry-native/compare/0.5.3...0.5.4)

## 6.13.0

### Features

- Send cpu usage percentage in profile payload ([#2469](https://github.com/getsentry/sentry-java/pull/2469))
- Send transaction memory stats in profile payload ([#2447](https://github.com/getsentry/sentry-java/pull/2447))
- Add cpu usage collection ([#2462](https://github.com/getsentry/sentry-java/pull/2462))
- Improve ANR implementation: ([#2475](https://github.com/getsentry/sentry-java/pull/2475))
  - Add `abnormal_mechanism` to sessions for ANR rate calculation
  - Always attach thread dump to ANR events
  - Distinguish between foreground and background ANRs
- Improve possible date precision to 10 μs ([#2451](https://github.com/getsentry/sentry-java/pull/2451))

### Fixes

- Fix performance collector setup called in main thread ([#2499](https://github.com/getsentry/sentry-java/pull/2499))
- Expand guard against CVE-2018-9492 "Privilege Escalation via Content Provider" ([#2482](https://github.com/getsentry/sentry-java/pull/2482))
- Prevent OOM by disabling TransactionPerformanceCollector for now ([#2498](https://github.com/getsentry/sentry-java/pull/2498))

## 6.12.1

### Fixes

- Create timer in `TransactionPerformanceCollector` lazily ([#2478](https://github.com/getsentry/sentry-java/pull/2478))

## 6.12.0

### Features

- Attach View Hierarchy to the errored/crashed events ([#2440](https://github.com/getsentry/sentry-java/pull/2440))
- Collect memory usage in transactions ([#2445](https://github.com/getsentry/sentry-java/pull/2445))
- Add `traceOptionsRequests` option to disable tracing of OPTIONS requests ([#2453](https://github.com/getsentry/sentry-java/pull/2453))
- Extend list of HTTP headers considered sensitive ([#2455](https://github.com/getsentry/sentry-java/pull/2455))

### Fixes

- Use a single TransactionPerfomanceCollector ([#2464](https://github.com/getsentry/sentry-java/pull/2464))
- Don't override sdk name with Timber ([#2450](https://github.com/getsentry/sentry-java/pull/2450))
- Set transactionNameSource to CUSTOM when setting transaction name ([#2405](https://github.com/getsentry/sentry-java/pull/2405))
- Guard against CVE-2018-9492 "Privilege Escalation via Content Provider" ([#2466](https://github.com/getsentry/sentry-java/pull/2466))

## 6.11.0

### Features

- Disable Android concurrent profiling ([#2434](https://github.com/getsentry/sentry-java/pull/2434))
- Add logging for OpenTelemetry integration ([#2425](https://github.com/getsentry/sentry-java/pull/2425))
- Auto add `OpenTelemetryLinkErrorEventProcessor` for Spring Boot ([#2429](https://github.com/getsentry/sentry-java/pull/2429))

### Fixes

- Use minSdk compatible `Objects` class ([#2436](https://github.com/getsentry/sentry-java/pull/2436))
- Prevent R8 from warning on missing classes, as we check for their presence at runtime ([#2439](https://github.com/getsentry/sentry-java/pull/2439))

### Dependencies

- Bump Gradle from v7.5.1 to v7.6.0 ([#2438](https://github.com/getsentry/sentry-java/pull/2438))
  - [changelog](https://github.com/gradle/gradle/blob/master/CHANGELOG.md#v760)
  - [diff](https://github.com/gradle/gradle/compare/v7.5.1...v7.6.0)

## 6.10.0

### Features

- Add time-to-initial-display span to Activity transactions ([#2369](https://github.com/getsentry/sentry-java/pull/2369))
- Start a session after init if AutoSessionTracking is enabled ([#2356](https://github.com/getsentry/sentry-java/pull/2356))
- Provide automatic breadcrumbs and transactions for click/scroll events for Compose ([#2390](https://github.com/getsentry/sentry-java/pull/2390))
- Add `blocked_main_thread` and `call_stack` to File I/O spans to detect performance issues ([#2382](https://github.com/getsentry/sentry-java/pull/2382))

### Dependencies

- Bump Native SDK from v0.5.2 to v0.5.3 ([#2423](https://github.com/getsentry/sentry-java/pull/2423))
  - [changelog](https://github.com/getsentry/sentry-native/blob/master/CHANGELOG.md#053)
  - [diff](https://github.com/getsentry/sentry-native/compare/0.5.2...0.5.3)

## 6.9.2

### Fixes

- Updated ProfileMeasurementValue types ([#2412](https://github.com/getsentry/sentry-java/pull/2412))
- Clear window reference only on activity stop in profileMeasurements collector ([#2407](https://github.com/getsentry/sentry-java/pull/2407))
- No longer disable OpenTelemetry exporters in default Java Agent config ([#2408](https://github.com/getsentry/sentry-java/pull/2408))
- Fix `ClassNotFoundException` for `io.sentry.spring.SentrySpringServletContainerInitializer` in `sentry-spring-jakarta` ([#2411](https://github.com/getsentry/sentry-java/issues/2411))
- Fix `sentry-samples-spring-jakarta` ([#2411](https://github.com/getsentry/sentry-java/issues/2411))

### Features

- Add SENTRY_AUTO_INIT environment variable to control OpenTelemetry Agent init ([#2410](https://github.com/getsentry/sentry-java/pull/2410))
- Add OpenTelemetryLinkErrorEventProcessor for linking errors to traces created via OpenTelemetry ([#2418](https://github.com/getsentry/sentry-java/pull/2418))

### Dependencies

- Bump OpenTelemetry to 1.20.1 and OpenTelemetry Java Agent to 1.20.2 ([#2420](https://github.com/getsentry/sentry-java/pull/2420))

## 6.9.1

### Fixes

- OpenTelemetry modules were missing in `6.9.0` so we released the same code again as `6.9.1` including OpenTelemetry modules

## 6.9.0

### Fixes

- Use `canonicalName` in Fragment Integration for better de-obfuscation ([#2379](https://github.com/getsentry/sentry-java/pull/2379))
- Fix Timber and Fragment integrations auto-installation for obfuscated builds ([#2379](https://github.com/getsentry/sentry-java/pull/2379))
- Don't attach screenshots to events from Hybrid SDKs ([#2360](https://github.com/getsentry/sentry-java/pull/2360))
- Ensure Hints do not cause memory leaks ([#2387](https://github.com/getsentry/sentry-java/pull/2387))
- Do not attach empty `sentry-trace` and `baggage` headers ([#2385](https://github.com/getsentry/sentry-java/pull/2385))

### Features

- Add beforeSendTransaction which allows users to filter and change transactions ([#2388](https://github.com/getsentry/sentry-java/pull/2388))
- Add experimental support for OpenTelemetry ([README](sentry-opentelemetry/README.md))([#2344](https://github.com/getsentry/sentry-java/pull/2344))

### Dependencies

- Update Spring Boot Jakarta to Spring Boot 3.0.0 ([#2389](https://github.com/getsentry/sentry-java/pull/2389))
- Bump Spring Boot to 2.7.5 ([#2383](https://github.com/getsentry/sentry-java/pull/2383))

## 6.8.0

### Features

- Add FrameMetrics to Android profiling data ([#2342](https://github.com/getsentry/sentry-java/pull/2342))

### Fixes

- Remove profiler main thread io ([#2348](https://github.com/getsentry/sentry-java/pull/2348))
- Fix ensure all options are processed before integrations are loaded ([#2377](https://github.com/getsentry/sentry-java/pull/2377))

## 6.7.1

### Fixes

- Fix `Gpu.vendorId` should be a String ([#2343](https://github.com/getsentry/sentry-java/pull/2343))
- Don't set device name on Android if `sendDefaultPii` is disabled ([#2354](https://github.com/getsentry/sentry-java/pull/2354))
- Fix corrupted UUID on Motorola devices ([#2363](https://github.com/getsentry/sentry-java/pull/2363))
- Fix ANR on dropped uncaught exception events ([#2368](https://github.com/getsentry/sentry-java/pull/2368))

### Features

- Update Spring Boot Jakarta to Spring Boot 3.0.0-RC2 ([#2347](https://github.com/getsentry/sentry-java/pull/2347))

## 6.7.0

### Fixes

- Use correct set-cookie for the HTTP Client response object ([#2326](https://github.com/getsentry/sentry-java/pull/2326))
- Fix NoSuchElementException in CircularFifoQueue when cloning a Scope ([#2328](https://github.com/getsentry/sentry-java/pull/2328))

### Features

- Customizable fragment lifecycle breadcrumbs ([#2299](https://github.com/getsentry/sentry-java/pull/2299))
- Provide hook for Jetpack Compose navigation instrumentation ([#2320](https://github.com/getsentry/sentry-java/pull/2320))
- Populate `event.modules` with dependencies metadata ([#2324](https://github.com/getsentry/sentry-java/pull/2324))
- Support Spring 6 and Spring Boot 3 ([#2289](https://github.com/getsentry/sentry-java/pull/2289))

### Dependencies

- Bump Native SDK from v0.5.1 to v0.5.2 ([#2315](https://github.com/getsentry/sentry-java/pull/2315))
  - [changelog](https://github.com/getsentry/sentry-native/blob/master/CHANGELOG.md#052)
  - [diff](https://github.com/getsentry/sentry-native/compare/0.5.1...0.5.2)

## 6.6.0

### Fixes

- Ensure potential callback exceptions are caught #2123 ([#2291](https://github.com/getsentry/sentry-java/pull/2291))
- Remove verbose FrameMetricsAggregator failure logging ([#2293](https://github.com/getsentry/sentry-java/pull/2293))
- Ignore broken regex for tracePropagationTarget ([#2288](https://github.com/getsentry/sentry-java/pull/2288))
- No longer serialize static fields; use toString as fallback ([#2309](https://github.com/getsentry/sentry-java/pull/2309))
- Fix `SentryFileWriter`/`SentryFileOutputStream` append overwrites file contents ([#2304](https://github.com/getsentry/sentry-java/pull/2304))
- Respect incoming parent sampled decision when continuing a trace ([#2311](https://github.com/getsentry/sentry-java/pull/2311))

### Features

- Profile envelopes are sent directly from profiler ([#2298](https://github.com/getsentry/sentry-java/pull/2298))
- Add support for using Encoder with logback.SentryAppender ([#2246](https://github.com/getsentry/sentry-java/pull/2246))
- Report Startup Crashes ([#2277](https://github.com/getsentry/sentry-java/pull/2277))
- HTTP Client errors for OkHttp ([#2287](https://github.com/getsentry/sentry-java/pull/2287))
- Add option to enable or disable Frame Tracking ([#2314](https://github.com/getsentry/sentry-java/pull/2314))

### Dependencies

- Bump Native SDK from v0.5.0 to v0.5.1 ([#2306](https://github.com/getsentry/sentry-java/pull/2306))
  - [changelog](https://github.com/getsentry/sentry-native/blob/master/CHANGELOG.md#051)
  - [diff](https://github.com/getsentry/sentry-native/compare/0.5.0...0.5.1)

## 6.5.0

### Fixes

- Improve public facing API for creating Baggage from header ([#2284](https://github.com/getsentry/sentry-java/pull/2284))

## 6.5.0-beta.3

### Features

- Provide API for attaching custom measurements to transactions ([#2260](https://github.com/getsentry/sentry-java/pull/2260))
- Bump spring to 2.7.4 ([#2279](https://github.com/getsentry/sentry-java/pull/2279))

## 6.5.0-beta.2

### Features

- Make user segment a top level property ([#2257](https://github.com/getsentry/sentry-java/pull/2257))
- Replace user `other` with `data` ([#2258](https://github.com/getsentry/sentry-java/pull/2258))
- `isTraceSampling` is now on by default. `tracingOrigins` has been replaced by `tracePropagationTargets` ([#2255](https://github.com/getsentry/sentry-java/pull/2255))

## 6.5.0-beta.1

### Features

- Server-Side Dynamic Sampling Context support  ([#2226](https://github.com/getsentry/sentry-java/pull/2226))

## 6.4.4

### Fixes

- Fix ConcurrentModificationException due to FrameMetricsAggregator manipulation ([#2282](https://github.com/getsentry/sentry-java/pull/2282))

## 6.4.3

- Fix slow and frozen frames tracking ([#2271](https://github.com/getsentry/sentry-java/pull/2271))

## 6.4.2

### Fixes

- Fixed AbstractMethodError when getting Lifecycle ([#2228](https://github.com/getsentry/sentry-java/pull/2228))
- Missing unit fields for Android measurements ([#2204](https://github.com/getsentry/sentry-java/pull/2204))
- Avoid sending empty profiles ([#2232](https://github.com/getsentry/sentry-java/pull/2232))
- Fix file descriptor leak in FileIO instrumentation ([#2248](https://github.com/getsentry/sentry-java/pull/2248))

## 6.4.1

### Fixes

- Fix memory leak caused by throwableToSpan ([#2227](https://github.com/getsentry/sentry-java/pull/2227))

## 6.4.0

### Fixes

- make profiling rate defaults to 101 hz ([#2211](https://github.com/getsentry/sentry-java/pull/2211))
- SentryOptions.setProfilingTracesIntervalMillis has been deprecated
- Added cpu architecture and default environment in profiles envelope ([#2207](https://github.com/getsentry/sentry-java/pull/2207))
- SentryOptions.setProfilingEnabled has been deprecated in favor of setProfilesSampleRate
- Use toString for enum serialization ([#2220](https://github.com/getsentry/sentry-java/pull/2220))

### Features

- Concurrent profiling 3 - added truncation reason ([#2247](https://github.com/getsentry/sentry-java/pull/2247))
- Concurrent profiling 2 - added list of transactions ([#2218](https://github.com/getsentry/sentry-java/pull/2218))
- Concurrent profiling 1 - added envelope payload data format ([#2216](https://github.com/getsentry/sentry-java/pull/2216))
- Send source for transactions ([#2180](https://github.com/getsentry/sentry-java/pull/2180))
- Add profilesSampleRate and profileSampler options for Android sdk ([#2184](https://github.com/getsentry/sentry-java/pull/2184))
- Add baggage header to RestTemplate ([#2206](https://github.com/getsentry/sentry-java/pull/2206))
- Bump Native SDK from v0.4.18 to v0.5.0 ([#2199](https://github.com/getsentry/sentry-java/pull/2199))
  - [changelog](https://github.com/getsentry/sentry-native/blob/master/CHANGELOG.md#050)
  - [diff](https://github.com/getsentry/sentry-native/compare/0.4.18...0.5.0)
- Bump Gradle from v7.5.0 to v7.5.1 ([#2212](https://github.com/getsentry/sentry-java/pull/2212))
  - [changelog](https://github.com/gradle/gradle/blob/master/CHANGELOG.md#v751)
  - [diff](https://github.com/gradle/gradle/compare/v7.5.0...v7.5.1)

## 6.3.1

### Fixes

- Prevent NPE by checking SentryTracer.timer for null again inside synchronized ([#2200](https://github.com/getsentry/sentry-java/pull/2200))
- Weakly reference Activity for transaction finished callback ([#2203](https://github.com/getsentry/sentry-java/pull/2203))
- `attach-screenshot` set on Manual init. didn't work ([#2186](https://github.com/getsentry/sentry-java/pull/2186))
- Remove extra space from `spring.factories` causing issues in old versions of Spring Boot ([#2181](https://github.com/getsentry/sentry-java/pull/2181))


### Features

- Bump Native SDK to v0.4.18 ([#2154](https://github.com/getsentry/sentry-java/pull/2154))
  - [changelog](https://github.com/getsentry/sentry-native/blob/master/CHANGELOG.md#0418)
  - [diff](https://github.com/getsentry/sentry-native/compare/0.4.17...0.4.18)
- Bump Gradle to v7.5.0 ([#2174](https://github.com/getsentry/sentry-java/pull/2174), [#2191](https://github.com/getsentry/sentry-java/pull/2191))
  - [changelog](https://github.com/gradle/gradle/blob/master/CHANGELOG.md#v750)
  - [diff](https://github.com/gradle/gradle/compare/v7.4.2...v7.5.0)

## 6.3.0

### Features

- Switch upstream dependencies to `compileOnly` in integrations ([#2175](https://github.com/getsentry/sentry-java/pull/2175))

### Fixes

- Lazily retrieve HostnameCache in MainEventProcessor ([#2170](https://github.com/getsentry/sentry-java/pull/2170))

## 6.2.1

### Fixes

- Only send userid in Dynamic Sampling Context if sendDefaultPii is true ([#2147](https://github.com/getsentry/sentry-java/pull/2147))
- Remove userId from baggage due to PII ([#2157](https://github.com/getsentry/sentry-java/pull/2157))

### Features

- Add integration for Apollo-Kotlin 3 ([#2109](https://github.com/getsentry/sentry-java/pull/2109))
- New package `sentry-android-navigation` for AndroidX Navigation support ([#2136](https://github.com/getsentry/sentry-java/pull/2136))
- New package `sentry-compose` for Jetpack Compose support (Navigation) ([#2136](https://github.com/getsentry/sentry-java/pull/2136))
- Add sample rate to baggage as well as trace in envelope header and flatten user ([#2135](https://github.com/getsentry/sentry-java/pull/2135))

Breaking Changes:
- The boolean parameter `samplingDecision` in the `TransactionContext` constructor has been replaced with a `TracesSamplingDecision` object. Feel free to ignore the `@ApiStatus.Internal` in this case.

## 6.1.4

### Fixes

- Filter out app starts with more than 60s ([#2127](https://github.com/getsentry/sentry-java/pull/2127))

## 6.1.3

### Fixes

- Fix thread leak due to Timer being created and never cancelled ([#2131](https://github.com/getsentry/sentry-java/pull/2131))

## 6.1.2

### Fixes

- Swallow error when reading ActivityManager#getProcessesInErrorState instead of crashing ([#2114](https://github.com/getsentry/sentry-java/pull/2114))
- Use charset string directly as StandardCharsets is not available on earlier Android versions ([#2111](https://github.com/getsentry/sentry-java/pull/2111))

## 6.1.1

### Features

- Replace `tracestate` header with `baggage` header ([#2078](https://github.com/getsentry/sentry-java/pull/2078))
- Allow opting out of device info collection that requires Inter-Process Communication (IPC) ([#2100](https://github.com/getsentry/sentry-java/pull/2100))

## 6.1.0

### Features

- Implement local scope by adding overloads to the capture methods that accept a ScopeCallback ([#2084](https://github.com/getsentry/sentry-java/pull/2084))
- SentryOptions#merge is now public and can be used to load ExternalOptions ([#2088](https://github.com/getsentry/sentry-java/pull/2088))

### Fixes

- Fix proguard rules to work R8 [issue](https://issuetracker.google.com/issues/235733922) around on AGP 7.3.0-betaX and 7.4.0-alphaX ([#2094](https://github.com/getsentry/sentry-java/pull/2094))
- Fix GraalVM Native Image compatibility ([#2172](https://github.com/getsentry/sentry-java/pull/2172))

## 6.0.0

### Sentry Self-hosted Compatibility

- Starting with version `6.0.0` of the `sentry` package, [Sentry's self hosted version >= v21.9.0](https://github.com/getsentry/self-hosted/releases) is required or you have to manually disable sending client reports via the `sendClientReports` option. This only applies to self-hosted Sentry. If you are using [sentry.io](https://sentry.io), no action is needed.

### Features

- Allow optimization and obfuscation of the SDK by reducing proguard rules ([#2031](https://github.com/getsentry/sentry-java/pull/2031))
- Relax TransactionNameProvider ([#1861](https://github.com/getsentry/sentry-java/pull/1861))
- Use float instead of Date for protocol types for higher precision ([#1737](https://github.com/getsentry/sentry-java/pull/1737))
- Allow setting SDK info (name & version) in manifest ([#2016](https://github.com/getsentry/sentry-java/pull/2016))
- Allow setting native Android SDK name during build ([#2035](https://github.com/getsentry/sentry-java/pull/2035))
- Include application permissions in Android events ([#2018](https://github.com/getsentry/sentry-java/pull/2018))
- Automatically create transactions for UI events ([#1975](https://github.com/getsentry/sentry-java/pull/1975))
- Hints are now used via a Hint object and passed into beforeSend and EventProcessor as @NotNull Hint object ([#2045](https://github.com/getsentry/sentry-java/pull/2045))
- Attachments can be manipulated via hint ([#2046](https://github.com/getsentry/sentry-java/pull/2046))
- Add sentry-servlet-jakarta module ([#1987](https://github.com/getsentry/sentry-java/pull/1987))
- Add client reports ([#1982](https://github.com/getsentry/sentry-java/pull/1982))
- Screenshot is taken when there is an error ([#1967](https://github.com/getsentry/sentry-java/pull/1967))
- Add Android profiling traces ([#1897](https://github.com/getsentry/sentry-java/pull/1897)) ([#1959](https://github.com/getsentry/sentry-java/pull/1959)) and its tests ([#1949](https://github.com/getsentry/sentry-java/pull/1949))
- Enable enableScopeSync by default for Android ([#1928](https://github.com/getsentry/sentry-java/pull/1928))
- Feat: Vendor JSON ([#1554](https://github.com/getsentry/sentry-java/pull/1554))
    - Introduce `JsonSerializable` and `JsonDeserializer` interfaces for manual json
      serialization/deserialization.
    - Introduce `JsonUnknwon` interface to preserve unknown properties when deserializing/serializing
      SDK classes.
    - When passing custom objects, for example in `Contexts`, these are supported for serialization:
        - `JsonSerializable`
        - `Map`, `Collection`, `Array`, `String` and all primitive types.
        - Objects with the help of refection.
            - `Map`, `Collection`, `Array`, `String` and all primitive types.
            - Call `toString()` on objects that have a cyclic reference to a ancestor object.
            - Call `toString()` where object graphs exceed max depth.
    - Remove `gson` dependency.
    - Remove `IUnknownPropertiesConsumer`
- Pass MDC tags as Sentry tags ([#1954](https://github.com/getsentry/sentry-java/pull/1954))

### Fixes

- Calling Sentry.init and specifying contextTags now has an effect on the Logback SentryAppender ([#2052](https://github.com/getsentry/sentry-java/pull/2052))
- Calling Sentry.init and specifying contextTags now has an effect on the Log4j SentryAppender ([#2054](https://github.com/getsentry/sentry-java/pull/2054))
- Calling Sentry.init and specifying contextTags now has an effect on the jul SentryAppender ([#2057](https://github.com/getsentry/sentry-java/pull/2057))
- Update Spring Boot dependency to 2.6.8 and fix the CVE-2022-22970 ([#2068](https://github.com/getsentry/sentry-java/pull/2068))
- Sentry can now self heal after a Thread had its currentHub set to a NoOpHub ([#2076](https://github.com/getsentry/sentry-java/pull/2076))
- No longer close OutputStream that is passed into JsonSerializer ([#2029](https://github.com/getsentry/sentry-java/pull/2029))
- Fix setting context tags on events captured by Spring ([#2060](https://github.com/getsentry/sentry-java/pull/2060))
- Isolate cached events with hashed DSN subfolder ([#2038](https://github.com/getsentry/sentry-java/pull/2038))
- SentryThread.current flag will not be overridden by DefaultAndroidEventProcessor if already set ([#2050](https://github.com/getsentry/sentry-java/pull/2050))
- Fix serialization of Long inside of Request.data ([#2051](https://github.com/getsentry/sentry-java/pull/2051))
- Update sentry-native to 0.4.17 ([#2033](https://github.com/getsentry/sentry-java/pull/2033))
- Update Gradle to 7.4.2 and AGP to 7.2 ([#2042](https://github.com/getsentry/sentry-java/pull/2042))
- Change order of event filtering mechanisms ([#2001](https://github.com/getsentry/sentry-java/pull/2001))
- Only send session update for dropped events if state changed ([#2002](https://github.com/getsentry/sentry-java/pull/2002))
- Android profiling initializes on first profile start ([#2009](https://github.com/getsentry/sentry-java/pull/2009))
- Profiling rate decreased from 300hz to 100hz ([#1997](https://github.com/getsentry/sentry-java/pull/1997))
- Allow disabling sending of client reports via Android Manifest and external options ([#2007](https://github.com/getsentry/sentry-java/pull/2007))
- Ref: Upgrade Spring Boot dependency to 2.5.13 ([#2011](https://github.com/getsentry/sentry-java/pull/2011))
- Ref: Make options.printUncaughtStackTrace primitive type ([#1995](https://github.com/getsentry/sentry-java/pull/1995))
- Ref: Remove not needed interface abstractions on Android ([#1953](https://github.com/getsentry/sentry-java/pull/1953))
- Ref: Make hints Map<String, Object> instead of only Object ([#1929](https://github.com/getsentry/sentry-java/pull/1929))
- Ref: Simplify DateUtils with ISO8601Utils ([#1837](https://github.com/getsentry/sentry-java/pull/1837))
- Ref: Remove deprecated and scheduled fields ([#1875](https://github.com/getsentry/sentry-java/pull/1875))
- Ref: Add shutdownTimeoutMillis in favor of shutdownTimeout ([#1873](https://github.com/getsentry/sentry-java/pull/1873))
- Ref: Remove Attachment ContentType since the Server infers it ([#1874](https://github.com/getsentry/sentry-java/pull/1874))
- Ref: Bind external properties to a dedicated class. ([#1750](https://github.com/getsentry/sentry-java/pull/1750))
- Ref: Debug log serializable objects ([#1795](https://github.com/getsentry/sentry-java/pull/1795))
- Ref: catch Throwable instead of Exception to suppress internal SDK errors ([#1812](https://github.com/getsentry/sentry-java/pull/1812))
- `SentryOptions` can merge properties from `ExternalOptions` instead of another instance of `SentryOptions`
- Following boolean properties from `SentryOptions` that allowed `null` values are now not nullable - `debug`, `enableUncaughtExceptionHandler`, `enableDeduplication`
- `SentryOptions` cannot be created anymore using `PropertiesProvider` with `SentryOptions#from` method. Use `ExternalOptions#from` instead and merge created object with `SentryOptions#merge`
- Bump: Kotlin to 1.5 and compatibility to 1.4 for sentry-android-timber ([#1815](https://github.com/getsentry/sentry-java/pull/1815))

## 5.7.4

### Fixes

* Change order of event filtering mechanisms and only send session update for dropped events if session state changed (#2028)

## 5.7.3

### Fixes

- Sentry Timber integration throws an exception when using args ([#1986](https://github.com/getsentry/sentry-java/pull/1986))

## 5.7.2

### Fixes

- Bring back support for `Timber.tag` ([#1974](https://github.com/getsentry/sentry-java/pull/1974))

## 5.7.1

### Fixes

- Sentry Timber integration does not submit msg.formatted breadcrumbs ([#1957](https://github.com/getsentry/sentry-java/pull/1957))
- ANR WatchDog won't crash on SecurityException ([#1962](https://github.com/getsentry/sentry-java/pull/1962))

## 5.7.0

### Features

- Automatically enable `Timber` and `Fragment` integrations if they are present on the classpath ([#1936](https://github.com/getsentry/sentry-java/pull/1936))

## 5.6.3

### Fixes

- If transaction or span is finished, do not allow to mutate ([#1940](https://github.com/getsentry/sentry-java/pull/1940))
- Keep used AndroidX classes from obfuscation (Fixes UI breadcrumbs and Slow/Frozen frames) ([#1942](https://github.com/getsentry/sentry-java/pull/1942))

## 5.6.2

### Fixes

- Ref: Make ActivityFramesTracker public to be used by Hybrid SDKs ([#1931](https://github.com/getsentry/sentry-java/pull/1931))
- Bump: AGP to 7.1.2 ([#1930](https://github.com/getsentry/sentry-java/pull/1930))
- NPE while adding "response_body_size" breadcrumb, when response body length is unknown ([#1908](https://github.com/getsentry/sentry-java/pull/1908))
- Do not include stacktrace frames into Timber message ([#1898](https://github.com/getsentry/sentry-java/pull/1898))
- Potential memory leaks ([#1909](https://github.com/getsentry/sentry-java/pull/1909))

Breaking changes:
`Timber.tag` is no longer supported by our [Timber integration](https://docs.sentry.io/platforms/android/configuration/integrations/timber/) and will not appear on Sentry for error events.
Please vote on this [issue](https://github.com/getsentry/sentry-java/issues/1900), if you'd like us to provide support for that.

## 5.6.2-beta.3

### Fixes

- Ref: Make ActivityFramesTracker public to be used by Hybrid SDKs ([#1931](https://github.com/getsentry/sentry-java/pull/1931))
- Bump: AGP to 7.1.2 ([#1930](https://github.com/getsentry/sentry-java/pull/1930))

## 5.6.2-beta.2

### Fixes

- NPE while adding "response_body_size" breadcrumb, when response body length is unknown ([#1908](https://github.com/getsentry/sentry-java/pull/1908))

## 5.6.2-beta.1

### Fixes

- Do not include stacktrace frames into Timber message ([#1898](https://github.com/getsentry/sentry-java/pull/1898))
- Potential memory leaks ([#1909](https://github.com/getsentry/sentry-java/pull/1909))

Breaking changes:
`Timber.tag` is no longer supported by our [Timber integration](https://docs.sentry.io/platforms/android/configuration/integrations/timber/) and will not appear on Sentry for error events.
Please vote on this [issue](https://github.com/getsentry/sentry-java/issues/1900), if you'd like us to provide support for that.

## 5.6.1

### Features

- Add options.printUncaughtStackTrace to print uncaught exceptions ([#1890](https://github.com/getsentry/sentry-java/pull/1890))

### Fixes

- NPE while adding "response_body_size" breadcrumb, when response body is null ([#1884](https://github.com/getsentry/sentry-java/pull/1884))
- Bump: AGP to 7.1.0 ([#1892](https://github.com/getsentry/sentry-java/pull/1892))

## 5.6.0

### Features

- Add breadcrumbs support for UI events (automatically captured) ([#1876](https://github.com/getsentry/sentry-java/pull/1876))

### Fixes

- Change scope of servlet-api to compileOnly ([#1880](https://github.com/getsentry/sentry-java/pull/1880))

## 5.5.3

### Fixes

- Do not create SentryExceptionResolver bean when Spring MVC is not on the classpath ([#1865](https://github.com/getsentry/sentry-java/pull/1865))

## 5.5.2

### Fixes

- Detect App Cold start correctly for Hybrid SDKs ([#1855](https://github.com/getsentry/sentry-java/pull/1855))
- Bump: log4j to 2.17.0 ([#1852](https://github.com/getsentry/sentry-java/pull/1852))
- Bump: logback to 1.2.9 ([#1853](https://github.com/getsentry/sentry-java/pull/1853))

## 5.5.1

### Fixes

- Bump: log4j to 2.16.0 ([#1845](https://github.com/getsentry/sentry-java/pull/1845))
- Make App start cold/warm visible to Hybrid SDKs ([#1848](https://github.com/getsentry/sentry-java/pull/1848))

## 5.5.0

### Features

- Add locale to device context and deprecate language ([#1832](https://github.com/getsentry/sentry-java/pull/1832))
- Add `SentryFileInputStream` and `SentryFileOutputStream` for File I/O performance instrumentation ([#1826](https://github.com/getsentry/sentry-java/pull/1826))
- Add `SentryFileReader` and `SentryFileWriter` for File I/O instrumentation ([#1843](https://github.com/getsentry/sentry-java/pull/1843))

### Fixes

- Bump: log4j to 2.15.0 ([#1839](https://github.com/getsentry/sentry-java/pull/1839))
- Ref: Rename Fragment span operation from `ui.fragment.load` to `ui.load` ([#1824](https://github.com/getsentry/sentry-java/pull/1824))
- Ref: change `java.util.Random` to `java.security.SecureRandom` for possible security reasons ([#1831](https://github.com/getsentry/sentry-java/pull/1831))

## 5.4.3

### Fixes

- Only report App start measurement for full launch on Android ([#1821](https://github.com/getsentry/sentry-java/pull/1821))

## 5.4.2

### Fixes

- Ref: catch Throwable instead of Exception to suppress internal SDK errors ([#1812](https://github.com/getsentry/sentry-java/pull/1812))

## 5.4.1

### Features

- Refactor OkHttp and Apollo to Kotlin functional interfaces ([#1797](https://github.com/getsentry/sentry-java/pull/1797))
- Add secondary constructor to SentryInstrumentation ([#1804](https://github.com/getsentry/sentry-java/pull/1804))

### Fixes

- Do not start fragment span if not added to the Activity ([#1813](https://github.com/getsentry/sentry-java/pull/1813))

## 5.4.0

### Features

- Add `graphql-java` instrumentation ([#1777](https://github.com/getsentry/sentry-java/pull/1777))

### Fixes

- Do not crash when event processors throw a lower level Throwable class ([#1800](https://github.com/getsentry/sentry-java/pull/1800))
- ActivityFramesTracker does not throw if Activity has no observers ([#1799](https://github.com/getsentry/sentry-java/pull/1799))

## 5.3.0

### Features

- Add datasource tracing with P6Spy ([#1784](https://github.com/getsentry/sentry-java/pull/1784))

### Fixes

- ActivityFramesTracker does not throw if Activity has not been added ([#1782](https://github.com/getsentry/sentry-java/pull/1782))
- PerformanceAndroidEventProcessor uses up to date isTracingEnabled set on Configuration callback ([#1786](https://github.com/getsentry/sentry-java/pull/1786))

## 5.2.4

### Fixes

- Window.FEATURE_NO_TITLE does not work when using activity traces ([#1769](https://github.com/getsentry/sentry-java/pull/1769))
- unregister UncaughtExceptionHandler on close ([#1770](https://github.com/getsentry/sentry-java/pull/1770))

## 5.2.3

### Fixes

- Make ActivityFramesTracker operations thread-safe ([#1762](https://github.com/getsentry/sentry-java/pull/1762))
- Clone Scope Contexts ([#1763](https://github.com/getsentry/sentry-java/pull/1763))
- Bump: AGP to 7.0.3 ([#1765](https://github.com/getsentry/sentry-java/pull/1765))

## 5.2.2

### Fixes

- Close HostnameCache#executorService on SentryClient#close ([#1757](https://github.com/getsentry/sentry-java/pull/1757))

## 5.2.1

### Features

- Add isCrashedLastRun support ([#1739](https://github.com/getsentry/sentry-java/pull/1739))
- Attach Java vendor and version to events and transactions ([#1703](https://github.com/getsentry/sentry-java/pull/1703))

### Fixes

- Handle exception if Context.registerReceiver throws ([#1747](https://github.com/getsentry/sentry-java/pull/1747))

## 5.2.0

### Features

- Allow setting proguard via Options and/or external resources ([#1728](https://github.com/getsentry/sentry-java/pull/1728))
- Add breadcrumbs for the Apollo integration ([#1726](https://github.com/getsentry/sentry-java/pull/1726))

### Fixes

- Don't set lastEventId for transactions ([#1727](https://github.com/getsentry/sentry-java/pull/1727))
- ActivityLifecycleIntegration#appStartSpan memory leak ([#1732](https://github.com/getsentry/sentry-java/pull/1732))

## 5.2.0-beta.3

### Features

- Add "data" to spans ([#1717](https://github.com/getsentry/sentry-java/pull/1717))

### Fixes

- Check at runtime if AndroidX.Core is available ([#1718](https://github.com/getsentry/sentry-java/pull/1718))
- Should not capture unfinished transaction ([#1719](https://github.com/getsentry/sentry-java/pull/1719))

## 5.2.0-beta.2

### Fixes

- Bump AGP to 7.0.2 ([#1650](https://github.com/getsentry/sentry-java/pull/1650))
- Drop spans in BeforeSpanCallback. ([#1713](https://github.com/getsentry/sentry-java/pull/1713))

## 5.2.0-beta.1

### Features

- Add tracestate HTTP header support ([#1683](https://github.com/getsentry/sentry-java/pull/1683))
- Add option to filter which origins receive tracing headers ([#1698](https://github.com/getsentry/sentry-java/pull/1698))
- Include unfinished spans in transaction ([#1699](https://github.com/getsentry/sentry-java/pull/1699))
- Add static helpers for creating breadcrumbs ([#1702](https://github.com/getsentry/sentry-java/pull/1702))
- Performance support for Android Apollo ([#1705](https://github.com/getsentry/sentry-java/pull/1705))

### Fixes

- Move tags from transaction.contexts.trace.tags to transaction.tags ([#1700](https://github.com/getsentry/sentry-java/pull/1700))

Breaking changes:

- Updated proguard keep rule for enums, which affects consumer application code ([#1694](https://github.com/getsentry/sentry-java/pull/1694))

## 5.1.2

### Fixes

- Servlet 3.1 compatibility issue ([#1681](https://github.com/getsentry/sentry-java/pull/1681))
- Do not drop Contexts key if Collection, Array or Char ([#1680](https://github.com/getsentry/sentry-java/pull/1680))

## 5.1.1

### Features

- Add support for async methods in Spring MVC ([#1652](https://github.com/getsentry/sentry-java/pull/1652))
- Add secondary constructor taking IHub to SentryOkHttpInterceptor ([#1657](https://github.com/getsentry/sentry-java/pull/1657))
- Merge external map properties ([#1656](https://github.com/getsentry/sentry-java/pull/1656))

### Fixes

- Remove onActivityPreCreated call in favor of onActivityCreated ([#1661](https://github.com/getsentry/sentry-java/pull/1661))
- Do not crash if SENSOR_SERVICE throws ([#1655](https://github.com/getsentry/sentry-java/pull/1655))
- Make sure scope is popped when processing request results in exception ([#1665](https://github.com/getsentry/sentry-java/pull/1665))

## 5.1.0

### Features

- Spring WebClient integration ([#1621](https://github.com/getsentry/sentry-java/pull/1621))
- OpenFeign integration ([#1632](https://github.com/getsentry/sentry-java/pull/1632))
- Add more convenient way to pass BeforeSpanCallback in OpenFeign integration ([#1637](https://github.com/getsentry/sentry-java/pull/1637))

### Fixes

- Bump: sentry-native to 0.4.12 ([#1651](https://github.com/getsentry/sentry-java/pull/1651))

## 5.1.0-beta.9

- No documented changes.

## 5.1.0-beta.8

### Features

- Generate Sentry BOM ([#1486](https://github.com/getsentry/sentry-java/pull/1486))

## 5.1.0-beta.7

### Features

- Slow/Frozen frames metrics ([#1609](https://github.com/getsentry/sentry-java/pull/1609))

## 5.1.0-beta.6

### Features

- Add request body extraction for Spring MVC integration ([#1595](https://github.com/getsentry/sentry-java/pull/1595))

### Fixes

- set min sdk version of sentry-android-fragment to API 14 ([#1608](https://github.com/getsentry/sentry-java/pull/1608))
- Ser/Deser of the UserFeedback from cached envelope ([#1611](https://github.com/getsentry/sentry-java/pull/1611))

## 5.1.0-beta.5

### Fixes

- Make SentryAppender non-final for Log4j2 and Logback ([#1603](https://github.com/getsentry/sentry-java/pull/1603))
- Do not throw IAE when tracing header contain invalid trace id ([#1605](https://github.com/getsentry/sentry-java/pull/1605))

## 5.1.0-beta.4

### Fixes

- Update sentry-native to 0.4.11 ([#1591](https://github.com/getsentry/sentry-java/pull/1591))

## 5.1.0-beta.3

### Features

- Spring Webflux integration ([#1529](https://github.com/getsentry/sentry-java/pull/1529))

## 5.1.0-beta.2

### Features

- Support transaction waiting for children to finish. ([#1535](https://github.com/getsentry/sentry-java/pull/1535))
- Capture logged marker in log4j2 and logback appenders ([#1551](https://github.com/getsentry/sentry-java/pull/1551))
- Allow clearing of attachments in the scope ([#1562](https://github.com/getsentry/sentry-java/pull/1562))
- Set mechanism type in SentryExceptionResolver ([#1556](https://github.com/getsentry/sentry-java/pull/1556))
- Perf. for fragments ([#1528](https://github.com/getsentry/sentry-java/pull/1528))

### Fixes

- Handling missing Spring Security on classpath on Java 8 ([#1552](https://github.com/getsentry/sentry-java/pull/1552))
- Use a different method to get strings from JNI, and avoid excessive Stack Space usage. ([#1214](https://github.com/getsentry/sentry-java/pull/1214))
- Add data field to SentrySpan ([#1555](https://github.com/getsentry/sentry-java/pull/1555))
- Clock drift issue when calling DateUtils#getDateTimeWithMillisPrecision ([#1557](https://github.com/getsentry/sentry-java/pull/1557))
- Prefer snake case for HTTP integration data keys ([#1559](https://github.com/getsentry/sentry-java/pull/1559))
- Assign lastEventId only if event was queued for submission ([#1565](https://github.com/getsentry/sentry-java/pull/1565))

## 5.1.0-beta.1

### Features

- Measure app start time ([#1487](https://github.com/getsentry/sentry-java/pull/1487))
- Automatic breadcrumbs logging for fragment lifecycle ([#1522](https://github.com/getsentry/sentry-java/pull/1522))

## 5.0.1

### Fixes

- Sources and Javadoc artifacts were mixed up ([#1515](https://github.com/getsentry/sentry-java/pull/1515))

## 5.0.0

This release brings many improvements but also new features:

- OkHttp Interceptor for Android ([#1330](https://github.com/getsentry/sentry-java/pull/1330))
- GraalVM Native Image Compatibility ([#1329](https://github.com/getsentry/sentry-java/pull/1329))
- Add option to ignore exceptions by type ([#1352](https://github.com/getsentry/sentry-java/pull/1352))
- Enrich transactions with device contexts ([#1430](https://github.com/getsentry/sentry-java/pull/1430)) ([#1469](https://github.com/getsentry/sentry-java/pull/1469))
- Better interoperability with Kotlin null-safety ([#1439](https://github.com/getsentry/sentry-java/pull/1439)) and ([#1462](https://github.com/getsentry/sentry-java/pull/1462))
- Add coroutines support ([#1479](https://github.com/getsentry/sentry-java/pull/1479))
- OkHttp callback for Customising the Span ([#1478](https://github.com/getsentry/sentry-java/pull/1478))
- Add breadcrumb in Spring RestTemplate integration ([#1481](https://github.com/getsentry/sentry-java/pull/1481))

Breaking changes:

- Migration Guide for [Java](https://docs.sentry.io/platforms/java/migration/)
- Migration Guide for [Android](https://docs.sentry.io/platforms/android/migration/)

Other fixes:

- Fix: Add attachmentType to envelope ser/deser. ([#1504](https://github.com/getsentry/sentry-java/pull/1504))

Thank you:

- @maciejwalkowiak for coding most of it.

## 5.0.0-beta.7

### Fixes


- Ref: Deprecate SentryBaseEvent#getOriginThrowable and add SentryBaseEvent#getThrowableMechanism ([#1502](https://github.com/getsentry/sentry-java/pull/1502))
- Graceful Shutdown flushes event instead of Closing SDK ([#1500](https://github.com/getsentry/sentry-java/pull/1500))
- Do not append threads that come from the EnvelopeFileObserver ([#1501](https://github.com/getsentry/sentry-java/pull/1501))
- Ref: Deprecate cacheDirSize and add maxCacheItems ([#1499](https://github.com/getsentry/sentry-java/pull/1499))
- Append all threads if Hint is Cached but attachThreads is enabled ([#1503](https://github.com/getsentry/sentry-java/pull/1503))

## 5.0.0-beta.6

### Features

- Add secondary constructor to SentryOkHttpInterceptor ([#1491](https://github.com/getsentry/sentry-java/pull/1491))
- Add option to enable debug mode in Log4j2 integration ([#1492](https://github.com/getsentry/sentry-java/pull/1492))

### Fixes

- Ref: Replace clone() with copy constructor ([#1496](https://github.com/getsentry/sentry-java/pull/1496))

## 5.0.0-beta.5

### Features

- OkHttp callback for Customising the Span ([#1478](https://github.com/getsentry/sentry-java/pull/1478))
- Add breadcrumb in Spring RestTemplate integration ([#1481](https://github.com/getsentry/sentry-java/pull/1481))
- Add coroutines support ([#1479](https://github.com/getsentry/sentry-java/pull/1479))

### Fixes

- Cloning Stack ([#1483](https://github.com/getsentry/sentry-java/pull/1483))

## 5.0.0-beta.4

### Fixes

- Enrich Transactions with Context Data ([#1469](https://github.com/getsentry/sentry-java/pull/1469))
- Bump: Apache HttpClient to 5.0.4 ([#1476](https://github.com/getsentry/sentry-java/pull/1476))

## 5.0.0-beta.3

### Fixes

- Handling immutable collections on SentryEvent and protocol objects ([#1468](https://github.com/getsentry/sentry-java/pull/1468))
- Associate event with transaction when thrown exception is not a direct cause ([#1463](https://github.com/getsentry/sentry-java/pull/1463))
- Ref: nullability annotations to Sentry module ([#1439](https://github.com/getsentry/sentry-java/pull/1439)) and ([#1462](https://github.com/getsentry/sentry-java/pull/1462))
- NPE when adding Context Data with null values for log4j2 ([#1465](https://github.com/getsentry/sentry-java/pull/1465))

## 5.0.0-beta.2

### Fixes

- sentry-android-timber package sets sentry.java.android.timber as SDK name ([#1456](https://github.com/getsentry/sentry-java/pull/1456))
- When AppLifecycleIntegration is closed, it should remove observer using UI thread ([#1459](https://github.com/getsentry/sentry-java/pull/1459))
- Bump: AGP to 4.2.0 ([#1460](https://github.com/getsentry/sentry-java/pull/1460))

Breaking Changes:

- Remove: Settings.Secure.ANDROID_ID in favor of generated installationId ([#1455](https://github.com/getsentry/sentry-java/pull/1455))
- Rename: enableSessionTracking to enableAutoSessionTracking ([#1457](https://github.com/getsentry/sentry-java/pull/1457))

## 5.0.0-beta.1

### Fixes

- Ref: Refactor converting HttpServletRequest to Sentry Request in Spring integration ([#1387](https://github.com/getsentry/sentry-java/pull/1387))
- Bump: sentry-native to 0.4.9 ([#1431](https://github.com/getsentry/sentry-java/pull/1431))
- Activity tracing auto instrumentation for Android API < 29 ([#1402](https://github.com/getsentry/sentry-java/pull/1402))
- use connection and read timeouts in ApacheHttpClient based transport ([#1397](https://github.com/getsentry/sentry-java/pull/1397))
- set correct transaction status for unhandled exceptions in SentryTracingFilter ([#1406](https://github.com/getsentry/sentry-java/pull/1406))
- handle network errors in SentrySpanClientHttpRequestInterceptor ([#1407](https://github.com/getsentry/sentry-java/pull/1407))
- set scope on transaction ([#1409](https://github.com/getsentry/sentry-java/pull/1409))
- set status and associate events with transactions ([#1426](https://github.com/getsentry/sentry-java/pull/1426))
- Do not set free memory and is low memory fields when it's a NDK hard crash ([#1399](https://github.com/getsentry/sentry-java/pull/1399))
- Apply user from the scope to transaction ([#1424](https://github.com/getsentry/sentry-java/pull/1424))
- Pass maxBreadcrumbs config. to sentry-native ([#1425](https://github.com/getsentry/sentry-java/pull/1425))
- Run event processors and enrich transactions with contexts ([#1430](https://github.com/getsentry/sentry-java/pull/1430))
- Set Span status for OkHttp integration ([#1447](https://github.com/getsentry/sentry-java/pull/1447))
- Set user on transaction in Spring & Spring Boot integrations ([#1443](https://github.com/getsentry/sentry-java/pull/1443))

## 4.4.0-alpha.2

### Features

- Add option to ignore exceptions by type ([#1352](https://github.com/getsentry/sentry-java/pull/1352))
- Sentry closes Android NDK and ShutdownHook integrations ([#1358](https://github.com/getsentry/sentry-java/pull/1358))
- Allow inheritance of SentryHandler class in sentry-jul package([#1367](https://github.com/getsentry/sentry-java/pull/1367))
- Make NoOpHub public ([#1379](https://github.com/getsentry/sentry-java/pull/1379))
- Configure max spans per transaction ([#1394](https://github.com/getsentry/sentry-java/pull/1394))

### Fixes

- Bump: Upgrade Apache HttpComponents Core to 5.0.3 ([#1375](https://github.com/getsentry/sentry-java/pull/1375))
- NPE when MDC contains null values (sentry-logback) ([#1364](https://github.com/getsentry/sentry-java/pull/1364))
- Avoid NPE when MDC contains null values (sentry-jul) ([#1385](https://github.com/getsentry/sentry-java/pull/1385))
- Accept only non null value maps ([#1368](https://github.com/getsentry/sentry-java/pull/1368))
- Do not bind transactions to scope by default. ([#1376](https://github.com/getsentry/sentry-java/pull/1376))
- Hub thread safety ([#1388](https://github.com/getsentry/sentry-java/pull/1388))
- SentryTransactionAdvice should operate on the new scope ([#1389](https://github.com/getsentry/sentry-java/pull/1389))

## 4.4.0-alpha.1

### Features

- Add an overload for `startTransaction` that sets the created transaction to the Scope ([#1313](https://github.com/getsentry/sentry-java/pull/1313))
- Set SDK version on Transactions ([#1307](https://github.com/getsentry/sentry-java/pull/1307))
- GraalVM Native Image Compatibility ([#1329](https://github.com/getsentry/sentry-java/pull/1329))
- Add OkHttp client application interceptor ([#1330](https://github.com/getsentry/sentry-java/pull/1330))

### Fixes

- Bump: sentry-native to 0.4.8
- Ref: Separate user facing and protocol classes in the Performance feature ([#1304](https://github.com/getsentry/sentry-java/pull/1304))
- Use logger set on SentryOptions in GsonSerializer ([#1308](https://github.com/getsentry/sentry-java/pull/1308))
- Use the bindToScope correctly
- Allow 0.0 to be set on tracesSampleRate ([#1328](https://github.com/getsentry/sentry-java/pull/1328))
- set "java" platform to transactions ([#1332](https://github.com/getsentry/sentry-java/pull/1332))
- Allow disabling tracing through SentryOptions ([#1337](https://github.com/getsentry/sentry-java/pull/1337))

## 4.3.0

### Features

- Activity tracing auto instrumentation

### Fixes

- Aetting in-app-includes from external properties ([#1291](https://github.com/getsentry/sentry-java/pull/1291))
- Initialize Sentry in Logback appender when DSN is not set in XML config ([#1296](https://github.com/getsentry/sentry-java/pull/1296))
- JUL integration SDK name ([#1293](https://github.com/getsentry/sentry-java/pull/1293))

## 4.2.0

### Features

- Improve EventProcessor nullability annotations ([#1229](https://github.com/getsentry/sentry-java/pull/1229)).
- Add ability to flush events synchronously.
- Support @SentrySpan and @SentryTransaction on classes and interfaces. ([#1243](https://github.com/getsentry/sentry-java/pull/1243))
- Do not serialize empty collections and maps ([#1245](https://github.com/getsentry/sentry-java/pull/1245))
- Integration interface better compatibility with Kotlin null-safety
- Simplify Sentry configuration in Spring integration ([#1259](https://github.com/getsentry/sentry-java/pull/1259))
- Simplify configuring Logback integration when environment variable with the DSN is not set ([#1271](https://github.com/getsentry/sentry-java/pull/1271))
- Add Request to the Scope. [#1270](https://github.com/getsentry/sentry-java/pull/1270))
- Optimize SentryTracingFilter when hub is disabled.

### Fixes

- Bump: sentry-native to 0.4.7
- Optimize DuplicateEventDetectionEventProcessor performance ([#1247](https://github.com/getsentry/sentry-java/pull/1247)).
- Prefix sdk.package names with io.sentry ([#1249](https://github.com/getsentry/sentry-java/pull/1249))
- Remove experimental annotation for Attachment ([#1257](https://github.com/getsentry/sentry-java/pull/1257))
- Mark stacktrace as snapshot if captured at arbitrary moment ([#1231](https://github.com/getsentry/sentry-java/pull/1231))
- Disable Gson HTML escaping
- Make the ANR Atomic flags immutable
- Prevent NoOpHub from creating heavy SentryOptions objects ([#1272](https://github.com/getsentry/sentry-java/pull/1272))
- SentryTransaction#getStatus NPE ([#1273](https://github.com/getsentry/sentry-java/pull/1273))
- Discard unfinished Spans before sending them over to Sentry ([#1279](https://github.com/getsentry/sentry-java/pull/1279))
- Interrupt the thread in QueuedThreadPoolExecutor ([#1276](https://github.com/getsentry/sentry-java/pull/1276))
- SentryTransaction#finish should not clear another transaction from the scope ([#1278](https://github.com/getsentry/sentry-java/pull/1278))

Breaking Changes:
- Enchancement: SentryExceptionResolver should not send handled errors by default ([#1248](https://github.com/getsentry/sentry-java/pull/1248)).
- Ref: Simplify RestTemplate instrumentation ([#1246](https://github.com/getsentry/sentry-java/pull/1246))
- Enchancement: Add overloads for startTransaction taking op and description ([#1244](https://github.com/getsentry/sentry-java/pull/1244))

## 4.1.0

### Features

- Improve Kotlin compatibility for SdkVersion ([#1213](https://github.com/getsentry/sentry-java/pull/1213))
- Support logging via JUL ([#1211](https://github.com/getsentry/sentry-java/pull/1211))

### Fixes

- Returning Sentry trace header from Span ([#1217](https://github.com/getsentry/sentry-java/pull/1217))
- Remove misleading error logs ([#1222](https://github.com/getsentry/sentry-java/pull/1222))

## 4.0.0

This release brings the Sentry Performance feature to Java SDK, Spring, Spring Boot, and Android integrations. Read more in the reference documentation:

- [Performance for Java](https://docs.sentry.io/platforms/java/performance/)
- [Performance for Spring](https://docs.sentry.io/platforms/java/guides/spring/)
- [Performance for Spring Boot](https://docs.sentry.io/platforms/java/guides/spring-boot/)
- [Performance for Android](https://docs.sentry.io/platforms/android/performance/)

### Other improvements:

#### Core:

- Improved loading external configuration:
  - Load `sentry.properties` from the application's current working directory ([#1046](https://github.com/getsentry/sentry-java/pull/1046))
  - Resolve `in-app-includes`, `in-app-excludes`, `tags`, `debug`, `uncaught.handler.enabled` parameters from the external configuration
- Set global tags on SentryOptions and load them from external configuration ([#1066](https://github.com/getsentry/sentry-java/pull/1066))
- Add support for attachments ([#1082](https://github.com/getsentry/sentry-java/pull/1082))
- Resolve `servername` from the localhost address
- Simplified transport configuration through setting `TransportFactory` instead of `ITransport` on SentryOptions ([#1124](https://github.com/getsentry/sentry-java/pull/1124))

#### Spring Boot:

- Add the ability to register multiple `OptionsConfiguration` beans ([#1093](https://github.com/getsentry/sentry-java/pull/1093))
- Initialize Logback after context refreshes ([#1129](https://github.com/getsentry/sentry-java/pull/1129))

#### Android:

- Add `isSideLoaded` and `installerStore` tags automatically (Where your App. was installed from eg Google Play, Amazon Store, downloaded APK, etc...)
- Bump: sentry-native to 0.4.6
- Bump: Gradle to 6.8.1 and AGP to 4.1.2

## 4.0.0-beta.1

### Features

- Add addToTransactions to Attachment ([#1191](https://github.com/getsentry/sentry-java/pull/1191))
- Support SENTRY_TRACES_SAMPLE_RATE conf. via env variables ([#1171](https://github.com/getsentry/sentry-java/pull/1171))
- Pass request to CustomSamplingContext in Spring integration ([#1172](https://github.com/getsentry/sentry-java/pull/1172))
- Move `SentrySpanClientHttpRequestInterceptor` to Spring module ([#1181](https://github.com/getsentry/sentry-java/pull/1181))
- Add overload for `transaction/span.finish(SpanStatus)` ([#1182](https://github.com/getsentry/sentry-java/pull/1182))
- Simplify registering traces sample callback in Spring integration ([#1184](https://github.com/getsentry/sentry-java/pull/1184))
- Polish Performance API ([#1165](https://github.com/getsentry/sentry-java/pull/1165))
- Set "debug" through external properties ([#1186](https://github.com/getsentry/sentry-java/pull/1186))
- Simplify Spring integration ([#1188](https://github.com/getsentry/sentry-java/pull/1188))
- Init overload with dsn ([#1195](https://github.com/getsentry/sentry-java/pull/1195))
- Enable Kotlin map-like access on CustomSamplingContext ([#1192](https://github.com/getsentry/sentry-java/pull/1192))
- Auto register custom ITransportFactory in Spring integration ([#1194](https://github.com/getsentry/sentry-java/pull/1194))
- Improve Kotlin property access in Performance API ([#1193](https://github.com/getsentry/sentry-java/pull/1193))
- Copy options tags to transactions ([#1198](https://github.com/getsentry/sentry-java/pull/1198))
- Add convenient method for accessing event's throwable ([#1202](https://github.com/getsentry/sentry-java/pull/1202))

### Fixes

- Ref: Set SpanContext on SentryTransaction to avoid potential NPE ([#1173](https://github.com/getsentry/sentry-java/pull/1173))
- Free Local Refs manually due to Android local ref. count limits
- Bring back support for setting transaction name without ongoing transaction ([#1183](https://github.com/getsentry/sentry-java/pull/1183))

## 4.0.0-alpha.3

### Features

- Improve ITransaction and ISpan null-safety compatibility ([#1161](https://github.com/getsentry/sentry-java/pull/1161))
- Automatically assign span context to captured events ([#1156](https://github.com/getsentry/sentry-java/pull/1156))
- Autoconfigure Apache HttpClient 5 based Transport in Spring Boot integration ([#1143](https://github.com/getsentry/sentry-java/pull/1143))
- Send user.ip_address = {{auto}} when sendDefaultPii is true ([#1015](https://github.com/getsentry/sentry-java/pull/1015))
- Read tracesSampleRate from AndroidManifest
- OutboxSender supports all envelope item types ([#1158](https://github.com/getsentry/sentry-java/pull/1158))
- Read `uncaught.handler.enabled` property from the external configuration
- Resolve servername from the localhost address
- Add maxAttachmentSize to SentryOptions ([#1138](https://github.com/getsentry/sentry-java/pull/1138))
- Drop invalid attachments ([#1134](https://github.com/getsentry/sentry-java/pull/1134))
- Set isSideLoaded info tags
- Add non blocking Apache HttpClient 5 based Transport ([#1136](https://github.com/getsentry/sentry-java/pull/1136))

### Fixes

- Ref: Make Attachment immutable ([#1120](https://github.com/getsentry/sentry-java/pull/1120))
- Ref: using Calendar to generate Dates
- Ref: Return NoOpTransaction instead of null ([#1126](https://github.com/getsentry/sentry-java/pull/1126))
- Ref: `ITransport` implementations are now responsible for executing request in asynchronous or synchronous way ([#1118](https://github.com/getsentry/sentry-java/pull/1118))
- Ref: Add option to set `TransportFactory` instead of `ITransport` on `SentryOptions` ([#1124](https://github.com/getsentry/sentry-java/pull/1124))
- Ref: Simplify ITransport creation in ITransportFactory ([#1135](https://github.com/getsentry/sentry-java/pull/1135))
- Fixes and Tests: Session serialization and deserialization
- Inheriting sampling decision from parent ([#1100](https://github.com/getsentry/sentry-java/pull/1100))
- Exception only sets a stack trace if there are frames
- Initialize Logback after context refreshes ([#1129](https://github.com/getsentry/sentry-java/pull/1129))
- Do not crash when passing null values to @Nullable methods, eg User and Scope
- Resolving dashed properties from external configuration
- Consider {{ auto }} as a default ip address ([#1015](https://github.com/getsentry/sentry-java/pull/1015))
- Set release and environment on Transactions ([#1152](https://github.com/getsentry/sentry-java/pull/1152))
- Do not set transaction on the scope automatically

## 4.0.0-alpha.2

### Features

- Add basic support for attachments ([#1082](https://github.com/getsentry/sentry-java/pull/1082))
- Set transaction name on events and transactions sent using Spring integration ([#1067](https://github.com/getsentry/sentry-java/pull/1067))
- Set global tags on SentryOptions and load them from external configuration ([#1066](https://github.com/getsentry/sentry-java/pull/1066))
- Add API validator and remove deprecated methods
- Add more convenient method to start a child span ([#1073](https://github.com/getsentry/sentry-java/pull/1073))
- Autoconfigure traces callback in Spring Boot integration ([#1074](https://github.com/getsentry/sentry-java/pull/1074))
- Resolve in-app-includes and in-app-excludes parameters from the external configuration
- Make InAppIncludesResolver public ([#1084](https://github.com/getsentry/sentry-java/pull/1084))
- Add the ability to register multiple OptionsConfiguration beans ([#1093](https://github.com/getsentry/sentry-java/pull/1093))
- Database query tracing with datasource-proxy ([#1095](https://github.com/getsentry/sentry-java/pull/1095))

### Fixes

- Ref: Refactor resolving SpanContext for Throwable ([#1068](https://github.com/getsentry/sentry-java/pull/1068))
- Ref: Change "op" to "operation" in @SentrySpan and @SentryTransaction
- Remove method reference in SentryEnvelopeItem ([#1091](https://github.com/getsentry/sentry-java/pull/1091))
- Set current thread only if there are no exceptions
- SentryOptions creates GsonSerializer by default
- Append DebugImage list if event already has it
- Sort breadcrumbs by Date if there are breadcrumbs already in the event

## 4.0.0-alpha.1

### Features

- Load `sentry.properties` from the application's current working directory ([#1046](https://github.com/getsentry/sentry-java/pull/1046))
- Performance monitoring ([#971](https://github.com/getsentry/sentry-java/pull/971))
- Performance monitoring for Spring Boot applications ([#971](https://github.com/getsentry/sentry-java/pull/971))

### Fixes

- Ref: Refactor JSON deserialization ([#1047](https://github.com/getsentry/sentry-java/pull/1047))

## 3.2.1

### Fixes

- Set current thread only if theres no exceptions ([#1064](https://github.com/getsentry/sentry-java/pull/1064))
- Append DebugImage list if event already has it ([#1092](https://github.com/getsentry/sentry-java/pull/1092))
- Sort breadcrumbs by Date if there are breadcrumbs already in the event ([#1094](https://github.com/getsentry/sentry-java/pull/1094))
- Free Local Refs manually due to Android local ref. count limits  ([#1179](https://github.com/getsentry/sentry-java/pull/1179))

## 3.2.0

### Features

- Expose a Module (Debug images) Loader for Android thru sentry-native ([#1043](https://github.com/getsentry/sentry-java/pull/1043))
- Added java doc to protocol classes based on sentry-data-schemes project ([#1045](https://github.com/getsentry/sentry-java/pull/1045))
- Make SentryExceptionResolver Order configurable to not send handled web exceptions ([#1008](https://github.com/getsentry/sentry-java/pull/1008))
- Resolve HTTP Proxy parameters from the external configuration ([#1028](https://github.com/getsentry/sentry-java/pull/1028))
- Sentry NDK integration is compiled against default NDK version based on AGP's version ([#1048](https://github.com/getsentry/sentry-java/pull/1048))

### Fixes

- Bump: AGP 4.1.1 ([#1040](https://github.com/getsentry/sentry-java/pull/1040))
- Update to sentry-native 0.4.4 and fix shared library builds ([#1039](https://github.com/getsentry/sentry-java/pull/1039))
- use neutral Locale for String operations ([#1033](https://github.com/getsentry/sentry-java/pull/1033))
- Clean up JNI code and properly free strings ([#1050](https://github.com/getsentry/sentry-java/pull/1050))
- set userId for hard-crashes if no user is set ([#1049](https://github.com/getsentry/sentry-java/pull/1049))

## 3.1.3

### Fixes

- Fix broken NDK integration on 3.1.2 (release failed on packaging a .so file)
- Increase max cached events to 30 ([#1029](https://github.com/getsentry/sentry-java/pull/1029))
- Normalize DSN URI ([#1030](https://github.com/getsentry/sentry-java/pull/1030))

## 3.1.2

### Features

- Manually capturing User Feedback
- Set environment to "production" by default.
- Make public the Breadcrumb constructor that accepts a Date ([#1012](https://github.com/getsentry/sentry-java/pull/1012))

### Fixes

- ref: Validate event id on user feedback submission

## 3.1.1

### Features

- Bind logging related SentryProperties to Slf4j Level instead of Logback to improve Log4j2 compatibility

### Fixes

- Prevent Logback and Log4j2 integrations from re-initializing Sentry when Sentry is already initialized
- Make sure HttpServletRequestSentryUserProvider runs by default before custom SentryUserProvider beans
- Fix setting up Sentry in Spring Webflux annotation by changing the scope of Spring WebMvc related dependencies

## 3.1.0

### Features

- Make getThrowable public and improve set contexts ([#967](https://github.com/getsentry/sentry-java/pull/967))
- Accepted quoted values in properties from external configuration ([#972](https://github.com/getsentry/sentry-java/pull/972))

### Fixes

- Auto-Configure `inAppIncludes` in Spring Boot integration ([#966](https://github.com/getsentry/sentry-java/pull/966))
- Bump: Android Gradle Plugin 4.0.2 ([#968](https://github.com/getsentry/sentry-java/pull/968))
- Don't require `sentry.dsn` to be set when using `io.sentry:sentry-spring-boot-starter` and `io.sentry:sentry-logback` together ([#965](https://github.com/getsentry/sentry-java/pull/965))
- Remove chunked streaming mode ([#974](https://github.com/getsentry/sentry-java/pull/974))
- Android 11 + targetSdkVersion 30 crashes Sentry on start ([#977](https://github.com/getsentry/sentry-java/pull/977))

## 3.0.0

## Java + Android

This release marks the re-unification of Java and Android SDK code bases.
It's based on the Android 2.0 SDK, which implements [Sentry's unified API](https://develop.sentry.dev/sdk/unified-api/).

Considerable changes were done, which include a lot of improvements. More are covered below, but the highlights are:

- Improved `log4j2` integration
  - Capture breadcrumbs for level INFO and higher
  - Raises event for ERROR and higher.
  - Minimum levels are configurable.
  - Optionally initializes the SDK via appender.xml
- Dropped support to `log4j`.
- Improved `logback` integration
  - Capture breadcrumbs for level INFO and higher
  - Raises event for ERROR and higher.
  - Minimum levels are configurable.
  - Optionally initializes the SDK via appender.xml
  - Configurable via Spring integration if both are enabled
- Spring
  - No more duplicate events with Spring and logback
  - Auto initalizes if DSN is available
  - Configuration options available with auto complete
- Google App Engine support dropped

## What’s Changed

- Callback to validate SSL certificate ([#944](https://github.com/getsentry/sentry-java/pull/944))
- Attach stack traces enabled by default

### Android specific

- Release health enabled by default for Android
- Sync of Scopes for Java -> Native (NDK)
- Bump Sentry-Native v0.4.2
- Android 11 Support

[Android migration docs](https://docs.sentry.io/platforms/android/migration/#migrating-from-sentry-android-2x-to-sentry-android-3x)

### Java specific

- Unified API for Java SDK and integrations (Spring, Spring boot starter, Servlet, Logback, Log4j2)

New Java [docs](https://docs.sentry.io/platforms/java/) are live and being improved.

## Acquisition

Packages were released on [`bintray sentry-java`](https://dl.bintray.com/getsentry/sentry-java/io/sentry/), [`bintray sentry-android`](https://dl.bintray.com/getsentry/sentry-android/io/sentry/), [`jcenter`](https://jcenter.bintray.com/io/sentry/) and [`mavenCentral`](https://repo.maven.apache.org/maven2/io/sentry/)

## Where is the Java 1.7 code base?

The previous Java releases, are all available in this repository through the tagged releases.
## 3.0.0-beta.1

## What’s Changed

- feat: ssl support ([#944](https://github.com/getsentry/sentry-java/pull/944)) @ninekaw9 @marandaneto
- feat: sync Java to C ([#937](https://github.com/getsentry/sentry-java/pull/937)) @bruno-garcia @marandaneto
- feat: Auto-configure Logback appender in Spring Boot integration. ([#938](https://github.com/getsentry/sentry-java/pull/938)) @maciejwalkowiak
- feat: Add Servlet integration. ([#935](https://github.com/getsentry/sentry-java/pull/935)) @maciejwalkowiak
- fix: Pop scope at the end of the request in Spring integration. ([#936](https://github.com/getsentry/sentry-java/pull/936)) @maciejwalkowiak
- bump: Upgrade Spring Boot to 2.3.4. ([#932](https://github.com/getsentry/sentry-java/pull/932)) @maciejwalkowiak
- fix: Do not set cookies when send pii is set to false. ([#931](https://github.com/getsentry/sentry-java/pull/931)) @maciejwalkowiak

Packages were released on [`bintray sentry-java`](https://dl.bintray.com/getsentry/sentry-java/io/sentry/), [`bintray sentry-android`](https://dl.bintray.com/getsentry/sentry-android/io/sentry/), [`jcenter`](https://jcenter.bintray.com/io/sentry/) and [`mavenCentral`](https://repo.maven.apache.org/maven2/io/sentry/)

We'd love to get feedback.

## 3.0.0-alpha.3

### Features

- Enable attach stack traces and disable attach threads by default ([#921](https://github.com/getsentry/sentry-java/pull/921)) @marandaneto

### Fixes

- Bump sentry-native to 0.4.2 ([#926](https://github.com/getsentry/sentry-java/pull/926)) @marandaneto
- ref: remove log level as RN do not use it anymore ([#924](https://github.com/getsentry/sentry-java/pull/924)) @marandaneto
- Read sample rate correctly from manifest meta data ([#923](https://github.com/getsentry/sentry-java/pull/923)) @marandaneto

Packages were released on [`bintray sentry-android`](https://dl.bintray.com/getsentry/sentry-android/io/sentry/) and [`bintray sentry-java`](https://dl.bintray.com/getsentry/sentry-java/io/sentry/)

We'd love to get feedback.

## 3.0.0-alpha.2

TBD

Packages were released on [bintray](https://dl.bintray.com/getsentry/maven/io/sentry/)

> Note: This release marks the unification of the Java and Android Sentry codebases based on the core of the Android SDK (version 2.x).
Previous releases for the Android SDK (version 2.x) can be found on the now archived: https://github.com/getsentry/sentry-android/

## 3.0.0-alpha.1

### Features

### Fixes


## New releases will happen on a different repository:

https://github.com/getsentry/sentry-java

## What’s Changed

### Features

### Fixes


- feat: enable release health by default

Packages were released on [`bintray`](https://dl.bintray.com/getsentry/sentry-android/io/sentry/sentry-android/), [`jcenter`](https://jcenter.bintray.com/io/sentry/sentry-android/) and [`mavenCentral`](https://repo.maven.apache.org/maven2/io/sentry/sentry-android/)

We'd love to get feedback.

## 2.3.1

### Fixes

- Add main thread checker for the app lifecycle integration ([#525](https://github.com/getsentry/sentry-android/pull/525)) @marandaneto
- Set correct migration link ([#523](https://github.com/getsentry/sentry-android/pull/523)) @fupduck
- Warn about Sentry re-initialization. ([#521](https://github.com/getsentry/sentry-android/pull/521)) @maciejwalkowiak
- Set SDK version in `MainEventProcessor`. ([#513](https://github.com/getsentry/sentry-android/pull/513)) @maciejwalkowiak
- Bump sentry-native to 0.4.0 ([#512](https://github.com/getsentry/sentry-android/pull/512)) @marandaneto
- Bump Gradle to 6.6 and fix linting issues ([#510](https://github.com/getsentry/sentry-android/pull/510)) @marandaneto
- fix(sentry-java): Contexts belong on the Scope ([#504](https://github.com/getsentry/sentry-android/pull/504)) @maciejwalkowiak
- Add tests for verifying scope changes thread isolation ([#508](https://github.com/getsentry/sentry-android/pull/508)) @maciejwalkowiak
- Set `SdkVersion` in default `SentryOptions` created in sentry-core module ([#506](https://github.com/getsentry/sentry-android/pull/506)) @maciejwalkowiak

Packages were released on [`bintray`](https://dl.bintray.com/getsentry/sentry-android/io/sentry/sentry-android/), [`jcenter`](https://jcenter.bintray.com/io/sentry/sentry-android/) and [`mavenCentral`](https://repo.maven.apache.org/maven2/io/sentry/sentry-android/)

We'd love to get feedback.

## 2.3.0

### Features

- Add console application sample. ([#502](https://github.com/getsentry/sentry-android/pull/502)) @maciejwalkowiak
- Log stacktraces in SystemOutLogger ([#498](https://github.com/getsentry/sentry-android/pull/498)) @maciejwalkowiak
- Add method to add breadcrumb with string parameter. ([#501](https://github.com/getsentry/sentry-android/pull/501)) @maciejwalkowiak

### Fixes

- Converting UTC and ISO timestamp when missing Locale/TimeZone do not error ([#505](https://github.com/getsentry/sentry-android/pull/505)) @marandaneto
- Call `Sentry#close` on JVM shutdown. ([#497](https://github.com/getsentry/sentry-android/pull/497)) @maciejwalkowiak
- ref: sentry-core changes for console app ([#473](https://github.com/getsentry/sentry-android/pull/473)) @marandaneto

Obs: If you are using its own instance of `Hub`/`SentryClient` and reflection to set up the SDK to be usable within Libraries, this change may break your code, please fix the renamed classes.

Packages were released on [`bintray`](https://dl.bintray.com/getsentry/sentry-android/io/sentry/sentry-android/), [`jcenter`](https://jcenter.bintray.com/io/sentry/sentry-android/) and [`mavenCentral`](https://repo.maven.apache.org/maven2/io/sentry/sentry-android/)

We'd love to get feedback.

## 2.2.2

### Features

- Add sdk to envelope header ([#488](https://github.com/getsentry/sentry-android/pull/488)) @marandaneto
- Log request if response code is not 200 ([#484](https://github.com/getsentry/sentry-android/pull/484)) @marandaneto

### Fixes

- Bump plugin versions ([#487](https://github.com/getsentry/sentry-android/pull/487)) @marandaneto
- Bump: AGP 4.0.1 ([#486](https://github.com/getsentry/sentry-android/pull/486)) @marandaneto

Packages were released on [`bintray`](https://dl.bintray.com/getsentry/sentry-android/io/sentry/sentry-android/), [`jcenter`](https://jcenter.bintray.com/io/sentry/sentry-android/) and [`mavenCentral`](https://repo.maven.apache.org/maven2/io/sentry/sentry-android/)

We'd love to get feedback.

## 2.2.1

### Fixes

- Timber adds breadcrumb even if event level is < minEventLevel ([#480](https://github.com/getsentry/sentry-android/pull/480)) @marandaneto
- Contexts serializer avoids reflection and fixes desugaring issue ([#478](https://github.com/getsentry/sentry-android/pull/478)) @marandaneto
- clone session before sending to the transport ([#474](https://github.com/getsentry/sentry-android/pull/474)) @marandaneto
- Bump Gradle 6.5.1 ([#479](https://github.com/getsentry/sentry-android/pull/479)) @marandaneto

Packages were released on [`bintray`](https://dl.bintray.com/getsentry/sentry-android/io/sentry/sentry-android/), [`jcenter`](https://jcenter.bintray.com/io/sentry/sentry-android/) and [`mavenCentral`](https://repo.maven.apache.org/maven2/io/sentry/sentry-android/)

We'd love to get feedback.

## 2.2.0

### Fixes

- Negative session sequence if the date is before java date epoch ([#471](https://github.com/getsentry/sentry-android/pull/471)) @marandaneto
- Deserialise unmapped contexts values from envelope ([#470](https://github.com/getsentry/sentry-android/pull/470)) @marandaneto
- Bump: sentry-native 0.3.4 ([#468](https://github.com/getsentry/sentry-android/pull/468)) @marandaneto

- feat: timber integration ([#464](https://github.com/getsentry/sentry-android/pull/464)) @marandaneto

1) To add integrations it requires a [manual initialization](https://docs.sentry.io/platforms/android/#manual-initialization) of the Android SDK.

2) Add the `sentry-android-timber` dependency:

```groovy
implementation 'io.sentry:sentry-android-timber:{version}' // version >= 2.2.0
```

3) Initialize and add the `SentryTimberIntegration`:

```java
SentryAndroid.init(this, options -> {
    // default values:
    // minEventLevel = ERROR
    // minBreadcrumbLevel = INFO
    options.addIntegration(new SentryTimberIntegration());

    // custom values for minEventLevel and minBreadcrumbLevel
    // options.addIntegration(new SentryTimberIntegration(SentryLevel.WARNING, SentryLevel.ERROR));
});
```

4) Use the Timber integration:

```java
try {
    int x = 1 / 0;
} catch (Exception e) {
    Timber.e(e);
}
```

Packages were released on [`bintray`](https://dl.bintray.com/getsentry/sentry-android/io/sentry/sentry-android/), [`jcenter`](https://jcenter.bintray.com/io/sentry/sentry-android/) and [`mavenCentral`](https://repo.maven.apache.org/maven2/io/sentry/sentry-android/)

We'd love to get feedback.

## 2.1.7

### Fixes

- Init native libs if available on SDK init ([#461](https://github.com/getsentry/sentry-android/pull/461)) @marandaneto
- Make JVM target explicit in sentry-core ([#462](https://github.com/getsentry/sentry-android/pull/462)) @dilbernd
- Timestamp with millis from react-native should be in UTC format ([#456](https://github.com/getsentry/sentry-android/pull/456)) @marandaneto
- Bump Gradle to 6.5 ([#454](https://github.com/getsentry/sentry-android/pull/454)) @marandaneto

Packages were released on [`bintray`](https://dl.bintray.com/getsentry/sentry-android/io/sentry/sentry-android/), [`jcenter`](https://jcenter.bintray.com/io/sentry/sentry-android/) and [`mavenCentral`](https://repo.maven.apache.org/maven2/io/sentry/sentry-android/)

We'd love to get feedback.

## 2.1.6

### Fixes

- Do not lookup sentry-debug-meta but instead load it directly ([#445](https://github.com/getsentry/sentry-android/pull/445)) @marandaneto
- Regression on v2.1.5 which can cause a crash on SDK init

Packages were released on [`bintray`](https://dl.bintray.com/getsentry/sentry-android/io/sentry/sentry-android/), [`jcenter`](https://jcenter.bintray.com/io/sentry/sentry-android/) and [`mavenCentral`](https://repo.maven.apache.org/maven2/io/sentry/sentry-android/)

We'd love to get feedback.

## 2.1.5

### Fixes

This version has a severe bug and can cause a crash on SDK init

Please upgrade to https://github.com/getsentry/sentry-android/releases/tag/2.1.6

## 2.1.4

### Features

- Make gzip as default content encoding type ([#433](https://github.com/getsentry/sentry-android/pull/433)) @marandaneto
- Use AGP 4 features ([#366](https://github.com/getsentry/sentry-android/pull/366)) @marandaneto
- Create GH Actions CI for Ubuntu/macOS ([#403](https://github.com/getsentry/sentry-android/pull/403)) @marandaneto
- Make root checker better and minimize false positive ([#417](https://github.com/getsentry/sentry-android/pull/417)) @marandaneto

### Fixes

- bump: sentry-native to 0.3.1 ([#440](https://github.com/getsentry/sentry-android/pull/440)) @marandaneto
- Update last session timestamp ([#437](https://github.com/getsentry/sentry-android/pull/437)) @marandaneto
- Filter trim memory breadcrumbs ([#431](https://github.com/getsentry/sentry-android/pull/431)) @marandaneto

Packages were released on [`bintray`](https://dl.bintray.com/getsentry/sentry-android/io/sentry/sentry-android/), [`jcenter`](https://jcenter.bintray.com/io/sentry/sentry-android/) and [`mavenCentral`](https://repo.maven.apache.org/maven2/io/sentry/sentry-android/)

We'd love to get feedback.

## 2.1.3

### Fixes

This fixes several critical bugs in sentry-android 2.0 and 2.1

- Sentry.init register integrations after creating the main Hub instead of doing it in the main Hub ctor ([#427](https://github.com/getsentry/sentry-android/pull/427)) @marandaneto
- make NoOpLogger public ([#425](https://github.com/getsentry/sentry-android/pull/425)) @marandaneto
- ConnectivityChecker returns connection status and events are not trying to be sent if no connection. ([#420](https://github.com/getsentry/sentry-android/pull/420)) @marandaneto
- thread pool executor is a single thread executor instead of scheduled thread executor ([#422](https://github.com/getsentry/sentry-android/pull/422)) @marandaneto
- Add Abnormal to the Session.State enum as its part of the protocol ([#424](https://github.com/getsentry/sentry-android/pull/424)) @marandaneto
- Bump: Gradle to 6.4.1 ([#419](https://github.com/getsentry/sentry-android/pull/419)) @marandaneto

We recommend that you use sentry-android 2.1.3 over the initial release of sentry-android 2.0 and 2.1.

Packages were released on [`bintray`](https://dl.bintray.com/getsentry/sentry-android/io/sentry/sentry-android/), [`jcenter`](https://jcenter.bintray.com/io/sentry/sentry-android/) and [`mavenCentral`](https://repo.maven.apache.org/maven2/io/sentry/sentry-android/)

We'd love to get feedback.

## 2.1.2

### Features

- Added options to configure http transport ([#411](https://github.com/getsentry/sentry-android/pull/411)) @marandaneto

### Fixes

- Phone state breadcrumbs require read_phone_state on older OS versions ([#415](https://github.com/getsentry/sentry-android/pull/415)) @marandaneto @bsergean
- before raising ANR events, we check ProcessErrorStateInfo if available ([#412](https://github.com/getsentry/sentry-android/pull/412)) @marandaneto
- send cached events to use a single thread executor ([#405](https://github.com/getsentry/sentry-android/pull/405)) @marandaneto
- initing SDK on AttachBaseContext ([#409](https://github.com/getsentry/sentry-android/pull/409)) @marandaneto
- sessions can't be abnormal, but exited if not ended properly ([#410](https://github.com/getsentry/sentry-android/pull/410)) @marandaneto

Packages were released on [`bintray`](https://dl.bintray.com/getsentry/sentry-android/io/sentry/sentry-android/), [`jcenter`](https://jcenter.bintray.com/io/sentry/sentry-android/) and [`mavenCentral`](https://repo.maven.apache.org/maven2/io/sentry/sentry-android/)

We'd love to get feedback.

## 2.1.1

### Features

- Added missing getters on Breadcrumb and SentryEvent ([#397](https://github.com/getsentry/sentry-android/pull/397)) @marandaneto
- Add trim memory breadcrumbs ([#395](https://github.com/getsentry/sentry-android/pull/395)) @marandaneto
- Only set breadcrumb extras if not empty ([#394](https://github.com/getsentry/sentry-android/pull/394)) @marandaneto
- Added samples of how to disable automatic breadcrumbs ([#389](https://github.com/getsentry/sentry-android/pull/389)) @marandaneto

### Fixes

- Set missing release, environment and dist to sentry-native options ([#404](https://github.com/getsentry/sentry-android/pull/404)) @marandaneto
- Do not add automatic and empty sensor breadcrumbs ([#401](https://github.com/getsentry/sentry-android/pull/401)) @marandaneto
- ref: removed Thread.sleep from LifecycleWatcher tests, using awaitility and DateProvider ([#392](https://github.com/getsentry/sentry-android/pull/392)) @marandaneto
- ref: added a DateTimeProvider for making retry after testable ([#391](https://github.com/getsentry/sentry-android/pull/391)) @marandaneto
- Bump Gradle to 6.4 ([#390](https://github.com/getsentry/sentry-android/pull/390)) @marandaneto
- Bump sentry-native to 0.2.6 ([#396](https://github.com/getsentry/sentry-android/pull/396)) @marandaneto

Packages were released on [`bintray`](https://dl.bintray.com/getsentry/sentry-android/io/sentry/sentry-android/), [`jcenter`](https://jcenter.bintray.com/io/sentry/sentry-android/) and [`mavenCentral`](https://repo.maven.apache.org/maven2/io/sentry/sentry-android/)

We'd love to get feedback.

## 2.1.0

### Features

- Includes all the changes of 2.1.0 alpha, beta and RC

### Fixes

- fix when PhoneStateListener is not ready for use ([#387](https://github.com/getsentry/sentry-android/pull/387)) @marandaneto
- make ANR 5s by default ([#388](https://github.com/getsentry/sentry-android/pull/388)) @marandaneto
- rate limiting by categories ([#381](https://github.com/getsentry/sentry-android/pull/381)) @marandaneto
- Bump NDK to latest stable version 21.1.6352462 ([#386](https://github.com/getsentry/sentry-android/pull/386)) @marandaneto

Packages were released on [`bintray`](https://dl.bintray.com/getsentry/sentry-android/io/sentry/sentry-android/), [`jcenter`](https://jcenter.bintray.com/io/sentry/sentry-android/) and [`mavenCentral`](https://repo.maven.apache.org/maven2/io/sentry/sentry-android/)

We'd love to get feedback.

## 2.0.3

### Fixes

- patch from 2.1.0-alpha.2 - avoid crash if NDK throws UnsatisfiedLinkError ([#344](https://github.com/getsentry/sentry-android/pull/344)) @marandaneto

Packages were released on [`bintray`](https://dl.bintray.com/getsentry/sentry-android/io/sentry/sentry-android/), [`jcenter`](https://jcenter.bintray.com/io/sentry/sentry-android/) and [`mavenCentral`](https://repo.maven.apache.org/maven2/io/sentry/sentry-android/)

We'd love to get feedback.

## 2.1.0-RC.1

### Features

- Options for uncaught exception and make SentryOptions list Thread-Safe ([#384](https://github.com/getsentry/sentry-android/pull/384)) @marandaneto
- Automatic breadcrumbs for app, activity and sessions lifecycles and system events ([#348](https://github.com/getsentry/sentry-android/pull/348)) @marandaneto
- Make capture session and envelope internal ([#372](https://github.com/getsentry/sentry-android/pull/372)) @marandaneto

### Fixes

- If retry after header has empty categories, apply retry after to all of them ([#377](https://github.com/getsentry/sentry-android/pull/377)) @marandaneto
- Discard events and envelopes if cached and retry after ([#378](https://github.com/getsentry/sentry-android/pull/378)) @marandaneto
- Merge loadLibrary calls for sentry-native and clean up CMake files ([#373](https://github.com/getsentry/sentry-android/pull/373)) @Swatinem
- Exceptions should be sorted oldest to newest ([#370](https://github.com/getsentry/sentry-android/pull/370)) @marandaneto
- Check external storage size even if its read only ([#368](https://github.com/getsentry/sentry-android/pull/368)) @marandaneto
- Wrong check for cellular network capability ([#369](https://github.com/getsentry/sentry-android/pull/369)) @marandaneto
- add ScheduledForRemoval annotation to deprecated methods ([#375](https://github.com/getsentry/sentry-android/pull/375)) @marandaneto
- Bump NDK to 21.0.6113669 ([#367](https://github.com/getsentry/sentry-android/pull/367)) @marandaneto
- Bump AGP and add new make cmd to check for updates ([#365](https://github.com/getsentry/sentry-android/pull/365)) @marandaneto

Packages were released on [`bintray`](https://dl.bintray.com/getsentry/sentry-android/io/sentry/sentry-android/), [`jcenter`](https://jcenter.bintray.com/io/sentry/sentry-android/) and [`mavenCentral`](https://repo.maven.apache.org/maven2/io/sentry/sentry-android/)

We'd love to get feedback.

## 2.1.0-beta.2

### Fixes

- Bump sentry-native to 0.2.4 ([#364](https://github.com/getsentry/sentry-android/pull/364)) @marandaneto
- Update current session on session start after deleting previous session ([#362](https://github.com/getsentry/sentry-android/pull/362)) @marandaneto

Packages were released on [`bintray`](https://dl.bintray.com/getsentry/sentry-android/io/sentry/sentry-android/), [`jcenter`](https://jcenter.bintray.com/io/sentry/sentry-android/) and [`mavenCentral`](https://repo.maven.apache.org/maven2/io/sentry/sentry-android/)

We'd love to get feedback.

## 2.1.0-beta.1

### Fixes

- Bump sentry-native to 0.2.3 ([#357](https://github.com/getsentry/sentry-android/pull/357)) @marandaneto
- Check for androidx availability on runtime ([#356](https://github.com/getsentry/sentry-android/pull/356)) @marandaneto
- If theres a left over session file and its crashed, we should not overwrite its state ([#354](https://github.com/getsentry/sentry-android/pull/354)) @marandaneto
- Session should be exited state if state was ok ([#352](https://github.com/getsentry/sentry-android/pull/352)) @marandaneto
- Envelope has dedicated endpoint ([#353](https://github.com/getsentry/sentry-android/pull/353)) @marandaneto

Packages were released on [`bintray`](https://dl.bintray.com/getsentry/sentry-android/io/sentry/sentry-android/), [`jcenter`](https://jcenter.bintray.com/io/sentry/sentry-android/) and [`mavenCentral`](https://repo.maven.apache.org/maven2/io/sentry/sentry-android/)

We'd love to get feedback.

## 2.1.0-alpha.2

### Fixes

- Change integration order for cached outbox events ([#347](https://github.com/getsentry/sentry-android/pull/347)) @marandaneto
- Avoid crash if NDK throws UnsatisfiedLinkError ([#344](https://github.com/getsentry/sentry-android/pull/344)) @marandaneto
- Avoid getting a threadlocal twice. ([#339](https://github.com/getsentry/sentry-android/pull/339)) @metlos
- Removing session tracking guard on hub and client ([#338](https://github.com/getsentry/sentry-android/pull/338)) @marandaneto
- Bump agp to 3.6.2 ([#336](https://github.com/getsentry/sentry-android/pull/336)) @marandaneto
- Fix racey ANR integration ([#332](https://github.com/getsentry/sentry-android/pull/332)) @marandaneto
- Logging envelopes path when possible instead of nullable id ([#331](https://github.com/getsentry/sentry-android/pull/331)) @marandaneto
- Renaming transport gate method ([#330](https://github.com/getsentry/sentry-android/pull/330)) @marandaneto

Packages were released on [`bintray`](https://dl.bintray.com/getsentry/sentry-android/io/sentry/sentry-android/), [`jcenter`](https://jcenter.bintray.com/io/sentry/sentry-android/) and [`mavenCentral`](https://repo.maven.apache.org/maven2/io/sentry/sentry-android/)

We'd love to get feedback.

## 2.1.0-alpha.1

Release of Sentry's new SDK for Android.

## What’s Changed

### Features

- Release health @marandaneto @bruno-garcia
- ANR report should have 'was active=yes' on the dashboard ([#299](https://github.com/getsentry/sentry-android/pull/299)) @marandaneto
- NDK events apply scoped data ([#322](https://github.com/getsentry/sentry-android/pull/322)) @marandaneto
- Add a StdoutTransport ([#310](https://github.com/getsentry/sentry-android/pull/310)) @mike-burns
- Implementing new retry after protocol ([#306](https://github.com/getsentry/sentry-android/pull/306)) @marandaneto

### Fixes

- Bump sentry-native to 0.2.2 ([#305](https://github.com/getsentry/sentry-android/pull/305)) @Swatinem
- Missing App's info ([#315](https://github.com/getsentry/sentry-android/pull/315)) @marandaneto
- Buffered writers/readers - otimizations ([#311](https://github.com/getsentry/sentry-android/pull/311)) @marandaneto
- Boot time should be UTC ([#309](https://github.com/getsentry/sentry-android/pull/309)) @marandaneto
- Make transport result public ([#300](https://github.com/getsentry/sentry-android/pull/300)) @marandaneto

Packages were released on [`bintray`](https://dl.bintray.com/getsentry/sentry-android/io/sentry/sentry-android/), [`jcenter`](https://jcenter.bintray.com/io/sentry/sentry-android/) and [`mavenCentral`](https://repo.maven.apache.org/maven2/io/sentry/sentry-android/)

We'd love to get feedback.

## 2.0.2

Release of Sentry's new SDK for Android.

### Features

- MavenCentral support ([#284](https://github.com/getsentry/sentry-android/pull/284)) @marandaneto

### Fixes

- Bump AGP to 3.6.1 ([#285](https://github.com/getsentry/sentry-android/pull/285)) @marandaneto

Packages were released on [`bintray`](https://dl.bintray.com/getsentry/sentry-android/io/sentry/sentry-android/), [`jcenter`](https://jcenter.bintray.com/io/sentry/sentry-android/) and [`mavenCentral`](https://repo.maven.apache.org/maven2/io/sentry/sentry-android/)

We'd love to get feedback.

## 2.0.1

Release of Sentry's new SDK for Android.

## What’s Changed

### Features

- Attach threads/stacktraces ([#267](https://github.com/getsentry/sentry-android/pull/267)) @marandaneto
- Add the default serverName to SentryOptions and use it in MainEventProcessor ([#279](https://github.com/getsentry/sentry-android/pull/279)) @metlos

### Fixes

- set current threadId when there's no mechanism set ([#277](https://github.com/getsentry/sentry-android/pull/277)) @marandaneto
- Preview package manager ([#269](https://github.com/getsentry/sentry-android/pull/269)) @bruno-garcia

Packages were released on [`bintray`](https://dl.bintray.com/getsentry/sentry-android/io/sentry/), [`jcenter`](https://jcenter.bintray.com/io/sentry/sentry-android/)

We'd love to get feedback.

## 2.0.0

Release of Sentry's new SDK for Android.

New features not offered by (1.7.x):

- NDK support
  - Captures crashes caused by native code
  - Access to the [`sentry-native` SDK](https://github.com/getsentry/sentry-native/) API by your native (C/C++/Rust code/..).
- Automatic init (just add your `DSN` to the manifest)
   - Proguard rules are added automatically
   - Permission (Internet) is added automatically
- Uncaught Exceptions might be captured even before the app restarts
- Sentry's Unified API.
- More context/device information
- Packaged as `aar`
- Frames from the app automatically marked as `InApp=true` (stack traces in Sentry highlights them by default).
- Complete Sentry Protocol available.
- All threads and their stack traces are captured.
- Sample project in this repo to test many features (segfault, uncaught exception, ANR...)

Features from the current SDK like `ANR` are also available (by default triggered after 4 seconds).

Packages were released on [`bintray`](https://dl.bintray.com/getsentry/sentry-android/io/sentry/), [`jcenter`](https://jcenter.bintray.com/io/sentry/sentry-android/)

We'd love to get feedback.

## 2.0.0-rc04

Release of Sentry's new SDK for Android.

### Features

- Take sampleRate from metadata ([#262](https://github.com/getsentry/sentry-android/pull/262)) @bruno-garcia
- Support mills timestamp format ([#263](https://github.com/getsentry/sentry-android/pull/263)) @marandaneto
- Adding logs to installed integrations ([#265](https://github.com/getsentry/sentry-android/pull/265)) @marandaneto

### Fixes

- Breacrumb.data to string,object, Add LOG level ([#264](https://github.com/getsentry/sentry-android/pull/264)) @HazAT
- Read release conf. on manifest ([#266](https://github.com/getsentry/sentry-android/pull/266)) @marandaneto

Packages were released on [`bintray`](https://dl.bintray.com/getsentry/sentry-android/io/sentry/), [`jcenter`](https://jcenter.bintray.com/io/sentry/sentry-android/)

We'd love to get feedback and we'll work in getting the GA `2.0.0` out soon.
Until then, the [stable SDK offered by Sentry is at version 1.7.30](https://github.com/getsentry/sentry-java/releases/tag/v1.7.30)

## 2.0.0-rc03

Release of Sentry's new SDK for Android.

### Fixes

- fixes ([#259](https://github.com/getsentry/sentry-android/issues/259)) - NPE check on getExternalFilesDirs items. ([#260](https://github.com/getsentry/sentry-android/pull/260)) @marandaneto
- strictMode typo ([#258](https://github.com/getsentry/sentry-android/pull/258)) @marandaneto

Packages were released on [`bintray`](https://dl.bintray.com/getsentry/sentry-android/io/sentry/), [`jcenter`](https://jcenter.bintray.com/io/sentry/sentry-android/)

We'd love to get feedback and we'll work in getting the GA `2.0.0` out soon.
Until then, the [stable SDK offered by Sentry is at version 1.7.30](https://github.com/getsentry/sentry-java/releases/tag/v1.7.30)

## 2.0.0-rc02

Release of Sentry's new SDK for Android.

### Features

- Hub mode configurable ([#247](https://github.com/getsentry/sentry-android/pull/247)) @bruno-garcia
- Added remove methods (tags/extras) to the sentry static class ([#243](https://github.com/getsentry/sentry-android/pull/243)) @marandaneto

### Fixes


- Update ndk for new sentry-native version ([#235](https://github.com/getsentry/sentry-android/pull/235)) @Swatinem @marandaneto
- Make integrations public ([#256](https://github.com/getsentry/sentry-android/pull/256)) @marandaneto
- Bump build-tools ([#255](https://github.com/getsentry/sentry-android/pull/255)) @marandaneto
- Added javadocs to scope and its dependencies ([#253](https://github.com/getsentry/sentry-android/pull/253)) @marandaneto
- Build all ABIs ([#254](https://github.com/getsentry/sentry-android/pull/254)) @marandaneto
- Moving back ANR timeout from long to int param. ([#252](https://github.com/getsentry/sentry-android/pull/252)) @marandaneto
- Added HubAdapter to call Sentry static methods from Integrations ([#250](https://github.com/getsentry/sentry-android/pull/250)) @marandaneto
- New Release format ([#242](https://github.com/getsentry/sentry-android/pull/242)) @marandaneto
- Javadocs for SentryOptions ([#246](https://github.com/getsentry/sentry-android/pull/246)) @marandaneto
- non-app is already inApp excluded by default. ([#244](https://github.com/getsentry/sentry-android/pull/244)) @marandaneto
- Fix if symlink exists for sentry-native ([#241](https://github.com/getsentry/sentry-android/pull/241)) @marandaneto
- Clone method - race condition free ([#226](https://github.com/getsentry/sentry-android/pull/226)) @marandaneto
- Refactoring breadcrumbs callback ([#239](https://github.com/getsentry/sentry-android/pull/239)) @marandaneto

Packages were released on [`bintray`](https://dl.bintray.com/getsentry/sentry-android/io/sentry/), [`jcenter`](https://jcenter.bintray.com/io/sentry/sentry-android/)

We'd love to get feedback and we'll work in getting the GA `2.0.0` out soon.
Until then, the [stable SDK offered by Sentry is at version 1.7.30](https://github.com/getsentry/sentry-java/releases/tag/v1.7.30)

## 2.0.0-rc01

Release of Sentry's new SDK for Android.

## What’s Changed

### Features

- Added remove methods for Scope data ([#237](https://github.com/getsentry/sentry-android/pull/237)) @marandaneto
- More device context (deviceId, connectionType and language) ([#229](https://github.com/getsentry/sentry-android/pull/229)) @marandaneto
- Added a few java docs (Sentry, Hub and SentryClient) ([#223](https://github.com/getsentry/sentry-android/pull/223)) @marandaneto
- Implemented diagnostic logger ([#218](https://github.com/getsentry/sentry-android/pull/218)) @marandaneto
- Added event processors to scope ([#209](https://github.com/getsentry/sentry-android/pull/209)) @marandaneto
- Added android transport gate ([#206](https://github.com/getsentry/sentry-android/pull/206)) @marandaneto
- Added executor for caching values out of the main thread ([#201](https://github.com/getsentry/sentry-android/pull/201)) @marandaneto

### Fixes


- Honor RetryAfter ([#236](https://github.com/getsentry/sentry-android/pull/236)) @marandaneto
- Add tests for SentryValues ([#238](https://github.com/getsentry/sentry-android/pull/238)) @philipphofmann
- Do not set frames if there's none ([#234](https://github.com/getsentry/sentry-android/pull/234)) @marandaneto
- Always call interrupt after InterruptedException ([#232](https://github.com/getsentry/sentry-android/pull/232)) @marandaneto
- Mark as current thread if its the main thread ([#228](https://github.com/getsentry/sentry-android/pull/228)) @marandaneto
- Fix lgtm alerts ([#219](https://github.com/getsentry/sentry-android/pull/219)) @marandaneto
- Written unit tests to ANR integration ([#215](https://github.com/getsentry/sentry-android/pull/215)) @marandaneto
- Added blog posts to README ([#214](https://github.com/getsentry/sentry-android/pull/214)) @marandaneto
- Raise code coverage for Dsn to 100% ([#212](https://github.com/getsentry/sentry-android/pull/212)) @philipphofmann
- Remove redundant times(1) for Mockito.verify ([#211](https://github.com/getsentry/sentry-android/pull/211)) @philipphofmann
- Transport may be set on options ([#203](https://github.com/getsentry/sentry-android/pull/203)) @marandaneto
- dist may be set on options ([#204](https://github.com/getsentry/sentry-android/pull/204)) @marandaneto
- Throw an exception if DSN is not set ([#200](https://github.com/getsentry/sentry-android/pull/200)) @marandaneto
- Migration guide markdown ([#197](https://github.com/getsentry/sentry-android/pull/197)) @marandaneto

Packages were released on [`bintray`](https://dl.bintray.com/getsentry/sentry-android/io/sentry/), [`jcenter`](https://jcenter.bintray.com/io/sentry/sentry-android/)

We'd love to get feedback and we'll work in getting the GA `2.0.0` out soon.
Until then, the [stable SDK offered by Sentry is at version 1.7.29](https://github.com/getsentry/sentry-java/releases/tag/v1.7.29)

## 2.0.0-beta02

Release of Sentry's new SDK for Android.

### Features

- addBreadcrumb overloads ([#196](https://github.com/getsentry/sentry-android/pull/196)) and ([#198](https://github.com/getsentry/sentry-android/pull/198))

### Fixes

- fix Android bug on API 24 and 25 about getting current threads and stack traces ([#194](https://github.com/getsentry/sentry-android/pull/194))

Packages were released on [`bintray`](https://dl.bintray.com/getsentry/sentry-android/io/sentry/), [`jcenter`](https://jcenter.bintray.com/io/sentry/sentry-android/)

We'd love to get feedback and we'll work in getting the GA `2.0.0` out soon.
Until then, the [stable SDK offered by Sentry is at version 1.7.28](https://github.com/getsentry/sentry-java/releases/tag/v1.7.28)

## 2.0.0-beta01

Release of Sentry's new SDK for Android.

### Fixes

- ref: ANR doesn't set handled flag ([#186](https://github.com/getsentry/sentry-android/pull/186))
- SDK final review ([#183](https://github.com/getsentry/sentry-android/pull/183))
- ref: Drop errored in favor of crashed ([#187](https://github.com/getsentry/sentry-android/pull/187))
- Workaround android_id ([#185](https://github.com/getsentry/sentry-android/pull/185))
- Renamed sampleRate ([#191](https://github.com/getsentry/sentry-android/pull/191))
- Making timestamp package-private or test-only ([#190](https://github.com/getsentry/sentry-android/pull/190))
- Split event processor in Device/App data ([#180](https://github.com/getsentry/sentry-android/pull/180))

Packages were released on [`bintray`](https://dl.bintray.com/getsentry/sentry-android/io/sentry/), [`jcenter`](https://jcenter.bintray.com/io/sentry/sentry-android/)

We'd love to get feedback and we'll work in getting the GA `2.0.0` out soon.
Until then, the [stable SDK offered by Sentry is at version 1.7.28](https://github.com/getsentry/sentry-java/releases/tag/v1.7.28)

## 2.0.0-alpha09

Release of Sentry's new SDK for Android.

### Features

- Adding nativeBundle plugin ([#161](https://github.com/getsentry/sentry-android/pull/161))
- Adding scope methods to sentry static class ([#179](https://github.com/getsentry/sentry-android/pull/179))

### Fixes

- fix: DSN parsing ([#165](https://github.com/getsentry/sentry-android/pull/165))
- Don't avoid exception type minification ([#166](https://github.com/getsentry/sentry-android/pull/166))
- make Gson retro compatible with older versions of AGP ([#177](https://github.com/getsentry/sentry-android/pull/177))
- Bump sentry-native with message object instead of a string ([#172](https://github.com/getsentry/sentry-android/pull/172))

Packages were released on [`bintray`](https://dl.bintray.com/getsentry/sentry-android/io/sentry/), [`jcenter`](https://jcenter.bintray.com/io/sentry/sentry-android/)

We'd love to get feedback and we'll work in getting the GA `2.0.0` out soon.
Until then, the [stable SDK offered by Sentry is at version 1.7.28](https://github.com/getsentry/sentry-java/releases/tag/v1.7.28)

## 2.0.0-alpha08

Release of Sentry's new SDK for Android.

### Fixes

- DebugId endianness ([#162](https://github.com/getsentry/sentry-android/pull/162))
- Executed beforeBreadcrumb also for scope ([#160](https://github.com/getsentry/sentry-android/pull/160))
- Benefit of manifest merging when minSdk ([#159](https://github.com/getsentry/sentry-android/pull/159))
- Add method to captureMessage with level ([#157](https://github.com/getsentry/sentry-android/pull/157))
- Listing assets file on the wrong dir ([#156](https://github.com/getsentry/sentry-android/pull/156))

Packages were released on [`bintray`](https://dl.bintray.com/getsentry/sentry-android/io/sentry/), [`jcenter`](https://jcenter.bintray.com/io/sentry/sentry-android/)

We'd love to get feedback and we'll work in getting the GA `2.0.0` out soon.
Until then, the [stable SDK offered by Sentry is at version 1.7.28](https://github.com/getsentry/sentry-java/releases/tag/v1.7.28)

## 2.0.0-alpha07

Third release of Sentry's new SDK for Android.

### Fixes

-  Fixed release for jcenter and bintray

Packages were released on [`bintray`](https://dl.bintray.com/getsentry/sentry-android/io/sentry/), [`jcenter`](https://jcenter.bintray.com/io/sentry/sentry-android/)

We'd love to get feedback and we'll work in getting the GA `2.0.0` out soon.
Until then, the [stable SDK offered by Sentry is at version 1.7.28](https://github.com/getsentry/sentry-java/releases/tag/v1.7.28)

## 2.0.0-alpha06

Second release of Sentry's new SDK for Android.

### Fixes

- Fixed a typo on pom generation.

Packages were released on [`bintray`](https://dl.bintray.com/getsentry/sentry-android/io/sentry/), [`jcenter`](https://jcenter.bintray.com/io/sentry/sentry-android/)

We'd love to get feedback and we'll work in getting the GA `2.0.0` out soon.
Until then, the [stable SDK offered by Sentry is at version 1.7.28](https://github.com/getsentry/sentry-java/releases/tag/v1.7.28)

## 2.0.0-alpha05

First release of Sentry's new SDK for Android.

New features not offered by our current (1.7.x), stable SDK are:

- NDK support
  - Captures crashes caused by native code
  - Access to the [`sentry-native` SDK](https://github.com/getsentry/sentry-native/) API by your native (C/C++/Rust code/..).
- Automatic init (just add your `DSN` to the manifest)
   - Proguard rules are added automatically
   - Permission (Internet) is added automatically
- Uncaught Exceptions might be captured even before the app restarts
- Unified API which include scopes etc.
- More context/device information
- Packaged as `aar`
- Frames from the app automatically marked as `InApp=true` (stack traces in Sentry highlights them by default).
- Complete Sentry Protocol available.
- All threads and their stack traces are captured.
- Sample project in this repo to test many features (segfault, uncaught exception, scope)

Features from the current SDK like `ANR` are also available (by default triggered after 4 seconds).

Packages were released on [`bintray`](https://dl.bintray.com/getsentry/sentry-android/io/sentry/), [`jcenter`](https://jcenter.bintray.com/io/sentry/sentry-android/)

We'd love to get feedback and we'll work in getting the GA `2.0.0` out soon.
Until then, the [stable SDK offered by Sentry is at version 1.7.28](https://github.com/getsentry/sentry-java/releases/tag/v1.7.28)<|MERGE_RESOLUTION|>--- conflicted
+++ resolved
@@ -6,6 +6,7 @@
 
 - Add `enableScopePersistence` option to disable `PersistingScopeObserver` used for ANR reporting which may increase performance overhead. Defaults to `true` ([#3218](https://github.com/getsentry/sentry-java/pull/3218))
   - When disabled, the SDK will not enrich ANRv2 events with scope data (e.g. breadcrumbs, user, tags, etc.)
+- Configurable defaults for Cron - MonitorConfig ([#3195](https://github.com/getsentry/sentry-java/pull/3195))
 
 ### Fixes
 
@@ -20,13 +21,9 @@
 - Report process init time as a span for app start performance ([#3159](https://github.com/getsentry/sentry-java/pull/3159))
 - (perf-v2): Calculate frame delay on a span level ([#3197](https://github.com/getsentry/sentry-java/pull/3197))
 - Resolve spring properties in @SentryCheckIn annotation ([#3194](https://github.com/getsentry/sentry-java/pull/3194))
-<<<<<<< HEAD
-- Configurable defaults for Cron - MonitorConfig ([#3195](https://github.com/getsentry/sentry-java/pull/3195))
-=======
 - Experimental: Add Spotlight integration ([#3166](https://github.com/getsentry/sentry-java/pull/3166))
     - For more details about Spotlight head over to https://spotlightjs.com/
     - Set `options.isEnableSpotlight = true` to enable Spotlight
->>>>>>> bf82eb30
 
 ### Fixes
 
