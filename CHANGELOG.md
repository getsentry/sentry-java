--- conflicted
+++ resolved
@@ -15,12 +15,9 @@
 ### Fixes
 
 - Fix not eligible for auto proxying warnings ([#3154](https://github.com/getsentry/sentry-java/pull/3154))
-<<<<<<< HEAD
-- Fix UserFeedback disk cache name conflicts with linked events ([#3116](https://github.com/getsentry/sentry-java/pull/3116))
-=======
 - Set default fingerprint for ANRv2 events to correctly group background and foreground ANRs ([#3164](https://github.com/getsentry/sentry-java/pull/3164))
   - This will improve grouping of ANRs that have similar stacktraces but differ in background vs foreground state. Only affects newly-ingested ANR events with `mechanism:AppExitInfo`
->>>>>>> 4010c59b
+- Fix UserFeedback disk cache name conflicts with linked events ([#3116](https://github.com/getsentry/sentry-java/pull/3116))
 
 ### Breaking changes
 
