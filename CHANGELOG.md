# Changelog

## Unreleased

<<<<<<< HEAD
Starting with version `6.6.0` of the `sentry`, [Sentry's version >= v21.9.0](https://github.com/getsentry/self-hosted/releases) is required or you have to manually disable sending client reports via the `sendClientReports` option. This only applies to self-hosted Sentry. If you are using [sentry.io](https://sentry.io), no action is needed.

* Fix: Profiling rate decreased from 300hz to 100hz (#1997)
* Fix: Android profiling initializes on first profile start (#2009)
=======
* Fix: Profiling rate decreased from 300hz to 100hz; fixed profiling traces folder creation on manual sdk init (#1997)
>>>>>>> 6e9c9f2a
* Fix: Allow disabling sending of client reports via Android Manifest and external options (#2007)
* Ref: Upgrade Spring Boot dependency to 2.5.13 (#2011)

### Sentry Self-hosted Compatibility

- Starting with version `6.6.0` of `sentry`, [Sentry's version >= v21.9.0](https://github.com/getsentry/self-hosted/releases) is required or you have to manually disable sending client reports via the `sendClientReports` option. This only applies to self-hosted Sentry. If you are using [sentry.io](https://sentry.io), no action is needed.

## 6.0.0-alpha.6

* Feat: Add sentry-servlet-jakarta module (#1987)
* Ref: Make options.printUncaughtStackTrace primitive type (#1995)
* Feat: Add client reports (#1982)

## 6.0.0-alpha.5

* Feat: Screenshot is taken when there is an error (#1967)
* Feat: Add Android profiling traces (#1897) (#1959) and its tests (#1949)

## 6.0.0-alpha.4

* Ref: Remove not needed interface abstractions on Android (#1953)

## 6.0.0-alpha.3

* Ref: Make hints Map<String, Object> instead of only Object (#1929)
* Feat: Enable enableScopeSync by default for Android (#1928)

## 6.0.0-alpha.2

* Ref: Simplify DateUtils with ISO8601Utils (#1837)

Breaking changes:

* Ref: Remove deprecated and scheduled fields (#1875)
* Ref: Add shutdownTimeoutMillis in favor of shutdownTimeout (#1873)
* Feat: Relax TransactionNameProvider (#1861)
* Ref: Remove Attachment ContentType since the Server infers it (#1874)

## 6.0.0-alpha.1

* Feat: Use float instead of Date for protocol types for higher precision (#1737)
* Ref: Bind external properties to a dedicated class. (#1750)
* Ref: Debug log serializable objects (#1795)
* Ref: catch Throwable instead of Exception to suppress internal SDK errors (#1812)

Breaking changes:

* `SentryOptions` can merge properties from `ExternalOptions` instead of another instance of `SentryOptions`
* Following boolean properties from `SentryOptions` that allowed `null` values are now not nullable - `debug`, `enableUncaughtExceptionHandler`, `enableDeduplication`
* `SentryOptions` cannot be created anymore using `PropertiesProvider` with `SentryOptions#from` method. Use `ExternalOptions#from` instead and merge created object with `SentryOptions#merge`
* Feat: Vendor JSON (#1554)
    * Introduce `JsonSerializable` and `JsonDeserializer` interfaces for manual json
      serialization/deserialization.
    * Introduce `JsonUnknwon` interface to preserve unknown properties when deserializing/serializing
      SDK classes.
    * When passing custom objects, for example in `Contexts`, these are supported for serialization:
        * `JsonSerializable`
        * `Map`, `Collection`, `Array`, `String` and all primitive types.
        * Objects with the help of refection.
            * `Map`, `Collection`, `Array`, `String` and all primitive types.
            * Call `toString()` on objects that have a cyclic reference to a ancestor object.
            * Call `toString()` where object graphs exceed max depth.
    * Remove `gson` dependency.
    * Remove `IUnknownPropertiesConsumer`
* Bump: Kotlin to 1.5 and compatibility to 1.4 for sentry-android-timber (#1815)

## 5.7.3

* Fix: Sentry Timber integration throws an exception when using args (#1986)

## 5.7.2

* Fix: bring back support for `Timber.tag` ([#1974](https://github.com/getsentry/sentry-java/pull/1974))

## 5.7.1

* Fix: Sentry Timber integration does not submit msg.formatted breadcrumbs (#1957)
* Fix: ANR WatchDog won't crash on SecurityException ([#1962](https://github.com/getsentry/sentry-java/pull/1962))
* Feat: Pass MDC tags as Sentry tags (#1954)

## 5.7.0

* Feat: Automatically enable `Timber` and `Fragment` integrations if they are present on the classpath (#1936)

## 5.6.3

* Fix: If transaction or span is finished, do not allow to mutate (#1940)
* Fix: Keep used AndroidX classes from obfuscation (Fixes UI breadcrumbs and Slow/Frozen frames) (#1942)

## 5.6.2

* Ref: Make ActivityFramesTracker public to be used by Hybrid SDKs (#1931)
* Bump: AGP to 7.1.2 (#1930)
* Fix: NPE while adding "response_body_size" breadcrumb, when response body length is unknown (#1908)
* Fix: Do not include stacktrace frames into Timber message (#1898)
* Fix: Potential memory leaks (#1909)

Breaking changes:
`Timber.tag` is no longer supported by our [Timber integration](https://docs.sentry.io/platforms/android/configuration/integrations/timber/) and will not appear on Sentry for error events. 
Please vote on this [issue](https://github.com/getsentry/sentry-java/issues/1900), if you'd like us to provide support for that.

## 5.6.2-beta.3

* Ref: Make ActivityFramesTracker public to be used by Hybrid SDKs (#1931)
* Bump: AGP to 7.1.2 (#1930)

## 5.6.2-beta.2

* Fix: NPE while adding "response_body_size" breadcrumb, when response body length is unknown (#1908)

## 5.6.2-beta.1

* Fix: Do not include stacktrace frames into Timber message (#1898)
* Fix: Potential memory leaks (#1909)

Breaking changes:
`Timber.tag` is no longer supported by our [Timber integration](https://docs.sentry.io/platforms/android/configuration/integrations/timber/) and will not appear on Sentry for error events.
Please vote on this [issue](https://github.com/getsentry/sentry-java/issues/1900), if you'd like us to provide support for that.

## 5.6.1

* Fix: NPE while adding "response_body_size" breadcrumb, when response body is null (#1884)
* Bump: AGP to 7.1.0 (#1892)
* Feat: Add options.printUncaughtStackTrace to print uncaught exceptions (#1890)

## 5.6.0

* Fix: Change scope of servlet-api to compileOnly (#1880)
* Feat: Add breadcrumbs support for UI events (automatically captured) (#1876)

## 5.5.3

* Fix: Do not create SentryExceptionResolver bean when Spring MVC is not on the classpath (#1865)

## 5.5.2

* Fix: Detect App Cold start correctly for Hybrid SDKs (#1855)
* Bump: log4j to 2.17.0 (#1852)
* Bump: logback to 1.2.9 (#1853)

## 5.5.1

* Bump: log4j to 2.16.0 (#1845)
* Fix: Make App start cold/warm visible to Hybrid SDKs (#1848)

## 5.5.0

* Bump: log4j to 2.15.0 (#1839)
* Ref: Rename Fragment span operation from `ui.fragment.load` to `ui.load` (#1824)
* Feat: Add locale to device context and deprecate language (#1832)
* Ref: change `java.util.Random` to `java.security.SecureRandom` for possible security reasons (#1831)
* Feat: Add `SentryFileInputStream` and `SentryFileOutputStream` for File I/O performance instrumentation (#1826)
* Feat: Add `SentryFileReader` and `SentryFileWriter` for File I/O instrumentation (#1843)

## 5.4.3

* Fix: Only report App start measurement for full launch on Android (#1821)

## 5.4.2

* Ref: catch Throwable instead of Exception to suppress internal SDK errors (#1812)

## 5.4.1

* Feat: Refactor OkHttp and Apollo to Kotlin functional interfaces (#1797)
* Feat: Add secondary constructor to SentryInstrumentation (#1804)
* Fix: Do not start fragment span if not added to the Activity (#1813)

## 5.4.0

* Feat: Add `graphql-java` instrumentation (#1777)
* Fix: Do not crash when event processors throw a lower level Throwable class (#1800)
* Fix: ActivityFramesTracker does not throw if Activity has no observers (#1799)

## 5.3.0

* Feat: Add datasource tracing with P6Spy (#1784)
* Fix: ActivityFramesTracker does not throw if Activity has not been added (#1782)
* Fix: PerformanceAndroidEventProcessor uses up to date isTracingEnabled set on Configuration callback (#1786)

## 5.2.4

* Fix: Window.FEATURE_NO_TITLE does not work when using activity traces (#1769)
* Fix: unregister UncaughtExceptionHandler on close (#1770)

## 5.2.3

* Fix: Make ActivityFramesTracker operations thread-safe (#1762)
* Fix: Clone Scope Contexts (#1763)
* Bump: AGP to 7.0.3 (#1765)

## 5.2.2

* Fix: Close HostnameCache#executorService on SentryClient#close (#1757)

## 5.2.1

* Feat: Add isCrashedLastRun support (#1739)
* Fix: Handle exception if Context.registerReceiver throws (#1747)
* Feat: Attach Java vendor and version to events and transactions (#1703)

## 5.2.0

* Feat: Allow setting proguard via Options and/or external resources (#1728)
* Feat: Add breadcrumbs for the Apollo integration (#1726)
* Fix: Don't set lastEventId for transactions (#1727)
* Fix: ActivityLifecycleIntegration#appStartSpan memory leak (#1732)

## 5.2.0-beta.3

* Fix: Check at runtime if AndroidX.Core is available (#1718)
* Feat: Add "data" to spans (#1717)
* Fix: Should not capture unfinished transaction (#1719)

## 5.2.0-beta.2

* Bump AGP to 7.0.2 (#1650)
* Fix: drop spans in BeforeSpanCallback. (#1713)

## 5.2.0-beta.1

* Feat: Add tracestate HTTP header support (#1683)
* Feat: Add option to filter which origins receive tracing headers (#1698)
* Feat: Include unfinished spans in transaction (#1699)
* Fix: Move tags from transaction.contexts.trace.tags to transaction.tags (#1700)
* Feat: Add static helpers for creating breadcrumbs (#1702)
* Feat: Performance support for Android Apollo (#1705)

Breaking changes:

* Updated proguard keep rule for enums, which affects consumer application code (#1694)

## 5.1.2

* Fix: Servlet 3.1 compatibility issue (#1681)
* Fix: Do not drop Contexts key if Collection, Array or Char (#1680)

## 5.1.1

* Fix: Remove onActivityPreCreated call in favor of onActivityCreated (#1661)
* Fix: Do not crash if SENSOR_SERVICE throws (#1655)
* Feat: Add support for async methods in Spring MVC (#1652)
* Feat: Add secondary constructor taking IHub to SentryOkHttpInterceptor (#1657)
* Feat: Merge external map properties (#1656)
* Fix: Make sure scope is popped when processing request results in exception (#1665)

## 5.1.0

* Feat: Spring WebClient integration (#1621)
* Feat: OpenFeign integration (#1632)
* Feat: Add more convenient way to pass BeforeSpanCallback in OpenFeign integration (#1637)
* Bump: sentry-native to 0.4.12 (#1651)

## 5.1.0-beta.9

- No documented changes.

## 5.1.0-beta.8

* Feat: Generate Sentry BOM (#1486)

## 5.1.0-beta.7

* Feat: Slow/Frozen frames metrics (#1609)

## 5.1.0-beta.6

* Fix: set min sdk version of sentry-android-fragment to API 14 (#1608)
* Fix: Ser/Deser of the UserFeedback from cached envelope (#1611)
* Feat: Add request body extraction for Spring MVC integration (#1595)

## 5.1.0-beta.5

* Make SentryAppender non-final for Log4j2 and Logback (#1603) 
* Fix: Do not throw IAE when tracing header contain invalid trace id (#1605)

## 5.1.0-beta.4

* Update sentry-native to 0.4.11 (#1591)

## 5.1.0-beta.3

* Feat: Spring Webflux integration (#1529)

## 5.1.0-beta.2

* Fix: Handling missing Spring Security on classpath on Java 8 (#1552)
* Feat: Support transaction waiting for children to finish. (#1535) 
* Feat: Capture logged marker in log4j2 and logback appenders (#1551)
* Feat: Allow clearing of attachments in the scope (#1562)
* Fix: Use a different method to get strings from JNI, and avoid excessive Stack Space usage. (#1214)
* Fix: Add data field to SentrySpan (#1555)
* Fix: Clock drift issue when calling DateUtils#getDateTimeWithMillisPrecision (#1557)
* Feat: Set mechanism type in SentryExceptionResolver (#1556)
* Feat: Perf. for fragments (#1528)
* Ref: Prefer snake case for HTTP integration data keys (#1559)
* Fix: Assign lastEventId only if event was queued for submission (#1565)

## 5.1.0-beta.1

* Feat: Measure app start time (#1487)
* Feat: Automatic breadcrumbs logging for fragment lifecycle (#1522) 

## 5.0.1

* Fix: Sources and Javadoc artifacts were mixed up (#1515)

## 5.0.0

This release brings many improvements but also new features:

* OkHttp Interceptor for Android (#1330)
* GraalVM Native Image Compatibility (#1329)
* Add option to ignore exceptions by type (#1352)
* Enrich transactions with device contexts (#1430) (#1469)
* Better interoperability with Kotlin null-safety (#1439) and (#1462)
* Add coroutines support (#1479)
* OkHttp callback for Customising the Span (#1478)
* Add breadcrumb in Spring RestTemplate integration (#1481)

Breaking changes:

* Migration Guide for [Java](https://docs.sentry.io/platforms/java/migration/)
* Migration Guide for [Android](https://docs.sentry.io/platforms/android/migration/)

Other fixes:

* Fix: Add attachmentType to envelope ser/deser. (#1504)

Thank you:

* @maciejwalkowiak for coding most of it.

## 5.0.0-beta.7

* Ref: Deprecate SentryBaseEvent#getOriginThrowable and add SentryBaseEvent#getThrowableMechanism (#1502)
* Fix: Graceful Shutdown flushes event instead of Closing SDK (#1500)
* Fix: Do not append threads that come from the EnvelopeFileObserver (#1501)
* Ref: Deprecate cacheDirSize and add maxCacheItems (#1499)
* Fix: Append all threads if Hint is Cached but attachThreads is enabled (#1503)

## 5.0.0-beta.6

* Feat: Add secondary constructor to SentryOkHttpInterceptor (#1491)
* Feat: Add option to enable debug mode in Log4j2 integration (#1492)
* Ref: Replace clone() with copy constructor (#1496)

## 5.0.0-beta.5

* Feat: OkHttp callback for Customising the Span (#1478)
* Feat: Add breadcrumb in Spring RestTemplate integration (#1481)
* Fix: Cloning Stack (#1483)
* Feat: Add coroutines support (#1479)

## 5.0.0-beta.4

* Fix: Enrich Transactions with Context Data (#1469)
* Bump: Apache HttpClient to 5.0.4 (#1476)

## 5.0.0-beta.3

* Fix: handling immutable collections on SentryEvent and protocol objects (#1468)
* Fix: associate event with transaction when thrown exception is not a direct cause (#1463)
* Ref: nullability annotations to Sentry module (#1439) and (#1462)
* Fix: NPE when adding Context Data with null values for log4j2 (#1465)

## 5.0.0-beta.2

* Fix: sentry-android-timber package sets sentry.java.android.timber as SDK name (#1456)
* Fix: When AppLifecycleIntegration is closed, it should remove observer using UI thread (#1459)
* Bump: AGP to 4.2.0 (#1460)

Breaking Changes:

* Remove: Settings.Secure.ANDROID_ID in favor of generated installationId (#1455)
* Rename: enableSessionTracking to enableAutoSessionTracking (#1457)

## 5.0.0-beta.1

* Fix: Activity tracing auto instrumentation for Android API < 29 (#1402)
* Fix: use connection and read timeouts in ApacheHttpClient based transport (#1397)
* Ref: Refactor converting HttpServletRequest to Sentry Request in Spring integration (#1387)
* Fix: set correct transaction status for unhandled exceptions in SentryTracingFilter (#1406)
* Fix: handle network errors in SentrySpanClientHttpRequestInterceptor (#1407)
* Fix: set scope on transaction (#1409)
* Fix: set status and associate events with transactions (#1426)
* Fix: Do not set free memory and is low memory fields when it's a NDK hard crash (#1399)
* Fix: Apply user from the scope to transaction (#1424)
* Fix: Pass maxBreadcrumbs config. to sentry-native (#1425)
* Fix: Run event processors and enrich transactions with contexts (#1430)
* Bump: sentry-native to 0.4.9 (#1431)
* Fix: Set Span status for OkHttp integration (#1447)
* Fix: Set user on transaction in Spring & Spring Boot integrations (#1443)

## 4.4.0-alpha.2

* Feat: Add option to ignore exceptions by type (#1352)
* Fix: NPE when MDC contains null values (sentry-logback) (#1364)
* Fix: Avoid NPE when MDC contains null values (sentry-jul) (#1385)
* Feat: Sentry closes Android NDK and ShutdownHook integrations (#1358)
* Enhancement: Allow inheritance of SentryHandler class in sentry-jul package(#1367)
* Fix: Accept only non null value maps (#1368)
* Bump: Upgrade Apache HttpComponents Core to 5.0.3 (#1375)
* Enhancement: Make NoOpHub public (#1379)
* Fix: Do not bind transactions to scope by default. (#1376)
* Fix: Hub thread safety (#1388)
* Fix: SentryTransactionAdvice should operate on the new scope (#1389)
* Feat: configure max spans per transaction (#1394)

## 4.4.0-alpha.1

* Bump: sentry-native to 0.4.8
* Feat: Add an overload for `startTransaction` that sets the created transaction to the Scope #1313
* Ref: Separate user facing and protocol classes in the Performance feature (#1304)
* Feat: Set SDK version on Transactions (#1307)
* Fix: Use logger set on SentryOptions in GsonSerializer (#1308)
* Fix: Use the bindToScope correctly
* Feat: GraalVM Native Image Compatibility (#1329)
* Fix: Allow 0.0 to be set on tracesSampleRate (#1328)
* Fix: set "java" platform to transactions #1332
* Feat: Add OkHttp client application interceptor (#1330)
* Fix: Allow disabling tracing through SentryOptions (#1337)

## 4.3.0

* Fix: setting in-app-includes from external properties (#1291)
* Fix: Initialize Sentry in Logback appender when DSN is not set in XML config (#1296)
* Fix: JUL integration SDK name (#1293)
* Feat: Activity tracing auto instrumentation

## 4.2.0

* Fix: Remove experimental annotation for Attachment #1257
* Fix: Mark stacktrace as snapshot if captured at arbitrary moment #1231
* Enchancement: Improve EventProcessor nullability annotations (#1229).
* Bump: sentry-native to 0.4.7
* Enchancement: Add ability to flush events synchronously.
* Fix: Disable Gson HTML escaping
* Enchancement: Support @SentrySpan and @SentryTransaction on classes and interfaces. (#1243)
* Enchancement: Do not serialize empty collections and maps (#1245)
* Ref: Optimize DuplicateEventDetectionEventProcessor performance (#1247).
* Ref: Prefix sdk.package names with io.sentry (#1249)
* Fix: Make the ANR Atomic flags immutable
* Enchancement: Integration interface better compatibility with Kotlin null-safety
* Enchancement: Simplify Sentry configuration in Spring integration (#1259)
* Enchancement: Simplify configuring Logback integration when environment variable with the DSN is not set (#1271)
* Fix: Prevent NoOpHub from creating heavy SentryOptions objects (#1272)
* Enchancement: Add Request to the Scope. #1270
* Fix: SentryTransaction#getStatus NPE (#1273)
* Enchancement: Optimize SentryTracingFilter when hub is disabled.
* Fix: Discard unfinished Spans before sending them over to Sentry (#1279)
* Fix: Interrupt the thread in QueuedThreadPoolExecutor (#1276)
* Fix: SentryTransaction#finish should not clear another transaction from the scope (#1278)

Breaking Changes:
* Enchancement: SentryExceptionResolver should not send handled errors by default (#1248).
* Ref: Simplify RestTemplate instrumentation (#1246)
* Enchancement: Add overloads for startTransaction taking op and description (#1244)

## 4.1.0

* Improve Kotlin compatibility for SdkVersion (#1213)
* Feat: Support logging via JUL (#1211)
* Fix: returning Sentry trace header from Span (#1217)
* Fix: Remove misleading error logs (#1222)

## 4.0.0

This release brings the Sentry Performance feature to Java SDK, Spring, Spring Boot, and Android integrations. Read more in the reference documentation:

- [Performance for Java](https://docs.sentry.io/platforms/java/performance/)
- [Performance for Spring](https://docs.sentry.io/platforms/java/guides/spring/)
- [Performance for Spring Boot](https://docs.sentry.io/platforms/java/guides/spring-boot/)
- [Performance for Android](https://docs.sentry.io/platforms/android/performance/)

### Other improvements:

#### Core:

- Improved loading external configuration:
  - Load `sentry.properties` from the application's current working directory (#1046)
  - Resolve `in-app-includes`, `in-app-excludes`, `tags`, `debug`, `uncaught.handler.enabled` parameters from the external configuration
- Set global tags on SentryOptions and load them from external configuration (#1066)
- Add support for attachments (#1082)
- Resolve `servername` from the localhost address
- Simplified transport configuration through setting `TransportFactory` instead of `ITransport` on SentryOptions (#1124)

#### Spring Boot:
- Add the ability to register multiple `OptionsConfiguration` beans (#1093)
- Initialize Logback after context refreshes (#1129)

#### Android:
- Add `isSideLoaded` and `installerStore` tags automatically (Where your App. was installed from eg Google Play, Amazon Store, downloaded APK, etc...)
- Bump: sentry-native to 0.4.6
- Bump: Gradle to 6.8.1 and AGP to 4.1.2

## 4.0.0-beta.1

* Feat: Add addToTransactions to Attachment (#1191)
* Enhancement: Support SENTRY_TRACES_SAMPLE_RATE conf. via env variables (#1171)
* Enhancement: Pass request to CustomSamplingContext in Spring integration (#1172)
* Ref: Set SpanContext on SentryTransaction to avoid potential NPE (#1173)
* Fix: Free Local Refs manually due to Android local ref. count limits
* Enhancement: Move `SentrySpanClientHttpRequestInterceptor` to Spring module (#1181)
* Enhancement: Add overload for `transaction/span.finish(SpanStatus)` (#1182)
* Fix: Bring back support for setting transaction name without ongoing transaction (#1183)
* Enhancement: Simplify registering traces sample callback in Spring integration (#1184)
* Enhancement: Polish Performance API (#1165)
* Enhancement: Set "debug" through external properties (#1186)
* Enhancement: Simplify Spring integration (#1188)
* Enhancement: Init overload with dsn (#1195)
* Enhancement: Enable Kotlin map-like access on CustomSamplingContext (#1192)
* Enhancement: Auto register custom ITransportFactory in Spring integration (#1194)
* Enhancement: Improve Kotlin property access in Performance API (#1193)
* Enhancement: Copy options tags to transactions (#1198)
* Enhancement: Add convenient method for accessing event's throwable (1202)

## 4.0.0-alpha.3

* Feat: Add maxAttachmentSize to SentryOptions (#1138)
* Feat: Drop invalid attachments (#1134)
* Ref: Make Attachment immutable (#1120)
* Fix inheriting sampling decision from parent (#1100)
* Fixes and Tests: Session serialization and deserialization
* Ref: using Calendar to generate Dates
* Fix: Exception only sets a stack trace if there are frames
* Feat: set isSideLoaded info tags
* Enhancement: Read tracesSampleRate from AndroidManifest
* Fix: Initialize Logback after context refreshes (#1129)
* Ref: Return NoOpTransaction instead of null (#1126)
* Fix: Do not crash when passing null values to @Nullable methods, eg User and Scope
* Ref: `ITransport` implementations are now responsible for executing request in asynchronous or synchronous way (#1118)
* Ref: Add option to set `TransportFactory` instead of `ITransport` on `SentryOptions` (#1124)
* Ref: Simplify ITransport creation in ITransportFactory (#1135) 
* Feat: Add non blocking Apache HttpClient 5 based Transport (#1136)
* Enhancement: Autoconfigure Apache HttpClient 5 based Transport in Spring Boot integration (#1143)
* Enhancement: Send user.ip_address = {{auto}} when sendDefaultPii is true (#1015)
* Fix: Resolving dashed properties from external configuration
* Feat: Read `uncaught.handler.enabled` property from the external configuration 
* Feat: Resolve servername from the localhost address
* Fix: Consider {{ auto }} as a default ip address (#1015) 
* Fix: Set release and environment on Transactions (#1152)
* Fix: Do not set transaction on the scope automatically   
* Enhancement: Automatically assign span context to captured events (#1156)
* Feat: OutboxSender supports all envelope item types #1158
* Enhancement: Improve ITransaction and ISpan null-safety compatibility (#1161)

## 4.0.0-alpha.2

* Feat: Add basic support for attachments (#1082)
* Fix: Remove method reference in SentryEnvelopeItem (#1091)
* Enhancement: Set transaction name on events and transactions sent using Spring integration (#1067)
* Fix: Set current thread only if there are no exceptions
* Enhancement: Set global tags on SentryOptions and load them from external configuration (#1066)
* Ref: Refactor resolving SpanContext for Throwable (#1068)
* Enhancement: Add API validator and remove deprecated methods
* Enhancement: Add more convenient method to start a child span (#1073)
* Enhancement: Autoconfigure traces callback in Spring Boot integration (#1074)
* Enhancement: Resolve in-app-includes and in-app-excludes parameters from the external configuration
* Enhancement: Make InAppIncludesResolver public (#1084)
* Ref: Change "op" to "operation" in @SentrySpan and @SentryTransaction
* Fix: SentryOptions creates GsonSerializer by default
* Enhancement: Add the ability to register multiple OptionsConfiguration beans (#1093)
* Fix: Append DebugImage list if event already has it
* Fix: Sort breadcrumbs by Date if there are breadcrumbs already in the event
* Feat: Database query tracing with datasource-proxy (#1095)

## 4.0.0-alpha.1

* Enhancement: Load `sentry.properties` from the application's current working directory (#1046)
* Ref: Refactor JSON deserialization (#1047)
* Feat: Performance monitoring (#971)
* Feat: Performance monitoring for Spring Boot applications (#971)

## 3.2.1

* Fix: Set current thread only if theres no exceptions (#1064)
* Fix: Append DebugImage list if event already has it (#1092)
* Fix: Sort breadcrumbs by Date if there are breadcrumbs already in the event (#1094)
* Fix: Free Local Refs manually due to Android local ref. count limits  (#1179)

## 3.2.0

* Bump: AGP 4.1.1 (#1040)
* Fix: use neutral Locale for String operations #1033
* Update to sentry-native 0.4.4 and fix shared library builds (#1039)
* Feat: Expose a Module (Debug images) Loader for Android thru sentry-native #1043
* Enhancement: Added java doc to protocol classes based on sentry-data-schemes project (#1045)
* Enhancement: Make SentryExceptionResolver Order configurable to not send handled web exceptions (#1008)
* Enhancement: Resolve HTTP Proxy parameters from the external configuration (#1028)
* Enhancement: Sentry NDK integration is compiled against default NDK version based on AGP's version #1048
* Fix: Clean up JNI code and properly free strings #1050
* Fix: set userId for hard-crashes if no user is set #1049

## 3.1.3

* Fix broken NDK integration on 3.1.2 (release failed on packaging a .so file)
* Increase max cached events to 30 (#1029)
* Normalize DSN URI (#1030)

## 3.1.2

* feat: Manually capturing User Feedback
* Enhancement: Set environment to "production" by default.
* Enhancement: Make public the Breadcrumb constructor that accepts a Date #1012
* ref: Validate event id on user feedback submission
 
## 3.1.1

* fix: Prevent Logback and Log4j2 integrations from re-initializing Sentry when Sentry is already initialized
* Enhancement: Bind logging related SentryProperties to Slf4j Level instead of Logback to improve Log4j2 compatibility
* fix: Make sure HttpServletRequestSentryUserProvider runs by default before custom SentryUserProvider beans
* fix: fix setting up Sentry in Spring Webflux annotation by changing the scope of Spring WebMvc related dependencies

## 3.1.0

* fix: Don't require `sentry.dsn` to be set when using `io.sentry:sentry-spring-boot-starter` and `io.sentry:sentry-logback` together #965
* Auto-Configure `inAppIncludes` in Spring Boot integration #966
* Enhancement: make getThrowable public and improve set contexts #967
* Bump: Android Gradle Plugin 4.0.2 #968
* Enhancement: accepted quoted values in properties from external configuration #972
* fix: remove chunked streaming mode #974
* fix: Android 11 + targetSdkVersion 30 crashes Sentry on start #977

## 3.0.0

## Java + Android

This release marks the re-unification of Java and Android SDK code bases.
It's based on the Android 2.0 SDK, which implements [Sentry's unified API](https://develop.sentry.dev/sdk/unified-api/).

Considerable changes were done, which include a lot of improvements. More are covered below, but the highlights are:

* Improved `log4j2` integration
  * Capture breadcrumbs for level INFO and higher
  * Raises event for ERROR and higher.
  * Minimum levels are configurable.
  * Optionally initializes the SDK via appender.xml
* Dropped support to `log4j`.
* Improved `logback` integration
  * Capture breadcrumbs for level INFO and higher
  * Raises event for ERROR and higher. 
  * Minimum levels are configurable.
  * Optionally initializes the SDK via appender.xml
  * Configurable via Spring integration if both are enabled
* Spring
  * No more duplicate events with Spring and logback
  * Auto initalizes if DSN is available
  * Configuration options available with auto complete
* Google App Engine support dropped

## What’s Changed

* Callback to validate SSL certificate (#944) 
* Attach stack traces enabled by default

### Android specific

* Release health enabled by default for Android
* Sync of Scopes for Java -> Native (NDK)
* Bump Sentry-Native v0.4.2
* Android 11 Support

[Android migration docs](https://docs.sentry.io/platforms/android/migration/#migrating-from-sentry-android-2x-to-sentry-android-3x)

### Java specific

* Unified API for Java SDK and integrations (Spring, Spring boot starter, Servlet, Logback, Log4j2)

New Java [docs](https://docs.sentry.io/platforms/java/) are live and being improved.

## Acquisition

Packages were released on [`bintray sentry-java`](https://dl.bintray.com/getsentry/sentry-java/io/sentry/), [`bintray sentry-android`](https://dl.bintray.com/getsentry/sentry-android/io/sentry/), [`jcenter`](https://jcenter.bintray.com/io/sentry/) and [`mavenCentral`](https://repo.maven.apache.org/maven2/io/sentry/)

## Where is the Java 1.7 code base?

The previous Java releases, are all available in this repository through the tagged releases.
## 3.0.0-beta.1

## What’s Changed

* feat: ssl support (#944) @ninekaw9 @marandaneto 
* feat: sync Java to C (#937) @bruno-garcia @marandaneto
* feat: Auto-configure Logback appender in Spring Boot integration. (#938) @maciejwalkowiak
* feat: Add Servlet integration. (#935) @maciejwalkowiak
* fix: Pop scope at the end of the request in Spring integration. (#936) @maciejwalkowiak
* bump: Upgrade Spring Boot to 2.3.4. (#932) @maciejwalkowiak
* fix: Do not set cookies when send pii is set to false. (#931) @maciejwalkowiak

Packages were released on [`bintray sentry-java`](https://dl.bintray.com/getsentry/sentry-java/io/sentry/), [`bintray sentry-android`](https://dl.bintray.com/getsentry/sentry-android/io/sentry/), [`jcenter`](https://jcenter.bintray.com/io/sentry/) and [`mavenCentral`](https://repo.maven.apache.org/maven2/io/sentry/)

We'd love to get feedback.

## 3.0.0-alpha.3

## What’s Changed

* Bump sentry-native to 0.4.2 (#926) @marandaneto
* feat: enable attach stack traces and disable attach threads by default (#921) @marandaneto
* fix: read sample rate correctly from manifest meta data (#923) @marandaneto
* ref: remove log level as RN do not use it anymore (#924) @marandaneto

Packages were released on [`bintray sentry-android`](https://dl.bintray.com/getsentry/sentry-android/io/sentry/) and [`bintray sentry-java`](https://dl.bintray.com/getsentry/sentry-java/io/sentry/)

We'd love to get feedback.

## 3.0.0-alpha.2

TBD

Packages were released on [bintray](https://dl.bintray.com/getsentry/maven/io/sentry/)

> Note: This release marks the unification of the Java and Android Sentry codebases based on the core of the Android SDK (version 2.x).
Previous releases for the Android SDK (version 2.x) can be found on the now archived: https://github.com/getsentry/sentry-android/

## 3.0.0-alpha.1

## New releases will happen on a different repository:

https://github.com/getsentry/sentry-java

## What’s Changed

* feat: enable release health by default

Packages were released on [`bintray`](https://dl.bintray.com/getsentry/sentry-android/io/sentry/sentry-android/), [`jcenter`](https://jcenter.bintray.com/io/sentry/sentry-android/) and [`mavenCentral`](https://repo.maven.apache.org/maven2/io/sentry/sentry-android/)

We'd love to get feedback.

## 2.3.1

## What’s Changed

* fix: add main thread checker for the app lifecycle integration (#525) @marandaneto
* Set correct migration link (#523) @fupduck
* Warn about Sentry re-initialization. (#521) @maciejwalkowiak
* Set SDK version in `MainEventProcessor`. (#513) @maciejwalkowiak
* Bump sentry-native to 0.4.0 (#512) @marandaneto
* Bump Gradle to 6.6 and fix linting issues (#510) @marandaneto
* fix(sentry-java): Contexts belong on the Scope (#504) @maciejwalkowiak
* Add tests for verifying scope changes thread isolation (#508) @maciejwalkowiak
* Set `SdkVersion` in default `SentryOptions` created in sentry-core module (#506) @maciejwalkowiak

Packages were released on [`bintray`](https://dl.bintray.com/getsentry/sentry-android/io/sentry/sentry-android/), [`jcenter`](https://jcenter.bintray.com/io/sentry/sentry-android/) and [`mavenCentral`](https://repo.maven.apache.org/maven2/io/sentry/sentry-android/)

We'd love to get feedback.

## 2.3.0

## What’s Changed

* fix: converting UTC and ISO timestamp when missing Locale/TimeZone do not error (#505) @marandaneto
* Add console application sample. (#502) @maciejwalkowiak
* Log stacktraces in SystemOutLogger (#498) @maciejwalkowiak
* Add method to add breadcrumb with string parameter. (#501) @maciejwalkowiak
* Call `Sentry#close` on JVM shutdown. (#497) @maciejwalkowiak
* ref: sentry-core changes for console app (#473) @marandaneto

Obs: If you are using its own instance of `Hub`/`SentryClient` and reflection to set up the SDK to be usable within Libraries, this change may break your code, please fix the renamed classes.

Packages were released on [`bintray`](https://dl.bintray.com/getsentry/sentry-android/io/sentry/sentry-android/), [`jcenter`](https://jcenter.bintray.com/io/sentry/sentry-android/) and [`mavenCentral`](https://repo.maven.apache.org/maven2/io/sentry/sentry-android/)

We'd love to get feedback.

## 2.2.2

## What’s Changed

* feat: add sdk to envelope header (#488) @marandaneto
* Bump plugin versions (#487) @marandaneto
* Bump: AGP 4.0.1 (#486) @marandaneto
* feat: log request if response code is not 200 (#484) @marandaneto

Packages were released on [`bintray`](https://dl.bintray.com/getsentry/sentry-android/io/sentry/sentry-android/), [`jcenter`](https://jcenter.bintray.com/io/sentry/sentry-android/) and [`mavenCentral`](https://repo.maven.apache.org/maven2/io/sentry/sentry-android/)

We'd love to get feedback.

## 2.2.1

## What’s Changed

* fix: Timber adds breadcrumb even if event level is < minEventLevel (#480) @marandaneto
* enhancement: Bump Gradle 6.5.1 (#479) @marandaneto
* fix: contexts serializer avoids reflection and fixes desugaring issue (#478) @marandaneto
* fix: clone session before sending to the transport (#474) @marandaneto

Packages were released on [`bintray`](https://dl.bintray.com/getsentry/sentry-android/io/sentry/sentry-android/), [`jcenter`](https://jcenter.bintray.com/io/sentry/sentry-android/) and [`mavenCentral`](https://repo.maven.apache.org/maven2/io/sentry/sentry-android/)

We'd love to get feedback.

## 2.2.0

## What’s Changed

* fix: negative session sequence if the date is before java date epoch (#471) @marandaneto
* fix: deserialise unmapped contexts values from envelope (#470) @marandaneto
* Bump: sentry-native 0.3.4 (#468) @marandaneto

* feat: timber integration (#464) @marandaneto

1) To add integrations it requires a [manual initialization](https://docs.sentry.io/platforms/android/#manual-initialization) of the Android SDK.

2) Add the `sentry-android-timber` dependency:

```groovy
implementation 'io.sentry:sentry-android-timber:{version}' // version >= 2.2.0
```

3) Initialize and add the `SentryTimberIntegration`:

```java
SentryAndroid.init(this, options -> {
    // default values:
    // minEventLevel = ERROR
    // minBreadcrumbLevel = INFO
    options.addIntegration(new SentryTimberIntegration());

    // custom values for minEventLevel and minBreadcrumbLevel
    // options.addIntegration(new SentryTimberIntegration(SentryLevel.WARNING, SentryLevel.ERROR));
});
```

4) Use the Timber integration:

```java
try {
    int x = 1 / 0;
} catch (Exception e) {
    Timber.e(e);
}
```

Packages were released on [`bintray`](https://dl.bintray.com/getsentry/sentry-android/io/sentry/sentry-android/), [`jcenter`](https://jcenter.bintray.com/io/sentry/sentry-android/) and [`mavenCentral`](https://repo.maven.apache.org/maven2/io/sentry/sentry-android/)

We'd love to get feedback.

## 2.1.7

## What’s Changed

* fix: init native libs if available on SDK init (#461) @marandaneto
* Make JVM target explicit in sentry-core (#462) @dilbernd
* fix: timestamp with millis from react-native should be in UTC format (#456) @marandaneto
* Bump Gradle to 6.5 (#454) @marandaneto

Packages were released on [`bintray`](https://dl.bintray.com/getsentry/sentry-android/io/sentry/sentry-android/), [`jcenter`](https://jcenter.bintray.com/io/sentry/sentry-android/) and [`mavenCentral`](https://repo.maven.apache.org/maven2/io/sentry/sentry-android/)

We'd love to get feedback.

## 2.1.6

## What’s Changed

* fix: do not lookup sentry-debug-meta but instead load it directly (#445) @marandaneto
* fix: regression on v2.1.5 which can cause a crash on SDK init

Packages were released on [`bintray`](https://dl.bintray.com/getsentry/sentry-android/io/sentry/sentry-android/), [`jcenter`](https://jcenter.bintray.com/io/sentry/sentry-android/) and [`mavenCentral`](https://repo.maven.apache.org/maven2/io/sentry/sentry-android/)

We'd love to get feedback.

## 2.1.5

This version has a severe bug and can cause a crash on SDK init

Please upgrade to https://github.com/getsentry/sentry-android/releases/tag/2.1.6

## 2.1.4

## What’s Changed

* bump: sentry-native to 0.3.1 (#440) @marandaneto
* fix: update last session timestamp (#437) @marandaneto
* feat: make gzip as default content encoding type (#433) @marandaneto
* enhancement: use AGP 4 features (#366) @marandaneto
* enhancement: Create GH Actions CI for Ubuntu/macOS (#403) @marandaneto
* enhancement: make root checker better and minimize false positive (#417) @marandaneto
* fix: filter trim memory breadcrumbs (#431) @marandaneto

Packages were released on [`bintray`](https://dl.bintray.com/getsentry/sentry-android/io/sentry/sentry-android/), [`jcenter`](https://jcenter.bintray.com/io/sentry/sentry-android/) and [`mavenCentral`](https://repo.maven.apache.org/maven2/io/sentry/sentry-android/)

We'd love to get feedback.

## 2.1.3

## What’s Changed

This fixes several critical bugs in sentry-android 2.0 and 2.1

* fix: Sentry.init register integrations after creating the main Hub instead of doing it in the main Hub ctor (#427) @marandaneto
* fix: make NoOpLogger public (#425) @marandaneto
* fix: ConnectivityChecker returns connection status and events are not trying to be sent if no connection. (#420) @marandaneto
* ref: thread pool executor is a single thread executor instead of scheduled thread executor (#422) @marandaneto
* fix: Add Abnormal to the Session.State enum as its part of the protocol (#424) @marandaneto
* Bump: Gradle to 6.4.1 (#419) @marandaneto

We recommend that you use sentry-android 2.1.3 over the initial release of sentry-android 2.0 and 2.1.

Packages were released on [`bintray`](https://dl.bintray.com/getsentry/sentry-android/io/sentry/sentry-android/), [`jcenter`](https://jcenter.bintray.com/io/sentry/sentry-android/) and [`mavenCentral`](https://repo.maven.apache.org/maven2/io/sentry/sentry-android/)

We'd love to get feedback.

## 2.1.2

## What’s Changed

* fix: Phone state breadcrumbs require read_phone_state on older OS versions (#415) @marandaneto @bsergean
* fix: before raising ANR events, we check ProcessErrorStateInfo if available (#412) @marandaneto
* fix: send cached events to use a single thread executor (#405) @marandaneto
* enha: added options to configure http transport (#411) @marandaneto
* fix: initing SDK on AttachBaseContext (#409) @marandaneto
* fix: sessions can't be abnormal, but exited if not ended properly (#410) @marandaneto

Packages were released on [`bintray`](https://dl.bintray.com/getsentry/sentry-android/io/sentry/sentry-android/), [`jcenter`](https://jcenter.bintray.com/io/sentry/sentry-android/) and [`mavenCentral`](https://repo.maven.apache.org/maven2/io/sentry/sentry-android/)

We'd love to get feedback.

## 2.1.1

## What’s Changed

* fix: set missing release, environment and dist to sentry-native options (#404) @marandaneto
* fix: do not add automatic and empty sensor breadcrumbs (#401) @marandaneto
* enha: added missing getters on Breadcrumb and SentryEvent (#397) @marandaneto
* enha: bump sentry-native to 0.2.6 (#396) @marandaneto
* feat: add trim memory breadcrumbs (#395) @marandaneto
* enha: only set breadcrumb extras if not empty (#394) @marandaneto
* ref: removed Thread.sleep from LifecycleWatcher tests, using awaitility and DateProvider (#392) @marandaneto
* ref: added a DateTimeProvider for making retry after testable (#391) @marandaneto
* enha: BUMP Gradle to 6.4 (#390) @marandaneto
* enha: added samples of how to disable automatic breadcrumbs (#389) @marandaneto

Packages were released on [`bintray`](https://dl.bintray.com/getsentry/sentry-android/io/sentry/sentry-android/), [`jcenter`](https://jcenter.bintray.com/io/sentry/sentry-android/) and [`mavenCentral`](https://repo.maven.apache.org/maven2/io/sentry/sentry-android/)

We'd love to get feedback.

## 2.1.0

## What’s Changed

* Includes all the changes of 2.1.0 alpha, beta and RC
* fix when PhoneStateListener is not ready for use (#387) @marandaneto
* make ANR 5s by default (#388) @marandaneto
* fix: rate limiting by categories (#381) @marandaneto
* BUMP NDK to latest stable version 21.1.6352462 (#386) @marandaneto

Packages were released on [`bintray`](https://dl.bintray.com/getsentry/sentry-android/io/sentry/sentry-android/), [`jcenter`](https://jcenter.bintray.com/io/sentry/sentry-android/) and [`mavenCentral`](https://repo.maven.apache.org/maven2/io/sentry/sentry-android/)

We'd love to get feedback.

## 2.0.3

## What’s Changed

* patch from 2.1.0-alpha.2 - avoid crash if NDK throws UnsatisfiedLinkError (#344) @marandaneto

Packages were released on [`bintray`](https://dl.bintray.com/getsentry/sentry-android/io/sentry/sentry-android/), [`jcenter`](https://jcenter.bintray.com/io/sentry/sentry-android/) and [`mavenCentral`](https://repo.maven.apache.org/maven2/io/sentry/sentry-android/)

We'd love to get feedback.
## 2.1.0-RC.1

## What’s Changed

* feat: Options for uncaught exception and make SentryOptions list Thread-Safe (#384) @marandaneto
* feat: automatic breadcrumbs for app, activity and sessions lifecycles and system events (#348) @marandaneto
* fix: if retry after header has empty categories, apply retry after to all of them (#377) @marandaneto
* fix: discard events and envelopes if cached and retry after (#378) @marandaneto
* add ScheduledForRemoval annotation to deprecated methods (#375) @marandaneto
* fix: Merge loadLibrary calls for sentry-native and clean up CMake files (#373) @Swatinem
* enha: make capture session and envelope internal (#372) @marandaneto
* fix: exceptions should be sorted oldest to newest (#370) @marandaneto
* fix: check external storage size even if its read only (#368) @marandaneto
* fix: wrong check for cellular network capability (#369) @marandaneto
* bump NDK to 21.0.6113669 (#367) @marandaneto
* bump AGP and add new make cmd to check for updates (#365) @marandaneto

Packages were released on [`bintray`](https://dl.bintray.com/getsentry/sentry-android/io/sentry/sentry-android/), [`jcenter`](https://jcenter.bintray.com/io/sentry/sentry-android/) and [`mavenCentral`](https://repo.maven.apache.org/maven2/io/sentry/sentry-android/)

We'd love to get feedback.

## 2.1.0-beta.2

## What’s Changed

* bump sentry-native to 0.2.4 (#364) @marandaneto
* update current session on session start after deleting previous session (#362) @marandaneto

Packages were released on [`bintray`](https://dl.bintray.com/getsentry/sentry-android/io/sentry/sentry-android/), [`jcenter`](https://jcenter.bintray.com/io/sentry/sentry-android/) and [`mavenCentral`](https://repo.maven.apache.org/maven2/io/sentry/sentry-android/)

We'd love to get feedback.

## 2.1.0-beta.1

## What’s Changed

* BUMP sentry-native to 0.2.3 (#357) @marandaneto
* check for androidx availability on runtime (#356) @marandaneto
* if theres a left over session file and its crashed, we should not overwrite its state (#354) @marandaneto
* session should be exited state if state was ok (#352) @marandaneto
* envelope has dedicated endpoint (#353) @marandaneto

Packages were released on [`bintray`](https://dl.bintray.com/getsentry/sentry-android/io/sentry/sentry-android/), [`jcenter`](https://jcenter.bintray.com/io/sentry/sentry-android/) and [`mavenCentral`](https://repo.maven.apache.org/maven2/io/sentry/sentry-android/)

We'd love to get feedback.

## 2.1.0-alpha.2

## What’s Changed

* change integration order for cached outbox events (#347) @marandaneto
* avoid crash if NDK throws UnsatisfiedLinkError (#344) @marandaneto
* Avoid getting a threadlocal twice. (#339) @metlos
* removing session tracking guard on hub and client (#338) @marandaneto
* bump agp to 3.6.2 (#336) @marandaneto
* fix racey ANR integration (#332) @marandaneto
* logging envelopes path when possible instead of nullable id (#331) @marandaneto
* renaming transport gate method (#330) @marandaneto

Packages were released on [`bintray`](https://dl.bintray.com/getsentry/sentry-android/io/sentry/sentry-android/), [`jcenter`](https://jcenter.bintray.com/io/sentry/sentry-android/) and [`mavenCentral`](https://repo.maven.apache.org/maven2/io/sentry/sentry-android/)

We'd love to get feedback.

## 2.1.0-alpha.1

Release of Sentry's new SDK for Android.

## What’s Changed

* BUMP sentry-native to 0.2.2 (#305) @Swatinem
* ANR report should have 'was active=yes' on the dashboard (#299) @marandaneto
* NDK events apply scoped data (#322) @marandaneto
* fix missing App's info (#315) @marandaneto
* buffered writers/readers - otimizations (#311) @marandaneto
* Add a StdoutTransport (#310) @mike-burns
* boot time should be UTC (#309) @marandaneto
* implementing new retry after protocol (#306) @marandaneto
* make transport result public (#300) @marandaneto
* release health @marandaneto @bruno-garcia 

Packages were released on [`bintray`](https://dl.bintray.com/getsentry/sentry-android/io/sentry/sentry-android/), [`jcenter`](https://jcenter.bintray.com/io/sentry/sentry-android/) and [`mavenCentral`](https://repo.maven.apache.org/maven2/io/sentry/sentry-android/)

We'd love to get feedback.

## 2.0.2

Release of Sentry's new SDK for Android.

## What’s Changed

* BUMP AGP to 3.6.1 (#285) @marandaneto
* MavenCentral support (#284) @marandaneto

Packages were released on [`bintray`](https://dl.bintray.com/getsentry/sentry-android/io/sentry/sentry-android/), [`jcenter`](https://jcenter.bintray.com/io/sentry/sentry-android/) and [`mavenCentral`](https://repo.maven.apache.org/maven2/io/sentry/sentry-android/)

We'd love to get feedback.

## 2.0.1

Release of Sentry's new SDK for Android.

## What’s Changed

* Add the default serverName to SentryOptions and use it in MainEventProcessor (#279) @metlos
* set current threadId when there's no mechanism set (#277) @marandaneto
* feat: attach threads/stacktraces (#267) @marandaneto
* fix: preview package manager (#269) @bruno-garcia

Packages were released on [`bintray`](https://dl.bintray.com/getsentry/sentry-android/io/sentry/), [`jcenter`](https://jcenter.bintray.com/io/sentry/sentry-android/)

We'd love to get feedback.

## 2.0.0

Release of Sentry's new SDK for Android.

New features not offered by (1.7.x):

* NDK support
  * Captures crashes caused by native code
  * Access to the [`sentry-native` SDK](https://github.com/getsentry/sentry-native/) API by your native (C/C++/Rust code/..).
* Automatic init (just add your `DSN` to the manifest)
   * Proguard rules are added automatically
   * Permission (Internet) is added automatically
* Uncaught Exceptions might be captured even before the app restarts
* Sentry's Unified API.
* More context/device information
* Packaged as `aar`
* Frames from the app automatically marked as `InApp=true` (stack traces in Sentry highlights them by default).
* Complete Sentry Protocol available.
* All threads and their stack traces are captured.
* Sample project in this repo to test many features (segfault, uncaught exception, ANR...)

Features from the current SDK like `ANR` are also available (by default triggered after 4 seconds).

Packages were released on [`bintray`](https://dl.bintray.com/getsentry/sentry-android/io/sentry/), [`jcenter`](https://jcenter.bintray.com/io/sentry/sentry-android/)

We'd love to get feedback.

## 2.0.0-rc04

Release of Sentry's new SDK for Android.

## What’s Changed

* fix: breacrumb.data to string,object, Add LOG level (#264) @HazAT
* read release conf. on manifest (#266) @marandaneto
* Support mills timestamp format (#263) @marandaneto
* adding logs to installed integrations (#265) @marandaneto
* feat: Take sampleRate from metadata (#262) @bruno-garcia

Packages were released on [`bintray`](https://dl.bintray.com/getsentry/sentry-android/io/sentry/), [`jcenter`](https://jcenter.bintray.com/io/sentry/sentry-android/)

We'd love to get feedback and we'll work in getting the GA `2.0.0` out soon.
Until then, the [stable SDK offered by Sentry is at version 1.7.30](https://github.com/getsentry/sentry-java/releases/tag/v1.7.30)
## 2.0.0-rc03

Release of Sentry's new SDK for Android.

## What’s Changed

* fixes #259 - NPE check on getExternalFilesDirs items. (#260) @marandaneto
* fix strictMode typo (#258) @marandaneto

Packages were released on [`bintray`](https://dl.bintray.com/getsentry/sentry-android/io/sentry/), [`jcenter`](https://jcenter.bintray.com/io/sentry/sentry-android/)

We'd love to get feedback and we'll work in getting the GA `2.0.0` out soon.
Until then, the [stable SDK offered by Sentry is at version 1.7.30](https://github.com/getsentry/sentry-java/releases/tag/v1.7.30)
## 2.0.0-rc02

Release of Sentry's new SDK for Android.

## What’s Changed

* update ndk for new sentry-native version (#235) @Swatinem @marandaneto
* make integrations public (#256) @marandaneto
* BUMP build-tools (#255) @marandaneto
* added javadocs to scope and its dependencies (#253) @marandaneto
* build all ABIs (#254) @marandaneto
* moving back ANR timeout from long to int param. (#252) @marandaneto
* feat: Hub mode configurable (#247) @bruno-garcia
* Added HubAdapter to call Sentry static methods from Integrations (#250) @marandaneto
* new Release format (#242) @marandaneto
* Javadocs for SentryOptions (#246) @marandaneto
* non-app is already inApp excluded by default. (#244) @marandaneto
* added remove methods (tags/extras) to the sentry static class (#243) @marandaneto
* fix if symlink exists for sentry-native (#241) @marandaneto
* clone method - race condition free (#226) @marandaneto
* refactoring breadcrumbs callback (#239) @marandaneto

Packages were released on [`bintray`](https://dl.bintray.com/getsentry/sentry-android/io/sentry/), [`jcenter`](https://jcenter.bintray.com/io/sentry/sentry-android/)

We'd love to get feedback and we'll work in getting the GA `2.0.0` out soon.
Until then, the [stable SDK offered by Sentry is at version 1.7.30](https://github.com/getsentry/sentry-java/releases/tag/v1.7.30)

## 2.0.0-rc01

Release of Sentry's new SDK for Android.

## What’s Changed

* Honor RetryAfter (#236) @marandaneto
* Add tests for SentryValues (#238) @philipphofmann
* added remove methods for Scope data (#237) @marandaneto
* do not set frames if there's none (#234) @marandaneto
* always call interrupt after InterruptedException (#232) @marandaneto
* more device context (deviceId, connectionType and language) (#229) @marandaneto
* mark as current thread if its the main thread (#228) @marandaneto
* added a few java docs (Sentry, Hub and SentryClient) (#223) @marandaneto
* implemented diagnostic logger (#218) @marandaneto
* fix lgtm alerts (#219) @marandaneto
* written unit tests to ANR integration (#215) @marandaneto
* added blog posts to README (#214) @marandaneto
* added event processors to scope (#209) @marandaneto
* Raise code coverage for Dsn to 100% (#212) @philipphofmann
* Remove redundant times(1) for Mockito.verify (#211) @philipphofmann
* added android transport gate (#206) @marandaneto
* transport may be set on options (#203) @marandaneto
* dist may be set on options (#204) @marandaneto
* added executor for caching values out of the main thread (#201) @marandaneto
* throw an exception if DSN is not set (#200) @marandaneto
* migration guide markdown (#197) @marandaneto

Packages were released on [`bintray`](https://dl.bintray.com/getsentry/sentry-android/io/sentry/), [`jcenter`](https://jcenter.bintray.com/io/sentry/sentry-android/)

We'd love to get feedback and we'll work in getting the GA `2.0.0` out soon.
Until then, the [stable SDK offered by Sentry is at version 1.7.29](https://github.com/getsentry/sentry-java/releases/tag/v1.7.29)

## 2.0.0-beta02

Release of Sentry's new SDK for Android.

* fix Android bug on API 24 and 25 about getting current threads and stack traces (#194)
* addBreadcrumb overloads #196 and #198

Packages were released on [`bintray`](https://dl.bintray.com/getsentry/sentry-android/io/sentry/), [`jcenter`](https://jcenter.bintray.com/io/sentry/sentry-android/)

We'd love to get feedback and we'll work in getting the GA `2.0.0` out soon.
Until then, the [stable SDK offered by Sentry is at version 1.7.28](https://github.com/getsentry/sentry-java/releases/tag/v1.7.28)
## 2.0.0-beta01

Release of Sentry's new SDK for Android.

* ref: ANR doesn't set handled flag #186
* SDK final review (#183)
* ref: Drop errored in favor of crashed (#187)
* workaround android_id (#185)
* renamed sampleRate (#191)
* making timestamp package-private or test-only (#190)
* Split event processor in Device/App data (#180)

Packages were released on [`bintray`](https://dl.bintray.com/getsentry/sentry-android/io/sentry/), [`jcenter`](https://jcenter.bintray.com/io/sentry/sentry-android/)

We'd love to get feedback and we'll work in getting the GA `2.0.0` out soon.
Until then, the [stable SDK offered by Sentry is at version 1.7.28](https://github.com/getsentry/sentry-java/releases/tag/v1.7.28)

## 2.0.0-alpha09

Release of Sentry's new SDK for Android.

* fix: DSN parsing (#165)
* BUMP: sentry-native with message object instead of a string (#172)
* Don't avoid exception type minification (#166)
* make Gson retro compatible with older versions of AGP (#177)
* adding nativeBundle plugin (#161)
* adding scope methods to sentry static class (#179)

Packages were released on [`bintray`](https://dl.bintray.com/getsentry/sentry-android/io/sentry/), [`jcenter`](https://jcenter.bintray.com/io/sentry/sentry-android/)

We'd love to get feedback and we'll work in getting the GA `2.0.0` out soon.
Until then, the [stable SDK offered by Sentry is at version 1.7.28](https://github.com/getsentry/sentry-java/releases/tag/v1.7.28)

## 2.0.0-alpha08

Release of Sentry's new SDK for Android.

* DebugId endianness (#162)
* executed beforeBreadcrumb also for scope (#160)
* benefit of manifest merging when minSdk (#159)
* add method to captureMessage with level (#157)
* listing assets file on the wrong dir (#156)

Packages were released on [`bintray`](https://dl.bintray.com/getsentry/sentry-android/io/sentry/), [`jcenter`](https://jcenter.bintray.com/io/sentry/sentry-android/)

We'd love to get feedback and we'll work in getting the GA `2.0.0` out soon.
Until then, the [stable SDK offered by Sentry is at version 1.7.28](https://github.com/getsentry/sentry-java/releases/tag/v1.7.28)

## 2.0.0-alpha07

Third release of Sentry's new SDK for Android.

*  Fixed release for jcenter and bintray

Packages were released on [`bintray`](https://dl.bintray.com/getsentry/sentry-android/io/sentry/), [`jcenter`](https://jcenter.bintray.com/io/sentry/sentry-android/)

We'd love to get feedback and we'll work in getting the GA `2.0.0` out soon.
Until then, the [stable SDK offered by Sentry is at version 1.7.28](https://github.com/getsentry/sentry-java/releases/tag/v1.7.28)

## 2.0.0-alpha06

Second release of Sentry's new SDK for Android.

* Fixed a typo on pom generation.

Packages were released on [`bintray`](https://dl.bintray.com/getsentry/sentry-android/io/sentry/), [`jcenter`](https://jcenter.bintray.com/io/sentry/sentry-android/)

We'd love to get feedback and we'll work in getting the GA `2.0.0` out soon.
Until then, the [stable SDK offered by Sentry is at version 1.7.28](https://github.com/getsentry/sentry-java/releases/tag/v1.7.28)

## 2.0.0-alpha05

First release of Sentry's new SDK for Android.

New features not offered by our current (1.7.x), stable SDK are:

* NDK support
  * Captures crashes caused by native code
  * Access to the [`sentry-native` SDK](https://github.com/getsentry/sentry-native/) API by your native (C/C++/Rust code/..).
* Automatic init (just add your `DSN` to the manifest)
   * Proguard rules are added automatically
   * Permission (Internet) is added automatically
* Uncaught Exceptions might be captured even before the app restarts
* Unified API which include scopes etc.
* More context/device information
* Packaged as `aar`
* Frames from the app automatically marked as `InApp=true` (stack traces in Sentry highlights them by default).
* Complete Sentry Protocol available.
* All threads and their stack traces are captured.
* Sample project in this repo to test many features (segfault, uncaught exception, scope)

Features from the current SDK like `ANR` are also available (by default triggered after 4 seconds).

Packages were released on [`bintray`](https://dl.bintray.com/getsentry/sentry-android/io/sentry/), [`jcenter`](https://jcenter.bintray.com/io/sentry/sentry-android/)

We'd love to get feedback and we'll work in getting the GA `2.0.0` out soon.
Until then, the [stable SDK offered by Sentry is at version 1.7.28](https://github.com/getsentry/sentry-java/releases/tag/v1.7.28)<|MERGE_RESOLUTION|>--- conflicted
+++ resolved
@@ -1,15 +1,9 @@
 # Changelog
 
 ## Unreleased
-
-<<<<<<< HEAD
-Starting with version `6.6.0` of the `sentry`, [Sentry's version >= v21.9.0](https://github.com/getsentry/self-hosted/releases) is required or you have to manually disable sending client reports via the `sendClientReports` option. This only applies to self-hosted Sentry. If you are using [sentry.io](https://sentry.io), no action is needed.
 
 * Fix: Profiling rate decreased from 300hz to 100hz (#1997)
 * Fix: Android profiling initializes on first profile start (#2009)
-=======
-* Fix: Profiling rate decreased from 300hz to 100hz; fixed profiling traces folder creation on manual sdk init (#1997)
->>>>>>> 6e9c9f2a
 * Fix: Allow disabling sending of client reports via Android Manifest and external options (#2007)
 * Ref: Upgrade Spring Boot dependency to 2.5.13 (#2011)
 
