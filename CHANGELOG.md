--- conflicted
+++ resolved
@@ -4,7 +4,8 @@
 
 ### Features
 
-<<<<<<< HEAD
+- Add native stack frame address information and debug image metadata to ANR events ([#4061](https://github.com/getsentry/sentry-java/pull/4061))
+    - This enables symbolication for stripped native code in ANRs
 - Add Continuous Profiling Support ([#3710](https://github.com/getsentry/sentry-java/pull/3710))
 
   To enable Continuous Profiling use the `Sentry.startProfileSession` and `Sentry.stopProfileSession` experimental APIs. Sampling rate can be set through `options.profileSessionSampleRate`, which defaults to null (disabled).   
@@ -48,10 +49,6 @@
   ```
 
   To learn more visit [Sentry's Continuous Profiling](https://docs.sentry.io/product/explore/profiling/transaction-vs-continuous-profiling/#continuous-profiling-mode) documentation page.
-=======
-- Add native stack frame address information and debug image metadata to ANR events ([#4061](https://github.com/getsentry/sentry-java/pull/4061))
-  - This enables symbolication for stripped native code in ANRs
->>>>>>> 6be34885
 
 ### Fixes
 
