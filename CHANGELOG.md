--- conflicted
+++ resolved
@@ -2,11 +2,6 @@
 
 ## Unreleased
 
-<<<<<<< HEAD
-### Fixes
-
-- Avoid collecting normal frames ([#3782](https://github.com/getsentry/sentry-java/pull/3782))
-=======
 ### Features
 
 - Android 15: Add support for 16KB page sizes ([#3620](https://github.com/getsentry/sentry-java/pull/3620))
@@ -14,6 +9,7 @@
 
 ### Fixes
 
+- Avoid collecting normal frames ([#3782](https://github.com/getsentry/sentry-java/pull/3782))
 - Ensure android initialization process continues even if options configuration block throws an exception ([#3887](https://github.com/getsentry/sentry-java/pull/3887))
 - Do not report parsing ANR error when there are no threads ([#3888](https://github.com/getsentry/sentry-java/pull/3888))
   - This should significantly reduce the number of events with message "Sentry Android SDK failed to parse system thread dump..." reported
@@ -38,7 +34,6 @@
 - Fix standalone tomcat jndi issue ([#3873](https://github.com/getsentry/sentry-java/pull/3873))
   - Using Sentry Spring Boot on a standalone tomcat caused the following error:
     - Failed to bind properties under 'sentry.parsed-dsn' to io.sentry.Dsn
->>>>>>> a1831635
 
 ## 7.16.0
 
