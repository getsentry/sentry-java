# Changelog

## 8.11.0

### Features

- Make `RequestDetailsResolver` public ([#4326](https://github.com/getsentry/sentry-java/pull/4326))
  - `RequestDetailsResolver` is now public and has an additional constructor, making it easier to use a custom `TransportFactory`

### Fixes

- Session Replay: Fix masking of non-styled `Text` Composables ([#4361](https://github.com/getsentry/sentry-java/pull/4361))
- Session Replay: Fix masking read-only `TextField` Composables ([#4362](https://github.com/getsentry/sentry-java/pull/4362))

## 8.10.0

### Features

- Wrap configured OpenTelemetry `ContextStorageProvider` if available ([#4359](https://github.com/getsentry/sentry-java/pull/4359))
  - This is only relevant if you see `java.lang.IllegalStateException: Found multiple ContextStorageProvider. Set the io.opentelemetry.context.ContextStorageProvider property to the fully qualified class name of the provider to use. Falling back to default ContextStorage. Found providers: ...` 
  - Set `-Dio.opentelemetry.context.contextStorageProvider=io.sentry.opentelemetry.SentryContextStorageProvider` on your `java` command
  - Sentry will then wrap the other `ContextStorageProvider` that has been configured by loading it through SPI
  - If no other `ContextStorageProvider` is available or there are problems loading it, we fall back to using `SentryOtelThreadLocalStorage`
    
### Fixes

- Update profile chunk rate limit and client report ([#4353](https://github.com/getsentry/sentry-java/pull/4353))

### Dependencies

- Bump Native SDK from v0.8.3 to v0.8.4 ([#4343](https://github.com/getsentry/sentry-java/pull/4343))
  - [changelog](https://github.com/getsentry/sentry-native/blob/master/CHANGELOG.md#084)
  - [diff](https://github.com/getsentry/sentry-native/compare/0.8.3...0.8.4)

## 8.9.0

### Features

- Add `SentryWrapper.wrapRunnable` to wrap `Runnable` for use with Sentry ([#4332](https://github.com/getsentry/sentry-java/pull/4332))

### Fixes

- Fix TTFD measurement when API called too early ([#4297](https://github.com/getsentry/sentry-java/pull/4297))
<<<<<<< HEAD
- Hook User Interaction integration into running Activity in case of deferred SDK init ([#4337](https://github.com/getsentry/sentry-java/pull/4337))
=======
- Tag sockets traffic originating from Sentry's HttpConnection ([#4340](https://github.com/getsentry/sentry-java/pull/4340))
  - This should suppress the StrictMode's `UntaggedSocketViolation`
- Reduce debug logs verbosity ([#4341](https://github.com/getsentry/sentry-java/pull/4341))
- Fix unregister `SystemEventsBroadcastReceiver` when entering background ([#4338](https://github.com/getsentry/sentry-java/pull/4338))
  - This should reduce ANRs seen with this class in the stack trace for Android 14 and above

### Improvements

- Make user interaction tracing faster and do fewer allocations ([#4347](https://github.com/getsentry/sentry-java/pull/4347))
- Pre-load modules on a background thread upon SDK init ([#4348](https://github.com/getsentry/sentry-java/pull/4348))
>>>>>>> 6b86bb75

## 8.8.0

### Features

- Add `CoroutineExceptionHandler` for reporting uncaught exceptions in coroutines to Sentry ([#4259](https://github.com/getsentry/sentry-java/pull/4259))
  - This is now part of `sentry-kotlin-extensions` and can be used together with `SentryContext` when launching a coroutine
  - Any exceptions thrown in a coroutine when using the handler will be captured (not rethrown!) and reported to Sentry
  - It's also possible to extend `CoroutineExceptionHandler` to implement custom behavior in addition to the one we provide by default

### Fixes

- Use thread context classloader when available ([#4320](https://github.com/getsentry/sentry-java/pull/4320))
  - This ensures correct resource loading in environments like Spring Boot where the thread context classloader is used for resource loading.
- Improve low memory breadcrumb capturing ([#4325](https://github.com/getsentry/sentry-java/pull/4325))
- Fix do not initialize SDK for Jetpack Compose Preview builds ([#4324](https://github.com/getsentry/sentry-java/pull/4324))
- Fix Synchronize Baggage values ([#4327](https://github.com/getsentry/sentry-java/pull/4327))

### Improvements

- Make `SystemEventsBreadcrumbsIntegration` faster ([#4330](https://github.com/getsentry/sentry-java/pull/4330))

## 8.7.0

### Features

- UI Profiling GA

  Continuous Profiling is now GA, named UI Profiling. To enable it you can use one of the following options. More info can be found at https://docs.sentry.io/platforms/android/profiling/.
    Note: Both `options.profilesSampler` and `options.profilesSampleRate` must **not** be set to enable UI Profiling.
    To keep the same transaction-based behaviour, without the 30 seconds limitation, you can use the `trace` lifecycle mode.
  
  ```xml
  <application>
    <!-- Enable UI profiling, adjust in production env. This is evaluated only once per session -->
    <meta-data android:name="io.sentry.traces.profiling.session-sample-rate" android:value="1.0" />
    <!-- Set profiling lifecycle, can be `manual` (controlled through `Sentry.startProfiler()` and `Sentry.stopProfiler()`) or `trace` (automatically starts and stop a profile whenever a sampled trace starts and finishes) -->
    <meta-data android:name="io.sentry.traces.profiling.lifecycle" android:value="trace" />
    <!-- Enable profiling on app start. The app start profile will be stopped automatically when the app start root span finishes -->
    <meta-data android:name="io.sentry.traces.profiling.start-on-app-start" android:value="true" />
  </application>
  ```
  ```java
  import io.sentry.ProfileLifecycle;
  import io.sentry.android.core.SentryAndroid;
  
  SentryAndroid.init(context, options -> {
      // Enable UI profiling, adjust in production env. This is evaluated only once per session
      options.setProfileSessionSampleRate(1.0);
      // Set profiling lifecycle, can be `manual` (controlled through `Sentry.startProfiler()` and `Sentry.stopProfiler()`) or `trace` (automatically starts and stop a profile whenever a sampled trace starts and finishes)
      options.setProfileLifecycle(ProfileLifecycle.TRACE);
      // Enable profiling on app start. The app start profile will be stopped automatically when the app start root span finishes
      options.setStartProfilerOnAppStart(true);
    });
  ```
  ```kotlin
  import io.sentry.ProfileLifecycle
  import io.sentry.android.core.SentryAndroid

  SentryAndroid.init(context, { options ->
    // Enable UI profiling, adjust in production env. This is evaluated only once per session
    options.profileSessionSampleRate = 1.0
    // Set profiling lifecycle, can be `manual` (controlled through `Sentry.startProfiler()` and `Sentry.stopProfiler()`) or `trace` (automatically starts and stop a profile whenever a sampled trace starts and finishes)
    options.profileLifecycle = ProfileLifecycle.TRACE
    // Enable profiling on app start. The app start profile will be stopped automatically when the app start root span finishes
    options.isStartProfilerOnAppStart = true
    })
  ```

  - Continuous Profiling - Stop when app goes in background ([#4311](https://github.com/getsentry/sentry-java/pull/4311))
  - Continuous Profiling - Add delayed stop ([#4293](https://github.com/getsentry/sentry-java/pull/4293))
  - Continuous Profiling - Out of Experimental ([#4310](https://github.com/getsentry/sentry-java/pull/4310))

### Fixes

- Compress Screenshots on a background thread ([#4295](https://github.com/getsentry/sentry-java/pull/4295))

## 8.6.0

### Behavioral Changes

- The Sentry SDK will now crash on startup if mixed versions have been detected ([#4277](https://github.com/getsentry/sentry-java/pull/4277))
  - On `Sentry.init` / `SentryAndroid.init` the SDK now checks if all Sentry Java / Android SDK dependencies have the same version.
  - While this may seem like a bad idea at first glance, mixing versions of dependencies has a very high chance of causing a crash later. We opted for a controlled crash that's hard to miss.
  - Note: This detection only works for new versions of the SDK, so please take this as a reminder to check your SDK version alignment manually when upgrading the SDK to this version and then you should be good.
  - The SDK will also print log messages if mixed versions have been detected at a later point. ([#4270](https://github.com/getsentry/sentry-java/pull/4270))
    - This takes care of cases missed by the startup check above due to older versions.

### Features

- Increase http timeouts from 5s to 30s to have a better chance of events being delivered without retry ([#4276](https://github.com/getsentry/sentry-java/pull/4276))
- Add `MANIFEST.MF` to Sentry JARs ([#4272](https://github.com/getsentry/sentry-java/pull/4272))
- Retain baggage sample rate/rand values as doubles ([#4279](https://github.com/getsentry/sentry-java/pull/4279))
- Introduce fatal SDK logger ([#4288](https://github.com/getsentry/sentry-java/pull/4288))
  - We use this to print out messages when there is a problem that prevents the SDK from working correctly.
  - One example for this is when the SDK has been configured with mixed dependency versions where we print out details, which module and version are affected.

### Fixes

- Do not override user-defined `SentryOptions` ([#4262](https://github.com/getsentry/sentry-java/pull/4262))
- Session Replay: Change bitmap config to `ARGB_8888` for screenshots ([#4282](https://github.com/getsentry/sentry-java/pull/4282))
- The `MANIFEST.MF` of `sentry-opentelemetry-agent` now has `Implementation-Version` set to the raw version ([#4291](https://github.com/getsentry/sentry-java/pull/4291))
  - An example value would be `8.6.0`
  - The value of the `Sentry-Version-Name` attribute looks like `sentry-8.5.0-otel-2.10.0`
- Fix tags missing for compose view hierarchies ([#4275](https://github.com/getsentry/sentry-java/pull/4275))
- Do not leak SentryFileInputStream/SentryFileOutputStream descriptors and channels ([#4296](https://github.com/getsentry/sentry-java/pull/4296))
- Remove "not yet implemented" from `Sentry.flush` comment ([#4305](https://github.com/getsentry/sentry-java/pull/4305))

### Internal

- Added `platform` to SentryEnvelopeItemHeader ([#4287](https://github.com/getsentry/sentry-java/pull/4287))
  - Set `android` platform to ProfileChunk envelope item header

### Dependencies

- Bump Native SDK from v0.8.1 to v0.8.3 ([#4267](https://github.com/getsentry/sentry-java/pull/4267), [#4298](https://github.com/getsentry/sentry-java/pull/4298))
  - [changelog](https://github.com/getsentry/sentry-native/blob/master/CHANGELOG.md#083)
  - [diff](https://github.com/getsentry/sentry-native/compare/0.8.1...0.8.3)
- Bump Spring Boot from 2.7.5 to 2.7.18 ([#3496](https://github.com/getsentry/sentry-java/pull/3496))

## 8.5.0

### Features

- Add native stack frame address information and debug image metadata to ANR events ([#4061](https://github.com/getsentry/sentry-java/pull/4061))
    - This enables symbolication for stripped native code in ANRs
- Add Continuous Profiling Support ([#3710](https://github.com/getsentry/sentry-java/pull/3710))

  To enable Continuous Profiling use the `Sentry.startProfiler` and `Sentry.stopProfiler` experimental APIs. Sampling rate can be set through `options.profileSessionSampleRate`, which defaults to null (disabled).   
  Note: Both `options.profilesSampler` and `options.profilesSampleRate` must **not** be set to enable Continuous Profiling.

  ```java
  import io.sentry.ProfileLifecycle;
  import io.sentry.android.core.SentryAndroid;

  SentryAndroid.init(context) { options ->
   
    // Currently under experimental options:
    options.getExperimental().setProfileSessionSampleRate(1.0);
    // In manual mode, you need to start and stop the profiler manually using Sentry.startProfiler and Sentry.stopProfiler
    // In trace mode, the profiler will start and stop automatically whenever a sampled trace starts and finishes
    options.getExperimental().setProfileLifecycle(ProfileLifecycle.MANUAL);
  }
  // Start profiling
  Sentry.startProfiler();
  
  // After all profiling is done, stop the profiler. Profiles can last indefinitely if not stopped.
  Sentry.stopProfiler();
  ```
  ```kotlin
  import io.sentry.ProfileLifecycle
  import io.sentry.android.core.SentryAndroid

  SentryAndroid.init(context) { options ->
   
    // Currently under experimental options:
    options.experimental.profileSessionSampleRate = 1.0
    // In manual mode, you need to start and stop the profiler manually using Sentry.startProfiler and Sentry.stopProfiler
    // In trace mode, the profiler will start and stop automatically whenever a sampled trace starts and finishes
    options.experimental.profileLifecycle = ProfileLifecycle.MANUAL
  }
  // Start profiling
  Sentry.startProfiler()
  
  // After all profiling is done, stop the profiler. Profiles can last indefinitely if not stopped.
  Sentry.stopProfiler()
  ```

  To learn more visit [Sentry's Continuous Profiling](https://docs.sentry.io/product/explore/profiling/transaction-vs-continuous-profiling/#continuous-profiling-mode) documentation page.

### Fixes

- Reduce excessive CPU usage when serializing breadcrumbs to disk for ANRs ([#4181](https://github.com/getsentry/sentry-java/pull/4181))
- Ensure app start type is set, even when ActivityLifecycleIntegration is not running ([#4250](https://github.com/getsentry/sentry-java/pull/4250))
- Use `SpringServletTransactionNameProvider` as fallback for Spring WebMVC ([#4263](https://github.com/getsentry/sentry-java/pull/4263))
  - In certain cases the SDK was not able to provide a transaction name automatically and thus did not finish the transaction for the request.
  - We now first try `SpringMvcTransactionNameProvider` which would provide the route as transaction name.
  - If that does not return anything, we try `SpringServletTransactionNameProvider` next, which returns the URL of the request.

### Behavioral Changes

- The user's `device.name` is not reported anymore via the device context, even if `options.isSendDefaultPii` is enabled ([#4179](https://github.com/getsentry/sentry-java/pull/4179))

### Dependencies

- Bump Gradle from v8.12.1 to v8.13.0 ([#4209](https://github.com/getsentry/sentry-java/pull/4209))
  - [changelog](https://github.com/gradle/gradle/blob/master/CHANGELOG.md#v8130)
  - [diff](https://github.com/gradle/gradle/compare/v8.12.1...v8.13.0)

## 8.4.0

### Fixes

- The SDK now handles `null` on many APIs instead of expecting a non `null` value ([#4245](https://github.com/getsentry/sentry-java/pull/4245))
  - Certain APIs like `setTag`, `setData`, `setExtra`, `setContext` previously caused a `NullPointerException` when invoked with either `null` key or value.
  - The SDK now tries to have a sane fallback when `null` is passed and no longer throws `NullPointerException`
  - If `null` is passed, the SDK will
    - do nothing if a `null` key is passed, returning `null` for non void methods
    - remove any previous value if the new value is set to `null`
- Add support for setting in-app-includes/in-app-excludes via AndroidManifest.xml ([#4240](https://github.com/getsentry/sentry-java/pull/4240))
- Modifications to OkHttp requests are now properly propagated to the affected span / breadcrumbs ([#4238](https://github.com/getsentry/sentry-java/pull/4238))
  - Please ensure the SentryOkHttpInterceptor is added last to your OkHttpClient, as otherwise changes to the `Request`  by subsequent interceptors won't be considered
- Fix "class ch.qos.logback.classic.spi.ThrowableProxyVO cannot be cast to class ch.qos.logback.classic.spi.ThrowableProxy" ([#4206](https://github.com/getsentry/sentry-java/pull/4206))
  - In this case we cannot report the `Throwable` to Sentry as it's not available
  - If you are using OpenTelemetry v1 `OpenTelemetryAppender`, please consider upgrading to v2
- Pass OpenTelemetry span attributes into TracesSampler callback ([#4253](https://github.com/getsentry/sentry-java/pull/4253))
  - `SamplingContext` now has a `getAttribute` method that grants access to OpenTelemetry span attributes via their String key (e.g. `http.request.method`)
- Fix AbstractMethodError when using SentryTraced for Jetpack Compose ([#4255](https://github.com/getsentry/sentry-java/pull/4255))
- Assume `http.client` for span `op` if not a root span ([#4257](https://github.com/getsentry/sentry-java/pull/4257))
- Avoid unnecessary copies when using `CopyOnWriteArrayList` ([#4247](https://github.com/getsentry/sentry-java/pull/4247))
  - This affects in particular `SentryTracer.getLatestActiveSpan` which would have previously copied all child span references. This may have caused `OutOfMemoryError` on certain devices due to high frequency of calling the method.

### Features

- The SDK now automatically propagates the trace-context to the native layer. This allows to connect errors on different layers of the application. ([#4137](https://github.com/getsentry/sentry-java/pull/4137))
- Capture OpenTelemetry span events ([#3564](https://github.com/getsentry/sentry-java/pull/3564))
  - OpenTelemetry spans may have exceptions attached to them (`openTelemetrySpan.recordException`). We can now send those to Sentry as errors.
  - Set `capture-open-telemetry-events=true` in `sentry.properties` to enable it
  - Set `sentry.capture-open-telemetry-events=true` in Springs `application.properties` to enable it
  - Set `sentry.captureOpenTelemetryEvents: true` in Springs `application.yml` to enable it

### Behavioural Changes

- Use `java.net.URI` for parsing URLs in `UrlUtils` ([#4210](https://github.com/getsentry/sentry-java/pull/4210))
  - This could affect grouping for issues with messages containing URLs that fall in known corner cases that were handled incorrectly previously (e.g. email in URL path)

### Internal

- Also use port when checking if a request is made to Sentry DSN ([#4231](https://github.com/getsentry/sentry-java/pull/4231))
  - For our OpenTelemetry integration we check if a span is for a request to Sentry
  - We now also consider the port when performing this check

### Dependencies

- Bump Native SDK from v0.7.20 to v0.8.1 ([#4137](https://github.com/getsentry/sentry-java/pull/4137))
  - [changelog](https://github.com/getsentry/sentry-native/blob/master/CHANGELOG.md#0810)
  - [diff](https://github.com/getsentry/sentry-native/compare/v0.7.20...0.8.1)

## 8.3.0

### Features

- Add HTTP server request headers from OpenTelemetry span attributes to sentry `request` in payload ([#4102](https://github.com/getsentry/sentry-java/pull/4102))
  - You have to explicitly enable each header by adding it to the [OpenTelemetry config](https://opentelemetry.io/docs/zero-code/java/agent/instrumentation/http/#capturing-http-request-and-response-headers)
  - Please only enable headers you actually want to send to Sentry. Some may contain sensitive data like PII, cookies, tokens etc.
  - We are no longer adding request/response headers to `contexts/otel/attributes` of the event.
- The `ignoredErrors` option is now configurable via the manifest property `io.sentry.traces.ignored-errors` ([#4178](https://github.com/getsentry/sentry-java/pull/4178))
- A list of active Spring profiles is attached to payloads sent to Sentry (errors, traces, etc.) and displayed in the UI when using our Spring or Spring Boot integrations ([#4147](https://github.com/getsentry/sentry-java/pull/4147))
  - This consists of an empty list when only the default profile is active
- Added `enableTraceIdGeneration` to the AndroidOptions. This allows Hybrid SDKs to "freeze" and control the trace and connect errors on different layers of the application ([4188](https://github.com/getsentry/sentry-java/pull/4188))
- Move to a single NetworkCallback listener to reduce number of IPC calls on Android ([#4164](https://github.com/getsentry/sentry-java/pull/4164))
- Add GraphQL Apollo Kotlin 4 integration ([#4166](https://github.com/getsentry/sentry-java/pull/4166))
- Add support for async dispatch requests to Spring Boot 2 and 3 ([#3983](https://github.com/getsentry/sentry-java/pull/3983))
  - To enable it, please set `sentry.keep-transactions-open-for-async-responses=true` in `application.properties` or `sentry.keepTransactionsOpenForAsyncResponses: true` in `application.yml`
- Add constructor to JUL `SentryHandler` for disabling external config ([#4208](https://github.com/getsentry/sentry-java/pull/4208))

### Fixes

- Filter strings that cannot be parsed as Regex no longer cause an SDK crash ([#4213](https://github.com/getsentry/sentry-java/pull/4213))
  - This was the case e.g. for `ignoredErrors`, `ignoredTransactions` and `ignoredCheckIns`
  - We now simply don't use such strings for Regex matching and only use them for String comparison
- `SentryOptions.setTracePropagationTargets` is no longer marked internal ([#4170](https://github.com/getsentry/sentry-java/pull/4170))
- Session Replay: Fix crash when a navigation breadcrumb does not have "to" destination ([#4185](https://github.com/getsentry/sentry-java/pull/4185))
- Session Replay: Cap video segment duration to maximum 5 minutes to prevent endless video encoding in background ([#4185](https://github.com/getsentry/sentry-java/pull/4185))
- Check `tracePropagationTargets` in OpenTelemetry propagator ([#4191](https://github.com/getsentry/sentry-java/pull/4191))
  - If a URL can be retrieved from OpenTelemetry span attributes, we check it against `tracePropagationTargets` before attaching `sentry-trace` and `baggage` headers to outgoing requests
  - If no URL can be retrieved we always attach the headers
- Fix `ignoredErrors`, `ignoredTransactions` and `ignoredCheckIns` being unset by external options like `sentry.properties` or ENV vars ([#4207](https://github.com/getsentry/sentry-java/pull/4207))
  - Whenever parsing of external options was enabled (`enableExternalConfiguration`), which is the default for many integrations, the values set on `SentryOptions` passed to `Sentry.init` would be lost
  - Even if the value was not set in any external configuration it would still be set to an empty list

### Behavioural Changes

- The class `io.sentry.spring.jakarta.webflux.ReactorUtils` is now deprecated, please use `io.sentry.reactor.SentryReactorUtils` in the new `sentry-reactor` module instead ([#4155](https://github.com/getsentry/sentry-java/pull/4155))
  - The new module will be exposed as an `api` dependency when using `sentry-spring-boot-jakarta` (Spring Boot 3) or `sentry-spring-jakarta` (Spring 6). 
    Therefore, if you're using one of those modules, changing your imports will suffice.

## 8.2.0

### Breaking Changes

- The Kotlin Language version is now set to 1.6 ([#3936](https://github.com/getsentry/sentry-java/pull/3936))

### Features

- Create onCreate and onStart spans for all Activities ([#4025](https://github.com/getsentry/sentry-java/pull/4025))
- Add split apks info to the `App` context ([#3193](https://github.com/getsentry/sentry-java/pull/3193))
- Expose new `withSentryObservableEffect` method overload that accepts `SentryNavigationListener` as a parameter ([#4143](https://github.com/getsentry/sentry-java/pull/4143))
  - This allows sharing the same `SentryNavigationListener` instance across fragments and composables to preserve the trace 
- (Internal) Add API to filter native debug images based on stacktrace addresses ([#4089](https://github.com/getsentry/sentry-java/pull/4089))
- Propagate sampling random value ([#4153](https://github.com/getsentry/sentry-java/pull/4153))
  - The random value used for sampling traces is now sent to Sentry and attached to the `baggage` header on outgoing requests
- Update `sampleRate` that is sent to Sentry and attached to the `baggage` header on outgoing requests ([#4158](https://github.com/getsentry/sentry-java/pull/4158))
  - If the SDK uses its `sampleRate` or `tracesSampler` callback, it now updates the `sampleRate` in Dynamic Sampling Context.

### Fixes

- Log a warning when envelope or items are dropped due to rate limiting ([#4148](https://github.com/getsentry/sentry-java/pull/4148))
- Do not log if `OtelContextScopesStorage` cannot be found ([#4127](https://github.com/getsentry/sentry-java/pull/4127))
  - Previously `java.lang.ClassNotFoundException: io.sentry.opentelemetry.OtelContextScopesStorage` was shown in the log if the class could not be found.
  - This is just a lookup the SDK performs to configure itself. The SDK also works without OpenTelemetry.
- Session Replay: Fix various crashes and issues ([#4135](https://github.com/getsentry/sentry-java/pull/4135))
  - Fix `FileNotFoundException` when trying to read/write `.ongoing_segment` file
  - Fix `IllegalStateException` when registering `onDrawListener`
  - Fix SIGABRT native crashes on Motorola devices when encoding a video
- Mention javadoc and sources for published artifacts in Gradle `.module` metadata ([#3936](https://github.com/getsentry/sentry-java/pull/3936))
- (Jetpack Compose) Modifier.sentryTag now uses Modifier.Node ([#4029](https://github.com/getsentry/sentry-java/pull/4029))
  - This allows Composables that use this modifier to be skippable

### Dependencies

- Bump Native SDK from v0.7.19 to v0.7.20 ([#4128](https://github.com/getsentry/sentry-java/pull/4128))
  - [changelog](https://github.com/getsentry/sentry-native/blob/master/CHANGELOG.md#0720)
  - [diff](https://github.com/getsentry/sentry-native/compare/v0.7.19...0.7.20)
- Bump Gradle from v8.9.0 to v8.12.1 ([#4106](https://github.com/getsentry/sentry-java/pull/4106))
  - [changelog](https://github.com/gradle/gradle/blob/master/CHANGELOG.md#v8121)
  - [diff](https://github.com/gradle/gradle/compare/v8.9.0...v8.12.1)

## 8.1.0

### Features

- Add `options.ignoredErrors` to filter out errors that match a certain String or Regex ([#4083](https://github.com/getsentry/sentry-java/pull/4083))
  - The matching is attempted on `event.message`, `event.formatted`, and `{event.throwable.class.name}: {event.throwable.message}`
  - Can be set in `sentry.properties`, e.g. `ignored-errors=Some error,Another .*`
  - Can be set in environment variables, e.g. `SENTRY_IGNORED_ERRORS=Some error,Another .*`
  - For Spring Boot, it can be set in `application.properties`, e.g. `sentry.ignored-errors=Some error,Another .*`
- Log OpenTelemetry related Sentry config ([#4122](https://github.com/getsentry/sentry-java/pull/4122))

### Fixes

- Avoid logging an error when a float is passed in the manifest ([#4031](https://github.com/getsentry/sentry-java/pull/4031))
- Add `request` details to transactions created through OpenTelemetry ([#4098](https://github.com/getsentry/sentry-java/pull/4098))
  - We now add HTTP request method and URL where Sentry expects it to display it in Sentry UI
- Remove `java.lang.ClassNotFoundException` debug logs when searching for OpenTelemetry marker classes ([#4091](https://github.com/getsentry/sentry-java/pull/4091))
  - There was up to three of these, one for `io.sentry.opentelemetry.agent.AgentMarker`, `io.sentry.opentelemetry.agent.AgentlessMarker` and `io.sentry.opentelemetry.agent.AgentlessSpringMarker`.
  - These were not indicators of something being wrong but rather the SDK looking at what is available at runtime to configure itself accordingly.
- Do not instrument File I/O operations if tracing is disabled ([#4051](https://github.com/getsentry/sentry-java/pull/4051))
- Do not instrument User Interaction multiple times ([#4051](https://github.com/getsentry/sentry-java/pull/4051))
- Speed up view traversal to find touched target in `UserInteractionIntegration` ([#4051](https://github.com/getsentry/sentry-java/pull/4051))
- Reduce IPC/Binder calls performed by the SDK ([#4058](https://github.com/getsentry/sentry-java/pull/4058))

### Behavioural Changes

- Reduce the number of broadcasts the SDK is subscribed for ([#4052](https://github.com/getsentry/sentry-java/pull/4052))
  - Drop `TempSensorBreadcrumbsIntegration`
  - Drop `PhoneStateBreadcrumbsIntegration`
  - Reduce number of broadcasts in `SystemEventsBreadcrumbsIntegration`

Current list of the broadcast events can be found [here](https://github.com/getsentry/sentry-java/blob/9b8dc0a844d10b55ddeddf55d278c0ab0f86421c/sentry-android-core/src/main/java/io/sentry/android/core/SystemEventsBreadcrumbsIntegration.java#L131-L153). If you'd like to subscribe for more events, consider overriding the `SystemEventsBreadcrumbsIntegration` as follows:

```kotlin
SentryAndroid.init(context) { options ->
    options.integrations.removeAll { it is SystemEventsBreadcrumbsIntegration }
    options.integrations.add(SystemEventsBreadcrumbsIntegration(context, SystemEventsBreadcrumbsIntegration.getDefaultActions() + listOf(/* your custom actions */)))
}
```

If you would like to keep some of the default broadcast events as breadcrumbs, consider opening a [GitHub issue](https://github.com/getsentry/sentry-java/issues/new).
- Set mechanism `type` to `suppressed` for suppressed exceptions ([#4125](https://github.com/getsentry/sentry-java/pull/4125))
  - This helps to distinguish an exceptions cause from any suppressed exceptions in the Sentry UI

### Dependencies

- Bump Spring Boot to `3.4.2` ([#4081](https://github.com/getsentry/sentry-java/pull/4081))
- Bump Native SDK from v0.7.14 to v0.7.19 ([#4076](https://github.com/getsentry/sentry-java/pull/4076))
  - [changelog](https://github.com/getsentry/sentry-native/blob/master/CHANGELOG.md#0719)
  - [diff](https://github.com/getsentry/sentry-native/compare/v0.7.14...0.7.19)

## 8.0.0

### Summary

Version 8 of the Sentry Android/Java SDK brings a variety of features and fixes. The most notable changes are:

- `Hub` has been replaced by `Scopes`
- New `Scope` types have been introduced, see "Behavioural Changes" for more details.
- Lifecycle tokens have been introduced to manage `Scope` lifecycle, see "Behavioural Changes" for more details.
- Bumping `minSdk` level to 21 (Android 5.0)
- Our `sentry-opentelemetry-agent` has been improved and now works in combination with the rest of Sentry. You may now combine OpenTelemetry and Sentry for instrumenting your application.
    - You may now use both OpenTelemetry SDK and Sentry SDK to capture transactions and spans. They can also be mixed and end up on the same transaction.
    - OpenTelemetry extends the Sentry SDK by adding spans for numerous integrations, like Ktor, Vert.x and MongoDB. Please check [the OpenTelemetry GitHub repository](https://github.com/open-telemetry/opentelemetry-java-instrumentation/tree/main/instrumentation) for a full list.
    - OpenTelemetry allows propagating trace information from and to additional libraries, that Sentry did not support before, for example gRPC.
    - OpenTelemetry also has broader support for propagating the Sentry `Scopes` through reactive libraries like RxJava.
- The SDK is now compatible with Spring Boot 3.4
- We now support GraphQL v22 (`sentry-graphql-22`)
- Metrics have been removed

Please take a look at [our migration guide in docs](https://docs.sentry.io/platforms/java/migration/7.x-to-8.0).

### Sentry Self-hosted Compatibility

This SDK version is compatible with a self-hosted version of Sentry `22.12.0` or higher. If you are using an older version of [self-hosted Sentry](https://develop.sentry.dev/self-hosted/) (aka onpremise), you will need to [upgrade](https://develop.sentry.dev/self-hosted/releases/). If you're using `sentry.io` no action is required.

### Breaking Changes

- The Android minSdk level for all Android modules is now 21 ([#3852](https://github.com/getsentry/sentry-java/pull/3852))
- The minSdk level for sentry-android-ndk changed from 19 to 21 ([#3851](https://github.com/getsentry/sentry-java/pull/3851))
- Throw IllegalArgumentException when calling Sentry.init on Android ([#3596](https://github.com/getsentry/sentry-java/pull/3596))
- Metrics have been removed from the SDK ([#3774](https://github.com/getsentry/sentry-java/pull/3774))
    - Metrics will return but we don't know in what exact form yet
- `enableTracing` option (a.k.a `enable-tracing`) has been removed from the SDK ([#3776](https://github.com/getsentry/sentry-java/pull/3776))
    - Please set `tracesSampleRate` to a value >= 0.0 for enabling performance instead. The default value is `null` which means performance is disabled.
- Replace `synchronized` methods and blocks with `ReentrantLock` (`AutoClosableReentrantLock`) ([#3715](https://github.com/getsentry/sentry-java/pull/3715))
    - If you are subclassing any Sentry classes, please check if the parent class used `synchronized` before. Please make sure to use the same lock object as the parent class in that case.
- `traceOrigins` option (`io.sentry.traces.tracing-origins` in manifest) has been removed, please use `tracePropagationTargets` (`io.sentry.traces.trace-propagation-targets` in manifest`) instead ([#3780](https://github.com/getsentry/sentry-java/pull/3780))
- `profilingEnabled` option (`io.sentry.traces.profiling.enable` in manifest) has been removed, please use `profilesSampleRate` (`io.sentry.traces.profiling.sample-rate` instead) instead ([#3780](https://github.com/getsentry/sentry-java/pull/3780))
- `shutdownTimeout` option has been removed, please use `shutdownTimeoutMillis` instead ([#3780](https://github.com/getsentry/sentry-java/pull/3780))
- `profilingTracesIntervalMillis` option for Android has been removed ([#3780](https://github.com/getsentry/sentry-java/pull/3780))
- `io.sentry.session-tracking.enable` manifest option has been removed ([#3780](https://github.com/getsentry/sentry-java/pull/3780))
- `Sentry.traceHeaders()` method has been removed, please use `Sentry.getTraceparent()` instead ([#3718](https://github.com/getsentry/sentry-java/pull/3718))
- `Sentry.reportFullDisplayed()` method has been removed, please use `Sentry.reportFullyDisplayed()` instead ([#3717](https://github.com/getsentry/sentry-java/pull/3717))
- `User.other` has been removed, please use `data` instead ([#3780](https://github.com/getsentry/sentry-java/pull/3780))
- `SdkVersion.getIntegrations()` has been removed, please use `getIntegrationSet` instead ([#3780](https://github.com/getsentry/sentry-java/pull/3780))
- `SdkVersion.getPackages()` has been removed, please use `getPackageSet()` instead ([#3780](https://github.com/getsentry/sentry-java/pull/3780))
- `Device.language` has been removed, please use `locale` instead ([#3780](https://github.com/getsentry/sentry-java/pull/3780))
- `TraceContext.user` and `TraceContextUser` class have been removed, please use `userId` on `TraceContext` instead ([#3780](https://github.com/getsentry/sentry-java/pull/3780))
- `TransactionContext.fromSentryTrace()` has been removed, please use `Sentry.continueTrace()` instead ([#3780](https://github.com/getsentry/sentry-java/pull/3780))
- `SentryDataFetcherExceptionHandler` has been removed, please use `SentryGenericDataFetcherExceptionHandler` in combination with `SentryInstrumentation` instead ([#3780](https://github.com/getsentry/sentry-java/pull/3780))
- `sentry-android-okhttp` has been removed in favor of `sentry-okhttp`, removing android dependency from the module ([#3510](https://github.com/getsentry/sentry-java/pull/3510))
- `Contexts` no longer extends `ConcurrentHashMap`, instead we offer a selected set of methods.
- User segment has been removed ([#3512](https://github.com/getsentry/sentry-java/pull/3512))
- One of the `AndroidTransactionProfiler` constructors has been removed, please use a different one ([#3780](https://github.com/getsentry/sentry-java/pull/3780))
- Use String instead of UUID for SessionId ([#3834](https://github.com/getsentry/sentry-java/pull/3834))
    - The `Session` constructor now takes a `String` instead of a `UUID` for the `sessionId` parameter.
    - `Session.getSessionId()` now returns a `String` instead of a `UUID`.
- All status codes below 400 are now mapped to `SpanStatus.OK` ([#3869](https://github.com/getsentry/sentry-java/pull/3869))
- Change OkHttp sub-spans to span attributes ([#3556](https://github.com/getsentry/sentry-java/pull/3556))
    - This will reduce the number of spans created by the SDK
- `instrumenter` option should no longer be needed as our new OpenTelemetry integration now works in combination with the rest of Sentry

### Behavioural Changes

- We're introducing some new `Scope` types in the SDK, allowing for better control over what data is attached where. Previously there was a stack of scopes that was pushed and popped. Instead we now fork scopes for a given lifecycle and then restore the previous scopes. Since `Hub` is gone, it is also never cloned anymore. Separation of data now happens through the different scope types while making it easier to manipulate exactly what you need without having to attach data at the right time to have it apply where wanted.
    - Global scope is attached to all events created by the SDK. It can also be modified before `Sentry.init` has been called. It can be manipulated using `Sentry.configureScope(ScopeType.GLOBAL, (scope) -> { ... })`.
    - Isolation scope can be used e.g. to attach data to all events that come up while handling an incoming request. It can also be used for other isolation purposes. It can be manipulated using `Sentry.configureScope(ScopeType.ISOLATION, (scope) -> { ... })`. The SDK automatically forks isolation scope in certain cases like incoming requests, CRON jobs, Spring `@Async` and more.
    - Current scope is forked often and data added to it is only added to events that are created while this scope is active. Data is also passed on to newly forked child scopes but not to parents. It can be manipulated using `Sentry.configureScope(ScopeType.CURRENT, (scope) -> { ... })`.
- `Sentry.popScope` has been deprecated, please call `.close()` on the token returned by `Sentry.pushScope` instead or use it in a way described in more detail in [our migration guide](https://docs.sentry.io/platforms/java/migration/7.x-to-8.0).
- We have chosen a default scope that is used for `Sentry.configureScope()` as well as API like `Sentry.setTag()`
    - For Android the type defaults to `CURRENT` scope
    - For Backend and other JVM applicatons it defaults to `ISOLATION` scope
- Event processors on `Scope` can now be ordered by overriding the `getOrder` method on implementations of `EventProcessor`. NOTE: This order only applies to event processors on `Scope` but not `SentryOptions` at the moment. Feel free to request this if you need it.
- `Hub` is deprecated in favor of `Scopes`, alongside some `Hub` relevant APIs. More details can be found in [our migration guide](https://docs.sentry.io/platforms/java/migration/7.x-to-8.0).
- Send file name and path only if `isSendDefaultPii` is `true` ([#3919](https://github.com/getsentry/sentry-java/pull/3919))
- (Android) Enable Performance V2 by default ([#3824](https://github.com/getsentry/sentry-java/pull/3824))
    - With this change cold app start spans will include spans for ContentProviders, Application and Activity load.
- (Android) Replace thread id with kernel thread id in span data ([#3706](https://github.com/getsentry/sentry-java/pull/3706))
- (Android) The JNI layer for sentry-native has now been moved from sentry-java to sentry-native ([#3189](https://github.com/getsentry/sentry-java/pull/3189))
    - This now includes prefab support for sentry-native, allowing you to link and access the sentry-native API within your native app code
    - Checkout the `sentry-samples/sentry-samples-android` example on how to configure CMake and consume `sentry.h`
- The user ip-address is now only set to `"{{auto}}"` if `sendDefaultPii` is enabled ([#4072](https://github.com/getsentry/sentry-java/pull/4072))
  - This change gives you control over IP address collection directly on the client

### Features

- The SDK is now compatible with Spring Boot 3.4 ([#3939](https://github.com/getsentry/sentry-java/pull/3939))
- Our `sentry-opentelemetry-agent` has been completely reworked and now plays nicely with the rest of the Java SDK
    - You may also want to give this new agent a try even if you haven't used OpenTelemetry (with Sentry) before. It offers support for [many more libraries and frameworks](https://github.com/open-telemetry/opentelemetry-java-instrumentation/blob/main/docs/supported-libraries.md), improving on our trace propagation, `Scopes` (used to be `Hub`) propagation as well as performance instrumentation (i.e. more spans).
    - If you are using a framework we did not support before and currently resort to manual instrumentation, please give the agent a try. See [here for a list of supported libraries, frameworks and application servers](https://github.com/open-telemetry/opentelemetry-java-instrumentation/blob/main/docs/supported-libraries.md).
    - Please see [Java SDK docs](https://docs.sentry.io/platforms/java/tracing/instrumentation/opentelemetry/) for more details on how to set up the agent. Please make sure to select the correct SDK from the dropdown on the left side of the docs.
    - What's new about the Agent
        - When the OpenTelemetry Agent is used, Sentry API creates OpenTelemetry spans under the hood, handing back a wrapper object which bridges the gap between traditional Sentry API and OpenTelemetry. We might be replacing some of the Sentry performance API in the future.
            - This is achieved by configuring the SDK to use `OtelSpanFactory` instead of `DefaultSpanFactory` which is done automatically by the auto init of the Java Agent.
        - OpenTelemetry spans are now only turned into Sentry spans when they are finished so they can be sent to the Sentry server.
        - Now registers an OpenTelemetry `Sampler` which uses Sentry sampling configuration
        - Other Performance integrations automatically stop creating spans to avoid duplicate spans
        - The Sentry SDK now makes use of OpenTelemetry `Context` for storing Sentry `Scopes` (which is similar to what used to be called `Hub`) and thus relies on OpenTelemetry for `Context` propagation.
        - Classes used for the previous version of our OpenTelemetry support have been deprecated but can still be used manually. We're not planning to keep the old agent around in favor of less complexity in the SDK.
- Add `sentry-opentelemetry-agentless-spring` module ([#4000](https://github.com/getsentry/sentry-java/pull/4000))
    - This module can be added as a dependency when using Sentry with OpenTelemetry and Spring Boot but don't want to use our Agent. It takes care of configuring OpenTelemetry for use with Sentry.
    - You may want to set `OTEL_LOGS_EXPORTER=none;OTEL_METRICS_EXPORTER=none;OTEL_TRACES_EXPORTER=none` env vars to not have the log flooded with error messages regarding OpenTelemetry features we don't use.
- Add `sentry-opentelemetry-agentless` module ([#3961](https://github.com/getsentry/sentry-java/pull/3961))
    - This module can be added as a dependency when using Sentry with OpenTelemetry but don't want to use our Agent. It takes care of configuring OpenTelemetry for use with Sentry.
    - To enable the auto configuration of it, please set `-Dotel.java.global-autoconfigure.enabled=true` on the `java` command, when starting your application.
    - You may also want to set `OTEL_LOGS_EXPORTER=none;OTEL_METRICS_EXPORTER=none;OTEL_TRACES_EXPORTER=none` env vars to not have the log flooded with error messages regarding OpenTelemetry features we don't use.
- `OpenTelemetryUtil.applyOpenTelemetryOptions` now takes an enum instead of a boolean for its mode
- Add `openTelemetryMode` option ([#3994](https://github.com/getsentry/sentry-java/pull/3994))
    - It defaults to `AUTO` meaning the SDK will figure out how to best configure itself for use with OpenTelemetry
    - Use of OpenTelemetry can also be disabled completely by setting it to `OFF` ([#3995](https://github.com/getsentry/sentry-java/pull/3995))
        - In this case even if OpenTelemetry is present, the Sentry SDK will not use it
    - Use `AGENT` when using `sentry-opentelemetry-agent`
    - Use `AGENTLESS` when using `sentry-opentelemetry-agentless`
    - Use `AGENTLESS_SPRING` when using `sentry-opentelemetry-agentless-spring`
- Add `ignoredTransactions` option to filter out transactions by name ([#3871](https://github.com/getsentry/sentry-java/pull/3871))
    - can be used via ENV vars, e.g. `SENTRY_IGNORED_TRANSACTIONS=POST /person/,GET /pers.*`
    - can also be set in options directly, e.g. `options.setIgnoredTransactions(...)`
    - can also be set in `sentry.properties`, e.g. `ignored-transactions=POST /person/,GET /pers.*`
    - can also be set in Spring config `application.properties`, e.g. `sentry.ignored-transactions=POST /person/,GET /pers.*`
- Add `scopeBindingMode` to `SpanOptions` ([#4004](https://github.com/getsentry/sentry-java/pull/4004))
    - This setting only affects the SDK when used with OpenTelemetry.
    - Defaults to `AUTO` meaning the SDK will decide whether the span should be bound to the current scope. It will not bind transactions to scope using `AUTO`, it will only bind spans where the parent span is on the current scope.
    - `ON` sets the new span on the current scope.
    - `OFF` does not set the new span on the scope.
- Add `ignoredSpanOrigins` option for ignoring spans coming from certain integrations
    - We pre-configure this to ignore Performance instrumentation for Spring and other integrations when using our OpenTelemetry Agent to avoid duplicate spans
- Support `graphql-java` v22 via a new module `sentry-graphql-22` ([#3740](https://github.com/getsentry/sentry-java/pull/3740))
    - If you are using `graphql-java` v21 or earlier, you can use the `sentry-graphql` module
    - For `graphql-java` v22 and newer please use the `sentry-graphql-22` module
- We now provide a `SentryInstrumenter` bean directly for Spring (Boot) if there is none yet instead of using `GraphQlSourceBuilderCustomizer` to add the instrumentation ([#3744](https://github.com/getsentry/sentry-java/pull/3744))
    - It is now also possible to provide a bean of type `SentryGraphqlInstrumentation.BeforeSpanCallback` which is then used by `SentryInstrumenter`
- Add data fetching environment hint to breadcrumb for GraphQL (#3413) ([#3431](https://github.com/getsentry/sentry-java/pull/3431))
- Report exceptions returned by Throwable.getSuppressed() to Sentry as exception groups ([#3396] https://github.com/getsentry/sentry-java/pull/3396)
  - Any suppressed exceptions are added to the issue details page in Sentry, the same way any cause is.
  - We are planning to improve how we visualize suppressed exceptions. See https://github.com/getsentry/sentry-java/issues/4059
- Enable `ThreadLocalAccessor` for Spring Boot 3 WebFlux by default ([#4023](https://github.com/getsentry/sentry-java/pull/4023))
- Allow passing `environment` to `CheckinUtils.withCheckIn` ([3889](https://github.com/getsentry/sentry-java/pull/3889))
- Add `globalHubMode` to options ([#3805](https://github.com/getsentry/sentry-java/pull/3805))
    - `globalHubMode` used to only be a param on `Sentry.init`. To make it easier to be used in e.g. Desktop environments, we now additionally added it as an option on SentryOptions that can also be set via `sentry.properties`.
    - If both the param on `Sentry.init` and the option are set, the option will win. By default the option is set to `null` meaning whatever is passed to `Sentry.init` takes effect.
- Lazy uuid generation for SentryId and SpanId ([#3770](https://github.com/getsentry/sentry-java/pull/3770))
- Faster generation of Sentry and Span IDs ([#3818](https://github.com/getsentry/sentry-java/pull/3818))
    - Uses faster implementation to convert UUID to SentryID String
    - Uses faster Random implementation to generate UUIDs
- Android 15: Add support for 16KB page sizes ([#3851](https://github.com/getsentry/sentry-java/pull/3851))
    - See https://developer.android.com/guide/practices/page-sizes for more details
- Add init priority settings ([#3674](https://github.com/getsentry/sentry-java/pull/3674))
    - You may now set `forceInit=true` (`force-init` for `.properties` files) to ensure a call to Sentry.init / SentryAndroid.init takes effect
- Add force init option to Android Manifest ([#3675](https://github.com/getsentry/sentry-java/pull/3675))
    - Use `<meta-data android:name="io.sentry.force-init" android:value="true" />` to ensure Sentry Android auto init is not easily overwritten
- Attach request body for `application/x-www-form-urlencoded` requests in Spring ([#3731](https://github.com/getsentry/sentry-java/pull/3731))
    - Previously request body was only attached for `application/json` requests
- Set breadcrumb level based on http status ([#3771](https://github.com/getsentry/sentry-java/pull/3771))
- Emit transaction.data inside contexts.trace.data ([#3735](https://github.com/getsentry/sentry-java/pull/3735))
    - Also does not emit `transaction.data` in `extras` anymore
- Add a sample for showcasing Sentry with OpenTelemetry for Spring Boot 3 with our Java agent (`sentry-samples-spring-boot-jakarta-opentelemetry`) ([#3856](https://github.com/getsentry/sentry-java/pull/3828))
- Add a sample for showcasing Sentry with OpenTelemetry for Spring Boot 3 without our Java agent (`sentry-samples-spring-boot-jakarta-opentelemetry-noagent`) ([#3856](https://github.com/getsentry/sentry-java/pull/3856))
- Add a sample for showcasing Sentry with OpenTelemetry (`sentry-samples-console-opentelemetry-noagent`) ([#3856](https://github.com/getsentry/sentry-java/pull/3862))

### Fixes

- Fix incoming defer sampling decision `sentry-trace` header ([#3942](https://github.com/getsentry/sentry-java/pull/3942))
    - A `sentry-trace` header that only contains trace ID and span ID but no sampled flag (`-1`, `-0` suffix) means the receiving system can make its own sampling decision
    - When generating `sentry-trace` header from `PropagationContext` we now copy the `sampled` flag.
    - In `TransactionContext.fromPropagationContext` when there is no parent sampling decision, keep the decision `null` so a new sampling decision is made instead of defaulting to `false`
- Fix order of calling `close` on previous Sentry instance when re-initializing ([#3750](https://github.com/getsentry/sentry-java/pull/3750))
    - Previously some parts of Sentry were immediately closed after re-init that should have stayed open and some parts of the previous init were never closed
- All status codes below 400 are now mapped to `SpanStatus.OK` ([#3869](https://github.com/getsentry/sentry-java/pull/3869))
- Improve ignored check performance ([#3992](https://github.com/getsentry/sentry-java/pull/3992))
    - Checking if a span origin, a transaction or a checkIn should be ignored is now faster
- Cache requests for Spring using Springs `ContentCachingRequestWrapper` instead of our own Wrapper to also cache parameters ([#3641](https://github.com/getsentry/sentry-java/pull/3641))
    - Previously only the body was cached which could lead to problems in the FilterChain as Request parameters were not available
- Close backpressure monitor on SDK shutdown ([#3998](https://github.com/getsentry/sentry-java/pull/3998))
    - Due to the backpressure monitor rescheduling a task to run every 10s, it very likely caused shutdown to wait the full `shutdownTimeoutMillis` (defaulting to 2s) instead of being able to terminate immediately
- Let OpenTelemetry auto instrumentation handle extracting and injecting tracing information if present ([#3953](https://github.com/getsentry/sentry-java/pull/3953))
    - Our integrations no longer call `.continueTrace` and also do not inject tracing headers if the integration has been added to `ignoredSpanOrigins`
- Fix testTag not working for Jetpack Compose user interaction tracking ([#3878](https://github.com/getsentry/sentry-java/pull/3878))
- Mark `DiskFlushNotification` hint flushed when rate limited ([#3892](https://github.com/getsentry/sentry-java/pull/3892))
    - Our `UncaughtExceptionHandlerIntegration` waited for the full flush timeout duration (default 15s) when rate limited.
- Do not replace `op` with auto generated content for OpenTelemetry spans with span kind `INTERNAL` ([#3906](https://github.com/getsentry/sentry-java/pull/3906))
- Add `enable-spotlight` and `spotlight-connection-url` to external options and check if spotlight is enabled when deciding whether to inspect an OpenTelemetry span for connecting to splotlight ([#3709](https://github.com/getsentry/sentry-java/pull/3709))
- Trace context on `Contexts.setTrace` has been marked `@NotNull` ([#3721](https://github.com/getsentry/sentry-java/pull/3721))
    - Setting it to `null` would cause an exception.
    - Transactions are dropped if trace context is missing
- Remove internal annotation on `SpanOptions` ([#3722](https://github.com/getsentry/sentry-java/pull/3722))
- `SentryLogbackInitializer` is now public ([#3723](https://github.com/getsentry/sentry-java/pull/3723))
- Parse and use `send-default-pii` and `max-request-body-size` from `sentry.properties` ([#3534](https://github.com/getsentry/sentry-java/pull/3534))
- `TracesSampler` is now only created once in `SentryOptions` instead of creating a new one for every `Hub` (which is now `Scopes`). This means we're now creating fewer `SecureRandom` instances.

### Internal

- Make `SentryClient` constructor public ([#4045](https://github.com/getsentry/sentry-java/pull/4045))
- Warm starts cleanup ([#3954](https://github.com/getsentry/sentry-java/pull/3954))

### Changes in pre-releases

These changes have been made during development of `8.0.0`. You may skip this section. We just put it here for sake of completeness.

- Extract OpenTelemetry `URL_PATH` span attribute into description ([#3933](https://github.com/getsentry/sentry-java/pull/3933))
- Replace OpenTelemetry `ContextStorage` wrapper with `ContextStorageProvider` ([#3938](https://github.com/getsentry/sentry-java/pull/3938))
    - The wrapper had to be put in place before any call to `Context` whereas `ContextStorageProvider` is automatically invoked at the correct time.
- Send `otel.kind` to Sentry ([#3907](https://github.com/getsentry/sentry-java/pull/3907))
- Spring Boot now automatically detects if OpenTelemetry is available and makes use of it ([#3846](https://github.com/getsentry/sentry-java/pull/3846))
    - This is only enabled if there is no OpenTelemetry agent available
    - We prefer to use the OpenTelemetry agent as it offers more auto instrumentation
    - In some cases the OpenTelemetry agent cannot be used, please see https://opentelemetry.io/docs/zero-code/java/spring-boot-starter/ for more details on when to prefer the Agent and when the Spring Boot starter makes more sense.
    - In this mode the SDK makes use of the `OpenTelemetry` bean that is created by `opentelemetry-spring-boot-starter` instead of `GlobalOpenTelemetry`
- Spring Boot now automatically detects our OpenTelemetry agent if its auto init is disabled ([#3848](https://github.com/getsentry/sentry-java/pull/3848))
    - This means Spring Boot config mechanisms can now be combined with our OpenTelemetry agent
    - The `sentry-opentelemetry-extra` module has been removed again, most classes have been moved to `sentry-opentelemetry-bootstrap` which is loaded into the bootstrap classloader (i.e. `null`) when our Java agent is used. The rest has been moved into `sentry-opentelemetry-agentcustomization` and is loaded into the agent classloader when our Java agent is used.
    - The `sentry-opentelemetry-bootstrap` and `sentry-opentelemetry-agentcustomization` modules can be used without the agent as well, in which case all classes are loaded into the application classloader. Check out our `sentry-samples-spring-boot-jakarta-opentelemetry-noagent` sample.
    - In this mode the SDK makes use of `GlobalOpenTelemetry`
- Automatically set span factory based on presence of OpenTelemetry ([#3858](https://github.com/getsentry/sentry-java/pull/3858))
    - `SentrySpanFactoryHolder` has been removed as it is no longer required.

- Replace deprecated `SimpleInstrumentation` with `SimplePerformantInstrumentation` for graphql 22 ([#3974](https://github.com/getsentry/sentry-java/pull/3974))
- We now hold a strong reference to the underlying OpenTelemetry span when it is created through Sentry API ([#3997](https://github.com/getsentry/sentry-java/pull/3997))
    - This keeps it from being garbage collected too early
- Defer sampling decision by setting `sampled` to `null` in `PropagationContext` when using OpenTelemetry in case of an incoming defer sampling `sentry-trace` header. ([#3945](https://github.com/getsentry/sentry-java/pull/3945))
- Build `PropagationContext` from `SamplingDecision` made by `SentrySampler` instead of parsing headers and potentially ignoring a sampling decision in case a `sentry-trace` header comes in with deferred sampling decision. ([#3947](https://github.com/getsentry/sentry-java/pull/3947))
- The Sentry OpenTelemetry Java agent now makes sure Sentry `Scopes` storage is initialized even if the agents auto init is disabled ([#3848](https://github.com/getsentry/sentry-java/pull/3848))
    - This is required for all integrations to work together with our OpenTelemetry Java agent if its auto init has been disabled and the SDKs init should be used instead.
- Fix `startChild` for span that is not in current OpenTelemetry `Context` ([#3862](https://github.com/getsentry/sentry-java/pull/3862))
    - Starting a child span from a transaction that wasn't in the current `Context` lead to multiple transactions being created (one for the transaction and another per span created).
- Add `auto.graphql.graphql22` to ignored span origins when using OpenTelemetry ([#3828](https://github.com/getsentry/sentry-java/pull/3828))
- Use OpenTelemetry span name as fallback for transaction name ([#3557](https://github.com/getsentry/sentry-java/pull/3557))
    - In certain cases we were sending transactions as "<unlabeled transaction>" when using OpenTelemetry
- Add OpenTelemetry span data to Sentry span ([#3593](https://github.com/getsentry/sentry-java/pull/3593))
- No longer selectively copy OpenTelemetry attributes to Sentry spans / transactions `data` ([#3663](https://github.com/getsentry/sentry-java/pull/3663))
- Remove `PROCESS_COMMAND_ARGS` (`process.command_args`) OpenTelemetry span attribute as it can be very large ([#3664](https://github.com/getsentry/sentry-java/pull/3664))
- Use RECORD_ONLY sampling decision if performance is disabled ([#3659](https://github.com/getsentry/sentry-java/pull/3659))
    - Also fix check whether Performance is enabled when making a sampling decision in the OpenTelemetry sampler
- Sentry OpenTelemetry Java Agent now sets Instrumenter to SENTRY (used to be OTEL) ([#3697](https://github.com/getsentry/sentry-java/pull/3697))
- Set span origin in `ActivityLifecycleIntegration` on span options instead of after creating the span / transaction ([#3702](https://github.com/getsentry/sentry-java/pull/3702))
    - This allows spans to be filtered by span origin on creation
- Honor ignored span origins in `SentryTracer.startChild` ([#3704](https://github.com/getsentry/sentry-java/pull/3704))
- Use span id of remote parent ([#3548](https://github.com/getsentry/sentry-java/pull/3548))
    - Traces were broken because on an incoming request, OtelSentrySpanProcessor did not set the parentSpanId on the span correctly. Traces were not referencing the actual parent span but some other (random) span ID which the server doesn't know.
- Attach active span to scope when using OpenTelemetry ([#3549](https://github.com/getsentry/sentry-java/pull/3549))
    - Errors weren't linked to traces correctly due to parts of the SDK not knowing the current span
- Record dropped spans in client report when sampling out OpenTelemetry spans ([#3552](https://github.com/getsentry/sentry-java/pull/3552))
- Retrieve the correct current span from `Scope`/`Scopes` when using OpenTelemetry ([#3554](https://github.com/getsentry/sentry-java/pull/3554))
- Support spans that are split into multiple batches ([#3539](https://github.com/getsentry/sentry-java/pull/3539))
    - When spans belonging to a single transaction were split into multiple batches for SpanExporter, we did not add all spans because the isSpanTooOld check wasn't inverted.
- Partially fix bootstrap class loading ([#3543](https://github.com/getsentry/sentry-java/pull/3543))
    - There was a problem with two separate Sentry `Scopes` being active inside each OpenTelemetry `Context` due to using context keys from more than one class loader.
- The Spring Boot 3 WebFlux sample now uses our GraphQL v22 integration ([#3828](https://github.com/getsentry/sentry-java/pull/3828))
- Do not ignore certain span origins for OpenTelemetry without agent ([#3856](https://github.com/getsentry/sentry-java/pull/3856))
- `span.startChild` now uses `.makeCurrent()` by default ([#3544](https://github.com/getsentry/sentry-java/pull/3544))
    - This caused an issue where the span tree wasn't correct because some spans were not added to their direct parent
- Do not set the exception group marker when there is a suppressed exception ([#4056](https://github.com/getsentry/sentry-java/pull/4056))
    - Due to how grouping works in Sentry currently sometimes the suppressed exception is treated as the main exception. This change ensures we keep using the main exception and not change how grouping works.
    - As a consequence the list of exceptions in the group on top of an issue is no longer shown in Sentry UI.
    - We are planning to improve this in the future but opted for this fix first.

### Dependencies

- Bump Native SDK from v0.7.0 to v0.7.17 ([#3441](https://github.com/getsentry/sentry-java/pull/3189)) ([#3851](https://github.com/getsentry/sentry-java/pull/3851)) ([#3914](https://github.com/getsentry/sentry-java/pull/3914)) ([#4003](https://github.com/getsentry/sentry-java/pull/4003))
    - [changelog](https://github.com/getsentry/sentry-native/blob/master/CHANGELOG.md#0717)
    - [diff](https://github.com/getsentry/sentry-native/compare/0.7.0...0.7.17)
- Bump OpenTelemetry to 1.44.1, OpenTelemetry Java Agent to 2.10.0 and Semantic Conventions to 1.28.0 ([#3668](https://github.com/getsentry/sentry-java/pull/3668)) ([#3935](https://github.com/getsentry/sentry-java/pull/3935))

### Migration Guide / Deprecations

Please take a look at [our migration guide in docs](https://docs.sentry.io/platforms/java/migration/7.x-to-8.0).

- `Hub` has been deprecated, we're replacing the following:
    - `IHub` has been replaced by `IScopes`, however you should be able to simply pass `IHub` instances to code expecting `IScopes`, allowing for an easier migration.
    - `HubAdapter.getInstance()` has been replaced by `ScopesAdapter.getInstance()`
    - The `.clone()` method on `IHub`/`IScopes` has been deprecated, please use `.pushScope()` or `.pushIsolationScope()` instead
    - Some internal methods like `.getCurrentHub()` and `.setCurrentHub()` have also been replaced.
- `Sentry.popScope` has been replaced by calling `.close()` on the token returned by `Sentry.pushScope()` and `Sentry.pushIsolationScope()`. The token can also be used in a `try` block like this:

```
try (final @NotNull ISentryLifecycleToken ignored = Sentry.pushScope()) {
  // this block has its separate current scope
}
```

as well as:


```
try (final @NotNull ISentryLifecycleToken ignored = Sentry.pushIsolationScope()) {
  // this block has its separate isolation scope
}
```
- Classes used by our previous OpenTelemetry integration have been deprecated (`SentrySpanProcessor`, `SentryPropagator`, `OpenTelemetryLinkErrorEventProcessor`). Please take a look at [docs](https://docs.sentry.io/platforms/java/tracing/instrumentation/opentelemetry/) on how to setup OpenTelemetry in v8.

You may also use `LifecycleHelper.close(token)`, e.g. in case you need to pass the token around for closing later.


### Changes from `rc.4`

If you have been using `8.0.0-rc.4` of the Java SDK, here's the new changes that have been included in the `8.0.0` release:

- Make `SentryClient` constructor public ([#4045](https://github.com/getsentry/sentry-java/pull/4045))
- The user ip-address is now only set to `"{{auto}}"` if sendDefaultPii is enabled ([#4072](https://github.com/getsentry/sentry-java/pull/4072))
    - This change gives you control over IP address collection directly on the client
- Do not set the exception group marker when there is a suppressed exception ([#4056](https://github.com/getsentry/sentry-java/pull/4056))
    - Due to how grouping works in Sentry currently sometimes the suppressed exception is treated as the main exception. This change ensures we keep using the main exception and not change how grouping works.
    - As a consequence the list of exceptions in the group on top of an issue is no longer shown in Sentry UI.
    - We are planning to improve this in the future but opted for this fix first.
- Fix swallow NDK loadLibrary errors ([#4082](https://github.com/getsentry/sentry-java/pull/4082))

## 7.22.5

### Fixes

- Session Replay: Change bitmap config to `ARGB_8888` for screenshots ([#4282](https://github.com/getsentry/sentry-java/pull/4282))

## 7.22.4

### Fixes

- Session Replay: Fix crash when a navigation breadcrumb does not have "to" destination ([#4185](https://github.com/getsentry/sentry-java/pull/4185))
- Session Replay: Cap video segment duration to maximum 5 minutes to prevent endless video encoding in background ([#4185](https://github.com/getsentry/sentry-java/pull/4185))
- Avoid logging an error when a float is passed in the manifest ([#4266](https://github.com/getsentry/sentry-java/pull/4266))

## 7.22.3

### Fixes

- Reduce excessive CPU usage when serializing breadcrumbs to disk for ANRs ([#4181](https://github.com/getsentry/sentry-java/pull/4181))

## 7.22.2

### Fixes

- Fix AbstractMethodError when using SentryTraced for Jetpack Compose ([#4256](https://github.com/getsentry/sentry-java/pull/4256))

## 7.22.1

### Fixes

- Fix Ensure app start type is set, even when ActivityLifecycleIntegration is not running ([#4216](https://github.com/getsentry/sentry-java/pull/4216))
- Fix properly reset application/content-provider timespans for warm app starts ([#4244](https://github.com/getsentry/sentry-java/pull/4244))

## 7.22.0

### Fixes

- Session Replay: Fix various crashes and issues ([#4135](https://github.com/getsentry/sentry-java/pull/4135))
    - Fix `FileNotFoundException` when trying to read/write `.ongoing_segment` file
    - Fix `IllegalStateException` when registering `onDrawListener`
    - Fix SIGABRT native crashes on Motorola devices when encoding a video
- (Jetpack Compose) Modifier.sentryTag now uses Modifier.Node ([#4029](https://github.com/getsentry/sentry-java/pull/4029))
    - This allows Composables that use this modifier to be skippable

## 7.21.0

### Fixes

- Do not instrument File I/O operations if tracing is disabled ([#4051](https://github.com/getsentry/sentry-java/pull/4051))
- Do not instrument User Interaction multiple times ([#4051](https://github.com/getsentry/sentry-java/pull/4051))
- Speed up view traversal to find touched target in `UserInteractionIntegration` ([#4051](https://github.com/getsentry/sentry-java/pull/4051))
- Reduce IPC/Binder calls performed by the SDK ([#4058](https://github.com/getsentry/sentry-java/pull/4058))

### Behavioural Changes

- (changed in [7.20.1](https://github.com/getsentry/sentry-java/releases/tag/7.20.1)) The user ip-address is now only set to `"{{auto}}"` if sendDefaultPii is enabled ([#4071](https://github.com/getsentry/sentry-java/pull/4071))
    - This change gives you control over IP address collection directly on the client
- Reduce the number of broadcasts the SDK is subscribed for ([#4052](https://github.com/getsentry/sentry-java/pull/4052))
  - Drop `TempSensorBreadcrumbsIntegration`
  - Drop `PhoneStateBreadcrumbsIntegration`
  - Reduce number of broadcasts in `SystemEventsBreadcrumbsIntegration`

Current list of the broadcast events can be found [here](https://github.com/getsentry/sentry-java/blob/9b8dc0a844d10b55ddeddf55d278c0ab0f86421c/sentry-android-core/src/main/java/io/sentry/android/core/SystemEventsBreadcrumbsIntegration.java#L131-L153). If you'd like to subscribe for more events, consider overriding the `SystemEventsBreadcrumbsIntegration` as follows:

```kotlin
SentryAndroid.init(context) { options ->
    options.integrations.removeAll { it is SystemEventsBreadcrumbsIntegration }
    options.integrations.add(SystemEventsBreadcrumbsIntegration(context, SystemEventsBreadcrumbsIntegration.getDefaultActions() + listOf(/* your custom actions */)))
}
```

If you would like to keep some of the default broadcast events as breadcrumbs, consider opening a [GitHub issue](https://github.com/getsentry/sentry-java/issues/new).

## 7.21.0-beta.1

### Fixes

- Do not instrument File I/O operations if tracing is disabled ([#4051](https://github.com/getsentry/sentry-java/pull/4051))
- Do not instrument User Interaction multiple times ([#4051](https://github.com/getsentry/sentry-java/pull/4051))
- Speed up view traversal to find touched target in `UserInteractionIntegration` ([#4051](https://github.com/getsentry/sentry-java/pull/4051))
- Reduce IPC/Binder calls performed by the SDK ([#4058](https://github.com/getsentry/sentry-java/pull/4058))

### Behavioural Changes

- Reduce the number of broadcasts the SDK is subscribed for ([#4052](https://github.com/getsentry/sentry-java/pull/4052))
  - Drop `TempSensorBreadcrumbsIntegration`
  - Drop `PhoneStateBreadcrumbsIntegration`
  - Reduce number of broadcasts in `SystemEventsBreadcrumbsIntegration`

Current list of the broadcast events can be found [here](https://github.com/getsentry/sentry-java/blob/9b8dc0a844d10b55ddeddf55d278c0ab0f86421c/sentry-android-core/src/main/java/io/sentry/android/core/SystemEventsBreadcrumbsIntegration.java#L131-L153). If you'd like to subscribe for more events, consider overriding the `SystemEventsBreadcrumbsIntegration` as follows:

```kotlin
SentryAndroid.init(context) { options ->
    options.integrations.removeAll { it is SystemEventsBreadcrumbsIntegration }
    options.integrations.add(SystemEventsBreadcrumbsIntegration(context, SystemEventsBreadcrumbsIntegration.getDefaultActions() + listOf(/* your custom actions */)))
}
```

If you would like to keep some of the default broadcast events as breadcrumbs, consider opening a [GitHub issue](https://github.com/getsentry/sentry-java/issues/new).

## 7.20.1

### Behavioural Changes

- The user ip-address is now only set to `"{{auto}}"` if sendDefaultPii is enabled ([#4071](https://github.com/getsentry/sentry-java/pull/4071))
    - This change gives you control over IP address collection directly on the client

## 7.20.0

### Features

- Session Replay GA ([#4017](https://github.com/getsentry/sentry-java/pull/4017))

To enable Replay use the `sessionReplay.sessionSampleRate` or `sessionReplay.onErrorSampleRate` options.

  ```kotlin
  import io.sentry.SentryReplayOptions
  import io.sentry.android.core.SentryAndroid

  SentryAndroid.init(context) { options ->
   
    options.sessionReplay.sessionSampleRate = 1.0
    options.sessionReplay.onErrorSampleRate = 1.0
  
    // To change default redaction behavior (defaults to true)
    options.sessionReplay.redactAllImages = true
    options.sessionReplay.redactAllText = true
  
    // To change quality of the recording (defaults to MEDIUM)
    options.sessionReplay.quality = SentryReplayOptions.SentryReplayQuality.MEDIUM // (LOW|MEDIUM|HIGH)
  }
  ```

### Fixes

- Fix warm start detection ([#3937](https://github.com/getsentry/sentry-java/pull/3937))
- Session Replay: Reduce memory allocations, disk space consumption, and payload size ([#4016](https://github.com/getsentry/sentry-java/pull/4016))
- Session Replay: Do not try to encode corrupted frames multiple times ([#4016](https://github.com/getsentry/sentry-java/pull/4016))

### Internal

- Session Replay: Allow overriding `SdkVersion` for replay events ([#4014](https://github.com/getsentry/sentry-java/pull/4014))
- Session Replay: Send replay options as tags ([#4015](https://github.com/getsentry/sentry-java/pull/4015))

### Breaking changes

- Session Replay options were moved from under `experimental` to the main `options` object ([#4017](https://github.com/getsentry/sentry-java/pull/4017))

## 7.19.1

### Fixes

- Change TTFD timeout to 25 seconds ([#3984](https://github.com/getsentry/sentry-java/pull/3984))
- Session Replay: Fix memory leak when masking Compose screens ([#3985](https://github.com/getsentry/sentry-java/pull/3985))
- Session Replay: Fix potential ANRs in `GestureRecorder` ([#4001](https://github.com/getsentry/sentry-java/pull/4001))

### Internal

- Session Replay: Flutter improvements ([#4007](https://github.com/getsentry/sentry-java/pull/4007))

## 7.19.0

### Fixes

- Session Replay: fix various crashes and issues ([#3970](https://github.com/getsentry/sentry-java/pull/3970))
    - Fix `IndexOutOfBoundsException` when tracking window changes
    - Fix `IllegalStateException` when adding/removing draw listener for a dead view
    - Fix `ConcurrentModificationException` when registering window listeners and stopping `WindowRecorder`/`GestureRecorder`
- Add support for setting sentry-native handler_strategy ([#3671](https://github.com/getsentry/sentry-java/pull/3671))

### Dependencies

- Bump Native SDK from v0.7.8 to v0.7.16 ([#3671](https://github.com/getsentry/sentry-java/pull/3671))
    - [changelog](https://github.com/getsentry/sentry-native/blob/master/CHANGELOG.md#0716)
    - [diff](https://github.com/getsentry/sentry-native/compare/0.7.8...0.7.16)

## 7.18.1

### Fixes

- Fix testTag not working for Jetpack Compose user interaction tracking ([#3878](https://github.com/getsentry/sentry-java/pull/3878))

## 7.18.0

### Features

- Android 15: Add support for 16KB page sizes ([#3620](https://github.com/getsentry/sentry-java/pull/3620))
    - See https://developer.android.com/guide/practices/page-sizes for more details
- Session Replay: Add `beforeSendReplay` callback ([#3855](https://github.com/getsentry/sentry-java/pull/3855))
- Session Replay: Add support for masking/unmasking view containers ([#3881](https://github.com/getsentry/sentry-java/pull/3881))

### Fixes

- Avoid collecting normal frames ([#3782](https://github.com/getsentry/sentry-java/pull/3782))
- Ensure android initialization process continues even if options configuration block throws an exception ([#3887](https://github.com/getsentry/sentry-java/pull/3887))
- Do not report parsing ANR error when there are no threads ([#3888](https://github.com/getsentry/sentry-java/pull/3888))
    - This should significantly reduce the number of events with message "Sentry Android SDK failed to parse system thread dump..." reported
- Session Replay: Disable replay in session mode when rate limit is active ([#3854](https://github.com/getsentry/sentry-java/pull/3854))

### Dependencies

- Bump Native SDK from v0.7.2 to v0.7.8 ([#3620](https://github.com/getsentry/sentry-java/pull/3620))
    - [changelog](https://github.com/getsentry/sentry-native/blob/master/CHANGELOG.md#078)
    - [diff](https://github.com/getsentry/sentry-native/compare/0.7.2...0.7.8)

## 7.17.0

### Features

- Add meta option to set the maximum amount of breadcrumbs to be logged. ([#3836](https://github.com/getsentry/sentry-java/pull/3836))
- Use a separate `Random` instance per thread to improve SDK performance ([#3835](https://github.com/getsentry/sentry-java/pull/3835))

### Fixes

- Using MaxBreadcrumb with value 0 no longer crashes. ([#3836](https://github.com/getsentry/sentry-java/pull/3836))
- Accept manifest integer values when requiring floating values ([#3823](https://github.com/getsentry/sentry-java/pull/3823))
- Fix standalone tomcat jndi issue ([#3873](https://github.com/getsentry/sentry-java/pull/3873))
    - Using Sentry Spring Boot on a standalone tomcat caused the following error:
        - Failed to bind properties under 'sentry.parsed-dsn' to io.sentry.Dsn

## 7.16.0

### Features

- Add meta option to attach ANR thread dumps ([#3791](https://github.com/getsentry/sentry-java/pull/3791))

### Fixes

- Cache parsed Dsn ([#3796](https://github.com/getsentry/sentry-java/pull/3796))
- fix invalid profiles when the transaction name is empty ([#3747](https://github.com/getsentry/sentry-java/pull/3747))
- Deprecate `enableTracing` option ([#3777](https://github.com/getsentry/sentry-java/pull/3777))
- Vendor `java.util.Random` and replace `java.security.SecureRandom` usages ([#3783](https://github.com/getsentry/sentry-java/pull/3783))
- Fix potential ANRs due to NDK scope sync ([#3754](https://github.com/getsentry/sentry-java/pull/3754))
- Fix potential ANRs due to NDK System.loadLibrary calls ([#3670](https://github.com/getsentry/sentry-java/pull/3670))
- Fix slow `Log` calls on app startup ([#3793](https://github.com/getsentry/sentry-java/pull/3793))
- Fix slow Integration name parsing ([#3794](https://github.com/getsentry/sentry-java/pull/3794))
- Session Replay: Reduce startup and capture overhead ([#3799](https://github.com/getsentry/sentry-java/pull/3799))
- Load lazy fields on init in the background ([#3803](https://github.com/getsentry/sentry-java/pull/3803))
- Replace setOf with HashSet.add ([#3801](https://github.com/getsentry/sentry-java/pull/3801))

### Breaking changes

- The method `addIntegrationToSdkVersion(Ljava/lang/Class;)V` has been removed from the core (`io.sentry:sentry`) package. Please make sure all of the packages (e.g. `io.sentry:sentry-android-core`, `io.sentry:sentry-android-fragment`, `io.sentry:sentry-okhttp`  and others) are all aligned and using the same version to prevent the `NoSuchMethodError` exception.

## 7.16.0-alpha.1

### Features

- Add meta option to attach ANR thread dumps ([#3791](https://github.com/getsentry/sentry-java/pull/3791))

### Fixes

- Cache parsed Dsn ([#3796](https://github.com/getsentry/sentry-java/pull/3796))
- fix invalid profiles when the transaction name is empty ([#3747](https://github.com/getsentry/sentry-java/pull/3747))
- Deprecate `enableTracing` option ([#3777](https://github.com/getsentry/sentry-java/pull/3777))
- Vendor `java.util.Random` and replace `java.security.SecureRandom` usages ([#3783](https://github.com/getsentry/sentry-java/pull/3783))
- Fix potential ANRs due to NDK scope sync ([#3754](https://github.com/getsentry/sentry-java/pull/3754))
- Fix potential ANRs due to NDK System.loadLibrary calls ([#3670](https://github.com/getsentry/sentry-java/pull/3670))
- Fix slow `Log` calls on app startup ([#3793](https://github.com/getsentry/sentry-java/pull/3793))
- Fix slow Integration name parsing ([#3794](https://github.com/getsentry/sentry-java/pull/3794))
- Session Replay: Reduce startup and capture overhead ([#3799](https://github.com/getsentry/sentry-java/pull/3799))

## 7.15.0

### Features

- Add support for `feedback` envelope header item type ([#3687](https://github.com/getsentry/sentry-java/pull/3687))
- Add breadcrumb.origin field ([#3727](https://github.com/getsentry/sentry-java/pull/3727))
- Session Replay: Add options to selectively mask/unmask views captured in replay. The following options are available: ([#3689](https://github.com/getsentry/sentry-java/pull/3689))
    - `android:tag="sentry-mask|sentry-unmask"` in XML or `view.setTag("sentry-mask|sentry-unmask")` in code tags
        - if you already have a tag set for a view, you can set a tag by id: `<tag android:id="@id/sentry_privacy" android:value="mask|unmask"/>` in XML or `view.setTag(io.sentry.android.replay.R.id.sentry_privacy, "mask|unmask")` in code
    - `view.sentryReplayMask()` or `view.sentryReplayUnmask()` extension functions
    - mask/unmask `View`s of a certain type by adding fully-qualified classname to one of the lists `options.experimental.sessionReplay.addMaskViewClass()` or `options.experimental.sessionReplay.addUnmaskViewClass()`. Note, that all of the view subclasses/subtypes will be masked/unmasked as well
        - For example, (this is already a default behavior) to mask all `TextView`s and their subclasses (`RadioButton`, `EditText`, etc.): `options.experimental.sessionReplay.addMaskViewClass("android.widget.TextView")`
        - If you're using code obfuscation, adjust your proguard-rules accordingly, so your custom view class name is not minified
- Session Replay: Support Jetpack Compose masking ([#3739](https://github.com/getsentry/sentry-java/pull/3739))
  - To selectively mask/unmask @Composables, use `Modifier.sentryReplayMask()` and `Modifier.sentryReplayUnmask()` modifiers
- Session Replay: Mask `WebView`, `VideoView` and `androidx.media3.ui.PlayerView` by default ([#3775](https://github.com/getsentry/sentry-java/pull/3775))

### Fixes

- Avoid stopping appStartProfiler after application creation ([#3630](https://github.com/getsentry/sentry-java/pull/3630))
- Session Replay: Correctly detect dominant color for `TextView`s with Spans ([#3682](https://github.com/getsentry/sentry-java/pull/3682))
- Fix ensure Application Context is used even when SDK is initialized via Activity Context ([#3669](https://github.com/getsentry/sentry-java/pull/3669))
- Fix potential ANRs due to `Calendar.getInstance` usage in Breadcrumbs constructor ([#3736](https://github.com/getsentry/sentry-java/pull/3736))
- Fix potential ANRs due to default integrations ([#3778](https://github.com/getsentry/sentry-java/pull/3778))
- Lazily initialize heavy `SentryOptions` members to avoid ANRs on app start ([#3749](https://github.com/getsentry/sentry-java/pull/3749))

*Breaking changes*:

- `options.experimental.sessionReplay.errorSampleRate` was renamed to `options.experimental.sessionReplay.onErrorSampleRate` ([#3637](https://github.com/getsentry/sentry-java/pull/3637))
- Manifest option `io.sentry.session-replay.error-sample-rate` was renamed to `io.sentry.session-replay.on-error-sample-rate` ([#3637](https://github.com/getsentry/sentry-java/pull/3637))
- Change `redactAllText` and `redactAllImages` to `maskAllText` and `maskAllImages` ([#3741](https://github.com/getsentry/sentry-java/pull/3741))

## 7.14.0

### Features

- Session Replay: Gesture/touch support for Flutter ([#3623](https://github.com/getsentry/sentry-java/pull/3623))

### Fixes

- Fix app start spans missing from Pixel devices ([#3634](https://github.com/getsentry/sentry-java/pull/3634))
- Avoid ArrayIndexOutOfBoundsException on Android cpu data collection ([#3598](https://github.com/getsentry/sentry-java/pull/3598))
- Fix lazy select queries instrumentation ([#3604](https://github.com/getsentry/sentry-java/pull/3604))
- Session Replay: buffer mode improvements ([#3622](https://github.com/getsentry/sentry-java/pull/3622))
  - Align next segment timestamp with the end of the buffered segment when converting from buffer mode to session mode
  - Persist `buffer` replay type for the entire replay when converting from buffer mode to session mode
  - Properly store screen names for `buffer` mode
- Session Replay: fix various crashes and issues ([#3628](https://github.com/getsentry/sentry-java/pull/3628))
  - Fix video not being encoded on Pixel devices
  - Fix SIGABRT native crashes on Xiaomi devices when encoding a video
  - Fix `RejectedExecutionException` when redacting a screenshot
  - Fix `FileNotFoundException` when persisting segment values

### Chores

- Introduce `ReplayShadowMediaCodec` and refactor tests using custom encoder ([#3612](https://github.com/getsentry/sentry-java/pull/3612))

## 7.13.0

### Features

- Session Replay: ([#3565](https://github.com/getsentry/sentry-java/pull/3565)) ([#3609](https://github.com/getsentry/sentry-java/pull/3609))
  - Capture remaining replay segment for ANRs on next app launch
  - Capture remaining replay segment for unhandled crashes on next app launch

### Fixes

- Session Replay: ([#3565](https://github.com/getsentry/sentry-java/pull/3565)) ([#3609](https://github.com/getsentry/sentry-java/pull/3609))
  - Fix stopping replay in `session` mode at 1 hour deadline
  - Never encode full frames for a video segment, only do partial updates. This further reduces size of the replay segment
  - Use propagation context when no active transaction for ANRs

### Dependencies

- Bump Spring Boot to 3.3.2 ([#3541](https://github.com/getsentry/sentry-java/pull/3541))

## 7.12.1

### Fixes

- Check app start spans time and ignore background app starts ([#3550](https://github.com/getsentry/sentry-java/pull/3550))
  - This should eliminate long-lasting App Start transactions

## 7.12.0

### Features

- Session Replay Public Beta ([#3339](https://github.com/getsentry/sentry-java/pull/3339))

  To enable Replay use the `sessionReplay.sessionSampleRate` or `sessionReplay.errorSampleRate` experimental options.

  ```kotlin
  import io.sentry.SentryReplayOptions
  import io.sentry.android.core.SentryAndroid

  SentryAndroid.init(context) { options ->
   
    // Currently under experimental options:
    options.experimental.sessionReplay.sessionSampleRate = 1.0
    options.experimental.sessionReplay.errorSampleRate = 1.0
  
    // To change default redaction behavior (defaults to true)
    options.experimental.sessionReplay.redactAllImages = true
    options.experimental.sessionReplay.redactAllText = true
  
    // To change quality of the recording (defaults to MEDIUM)
    options.experimental.sessionReplay.quality = SentryReplayOptions.SentryReplayQuality.MEDIUM // (LOW|MEDIUM|HIGH)
  }
  ```

  To learn more visit [Sentry's Mobile Session Replay](https://docs.sentry.io/product/explore/session-replay/mobile/) documentation page.

## 7.11.0

### Features

- Report dropped spans ([#3528](https://github.com/getsentry/sentry-java/pull/3528))

### Fixes

- Fix duplicate session start for React Native ([#3504](https://github.com/getsentry/sentry-java/pull/3504))
- Move onFinishCallback before span or transaction is finished ([#3459](https://github.com/getsentry/sentry-java/pull/3459))
- Add timestamp when a profile starts ([#3442](https://github.com/getsentry/sentry-java/pull/3442))
- Move fragment auto span finish to onFragmentStarted ([#3424](https://github.com/getsentry/sentry-java/pull/3424))
- Remove profiling timeout logic and disable profiling on API 21 ([#3478](https://github.com/getsentry/sentry-java/pull/3478))
- Properly reset metric flush flag on metric emission ([#3493](https://github.com/getsentry/sentry-java/pull/3493))
- Use SecureRandom in favor of Random for Metrics ([#3495](https://github.com/getsentry/sentry-java/pull/3495))
- Fix UncaughtExceptionHandlerIntegration Memory Leak ([#3398](https://github.com/getsentry/sentry-java/pull/3398))
- Deprecated `User.segment`. Use a custom tag or context instead. ([#3511](https://github.com/getsentry/sentry-java/pull/3511))
- Fix duplicated http spans ([#3526](https://github.com/getsentry/sentry-java/pull/3526))
- When capturing unhandled hybrid exception session should be ended and new start if need ([#3480](https://github.com/getsentry/sentry-java/pull/3480))

### Dependencies

- Bump Native SDK from v0.7.0 to v0.7.2 ([#3314](https://github.com/getsentry/sentry-java/pull/3314))
  - [changelog](https://github.com/getsentry/sentry-native/blob/master/CHANGELOG.md#072)
  - [diff](https://github.com/getsentry/sentry-native/compare/0.7.0...0.7.2)

## 7.10.0

### Features

- Publish Gradle module metadata ([#3422](https://github.com/getsentry/sentry-java/pull/3422))

### Fixes

- Fix faulty `span.frame_delay` calculation for early app start spans ([#3427](https://github.com/getsentry/sentry-java/pull/3427))
- Fix crash when installing `ShutdownHookIntegration` and the VM is shutting down ([#3456](https://github.com/getsentry/sentry-java/pull/3456))

## 7.9.0

### Features

- Add start_type to app context ([#3379](https://github.com/getsentry/sentry-java/pull/3379))
- Add ttid/ttfd contribution flags ([#3386](https://github.com/getsentry/sentry-java/pull/3386))

### Fixes

- (Internal) Metrics code cleanup ([#3403](https://github.com/getsentry/sentry-java/pull/3403))
- Fix Frame measurements in app start transactions ([#3382](https://github.com/getsentry/sentry-java/pull/3382))
- Fix timing metric value different from span duration ([#3368](https://github.com/getsentry/sentry-java/pull/3368))
- Do not always write startup crash marker ([#3409](https://github.com/getsentry/sentry-java/pull/3409))
  - This may have been causing the SDK init logic to block the main thread

## 7.8.0

### Features

- Add description to OkHttp spans ([#3320](https://github.com/getsentry/sentry-java/pull/3320))
- Enable backpressure management by default ([#3284](https://github.com/getsentry/sentry-java/pull/3284))

### Fixes

- Add rate limit to Metrics ([#3334](https://github.com/getsentry/sentry-java/pull/3334))
- Fix java.lang.ClassNotFoundException: org.springframework.web.servlet.HandlerMapping in Spring Boot Servlet mode without WebMVC ([#3336](https://github.com/getsentry/sentry-java/pull/3336))
- Fix normalization of metrics keys, tags and values ([#3332](https://github.com/getsentry/sentry-java/pull/3332))

## 7.7.0

### Features

- Add support for Spring Rest Client ([#3199](https://github.com/getsentry/sentry-java/pull/3199))
- Extend Proxy options with proxy type ([#3326](https://github.com/getsentry/sentry-java/pull/3326))

### Fixes

- Fixed default deadline timeout to 30s instead of 300s ([#3322](https://github.com/getsentry/sentry-java/pull/3322))
- Fixed `Fix java.lang.ClassNotFoundException: org.springframework.web.servlet.HandlerExceptionResolver` in Spring Boot Servlet mode without WebMVC ([#3333](https://github.com/getsentry/sentry-java/pull/3333))

## 7.6.0

### Features

- Experimental: Add support for Sentry Developer Metrics ([#3205](https://github.com/getsentry/sentry-java/pull/3205), [#3238](https://github.com/getsentry/sentry-java/pull/3238), [#3248](https://github.com/getsentry/sentry-java/pull/3248), [#3250](https://github.com/getsentry/sentry-java/pull/3250))  
  Use the Metrics API to track processing time, download sizes, user signups, and conversion rates and correlate them back to tracing data in order to get deeper insights and solve issues faster. Our API supports counters, distributions, sets, gauges and timers, and it's easy to get started:
  ```kotlin
  Sentry.metrics()
    .increment(
        "button_login_click", // key
        1.0,                  // value
        null,                 // unit
        mapOf(                // tags
            "provider" to "e-mail"
        )
    )
  ```
  To learn more about Sentry Developer Metrics, head over to our [Java](https://docs.sentry.io/platforms/java/metrics/) and [Android](https://docs.sentry.io//platforms/android/metrics/) docs page.

## 7.5.0

### Features

- Add support for measurements at span level ([#3219](https://github.com/getsentry/sentry-java/pull/3219))
- Add `enableScopePersistence` option to disable `PersistingScopeObserver` used for ANR reporting which may increase performance overhead. Defaults to `true` ([#3218](https://github.com/getsentry/sentry-java/pull/3218))
  - When disabled, the SDK will not enrich ANRv2 events with scope data (e.g. breadcrumbs, user, tags, etc.)
- Configurable defaults for Cron - MonitorConfig ([#3195](https://github.com/getsentry/sentry-java/pull/3195))
- We now display a warning on startup if an incompatible version of Spring Boot is detected ([#3233](https://github.com/getsentry/sentry-java/pull/3233))
  - This should help notice a mismatching Sentry dependency, especially when upgrading a Spring Boot application
- Experimental: Add Metrics API ([#3205](https://github.com/getsentry/sentry-java/pull/3205))

### Fixes

- Ensure performance measurement collection is not taken too frequently ([#3221](https://github.com/getsentry/sentry-java/pull/3221))
- Fix old profiles deletion on SDK init ([#3216](https://github.com/getsentry/sentry-java/pull/3216))
- Fix hub restore point in wrappers: SentryWrapper, SentryTaskDecorator and SentryScheduleHook ([#3225](https://github.com/getsentry/sentry-java/pull/3225))
  - We now reset the hub to its previous value on the thread where the `Runnable`/`Callable`/`Supplier` is executed instead of setting it to the hub that was used on the thread where the `Runnable`/`Callable`/`Supplier` was created.
- Fix add missing thread name/id to app start spans ([#3226](https://github.com/getsentry/sentry-java/pull/3226))

## 7.4.0

### Features

- Add new threshold parameters to monitor config ([#3181](https://github.com/getsentry/sentry-java/pull/3181))
- Report process init time as a span for app start performance ([#3159](https://github.com/getsentry/sentry-java/pull/3159))
- (perf-v2): Calculate frame delay on a span level ([#3197](https://github.com/getsentry/sentry-java/pull/3197))
- Resolve spring properties in @SentryCheckIn annotation ([#3194](https://github.com/getsentry/sentry-java/pull/3194))
- Experimental: Add Spotlight integration ([#3166](https://github.com/getsentry/sentry-java/pull/3166))
    - For more details about Spotlight head over to https://spotlightjs.com/
    - Set `options.isEnableSpotlight = true` to enable Spotlight

### Fixes

- Don't wait on main thread when SDK restarts ([#3200](https://github.com/getsentry/sentry-java/pull/3200))
- Fix Jetpack Compose widgets are not being correctly identified for user interaction tracing ([#3209](https://github.com/getsentry/sentry-java/pull/3209))
- Fix issue title on Android when a wrapping `RuntimeException` is thrown by the system ([#3212](https://github.com/getsentry/sentry-java/pull/3212))
  - This will change grouping of the issues that were previously titled `RuntimeInit$MethodAndArgsCaller` to have them split up properly by the original root cause exception

## 7.3.0

### Features

- Added App Start profiling
    - This depends on the new option `io.sentry.profiling.enable-app-start`, other than the already existing `io.sentry.traces.profiling.sample-rate`.
    - Sampler functions can check the new `isForNextAppStart` flag, to adjust startup profiling sampling programmatically.
      Relevant PRs:
    - Decouple Profiler from Transaction ([#3101](https://github.com/getsentry/sentry-java/pull/3101))
    - Add options and sampling logic ([#3121](https://github.com/getsentry/sentry-java/pull/3121))
    - Add ContentProvider and start profile ([#3128](https://github.com/getsentry/sentry-java/pull/3128))
- Extend internal performance collector APIs ([#3102](https://github.com/getsentry/sentry-java/pull/3102))
- Collect slow and frozen frames for spans using `OnFrameMetricsAvailableListener` ([#3111](https://github.com/getsentry/sentry-java/pull/3111))
- Interpolate total frame count to match span duration ([#3158](https://github.com/getsentry/sentry-java/pull/3158))

### Fixes

- Avoid multiple breadcrumbs from OkHttpEventListener ([#3175](https://github.com/getsentry/sentry-java/pull/3175))
- Apply OkHttp listener auto finish timestamp to all running spans ([#3167](https://github.com/getsentry/sentry-java/pull/3167))
- Fix not eligible for auto proxying warnings ([#3154](https://github.com/getsentry/sentry-java/pull/3154))
- Set default fingerprint for ANRv2 events to correctly group background and foreground ANRs ([#3164](https://github.com/getsentry/sentry-java/pull/3164))
  - This will improve grouping of ANRs that have similar stacktraces but differ in background vs foreground state. Only affects newly-ingested ANR events with `mechanism:AppExitInfo`
- Fix UserFeedback disk cache name conflicts with linked events ([#3116](https://github.com/getsentry/sentry-java/pull/3116))

### Breaking changes

- Remove `HostnameVerifier` option as it's flagged by security tools of some app stores ([#3150](https://github.com/getsentry/sentry-java/pull/3150))
  - If you were using this option, you have 3 possible paths going forward:
    - Provide a custom `ITransportFactory` through `SentryOptions.setTransportFactory()`, where you can copy over most of the parts like `HttpConnection` and `AsyncHttpTransport` from the SDK with necessary modifications
    - Get a certificate for your server through e.g. [Let's Encrypt](https://letsencrypt.org/)
    - Fork the SDK and add the hostname verifier back

### Dependencies

- Bump Native SDK from v0.6.7 to v0.7.0 ([#3133](https://github.com/getsentry/sentry-java/pull/3133))
  - [changelog](https://github.com/getsentry/sentry-native/blob/master/CHANGELOG.md#070)
  - [diff](https://github.com/getsentry/sentry-native/compare/0.6.7...0.7.0)

## 7.2.0

### Features

- Handle `monitor`/`check_in` in client reports and rate limiter ([#3096](https://github.com/getsentry/sentry-java/pull/3096))
- Add support for `graphql-java` version 21 ([#3090](https://github.com/getsentry/sentry-java/pull/3090))

### Fixes

- Avoid concurrency in AndroidProfiler performance data collection ([#3130](https://github.com/getsentry/sentry-java/pull/3130))
- Improve thresholds for network changes breadcrumbs ([#3083](https://github.com/getsentry/sentry-java/pull/3083))
- SchedulerFactoryBeanCustomizer now runs first so user customization is not overridden ([#3095](https://github.com/getsentry/sentry-java/pull/3095))
  - If you are setting global job listeners please also add `SentryJobListener`
- Ensure serialVersionUID of Exception classes are unique ([#3115](https://github.com/getsentry/sentry-java/pull/3115))
- Get rid of "is not eligible for getting processed by all BeanPostProcessors" warnings in Spring Boot ([#3108](https://github.com/getsentry/sentry-java/pull/3108))
- Fix missing `release` and other fields for ANRs reported with `mechanism:AppExitInfo` ([#3074](https://github.com/getsentry/sentry-java/pull/3074))

### Dependencies

- Bump `opentelemetry-sdk` to `1.33.0` and `opentelemetry-javaagent` to `1.32.0` ([#3112](https://github.com/getsentry/sentry-java/pull/3112))

## 7.1.0

### Features

- Support multiple debug-metadata.properties ([#3024](https://github.com/getsentry/sentry-java/pull/3024))
- Automatically downsample transactions when the system is under load ([#3072](https://github.com/getsentry/sentry-java/pull/3072))
  - You can opt into this behaviour by setting `enable-backpressure-handling=true`.
  - We're happy to receive feedback, e.g. [in this GitHub issue](https://github.com/getsentry/sentry-java/issues/2829)
  - When the system is under load we start reducing the `tracesSampleRate` automatically.
  - Once the system goes back to healthy, we reset the `tracesSampleRate` to its original value.
- (Android) Experimental: Provide more detailed cold app start information ([#3057](https://github.com/getsentry/sentry-java/pull/3057))
  - Attaches spans for Application, ContentProvider, and Activities to app-start timings
  - Application and ContentProvider timings are added using bytecode instrumentation, which requires sentry-android-gradle-plugin version `4.1.0` or newer
  - Uses Process.startUptimeMillis to calculate app-start timings
  - To enable this feature set `options.isEnablePerformanceV2 = true`
- Move slow+frozen frame calculation, as well as frame delay inside SentryFrameMetricsCollector ([#3100](https://github.com/getsentry/sentry-java/pull/3100))
- Extract Activity Breadcrumbs generation into own Integration ([#3064](https://github.com/getsentry/sentry-java/pull/3064))

### Fixes

- Send breadcrumbs and client error in `SentryOkHttpEventListener` even without transactions ([#3087](https://github.com/getsentry/sentry-java/pull/3087))
- Keep `io.sentry.exception.SentryHttpClientException` from obfuscation to display proper issue title on Sentry ([#3093](https://github.com/getsentry/sentry-java/pull/3093))
- (Android) Fix wrong activity transaction duration in case SDK init is deferred ([#3092](https://github.com/getsentry/sentry-java/pull/3092))

### Dependencies

- Bump Gradle from v8.4.0 to v8.5.0 ([#3070](https://github.com/getsentry/sentry-java/pull/3070))
  - [changelog](https://github.com/gradle/gradle/blob/master/CHANGELOG.md#v850)
  - [diff](https://github.com/gradle/gradle/compare/v8.4.0...v8.5.0)

## 7.0.0

Version 7 of the Sentry Android/Java SDK brings a variety of features and fixes. The most notable changes are:
- Bumping `minSdk` level to 19 (Android 4.4)
- The SDK will now listen to connectivity changes and try to re-upload cached events when internet connection is re-established additionally to uploading events on app restart 
- `Sentry.getSpan` now returns the root transaction, which should improve the span hierarchy and make it leaner
- Multiple improvements to reduce probability of the SDK causing ANRs
- New `sentry-okhttp` artifact is unbundled from Android and can be used in pure JVM-only apps

## Sentry Self-hosted Compatibility

This SDK version is compatible with a self-hosted version of Sentry `22.12.0` or higher. If you are using an older version of [self-hosted Sentry](https://develop.sentry.dev/self-hosted/) (aka onpremise), you will need to [upgrade](https://develop.sentry.dev/self-hosted/releases/). If you're using `sentry.io` no action is required.

## Sentry Integrations Version Compatibility (Android)

Make sure to align _all_ Sentry dependencies to the same version when bumping the SDK to 7.+, otherwise it will crash at runtime due to binary incompatibility. (E.g. if you're using `-timber`, `-okhttp` or other packages)

For example, if you're using the [Sentry Android Gradle plugin](https://github.com/getsentry/sentry-android-gradle-plugin) with the `autoInstallation` [feature](https://docs.sentry.io/platforms/android/configuration/gradle/#auto-installation) (enabled by default), make sure to use version 4.+ of the gradle plugin together with version 7.+ of the SDK. If you can't do that for some reason, you can specify sentry version via the plugin config block:

```kotlin
sentry {
  autoInstallation {
    sentryVersion.set("7.0.0")
  }
}
```

Similarly, if you have a Sentry SDK (e.g. `sentry-android-core`) dependency on one of your Gradle modules and you're updating it to 7.+, make sure the Gradle plugin is at 4.+ or specify the SDK version as shown in the snippet above.

## Breaking Changes

- Bump min API to 19 ([#2883](https://github.com/getsentry/sentry-java/pull/2883))
- If you're using `sentry-kotlin-extensions`, it requires `kotlinx-coroutines-core` version `1.6.1` or higher now ([#2838](https://github.com/getsentry/sentry-java/pull/2838))
- Move enableNdk from SentryOptions to SentryAndroidOptions ([#2793](https://github.com/getsentry/sentry-java/pull/2793))
- Apollo v2 BeforeSpanCallback now allows returning null ([#2890](https://github.com/getsentry/sentry-java/pull/2890))
- `SentryOkHttpUtils` was removed from public API as it's been exposed by mistake ([#3005](https://github.com/getsentry/sentry-java/pull/3005))
- `Scope` now implements the `IScope` interface, therefore some methods like `ScopeCallback.run` accept `IScope` now ([#3066](https://github.com/getsentry/sentry-java/pull/3066))
- Cleanup `startTransaction` overloads ([#2964](https://github.com/getsentry/sentry-java/pull/2964))
    - We have reduced the number of overloads by allowing to pass in a `TransactionOptions` object instead of having separate parameters for certain options
    - `TransactionOptions` has defaults set and can be customized, for example:

```kotlin
// old
val transaction = Sentry.startTransaction("name", "op", bindToScope = true)
// new
val transaction = Sentry.startTransaction("name", "op", TransactionOptions().apply { isBindToScope = true })
```

## Behavioural Changes

- Android only: `Sentry.getSpan()` returns the root span/transaction instead of the latest span ([#2855](https://github.com/getsentry/sentry-java/pull/2855))
- Capture failed HTTP and GraphQL (Apollo) requests by default ([#2794](https://github.com/getsentry/sentry-java/pull/2794))
    - This can increase your event consumption and may affect your quota, because we will report failed network requests as Sentry events by default, if you're using the `sentry-android-okhttp` or `sentry-apollo-3` integrations. You can customize what errors you want/don't want to have reported for [OkHttp](https://docs.sentry.io/platforms/android/integrations/okhttp#http-client-errors) and [Apollo3](https://docs.sentry.io/platforms/android/integrations/apollo3#graphql-client-errors) respectively.
- Measure AppStart time till First Draw instead of `onResume` ([#2851](https://github.com/getsentry/sentry-java/pull/2851))
- Automatic user interaction tracking: every click now starts a new automatic transaction ([#2891](https://github.com/getsentry/sentry-java/pull/2891))
    - Previously performing a click on the same UI widget twice would keep the existing transaction running, the new behavior now better aligns with other SDKs
- Add deadline timeout for automatic transactions ([#2865](https://github.com/getsentry/sentry-java/pull/2865))
    - This affects all automatically generated transactions on Android (UI, clicks), the default timeout is 30s, meaning the automatic transaction will be force-finished with status `deadline_exceeded` when reaching the deadline 
- Set ip_address to {{auto}} by default, even if sendDefaultPII is disabled ([#2860](https://github.com/getsentry/sentry-java/pull/2860))
    - Instead use the "Prevent Storing of IP Addresses" option in the "Security & Privacy" project settings on sentry.io
- Raw logback message and parameters are now guarded by `sendDefaultPii` if an `encoder` has been configured ([#2976](https://github.com/getsentry/sentry-java/pull/2976))
- The `maxSpans` setting (defaults to 1000) is enforced for nested child spans which means a single transaction can have `maxSpans` number of children (nested or not) at most ([#3065](https://github.com/getsentry/sentry-java/pull/3065))
- The `ScopeCallback` in `withScope` is now always executed ([#3066](https://github.com/getsentry/sentry-java/pull/3066))

## Deprecations

- `sentry-android-okhttp` was deprecated in favour of the new `sentry-okhttp` module. Make sure to replace `io.sentry.android.okhttp` package name with `io.sentry.okhttp` before the next major, where the classes will be removed ([#3005](https://github.com/getsentry/sentry-java/pull/3005))

## Other Changes

### Features

- Observe network state to upload any unsent envelopes ([#2910](https://github.com/getsentry/sentry-java/pull/2910))
    - Android: it works out-of-the-box as part of the default `SendCachedEnvelopeIntegration`
    - JVM: you'd have to install `SendCachedEnvelopeFireAndForgetIntegration` as mentioned in https://docs.sentry.io/platforms/java/configuration/#configuring-offline-caching and provide your own implementation of `IConnectionStatusProvider` via `SentryOptions`
- Add `sentry-okhttp` module to support instrumenting OkHttp in non-Android projects ([#3005](https://github.com/getsentry/sentry-java/pull/3005))
- Do not filter out Sentry SDK frames in case of uncaught exceptions ([#3021](https://github.com/getsentry/sentry-java/pull/3021))
- Do not try to send and drop cached envelopes when rate-limiting is active ([#2937](https://github.com/getsentry/sentry-java/pull/2937))

### Fixes

- Use `getMyMemoryState()` instead of `getRunningAppProcesses()` to retrieve process importance ([#3004](https://github.com/getsentry/sentry-java/pull/3004))
    - This should prevent some app stores from flagging apps as violating their privacy
- Reduce flush timeout to 4s on Android to avoid ANRs ([#2858](https://github.com/getsentry/sentry-java/pull/2858))
- Reduce timeout of AsyncHttpTransport to avoid ANR ([#2879](https://github.com/getsentry/sentry-java/pull/2879))
- Do not overwrite UI transaction status if set by the user ([#2852](https://github.com/getsentry/sentry-java/pull/2852))
- Capture unfinished transaction on Scope with status `aborted` in case a crash happens ([#2938](https://github.com/getsentry/sentry-java/pull/2938))
    - This will fix the link between transactions and corresponding crashes, you'll be able to see them in a single trace
- Fix Coroutine Context Propagation using CopyableThreadContextElement ([#2838](https://github.com/getsentry/sentry-java/pull/2838))
- Fix don't overwrite the span status of unfinished spans ([#2859](https://github.com/getsentry/sentry-java/pull/2859))
- Migrate from `default` interface methods to proper implementations in each interface implementor ([#2847](https://github.com/getsentry/sentry-java/pull/2847))
    - This prevents issues when using the SDK on older AGP versions (< 4.x.x)
- Reduce main thread work on init ([#3036](https://github.com/getsentry/sentry-java/pull/3036))
- Move Integrations registration to background on init ([#3043](https://github.com/getsentry/sentry-java/pull/3043))
- Fix `SentryOkHttpInterceptor.BeforeSpanCallback` was not finishing span when it was dropped ([#2958](https://github.com/getsentry/sentry-java/pull/2958))

## 6.34.0

### Features

- Add current activity name to app context ([#2999](https://github.com/getsentry/sentry-java/pull/2999))
- Add `MonitorConfig` param to `CheckInUtils.withCheckIn` ([#3038](https://github.com/getsentry/sentry-java/pull/3038))
  - This makes it easier to automatically create or update (upsert) monitors.
- (Internal) Extract Android Profiler and Measurements for Hybrid SDKs ([#3016](https://github.com/getsentry/sentry-java/pull/3016))
- (Internal) Remove SentryOptions dependency from AndroidProfiler ([#3051](https://github.com/getsentry/sentry-java/pull/3051))
- (Internal) Add `readBytesFromFile` for use in Hybrid SDKs ([#3052](https://github.com/getsentry/sentry-java/pull/3052))
- (Internal) Add `getProguardUuid` for use in Hybrid SDKs ([#3054](https://github.com/getsentry/sentry-java/pull/3054))

### Fixes

-  Fix SIGSEV, SIGABRT and SIGBUS crashes happening after/around the August Google Play System update, see [#2955](https://github.com/getsentry/sentry-java/issues/2955) for more details (fix provided by Native SDK bump)
- Ensure DSN uses http/https protocol ([#3044](https://github.com/getsentry/sentry-java/pull/3044))

### Dependencies

- Bump Native SDK from v0.6.6 to v0.6.7 ([#3048](https://github.com/getsentry/sentry-java/pull/3048))
  - [changelog](https://github.com/getsentry/sentry-native/blob/master/CHANGELOG.md#067)
  - [diff](https://github.com/getsentry/sentry-native/compare/0.6.6...0.6.7)

## 6.33.2-beta.1

### Fixes

-  Fix SIGSEV, SIGABRT and SIGBUS crashes happening after/around the August Google Play System update, see [#2955](https://github.com/getsentry/sentry-java/issues/2955) for more details (fix provided by Native SDK bump)

### Dependencies

- Bump Native SDK from v0.6.6 to v0.6.7 ([#3048](https://github.com/getsentry/sentry-java/pull/3048))
  - [changelog](https://github.com/getsentry/sentry-native/blob/master/CHANGELOG.md#067)
  - [diff](https://github.com/getsentry/sentry-native/compare/0.6.6...0.6.7)

## 6.33.1

### Fixes

- Do not register `sentrySpringFilter` in ServletContext for Spring Boot ([#3027](https://github.com/getsentry/sentry-java/pull/3027))

## 6.33.0

### Features

- Add thread information to spans ([#2998](https://github.com/getsentry/sentry-java/pull/2998))
- Use PixelCopy API for capturing screenshots on API level 24+ ([#3008](https://github.com/getsentry/sentry-java/pull/3008))

### Fixes

- Fix crash when HTTP connection error message contains formatting symbols ([#3002](https://github.com/getsentry/sentry-java/pull/3002))
- Cap max number of stack frames to 100 to not exceed payload size limit ([#3009](https://github.com/getsentry/sentry-java/pull/3009))
  - This will ensure we report errors with a big number of frames such as `StackOverflowError`
- Fix user interaction tracking not working for Jetpack Compose 1.5+ ([#3010](https://github.com/getsentry/sentry-java/pull/3010))
- Make sure to close all Closeable resources ([#3000](https://github.com/getsentry/sentry-java/pull/3000))

## 6.32.0

### Features

- Make `DebugImagesLoader` public ([#2993](https://github.com/getsentry/sentry-java/pull/2993))

### Fixes

- Make `SystemEventsBroadcastReceiver` exported on API 33+ ([#2990](https://github.com/getsentry/sentry-java/pull/2990))
  - This will fix the `SystemEventsBreadcrumbsIntegration` crashes that you might have encountered on Play Console

## 6.31.0

### Features

- Improve default debouncing mechanism ([#2945](https://github.com/getsentry/sentry-java/pull/2945))
- Add `CheckInUtils.withCheckIn` which abstracts away some of the manual check-ins complexity ([#2959](https://github.com/getsentry/sentry-java/pull/2959))
- Add `@SentryCaptureExceptionParameter` annotation which captures exceptions passed into an annotated method ([#2764](https://github.com/getsentry/sentry-java/pull/2764))
  - This can be used to replace `Sentry.captureException` calls in `@ExceptionHandler` of a `@ControllerAdvice`
- Add `ServerWebExchange` to `Hint` for WebFlux as `WEBFLUX_EXCEPTION_HANDLER_EXCHANGE` ([#2977](https://github.com/getsentry/sentry-java/pull/2977))
- Allow filtering GraphQL errors ([#2967](https://github.com/getsentry/sentry-java/pull/2967))
  - This list can be set directly when calling the constructor of `SentryInstrumentation`
  - For Spring Boot it can also be set in `application.properties` as `sentry.graphql.ignored-error-types=SOME_ERROR,ANOTHER_ERROR`

### Fixes

- Add OkHttp span auto-close when response body is not read ([#2923](https://github.com/getsentry/sentry-java/pull/2923))
- Fix json parsing of nullable/empty fields for Hybrid SDKs ([#2968](https://github.com/getsentry/sentry-java/pull/2968))
  - (Internal) Rename `nextList` to `nextListOrNull` to actually match what the method does
  - (Hybrid) Check if there's any object in a collection before trying to parse it (which prevents the "Failed to deserilize object in list" log message)
  - (Hybrid) If a date can't be parsed as an ISO timestamp, attempts to parse it as millis silently, without printing a log message
  - (Hybrid) If `op` is not defined as part of `SpanContext`, fallback to an empty string, because the filed is optional in the spec
- Always attach OkHttp errors and Http Client Errors only to call root span ([#2961](https://github.com/getsentry/sentry-java/pull/2961))
- Fixed crash accessing Choreographer instance ([#2970](https://github.com/getsentry/sentry-java/pull/2970))

### Dependencies

- Bump Native SDK from v0.6.5 to v0.6.6 ([#2975](https://github.com/getsentry/sentry-java/pull/2975))
  - [changelog](https://github.com/getsentry/sentry-native/blob/master/CHANGELOG.md#066)
  - [diff](https://github.com/getsentry/sentry-native/compare/0.6.5...0.6.6)
- Bump Gradle from v8.3.0 to v8.4.0 ([#2966](https://github.com/getsentry/sentry-java/pull/2966))
  - [changelog](https://github.com/gradle/gradle/blob/master/CHANGELOG.md#v840)
  - [diff](https://github.com/gradle/gradle/compare/v8.3.0...v8.4.0)

## 6.30.0

### Features

- Add `sendModules` option for disable sending modules ([#2926](https://github.com/getsentry/sentry-java/pull/2926))
- Send `db.system` and `db.name` in span data for androidx.sqlite spans ([#2928](https://github.com/getsentry/sentry-java/pull/2928))
- Check-ins (CRONS) support ([#2952](https://github.com/getsentry/sentry-java/pull/2952))
  - Add API for sending check-ins (CRONS) manually ([#2935](https://github.com/getsentry/sentry-java/pull/2935))
  - Support check-ins (CRONS) for Quartz ([#2940](https://github.com/getsentry/sentry-java/pull/2940))
  - `@SentryCheckIn` annotation and advice config for Spring ([#2946](https://github.com/getsentry/sentry-java/pull/2946))
  - Add option for ignoring certain monitor slugs ([#2943](https://github.com/getsentry/sentry-java/pull/2943))

### Fixes

- Always send memory stats for transactions ([#2936](https://github.com/getsentry/sentry-java/pull/2936))
  - This makes it possible to query transactions by the `device.class` tag on Sentry
- Add `sentry.enable-aot-compatibility` property to SpringBoot Jakarta `SentryAutoConfiguration` to enable building for GraalVM ([#2915](https://github.com/getsentry/sentry-java/pull/2915))

### Dependencies

- Bump Gradle from v8.2.1 to v8.3.0 ([#2900](https://github.com/getsentry/sentry-java/pull/2900))
  - [changelog](https://github.com/gradle/gradle/blob/master release-test/CHANGELOG.md#v830)
  - [diff](https://github.com/gradle/gradle/compare/v8.2.1...v8.3.0)

## 6.29.0

### Features

- Send `db.system` and `db.name` in span data ([#2894](https://github.com/getsentry/sentry-java/pull/2894))
- Send `http.request.method` in span data ([#2896](https://github.com/getsentry/sentry-java/pull/2896))
- Add `enablePrettySerializationOutput` option for opting out of pretty print ([#2871](https://github.com/getsentry/sentry-java/pull/2871))

## 6.28.0

### Features

- Add HTTP response code to Spring WebFlux transactions ([#2870](https://github.com/getsentry/sentry-java/pull/2870))
- Add `sampled` to Dynamic Sampling Context ([#2869](https://github.com/getsentry/sentry-java/pull/2869))
- Improve server side GraphQL support for spring-graphql and Nextflix DGS ([#2856](https://github.com/getsentry/sentry-java/pull/2856))
    - If you have already been using `SentryDataFetcherExceptionHandler` that still works but has been deprecated. Please use `SentryGenericDataFetcherExceptionHandler` combined with `SentryInstrumentation` instead for better error reporting.
    - More exceptions and errors caught and reported to Sentry by also looking at the `ExecutionResult` (more specifically its `errors`)
        - You may want to filter out certain errors, please see [docs on filtering](https://docs.sentry.io/platforms/java/configuration/filtering/)
    - More details for Sentry events: query, variables and response (where possible)
    - Breadcrumbs for operation (query, mutation, subscription), data fetchers and data loaders (Spring only)
    - Better hub propagation by using `GraphQLContext`
- Add autoconfigure modules for Spring Boot called `sentry-spring-boot` and `sentry-spring-boot-jakarta` ([#2880](https://github.com/getsentry/sentry-java/pull/2880))
  - The autoconfigure modules `sentry-spring-boot` and `sentry-spring-boot-jakarta` have a `compileOnly` dependency on `spring-boot-starter` which is needed for our auto installation in [sentry-android-gradle-plugin](https://github.com/getsentry/sentry-android-gradle-plugin)
  - The starter modules  `sentry-spring-boot-starter` and `sentry-spring-boot-starter-jakarta` now bring `spring-boot-starter` as a dependency
- You can now disable Sentry by setting the `enabled` option to `false` ([#2840](https://github.com/getsentry/sentry-java/pull/2840))

### Fixes

- Propagate OkHttp status to parent spans ([#2872](https://github.com/getsentry/sentry-java/pull/2872))

## 6.27.0

### Features

- Add TraceOrigin to Transactions and Spans ([#2803](https://github.com/getsentry/sentry-java/pull/2803))

### Fixes

- Deduplicate events happening in multiple threads simultaneously (e.g. `OutOfMemoryError`) ([#2845](https://github.com/getsentry/sentry-java/pull/2845))
  - This will improve Crash-Free Session Rate as we no longer will send multiple Session updates with `Crashed` status, but only the one that is relevant
- Ensure no Java 8 method reference sugar is used for Android ([#2857](https://github.com/getsentry/sentry-java/pull/2857))
- Do not send session updates for terminated sessions ([#2849](https://github.com/getsentry/sentry-java/pull/2849))

## 6.26.0

### Features
- (Internal) Extend APIs for hybrid SDKs ([#2814](https://github.com/getsentry/sentry-java/pull/2814), [#2846](https://github.com/getsentry/sentry-java/pull/2846))

### Fixes

- Fix ANRv2 thread dump parsing for native-only threads ([#2839](https://github.com/getsentry/sentry-java/pull/2839))
- Derive `TracingContext` values from event for ANRv2 events ([#2839](https://github.com/getsentry/sentry-java/pull/2839))

## 6.25.2

### Fixes

- Change Spring Boot, Apollo, Apollo 3, JUL, Logback, Log4j2, OpenFeign, GraphQL and Kotlin coroutines core dependencies to compileOnly ([#2837](https://github.com/getsentry/sentry-java/pull/2837))

## 6.25.1

### Fixes

- Allow removing integrations in SentryAndroid.init ([#2826](https://github.com/getsentry/sentry-java/pull/2826))
- Fix concurrent access to frameMetrics listener ([#2823](https://github.com/getsentry/sentry-java/pull/2823))

### Dependencies

- Bump Native SDK from v0.6.4 to v0.6.5 ([#2822](https://github.com/getsentry/sentry-java/pull/2822))
  - [changelog](https://github.com/getsentry/sentry-native/blob/master/CHANGELOG.md#065)
  - [diff](https://github.com/getsentry/sentry-native/compare/0.6.4...0.6.5)
- Bump Gradle from v8.2.0 to v8.2.1 ([#2830](https://github.com/getsentry/sentry-java/pull/2830))
  - [changelog](https://github.com/gradle/gradle/blob/master/CHANGELOG.md#v821)
  - [diff](https://github.com/gradle/gradle/compare/v8.2.0...v8.2.1)

## 6.25.0

### Features

- Add manifest `AutoInit` to integrations list ([#2795](https://github.com/getsentry/sentry-java/pull/2795))
- Tracing headers (`sentry-trace` and `baggage`) are now attached and passed through even if performance is disabled ([#2788](https://github.com/getsentry/sentry-java/pull/2788))

### Fixes

- Set `environment` from `SentryOptions` if none persisted in ANRv2 ([#2809](https://github.com/getsentry/sentry-java/pull/2809))
- Remove code that set `tracesSampleRate` to `0.0` for Spring Boot if not set ([#2800](https://github.com/getsentry/sentry-java/pull/2800))
  - This used to enable performance but not send any transactions by default.
  - Performance is now disabled by default.
- Fix slow/frozen frames were not reported with transactions ([#2811](https://github.com/getsentry/sentry-java/pull/2811))

### Dependencies

- Bump Native SDK from v0.6.3 to v0.6.4 ([#2796](https://github.com/getsentry/sentry-java/pull/2796))
  - [changelog](https://github.com/getsentry/sentry-native/blob/master/CHANGELOG.md#064)
  - [diff](https://github.com/getsentry/sentry-native/compare/0.6.3...0.6.4)
- Bump Gradle from v8.1.1 to v8.2.0 ([#2810](https://github.com/getsentry/sentry-java/pull/2810))
  - [changelog](https://github.com/gradle/gradle/blob/master/CHANGELOG.md#v820)
  - [diff](https://github.com/gradle/gradle/compare/v8.1.1...v8.2.0)

## 6.24.0

### Features

- Add debouncing mechanism and before-capture callbacks for screenshots and view hierarchies ([#2773](https://github.com/getsentry/sentry-java/pull/2773))
- Improve ANRv2 implementation ([#2792](https://github.com/getsentry/sentry-java/pull/2792))
  - Add a proguard rule to keep `ApplicationNotResponding` class from obfuscation
  - Add a new option `setReportHistoricalAnrs`; when enabled, it will report all of the ANRs from the [getHistoricalExitReasons](https://developer.android.com/reference/android/app/ActivityManager?hl=en#getHistoricalProcessExitReasons(java.lang.String,%20int,%20int)) list. 
  By default, the SDK only reports and enriches the latest ANR and only this one counts towards ANR rate. 
  Worth noting that this option is mainly useful when updating the SDK to the version where ANRv2 has been introduced, to report all ANRs happened prior to the SDK update. After that, the SDK will always pick up the latest ANR from the historical exit reasons list on next app restart, so there should be no historical ANRs to report.
  These ANRs are reported with the `HistoricalAppExitInfo` mechanism.
  - Add a new option `setAttachAnrThreadDump` to send ANR thread dump from the system as an attachment. 
  This is only useful as additional information, because the SDK attempts to parse the thread dump into proper threads with stacktraces by default.
  - If [ApplicationExitInfo#getTraceInputStream](https://developer.android.com/reference/android/app/ApplicationExitInfo#getTraceInputStream()) returns null, the SDK no longer reports an ANR event, as these events are not very useful without it.
  - Enhance regex patterns for native stackframes

## 6.23.0

### Features

- Add profile rate limiting ([#2782](https://github.com/getsentry/sentry-java/pull/2782))
- Support for automatically capturing Failed GraphQL (Apollo 3) Client errors ([#2781](https://github.com/getsentry/sentry-java/pull/2781))

```kotlin
import com.apollographql.apollo3.ApolloClient
import io.sentry.apollo3.sentryTracing

val apolloClient = ApolloClient.Builder()
    .serverUrl("https://example.com/graphql")
    .sentryTracing(captureFailedRequests = true)    
    .build()
```

### Dependencies

- Bump Native SDK from v0.6.2 to v0.6.3 ([#2746](https://github.com/getsentry/sentry-java/pull/2746))
  - [changelog](https://github.com/getsentry/sentry-native/blob/master/CHANGELOG.md#063)
  - [diff](https://github.com/getsentry/sentry-native/compare/0.6.2...0.6.3)

### Fixes

- Align http.status with [span data conventions](https://develop.sentry.dev/sdk/performance/span-data-conventions/) ([#2786](https://github.com/getsentry/sentry-java/pull/2786))

## 6.22.0

### Features

- Add `lock` attribute to the `SentryStackFrame` protocol to better highlight offending frames in the UI ([#2761](https://github.com/getsentry/sentry-java/pull/2761))
- Enrich database spans with blocked main thread info ([#2760](https://github.com/getsentry/sentry-java/pull/2760))
- Add `api_target` to `Request` and `data` to `Response` Protocols ([#2775](https://github.com/getsentry/sentry-java/pull/2775))

### Fixes

- No longer use `String.join` in `Baggage` as it requires API level 26 ([#2778](https://github.com/getsentry/sentry-java/pull/2778))

## 6.21.0

### Features

- Introduce new `sentry-android-sqlite` integration ([#2722](https://github.com/getsentry/sentry-java/pull/2722))
    - This integration replaces the old `androidx.sqlite` database instrumentation in the Sentry Android Gradle plugin
    - A new capability to manually instrument your `androidx.sqlite` databases. 
      - You can wrap your custom `SupportSQLiteOpenHelper` instance into `SentrySupportSQLiteOpenHelper(myHelper)` if you're not using the Sentry Android Gradle plugin and still benefit from performance auto-instrumentation.
- Add SentryWrapper for Callable and Supplier Interface ([#2720](https://github.com/getsentry/sentry-java/pull/2720))
- Load sentry-debug-meta.properties ([#2734](https://github.com/getsentry/sentry-java/pull/2734))
  - This enables source context for Java
  - For more information on how to enable source context, please refer to [#633](https://github.com/getsentry/sentry-java/issues/633#issuecomment-1465599120)

### Fixes

- Finish WebFlux transaction before popping scope ([#2724](https://github.com/getsentry/sentry-java/pull/2724))
- Use daemon threads for SentryExecutorService ([#2747](https://github.com/getsentry/sentry-java/pull/2747))
  - We started using `SentryExecutorService` in `6.19.0` which caused the application to hang on shutdown unless `Sentry.close()` was called. By using daemon threads we no longer block shutdown.
- Use Base64.NO_WRAP to avoid unexpected char errors in Apollo ([#2745](https://github.com/getsentry/sentry-java/pull/2745))
- Don't warn R8 on missing `ComposeViewHierarchyExporter` class ([#2743](https://github.com/getsentry/sentry-java/pull/2743))

## 6.20.0

### Features

- Add support for Sentry Kotlin Compiler Plugin ([#2695](https://github.com/getsentry/sentry-java/pull/2695))
  - In conjunction with our sentry-kotlin-compiler-plugin we improved Jetpack Compose support for
    - [View Hierarchy](https://docs.sentry.io/platforms/android/enriching-events/viewhierarchy/) support for Jetpack Compose screens
    - Automatic breadcrumbs for [user interactions](https://docs.sentry.io/platforms/android/performance/instrumentation/automatic-instrumentation/#user-interaction-instrumentation)
- More granular http requests instrumentation with a new SentryOkHttpEventListener ([#2659](https://github.com/getsentry/sentry-java/pull/2659))
    - Create spans for time spent on:
        - Proxy selection
        - DNS resolution
        - HTTPS setup
        - Connection
        - Requesting headers
        - Receiving response
    - You can attach the event listener to your OkHttpClient through `client.eventListener(new SentryOkHttpEventListener()).addInterceptor(new SentryOkHttpInterceptor()).build();`
    - In case you already have an event listener you can use the SentryOkHttpEventListener as well through `client.eventListener(new SentryOkHttpEventListener(myListener)).addInterceptor(new SentryOkHttpInterceptor()).build();`
- Add a new option to disable `RootChecker` ([#2735](https://github.com/getsentry/sentry-java/pull/2735))

### Fixes

- Base64 encode internal Apollo3 Headers ([#2707](https://github.com/getsentry/sentry-java/pull/2707))
- Fix `SentryTracer` crash when scheduling auto-finish of a transaction, but the timer has already been cancelled ([#2731](https://github.com/getsentry/sentry-java/pull/2731))
- Fix `AndroidTransactionProfiler` crash when finishing a profile that happened due to race condition ([#2731](https://github.com/getsentry/sentry-java/pull/2731))

## 6.19.1

### Fixes

- Ensure screenshots and view hierarchies are captured on the main thread ([#2712](https://github.com/getsentry/sentry-java/pull/2712))

## 6.19.0

### Features

- Add Screenshot and ViewHierarchy to integrations list ([#2698](https://github.com/getsentry/sentry-java/pull/2698))
- New ANR detection based on [ApplicationExitInfo API](https://developer.android.com/reference/android/app/ApplicationExitInfo) ([#2697](https://github.com/getsentry/sentry-java/pull/2697))
    - This implementation completely replaces the old one (based on a watchdog) on devices running Android 11 and above:
      - New implementation provides more precise ANR events/ANR rate detection as well as system thread dump information. The new implementation reports ANRs exactly as Google Play Console, without producing false positives or missing important background ANR events.
      - New implementation reports ANR events with a new mechanism `mechanism:AppExitInfo`.
      - However, despite producing many false positives, the old implementation is capable of better enriching ANR errors (which is not available with the new implementation), for example:
        - Capturing screenshots at the time of ANR event;
        - Capturing transactions and profiling data corresponding to the ANR event;
        - Auxiliary information (such as current memory load) at the time of ANR event.
      - If you would like us to provide support for the old approach working alongside the new one on Android 11 and above (e.g. for raising events for slow code on main thread), consider upvoting [this issue](https://github.com/getsentry/sentry-java/issues/2693).
    - The old watchdog implementation will continue working for older API versions (Android < 11):
        - The old implementation reports ANR events with the existing mechanism `mechanism:ANR`.
- Open up `TransactionOptions`, `ITransaction` and `IHub` methods allowing consumers modify start/end timestamp of transactions and spans ([#2701](https://github.com/getsentry/sentry-java/pull/2701))
- Send source bundle IDs to Sentry to enable source context ([#2663](https://github.com/getsentry/sentry-java/pull/2663))
  - For more information on how to enable source context, please refer to [#633](https://github.com/getsentry/sentry-java/issues/633#issuecomment-1465599120)

### Fixes

- Android Profiler on calling thread ([#2691](https://github.com/getsentry/sentry-java/pull/2691))
- Use `configureScope` instead of `withScope` in `Hub.close()`. This ensures that the main scope releases the in-memory data when closing a hub instance. ([#2688](https://github.com/getsentry/sentry-java/pull/2688))
- Remove null keys/values before creating concurrent hashmap in order to avoid NPE ([#2708](https://github.com/getsentry/sentry-java/pull/2708))
- Exclude SentryOptions from R8/ProGuard obfuscation ([#2699](https://github.com/getsentry/sentry-java/pull/2699))
  - This fixes AGP 8.+ incompatibility, where full R8 mode is enforced

### Dependencies

- Bump Gradle from v8.1.0 to v8.1.1 ([#2666](https://github.com/getsentry/sentry-java/pull/2666))
  - [changelog](https://github.com/gradle/gradle/blob/master release-test/CHANGELOG.md#v811)
  - [diff](https://github.com/gradle/gradle/compare/v8.1.0...v8.1.1)
- Bump Native SDK from v0.6.1 to v0.6.2 ([#2689](https://github.com/getsentry/sentry-java/pull/2689))
  - [changelog](https://github.com/getsentry/sentry-native/blob/master/CHANGELOG.md#062)
  - [diff](https://github.com/getsentry/sentry-native/compare/0.6.1...0.6.2)

## 6.18.1

### Fixes

- Fix crash when Sentry SDK is initialized more than once ([#2679](https://github.com/getsentry/sentry-java/pull/2679))
- Track a ttfd span per Activity ([#2673](https://github.com/getsentry/sentry-java/pull/2673))

## 6.18.0

### Features

- Attach Trace Context when an ANR is detected (ANRv1) ([#2583](https://github.com/getsentry/sentry-java/pull/2583))
- Make log4j2 integration compatible with log4j 3.0 ([#2634](https://github.com/getsentry/sentry-java/pull/2634))
    - Instead of relying on package scanning, we now use an annotation processor to generate `Log4j2Plugins.dat`
- Create `User` and `Breadcrumb` from map ([#2614](https://github.com/getsentry/sentry-java/pull/2614))
- Add `sent_at` to envelope header item ([#2638](https://github.com/getsentry/sentry-java/pull/2638))

### Fixes

- Fix timestamp intervals of PerformanceCollectionData in profiles ([#2648](https://github.com/getsentry/sentry-java/pull/2648))
- Fix timestamps of PerformanceCollectionData in profiles ([#2632](https://github.com/getsentry/sentry-java/pull/2632))
- Fix missing propagateMinConstraints flag for SentryTraced ([#2637](https://github.com/getsentry/sentry-java/pull/2637))
- Fix potential SecurityException thrown by ConnectivityManager on Android 11 ([#2653](https://github.com/getsentry/sentry-java/pull/2653))
- Fix aar artifacts publishing for Maven ([#2641](https://github.com/getsentry/sentry-java/pull/2641))

### Dependencies
- Bump Kotlin compile version from v1.6.10 to 1.8.0 ([#2563](https://github.com/getsentry/sentry-java/pull/2563))
- Bump Compose compile version from v1.1.1 to v1.3.0 ([#2563](https://github.com/getsentry/sentry-java/pull/2563))
- Bump AGP version from v7.3.0 to v7.4.2 ([#2574](https://github.com/getsentry/sentry-java/pull/2574))
- Bump Gradle from v7.6.0 to v8.0.2 ([#2563](https://github.com/getsentry/sentry-java/pull/2563))
    - [changelog](https://github.com/gradle/gradle/blob/master/CHANGELOG.md#v802)
    - [diff](https://github.com/gradle/gradle/compare/v7.6.0...v8.0.2)
- Bump Gradle from v8.0.2 to v8.1.0 ([#2650](https://github.com/getsentry/sentry-java/pull/2650))
  - [changelog](https://github.com/gradle/gradle/blob/master/CHANGELOG.md#v810)
  - [diff](https://github.com/gradle/gradle/compare/v8.0.2...v8.1.0)

## 6.17.0

### Features

- Add `name` and `geo` to `User` ([#2556](https://github.com/getsentry/sentry-java/pull/2556)) 
- Add breadcrumbs on network changes ([#2608](https://github.com/getsentry/sentry-java/pull/2608))
- Add time-to-initial-display and time-to-full-display measurements to Activity transactions ([#2611](https://github.com/getsentry/sentry-java/pull/2611))
- Read integration list written by sentry gradle plugin from manifest ([#2598](https://github.com/getsentry/sentry-java/pull/2598))
- Add Logcat adapter ([#2620](https://github.com/getsentry/sentry-java/pull/2620))
- Provide CPU count/frequency data as device context ([#2622](https://github.com/getsentry/sentry-java/pull/2622))

### Fixes

- Trim time-to-full-display span if reportFullyDisplayed API is never called ([#2631](https://github.com/getsentry/sentry-java/pull/2631))
- Fix Automatic UI transactions having wrong durations ([#2623](https://github.com/getsentry/sentry-java/pull/2623))
- Fix wrong default environment in Session ([#2610](https://github.com/getsentry/sentry-java/pull/2610))
- Pass through unknown sentry baggage keys into SentryEnvelopeHeader ([#2618](https://github.com/getsentry/sentry-java/pull/2618))
- Fix missing null check when removing lifecycle observer ([#2625](https://github.com/getsentry/sentry-java/pull/2625))

### Dependencies

- Bump Native SDK from v0.6.0 to v0.6.1 ([#2629](https://github.com/getsentry/sentry-java/pull/2629))
  - [changelog](https://github.com/getsentry/sentry-native/blob/master/CHANGELOG.md#061)
  - [diff](https://github.com/getsentry/sentry-native/compare/0.6.0...0.6.1)

## 6.16.0

### Features

- Improve versatility of exception resolver component for Spring with more flexible API for consumers. ([#2577](https://github.com/getsentry/sentry-java/pull/2577))
- Automatic performance instrumentation for WebFlux ([#2597](https://github.com/getsentry/sentry-java/pull/2597))
  - You can enable it by adding `sentry.enable-tracing=true` to your `application.properties`
- The Spring Boot integration can now be configured to add the `SentryAppender` to specific loggers instead of the `ROOT` logger ([#2173](https://github.com/getsentry/sentry-java/pull/2173))
  - You can specify the loggers using `"sentry.logging.loggers[0]=foo.bar` and `"sentry.logging.loggers[1]=baz` in your `application.properties`
- Add capabilities to track Jetpack Compose composition/rendering time ([#2507](https://github.com/getsentry/sentry-java/pull/2507))
- Adapt span op and description for graphql to fit spec ([#2607](https://github.com/getsentry/sentry-java/pull/2607))

### Fixes

- Fix timestamps of slow and frozen frames for profiles ([#2584](https://github.com/getsentry/sentry-java/pull/2584))
- Deprecate reportFullDisplayed in favor of reportFullyDisplayed ([#2585](https://github.com/getsentry/sentry-java/pull/2585))
- Add mechanism for logging integrations and update spring mechanism types ([#2595](https://github.com/getsentry/sentry-java/pull/2595))
	- NOTE: If you're using these mechanism types (`HandlerExceptionResolver`, `SentryWebExceptionHandler`) in your dashboards please update them to use the new types.
- Filter out session cookies sent by Spring and Spring Boot integrations ([#2593](https://github.com/getsentry/sentry-java/pull/2593))
  - We filter out some common cookies like JSESSIONID
  - We also read the value from `server.servlet.session.cookie.name` and filter it out
- No longer send event / transaction to Sentry if `beforeSend` / `beforeSendTransaction` throws ([#2591](https://github.com/getsentry/sentry-java/pull/2591))
- Add version to sentryClientName used in auth header ([#2596](https://github.com/getsentry/sentry-java/pull/2596))
- Keep integration names from being obfuscated ([#2599](https://github.com/getsentry/sentry-java/pull/2599))
- Change log level from INFO to WARN for error message indicating a failed Log4j2 Sentry.init ([#2606](https://github.com/getsentry/sentry-java/pull/2606))
  - The log message was often not visible as our docs suggest a minimum log level of WARN
- Fix session tracking on Android ([#2609](https://github.com/getsentry/sentry-java/pull/2609))
  - Incorrect number of session has been sent. In addition, some of the sessions were not properly ended, messing up Session Health Metrics.

### Dependencies

- Bump `opentelemetry-sdk` to `1.23.1` and `opentelemetry-javaagent` to `1.23.0` ([#2590](https://github.com/getsentry/sentry-java/pull/2590))
- Bump Native SDK from v0.5.4 to v0.6.0 ([#2545](https://github.com/getsentry/sentry-java/pull/2545))
  - [changelog](https://github.com/getsentry/sentry-native/blob/master/CHANGELOG.md#060)
  - [diff](https://github.com/getsentry/sentry-native/compare/0.5.4...0.6.0)

## 6.15.0

### Features

- Adjust time-to-full-display span if reportFullDisplayed is called too early ([#2550](https://github.com/getsentry/sentry-java/pull/2550))
- Add `enableTracing` option ([#2530](https://github.com/getsentry/sentry-java/pull/2530))
    - This change is backwards compatible. The default is `null` meaning existing behaviour remains unchanged (setting either `tracesSampleRate` or `tracesSampler` enables performance).
    - If set to `true`, performance is enabled, even if no `tracesSampleRate` or `tracesSampler` have been configured.
    - If set to `false` performance is disabled, regardless of `tracesSampleRate` and `tracesSampler` options.
- Detect dependencies by listing MANIFEST.MF files at runtime ([#2538](https://github.com/getsentry/sentry-java/pull/2538))
- Report integrations in use, report packages in use more consistently ([#2179](https://github.com/getsentry/sentry-java/pull/2179))
- Implement `ThreadLocalAccessor` for propagating Sentry hub with reactor / WebFlux ([#2570](https://github.com/getsentry/sentry-java/pull/2570))
  - Requires `io.micrometer:context-propagation:1.0.2+` as well as Spring Boot 3.0.3+
  - Enable the feature by setting `sentry.reactive.thread-local-accessor-enabled=true`
  - This is still considered experimental. Once we have enough feedback we may turn this on by default.
  - Checkout the sample here: https://github.com/getsentry/sentry-java/tree/main/sentry-samples/sentry-samples-spring-boot-webflux-jakarta
  - A new hub is now cloned from the main hub for every request

### Fixes

- Leave `inApp` flag for stack frames undecided in SDK if unsure and let ingestion decide instead ([#2547](https://github.com/getsentry/sentry-java/pull/2547))
- Allow `0.0` error sample rate ([#2573](https://github.com/getsentry/sentry-java/pull/2573))
- Fix memory leak in WebFlux related to an ever growing stack ([#2580](https://github.com/getsentry/sentry-java/pull/2580))
- Use the same hub in WebFlux exception handler as we do in WebFilter ([#2566](https://github.com/getsentry/sentry-java/pull/2566))
- Switch upstream Jetpack Compose dependencies to `compileOnly` in `sentry-compose-android` ([#2578](https://github.com/getsentry/sentry-java/pull/2578))
  - NOTE: If you're using Compose Navigation/User Interaction integrations, make sure to have the following dependencies on the classpath as we do not bring them in transitively anymore:
    - `androidx.navigation:navigation-compose:`
    - `androidx.compose.runtime:runtime:`
    - `androidx.compose.ui:ui:`

## 6.14.0

### Features

- Add time-to-full-display span to Activity auto-instrumentation ([#2432](https://github.com/getsentry/sentry-java/pull/2432))
- Add `main` flag to threads and `in_foreground` flag for app contexts  ([#2516](https://github.com/getsentry/sentry-java/pull/2516))

### Fixes

- Ignore Shutdown in progress when closing ShutdownHookIntegration ([#2521](https://github.com/getsentry/sentry-java/pull/2521))
- Fix app start span end-time is wrong if SDK init is deferred ([#2519](https://github.com/getsentry/sentry-java/pull/2519))
- Fix invalid session creation when app is launched in background ([#2543](https://github.com/getsentry/sentry-java/pull/2543))

## 6.13.1

### Fixes

- Fix transaction performance collector oom ([#2505](https://github.com/getsentry/sentry-java/pull/2505))
- Remove authority from URLs sent to Sentry ([#2366](https://github.com/getsentry/sentry-java/pull/2366))
- Fix `sentry-bom` containing incorrect artifacts ([#2504](https://github.com/getsentry/sentry-java/pull/2504))

### Dependencies

- Bump Native SDK from v0.5.3 to v0.5.4 ([#2500](https://github.com/getsentry/sentry-java/pull/2500))
  - [changelog](https://github.com/getsentry/sentry-native/blob/master/CHANGELOG.md#054)
  - [diff](https://github.com/getsentry/sentry-native/compare/0.5.3...0.5.4)

## 6.13.0

### Features

- Send cpu usage percentage in profile payload ([#2469](https://github.com/getsentry/sentry-java/pull/2469))
- Send transaction memory stats in profile payload ([#2447](https://github.com/getsentry/sentry-java/pull/2447))
- Add cpu usage collection ([#2462](https://github.com/getsentry/sentry-java/pull/2462))
- Improve ANR implementation: ([#2475](https://github.com/getsentry/sentry-java/pull/2475))
  - Add `abnormal_mechanism` to sessions for ANR rate calculation
  - Always attach thread dump to ANR events
  - Distinguish between foreground and background ANRs
- Improve possible date precision to 10 μs ([#2451](https://github.com/getsentry/sentry-java/pull/2451))

### Fixes

- Fix performance collector setup called in main thread ([#2499](https://github.com/getsentry/sentry-java/pull/2499))
- Expand guard against CVE-2018-9492 "Privilege Escalation via Content Provider" ([#2482](https://github.com/getsentry/sentry-java/pull/2482))
- Prevent OOM by disabling TransactionPerformanceCollector for now ([#2498](https://github.com/getsentry/sentry-java/pull/2498))

## 6.12.1

### Fixes

- Create timer in `TransactionPerformanceCollector` lazily ([#2478](https://github.com/getsentry/sentry-java/pull/2478))

## 6.12.0

### Features

- Attach View Hierarchy to the errored/crashed events ([#2440](https://github.com/getsentry/sentry-java/pull/2440))
- Collect memory usage in transactions ([#2445](https://github.com/getsentry/sentry-java/pull/2445))
- Add `traceOptionsRequests` option to disable tracing of OPTIONS requests ([#2453](https://github.com/getsentry/sentry-java/pull/2453))
- Extend list of HTTP headers considered sensitive ([#2455](https://github.com/getsentry/sentry-java/pull/2455))

### Fixes

- Use a single TransactionPerfomanceCollector ([#2464](https://github.com/getsentry/sentry-java/pull/2464))
- Don't override sdk name with Timber ([#2450](https://github.com/getsentry/sentry-java/pull/2450))
- Set transactionNameSource to CUSTOM when setting transaction name ([#2405](https://github.com/getsentry/sentry-java/pull/2405))
- Guard against CVE-2018-9492 "Privilege Escalation via Content Provider" ([#2466](https://github.com/getsentry/sentry-java/pull/2466))

## 6.11.0

### Features

- Disable Android concurrent profiling ([#2434](https://github.com/getsentry/sentry-java/pull/2434))
- Add logging for OpenTelemetry integration ([#2425](https://github.com/getsentry/sentry-java/pull/2425))
- Auto add `OpenTelemetryLinkErrorEventProcessor` for Spring Boot ([#2429](https://github.com/getsentry/sentry-java/pull/2429))

### Fixes

- Use minSdk compatible `Objects` class ([#2436](https://github.com/getsentry/sentry-java/pull/2436))
- Prevent R8 from warning on missing classes, as we check for their presence at runtime ([#2439](https://github.com/getsentry/sentry-java/pull/2439))

### Dependencies

- Bump Gradle from v7.5.1 to v7.6.0 ([#2438](https://github.com/getsentry/sentry-java/pull/2438))
  - [changelog](https://github.com/gradle/gradle/blob/master/CHANGELOG.md#v760)
  - [diff](https://github.com/gradle/gradle/compare/v7.5.1...v7.6.0)

## 6.10.0

### Features

- Add time-to-initial-display span to Activity transactions ([#2369](https://github.com/getsentry/sentry-java/pull/2369))
- Start a session after init if AutoSessionTracking is enabled ([#2356](https://github.com/getsentry/sentry-java/pull/2356))
- Provide automatic breadcrumbs and transactions for click/scroll events for Compose ([#2390](https://github.com/getsentry/sentry-java/pull/2390))
- Add `blocked_main_thread` and `call_stack` to File I/O spans to detect performance issues ([#2382](https://github.com/getsentry/sentry-java/pull/2382))

### Dependencies

- Bump Native SDK from v0.5.2 to v0.5.3 ([#2423](https://github.com/getsentry/sentry-java/pull/2423))
  - [changelog](https://github.com/getsentry/sentry-native/blob/master/CHANGELOG.md#053)
  - [diff](https://github.com/getsentry/sentry-native/compare/0.5.2...0.5.3)

## 6.9.2

### Fixes

- Updated ProfileMeasurementValue types ([#2412](https://github.com/getsentry/sentry-java/pull/2412))
- Clear window reference only on activity stop in profileMeasurements collector ([#2407](https://github.com/getsentry/sentry-java/pull/2407))
- No longer disable OpenTelemetry exporters in default Java Agent config ([#2408](https://github.com/getsentry/sentry-java/pull/2408))
- Fix `ClassNotFoundException` for `io.sentry.spring.SentrySpringServletContainerInitializer` in `sentry-spring-jakarta` ([#2411](https://github.com/getsentry/sentry-java/issues/2411))
- Fix `sentry-samples-spring-jakarta` ([#2411](https://github.com/getsentry/sentry-java/issues/2411))

### Features

- Add SENTRY_AUTO_INIT environment variable to control OpenTelemetry Agent init ([#2410](https://github.com/getsentry/sentry-java/pull/2410))
- Add OpenTelemetryLinkErrorEventProcessor for linking errors to traces created via OpenTelemetry ([#2418](https://github.com/getsentry/sentry-java/pull/2418))

### Dependencies

- Bump OpenTelemetry to 1.20.1 and OpenTelemetry Java Agent to 1.20.2 ([#2420](https://github.com/getsentry/sentry-java/pull/2420))

## 6.9.1

### Fixes

- OpenTelemetry modules were missing in `6.9.0` so we released the same code again as `6.9.1` including OpenTelemetry modules

## 6.9.0

### Fixes

- Use `canonicalName` in Fragment Integration for better de-obfuscation ([#2379](https://github.com/getsentry/sentry-java/pull/2379))
- Fix Timber and Fragment integrations auto-installation for obfuscated builds ([#2379](https://github.com/getsentry/sentry-java/pull/2379))
- Don't attach screenshots to events from Hybrid SDKs ([#2360](https://github.com/getsentry/sentry-java/pull/2360))
- Ensure Hints do not cause memory leaks ([#2387](https://github.com/getsentry/sentry-java/pull/2387))
- Do not attach empty `sentry-trace` and `baggage` headers ([#2385](https://github.com/getsentry/sentry-java/pull/2385))

### Features

- Add beforeSendTransaction which allows users to filter and change transactions ([#2388](https://github.com/getsentry/sentry-java/pull/2388))
- Add experimental support for OpenTelemetry ([README](sentry-opentelemetry/README.md))([#2344](https://github.com/getsentry/sentry-java/pull/2344))

### Dependencies

- Update Spring Boot Jakarta to Spring Boot 3.0.0 ([#2389](https://github.com/getsentry/sentry-java/pull/2389))
- Bump Spring Boot to 2.7.5 ([#2383](https://github.com/getsentry/sentry-java/pull/2383))

## 6.8.0

### Features

- Add FrameMetrics to Android profiling data ([#2342](https://github.com/getsentry/sentry-java/pull/2342))

### Fixes

- Remove profiler main thread io ([#2348](https://github.com/getsentry/sentry-java/pull/2348))
- Fix ensure all options are processed before integrations are loaded ([#2377](https://github.com/getsentry/sentry-java/pull/2377))

## 6.7.1

### Fixes

- Fix `Gpu.vendorId` should be a String ([#2343](https://github.com/getsentry/sentry-java/pull/2343))
- Don't set device name on Android if `sendDefaultPii` is disabled ([#2354](https://github.com/getsentry/sentry-java/pull/2354))
- Fix corrupted UUID on Motorola devices ([#2363](https://github.com/getsentry/sentry-java/pull/2363))
- Fix ANR on dropped uncaught exception events ([#2368](https://github.com/getsentry/sentry-java/pull/2368))

### Features

- Update Spring Boot Jakarta to Spring Boot 3.0.0-RC2 ([#2347](https://github.com/getsentry/sentry-java/pull/2347))

## 6.7.0

### Fixes

- Use correct set-cookie for the HTTP Client response object ([#2326](https://github.com/getsentry/sentry-java/pull/2326))
- Fix NoSuchElementException in CircularFifoQueue when cloning a Scope ([#2328](https://github.com/getsentry/sentry-java/pull/2328))

### Features

- Customizable fragment lifecycle breadcrumbs ([#2299](https://github.com/getsentry/sentry-java/pull/2299))
- Provide hook for Jetpack Compose navigation instrumentation ([#2320](https://github.com/getsentry/sentry-java/pull/2320))
- Populate `event.modules` with dependencies metadata ([#2324](https://github.com/getsentry/sentry-java/pull/2324))
- Support Spring 6 and Spring Boot 3 ([#2289](https://github.com/getsentry/sentry-java/pull/2289))

### Dependencies

- Bump Native SDK from v0.5.1 to v0.5.2 ([#2315](https://github.com/getsentry/sentry-java/pull/2315))
  - [changelog](https://github.com/getsentry/sentry-native/blob/master/CHANGELOG.md#052)
  - [diff](https://github.com/getsentry/sentry-native/compare/0.5.1...0.5.2)

## 6.6.0

### Fixes

- Ensure potential callback exceptions are caught #2123 ([#2291](https://github.com/getsentry/sentry-java/pull/2291))
- Remove verbose FrameMetricsAggregator failure logging ([#2293](https://github.com/getsentry/sentry-java/pull/2293))
- Ignore broken regex for tracePropagationTarget ([#2288](https://github.com/getsentry/sentry-java/pull/2288))
- No longer serialize static fields; use toString as fallback ([#2309](https://github.com/getsentry/sentry-java/pull/2309))
- Fix `SentryFileWriter`/`SentryFileOutputStream` append overwrites file contents ([#2304](https://github.com/getsentry/sentry-java/pull/2304))
- Respect incoming parent sampled decision when continuing a trace ([#2311](https://github.com/getsentry/sentry-java/pull/2311))

### Features

- Profile envelopes are sent directly from profiler ([#2298](https://github.com/getsentry/sentry-java/pull/2298))
- Add support for using Encoder with logback.SentryAppender ([#2246](https://github.com/getsentry/sentry-java/pull/2246))
- Report Startup Crashes ([#2277](https://github.com/getsentry/sentry-java/pull/2277))
- HTTP Client errors for OkHttp ([#2287](https://github.com/getsentry/sentry-java/pull/2287))
- Add option to enable or disable Frame Tracking ([#2314](https://github.com/getsentry/sentry-java/pull/2314))

### Dependencies

- Bump Native SDK from v0.5.0 to v0.5.1 ([#2306](https://github.com/getsentry/sentry-java/pull/2306))
  - [changelog](https://github.com/getsentry/sentry-native/blob/master/CHANGELOG.md#051)
  - [diff](https://github.com/getsentry/sentry-native/compare/0.5.0...0.5.1)

## 6.5.0

### Fixes

- Improve public facing API for creating Baggage from header ([#2284](https://github.com/getsentry/sentry-java/pull/2284))

## 6.5.0-beta.3

### Features

- Provide API for attaching custom measurements to transactions ([#2260](https://github.com/getsentry/sentry-java/pull/2260))
- Bump spring to 2.7.4 ([#2279](https://github.com/getsentry/sentry-java/pull/2279))

## 6.5.0-beta.2

### Features

- Make user segment a top level property ([#2257](https://github.com/getsentry/sentry-java/pull/2257))
- Replace user `other` with `data` ([#2258](https://github.com/getsentry/sentry-java/pull/2258))
- `isTraceSampling` is now on by default. `tracingOrigins` has been replaced by `tracePropagationTargets` ([#2255](https://github.com/getsentry/sentry-java/pull/2255))

## 6.5.0-beta.1

### Features

- Server-Side Dynamic Sampling Context support  ([#2226](https://github.com/getsentry/sentry-java/pull/2226))

## 6.4.4

### Fixes

- Fix ConcurrentModificationException due to FrameMetricsAggregator manipulation ([#2282](https://github.com/getsentry/sentry-java/pull/2282))

## 6.4.3

- Fix slow and frozen frames tracking ([#2271](https://github.com/getsentry/sentry-java/pull/2271))

## 6.4.2

### Fixes

- Fixed AbstractMethodError when getting Lifecycle ([#2228](https://github.com/getsentry/sentry-java/pull/2228))
- Missing unit fields for Android measurements ([#2204](https://github.com/getsentry/sentry-java/pull/2204))
- Avoid sending empty profiles ([#2232](https://github.com/getsentry/sentry-java/pull/2232))
- Fix file descriptor leak in FileIO instrumentation ([#2248](https://github.com/getsentry/sentry-java/pull/2248))

## 6.4.1

### Fixes

- Fix memory leak caused by throwableToSpan ([#2227](https://github.com/getsentry/sentry-java/pull/2227))

## 6.4.0

### Fixes

- make profiling rate defaults to 101 hz ([#2211](https://github.com/getsentry/sentry-java/pull/2211))
- SentryOptions.setProfilingTracesIntervalMillis has been deprecated
- Added cpu architecture and default environment in profiles envelope ([#2207](https://github.com/getsentry/sentry-java/pull/2207))
- SentryOptions.setProfilingEnabled has been deprecated in favor of setProfilesSampleRate
- Use toString for enum serialization ([#2220](https://github.com/getsentry/sentry-java/pull/2220))

### Features

- Concurrent profiling 3 - added truncation reason ([#2247](https://github.com/getsentry/sentry-java/pull/2247))
- Concurrent profiling 2 - added list of transactions ([#2218](https://github.com/getsentry/sentry-java/pull/2218))
- Concurrent profiling 1 - added envelope payload data format ([#2216](https://github.com/getsentry/sentry-java/pull/2216))
- Send source for transactions ([#2180](https://github.com/getsentry/sentry-java/pull/2180))
- Add profilesSampleRate and profileSampler options for Android sdk ([#2184](https://github.com/getsentry/sentry-java/pull/2184))
- Add baggage header to RestTemplate ([#2206](https://github.com/getsentry/sentry-java/pull/2206))
- Bump Native SDK from v0.4.18 to v0.5.0 ([#2199](https://github.com/getsentry/sentry-java/pull/2199))
  - [changelog](https://github.com/getsentry/sentry-native/blob/master/CHANGELOG.md#050)
  - [diff](https://github.com/getsentry/sentry-native/compare/0.4.18...0.5.0)
- Bump Gradle from v7.5.0 to v7.5.1 ([#2212](https://github.com/getsentry/sentry-java/pull/2212))
  - [changelog](https://github.com/gradle/gradle/blob/master/CHANGELOG.md#v751)
  - [diff](https://github.com/gradle/gradle/compare/v7.5.0...v7.5.1)

## 6.3.1

### Fixes

- Prevent NPE by checking SentryTracer.timer for null again inside synchronized ([#2200](https://github.com/getsentry/sentry-java/pull/2200))
- Weakly reference Activity for transaction finished callback ([#2203](https://github.com/getsentry/sentry-java/pull/2203))
- `attach-screenshot` set on Manual init. didn't work ([#2186](https://github.com/getsentry/sentry-java/pull/2186))
- Remove extra space from `spring.factories` causing issues in old versions of Spring Boot ([#2181](https://github.com/getsentry/sentry-java/pull/2181))


### Features

- Bump Native SDK to v0.4.18 ([#2154](https://github.com/getsentry/sentry-java/pull/2154))
  - [changelog](https://github.com/getsentry/sentry-native/blob/master/CHANGELOG.md#0418)
  - [diff](https://github.com/getsentry/sentry-native/compare/0.4.17...0.4.18)
- Bump Gradle to v7.5.0 ([#2174](https://github.com/getsentry/sentry-java/pull/2174), [#2191](https://github.com/getsentry/sentry-java/pull/2191))
  - [changelog](https://github.com/gradle/gradle/blob/master/CHANGELOG.md#v750)
  - [diff](https://github.com/gradle/gradle/compare/v7.4.2...v7.5.0)

## 6.3.0

### Features

- Switch upstream dependencies to `compileOnly` in integrations ([#2175](https://github.com/getsentry/sentry-java/pull/2175))

### Fixes

- Lazily retrieve HostnameCache in MainEventProcessor ([#2170](https://github.com/getsentry/sentry-java/pull/2170))

## 6.2.1

### Fixes

- Only send userid in Dynamic Sampling Context if sendDefaultPii is true ([#2147](https://github.com/getsentry/sentry-java/pull/2147))
- Remove userId from baggage due to PII ([#2157](https://github.com/getsentry/sentry-java/pull/2157))

### Features

- Add integration for Apollo-Kotlin 3 ([#2109](https://github.com/getsentry/sentry-java/pull/2109))
- New package `sentry-android-navigation` for AndroidX Navigation support ([#2136](https://github.com/getsentry/sentry-java/pull/2136))
- New package `sentry-compose` for Jetpack Compose support (Navigation) ([#2136](https://github.com/getsentry/sentry-java/pull/2136))
- Add sample rate to baggage as well as trace in envelope header and flatten user ([#2135](https://github.com/getsentry/sentry-java/pull/2135))

Breaking Changes:
- The boolean parameter `samplingDecision` in the `TransactionContext` constructor has been replaced with a `TracesSamplingDecision` object. Feel free to ignore the `@ApiStatus.Internal` in this case.

## 6.1.4

### Fixes

- Filter out app starts with more than 60s ([#2127](https://github.com/getsentry/sentry-java/pull/2127))

## 6.1.3

### Fixes

- Fix thread leak due to Timer being created and never cancelled ([#2131](https://github.com/getsentry/sentry-java/pull/2131))

## 6.1.2

### Fixes

- Swallow error when reading ActivityManager#getProcessesInErrorState instead of crashing ([#2114](https://github.com/getsentry/sentry-java/pull/2114))
- Use charset string directly as StandardCharsets is not available on earlier Android versions ([#2111](https://github.com/getsentry/sentry-java/pull/2111))

## 6.1.1

### Features

- Replace `tracestate` header with `baggage` header ([#2078](https://github.com/getsentry/sentry-java/pull/2078))
- Allow opting out of device info collection that requires Inter-Process Communication (IPC) ([#2100](https://github.com/getsentry/sentry-java/pull/2100))

## 6.1.0

### Features

- Implement local scope by adding overloads to the capture methods that accept a ScopeCallback ([#2084](https://github.com/getsentry/sentry-java/pull/2084))
- SentryOptions#merge is now public and can be used to load ExternalOptions ([#2088](https://github.com/getsentry/sentry-java/pull/2088))

### Fixes

- Fix proguard rules to work R8 [issue](https://issuetracker.google.com/issues/235733922) around on AGP 7.3.0-betaX and 7.4.0-alphaX ([#2094](https://github.com/getsentry/sentry-java/pull/2094))
- Fix GraalVM Native Image compatibility ([#2172](https://github.com/getsentry/sentry-java/pull/2172))

## 6.0.0

### Sentry Self-hosted Compatibility

- Starting with version `6.0.0` of the `sentry` package, [Sentry's self hosted version >= v21.9.0](https://github.com/getsentry/self-hosted/releases) is required or you have to manually disable sending client reports via the `sendClientReports` option. This only applies to self-hosted Sentry. If you are using [sentry.io](https://sentry.io), no action is needed.

### Features

- Allow optimization and obfuscation of the SDK by reducing proguard rules ([#2031](https://github.com/getsentry/sentry-java/pull/2031))
- Relax TransactionNameProvider ([#1861](https://github.com/getsentry/sentry-java/pull/1861))
- Use float instead of Date for protocol types for higher precision ([#1737](https://github.com/getsentry/sentry-java/pull/1737))
- Allow setting SDK info (name & version) in manifest ([#2016](https://github.com/getsentry/sentry-java/pull/2016))
- Allow setting native Android SDK name during build ([#2035](https://github.com/getsentry/sentry-java/pull/2035))
- Include application permissions in Android events ([#2018](https://github.com/getsentry/sentry-java/pull/2018))
- Automatically create transactions for UI events ([#1975](https://github.com/getsentry/sentry-java/pull/1975))
- Hints are now used via a Hint object and passed into beforeSend and EventProcessor as @NotNull Hint object ([#2045](https://github.com/getsentry/sentry-java/pull/2045))
- Attachments can be manipulated via hint ([#2046](https://github.com/getsentry/sentry-java/pull/2046))
- Add sentry-servlet-jakarta module ([#1987](https://github.com/getsentry/sentry-java/pull/1987))
- Add client reports ([#1982](https://github.com/getsentry/sentry-java/pull/1982))
- Screenshot is taken when there is an error ([#1967](https://github.com/getsentry/sentry-java/pull/1967))
- Add Android profiling traces ([#1897](https://github.com/getsentry/sentry-java/pull/1897)) ([#1959](https://github.com/getsentry/sentry-java/pull/1959)) and its tests ([#1949](https://github.com/getsentry/sentry-java/pull/1949))
- Enable enableScopeSync by default for Android ([#1928](https://github.com/getsentry/sentry-java/pull/1928))
- Feat: Vendor JSON ([#1554](https://github.com/getsentry/sentry-java/pull/1554))
    - Introduce `JsonSerializable` and `JsonDeserializer` interfaces for manual json
      serialization/deserialization.
    - Introduce `JsonUnknwon` interface to preserve unknown properties when deserializing/serializing
      SDK classes.
    - When passing custom objects, for example in `Contexts`, these are supported for serialization:
        - `JsonSerializable`
        - `Map`, `Collection`, `Array`, `String` and all primitive types.
        - Objects with the help of refection.
            - `Map`, `Collection`, `Array`, `String` and all primitive types.
            - Call `toString()` on objects that have a cyclic reference to a ancestor object.
            - Call `toString()` where object graphs exceed max depth.
    - Remove `gson` dependency.
    - Remove `IUnknownPropertiesConsumer`
- Pass MDC tags as Sentry tags ([#1954](https://github.com/getsentry/sentry-java/pull/1954))

### Fixes

- Calling Sentry.init and specifying contextTags now has an effect on the Logback SentryAppender ([#2052](https://github.com/getsentry/sentry-java/pull/2052))
- Calling Sentry.init and specifying contextTags now has an effect on the Log4j SentryAppender ([#2054](https://github.com/getsentry/sentry-java/pull/2054))
- Calling Sentry.init and specifying contextTags now has an effect on the jul SentryAppender ([#2057](https://github.com/getsentry/sentry-java/pull/2057))
- Update Spring Boot dependency to 2.6.8 and fix the CVE-2022-22970 ([#2068](https://github.com/getsentry/sentry-java/pull/2068))
- Sentry can now self heal after a Thread had its currentHub set to a NoOpHub ([#2076](https://github.com/getsentry/sentry-java/pull/2076))
- No longer close OutputStream that is passed into JsonSerializer ([#2029](https://github.com/getsentry/sentry-java/pull/2029))
- Fix setting context tags on events captured by Spring ([#2060](https://github.com/getsentry/sentry-java/pull/2060))
- Isolate cached events with hashed DSN subfolder ([#2038](https://github.com/getsentry/sentry-java/pull/2038))
- SentryThread.current flag will not be overridden by DefaultAndroidEventProcessor if already set ([#2050](https://github.com/getsentry/sentry-java/pull/2050))
- Fix serialization of Long inside of Request.data ([#2051](https://github.com/getsentry/sentry-java/pull/2051))
- Update sentry-native to 0.4.17 ([#2033](https://github.com/getsentry/sentry-java/pull/2033))
- Update Gradle to 7.4.2 and AGP to 7.2 ([#2042](https://github.com/getsentry/sentry-java/pull/2042))
- Change order of event filtering mechanisms ([#2001](https://github.com/getsentry/sentry-java/pull/2001))
- Only send session update for dropped events if state changed ([#2002](https://github.com/getsentry/sentry-java/pull/2002))
- Android profiling initializes on first profile start ([#2009](https://github.com/getsentry/sentry-java/pull/2009))
- Profiling rate decreased from 300hz to 100hz ([#1997](https://github.com/getsentry/sentry-java/pull/1997))
- Allow disabling sending of client reports via Android Manifest and external options ([#2007](https://github.com/getsentry/sentry-java/pull/2007))
- Ref: Upgrade Spring Boot dependency to 2.5.13 ([#2011](https://github.com/getsentry/sentry-java/pull/2011))
- Ref: Make options.printUncaughtStackTrace primitive type ([#1995](https://github.com/getsentry/sentry-java/pull/1995))
- Ref: Remove not needed interface abstractions on Android ([#1953](https://github.com/getsentry/sentry-java/pull/1953))
- Ref: Make hints Map<String, Object> instead of only Object ([#1929](https://github.com/getsentry/sentry-java/pull/1929))
- Ref: Simplify DateUtils with ISO8601Utils ([#1837](https://github.com/getsentry/sentry-java/pull/1837))
- Ref: Remove deprecated and scheduled fields ([#1875](https://github.com/getsentry/sentry-java/pull/1875))
- Ref: Add shutdownTimeoutMillis in favor of shutdownTimeout ([#1873](https://github.com/getsentry/sentry-java/pull/1873))
- Ref: Remove Attachment ContentType since the Server infers it ([#1874](https://github.com/getsentry/sentry-java/pull/1874))
- Ref: Bind external properties to a dedicated class. ([#1750](https://github.com/getsentry/sentry-java/pull/1750))
- Ref: Debug log serializable objects ([#1795](https://github.com/getsentry/sentry-java/pull/1795))
- Ref: catch Throwable instead of Exception to suppress internal SDK errors ([#1812](https://github.com/getsentry/sentry-java/pull/1812))
- `SentryOptions` can merge properties from `ExternalOptions` instead of another instance of `SentryOptions`
- Following boolean properties from `SentryOptions` that allowed `null` values are now not nullable - `debug`, `enableUncaughtExceptionHandler`, `enableDeduplication`
- `SentryOptions` cannot be created anymore using `PropertiesProvider` with `SentryOptions#from` method. Use `ExternalOptions#from` instead and merge created object with `SentryOptions#merge`
- Bump: Kotlin to 1.5 and compatibility to 1.4 for sentry-android-timber ([#1815](https://github.com/getsentry/sentry-java/pull/1815))

## 5.7.4

### Fixes

* Change order of event filtering mechanisms and only send session update for dropped events if session state changed (#2028)

## 5.7.3

### Fixes

- Sentry Timber integration throws an exception when using args ([#1986](https://github.com/getsentry/sentry-java/pull/1986))

## 5.7.2

### Fixes

- Bring back support for `Timber.tag` ([#1974](https://github.com/getsentry/sentry-java/pull/1974))

## 5.7.1

### Fixes

- Sentry Timber integration does not submit msg.formatted breadcrumbs ([#1957](https://github.com/getsentry/sentry-java/pull/1957))
- ANR WatchDog won't crash on SecurityException ([#1962](https://github.com/getsentry/sentry-java/pull/1962))

## 5.7.0

### Features

- Automatically enable `Timber` and `Fragment` integrations if they are present on the classpath ([#1936](https://github.com/getsentry/sentry-java/pull/1936))

## 5.6.3

### Fixes

- If transaction or span is finished, do not allow to mutate ([#1940](https://github.com/getsentry/sentry-java/pull/1940))
- Keep used AndroidX classes from obfuscation (Fixes UI breadcrumbs and Slow/Frozen frames) ([#1942](https://github.com/getsentry/sentry-java/pull/1942))

## 5.6.2

### Fixes

- Ref: Make ActivityFramesTracker public to be used by Hybrid SDKs ([#1931](https://github.com/getsentry/sentry-java/pull/1931))
- Bump: AGP to 7.1.2 ([#1930](https://github.com/getsentry/sentry-java/pull/1930))
- NPE while adding "response_body_size" breadcrumb, when response body length is unknown ([#1908](https://github.com/getsentry/sentry-java/pull/1908))
- Do not include stacktrace frames into Timber message ([#1898](https://github.com/getsentry/sentry-java/pull/1898))
- Potential memory leaks ([#1909](https://github.com/getsentry/sentry-java/pull/1909))

Breaking changes:
`Timber.tag` is no longer supported by our [Timber integration](https://docs.sentry.io/platforms/android/configuration/integrations/timber/) and will not appear on Sentry for error events.
Please vote on this [issue](https://github.com/getsentry/sentry-java/issues/1900), if you'd like us to provide support for that.

## 5.6.2-beta.3

### Fixes

- Ref: Make ActivityFramesTracker public to be used by Hybrid SDKs ([#1931](https://github.com/getsentry/sentry-java/pull/1931))
- Bump: AGP to 7.1.2 ([#1930](https://github.com/getsentry/sentry-java/pull/1930))

## 5.6.2-beta.2

### Fixes

- NPE while adding "response_body_size" breadcrumb, when response body length is unknown ([#1908](https://github.com/getsentry/sentry-java/pull/1908))

## 5.6.2-beta.1

### Fixes

- Do not include stacktrace frames into Timber message ([#1898](https://github.com/getsentry/sentry-java/pull/1898))
- Potential memory leaks ([#1909](https://github.com/getsentry/sentry-java/pull/1909))

Breaking changes:
`Timber.tag` is no longer supported by our [Timber integration](https://docs.sentry.io/platforms/android/configuration/integrations/timber/) and will not appear on Sentry for error events.
Please vote on this [issue](https://github.com/getsentry/sentry-java/issues/1900), if you'd like us to provide support for that.

## 5.6.1

### Features

- Add options.printUncaughtStackTrace to print uncaught exceptions ([#1890](https://github.com/getsentry/sentry-java/pull/1890))

### Fixes

- NPE while adding "response_body_size" breadcrumb, when response body is null ([#1884](https://github.com/getsentry/sentry-java/pull/1884))
- Bump: AGP to 7.1.0 ([#1892](https://github.com/getsentry/sentry-java/pull/1892))

## 5.6.0

### Features

- Add breadcrumbs support for UI events (automatically captured) ([#1876](https://github.com/getsentry/sentry-java/pull/1876))

### Fixes

- Change scope of servlet-api to compileOnly ([#1880](https://github.com/getsentry/sentry-java/pull/1880))

## 5.5.3

### Fixes

- Do not create SentryExceptionResolver bean when Spring MVC is not on the classpath ([#1865](https://github.com/getsentry/sentry-java/pull/1865))

## 5.5.2

### Fixes

- Detect App Cold start correctly for Hybrid SDKs ([#1855](https://github.com/getsentry/sentry-java/pull/1855))
- Bump: log4j to 2.17.0 ([#1852](https://github.com/getsentry/sentry-java/pull/1852))
- Bump: logback to 1.2.9 ([#1853](https://github.com/getsentry/sentry-java/pull/1853))

## 5.5.1

### Fixes

- Bump: log4j to 2.16.0 ([#1845](https://github.com/getsentry/sentry-java/pull/1845))
- Make App start cold/warm visible to Hybrid SDKs ([#1848](https://github.com/getsentry/sentry-java/pull/1848))

## 5.5.0

### Features

- Add locale to device context and deprecate language ([#1832](https://github.com/getsentry/sentry-java/pull/1832))
- Add `SentryFileInputStream` and `SentryFileOutputStream` for File I/O performance instrumentation ([#1826](https://github.com/getsentry/sentry-java/pull/1826))
- Add `SentryFileReader` and `SentryFileWriter` for File I/O instrumentation ([#1843](https://github.com/getsentry/sentry-java/pull/1843))

### Fixes

- Bump: log4j to 2.15.0 ([#1839](https://github.com/getsentry/sentry-java/pull/1839))
- Ref: Rename Fragment span operation from `ui.fragment.load` to `ui.load` ([#1824](https://github.com/getsentry/sentry-java/pull/1824))
- Ref: change `java.util.Random` to `java.security.SecureRandom` for possible security reasons ([#1831](https://github.com/getsentry/sentry-java/pull/1831))

## 5.4.3

### Fixes

- Only report App start measurement for full launch on Android ([#1821](https://github.com/getsentry/sentry-java/pull/1821))

## 5.4.2

### Fixes

- Ref: catch Throwable instead of Exception to suppress internal SDK errors ([#1812](https://github.com/getsentry/sentry-java/pull/1812))

## 5.4.1

### Features

- Refactor OkHttp and Apollo to Kotlin functional interfaces ([#1797](https://github.com/getsentry/sentry-java/pull/1797))
- Add secondary constructor to SentryInstrumentation ([#1804](https://github.com/getsentry/sentry-java/pull/1804))

### Fixes

- Do not start fragment span if not added to the Activity ([#1813](https://github.com/getsentry/sentry-java/pull/1813))

## 5.4.0

### Features

- Add `graphql-java` instrumentation ([#1777](https://github.com/getsentry/sentry-java/pull/1777))

### Fixes

- Do not crash when event processors throw a lower level Throwable class ([#1800](https://github.com/getsentry/sentry-java/pull/1800))
- ActivityFramesTracker does not throw if Activity has no observers ([#1799](https://github.com/getsentry/sentry-java/pull/1799))

## 5.3.0

### Features

- Add datasource tracing with P6Spy ([#1784](https://github.com/getsentry/sentry-java/pull/1784))

### Fixes

- ActivityFramesTracker does not throw if Activity has not been added ([#1782](https://github.com/getsentry/sentry-java/pull/1782))
- PerformanceAndroidEventProcessor uses up to date isTracingEnabled set on Configuration callback ([#1786](https://github.com/getsentry/sentry-java/pull/1786))

## 5.2.4

### Fixes

- Window.FEATURE_NO_TITLE does not work when using activity traces ([#1769](https://github.com/getsentry/sentry-java/pull/1769))
- unregister UncaughtExceptionHandler on close ([#1770](https://github.com/getsentry/sentry-java/pull/1770))

## 5.2.3

### Fixes

- Make ActivityFramesTracker operations thread-safe ([#1762](https://github.com/getsentry/sentry-java/pull/1762))
- Clone Scope Contexts ([#1763](https://github.com/getsentry/sentry-java/pull/1763))
- Bump: AGP to 7.0.3 ([#1765](https://github.com/getsentry/sentry-java/pull/1765))

## 5.2.2

### Fixes

- Close HostnameCache#executorService on SentryClient#close ([#1757](https://github.com/getsentry/sentry-java/pull/1757))

## 5.2.1

### Features

- Add isCrashedLastRun support ([#1739](https://github.com/getsentry/sentry-java/pull/1739))
- Attach Java vendor and version to events and transactions ([#1703](https://github.com/getsentry/sentry-java/pull/1703))

### Fixes

- Handle exception if Context.registerReceiver throws ([#1747](https://github.com/getsentry/sentry-java/pull/1747))

## 5.2.0

### Features

- Allow setting proguard via Options and/or external resources ([#1728](https://github.com/getsentry/sentry-java/pull/1728))
- Add breadcrumbs for the Apollo integration ([#1726](https://github.com/getsentry/sentry-java/pull/1726))

### Fixes

- Don't set lastEventId for transactions ([#1727](https://github.com/getsentry/sentry-java/pull/1727))
- ActivityLifecycleIntegration#appStartSpan memory leak ([#1732](https://github.com/getsentry/sentry-java/pull/1732))

## 5.2.0-beta.3

### Features

- Add "data" to spans ([#1717](https://github.com/getsentry/sentry-java/pull/1717))

### Fixes

- Check at runtime if AndroidX.Core is available ([#1718](https://github.com/getsentry/sentry-java/pull/1718))
- Should not capture unfinished transaction ([#1719](https://github.com/getsentry/sentry-java/pull/1719))

## 5.2.0-beta.2

### Fixes

- Bump AGP to 7.0.2 ([#1650](https://github.com/getsentry/sentry-java/pull/1650))
- Drop spans in BeforeSpanCallback. ([#1713](https://github.com/getsentry/sentry-java/pull/1713))

## 5.2.0-beta.1

### Features

- Add tracestate HTTP header support ([#1683](https://github.com/getsentry/sentry-java/pull/1683))
- Add option to filter which origins receive tracing headers ([#1698](https://github.com/getsentry/sentry-java/pull/1698))
- Include unfinished spans in transaction ([#1699](https://github.com/getsentry/sentry-java/pull/1699))
- Add static helpers for creating breadcrumbs ([#1702](https://github.com/getsentry/sentry-java/pull/1702))
- Performance support for Android Apollo ([#1705](https://github.com/getsentry/sentry-java/pull/1705))

### Fixes

- Move tags from transaction.contexts.trace.tags to transaction.tags ([#1700](https://github.com/getsentry/sentry-java/pull/1700))

Breaking changes:

- Updated proguard keep rule for enums, which affects consumer application code ([#1694](https://github.com/getsentry/sentry-java/pull/1694))

## 5.1.2

### Fixes

- Servlet 3.1 compatibility issue ([#1681](https://github.com/getsentry/sentry-java/pull/1681))
- Do not drop Contexts key if Collection, Array or Char ([#1680](https://github.com/getsentry/sentry-java/pull/1680))

## 5.1.1

### Features

- Add support for async methods in Spring MVC ([#1652](https://github.com/getsentry/sentry-java/pull/1652))
- Add secondary constructor taking IHub to SentryOkHttpInterceptor ([#1657](https://github.com/getsentry/sentry-java/pull/1657))
- Merge external map properties ([#1656](https://github.com/getsentry/sentry-java/pull/1656))

### Fixes

- Remove onActivityPreCreated call in favor of onActivityCreated ([#1661](https://github.com/getsentry/sentry-java/pull/1661))
- Do not crash if SENSOR_SERVICE throws ([#1655](https://github.com/getsentry/sentry-java/pull/1655))
- Make sure scope is popped when processing request results in exception ([#1665](https://github.com/getsentry/sentry-java/pull/1665))

## 5.1.0

### Features

- Spring WebClient integration ([#1621](https://github.com/getsentry/sentry-java/pull/1621))
- OpenFeign integration ([#1632](https://github.com/getsentry/sentry-java/pull/1632))
- Add more convenient way to pass BeforeSpanCallback in OpenFeign integration ([#1637](https://github.com/getsentry/sentry-java/pull/1637))

### Fixes

- Bump: sentry-native to 0.4.12 ([#1651](https://github.com/getsentry/sentry-java/pull/1651))

## 5.1.0-beta.9

- No documented changes.

## 5.1.0-beta.8

### Features

- Generate Sentry BOM ([#1486](https://github.com/getsentry/sentry-java/pull/1486))

## 5.1.0-beta.7

### Features

- Slow/Frozen frames metrics ([#1609](https://github.com/getsentry/sentry-java/pull/1609))

## 5.1.0-beta.6

### Features

- Add request body extraction for Spring MVC integration ([#1595](https://github.com/getsentry/sentry-java/pull/1595))

### Fixes

- set min sdk version of sentry-android-fragment to API 14 ([#1608](https://github.com/getsentry/sentry-java/pull/1608))
- Ser/Deser of the UserFeedback from cached envelope ([#1611](https://github.com/getsentry/sentry-java/pull/1611))

## 5.1.0-beta.5

### Fixes

- Make SentryAppender non-final for Log4j2 and Logback ([#1603](https://github.com/getsentry/sentry-java/pull/1603))
- Do not throw IAE when tracing header contain invalid trace id ([#1605](https://github.com/getsentry/sentry-java/pull/1605))

## 5.1.0-beta.4

### Fixes

- Update sentry-native to 0.4.11 ([#1591](https://github.com/getsentry/sentry-java/pull/1591))

## 5.1.0-beta.3

### Features

- Spring Webflux integration ([#1529](https://github.com/getsentry/sentry-java/pull/1529))

## 5.1.0-beta.2

### Features

- Support transaction waiting for children to finish. ([#1535](https://github.com/getsentry/sentry-java/pull/1535))
- Capture logged marker in log4j2 and logback appenders ([#1551](https://github.com/getsentry/sentry-java/pull/1551))
- Allow clearing of attachments in the scope ([#1562](https://github.com/getsentry/sentry-java/pull/1562))
- Set mechanism type in SentryExceptionResolver ([#1556](https://github.com/getsentry/sentry-java/pull/1556))
- Perf. for fragments ([#1528](https://github.com/getsentry/sentry-java/pull/1528))

### Fixes

- Handling missing Spring Security on classpath on Java 8 ([#1552](https://github.com/getsentry/sentry-java/pull/1552))
- Use a different method to get strings from JNI, and avoid excessive Stack Space usage. ([#1214](https://github.com/getsentry/sentry-java/pull/1214))
- Add data field to SentrySpan ([#1555](https://github.com/getsentry/sentry-java/pull/1555))
- Clock drift issue when calling DateUtils#getDateTimeWithMillisPrecision ([#1557](https://github.com/getsentry/sentry-java/pull/1557))
- Prefer snake case for HTTP integration data keys ([#1559](https://github.com/getsentry/sentry-java/pull/1559))
- Assign lastEventId only if event was queued for submission ([#1565](https://github.com/getsentry/sentry-java/pull/1565))

## 5.1.0-beta.1

### Features

- Measure app start time ([#1487](https://github.com/getsentry/sentry-java/pull/1487))
- Automatic breadcrumbs logging for fragment lifecycle ([#1522](https://github.com/getsentry/sentry-java/pull/1522))

## 5.0.1

### Fixes

- Sources and Javadoc artifacts were mixed up ([#1515](https://github.com/getsentry/sentry-java/pull/1515))

## 5.0.0

This release brings many improvements but also new features:

- OkHttp Interceptor for Android ([#1330](https://github.com/getsentry/sentry-java/pull/1330))
- GraalVM Native Image Compatibility ([#1329](https://github.com/getsentry/sentry-java/pull/1329))
- Add option to ignore exceptions by type ([#1352](https://github.com/getsentry/sentry-java/pull/1352))
- Enrich transactions with device contexts ([#1430](https://github.com/getsentry/sentry-java/pull/1430)) ([#1469](https://github.com/getsentry/sentry-java/pull/1469))
- Better interoperability with Kotlin null-safety ([#1439](https://github.com/getsentry/sentry-java/pull/1439)) and ([#1462](https://github.com/getsentry/sentry-java/pull/1462))
- Add coroutines support ([#1479](https://github.com/getsentry/sentry-java/pull/1479))
- OkHttp callback for Customising the Span ([#1478](https://github.com/getsentry/sentry-java/pull/1478))
- Add breadcrumb in Spring RestTemplate integration ([#1481](https://github.com/getsentry/sentry-java/pull/1481))

Breaking changes:

- Migration Guide for [Java](https://docs.sentry.io/platforms/java/migration/)
- Migration Guide for [Android](https://docs.sentry.io/platforms/android/migration/)

Other fixes:

- Fix: Add attachmentType to envelope ser/deser. ([#1504](https://github.com/getsentry/sentry-java/pull/1504))

Thank you:

- @maciejwalkowiak for coding most of it.

## 5.0.0-beta.7

### Fixes


- Ref: Deprecate SentryBaseEvent#getOriginThrowable and add SentryBaseEvent#getThrowableMechanism ([#1502](https://github.com/getsentry/sentry-java/pull/1502))
- Graceful Shutdown flushes event instead of Closing SDK ([#1500](https://github.com/getsentry/sentry-java/pull/1500))
- Do not append threads that come from the EnvelopeFileObserver ([#1501](https://github.com/getsentry/sentry-java/pull/1501))
- Ref: Deprecate cacheDirSize and add maxCacheItems ([#1499](https://github.com/getsentry/sentry-java/pull/1499))
- Append all threads if Hint is Cached but attachThreads is enabled ([#1503](https://github.com/getsentry/sentry-java/pull/1503))

## 5.0.0-beta.6

### Features

- Add secondary constructor to SentryOkHttpInterceptor ([#1491](https://github.com/getsentry/sentry-java/pull/1491))
- Add option to enable debug mode in Log4j2 integration ([#1492](https://github.com/getsentry/sentry-java/pull/1492))

### Fixes

- Ref: Replace clone() with copy constructor ([#1496](https://github.com/getsentry/sentry-java/pull/1496))

## 5.0.0-beta.5

### Features

- OkHttp callback for Customising the Span ([#1478](https://github.com/getsentry/sentry-java/pull/1478))
- Add breadcrumb in Spring RestTemplate integration ([#1481](https://github.com/getsentry/sentry-java/pull/1481))
- Add coroutines support ([#1479](https://github.com/getsentry/sentry-java/pull/1479))

### Fixes

- Cloning Stack ([#1483](https://github.com/getsentry/sentry-java/pull/1483))

## 5.0.0-beta.4

### Fixes

- Enrich Transactions with Context Data ([#1469](https://github.com/getsentry/sentry-java/pull/1469))
- Bump: Apache HttpClient to 5.0.4 ([#1476](https://github.com/getsentry/sentry-java/pull/1476))

## 5.0.0-beta.3

### Fixes

- Handling immutable collections on SentryEvent and protocol objects ([#1468](https://github.com/getsentry/sentry-java/pull/1468))
- Associate event with transaction when thrown exception is not a direct cause ([#1463](https://github.com/getsentry/sentry-java/pull/1463))
- Ref: nullability annotations to Sentry module ([#1439](https://github.com/getsentry/sentry-java/pull/1439)) and ([#1462](https://github.com/getsentry/sentry-java/pull/1462))
- NPE when adding Context Data with null values for log4j2 ([#1465](https://github.com/getsentry/sentry-java/pull/1465))

## 5.0.0-beta.2

### Fixes

- sentry-android-timber package sets sentry.java.android.timber as SDK name ([#1456](https://github.com/getsentry/sentry-java/pull/1456))
- When AppLifecycleIntegration is closed, it should remove observer using UI thread ([#1459](https://github.com/getsentry/sentry-java/pull/1459))
- Bump: AGP to 4.2.0 ([#1460](https://github.com/getsentry/sentry-java/pull/1460))

Breaking Changes:

- Remove: Settings.Secure.ANDROID_ID in favor of generated installationId ([#1455](https://github.com/getsentry/sentry-java/pull/1455))
- Rename: enableSessionTracking to enableAutoSessionTracking ([#1457](https://github.com/getsentry/sentry-java/pull/1457))

## 5.0.0-beta.1

### Fixes

- Ref: Refactor converting HttpServletRequest to Sentry Request in Spring integration ([#1387](https://github.com/getsentry/sentry-java/pull/1387))
- Bump: sentry-native to 0.4.9 ([#1431](https://github.com/getsentry/sentry-java/pull/1431))
- Activity tracing auto instrumentation for Android API < 29 ([#1402](https://github.com/getsentry/sentry-java/pull/1402))
- use connection and read timeouts in ApacheHttpClient based transport ([#1397](https://github.com/getsentry/sentry-java/pull/1397))
- set correct transaction status for unhandled exceptions in SentryTracingFilter ([#1406](https://github.com/getsentry/sentry-java/pull/1406))
- handle network errors in SentrySpanClientHttpRequestInterceptor ([#1407](https://github.com/getsentry/sentry-java/pull/1407))
- set scope on transaction ([#1409](https://github.com/getsentry/sentry-java/pull/1409))
- set status and associate events with transactions ([#1426](https://github.com/getsentry/sentry-java/pull/1426))
- Do not set free memory and is low memory fields when it's a NDK hard crash ([#1399](https://github.com/getsentry/sentry-java/pull/1399))
- Apply user from the scope to transaction ([#1424](https://github.com/getsentry/sentry-java/pull/1424))
- Pass maxBreadcrumbs config. to sentry-native ([#1425](https://github.com/getsentry/sentry-java/pull/1425))
- Run event processors and enrich transactions with contexts ([#1430](https://github.com/getsentry/sentry-java/pull/1430))
- Set Span status for OkHttp integration ([#1447](https://github.com/getsentry/sentry-java/pull/1447))
- Set user on transaction in Spring & Spring Boot integrations ([#1443](https://github.com/getsentry/sentry-java/pull/1443))

## 4.4.0-alpha.2

### Features

- Add option to ignore exceptions by type ([#1352](https://github.com/getsentry/sentry-java/pull/1352))
- Sentry closes Android NDK and ShutdownHook integrations ([#1358](https://github.com/getsentry/sentry-java/pull/1358))
- Allow inheritance of SentryHandler class in sentry-jul package([#1367](https://github.com/getsentry/sentry-java/pull/1367))
- Make NoOpHub public ([#1379](https://github.com/getsentry/sentry-java/pull/1379))
- Configure max spans per transaction ([#1394](https://github.com/getsentry/sentry-java/pull/1394))

### Fixes

- Bump: Upgrade Apache HttpComponents Core to 5.0.3 ([#1375](https://github.com/getsentry/sentry-java/pull/1375))
- NPE when MDC contains null values (sentry-logback) ([#1364](https://github.com/getsentry/sentry-java/pull/1364))
- Avoid NPE when MDC contains null values (sentry-jul) ([#1385](https://github.com/getsentry/sentry-java/pull/1385))
- Accept only non null value maps ([#1368](https://github.com/getsentry/sentry-java/pull/1368))
- Do not bind transactions to scope by default. ([#1376](https://github.com/getsentry/sentry-java/pull/1376))
- Hub thread safety ([#1388](https://github.com/getsentry/sentry-java/pull/1388))
- SentryTransactionAdvice should operate on the new scope ([#1389](https://github.com/getsentry/sentry-java/pull/1389))

## 4.4.0-alpha.1

### Features

- Add an overload for `startTransaction` that sets the created transaction to the Scope ([#1313](https://github.com/getsentry/sentry-java/pull/1313))
- Set SDK version on Transactions ([#1307](https://github.com/getsentry/sentry-java/pull/1307))
- GraalVM Native Image Compatibility ([#1329](https://github.com/getsentry/sentry-java/pull/1329))
- Add OkHttp client application interceptor ([#1330](https://github.com/getsentry/sentry-java/pull/1330))

### Fixes

- Bump: sentry-native to 0.4.8
- Ref: Separate user facing and protocol classes in the Performance feature ([#1304](https://github.com/getsentry/sentry-java/pull/1304))
- Use logger set on SentryOptions in GsonSerializer ([#1308](https://github.com/getsentry/sentry-java/pull/1308))
- Use the bindToScope correctly
- Allow 0.0 to be set on tracesSampleRate ([#1328](https://github.com/getsentry/sentry-java/pull/1328))
- set "java" platform to transactions ([#1332](https://github.com/getsentry/sentry-java/pull/1332))
- Allow disabling tracing through SentryOptions ([#1337](https://github.com/getsentry/sentry-java/pull/1337))

## 4.3.0

### Features

- Activity tracing auto instrumentation

### Fixes

- Aetting in-app-includes from external properties ([#1291](https://github.com/getsentry/sentry-java/pull/1291))
- Initialize Sentry in Logback appender when DSN is not set in XML config ([#1296](https://github.com/getsentry/sentry-java/pull/1296))
- JUL integration SDK name ([#1293](https://github.com/getsentry/sentry-java/pull/1293))

## 4.2.0

### Features

- Improve EventProcessor nullability annotations ([#1229](https://github.com/getsentry/sentry-java/pull/1229)).
- Add ability to flush events synchronously.
- Support @SentrySpan and @SentryTransaction on classes and interfaces. ([#1243](https://github.com/getsentry/sentry-java/pull/1243))
- Do not serialize empty collections and maps ([#1245](https://github.com/getsentry/sentry-java/pull/1245))
- Integration interface better compatibility with Kotlin null-safety
- Simplify Sentry configuration in Spring integration ([#1259](https://github.com/getsentry/sentry-java/pull/1259))
- Simplify configuring Logback integration when environment variable with the DSN is not set ([#1271](https://github.com/getsentry/sentry-java/pull/1271))
- Add Request to the Scope. [#1270](https://github.com/getsentry/sentry-java/pull/1270))
- Optimize SentryTracingFilter when hub is disabled.

### Fixes

- Bump: sentry-native to 0.4.7
- Optimize DuplicateEventDetectionEventProcessor performance ([#1247](https://github.com/getsentry/sentry-java/pull/1247)).
- Prefix sdk.package names with io.sentry ([#1249](https://github.com/getsentry/sentry-java/pull/1249))
- Remove experimental annotation for Attachment ([#1257](https://github.com/getsentry/sentry-java/pull/1257))
- Mark stacktrace as snapshot if captured at arbitrary moment ([#1231](https://github.com/getsentry/sentry-java/pull/1231))
- Disable Gson HTML escaping
- Make the ANR Atomic flags immutable
- Prevent NoOpHub from creating heavy SentryOptions objects ([#1272](https://github.com/getsentry/sentry-java/pull/1272))
- SentryTransaction#getStatus NPE ([#1273](https://github.com/getsentry/sentry-java/pull/1273))
- Discard unfinished Spans before sending them over to Sentry ([#1279](https://github.com/getsentry/sentry-java/pull/1279))
- Interrupt the thread in QueuedThreadPoolExecutor ([#1276](https://github.com/getsentry/sentry-java/pull/1276))
- SentryTransaction#finish should not clear another transaction from the scope ([#1278](https://github.com/getsentry/sentry-java/pull/1278))

Breaking Changes:
- Enchancement: SentryExceptionResolver should not send handled errors by default ([#1248](https://github.com/getsentry/sentry-java/pull/1248)).
- Ref: Simplify RestTemplate instrumentation ([#1246](https://github.com/getsentry/sentry-java/pull/1246))
- Enchancement: Add overloads for startTransaction taking op and description ([#1244](https://github.com/getsentry/sentry-java/pull/1244))

## 4.1.0

### Features

- Improve Kotlin compatibility for SdkVersion ([#1213](https://github.com/getsentry/sentry-java/pull/1213))
- Support logging via JUL ([#1211](https://github.com/getsentry/sentry-java/pull/1211))

### Fixes

- Returning Sentry trace header from Span ([#1217](https://github.com/getsentry/sentry-java/pull/1217))
- Remove misleading error logs ([#1222](https://github.com/getsentry/sentry-java/pull/1222))

## 4.0.0

This release brings the Sentry Performance feature to Java SDK, Spring, Spring Boot, and Android integrations. Read more in the reference documentation:

- [Performance for Java](https://docs.sentry.io/platforms/java/performance/)
- [Performance for Spring](https://docs.sentry.io/platforms/java/guides/spring/)
- [Performance for Spring Boot](https://docs.sentry.io/platforms/java/guides/spring-boot/)
- [Performance for Android](https://docs.sentry.io/platforms/android/performance/)

### Other improvements:

#### Core:

- Improved loading external configuration:
  - Load `sentry.properties` from the application's current working directory ([#1046](https://github.com/getsentry/sentry-java/pull/1046))
  - Resolve `in-app-includes`, `in-app-excludes`, `tags`, `debug`, `uncaught.handler.enabled` parameters from the external configuration
- Set global tags on SentryOptions and load them from external configuration ([#1066](https://github.com/getsentry/sentry-java/pull/1066))
- Add support for attachments ([#1082](https://github.com/getsentry/sentry-java/pull/1082))
- Resolve `servername` from the localhost address
- Simplified transport configuration through setting `TransportFactory` instead of `ITransport` on SentryOptions ([#1124](https://github.com/getsentry/sentry-java/pull/1124))

#### Spring Boot:

- Add the ability to register multiple `OptionsConfiguration` beans ([#1093](https://github.com/getsentry/sentry-java/pull/1093))
- Initialize Logback after context refreshes ([#1129](https://github.com/getsentry/sentry-java/pull/1129))

#### Android:

- Add `isSideLoaded` and `installerStore` tags automatically (Where your App. was installed from eg Google Play, Amazon Store, downloaded APK, etc...)
- Bump: sentry-native to 0.4.6
- Bump: Gradle to 6.8.1 and AGP to 4.1.2

## 4.0.0-beta.1

### Features

- Add addToTransactions to Attachment ([#1191](https://github.com/getsentry/sentry-java/pull/1191))
- Support SENTRY_TRACES_SAMPLE_RATE conf. via env variables ([#1171](https://github.com/getsentry/sentry-java/pull/1171))
- Pass request to CustomSamplingContext in Spring integration ([#1172](https://github.com/getsentry/sentry-java/pull/1172))
- Move `SentrySpanClientHttpRequestInterceptor` to Spring module ([#1181](https://github.com/getsentry/sentry-java/pull/1181))
- Add overload for `transaction/span.finish(SpanStatus)` ([#1182](https://github.com/getsentry/sentry-java/pull/1182))
- Simplify registering traces sample callback in Spring integration ([#1184](https://github.com/getsentry/sentry-java/pull/1184))
- Polish Performance API ([#1165](https://github.com/getsentry/sentry-java/pull/1165))
- Set "debug" through external properties ([#1186](https://github.com/getsentry/sentry-java/pull/1186))
- Simplify Spring integration ([#1188](https://github.com/getsentry/sentry-java/pull/1188))
- Init overload with dsn ([#1195](https://github.com/getsentry/sentry-java/pull/1195))
- Enable Kotlin map-like access on CustomSamplingContext ([#1192](https://github.com/getsentry/sentry-java/pull/1192))
- Auto register custom ITransportFactory in Spring integration ([#1194](https://github.com/getsentry/sentry-java/pull/1194))
- Improve Kotlin property access in Performance API ([#1193](https://github.com/getsentry/sentry-java/pull/1193))
- Copy options tags to transactions ([#1198](https://github.com/getsentry/sentry-java/pull/1198))
- Add convenient method for accessing event's throwable ([#1202](https://github.com/getsentry/sentry-java/pull/1202))

### Fixes

- Ref: Set SpanContext on SentryTransaction to avoid potential NPE ([#1173](https://github.com/getsentry/sentry-java/pull/1173))
- Free Local Refs manually due to Android local ref. count limits
- Bring back support for setting transaction name without ongoing transaction ([#1183](https://github.com/getsentry/sentry-java/pull/1183))

## 4.0.0-alpha.3

### Features

- Improve ITransaction and ISpan null-safety compatibility ([#1161](https://github.com/getsentry/sentry-java/pull/1161))
- Automatically assign span context to captured events ([#1156](https://github.com/getsentry/sentry-java/pull/1156))
- Autoconfigure Apache HttpClient 5 based Transport in Spring Boot integration ([#1143](https://github.com/getsentry/sentry-java/pull/1143))
- Send user.ip_address = {{auto}} when sendDefaultPii is true ([#1015](https://github.com/getsentry/sentry-java/pull/1015))
- Read tracesSampleRate from AndroidManifest
- OutboxSender supports all envelope item types ([#1158](https://github.com/getsentry/sentry-java/pull/1158))
- Read `uncaught.handler.enabled` property from the external configuration
- Resolve servername from the localhost address
- Add maxAttachmentSize to SentryOptions ([#1138](https://github.com/getsentry/sentry-java/pull/1138))
- Drop invalid attachments ([#1134](https://github.com/getsentry/sentry-java/pull/1134))
- Set isSideLoaded info tags
- Add non blocking Apache HttpClient 5 based Transport ([#1136](https://github.com/getsentry/sentry-java/pull/1136))

### Fixes

- Ref: Make Attachment immutable ([#1120](https://github.com/getsentry/sentry-java/pull/1120))
- Ref: using Calendar to generate Dates
- Ref: Return NoOpTransaction instead of null ([#1126](https://github.com/getsentry/sentry-java/pull/1126))
- Ref: `ITransport` implementations are now responsible for executing request in asynchronous or synchronous way ([#1118](https://github.com/getsentry/sentry-java/pull/1118))
- Ref: Add option to set `TransportFactory` instead of `ITransport` on `SentryOptions` ([#1124](https://github.com/getsentry/sentry-java/pull/1124))
- Ref: Simplify ITransport creation in ITransportFactory ([#1135](https://github.com/getsentry/sentry-java/pull/1135))
- Fixes and Tests: Session serialization and deserialization
- Inheriting sampling decision from parent ([#1100](https://github.com/getsentry/sentry-java/pull/1100))
- Exception only sets a stack trace if there are frames
- Initialize Logback after context refreshes ([#1129](https://github.com/getsentry/sentry-java/pull/1129))
- Do not crash when passing null values to @Nullable methods, eg User and Scope
- Resolving dashed properties from external configuration
- Consider {{ auto }} as a default ip address ([#1015](https://github.com/getsentry/sentry-java/pull/1015))
- Set release and environment on Transactions ([#1152](https://github.com/getsentry/sentry-java/pull/1152))
- Do not set transaction on the scope automatically

## 4.0.0-alpha.2

### Features

- Add basic support for attachments ([#1082](https://github.com/getsentry/sentry-java/pull/1082))
- Set transaction name on events and transactions sent using Spring integration ([#1067](https://github.com/getsentry/sentry-java/pull/1067))
- Set global tags on SentryOptions and load them from external configuration ([#1066](https://github.com/getsentry/sentry-java/pull/1066))
- Add API validator and remove deprecated methods
- Add more convenient method to start a child span ([#1073](https://github.com/getsentry/sentry-java/pull/1073))
- Autoconfigure traces callback in Spring Boot integration ([#1074](https://github.com/getsentry/sentry-java/pull/1074))
- Resolve in-app-includes and in-app-excludes parameters from the external configuration
- Make InAppIncludesResolver public ([#1084](https://github.com/getsentry/sentry-java/pull/1084))
- Add the ability to register multiple OptionsConfiguration beans ([#1093](https://github.com/getsentry/sentry-java/pull/1093))
- Database query tracing with datasource-proxy ([#1095](https://github.com/getsentry/sentry-java/pull/1095))

### Fixes

- Ref: Refactor resolving SpanContext for Throwable ([#1068](https://github.com/getsentry/sentry-java/pull/1068))
- Ref: Change "op" to "operation" in @SentrySpan and @SentryTransaction
- Remove method reference in SentryEnvelopeItem ([#1091](https://github.com/getsentry/sentry-java/pull/1091))
- Set current thread only if there are no exceptions
- SentryOptions creates GsonSerializer by default
- Append DebugImage list if event already has it
- Sort breadcrumbs by Date if there are breadcrumbs already in the event

## 4.0.0-alpha.1

### Features

- Load `sentry.properties` from the application's current working directory ([#1046](https://github.com/getsentry/sentry-java/pull/1046))
- Performance monitoring ([#971](https://github.com/getsentry/sentry-java/pull/971))
- Performance monitoring for Spring Boot applications ([#971](https://github.com/getsentry/sentry-java/pull/971))

### Fixes

- Ref: Refactor JSON deserialization ([#1047](https://github.com/getsentry/sentry-java/pull/1047))

## 3.2.1

### Fixes

- Set current thread only if theres no exceptions ([#1064](https://github.com/getsentry/sentry-java/pull/1064))
- Append DebugImage list if event already has it ([#1092](https://github.com/getsentry/sentry-java/pull/1092))
- Sort breadcrumbs by Date if there are breadcrumbs already in the event ([#1094](https://github.com/getsentry/sentry-java/pull/1094))
- Free Local Refs manually due to Android local ref. count limits  ([#1179](https://github.com/getsentry/sentry-java/pull/1179))

## 3.2.0

### Features

- Expose a Module (Debug images) Loader for Android thru sentry-native ([#1043](https://github.com/getsentry/sentry-java/pull/1043))
- Added java doc to protocol classes based on sentry-data-schemes project ([#1045](https://github.com/getsentry/sentry-java/pull/1045))
- Make SentryExceptionResolver Order configurable to not send handled web exceptions ([#1008](https://github.com/getsentry/sentry-java/pull/1008))
- Resolve HTTP Proxy parameters from the external configuration ([#1028](https://github.com/getsentry/sentry-java/pull/1028))
- Sentry NDK integration is compiled against default NDK version based on AGP's version ([#1048](https://github.com/getsentry/sentry-java/pull/1048))

### Fixes

- Bump: AGP 4.1.1 ([#1040](https://github.com/getsentry/sentry-java/pull/1040))
- Update to sentry-native 0.4.4 and fix shared library builds ([#1039](https://github.com/getsentry/sentry-java/pull/1039))
- use neutral Locale for String operations ([#1033](https://github.com/getsentry/sentry-java/pull/1033))
- Clean up JNI code and properly free strings ([#1050](https://github.com/getsentry/sentry-java/pull/1050))
- set userId for hard-crashes if no user is set ([#1049](https://github.com/getsentry/sentry-java/pull/1049))

## 3.1.3

### Fixes

- Fix broken NDK integration on 3.1.2 (release failed on packaging a .so file)
- Increase max cached events to 30 ([#1029](https://github.com/getsentry/sentry-java/pull/1029))
- Normalize DSN URI ([#1030](https://github.com/getsentry/sentry-java/pull/1030))

## 3.1.2

### Features

- Manually capturing User Feedback
- Set environment to "production" by default.
- Make public the Breadcrumb constructor that accepts a Date ([#1012](https://github.com/getsentry/sentry-java/pull/1012))

### Fixes

- ref: Validate event id on user feedback submission

## 3.1.1

### Features

- Bind logging related SentryProperties to Slf4j Level instead of Logback to improve Log4j2 compatibility

### Fixes

- Prevent Logback and Log4j2 integrations from re-initializing Sentry when Sentry is already initialized
- Make sure HttpServletRequestSentryUserProvider runs by default before custom SentryUserProvider beans
- Fix setting up Sentry in Spring Webflux annotation by changing the scope of Spring WebMvc related dependencies

## 3.1.0

### Features

- Make getThrowable public and improve set contexts ([#967](https://github.com/getsentry/sentry-java/pull/967))
- Accepted quoted values in properties from external configuration ([#972](https://github.com/getsentry/sentry-java/pull/972))

### Fixes

- Auto-Configure `inAppIncludes` in Spring Boot integration ([#966](https://github.com/getsentry/sentry-java/pull/966))
- Bump: Android Gradle Plugin 4.0.2 ([#968](https://github.com/getsentry/sentry-java/pull/968))
- Don't require `sentry.dsn` to be set when using `io.sentry:sentry-spring-boot-starter` and `io.sentry:sentry-logback` together ([#965](https://github.com/getsentry/sentry-java/pull/965))
- Remove chunked streaming mode ([#974](https://github.com/getsentry/sentry-java/pull/974))
- Android 11 + targetSdkVersion 30 crashes Sentry on start ([#977](https://github.com/getsentry/sentry-java/pull/977))

## 3.0.0

## Java + Android

This release marks the re-unification of Java and Android SDK code bases.
It's based on the Android 2.0 SDK, which implements [Sentry's unified API](https://develop.sentry.dev/sdk/unified-api/).

Considerable changes were done, which include a lot of improvements. More are covered below, but the highlights are:

- Improved `log4j2` integration
  - Capture breadcrumbs for level INFO and higher
  - Raises event for ERROR and higher.
  - Minimum levels are configurable.
  - Optionally initializes the SDK via appender.xml
- Dropped support to `log4j`.
- Improved `logback` integration
  - Capture breadcrumbs for level INFO and higher
  - Raises event for ERROR and higher.
  - Minimum levels are configurable.
  - Optionally initializes the SDK via appender.xml
  - Configurable via Spring integration if both are enabled
- Spring
  - No more duplicate events with Spring and logback
  - Auto initalizes if DSN is available
  - Configuration options available with auto complete
- Google App Engine support dropped

## What’s Changed

- Callback to validate SSL certificate ([#944](https://github.com/getsentry/sentry-java/pull/944))
- Attach stack traces enabled by default

### Android specific

- Release health enabled by default for Android
- Sync of Scopes for Java -> Native (NDK)
- Bump Sentry-Native v0.4.2
- Android 11 Support

[Android migration docs](https://docs.sentry.io/platforms/android/migration/#migrating-from-sentry-android-2x-to-sentry-android-3x)

### Java specific

- Unified API for Java SDK and integrations (Spring, Spring boot starter, Servlet, Logback, Log4j2)

New Java [docs](https://docs.sentry.io/platforms/java/) are live and being improved.

## Acquisition

Packages were released on [`bintray sentry-java`](https://dl.bintray.com/getsentry/sentry-java/io/sentry/), [`bintray sentry-android`](https://dl.bintray.com/getsentry/sentry-android/io/sentry/), [`jcenter`](https://jcenter.bintray.com/io/sentry/) and [`mavenCentral`](https://repo.maven.apache.org/maven2/io/sentry/)

## Where is the Java 1.7 code base?

The previous Java releases, are all available in this repository through the tagged releases.
## 3.0.0-beta.1

## What’s Changed

- feat: ssl support ([#944](https://github.com/getsentry/sentry-java/pull/944)) @ninekaw9 @marandaneto
- feat: sync Java to C ([#937](https://github.com/getsentry/sentry-java/pull/937)) @bruno-garcia @marandaneto
- feat: Auto-configure Logback appender in Spring Boot integration. ([#938](https://github.com/getsentry/sentry-java/pull/938)) @maciejwalkowiak
- feat: Add Servlet integration. ([#935](https://github.com/getsentry/sentry-java/pull/935)) @maciejwalkowiak
- fix: Pop scope at the end of the request in Spring integration. ([#936](https://github.com/getsentry/sentry-java/pull/936)) @maciejwalkowiak
- bump: Upgrade Spring Boot to 2.3.4. ([#932](https://github.com/getsentry/sentry-java/pull/932)) @maciejwalkowiak
- fix: Do not set cookies when send pii is set to false. ([#931](https://github.com/getsentry/sentry-java/pull/931)) @maciejwalkowiak

Packages were released on [`bintray sentry-java`](https://dl.bintray.com/getsentry/sentry-java/io/sentry/), [`bintray sentry-android`](https://dl.bintray.com/getsentry/sentry-android/io/sentry/), [`jcenter`](https://jcenter.bintray.com/io/sentry/) and [`mavenCentral`](https://repo.maven.apache.org/maven2/io/sentry/)

We'd love to get feedback.

## 3.0.0-alpha.3

### Features

- Enable attach stack traces and disable attach threads by default ([#921](https://github.com/getsentry/sentry-java/pull/921)) @marandaneto

### Fixes

- Bump sentry-native to 0.4.2 ([#926](https://github.com/getsentry/sentry-java/pull/926)) @marandaneto
- ref: remove log level as RN do not use it anymore ([#924](https://github.com/getsentry/sentry-java/pull/924)) @marandaneto
- Read sample rate correctly from manifest meta data ([#923](https://github.com/getsentry/sentry-java/pull/923)) @marandaneto

Packages were released on [`bintray sentry-android`](https://dl.bintray.com/getsentry/sentry-android/io/sentry/) and [`bintray sentry-java`](https://dl.bintray.com/getsentry/sentry-java/io/sentry/)

We'd love to get feedback.

## 3.0.0-alpha.2

TBD

Packages were released on [bintray](https://dl.bintray.com/getsentry/maven/io/sentry/)

> Note: This release marks the unification of the Java and Android Sentry codebases based on the core of the Android SDK (version 2.x).
Previous releases for the Android SDK (version 2.x) can be found on the now archived: https://github.com/getsentry/sentry-android/

## 3.0.0-alpha.1

### Features

### Fixes


## New releases will happen on a different repository:

https://github.com/getsentry/sentry-java

## What’s Changed

### Features

### Fixes


- feat: enable release health by default

Packages were released on [`bintray`](https://dl.bintray.com/getsentry/sentry-android/io/sentry/sentry-android/), [`jcenter`](https://jcenter.bintray.com/io/sentry/sentry-android/) and [`mavenCentral`](https://repo.maven.apache.org/maven2/io/sentry/sentry-android/)

We'd love to get feedback.

## 2.3.1

### Fixes

- Add main thread checker for the app lifecycle integration ([#525](https://github.com/getsentry/sentry-android/pull/525)) @marandaneto
- Set correct migration link ([#523](https://github.com/getsentry/sentry-android/pull/523)) @fupduck
- Warn about Sentry re-initialization. ([#521](https://github.com/getsentry/sentry-android/pull/521)) @maciejwalkowiak
- Set SDK version in `MainEventProcessor`. ([#513](https://github.com/getsentry/sentry-android/pull/513)) @maciejwalkowiak
- Bump sentry-native to 0.4.0 ([#512](https://github.com/getsentry/sentry-android/pull/512)) @marandaneto
- Bump Gradle to 6.6 and fix linting issues ([#510](https://github.com/getsentry/sentry-android/pull/510)) @marandaneto
- fix(sentry-java): Contexts belong on the Scope ([#504](https://github.com/getsentry/sentry-android/pull/504)) @maciejwalkowiak
- Add tests for verifying scope changes thread isolation ([#508](https://github.com/getsentry/sentry-android/pull/508)) @maciejwalkowiak
- Set `SdkVersion` in default `SentryOptions` created in sentry-core module ([#506](https://github.com/getsentry/sentry-android/pull/506)) @maciejwalkowiak

Packages were released on [`bintray`](https://dl.bintray.com/getsentry/sentry-android/io/sentry/sentry-android/), [`jcenter`](https://jcenter.bintray.com/io/sentry/sentry-android/) and [`mavenCentral`](https://repo.maven.apache.org/maven2/io/sentry/sentry-android/)

We'd love to get feedback.

## 2.3.0

### Features

- Add console application sample. ([#502](https://github.com/getsentry/sentry-android/pull/502)) @maciejwalkowiak
- Log stacktraces in SystemOutLogger ([#498](https://github.com/getsentry/sentry-android/pull/498)) @maciejwalkowiak
- Add method to add breadcrumb with string parameter. ([#501](https://github.com/getsentry/sentry-android/pull/501)) @maciejwalkowiak

### Fixes

- Converting UTC and ISO timestamp when missing Locale/TimeZone do not error ([#505](https://github.com/getsentry/sentry-android/pull/505)) @marandaneto
- Call `Sentry#close` on JVM shutdown. ([#497](https://github.com/getsentry/sentry-android/pull/497)) @maciejwalkowiak
- ref: sentry-core changes for console app ([#473](https://github.com/getsentry/sentry-android/pull/473)) @marandaneto

Obs: If you are using its own instance of `Hub`/`SentryClient` and reflection to set up the SDK to be usable within Libraries, this change may break your code, please fix the renamed classes.

Packages were released on [`bintray`](https://dl.bintray.com/getsentry/sentry-android/io/sentry/sentry-android/), [`jcenter`](https://jcenter.bintray.com/io/sentry/sentry-android/) and [`mavenCentral`](https://repo.maven.apache.org/maven2/io/sentry/sentry-android/)

We'd love to get feedback.

## 2.2.2

### Features

- Add sdk to envelope header ([#488](https://github.com/getsentry/sentry-android/pull/488)) @marandaneto
- Log request if response code is not 200 ([#484](https://github.com/getsentry/sentry-android/pull/484)) @marandaneto

### Fixes

- Bump plugin versions ([#487](https://github.com/getsentry/sentry-android/pull/487)) @marandaneto
- Bump: AGP 4.0.1 ([#486](https://github.com/getsentry/sentry-android/pull/486)) @marandaneto

Packages were released on [`bintray`](https://dl.bintray.com/getsentry/sentry-android/io/sentry/sentry-android/), [`jcenter`](https://jcenter.bintray.com/io/sentry/sentry-android/) and [`mavenCentral`](https://repo.maven.apache.org/maven2/io/sentry/sentry-android/)

We'd love to get feedback.

## 2.2.1

### Fixes

- Timber adds breadcrumb even if event level is < minEventLevel ([#480](https://github.com/getsentry/sentry-android/pull/480)) @marandaneto
- Contexts serializer avoids reflection and fixes desugaring issue ([#478](https://github.com/getsentry/sentry-android/pull/478)) @marandaneto
- clone session before sending to the transport ([#474](https://github.com/getsentry/sentry-android/pull/474)) @marandaneto
- Bump Gradle 6.5.1 ([#479](https://github.com/getsentry/sentry-android/pull/479)) @marandaneto

Packages were released on [`bintray`](https://dl.bintray.com/getsentry/sentry-android/io/sentry/sentry-android/), [`jcenter`](https://jcenter.bintray.com/io/sentry/sentry-android/) and [`mavenCentral`](https://repo.maven.apache.org/maven2/io/sentry/sentry-android/)

We'd love to get feedback.

## 2.2.0

### Fixes

- Negative session sequence if the date is before java date epoch ([#471](https://github.com/getsentry/sentry-android/pull/471)) @marandaneto
- Deserialise unmapped contexts values from envelope ([#470](https://github.com/getsentry/sentry-android/pull/470)) @marandaneto
- Bump: sentry-native 0.3.4 ([#468](https://github.com/getsentry/sentry-android/pull/468)) @marandaneto

- feat: timber integration ([#464](https://github.com/getsentry/sentry-android/pull/464)) @marandaneto

1) To add integrations it requires a [manual initialization](https://docs.sentry.io/platforms/android/#manual-initialization) of the Android SDK.

2) Add the `sentry-android-timber` dependency:

```groovy
implementation 'io.sentry:sentry-android-timber:{version}' // version >= 2.2.0
```

3) Initialize and add the `SentryTimberIntegration`:

```java
SentryAndroid.init(this, options -> {
    // default values:
    // minEventLevel = ERROR
    // minBreadcrumbLevel = INFO
    options.addIntegration(new SentryTimberIntegration());

    // custom values for minEventLevel and minBreadcrumbLevel
    // options.addIntegration(new SentryTimberIntegration(SentryLevel.WARNING, SentryLevel.ERROR));
});
```

4) Use the Timber integration:

```java
try {
    int x = 1 / 0;
} catch (Exception e) {
    Timber.e(e);
}
```

Packages were released on [`bintray`](https://dl.bintray.com/getsentry/sentry-android/io/sentry/sentry-android/), [`jcenter`](https://jcenter.bintray.com/io/sentry/sentry-android/) and [`mavenCentral`](https://repo.maven.apache.org/maven2/io/sentry/sentry-android/)

We'd love to get feedback.

## 2.1.7

### Fixes

- Init native libs if available on SDK init ([#461](https://github.com/getsentry/sentry-android/pull/461)) @marandaneto
- Make JVM target explicit in sentry-core ([#462](https://github.com/getsentry/sentry-android/pull/462)) @dilbernd
- Timestamp with millis from react-native should be in UTC format ([#456](https://github.com/getsentry/sentry-android/pull/456)) @marandaneto
- Bump Gradle to 6.5 ([#454](https://github.com/getsentry/sentry-android/pull/454)) @marandaneto

Packages were released on [`bintray`](https://dl.bintray.com/getsentry/sentry-android/io/sentry/sentry-android/), [`jcenter`](https://jcenter.bintray.com/io/sentry/sentry-android/) and [`mavenCentral`](https://repo.maven.apache.org/maven2/io/sentry/sentry-android/)

We'd love to get feedback.

## 2.1.6

### Fixes

- Do not lookup sentry-debug-meta but instead load it directly ([#445](https://github.com/getsentry/sentry-android/pull/445)) @marandaneto
- Regression on v2.1.5 which can cause a crash on SDK init

Packages were released on [`bintray`](https://dl.bintray.com/getsentry/sentry-android/io/sentry/sentry-android/), [`jcenter`](https://jcenter.bintray.com/io/sentry/sentry-android/) and [`mavenCentral`](https://repo.maven.apache.org/maven2/io/sentry/sentry-android/)

We'd love to get feedback.

## 2.1.5

### Fixes

This version has a severe bug and can cause a crash on SDK init

Please upgrade to https://github.com/getsentry/sentry-android/releases/tag/2.1.6

## 2.1.4

### Features

- Make gzip as default content encoding type ([#433](https://github.com/getsentry/sentry-android/pull/433)) @marandaneto
- Use AGP 4 features ([#366](https://github.com/getsentry/sentry-android/pull/366)) @marandaneto
- Create GH Actions CI for Ubuntu/macOS ([#403](https://github.com/getsentry/sentry-android/pull/403)) @marandaneto
- Make root checker better and minimize false positive ([#417](https://github.com/getsentry/sentry-android/pull/417)) @marandaneto

### Fixes

- bump: sentry-native to 0.3.1 ([#440](https://github.com/getsentry/sentry-android/pull/440)) @marandaneto
- Update last session timestamp ([#437](https://github.com/getsentry/sentry-android/pull/437)) @marandaneto
- Filter trim memory breadcrumbs ([#431](https://github.com/getsentry/sentry-android/pull/431)) @marandaneto

Packages were released on [`bintray`](https://dl.bintray.com/getsentry/sentry-android/io/sentry/sentry-android/), [`jcenter`](https://jcenter.bintray.com/io/sentry/sentry-android/) and [`mavenCentral`](https://repo.maven.apache.org/maven2/io/sentry/sentry-android/)

We'd love to get feedback.

## 2.1.3

### Fixes

This fixes several critical bugs in sentry-android 2.0 and 2.1

- Sentry.init register integrations after creating the main Hub instead of doing it in the main Hub ctor ([#427](https://github.com/getsentry/sentry-android/pull/427)) @marandaneto
- make NoOpLogger public ([#425](https://github.com/getsentry/sentry-android/pull/425)) @marandaneto
- ConnectivityChecker returns connection status and events are not trying to be sent if no connection. ([#420](https://github.com/getsentry/sentry-android/pull/420)) @marandaneto
- thread pool executor is a single thread executor instead of scheduled thread executor ([#422](https://github.com/getsentry/sentry-android/pull/422)) @marandaneto
- Add Abnormal to the Session.State enum as its part of the protocol ([#424](https://github.com/getsentry/sentry-android/pull/424)) @marandaneto
- Bump: Gradle to 6.4.1 ([#419](https://github.com/getsentry/sentry-android/pull/419)) @marandaneto

We recommend that you use sentry-android 2.1.3 over the initial release of sentry-android 2.0 and 2.1.

Packages were released on [`bintray`](https://dl.bintray.com/getsentry/sentry-android/io/sentry/sentry-android/), [`jcenter`](https://jcenter.bintray.com/io/sentry/sentry-android/) and [`mavenCentral`](https://repo.maven.apache.org/maven2/io/sentry/sentry-android/)

We'd love to get feedback.

## 2.1.2

### Features

- Added options to configure http transport ([#411](https://github.com/getsentry/sentry-android/pull/411)) @marandaneto

### Fixes

- Phone state breadcrumbs require read_phone_state on older OS versions ([#415](https://github.com/getsentry/sentry-android/pull/415)) @marandaneto @bsergean
- before raising ANR events, we check ProcessErrorStateInfo if available ([#412](https://github.com/getsentry/sentry-android/pull/412)) @marandaneto
- send cached events to use a single thread executor ([#405](https://github.com/getsentry/sentry-android/pull/405)) @marandaneto
- initing SDK on AttachBaseContext ([#409](https://github.com/getsentry/sentry-android/pull/409)) @marandaneto
- sessions can't be abnormal, but exited if not ended properly ([#410](https://github.com/getsentry/sentry-android/pull/410)) @marandaneto

Packages were released on [`bintray`](https://dl.bintray.com/getsentry/sentry-android/io/sentry/sentry-android/), [`jcenter`](https://jcenter.bintray.com/io/sentry/sentry-android/) and [`mavenCentral`](https://repo.maven.apache.org/maven2/io/sentry/sentry-android/)

We'd love to get feedback.

## 2.1.1

### Features

- Added missing getters on Breadcrumb and SentryEvent ([#397](https://github.com/getsentry/sentry-android/pull/397)) @marandaneto
- Add trim memory breadcrumbs ([#395](https://github.com/getsentry/sentry-android/pull/395)) @marandaneto
- Only set breadcrumb extras if not empty ([#394](https://github.com/getsentry/sentry-android/pull/394)) @marandaneto
- Added samples of how to disable automatic breadcrumbs ([#389](https://github.com/getsentry/sentry-android/pull/389)) @marandaneto

### Fixes

- Set missing release, environment and dist to sentry-native options ([#404](https://github.com/getsentry/sentry-android/pull/404)) @marandaneto
- Do not add automatic and empty sensor breadcrumbs ([#401](https://github.com/getsentry/sentry-android/pull/401)) @marandaneto
- ref: removed Thread.sleep from LifecycleWatcher tests, using awaitility and DateProvider ([#392](https://github.com/getsentry/sentry-android/pull/392)) @marandaneto
- ref: added a DateTimeProvider for making retry after testable ([#391](https://github.com/getsentry/sentry-android/pull/391)) @marandaneto
- Bump Gradle to 6.4 ([#390](https://github.com/getsentry/sentry-android/pull/390)) @marandaneto
- Bump sentry-native to 0.2.6 ([#396](https://github.com/getsentry/sentry-android/pull/396)) @marandaneto

Packages were released on [`bintray`](https://dl.bintray.com/getsentry/sentry-android/io/sentry/sentry-android/), [`jcenter`](https://jcenter.bintray.com/io/sentry/sentry-android/) and [`mavenCentral`](https://repo.maven.apache.org/maven2/io/sentry/sentry-android/)

We'd love to get feedback.

## 2.1.0

### Features

- Includes all the changes of 2.1.0 alpha, beta and RC

### Fixes

- fix when PhoneStateListener is not ready for use ([#387](https://github.com/getsentry/sentry-android/pull/387)) @marandaneto
- make ANR 5s by default ([#388](https://github.com/getsentry/sentry-android/pull/388)) @marandaneto
- rate limiting by categories ([#381](https://github.com/getsentry/sentry-android/pull/381)) @marandaneto
- Bump NDK to latest stable version 21.1.6352462 ([#386](https://github.com/getsentry/sentry-android/pull/386)) @marandaneto

Packages were released on [`bintray`](https://dl.bintray.com/getsentry/sentry-android/io/sentry/sentry-android/), [`jcenter`](https://jcenter.bintray.com/io/sentry/sentry-android/) and [`mavenCentral`](https://repo.maven.apache.org/maven2/io/sentry/sentry-android/)

We'd love to get feedback.

## 2.0.3

### Fixes

- patch from 2.1.0-alpha.2 - avoid crash if NDK throws UnsatisfiedLinkError ([#344](https://github.com/getsentry/sentry-android/pull/344)) @marandaneto

Packages were released on [`bintray`](https://dl.bintray.com/getsentry/sentry-android/io/sentry/sentry-android/), [`jcenter`](https://jcenter.bintray.com/io/sentry/sentry-android/) and [`mavenCentral`](https://repo.maven.apache.org/maven2/io/sentry/sentry-android/)

We'd love to get feedback.

## 2.1.0-RC.1

### Features

- Options for uncaught exception and make SentryOptions list Thread-Safe ([#384](https://github.com/getsentry/sentry-android/pull/384)) @marandaneto
- Automatic breadcrumbs for app, activity and sessions lifecycles and system events ([#348](https://github.com/getsentry/sentry-android/pull/348)) @marandaneto
- Make capture session and envelope internal ([#372](https://github.com/getsentry/sentry-android/pull/372)) @marandaneto

### Fixes

- If retry after header has empty categories, apply retry after to all of them ([#377](https://github.com/getsentry/sentry-android/pull/377)) @marandaneto
- Discard events and envelopes if cached and retry after ([#378](https://github.com/getsentry/sentry-android/pull/378)) @marandaneto
- Merge loadLibrary calls for sentry-native and clean up CMake files ([#373](https://github.com/getsentry/sentry-android/pull/373)) @Swatinem
- Exceptions should be sorted oldest to newest ([#370](https://github.com/getsentry/sentry-android/pull/370)) @marandaneto
- Check external storage size even if its read only ([#368](https://github.com/getsentry/sentry-android/pull/368)) @marandaneto
- Wrong check for cellular network capability ([#369](https://github.com/getsentry/sentry-android/pull/369)) @marandaneto
- add ScheduledForRemoval annotation to deprecated methods ([#375](https://github.com/getsentry/sentry-android/pull/375)) @marandaneto
- Bump NDK to 21.0.6113669 ([#367](https://github.com/getsentry/sentry-android/pull/367)) @marandaneto
- Bump AGP and add new make cmd to check for updates ([#365](https://github.com/getsentry/sentry-android/pull/365)) @marandaneto

Packages were released on [`bintray`](https://dl.bintray.com/getsentry/sentry-android/io/sentry/sentry-android/), [`jcenter`](https://jcenter.bintray.com/io/sentry/sentry-android/) and [`mavenCentral`](https://repo.maven.apache.org/maven2/io/sentry/sentry-android/)

We'd love to get feedback.

## 2.1.0-beta.2

### Fixes

- Bump sentry-native to 0.2.4 ([#364](https://github.com/getsentry/sentry-android/pull/364)) @marandaneto
- Update current session on session start after deleting previous session ([#362](https://github.com/getsentry/sentry-android/pull/362)) @marandaneto

Packages were released on [`bintray`](https://dl.bintray.com/getsentry/sentry-android/io/sentry/sentry-android/), [`jcenter`](https://jcenter.bintray.com/io/sentry/sentry-android/) and [`mavenCentral`](https://repo.maven.apache.org/maven2/io/sentry/sentry-android/)

We'd love to get feedback.

## 2.1.0-beta.1

### Fixes

- Bump sentry-native to 0.2.3 ([#357](https://github.com/getsentry/sentry-android/pull/357)) @marandaneto
- Check for androidx availability on runtime ([#356](https://github.com/getsentry/sentry-android/pull/356)) @marandaneto
- If theres a left over session file and its crashed, we should not overwrite its state ([#354](https://github.com/getsentry/sentry-android/pull/354)) @marandaneto
- Session should be exited state if state was ok ([#352](https://github.com/getsentry/sentry-android/pull/352)) @marandaneto
- Envelope has dedicated endpoint ([#353](https://github.com/getsentry/sentry-android/pull/353)) @marandaneto

Packages were released on [`bintray`](https://dl.bintray.com/getsentry/sentry-android/io/sentry/sentry-android/), [`jcenter`](https://jcenter.bintray.com/io/sentry/sentry-android/) and [`mavenCentral`](https://repo.maven.apache.org/maven2/io/sentry/sentry-android/)

We'd love to get feedback.

## 2.1.0-alpha.2

### Fixes

- Change integration order for cached outbox events ([#347](https://github.com/getsentry/sentry-android/pull/347)) @marandaneto
- Avoid crash if NDK throws UnsatisfiedLinkError ([#344](https://github.com/getsentry/sentry-android/pull/344)) @marandaneto
- Avoid getting a threadlocal twice. ([#339](https://github.com/getsentry/sentry-android/pull/339)) @metlos
- Removing session tracking guard on hub and client ([#338](https://github.com/getsentry/sentry-android/pull/338)) @marandaneto
- Bump agp to 3.6.2 ([#336](https://github.com/getsentry/sentry-android/pull/336)) @marandaneto
- Fix racey ANR integration ([#332](https://github.com/getsentry/sentry-android/pull/332)) @marandaneto
- Logging envelopes path when possible instead of nullable id ([#331](https://github.com/getsentry/sentry-android/pull/331)) @marandaneto
- Renaming transport gate method ([#330](https://github.com/getsentry/sentry-android/pull/330)) @marandaneto

Packages were released on [`bintray`](https://dl.bintray.com/getsentry/sentry-android/io/sentry/sentry-android/), [`jcenter`](https://jcenter.bintray.com/io/sentry/sentry-android/) and [`mavenCentral`](https://repo.maven.apache.org/maven2/io/sentry/sentry-android/)

We'd love to get feedback.

## 2.1.0-alpha.1

Release of Sentry's new SDK for Android.

## What’s Changed

### Features

- Release health @marandaneto @bruno-garcia
- ANR report should have 'was active=yes' on the dashboard ([#299](https://github.com/getsentry/sentry-android/pull/299)) @marandaneto
- NDK events apply scoped data ([#322](https://github.com/getsentry/sentry-android/pull/322)) @marandaneto
- Add a StdoutTransport ([#310](https://github.com/getsentry/sentry-android/pull/310)) @mike-burns
- Implementing new retry after protocol ([#306](https://github.com/getsentry/sentry-android/pull/306)) @marandaneto

### Fixes

- Bump sentry-native to 0.2.2 ([#305](https://github.com/getsentry/sentry-android/pull/305)) @Swatinem
- Missing App's info ([#315](https://github.com/getsentry/sentry-android/pull/315)) @marandaneto
- Buffered writers/readers - otimizations ([#311](https://github.com/getsentry/sentry-android/pull/311)) @marandaneto
- Boot time should be UTC ([#309](https://github.com/getsentry/sentry-android/pull/309)) @marandaneto
- Make transport result public ([#300](https://github.com/getsentry/sentry-android/pull/300)) @marandaneto

Packages were released on [`bintray`](https://dl.bintray.com/getsentry/sentry-android/io/sentry/sentry-android/), [`jcenter`](https://jcenter.bintray.com/io/sentry/sentry-android/) and [`mavenCentral`](https://repo.maven.apache.org/maven2/io/sentry/sentry-android/)

We'd love to get feedback.

## 2.0.2

Release of Sentry's new SDK for Android.

### Features

- MavenCentral support ([#284](https://github.com/getsentry/sentry-android/pull/284)) @marandaneto

### Fixes

- Bump AGP to 3.6.1 ([#285](https://github.com/getsentry/sentry-android/pull/285)) @marandaneto

Packages were released on [`bintray`](https://dl.bintray.com/getsentry/sentry-android/io/sentry/sentry-android/), [`jcenter`](https://jcenter.bintray.com/io/sentry/sentry-android/) and [`mavenCentral`](https://repo.maven.apache.org/maven2/io/sentry/sentry-android/)

We'd love to get feedback.

## 2.0.1

Release of Sentry's new SDK for Android.

## What’s Changed

### Features

- Attach threads/stacktraces ([#267](https://github.com/getsentry/sentry-android/pull/267)) @marandaneto
- Add the default serverName to SentryOptions and use it in MainEventProcessor ([#279](https://github.com/getsentry/sentry-android/pull/279)) @metlos

### Fixes

- set current threadId when there's no mechanism set ([#277](https://github.com/getsentry/sentry-android/pull/277)) @marandaneto
- Preview package manager ([#269](https://github.com/getsentry/sentry-android/pull/269)) @bruno-garcia

Packages were released on [`bintray`](https://dl.bintray.com/getsentry/sentry-android/io/sentry/), [`jcenter`](https://jcenter.bintray.com/io/sentry/sentry-android/)

We'd love to get feedback.

## 2.0.0

Release of Sentry's new SDK for Android.

New features not offered by (1.7.x):

- NDK support
  - Captures crashes caused by native code
  - Access to the [`sentry-native` SDK](https://github.com/getsentry/sentry-native/) API by your native (C/C++/Rust code/..).
- Automatic init (just add your `DSN` to the manifest)
   - Proguard rules are added automatically
   - Permission (Internet) is added automatically
- Uncaught Exceptions might be captured even before the app restarts
- Sentry's Unified API.
- More context/device information
- Packaged as `aar`
- Frames from the app automatically marked as `InApp=true` (stack traces in Sentry highlights them by default).
- Complete Sentry Protocol available.
- All threads and their stack traces are captured.
- Sample project in this repo to test many features (segfault, uncaught exception, ANR...)

Features from the current SDK like `ANR` are also available (by default triggered after 4 seconds).

Packages were released on [`bintray`](https://dl.bintray.com/getsentry/sentry-android/io/sentry/), [`jcenter`](https://jcenter.bintray.com/io/sentry/sentry-android/)

We'd love to get feedback.

## 2.0.0-rc04

Release of Sentry's new SDK for Android.

### Features

- Take sampleRate from metadata ([#262](https://github.com/getsentry/sentry-android/pull/262)) @bruno-garcia
- Support mills timestamp format ([#263](https://github.com/getsentry/sentry-android/pull/263)) @marandaneto
- Adding logs to installed integrations ([#265](https://github.com/getsentry/sentry-android/pull/265)) @marandaneto

### Fixes

- Breacrumb.data to string,object, Add LOG level ([#264](https://github.com/getsentry/sentry-android/pull/264)) @HazAT
- Read release conf. on manifest ([#266](https://github.com/getsentry/sentry-android/pull/266)) @marandaneto

Packages were released on [`bintray`](https://dl.bintray.com/getsentry/sentry-android/io/sentry/), [`jcenter`](https://jcenter.bintray.com/io/sentry/sentry-android/)

We'd love to get feedback and we'll work in getting the GA `2.0.0` out soon.
Until then, the [stable SDK offered by Sentry is at version 1.7.30](https://github.com/getsentry/sentry-java/releases/tag/v1.7.30)

## 2.0.0-rc03

Release of Sentry's new SDK for Android.

### Fixes

- fixes ([#259](https://github.com/getsentry/sentry-android/issues/259)) - NPE check on getExternalFilesDirs items. ([#260](https://github.com/getsentry/sentry-android/pull/260)) @marandaneto
- strictMode typo ([#258](https://github.com/getsentry/sentry-android/pull/258)) @marandaneto

Packages were released on [`bintray`](https://dl.bintray.com/getsentry/sentry-android/io/sentry/), [`jcenter`](https://jcenter.bintray.com/io/sentry/sentry-android/)

We'd love to get feedback and we'll work in getting the GA `2.0.0` out soon.
Until then, the [stable SDK offered by Sentry is at version 1.7.30](https://github.com/getsentry/sentry-java/releases/tag/v1.7.30)

## 2.0.0-rc02

Release of Sentry's new SDK for Android.

### Features

- Hub mode configurable ([#247](https://github.com/getsentry/sentry-android/pull/247)) @bruno-garcia
- Added remove methods (tags/extras) to the sentry static class ([#243](https://github.com/getsentry/sentry-android/pull/243)) @marandaneto

### Fixes


- Update ndk for new sentry-native version ([#235](https://github.com/getsentry/sentry-android/pull/235)) @Swatinem @marandaneto
- Make integrations public ([#256](https://github.com/getsentry/sentry-android/pull/256)) @marandaneto
- Bump build-tools ([#255](https://github.com/getsentry/sentry-android/pull/255)) @marandaneto
- Added javadocs to scope and its dependencies ([#253](https://github.com/getsentry/sentry-android/pull/253)) @marandaneto
- Build all ABIs ([#254](https://github.com/getsentry/sentry-android/pull/254)) @marandaneto
- Moving back ANR timeout from long to int param. ([#252](https://github.com/getsentry/sentry-android/pull/252)) @marandaneto
- Added HubAdapter to call Sentry static methods from Integrations ([#250](https://github.com/getsentry/sentry-android/pull/250)) @marandaneto
- New Release format ([#242](https://github.com/getsentry/sentry-android/pull/242)) @marandaneto
- Javadocs for SentryOptions ([#246](https://github.com/getsentry/sentry-android/pull/246)) @marandaneto
- non-app is already inApp excluded by default. ([#244](https://github.com/getsentry/sentry-android/pull/244)) @marandaneto
- Fix if symlink exists for sentry-native ([#241](https://github.com/getsentry/sentry-android/pull/241)) @marandaneto
- Clone method - race condition free ([#226](https://github.com/getsentry/sentry-android/pull/226)) @marandaneto
- Refactoring breadcrumbs callback ([#239](https://github.com/getsentry/sentry-android/pull/239)) @marandaneto

Packages were released on [`bintray`](https://dl.bintray.com/getsentry/sentry-android/io/sentry/), [`jcenter`](https://jcenter.bintray.com/io/sentry/sentry-android/)

We'd love to get feedback and we'll work in getting the GA `2.0.0` out soon.
Until then, the [stable SDK offered by Sentry is at version 1.7.30](https://github.com/getsentry/sentry-java/releases/tag/v1.7.30)

## 2.0.0-rc01

Release of Sentry's new SDK for Android.

## What’s Changed

### Features

- Added remove methods for Scope data ([#237](https://github.com/getsentry/sentry-android/pull/237)) @marandaneto
- More device context (deviceId, connectionType and language) ([#229](https://github.com/getsentry/sentry-android/pull/229)) @marandaneto
- Added a few java docs (Sentry, Hub and SentryClient) ([#223](https://github.com/getsentry/sentry-android/pull/223)) @marandaneto
- Implemented diagnostic logger ([#218](https://github.com/getsentry/sentry-android/pull/218)) @marandaneto
- Added event processors to scope ([#209](https://github.com/getsentry/sentry-android/pull/209)) @marandaneto
- Added android transport gate ([#206](https://github.com/getsentry/sentry-android/pull/206)) @marandaneto
- Added executor for caching values out of the main thread ([#201](https://github.com/getsentry/sentry-android/pull/201)) @marandaneto

### Fixes


- Honor RetryAfter ([#236](https://github.com/getsentry/sentry-android/pull/236)) @marandaneto
- Add tests for SentryValues ([#238](https://github.com/getsentry/sentry-android/pull/238)) @philipphofmann
- Do not set frames if there's none ([#234](https://github.com/getsentry/sentry-android/pull/234)) @marandaneto
- Always call interrupt after InterruptedException ([#232](https://github.com/getsentry/sentry-android/pull/232)) @marandaneto
- Mark as current thread if its the main thread ([#228](https://github.com/getsentry/sentry-android/pull/228)) @marandaneto
- Fix lgtm alerts ([#219](https://github.com/getsentry/sentry-android/pull/219)) @marandaneto
- Written unit tests to ANR integration ([#215](https://github.com/getsentry/sentry-android/pull/215)) @marandaneto
- Added blog posts to README ([#214](https://github.com/getsentry/sentry-android/pull/214)) @marandaneto
- Raise code coverage for Dsn to 100% ([#212](https://github.com/getsentry/sentry-android/pull/212)) @philipphofmann
- Remove redundant times(1) for Mockito.verify ([#211](https://github.com/getsentry/sentry-android/pull/211)) @philipphofmann
- Transport may be set on options ([#203](https://github.com/getsentry/sentry-android/pull/203)) @marandaneto
- dist may be set on options ([#204](https://github.com/getsentry/sentry-android/pull/204)) @marandaneto
- Throw an exception if DSN is not set ([#200](https://github.com/getsentry/sentry-android/pull/200)) @marandaneto
- Migration guide markdown ([#197](https://github.com/getsentry/sentry-android/pull/197)) @marandaneto

Packages were released on [`bintray`](https://dl.bintray.com/getsentry/sentry-android/io/sentry/), [`jcenter`](https://jcenter.bintray.com/io/sentry/sentry-android/)

We'd love to get feedback and we'll work in getting the GA `2.0.0` out soon.
Until then, the [stable SDK offered by Sentry is at version 1.7.29](https://github.com/getsentry/sentry-java/releases/tag/v1.7.29)

## 2.0.0-beta02

Release of Sentry's new SDK for Android.

### Features

- addBreadcrumb overloads ([#196](https://github.com/getsentry/sentry-android/pull/196)) and ([#198](https://github.com/getsentry/sentry-android/pull/198))

### Fixes

- fix Android bug on API 24 and 25 about getting current threads and stack traces ([#194](https://github.com/getsentry/sentry-android/pull/194))

Packages were released on [`bintray`](https://dl.bintray.com/getsentry/sentry-android/io/sentry/), [`jcenter`](https://jcenter.bintray.com/io/sentry/sentry-android/)

We'd love to get feedback and we'll work in getting the GA `2.0.0` out soon.
Until then, the [stable SDK offered by Sentry is at version 1.7.28](https://github.com/getsentry/sentry-java/releases/tag/v1.7.28)

## 2.0.0-beta01

Release of Sentry's new SDK for Android.

### Fixes

- ref: ANR doesn't set handled flag ([#186](https://github.com/getsentry/sentry-android/pull/186))
- SDK final review ([#183](https://github.com/getsentry/sentry-android/pull/183))
- ref: Drop errored in favor of crashed ([#187](https://github.com/getsentry/sentry-android/pull/187))
- Workaround android_id ([#185](https://github.com/getsentry/sentry-android/pull/185))
- Renamed sampleRate ([#191](https://github.com/getsentry/sentry-android/pull/191))
- Making timestamp package-private or test-only ([#190](https://github.com/getsentry/sentry-android/pull/190))
- Split event processor in Device/App data ([#180](https://github.com/getsentry/sentry-android/pull/180))

Packages were released on [`bintray`](https://dl.bintray.com/getsentry/sentry-android/io/sentry/), [`jcenter`](https://jcenter.bintray.com/io/sentry/sentry-android/)

We'd love to get feedback and we'll work in getting the GA `2.0.0` out soon.
Until then, the [stable SDK offered by Sentry is at version 1.7.28](https://github.com/getsentry/sentry-java/releases/tag/v1.7.28)

## 2.0.0-alpha09

Release of Sentry's new SDK for Android.

### Features

- Adding nativeBundle plugin ([#161](https://github.com/getsentry/sentry-android/pull/161))
- Adding scope methods to sentry static class ([#179](https://github.com/getsentry/sentry-android/pull/179))

### Fixes

- fix: DSN parsing ([#165](https://github.com/getsentry/sentry-android/pull/165))
- Don't avoid exception type minification ([#166](https://github.com/getsentry/sentry-android/pull/166))
- make Gson retro compatible with older versions of AGP ([#177](https://github.com/getsentry/sentry-android/pull/177))
- Bump sentry-native with message object instead of a string ([#172](https://github.com/getsentry/sentry-android/pull/172))

Packages were released on [`bintray`](https://dl.bintray.com/getsentry/sentry-android/io/sentry/), [`jcenter`](https://jcenter.bintray.com/io/sentry/sentry-android/)

We'd love to get feedback and we'll work in getting the GA `2.0.0` out soon.
Until then, the [stable SDK offered by Sentry is at version 1.7.28](https://github.com/getsentry/sentry-java/releases/tag/v1.7.28)

## 2.0.0-alpha08

Release of Sentry's new SDK for Android.

### Fixes

- DebugId endianness ([#162](https://github.com/getsentry/sentry-android/pull/162))
- Executed beforeBreadcrumb also for scope ([#160](https://github.com/getsentry/sentry-android/pull/160))
- Benefit of manifest merging when minSdk ([#159](https://github.com/getsentry/sentry-android/pull/159))
- Add method to captureMessage with level ([#157](https://github.com/getsentry/sentry-android/pull/157))
- Listing assets file on the wrong dir ([#156](https://github.com/getsentry/sentry-android/pull/156))

Packages were released on [`bintray`](https://dl.bintray.com/getsentry/sentry-android/io/sentry/), [`jcenter`](https://jcenter.bintray.com/io/sentry/sentry-android/)

We'd love to get feedback and we'll work in getting the GA `2.0.0` out soon.
Until then, the [stable SDK offered by Sentry is at version 1.7.28](https://github.com/getsentry/sentry-java/releases/tag/v1.7.28)

## 2.0.0-alpha07

Third release of Sentry's new SDK for Android.

### Fixes

-  Fixed release for jcenter and bintray

Packages were released on [`bintray`](https://dl.bintray.com/getsentry/sentry-android/io/sentry/), [`jcenter`](https://jcenter.bintray.com/io/sentry/sentry-android/)

We'd love to get feedback and we'll work in getting the GA `2.0.0` out soon.
Until then, the [stable SDK offered by Sentry is at version 1.7.28](https://github.com/getsentry/sentry-java/releases/tag/v1.7.28)

## 2.0.0-alpha06

Second release of Sentry's new SDK for Android.

### Fixes

- Fixed a typo on pom generation.

Packages were released on [`bintray`](https://dl.bintray.com/getsentry/sentry-android/io/sentry/), [`jcenter`](https://jcenter.bintray.com/io/sentry/sentry-android/)

We'd love to get feedback and we'll work in getting the GA `2.0.0` out soon.
Until then, the [stable SDK offered by Sentry is at version 1.7.28](https://github.com/getsentry/sentry-java/releases/tag/v1.7.28)

## 2.0.0-alpha05

First release of Sentry's new SDK for Android.

New features not offered by our current (1.7.x), stable SDK are:

- NDK support
  - Captures crashes caused by native code
  - Access to the [`sentry-native` SDK](https://github.com/getsentry/sentry-native/) API by your native (C/C++/Rust code/..).
- Automatic init (just add your `DSN` to the manifest)
   - Proguard rules are added automatically
   - Permission (Internet) is added automatically
- Uncaught Exceptions might be captured even before the app restarts
- Unified API which include scopes etc.
- More context/device information
- Packaged as `aar`
- Frames from the app automatically marked as `InApp=true` (stack traces in Sentry highlights them by default).
- Complete Sentry Protocol available.
- All threads and their stack traces are captured.
- Sample project in this repo to test many features (segfault, uncaught exception, scope)

Features from the current SDK like `ANR` are also available (by default triggered after 4 seconds).

Packages were released on [`bintray`](https://dl.bintray.com/getsentry/sentry-android/io/sentry/), [`jcenter`](https://jcenter.bintray.com/io/sentry/sentry-android/)

We'd love to get feedback and we'll work in getting the GA `2.0.0` out soon.
Until then, the [stable SDK offered by Sentry is at version 1.7.28](https://github.com/getsentry/sentry-java/releases/tag/v1.7.28)<|MERGE_RESOLUTION|>--- conflicted
+++ resolved
@@ -1,4 +1,10 @@
 # Changelog
+
+## Unreleased
+
+### Fixes
+
+- Hook User Interaction integration into running Activity in case of deferred SDK init ([#4337](https://github.com/getsentry/sentry-java/pull/4337))
 
 ## 8.11.0
 
@@ -41,9 +47,6 @@
 ### Fixes
 
 - Fix TTFD measurement when API called too early ([#4297](https://github.com/getsentry/sentry-java/pull/4297))
-<<<<<<< HEAD
-- Hook User Interaction integration into running Activity in case of deferred SDK init ([#4337](https://github.com/getsentry/sentry-java/pull/4337))
-=======
 - Tag sockets traffic originating from Sentry's HttpConnection ([#4340](https://github.com/getsentry/sentry-java/pull/4340))
   - This should suppress the StrictMode's `UntaggedSocketViolation`
 - Reduce debug logs verbosity ([#4341](https://github.com/getsentry/sentry-java/pull/4341))
@@ -54,7 +57,6 @@
 
 - Make user interaction tracing faster and do fewer allocations ([#4347](https://github.com/getsentry/sentry-java/pull/4347))
 - Pre-load modules on a background thread upon SDK init ([#4348](https://github.com/getsentry/sentry-java/pull/4348))
->>>>>>> 6b86bb75
 
 ## 8.8.0
 
