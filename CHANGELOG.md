--- conflicted
+++ resolved
@@ -2,11 +2,8 @@
 
 ## Unreleased
 
-<<<<<<< HEAD
 * Feat: Add breadcrumbs for the Apollo integration (#1726)
-=======
 * Fix: Don't set lastEventId for transactions (#1727)
->>>>>>> 06db34f2
 
 ## 5.2.0-beta.3
 
