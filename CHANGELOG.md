# Changelog

## Unreleased

### Features

<<<<<<< HEAD
- Add Sentry Log Feature ([#4372](https://github.com/getsentry/sentry-java/pull/4372))
  - The feature is disabled by default and needs to be enabled by:
    - `options.getLogs().setEnabled(true)` in `Sentry.init` / `SentryAndroid.init`
    - `logs.enabled=true` in `sentry.properties`
    - `sentry.logs.enabled=true` in `application.properties`
    - `sentry.logs.enabled: true` in `application.yml`
  - Logs can be captured using `Sentry.logger().info()` and similar methods.
  - Logs also take a format string and arguments which we then send through `String.format`.
  - Please use `options.getLogs().setBeforeSend()` to filter outgoing logs
=======
- Add new User Feedback API ([#4286](https://github.com/getsentry/sentry-java/pull/4286))
    - We now introduced Sentry.captureFeedback, which supersedes Sentry.captureUserFeedback

### Fixes

- Hook User Interaction integration into running Activity in case of deferred SDK init ([#4337](https://github.com/getsentry/sentry-java/pull/4337))

### Dependencies

- Bump Gradle from v8.13 to v8.14.0 ([#4360](https://github.com/getsentry/sentry-java/pull/4360))
  - [changelog](https://github.com/gradle/gradle/blob/master/CHANGELOG.md#v8140)
  - [diff](https://github.com/gradle/gradle/compare/v8.13...v8.14.0)
>>>>>>> 53ed23b0

## 8.11.1

### Fixes

- Fix Android profile chunk envelope type for UI Profiling ([#4366](https://github.com/getsentry/sentry-java/pull/4366))

## 8.11.0

### Features

- Make `RequestDetailsResolver` public ([#4326](https://github.com/getsentry/sentry-java/pull/4326))
  - `RequestDetailsResolver` is now public and has an additional constructor, making it easier to use a custom `TransportFactory`

### Fixes

- Session Replay: Fix masking of non-styled `Text` Composables ([#4361](https://github.com/getsentry/sentry-java/pull/4361))
- Session Replay: Fix masking read-only `TextField` Composables ([#4362](https://github.com/getsentry/sentry-java/pull/4362))

## 8.10.0

### Features

- Wrap configured OpenTelemetry `ContextStorageProvider` if available ([#4359](https://github.com/getsentry/sentry-java/pull/4359))
  - This is only relevant if you see `java.lang.IllegalStateException: Found multiple ContextStorageProvider. Set the io.opentelemetry.context.ContextStorageProvider property to the fully qualified class name of the provider to use. Falling back to default ContextStorage. Found providers: ...` 
  - Set `-Dio.opentelemetry.context.contextStorageProvider=io.sentry.opentelemetry.SentryContextStorageProvider` on your `java` command
  - Sentry will then wrap the other `ContextStorageProvider` that has been configured by loading it through SPI
  - If no other `ContextStorageProvider` is available or there are problems loading it, we fall back to using `SentryOtelThreadLocalStorage`
    
### Fixes

- Update profile chunk rate limit and client report ([#4353](https://github.com/getsentry/sentry-java/pull/4353))

### Dependencies

- Bump Native SDK from v0.8.3 to v0.8.4 ([#4343](https://github.com/getsentry/sentry-java/pull/4343))
  - [changelog](https://github.com/getsentry/sentry-native/blob/master/CHANGELOG.md#084)
  - [diff](https://github.com/getsentry/sentry-native/compare/0.8.3...0.8.4)

## 8.9.0

### Features

- Add `SentryWrapper.wrapRunnable` to wrap `Runnable` for use with Sentry ([#4332](https://github.com/getsentry/sentry-java/pull/4332))

### Fixes

- Fix TTFD measurement when API called too early ([#4297](https://github.com/getsentry/sentry-java/pull/4297))
- Tag sockets traffic originating from Sentry's HttpConnection ([#4340](https://github.com/getsentry/sentry-java/pull/4340))
  - This should suppress the StrictMode's `UntaggedSocketViolation`
- Reduce debug logs verbosity ([#4341](https://github.com/getsentry/sentry-java/pull/4341))
- Fix unregister `SystemEventsBroadcastReceiver` when entering background ([#4338](https://github.com/getsentry/sentry-java/pull/4338))
  - This should reduce ANRs seen with this class in the stack trace for Android 14 and above

### Improvements

- Make user interaction tracing faster and do fewer allocations ([#4347](https://github.com/getsentry/sentry-java/pull/4347))
- Pre-load modules on a background thread upon SDK init ([#4348](https://github.com/getsentry/sentry-java/pull/4348))

## 8.8.0

### Features

- Add `CoroutineExceptionHandler` for reporting uncaught exceptions in coroutines to Sentry ([#4259](https://github.com/getsentry/sentry-java/pull/4259))
  - This is now part of `sentry-kotlin-extensions` and can be used together with `SentryContext` when launching a coroutine
  - Any exceptions thrown in a coroutine when using the handler will be captured (not rethrown!) and reported to Sentry
  - It's also possible to extend `CoroutineExceptionHandler` to implement custom behavior in addition to the one we provide by default

### Fixes

- Use thread context classloader when available ([#4320](https://github.com/getsentry/sentry-java/pull/4320))
  - This ensures correct resource loading in environments like Spring Boot where the thread context classloader is used for resource loading.
- Improve low memory breadcrumb capturing ([#4325](https://github.com/getsentry/sentry-java/pull/4325))
- Fix do not initialize SDK for Jetpack Compose Preview builds ([#4324](https://github.com/getsentry/sentry-java/pull/4324))
- Fix Synchronize Baggage values ([#4327](https://github.com/getsentry/sentry-java/pull/4327))

### Improvements

- Make `SystemEventsBreadcrumbsIntegration` faster ([#4330](https://github.com/getsentry/sentry-java/pull/4330))

## 8.7.0

### Features

- UI Profiling GA

  Continuous Profiling is now GA, named UI Profiling. To enable it you can use one of the following options. More info can be found at https://docs.sentry.io/platforms/android/profiling/.
    Note: Both `options.profilesSampler` and `options.profilesSampleRate` must **not** be set to enable UI Profiling.
    To keep the same transaction-based behaviour, without the 30 seconds limitation, you can use the `trace` lifecycle mode.
  
  ```xml
  <application>
    <!-- Enable UI profiling, adjust in production env. This is evaluated only once per session -->
    <meta-data android:name="io.sentry.traces.profiling.session-sample-rate" android:value="1.0" />
    <!-- Set profiling lifecycle, can be `manual` (controlled through `Sentry.startProfiler()` and `Sentry.stopProfiler()`) or `trace` (automatically starts and stop a profile whenever a sampled trace starts and finishes) -->
    <meta-data android:name="io.sentry.traces.profiling.lifecycle" android:value="trace" />
    <!-- Enable profiling on app start. The app start profile will be stopped automatically when the app start root span finishes -->
    <meta-data android:name="io.sentry.traces.profiling.start-on-app-start" android:value="true" />
  </application>
  ```
  ```java
  import io.sentry.ProfileLifecycle;
  import io.sentry.android.core.SentryAndroid;
  
  SentryAndroid.init(context, options -> {
      // Enable UI profiling, adjust in production env. This is evaluated only once per session
      options.setProfileSessionSampleRate(1.0);
      // Set profiling lifecycle, can be `manual` (controlled through `Sentry.startProfiler()` and `Sentry.stopProfiler()`) or `trace` (automatically starts and stop a profile whenever a sampled trace starts and finishes)
      options.setProfileLifecycle(ProfileLifecycle.TRACE);
      // Enable profiling on app start. The app start profile will be stopped automatically when the app start root span finishes
      options.setStartProfilerOnAppStart(true);
    });
  ```
  ```kotlin
  import io.sentry.ProfileLifecycle
  import io.sentry.android.core.SentryAndroid

  SentryAndroid.init(context, { options ->
    // Enable UI profiling, adjust in production env. This is evaluated only once per session
    options.profileSessionSampleRate = 1.0
    // Set profiling lifecycle, can be `manual` (controlled through `Sentry.startProfiler()` and `Sentry.stopProfiler()`) or `trace` (automatically starts and stop a profile whenever a sampled trace starts and finishes)
    options.profileLifecycle = ProfileLifecycle.TRACE
    // Enable profiling on app start. The app start profile will be stopped automatically when the app start root span finishes
    options.isStartProfilerOnAppStart = true
    })
  ```

  - Continuous Profiling - Stop when app goes in background ([#4311](https://github.com/getsentry/sentry-java/pull/4311))
  - Continuous Profiling - Add delayed stop ([#4293](https://github.com/getsentry/sentry-java/pull/4293))
  - Continuous Profiling - Out of Experimental ([#4310](https://github.com/getsentry/sentry-java/pull/4310))

### Fixes

- Compress Screenshots on a background thread ([#4295](https://github.com/getsentry/sentry-java/pull/4295))

## 8.6.0

### Behavioral Changes

- The Sentry SDK will now crash on startup if mixed versions have been detected ([#4277](https://github.com/getsentry/sentry-java/pull/4277))
  - On `Sentry.init` / `SentryAndroid.init` the SDK now checks if all Sentry Java / Android SDK dependencies have the same version.
  - While this may seem like a bad idea at first glance, mixing versions of dependencies has a very high chance of causing a crash later. We opted for a controlled crash that's hard to miss.
  - Note: This detection only works for new versions of the SDK, so please take this as a reminder to check your SDK version alignment manually when upgrading the SDK to this version and then you should be good.
  - The SDK will also print log messages if mixed versions have been detected at a later point. ([#4270](https://github.com/getsentry/sentry-java/pull/4270))
    - This takes care of cases missed by the startup check above due to older versions.

### Features

- Increase http timeouts from 5s to 30s to have a better chance of events being delivered without retry ([#4276](https://github.com/getsentry/sentry-java/pull/4276))
- Add `MANIFEST.MF` to Sentry JARs ([#4272](https://github.com/getsentry/sentry-java/pull/4272))
- Retain baggage sample rate/rand values as doubles ([#4279](https://github.com/getsentry/sentry-java/pull/4279))
- Introduce fatal SDK logger ([#4288](https://github.com/getsentry/sentry-java/pull/4288))
  - We use this to print out messages when there is a problem that prevents the SDK from working correctly.
  - One example for this is when the SDK has been configured with mixed dependency versions where we print out details, which module and version are affected.

### Fixes

- Do not override user-defined `SentryOptions` ([#4262](https://github.com/getsentry/sentry-java/pull/4262))
- Session Replay: Change bitmap config to `ARGB_8888` for screenshots ([#4282](https://github.com/getsentry/sentry-java/pull/4282))
- The `MANIFEST.MF` of `sentry-opentelemetry-agent` now has `Implementation-Version` set to the raw version ([#4291](https://github.com/getsentry/sentry-java/pull/4291))
  - An example value would be `8.6.0`
  - The value of the `Sentry-Version-Name` attribute looks like `sentry-8.5.0-otel-2.10.0`
- Fix tags missing for compose view hierarchies ([#4275](https://github.com/getsentry/sentry-java/pull/4275))
- Do not leak SentryFileInputStream/SentryFileOutputStream descriptors and channels ([#4296](https://github.com/getsentry/sentry-java/pull/4296))
- Remove "not yet implemented" from `Sentry.flush` comment ([#4305](https://github.com/getsentry/sentry-java/pull/4305))

### Internal

- Added `platform` to SentryEnvelopeItemHeader ([#4287](https://github.com/getsentry/sentry-java/pull/4287))
  - Set `android` platform to ProfileChunk envelope item header

### Dependencies

- Bump Native SDK from v0.8.1 to v0.8.3 ([#4267](https://github.com/getsentry/sentry-java/pull/4267), [#4298](https://github.com/getsentry/sentry-java/pull/4298))
  - [changelog](https://github.com/getsentry/sentry-native/blob/master/CHANGELOG.md#083)
  - [diff](https://github.com/getsentry/sentry-native/compare/0.8.1...0.8.3)
- Bump Spring Boot from 2.7.5 to 2.7.18 ([#3496](https://github.com/getsentry/sentry-java/pull/3496))

## 8.5.0

### Features

- Add native stack frame address information and debug image metadata to ANR events ([#4061](https://github.com/getsentry/sentry-java/pull/4061))
    - This enables symbolication for stripped native code in ANRs
- Add Continuous Profiling Support ([#3710](https://github.com/getsentry/sentry-java/pull/3710))

  To enable Continuous Profiling use the `Sentry.startProfiler` and `Sentry.stopProfiler` experimental APIs. Sampling rate can be set through `options.profileSessionSampleRate`, which defaults to null (disabled).   
  Note: Both `options.profilesSampler` and `options.profilesSampleRate` must **not** be set to enable Continuous Profiling.

  ```java
  import io.sentry.ProfileLifecycle;
  import io.sentry.android.core.SentryAndroid;

  SentryAndroid.init(context) { options ->
   
    // Currently under experimental options:
    options.getExperimental().setProfileSessionSampleRate(1.0);
    // In manual mode, you need to start and stop the profiler manually using Sentry.startProfiler and Sentry.stopProfiler
    // In trace mode, the profiler will start and stop automatically whenever a sampled trace starts and finishes
    options.getExperimental().setProfileLifecycle(ProfileLifecycle.MANUAL);
  }
  // Start profiling
  Sentry.startProfiler();
  
  // After all profiling is done, stop the profiler. Profiles can last indefinitely if not stopped.
  Sentry.stopProfiler();
  ```
  ```kotlin
  import io.sentry.ProfileLifecycle
  import io.sentry.android.core.SentryAndroid

  SentryAndroid.init(context) { options ->
   
    // Currently under experimental options:
    options.experimental.profileSessionSampleRate = 1.0
    // In manual mode, you need to start and stop the profiler manually using Sentry.startProfiler and Sentry.stopProfiler
    // In trace mode, the profiler will start and stop automatically whenever a sampled trace starts and finishes
    options.experimental.profileLifecycle = ProfileLifecycle.MANUAL
  }
  // Start profiling
  Sentry.startProfiler()
  
  // After all profiling is done, stop the profiler. Profiles can last indefinitely if not stopped.
  Sentry.stopProfiler()
  ```

  To learn more visit [Sentry's Continuous Profiling](https://docs.sentry.io/product/explore/profiling/transaction-vs-continuous-profiling/#continuous-profiling-mode) documentation page.

### Fixes

- Reduce excessive CPU usage when serializing breadcrumbs to disk for ANRs ([#4181](https://github.com/getsentry/sentry-java/pull/4181))
- Ensure app start type is set, even when ActivityLifecycleIntegration is not running ([#4250](https://github.com/getsentry/sentry-java/pull/4250))
- Use `SpringServletTransactionNameProvider` as fallback for Spring WebMVC ([#4263](https://github.com/getsentry/sentry-java/pull/4263))
  - In certain cases the SDK was not able to provide a transaction name automatically and thus did not finish the transaction for the request.
  - We now first try `SpringMvcTransactionNameProvider` which would provide the route as transaction name.
  - If that does not return anything, we try `SpringServletTransactionNameProvider` next, which returns the URL of the request.

### Behavioral Changes

- The user's `device.name` is not reported anymore via the device context, even if `options.isSendDefaultPii` is enabled ([#4179](https://github.com/getsentry/sentry-java/pull/4179))

### Dependencies

- Bump Gradle from v8.12.1 to v8.13.0 ([#4209](https://github.com/getsentry/sentry-java/pull/4209))
  - [changelog](https://github.com/gradle/gradle/blob/master/CHANGELOG.md#v8130)
  - [diff](https://github.com/gradle/gradle/compare/v8.12.1...v8.13.0)

## 8.4.0

### Fixes

- The SDK now handles `null` on many APIs instead of expecting a non `null` value ([#4245](https://github.com/getsentry/sentry-java/pull/4245))
  - Certain APIs like `setTag`, `setData`, `setExtra`, `setContext` previously caused a `NullPointerException` when invoked with either `null` key or value.
  - The SDK now tries to have a sane fallback when `null` is passed and no longer throws `NullPointerException`
  - If `null` is passed, the SDK will
    - do nothing if a `null` key is passed, returning `null` for non void methods
    - remove any previous value if the new value is set to `null`
- Add support for setting in-app-includes/in-app-excludes via AndroidManifest.xml ([#4240](https://github.com/getsentry/sentry-java/pull/4240))
- Modifications to OkHttp requests are now properly propagated to the affected span / breadcrumbs ([#4238](https://github.com/getsentry/sentry-java/pull/4238))
  - Please ensure the SentryOkHttpInterceptor is added last to your OkHttpClient, as otherwise changes to the `Request`  by subsequent interceptors won't be considered
- Fix "class ch.qos.logback.classic.spi.ThrowableProxyVO cannot be cast to class ch.qos.logback.classic.spi.ThrowableProxy" ([#4206](https://github.com/getsentry/sentry-java/pull/4206))
  - In this case we cannot report the `Throwable` to Sentry as it's not available
  - If you are using OpenTelemetry v1 `OpenTelemetryAppender`, please consider upgrading to v2
- Pass OpenTelemetry span attributes into TracesSampler callback ([#4253](https://github.com/getsentry/sentry-java/pull/4253))
  - `SamplingContext` now has a `getAttribute` method that grants access to OpenTelemetry span attributes via their String key (e.g. `http.request.method`)
- Fix AbstractMethodError when using SentryTraced for Jetpack Compose ([#4255](https://github.com/getsentry/sentry-java/pull/4255))
- Assume `http.client` for span `op` if not a root span ([#4257](https://github.com/getsentry/sentry-java/pull/4257))
- Avoid unnecessary copies when using `CopyOnWriteArrayList` ([#4247](https://github.com/getsentry/sentry-java/pull/4247))
  - This affects in particular `SentryTracer.getLatestActiveSpan` which would have previously copied all child span references. This may have caused `OutOfMemoryError` on certain devices due to high frequency of calling the method.

### Features

- The SDK now automatically propagates the trace-context to the native layer. This allows to connect errors on different layers of the application. ([#4137](https://github.com/getsentry/sentry-java/pull/4137))
- Capture OpenTelemetry span events ([#3564](https://github.com/getsentry/sentry-java/pull/3564))
  - OpenTelemetry spans may have exceptions attached to them (`openTelemetrySpan.recordException`). We can now send those to Sentry as errors.
  - Set `capture-open-telemetry-events=true` in `sentry.properties` to enable it
  - Set `sentry.capture-open-telemetry-events=true` in Springs `application.properties` to enable it
  - Set `sentry.captureOpenTelemetryEvents: true` in Springs `application.yml` to enable it

### Behavioural Changes

- Use `java.net.URI` for parsing URLs in `UrlUtils` ([#4210](https://github.com/getsentry/sentry-java/pull/4210))
  - This could affect grouping for issues with messages containing URLs that fall in known corner cases that were handled incorrectly previously (e.g. email in URL path)

### Internal

- Also use port when checking if a request is made to Sentry DSN ([#4231](https://github.com/getsentry/sentry-java/pull/4231))
  - For our OpenTelemetry integration we check if a span is for a request to Sentry
  - We now also consider the port when performing this check

### Dependencies

- Bump Native SDK from v0.7.20 to v0.8.1 ([#4137](https://github.com/getsentry/sentry-java/pull/4137))
  - [changelog](https://github.com/getsentry/sentry-native/blob/master/CHANGELOG.md#0810)
  - [diff](https://github.com/getsentry/sentry-native/compare/v0.7.20...0.8.1)

## 8.3.0

### Features

- Add HTTP server request headers from OpenTelemetry span attributes to sentry `request` in payload ([#4102](https://github.com/getsentry/sentry-java/pull/4102))
  - You have to explicitly enable each header by adding it to the [OpenTelemetry config](https://opentelemetry.io/docs/zero-code/java/agent/instrumentation/http/#capturing-http-request-and-response-headers)
  - Please only enable headers you actually want to send to Sentry. Some may contain sensitive data like PII, cookies, tokens etc.
  - We are no longer adding request/response headers to `contexts/otel/attributes` of the event.
- The `ignoredErrors` option is now configurable via the manifest property `io.sentry.traces.ignored-errors` ([#4178](https://github.com/getsentry/sentry-java/pull/4178))
- A list of active Spring profiles is attached to payloads sent to Sentry (errors, traces, etc.) and displayed in the UI when using our Spring or Spring Boot integrations ([#4147](https://github.com/getsentry/sentry-java/pull/4147))
  - This consists of an empty list when only the default profile is active
- Added `enableTraceIdGeneration` to the AndroidOptions. This allows Hybrid SDKs to "freeze" and control the trace and connect errors on different layers of the application ([4188](https://github.com/getsentry/sentry-java/pull/4188))
- Move to a single NetworkCallback listener to reduce number of IPC calls on Android ([#4164](https://github.com/getsentry/sentry-java/pull/4164))
- Add GraphQL Apollo Kotlin 4 integration ([#4166](https://github.com/getsentry/sentry-java/pull/4166))
- Add support for async dispatch requests to Spring Boot 2 and 3 ([#3983](https://github.com/getsentry/sentry-java/pull/3983))
  - To enable it, please set `sentry.keep-transactions-open-for-async-responses=true` in `application.properties` or `sentry.keepTransactionsOpenForAsyncResponses: true` in `application.yml`
- Add constructor to JUL `SentryHandler` for disabling external config ([#4208](https://github.com/getsentry/sentry-java/pull/4208))

### Fixes

- Filter strings that cannot be parsed as Regex no longer cause an SDK crash ([#4213](https://github.com/getsentry/sentry-java/pull/4213))
  - This was the case e.g. for `ignoredErrors`, `ignoredTransactions` and `ignoredCheckIns`
  - We now simply don't use such strings for Regex matching and only use them for String comparison
- `SentryOptions.setTracePropagationTargets` is no longer marked internal ([#4170](https://github.com/getsentry/sentry-java/pull/4170))
- Session Replay: Fix crash when a navigation breadcrumb does not have "to" destination ([#4185](https://github.com/getsentry/sentry-java/pull/4185))
- Session Replay: Cap video segment duration to maximum 5 minutes to prevent endless video encoding in background ([#4185](https://github.com/getsentry/sentry-java/pull/4185))
- Check `tracePropagationTargets` in OpenTelemetry propagator ([#4191](https://github.com/getsentry/sentry-java/pull/4191))
  - If a URL can be retrieved from OpenTelemetry span attributes, we check it against `tracePropagationTargets` before attaching `sentry-trace` and `baggage` headers to outgoing requests
  - If no URL can be retrieved we always attach the headers
- Fix `ignoredErrors`, `ignoredTransactions` and `ignoredCheckIns` being unset by external options like `sentry.properties` or ENV vars ([#4207](https://github.com/getsentry/sentry-java/pull/4207))
  - Whenever parsing of external options was enabled (`enableExternalConfiguration`), which is the default for many integrations, the values set on `SentryOptions` passed to `Sentry.init` would be lost
  - Even if the value was not set in any external configuration it would still be set to an empty list

### Behavioural Changes

- The class `io.sentry.spring.jakarta.webflux.ReactorUtils` is now deprecated, please use `io.sentry.reactor.SentryReactorUtils` in the new `sentry-reactor` module instead ([#4155](https://github.com/getsentry/sentry-java/pull/4155))
  - The new module will be exposed as an `api` dependency when using `sentry-spring-boot-jakarta` (Spring Boot 3) or `sentry-spring-jakarta` (Spring 6). 
    Therefore, if you're using one of those modules, changing your imports will suffice.

## 8.2.0

### Breaking Changes

- The Kotlin Language version is now set to 1.6 ([#3936](https://github.com/getsentry/sentry-java/pull/3936))

### Features

- Create onCreate and onStart spans for all Activities ([#4025](https://github.com/getsentry/sentry-java/pull/4025))
- Add split apks info to the `App` context ([#3193](https://github.com/getsentry/sentry-java/pull/3193))
- Expose new `withSentryObservableEffect` method overload that accepts `SentryNavigationListener` as a parameter ([#4143](https://github.com/getsentry/sentry-java/pull/4143))
  - This allows sharing the same `SentryNavigationListener` instance across fragments and composables to preserve the trace 
- (Internal) Add API to filter native debug images based on stacktrace addresses ([#4089](https://github.com/getsentry/sentry-java/pull/4089))
- Propagate sampling random value ([#4153](https://github.com/getsentry/sentry-java/pull/4153))
  - The random value used for sampling traces is now sent to Sentry and attached to the `baggage` header on outgoing requests
- Update `sampleRate` that is sent to Sentry and attached to the `baggage` header on outgoing requests ([#4158](https://github.com/getsentry/sentry-java/pull/4158))
  - If the SDK uses its `sampleRate` or `tracesSampler` callback, it now updates the `sampleRate` in Dynamic Sampling Context.

### Fixes

- Log a warning when envelope or items are dropped due to rate limiting ([#4148](https://github.com/getsentry/sentry-java/pull/4148))
- Do not log if `OtelContextScopesStorage` cannot be found ([#4127](https://github.com/getsentry/sentry-java/pull/4127))
  - Previously `java.lang.ClassNotFoundException: io.sentry.opentelemetry.OtelContextScopesStorage` was shown in the log if the class could not be found.
  - This is just a lookup the SDK performs to configure itself. The SDK also works without OpenTelemetry.
- Session Replay: Fix various crashes and issues ([#4135](https://github.com/getsentry/sentry-java/pull/4135))
  - Fix `FileNotFoundException` when trying to read/write `.ongoing_segment` file
  - Fix `IllegalStateException` when registering `onDrawListener`
  - Fix SIGABRT native crashes on Motorola devices when encoding a video
- Mention javadoc and sources for published artifacts in Gradle `.module` metadata ([#3936](https://github.com/getsentry/sentry-java/pull/3936))
- (Jetpack Compose) Modifier.sentryTag now uses Modifier.Node ([#4029](https://github.com/getsentry/sentry-java/pull/4029))
  - This allows Composables that use this modifier to be skippable

### Dependencies

- Bump Native SDK from v0.7.19 to v0.7.20 ([#4128](https://github.com/getsentry/sentry-java/pull/4128))
  - [changelog](https://github.com/getsentry/sentry-native/blob/master/CHANGELOG.md#0720)
  - [diff](https://github.com/getsentry/sentry-native/compare/v0.7.19...0.7.20)
- Bump Gradle from v8.9.0 to v8.12.1 ([#4106](https://github.com/getsentry/sentry-java/pull/4106))
  - [changelog](https://github.com/gradle/gradle/blob/master/CHANGELOG.md#v8121)
  - [diff](https://github.com/gradle/gradle/compare/v8.9.0...v8.12.1)

## 8.1.0

### Features

- Add `options.ignoredErrors` to filter out errors that match a certain String or Regex ([#4083](https://github.com/getsentry/sentry-java/pull/4083))
  - The matching is attempted on `event.message`, `event.formatted`, and `{event.throwable.class.name}: {event.throwable.message}`
  - Can be set in `sentry.properties`, e.g. `ignored-errors=Some error,Another .*`
  - Can be set in environment variables, e.g. `SENTRY_IGNORED_ERRORS=Some error,Another .*`
  - For Spring Boot, it can be set in `application.properties`, e.g. `sentry.ignored-errors=Some error,Another .*`
- Log OpenTelemetry related Sentry config ([#4122](https://github.com/getsentry/sentry-java/pull/4122))

### Fixes

- Avoid logging an error when a float is passed in the manifest ([#4031](https://github.com/getsentry/sentry-java/pull/4031))
- Add `request` details to transactions created through OpenTelemetry ([#4098](https://github.com/getsentry/sentry-java/pull/4098))
  - We now add HTTP request method and URL where Sentry expects it to display it in Sentry UI
- Remove `java.lang.ClassNotFoundException` debug logs when searching for OpenTelemetry marker classes ([#4091](https://github.com/getsentry/sentry-java/pull/4091))
  - There was up to three of these, one for `io.sentry.opentelemetry.agent.AgentMarker`, `io.sentry.opentelemetry.agent.AgentlessMarker` and `io.sentry.opentelemetry.agent.AgentlessSpringMarker`.
  - These were not indicators of something being wrong but rather the SDK looking at what is available at runtime to configure itself accordingly.
- Do not instrument File I/O operations if tracing is disabled ([#4051](https://github.com/getsentry/sentry-java/pull/4051))
- Do not instrument User Interaction multiple times ([#4051](https://github.com/getsentry/sentry-java/pull/4051))
- Speed up view traversal to find touched target in `UserInteractionIntegration` ([#4051](https://github.com/getsentry/sentry-java/pull/4051))
- Reduce IPC/Binder calls performed by the SDK ([#4058](https://github.com/getsentry/sentry-java/pull/4058))

### Behavioural Changes

- Reduce the number of broadcasts the SDK is subscribed for ([#4052](https://github.com/getsentry/sentry-java/pull/4052))
  - Drop `TempSensorBreadcrumbsIntegration`
  - Drop `PhoneStateBreadcrumbsIntegration`
  - Reduce number of broadcasts in `SystemEventsBreadcrumbsIntegration`

Current list of the broadcast events can be found [here](https://github.com/getsentry/sentry-java/blob/9b8dc0a844d10b55ddeddf55d278c0ab0f86421c/sentry-android-core/src/main/java/io/sentry/android/core/SystemEventsBreadcrumbsIntegration.java#L131-L153). If you'd like to subscribe for more events, consider overriding the `SystemEventsBreadcrumbsIntegration` as follows:

```kotlin
SentryAndroid.init(context) { options ->
    options.integrations.removeAll { it is SystemEventsBreadcrumbsIntegration }
    options.integrations.add(SystemEventsBreadcrumbsIntegration(context, SystemEventsBreadcrumbsIntegration.getDefaultActions() + listOf(/* your custom actions */)))
}
```

If you would like to keep some of the default broadcast events as breadcrumbs, consider opening a [GitHub issue](https://github.com/getsentry/sentry-java/issues/new).
- Set mechanism `type` to `suppressed` for suppressed exceptions ([#4125](https://github.com/getsentry/sentry-java/pull/4125))
  - This helps to distinguish an exceptions cause from any suppressed exceptions in the Sentry UI

### Dependencies

- Bump Spring Boot to `3.4.2` ([#4081](https://github.com/getsentry/sentry-java/pull/4081))
- Bump Native SDK from v0.7.14 to v0.7.19 ([#4076](https://github.com/getsentry/sentry-java/pull/4076))
  - [changelog](https://github.com/getsentry/sentry-native/blob/master/CHANGELOG.md#0719)
  - [diff](https://github.com/getsentry/sentry-native/compare/v0.7.14...0.7.19)

## 8.0.0

### Summary

Version 8 of the Sentry Android/Java SDK brings a variety of features and fixes. The most notable changes are:

- `Hub` has been replaced by `Scopes`
- New `Scope` types have been introduced, see "Behavioural Changes" for more details.
- Lifecycle tokens have been introduced to manage `Scope` lifecycle, see "Behavioural Changes" for more details.
- Bumping `minSdk` level to 21 (Android 5.0)
- Our `sentry-opentelemetry-agent` has been improved and now works in combination with the rest of Sentry. You may now combine OpenTelemetry and Sentry for instrumenting your application.
    - You may now use both OpenTelemetry SDK and Sentry SDK to capture transactions and spans. They can also be mixed and end up on the same transaction.
    - OpenTelemetry extends the Sentry SDK by adding spans for numerous integrations, like Ktor, Vert.x and MongoDB. Please check [the OpenTelemetry GitHub repository](https://github.com/open-telemetry/opentelemetry-java-instrumentation/tree/main/instrumentation) for a full list.
    - OpenTelemetry allows propagating trace information from and to additional libraries, that Sentry did not support before, for example gRPC.
    - OpenTelemetry also has broader support for propagating the Sentry `Scopes` through reactive libraries like RxJava.
- The SDK is now compatible with Spring Boot 3.4
- We now support GraphQL v22 (`sentry-graphql-22`)
- Metrics have been removed

Please take a look at [our migration guide in docs](https://docs.sentry.io/platforms/java/migration/7.x-to-8.0).

### Sentry Self-hosted Compatibility

This SDK version is compatible with a self-hosted version of Sentry `22.12.0` or higher. If you are using an older version of [self-hosted Sentry](https://develop.sentry.dev/self-hosted/) (aka onpremise), you will need to [upgrade](https://develop.sentry.dev/self-hosted/releases/). If you're using `sentry.io` no action is required.

### Breaking Changes

- The Android minSdk level for all Android modules is now 21 ([#3852](https://github.com/getsentry/sentry-java/pull/3852))
- The minSdk level for sentry-android-ndk changed from 19 to 21 ([#3851](https://github.com/getsentry/sentry-java/pull/3851))
- Throw IllegalArgumentException when calling Sentry.init on Android ([#3596](https://github.com/getsentry/sentry-java/pull/3596))
- Metrics have been removed from the SDK ([#3774](https://github.com/getsentry/sentry-java/pull/3774))
    - Metrics will return but we don't know in what exact form yet
- `enableTracing` option (a.k.a `enable-tracing`) has been removed from the SDK ([#3776](https://github.com/getsentry/sentry-java/pull/3776))
    - Please set `tracesSampleRate` to a value >= 0.0 for enabling performance instead. The default value is `null` which means performance is disabled.
- Replace `synchronized` methods and blocks with `ReentrantLock` (`AutoClosableReentrantLock`) ([#3715](https://github.com/getsentry/sentry-java/pull/3715))
    - If you are subclassing any Sentry classes, please check if the parent class used `synchronized` before. Please make sure to use the same lock object as the parent class in that case.
- `traceOrigins` option (`io.sentry.traces.tracing-origins` in manifest) has been removed, please use `tracePropagationTargets` (`io.sentry.traces.trace-propagation-targets` in manifest`) instead ([#3780](https://github.com/getsentry/sentry-java/pull/3780))
- `profilingEnabled` option (`io.sentry.traces.profiling.enable` in manifest) has been removed, please use `profilesSampleRate` (`io.sentry.traces.profiling.sample-rate` instead) instead ([#3780](https://github.com/getsentry/sentry-java/pull/3780))
- `shutdownTimeout` option has been removed, please use `shutdownTimeoutMillis` instead ([#3780](https://github.com/getsentry/sentry-java/pull/3780))
- `profilingTracesIntervalMillis` option for Android has been removed ([#3780](https://github.com/getsentry/sentry-java/pull/3780))
- `io.sentry.session-tracking.enable` manifest option has been removed ([#3780](https://github.com/getsentry/sentry-java/pull/3780))
- `Sentry.traceHeaders()` method has been removed, please use `Sentry.getTraceparent()` instead ([#3718](https://github.com/getsentry/sentry-java/pull/3718))
- `Sentry.reportFullDisplayed()` method has been removed, please use `Sentry.reportFullyDisplayed()` instead ([#3717](https://github.com/getsentry/sentry-java/pull/3717))
- `User.other` has been removed, please use `data` instead ([#3780](https://github.com/getsentry/sentry-java/pull/3780))
- `SdkVersion.getIntegrations()` has been removed, please use `getIntegrationSet` instead ([#3780](https://github.com/getsentry/sentry-java/pull/3780))
- `SdkVersion.getPackages()` has been removed, please use `getPackageSet()` instead ([#3780](https://github.com/getsentry/sentry-java/pull/3780))
- `Device.language` has been removed, please use `locale` instead ([#3780](https://github.com/getsentry/sentry-java/pull/3780))
- `TraceContext.user` and `TraceContextUser` class have been removed, please use `userId` on `TraceContext` instead ([#3780](https://github.com/getsentry/sentry-java/pull/3780))
- `TransactionContext.fromSentryTrace()` has been removed, please use `Sentry.continueTrace()` instead ([#3780](https://github.com/getsentry/sentry-java/pull/3780))
- `SentryDataFetcherExceptionHandler` has been removed, please use `SentryGenericDataFetcherExceptionHandler` in combination with `SentryInstrumentation` instead ([#3780](https://github.com/getsentry/sentry-java/pull/3780))
- `sentry-android-okhttp` has been removed in favor of `sentry-okhttp`, removing android dependency from the module ([#3510](https://github.com/getsentry/sentry-java/pull/3510))
- `Contexts` no longer extends `ConcurrentHashMap`, instead we offer a selected set of methods.
- User segment has been removed ([#3512](https://github.com/getsentry/sentry-java/pull/3512))
- One of the `AndroidTransactionProfiler` constructors has been removed, please use a different one ([#3780](https://github.com/getsentry/sentry-java/pull/3780))
- Use String instead of UUID for SessionId ([#3834](https://github.com/getsentry/sentry-java/pull/3834))
    - The `Session` constructor now takes a `String` instead of a `UUID` for the `sessionId` parameter.
    - `Session.getSessionId()` now returns a `String` instead of a `UUID`.
- All status codes below 400 are now mapped to `SpanStatus.OK` ([#3869](https://github.com/getsentry/sentry-java/pull/3869))
- Change OkHttp sub-spans to span attributes ([#3556](https://github.com/getsentry/sentry-java/pull/3556))
    - This will reduce the number of spans created by the SDK
- `instrumenter` option should no longer be needed as our new OpenTelemetry integration now works in combination with the rest of Sentry

### Behavioural Changes

- We're introducing some new `Scope` types in the SDK, allowing for better control over what data is attached where. Previously there was a stack of scopes that was pushed and popped. Instead we now fork scopes for a given lifecycle and then restore the previous scopes. Since `Hub` is gone, it is also never cloned anymore. Separation of data now happens through the different scope types while making it easier to manipulate exactly what you need without having to attach data at the right time to have it apply where wanted.
    - Global scope is attached to all events created by the SDK. It can also be modified before `Sentry.init` has been called. It can be manipulated using `Sentry.configureScope(ScopeType.GLOBAL, (scope) -> { ... })`.
    - Isolation scope can be used e.g. to attach data to all events that come up while handling an incoming request. It can also be used for other isolation purposes. It can be manipulated using `Sentry.configureScope(ScopeType.ISOLATION, (scope) -> { ... })`. The SDK automatically forks isolation scope in certain cases like incoming requests, CRON jobs, Spring `@Async` and more.
    - Current scope is forked often and data added to it is only added to events that are created while this scope is active. Data is also passed on to newly forked child scopes but not to parents. It can be manipulated using `Sentry.configureScope(ScopeType.CURRENT, (scope) -> { ... })`.
- `Sentry.popScope` has been deprecated, please call `.close()` on the token returned by `Sentry.pushScope` instead or use it in a way described in more detail in [our migration guide](https://docs.sentry.io/platforms/java/migration/7.x-to-8.0).
- We have chosen a default scope that is used for `Sentry.configureScope()` as well as API like `Sentry.setTag()`
    - For Android the type defaults to `CURRENT` scope
    - For Backend and other JVM applicatons it defaults to `ISOLATION` scope
- Event processors on `Scope` can now be ordered by overriding the `getOrder` method on implementations of `EventProcessor`. NOTE: This order only applies to event processors on `Scope` but not `SentryOptions` at the moment. Feel free to request this if you need it.
- `Hub` is deprecated in favor of `Scopes`, alongside some `Hub` relevant APIs. More details can be found in [our migration guide](https://docs.sentry.io/platforms/java/migration/7.x-to-8.0).
- Send file name and path only if `isSendDefaultPii` is `true` ([#3919](https://github.com/getsentry/sentry-java/pull/3919))
- (Android) Enable Performance V2 by default ([#3824](https://github.com/getsentry/sentry-java/pull/3824))
    - With this change cold app start spans will include spans for ContentProviders, Application and Activity load.
- (Android) Replace thread id with kernel thread id in span data ([#3706](https://github.com/getsentry/sentry-java/pull/3706))
- (Android) The JNI layer for sentry-native has now been moved from sentry-java to sentry-native ([#3189](https://github.com/getsentry/sentry-java/pull/3189))
    - This now includes prefab support for sentry-native, allowing you to link and access the sentry-native API within your native app code
    - Checkout the `sentry-samples/sentry-samples-android` example on how to configure CMake and consume `sentry.h`
- The user ip-address is now only set to `"{{auto}}"` if `sendDefaultPii` is enabled ([#4072](https://github.com/getsentry/sentry-java/pull/4072))
  - This change gives you control over IP address collection directly on the client

### Features

- The SDK is now compatible with Spring Boot 3.4 ([#3939](https://github.com/getsentry/sentry-java/pull/3939))
- Our `sentry-opentelemetry-agent` has been completely reworked and now plays nicely with the rest of the Java SDK
    - You may also want to give this new agent a try even if you haven't used OpenTelemetry (with Sentry) before. It offers support for [many more libraries and frameworks](https://github.com/open-telemetry/opentelemetry-java-instrumentation/blob/main/docs/supported-libraries.md), improving on our trace propagation, `Scopes` (used to be `Hub`) propagation as well as performance instrumentation (i.e. more spans).
    - If you are using a framework we did not support before and currently resort to manual instrumentation, please give the agent a try. See [here for a list of supported libraries, frameworks and application servers](https://github.com/open-telemetry/opentelemetry-java-instrumentation/blob/main/docs/supported-libraries.md).
    - Please see [Java SDK docs](https://docs.sentry.io/platforms/java/tracing/instrumentation/opentelemetry/) for more details on how to set up the agent. Please make sure to select the correct SDK from the dropdown on the left side of the docs.
    - What's new about the Agent
        - When the OpenTelemetry Agent is used, Sentry API creates OpenTelemetry spans under the hood, handing back a wrapper object which bridges the gap between traditional Sentry API and OpenTelemetry. We might be replacing some of the Sentry performance API in the future.
            - This is achieved by configuring the SDK to use `OtelSpanFactory` instead of `DefaultSpanFactory` which is done automatically by the auto init of the Java Agent.
        - OpenTelemetry spans are now only turned into Sentry spans when they are finished so they can be sent to the Sentry server.
        - Now registers an OpenTelemetry `Sampler` which uses Sentry sampling configuration
        - Other Performance integrations automatically stop creating spans to avoid duplicate spans
        - The Sentry SDK now makes use of OpenTelemetry `Context` for storing Sentry `Scopes` (which is similar to what used to be called `Hub`) and thus relies on OpenTelemetry for `Context` propagation.
        - Classes used for the previous version of our OpenTelemetry support have been deprecated but can still be used manually. We're not planning to keep the old agent around in favor of less complexity in the SDK.
- Add `sentry-opentelemetry-agentless-spring` module ([#4000](https://github.com/getsentry/sentry-java/pull/4000))
    - This module can be added as a dependency when using Sentry with OpenTelemetry and Spring Boot but don't want to use our Agent. It takes care of configuring OpenTelemetry for use with Sentry.
    - You may want to set `OTEL_LOGS_EXPORTER=none;OTEL_METRICS_EXPORTER=none;OTEL_TRACES_EXPORTER=none` env vars to not have the log flooded with error messages regarding OpenTelemetry features we don't use.
- Add `sentry-opentelemetry-agentless` module ([#3961](https://github.com/getsentry/sentry-java/pull/3961))
    - This module can be added as a dependency when using Sentry with OpenTelemetry but don't want to use our Agent. It takes care of configuring OpenTelemetry for use with Sentry.
    - To enable the auto configuration of it, please set `-Dotel.java.global-autoconfigure.enabled=true` on the `java` command, when starting your application.
    - You may also want to set `OTEL_LOGS_EXPORTER=none;OTEL_METRICS_EXPORTER=none;OTEL_TRACES_EXPORTER=none` env vars to not have the log flooded with error messages regarding OpenTelemetry features we don't use.
- `OpenTelemetryUtil.applyOpenTelemetryOptions` now takes an enum instead of a boolean for its mode
- Add `openTelemetryMode` option ([#3994](https://github.com/getsentry/sentry-java/pull/3994))
    - It defaults to `AUTO` meaning the SDK will figure out how to best configure itself for use with OpenTelemetry
    - Use of OpenTelemetry can also be disabled completely by setting it to `OFF` ([#3995](https://github.com/getsentry/sentry-java/pull/3995))
        - In this case even if OpenTelemetry is present, the Sentry SDK will not use it
    - Use `AGENT` when using `sentry-opentelemetry-agent`
    - Use `AGENTLESS` when using `sentry-opentelemetry-agentless`
    - Use `AGENTLESS_SPRING` when using `sentry-opentelemetry-agentless-spring`
- Add `ignoredTransactions` option to filter out transactions by name ([#3871](https://github.com/getsentry/sentry-java/pull/3871))
    - can be used via ENV vars, e.g. `SENTRY_IGNORED_TRANSACTIONS=POST /person/,GET /pers.*`
    - can also be set in options directly, e.g. `options.setIgnoredTransactions(...)`
    - can also be set in `sentry.properties`, e.g. `ignored-transactions=POST /person/,GET /pers.*`
    - can also be set in Spring config `application.properties`, e.g. `sentry.ignored-transactions=POST /person/,GET /pers.*`
- Add `scopeBindingMode` to `SpanOptions` ([#4004](https://github.com/getsentry/sentry-java/pull/4004))
    - This setting only affects the SDK when used with OpenTelemetry.
    - Defaults to `AUTO` meaning the SDK will decide whether the span should be bound to the current scope. It will not bind transactions to scope using `AUTO`, it will only bind spans where the parent span is on the current scope.
    - `ON` sets the new span on the current scope.
    - `OFF` does not set the new span on the scope.
- Add `ignoredSpanOrigins` option for ignoring spans coming from certain integrations
    - We pre-configure this to ignore Performance instrumentation for Spring and other integrations when using our OpenTelemetry Agent to avoid duplicate spans
- Support `graphql-java` v22 via a new module `sentry-graphql-22` ([#3740](https://github.com/getsentry/sentry-java/pull/3740))
    - If you are using `graphql-java` v21 or earlier, you can use the `sentry-graphql` module
    - For `graphql-java` v22 and newer please use the `sentry-graphql-22` module
- We now provide a `SentryInstrumenter` bean directly for Spring (Boot) if there is none yet instead of using `GraphQlSourceBuilderCustomizer` to add the instrumentation ([#3744](https://github.com/getsentry/sentry-java/pull/3744))
    - It is now also possible to provide a bean of type `SentryGraphqlInstrumentation.BeforeSpanCallback` which is then used by `SentryInstrumenter`
- Add data fetching environment hint to breadcrumb for GraphQL (#3413) ([#3431](https://github.com/getsentry/sentry-java/pull/3431))
- Report exceptions returned by Throwable.getSuppressed() to Sentry as exception groups ([#3396] https://github.com/getsentry/sentry-java/pull/3396)
  - Any suppressed exceptions are added to the issue details page in Sentry, the same way any cause is.
  - We are planning to improve how we visualize suppressed exceptions. See https://github.com/getsentry/sentry-java/issues/4059
- Enable `ThreadLocalAccessor` for Spring Boot 3 WebFlux by default ([#4023](https://github.com/getsentry/sentry-java/pull/4023))
- Allow passing `environment` to `CheckinUtils.withCheckIn` ([3889](https://github.com/getsentry/sentry-java/pull/3889))
- Add `globalHubMode` to options ([#3805](https://github.com/getsentry/sentry-java/pull/3805))
    - `globalHubMode` used to only be a param on `Sentry.init`. To make it easier to be used in e.g. Desktop environments, we now additionally added it as an option on SentryOptions that can also be set via `sentry.properties`.
    - If both the param on `Sentry.init` and the option are set, the option will win. By default the option is set to `null` meaning whatever is passed to `Sentry.init` takes effect.
- Lazy uuid generation for SentryId and SpanId ([#3770](https://github.com/getsentry/sentry-java/pull/3770))
- Faster generation of Sentry and Span IDs ([#3818](https://github.com/getsentry/sentry-java/pull/3818))
    - Uses faster implementation to convert UUID to SentryID String
    - Uses faster Random implementation to generate UUIDs
- Android 15: Add support for 16KB page sizes ([#3851](https://github.com/getsentry/sentry-java/pull/3851))
    - See https://developer.android.com/guide/practices/page-sizes for more details
- Add init priority settings ([#3674](https://github.com/getsentry/sentry-java/pull/3674))
    - You may now set `forceInit=true` (`force-init` for `.properties` files) to ensure a call to Sentry.init / SentryAndroid.init takes effect
- Add force init option to Android Manifest ([#3675](https://github.com/getsentry/sentry-java/pull/3675))
    - Use `<meta-data android:name="io.sentry.force-init" android:value="true" />` to ensure Sentry Android auto init is not easily overwritten
- Attach request body for `application/x-www-form-urlencoded` requests in Spring ([#3731](https://github.com/getsentry/sentry-java/pull/3731))
    - Previously request body was only attached for `application/json` requests
- Set breadcrumb level based on http status ([#3771](https://github.com/getsentry/sentry-java/pull/3771))
- Emit transaction.data inside contexts.trace.data ([#3735](https://github.com/getsentry/sentry-java/pull/3735))
    - Also does not emit `transaction.data` in `extras` anymore
- Add a sample for showcasing Sentry with OpenTelemetry for Spring Boot 3 with our Java agent (`sentry-samples-spring-boot-jakarta-opentelemetry`) ([#3856](https://github.com/getsentry/sentry-java/pull/3828))
- Add a sample for showcasing Sentry with OpenTelemetry for Spring Boot 3 without our Java agent (`sentry-samples-spring-boot-jakarta-opentelemetry-noagent`) ([#3856](https://github.com/getsentry/sentry-java/pull/3856))
- Add a sample for showcasing Sentry with OpenTelemetry (`sentry-samples-console-opentelemetry-noagent`) ([#3856](https://github.com/getsentry/sentry-java/pull/3862))

### Fixes

- Fix incoming defer sampling decision `sentry-trace` header ([#3942](https://github.com/getsentry/sentry-java/pull/3942))
    - A `sentry-trace` header that only contains trace ID and span ID but no sampled flag (`-1`, `-0` suffix) means the receiving system can make its own sampling decision
    - When generating `sentry-trace` header from `PropagationContext` we now copy the `sampled` flag.
    - In `TransactionContext.fromPropagationContext` when there is no parent sampling decision, keep the decision `null` so a new sampling decision is made instead of defaulting to `false`
- Fix order of calling `close` on previous Sentry instance when re-initializing ([#3750](https://github.com/getsentry/sentry-java/pull/3750))
    - Previously some parts of Sentry were immediately closed after re-init that should have stayed open and some parts of the previous init were never closed
- All status codes below 400 are now mapped to `SpanStatus.OK` ([#3869](https://github.com/getsentry/sentry-java/pull/3869))
- Improve ignored check performance ([#3992](https://github.com/getsentry/sentry-java/pull/3992))
    - Checking if a span origin, a transaction or a checkIn should be ignored is now faster
- Cache requests for Spring using Springs `ContentCachingRequestWrapper` instead of our own Wrapper to also cache parameters ([#3641](https://github.com/getsentry/sentry-java/pull/3641))
    - Previously only the body was cached which could lead to problems in the FilterChain as Request parameters were not available
- Close backpressure monitor on SDK shutdown ([#3998](https://github.com/getsentry/sentry-java/pull/3998))
    - Due to the backpressure monitor rescheduling a task to run every 10s, it very likely caused shutdown to wait the full `shutdownTimeoutMillis` (defaulting to 2s) instead of being able to terminate immediately
- Let OpenTelemetry auto instrumentation handle extracting and injecting tracing information if present ([#3953](https://github.com/getsentry/sentry-java/pull/3953))
    - Our integrations no longer call `.continueTrace` and also do not inject tracing headers if the integration has been added to `ignoredSpanOrigins`
- Fix testTag not working for Jetpack Compose user interaction tracking ([#3878](https://github.com/getsentry/sentry-java/pull/3878))
- Mark `DiskFlushNotification` hint flushed when rate limited ([#3892](https://github.com/getsentry/sentry-java/pull/3892))
    - Our `UncaughtExceptionHandlerIntegration` waited for the full flush timeout duration (default 15s) when rate limited.
- Do not replace `op` with auto generated content for OpenTelemetry spans with span kind `INTERNAL` ([#3906](https://github.com/getsentry/sentry-java/pull/3906))
- Add `enable-spotlight` and `spotlight-connection-url` to external options and check if spotlight is enabled when deciding whether to inspect an OpenTelemetry span for connecting to splotlight ([#3709](https://github.com/getsentry/sentry-java/pull/3709))
- Trace context on `Contexts.setTrace` has been marked `@NotNull` ([#3721](https://github.com/getsentry/sentry-java/pull/3721))
    - Setting it to `null` would cause an exception.
    - Transactions are dropped if trace context is missing
- Remove internal annotation on `SpanOptions` ([#3722](https://github.com/getsentry/sentry-java/pull/3722))
- `SentryLogbackInitializer` is now public ([#3723](https://github.com/getsentry/sentry-java/pull/3723))
- Parse and use `send-default-pii` and `max-request-body-size` from `sentry.properties` ([#3534](https://github.com/getsentry/sentry-java/pull/3534))
- `TracesSampler` is now only created once in `SentryOptions` instead of creating a new one for every `Hub` (which is now `Scopes`). This means we're now creating fewer `SecureRandom` instances.

### Internal

- Make `SentryClient` constructor public ([#4045](https://github.com/getsentry/sentry-java/pull/4045))
- Warm starts cleanup ([#3954](https://github.com/getsentry/sentry-java/pull/3954))

### Changes in pre-releases

These changes have been made during development of `8.0.0`. You may skip this section. We just put it here for sake of completeness.

- Extract OpenTelemetry `URL_PATH` span attribute into description ([#3933](https://github.com/getsentry/sentry-java/pull/3933))
- Replace OpenTelemetry `ContextStorage` wrapper with `ContextStorageProvider` ([#3938](https://github.com/getsentry/sentry-java/pull/3938))
    - The wrapper had to be put in place before any call to `Context` whereas `ContextStorageProvider` is automatically invoked at the correct time.
- Send `otel.kind` to Sentry ([#3907](https://github.com/getsentry/sentry-java/pull/3907))
- Spring Boot now automatically detects if OpenTelemetry is available and makes use of it ([#3846](https://github.com/getsentry/sentry-java/pull/3846))
    - This is only enabled if there is no OpenTelemetry agent available
    - We prefer to use the OpenTelemetry agent as it offers more auto instrumentation
    - In some cases the OpenTelemetry agent cannot be used, please see https://opentelemetry.io/docs/zero-code/java/spring-boot-starter/ for more details on when to prefer the Agent and when the Spring Boot starter makes more sense.
    - In this mode the SDK makes use of the `OpenTelemetry` bean that is created by `opentelemetry-spring-boot-starter` instead of `GlobalOpenTelemetry`
- Spring Boot now automatically detects our OpenTelemetry agent if its auto init is disabled ([#3848](https://github.com/getsentry/sentry-java/pull/3848))
    - This means Spring Boot config mechanisms can now be combined with our OpenTelemetry agent
    - The `sentry-opentelemetry-extra` module has been removed again, most classes have been moved to `sentry-opentelemetry-bootstrap` which is loaded into the bootstrap classloader (i.e. `null`) when our Java agent is used. The rest has been moved into `sentry-opentelemetry-agentcustomization` and is loaded into the agent classloader when our Java agent is used.
    - The `sentry-opentelemetry-bootstrap` and `sentry-opentelemetry-agentcustomization` modules can be used without the agent as well, in which case all classes are loaded into the application classloader. Check out our `sentry-samples-spring-boot-jakarta-opentelemetry-noagent` sample.
    - In this mode the SDK makes use of `GlobalOpenTelemetry`
- Automatically set span factory based on presence of OpenTelemetry ([#3858](https://github.com/getsentry/sentry-java/pull/3858))
    - `SentrySpanFactoryHolder` has been removed as it is no longer required.

- Replace deprecated `SimpleInstrumentation` with `SimplePerformantInstrumentation` for graphql 22 ([#3974](https://github.com/getsentry/sentry-java/pull/3974))
- We now hold a strong reference to the underlying OpenTelemetry span when it is created through Sentry API ([#3997](https://github.com/getsentry/sentry-java/pull/3997))
    - This keeps it from being garbage collected too early
- Defer sampling decision by setting `sampled` to `null` in `PropagationContext` when using OpenTelemetry in case of an incoming defer sampling `sentry-trace` header. ([#3945](https://github.com/getsentry/sentry-java/pull/3945))
- Build `PropagationContext` from `SamplingDecision` made by `SentrySampler` instead of parsing headers and potentially ignoring a sampling decision in case a `sentry-trace` header comes in with deferred sampling decision. ([#3947](https://github.com/getsentry/sentry-java/pull/3947))
- The Sentry OpenTelemetry Java agent now makes sure Sentry `Scopes` storage is initialized even if the agents auto init is disabled ([#3848](https://github.com/getsentry/sentry-java/pull/3848))
    - This is required for all integrations to work together with our OpenTelemetry Java agent if its auto init has been disabled and the SDKs init should be used instead.
- Fix `startChild` for span that is not in current OpenTelemetry `Context` ([#3862](https://github.com/getsentry/sentry-java/pull/3862))
    - Starting a child span from a transaction that wasn't in the current `Context` lead to multiple transactions being created (one for the transaction and another per span created).
- Add `auto.graphql.graphql22` to ignored span origins when using OpenTelemetry ([#3828](https://github.com/getsentry/sentry-java/pull/3828))
- Use OpenTelemetry span name as fallback for transaction name ([#3557](https://github.com/getsentry/sentry-java/pull/3557))
    - In certain cases we were sending transactions as "<unlabeled transaction>" when using OpenTelemetry
- Add OpenTelemetry span data to Sentry span ([#3593](https://github.com/getsentry/sentry-java/pull/3593))
- No longer selectively copy OpenTelemetry attributes to Sentry spans / transactions `data` ([#3663](https://github.com/getsentry/sentry-java/pull/3663))
- Remove `PROCESS_COMMAND_ARGS` (`process.command_args`) OpenTelemetry span attribute as it can be very large ([#3664](https://github.com/getsentry/sentry-java/pull/3664))
- Use RECORD_ONLY sampling decision if performance is disabled ([#3659](https://github.com/getsentry/sentry-java/pull/3659))
    - Also fix check whether Performance is enabled when making a sampling decision in the OpenTelemetry sampler
- Sentry OpenTelemetry Java Agent now sets Instrumenter to SENTRY (used to be OTEL) ([#3697](https://github.com/getsentry/sentry-java/pull/3697))
- Set span origin in `ActivityLifecycleIntegration` on span options instead of after creating the span / transaction ([#3702](https://github.com/getsentry/sentry-java/pull/3702))
    - This allows spans to be filtered by span origin on creation
- Honor ignored span origins in `SentryTracer.startChild` ([#3704](https://github.com/getsentry/sentry-java/pull/3704))
- Use span id of remote parent ([#3548](https://github.com/getsentry/sentry-java/pull/3548))
    - Traces were broken because on an incoming request, OtelSentrySpanProcessor did not set the parentSpanId on the span correctly. Traces were not referencing the actual parent span but some other (random) span ID which the server doesn't know.
- Attach active span to scope when using OpenTelemetry ([#3549](https://github.com/getsentry/sentry-java/pull/3549))
    - Errors weren't linked to traces correctly due to parts of the SDK not knowing the current span
- Record dropped spans in client report when sampling out OpenTelemetry spans ([#3552](https://github.com/getsentry/sentry-java/pull/3552))
- Retrieve the correct current span from `Scope`/`Scopes` when using OpenTelemetry ([#3554](https://github.com/getsentry/sentry-java/pull/3554))
- Support spans that are split into multiple batches ([#3539](https://github.com/getsentry/sentry-java/pull/3539))
    - When spans belonging to a single transaction were split into multiple batches for SpanExporter, we did not add all spans because the isSpanTooOld check wasn't inverted.
- Partially fix bootstrap class loading ([#3543](https://github.com/getsentry/sentry-java/pull/3543))
    - There was a problem with two separate Sentry `Scopes` being active inside each OpenTelemetry `Context` due to using context keys from more than one class loader.
- The Spring Boot 3 WebFlux sample now uses our GraphQL v22 integration ([#3828](https://github.com/getsentry/sentry-java/pull/3828))
- Do not ignore certain span origins for OpenTelemetry without agent ([#3856](https://github.com/getsentry/sentry-java/pull/3856))
- `span.startChild` now uses `.makeCurrent()` by default ([#3544](https://github.com/getsentry/sentry-java/pull/3544))
    - This caused an issue where the span tree wasn't correct because some spans were not added to their direct parent
- Do not set the exception group marker when there is a suppressed exception ([#4056](https://github.com/getsentry/sentry-java/pull/4056))
    - Due to how grouping works in Sentry currently sometimes the suppressed exception is treated as the main exception. This change ensures we keep using the main exception and not change how grouping works.
    - As a consequence the list of exceptions in the group on top of an issue is no longer shown in Sentry UI.
    - We are planning to improve this in the future but opted for this fix first.

### Dependencies

- Bump Native SDK from v0.7.0 to v0.7.17 ([#3441](https://github.com/getsentry/sentry-java/pull/3189)) ([#3851](https://github.com/getsentry/sentry-java/pull/3851)) ([#3914](https://github.com/getsentry/sentry-java/pull/3914)) ([#4003](https://github.com/getsentry/sentry-java/pull/4003))
    - [changelog](https://github.com/getsentry/sentry-native/blob/master/CHANGELOG.md#0717)
    - [diff](https://github.com/getsentry/sentry-native/compare/0.7.0...0.7.17)
- Bump OpenTelemetry to 1.44.1, OpenTelemetry Java Agent to 2.10.0 and Semantic Conventions to 1.28.0 ([#3668](https://github.com/getsentry/sentry-java/pull/3668)) ([#3935](https://github.com/getsentry/sentry-java/pull/3935))

### Migration Guide / Deprecations

Please take a look at [our migration guide in docs](https://docs.sentry.io/platforms/java/migration/7.x-to-8.0).

- `Hub` has been deprecated, we're replacing the following:
    - `IHub` has been replaced by `IScopes`, however you should be able to simply pass `IHub` instances to code expecting `IScopes`, allowing for an easier migration.
    - `HubAdapter.getInstance()` has been replaced by `ScopesAdapter.getInstance()`
    - The `.clone()` method on `IHub`/`IScopes` has been deprecated, please use `.pushScope()` or `.pushIsolationScope()` instead
    - Some internal methods like `.getCurrentHub()` and `.setCurrentHub()` have also been replaced.
- `Sentry.popScope` has been replaced by calling `.close()` on the token returned by `Sentry.pushScope()` and `Sentry.pushIsolationScope()`. The token can also be used in a `try` block like this:

```
try (final @NotNull ISentryLifecycleToken ignored = Sentry.pushScope()) {
  // this block has its separate current scope
}
```

as well as:


```
try (final @NotNull ISentryLifecycleToken ignored = Sentry.pushIsolationScope()) {
  // this block has its separate isolation scope
}
```
- Classes used by our previous OpenTelemetry integration have been deprecated (`SentrySpanProcessor`, `SentryPropagator`, `OpenTelemetryLinkErrorEventProcessor`). Please take a look at [docs](https://docs.sentry.io/platforms/java/tracing/instrumentation/opentelemetry/) on how to setup OpenTelemetry in v8.

You may also use `LifecycleHelper.close(token)`, e.g. in case you need to pass the token around for closing later.


### Changes from `rc.4`

If you have been using `8.0.0-rc.4` of the Java SDK, here's the new changes that have been included in the `8.0.0` release:

- Make `SentryClient` constructor public ([#4045](https://github.com/getsentry/sentry-java/pull/4045))
- The user ip-address is now only set to `"{{auto}}"` if sendDefaultPii is enabled ([#4072](https://github.com/getsentry/sentry-java/pull/4072))
    - This change gives you control over IP address collection directly on the client
- Do not set the exception group marker when there is a suppressed exception ([#4056](https://github.com/getsentry/sentry-java/pull/4056))
    - Due to how grouping works in Sentry currently sometimes the suppressed exception is treated as the main exception. This change ensures we keep using the main exception and not change how grouping works.
    - As a consequence the list of exceptions in the group on top of an issue is no longer shown in Sentry UI.
    - We are planning to improve this in the future but opted for this fix first.
- Fix swallow NDK loadLibrary errors ([#4082](https://github.com/getsentry/sentry-java/pull/4082))

## 7.22.5

### Fixes

- Session Replay: Change bitmap config to `ARGB_8888` for screenshots ([#4282](https://github.com/getsentry/sentry-java/pull/4282))

## 7.22.4

### Fixes

- Session Replay: Fix crash when a navigation breadcrumb does not have "to" destination ([#4185](https://github.com/getsentry/sentry-java/pull/4185))
- Session Replay: Cap video segment duration to maximum 5 minutes to prevent endless video encoding in background ([#4185](https://github.com/getsentry/sentry-java/pull/4185))
- Avoid logging an error when a float is passed in the manifest ([#4266](https://github.com/getsentry/sentry-java/pull/4266))

## 7.22.3

### Fixes

- Reduce excessive CPU usage when serializing breadcrumbs to disk for ANRs ([#4181](https://github.com/getsentry/sentry-java/pull/4181))

## 7.22.2

### Fixes

- Fix AbstractMethodError when using SentryTraced for Jetpack Compose ([#4256](https://github.com/getsentry/sentry-java/pull/4256))

## 7.22.1

### Fixes

- Fix Ensure app start type is set, even when ActivityLifecycleIntegration is not running ([#4216](https://github.com/getsentry/sentry-java/pull/4216))
- Fix properly reset application/content-provider timespans for warm app starts ([#4244](https://github.com/getsentry/sentry-java/pull/4244))

## 7.22.0

### Fixes

- Session Replay: Fix various crashes and issues ([#4135](https://github.com/getsentry/sentry-java/pull/4135))
    - Fix `FileNotFoundException` when trying to read/write `.ongoing_segment` file
    - Fix `IllegalStateException` when registering `onDrawListener`
    - Fix SIGABRT native crashes on Motorola devices when encoding a video
- (Jetpack Compose) Modifier.sentryTag now uses Modifier.Node ([#4029](https://github.com/getsentry/sentry-java/pull/4029))
    - This allows Composables that use this modifier to be skippable

## 7.21.0

### Fixes

- Do not instrument File I/O operations if tracing is disabled ([#4051](https://github.com/getsentry/sentry-java/pull/4051))
- Do not instrument User Interaction multiple times ([#4051](https://github.com/getsentry/sentry-java/pull/4051))
- Speed up view traversal to find touched target in `UserInteractionIntegration` ([#4051](https://github.com/getsentry/sentry-java/pull/4051))
- Reduce IPC/Binder calls performed by the SDK ([#4058](https://github.com/getsentry/sentry-java/pull/4058))

### Behavioural Changes

- (changed in [7.20.1](https://github.com/getsentry/sentry-java/releases/tag/7.20.1)) The user ip-address is now only set to `"{{auto}}"` if sendDefaultPii is enabled ([#4071](https://github.com/getsentry/sentry-java/pull/4071))
    - This change gives you control over IP address collection directly on the client
- Reduce the number of broadcasts the SDK is subscribed for ([#4052](https://github.com/getsentry/sentry-java/pull/4052))
  - Drop `TempSensorBreadcrumbsIntegration`
  - Drop `PhoneStateBreadcrumbsIntegration`
  - Reduce number of broadcasts in `SystemEventsBreadcrumbsIntegration`

Current list of the broadcast events can be found [here](https://github.com/getsentry/sentry-java/blob/9b8dc0a844d10b55ddeddf55d278c0ab0f86421c/sentry-android-core/src/main/java/io/sentry/android/core/SystemEventsBreadcrumbsIntegration.java#L131-L153). If you'd like to subscribe for more events, consider overriding the `SystemEventsBreadcrumbsIntegration` as follows:

```kotlin
SentryAndroid.init(context) { options ->
    options.integrations.removeAll { it is SystemEventsBreadcrumbsIntegration }
    options.integrations.add(SystemEventsBreadcrumbsIntegration(context, SystemEventsBreadcrumbsIntegration.getDefaultActions() + listOf(/* your custom actions */)))
}
```

If you would like to keep some of the default broadcast events as breadcrumbs, consider opening a [GitHub issue](https://github.com/getsentry/sentry-java/issues/new).

## 7.21.0-beta.1

### Fixes

- Do not instrument File I/O operations if tracing is disabled ([#4051](https://github.com/getsentry/sentry-java/pull/4051))
- Do not instrument User Interaction multiple times ([#4051](https://github.com/getsentry/sentry-java/pull/4051))
- Speed up view traversal to find touched target in `UserInteractionIntegration` ([#4051](https://github.com/getsentry/sentry-java/pull/4051))
- Reduce IPC/Binder calls performed by the SDK ([#4058](https://github.com/getsentry/sentry-java/pull/4058))

### Behavioural Changes

- Reduce the number of broadcasts the SDK is subscribed for ([#4052](https://github.com/getsentry/sentry-java/pull/4052))
  - Drop `TempSensorBreadcrumbsIntegration`
  - Drop `PhoneStateBreadcrumbsIntegration`
  - Reduce number of broadcasts in `SystemEventsBreadcrumbsIntegration`

Current list of the broadcast events can be found [here](https://github.com/getsentry/sentry-java/blob/9b8dc0a844d10b55ddeddf55d278c0ab0f86421c/sentry-android-core/src/main/java/io/sentry/android/core/SystemEventsBreadcrumbsIntegration.java#L131-L153). If you'd like to subscribe for more events, consider overriding the `SystemEventsBreadcrumbsIntegration` as follows:

```kotlin
SentryAndroid.init(context) { options ->
    options.integrations.removeAll { it is SystemEventsBreadcrumbsIntegration }
    options.integrations.add(SystemEventsBreadcrumbsIntegration(context, SystemEventsBreadcrumbsIntegration.getDefaultActions() + listOf(/* your custom actions */)))
}
```

If you would like to keep some of the default broadcast events as breadcrumbs, consider opening a [GitHub issue](https://github.com/getsentry/sentry-java/issues/new).

## 7.20.1

### Behavioural Changes

- The user ip-address is now only set to `"{{auto}}"` if sendDefaultPii is enabled ([#4071](https://github.com/getsentry/sentry-java/pull/4071))
    - This change gives you control over IP address collection directly on the client

## 7.20.0

### Features

- Session Replay GA ([#4017](https://github.com/getsentry/sentry-java/pull/4017))

To enable Replay use the `sessionReplay.sessionSampleRate` or `sessionReplay.onErrorSampleRate` options.

  ```kotlin
  import io.sentry.SentryReplayOptions
  import io.sentry.android.core.SentryAndroid

  SentryAndroid.init(context) { options ->
   
    options.sessionReplay.sessionSampleRate = 1.0
    options.sessionReplay.onErrorSampleRate = 1.0
  
    // To change default redaction behavior (defaults to true)
    options.sessionReplay.redactAllImages = true
    options.sessionReplay.redactAllText = true
  
    // To change quality of the recording (defaults to MEDIUM)
    options.sessionReplay.quality = SentryReplayOptions.SentryReplayQuality.MEDIUM // (LOW|MEDIUM|HIGH)
  }
  ```

### Fixes

- Fix warm start detection ([#3937](https://github.com/getsentry/sentry-java/pull/3937))
- Session Replay: Reduce memory allocations, disk space consumption, and payload size ([#4016](https://github.com/getsentry/sentry-java/pull/4016))
- Session Replay: Do not try to encode corrupted frames multiple times ([#4016](https://github.com/getsentry/sentry-java/pull/4016))

### Internal

- Session Replay: Allow overriding `SdkVersion` for replay events ([#4014](https://github.com/getsentry/sentry-java/pull/4014))
- Session Replay: Send replay options as tags ([#4015](https://github.com/getsentry/sentry-java/pull/4015))

### Breaking changes

- Session Replay options were moved from under `experimental` to the main `options` object ([#4017](https://github.com/getsentry/sentry-java/pull/4017))

## 7.19.1

### Fixes

- Change TTFD timeout to 25 seconds ([#3984](https://github.com/getsentry/sentry-java/pull/3984))
- Session Replay: Fix memory leak when masking Compose screens ([#3985](https://github.com/getsentry/sentry-java/pull/3985))
- Session Replay: Fix potential ANRs in `GestureRecorder` ([#4001](https://github.com/getsentry/sentry-java/pull/4001))

### Internal

- Session Replay: Flutter improvements ([#4007](https://github.com/getsentry/sentry-java/pull/4007))

## 7.19.0

### Fixes

- Session Replay: fix various crashes and issues ([#3970](https://github.com/getsentry/sentry-java/pull/3970))
    - Fix `IndexOutOfBoundsException` when tracking window changes
    - Fix `IllegalStateException` when adding/removing draw listener for a dead view
    - Fix `ConcurrentModificationException` when registering window listeners and stopping `WindowRecorder`/`GestureRecorder`
- Add support for setting sentry-native handler_strategy ([#3671](https://github.com/getsentry/sentry-java/pull/3671))

### Dependencies

- Bump Native SDK from v0.7.8 to v0.7.16 ([#3671](https://github.com/getsentry/sentry-java/pull/3671))
    - [changelog](https://github.com/getsentry/sentry-native/blob/master/CHANGELOG.md#0716)
    - [diff](https://github.com/getsentry/sentry-native/compare/0.7.8...0.7.16)

## 7.18.1

### Fixes

- Fix testTag not working for Jetpack Compose user interaction tracking ([#3878](https://github.com/getsentry/sentry-java/pull/3878))

## 7.18.0

### Features

- Android 15: Add support for 16KB page sizes ([#3620](https://github.com/getsentry/sentry-java/pull/3620))
    - See https://developer.android.com/guide/practices/page-sizes for more details
- Session Replay: Add `beforeSendReplay` callback ([#3855](https://github.com/getsentry/sentry-java/pull/3855))
- Session Replay: Add support for masking/unmasking view containers ([#3881](https://github.com/getsentry/sentry-java/pull/3881))

### Fixes

- Avoid collecting normal frames ([#3782](https://github.com/getsentry/sentry-java/pull/3782))
- Ensure android initialization process continues even if options configuration block throws an exception ([#3887](https://github.com/getsentry/sentry-java/pull/3887))
- Do not report parsing ANR error when there are no threads ([#3888](https://github.com/getsentry/sentry-java/pull/3888))
    - This should significantly reduce the number of events with message "Sentry Android SDK failed to parse system thread dump..." reported
- Session Replay: Disable replay in session mode when rate limit is active ([#3854](https://github.com/getsentry/sentry-java/pull/3854))

### Dependencies

- Bump Native SDK from v0.7.2 to v0.7.8 ([#3620](https://github.com/getsentry/sentry-java/pull/3620))
    - [changelog](https://github.com/getsentry/sentry-native/blob/master/CHANGELOG.md#078)
    - [diff](https://github.com/getsentry/sentry-native/compare/0.7.2...0.7.8)

## 7.17.0

### Features

- Add meta option to set the maximum amount of breadcrumbs to be logged. ([#3836](https://github.com/getsentry/sentry-java/pull/3836))
- Use a separate `Random` instance per thread to improve SDK performance ([#3835](https://github.com/getsentry/sentry-java/pull/3835))

### Fixes

- Using MaxBreadcrumb with value 0 no longer crashes. ([#3836](https://github.com/getsentry/sentry-java/pull/3836))
- Accept manifest integer values when requiring floating values ([#3823](https://github.com/getsentry/sentry-java/pull/3823))
- Fix standalone tomcat jndi issue ([#3873](https://github.com/getsentry/sentry-java/pull/3873))
    - Using Sentry Spring Boot on a standalone tomcat caused the following error:
        - Failed to bind properties under 'sentry.parsed-dsn' to io.sentry.Dsn

## 7.16.0

### Features

- Add meta option to attach ANR thread dumps ([#3791](https://github.com/getsentry/sentry-java/pull/3791))

### Fixes

- Cache parsed Dsn ([#3796](https://github.com/getsentry/sentry-java/pull/3796))
- fix invalid profiles when the transaction name is empty ([#3747](https://github.com/getsentry/sentry-java/pull/3747))
- Deprecate `enableTracing` option ([#3777](https://github.com/getsentry/sentry-java/pull/3777))
- Vendor `java.util.Random` and replace `java.security.SecureRandom` usages ([#3783](https://github.com/getsentry/sentry-java/pull/3783))
- Fix potential ANRs due to NDK scope sync ([#3754](https://github.com/getsentry/sentry-java/pull/3754))
- Fix potential ANRs due to NDK System.loadLibrary calls ([#3670](https://github.com/getsentry/sentry-java/pull/3670))
- Fix slow `Log` calls on app startup ([#3793](https://github.com/getsentry/sentry-java/pull/3793))
- Fix slow Integration name parsing ([#3794](https://github.com/getsentry/sentry-java/pull/3794))
- Session Replay: Reduce startup and capture overhead ([#3799](https://github.com/getsentry/sentry-java/pull/3799))
- Load lazy fields on init in the background ([#3803](https://github.com/getsentry/sentry-java/pull/3803))
- Replace setOf with HashSet.add ([#3801](https://github.com/getsentry/sentry-java/pull/3801))

### Breaking changes

- The method `addIntegrationToSdkVersion(Ljava/lang/Class;)V` has been removed from the core (`io.sentry:sentry`) package. Please make sure all of the packages (e.g. `io.sentry:sentry-android-core`, `io.sentry:sentry-android-fragment`, `io.sentry:sentry-okhttp`  and others) are all aligned and using the same version to prevent the `NoSuchMethodError` exception.

## 7.16.0-alpha.1

### Features

- Add meta option to attach ANR thread dumps ([#3791](https://github.com/getsentry/sentry-java/pull/3791))

### Fixes

- Cache parsed Dsn ([#3796](https://github.com/getsentry/sentry-java/pull/3796))
- fix invalid profiles when the transaction name is empty ([#3747](https://github.com/getsentry/sentry-java/pull/3747))
- Deprecate `enableTracing` option ([#3777](https://github.com/getsentry/sentry-java/pull/3777))
- Vendor `java.util.Random` and replace `java.security.SecureRandom` usages ([#3783](https://github.com/getsentry/sentry-java/pull/3783))
- Fix potential ANRs due to NDK scope sync ([#3754](https://github.com/getsentry/sentry-java/pull/3754))
- Fix potential ANRs due to NDK System.loadLibrary calls ([#3670](https://github.com/getsentry/sentry-java/pull/3670))
- Fix slow `Log` calls on app startup ([#3793](https://github.com/getsentry/sentry-java/pull/3793))
- Fix slow Integration name parsing ([#3794](https://github.com/getsentry/sentry-java/pull/3794))
- Session Replay: Reduce startup and capture overhead ([#3799](https://github.com/getsentry/sentry-java/pull/3799))

## 7.15.0

### Features

- Add support for `feedback` envelope header item type ([#3687](https://github.com/getsentry/sentry-java/pull/3687))
- Add breadcrumb.origin field ([#3727](https://github.com/getsentry/sentry-java/pull/3727))
- Session Replay: Add options to selectively mask/unmask views captured in replay. The following options are available: ([#3689](https://github.com/getsentry/sentry-java/pull/3689))
    - `android:tag="sentry-mask|sentry-unmask"` in XML or `view.setTag("sentry-mask|sentry-unmask")` in code tags
        - if you already have a tag set for a view, you can set a tag by id: `<tag android:id="@id/sentry_privacy" android:value="mask|unmask"/>` in XML or `view.setTag(io.sentry.android.replay.R.id.sentry_privacy, "mask|unmask")` in code
    - `view.sentryReplayMask()` or `view.sentryReplayUnmask()` extension functions
    - mask/unmask `View`s of a certain type by adding fully-qualified classname to one of the lists `options.experimental.sessionReplay.addMaskViewClass()` or `options.experimental.sessionReplay.addUnmaskViewClass()`. Note, that all of the view subclasses/subtypes will be masked/unmasked as well
        - For example, (this is already a default behavior) to mask all `TextView`s and their subclasses (`RadioButton`, `EditText`, etc.): `options.experimental.sessionReplay.addMaskViewClass("android.widget.TextView")`
        - If you're using code obfuscation, adjust your proguard-rules accordingly, so your custom view class name is not minified
- Session Replay: Support Jetpack Compose masking ([#3739](https://github.com/getsentry/sentry-java/pull/3739))
  - To selectively mask/unmask @Composables, use `Modifier.sentryReplayMask()` and `Modifier.sentryReplayUnmask()` modifiers
- Session Replay: Mask `WebView`, `VideoView` and `androidx.media3.ui.PlayerView` by default ([#3775](https://github.com/getsentry/sentry-java/pull/3775))

### Fixes

- Avoid stopping appStartProfiler after application creation ([#3630](https://github.com/getsentry/sentry-java/pull/3630))
- Session Replay: Correctly detect dominant color for `TextView`s with Spans ([#3682](https://github.com/getsentry/sentry-java/pull/3682))
- Fix ensure Application Context is used even when SDK is initialized via Activity Context ([#3669](https://github.com/getsentry/sentry-java/pull/3669))
- Fix potential ANRs due to `Calendar.getInstance` usage in Breadcrumbs constructor ([#3736](https://github.com/getsentry/sentry-java/pull/3736))
- Fix potential ANRs due to default integrations ([#3778](https://github.com/getsentry/sentry-java/pull/3778))
- Lazily initialize heavy `SentryOptions` members to avoid ANRs on app start ([#3749](https://github.com/getsentry/sentry-java/pull/3749))

*Breaking changes*:

- `options.experimental.sessionReplay.errorSampleRate` was renamed to `options.experimental.sessionReplay.onErrorSampleRate` ([#3637](https://github.com/getsentry/sentry-java/pull/3637))
- Manifest option `io.sentry.session-replay.error-sample-rate` was renamed to `io.sentry.session-replay.on-error-sample-rate` ([#3637](https://github.com/getsentry/sentry-java/pull/3637))
- Change `redactAllText` and `redactAllImages` to `maskAllText` and `maskAllImages` ([#3741](https://github.com/getsentry/sentry-java/pull/3741))

## 7.14.0

### Features

- Session Replay: Gesture/touch support for Flutter ([#3623](https://github.com/getsentry/sentry-java/pull/3623))

### Fixes

- Fix app start spans missing from Pixel devices ([#3634](https://github.com/getsentry/sentry-java/pull/3634))
- Avoid ArrayIndexOutOfBoundsException on Android cpu data collection ([#3598](https://github.com/getsentry/sentry-java/pull/3598))
- Fix lazy select queries instrumentation ([#3604](https://github.com/getsentry/sentry-java/pull/3604))
- Session Replay: buffer mode improvements ([#3622](https://github.com/getsentry/sentry-java/pull/3622))
  - Align next segment timestamp with the end of the buffered segment when converting from buffer mode to session mode
  - Persist `buffer` replay type for the entire replay when converting from buffer mode to session mode
  - Properly store screen names for `buffer` mode
- Session Replay: fix various crashes and issues ([#3628](https://github.com/getsentry/sentry-java/pull/3628))
  - Fix video not being encoded on Pixel devices
  - Fix SIGABRT native crashes on Xiaomi devices when encoding a video
  - Fix `RejectedExecutionException` when redacting a screenshot
  - Fix `FileNotFoundException` when persisting segment values

### Chores

- Introduce `ReplayShadowMediaCodec` and refactor tests using custom encoder ([#3612](https://github.com/getsentry/sentry-java/pull/3612))

## 7.13.0

### Features

- Session Replay: ([#3565](https://github.com/getsentry/sentry-java/pull/3565)) ([#3609](https://github.com/getsentry/sentry-java/pull/3609))
  - Capture remaining replay segment for ANRs on next app launch
  - Capture remaining replay segment for unhandled crashes on next app launch

### Fixes

- Session Replay: ([#3565](https://github.com/getsentry/sentry-java/pull/3565)) ([#3609](https://github.com/getsentry/sentry-java/pull/3609))
  - Fix stopping replay in `session` mode at 1 hour deadline
  - Never encode full frames for a video segment, only do partial updates. This further reduces size of the replay segment
  - Use propagation context when no active transaction for ANRs

### Dependencies

- Bump Spring Boot to 3.3.2 ([#3541](https://github.com/getsentry/sentry-java/pull/3541))

## 7.12.1

### Fixes

- Check app start spans time and ignore background app starts ([#3550](https://github.com/getsentry/sentry-java/pull/3550))
  - This should eliminate long-lasting App Start transactions

## 7.12.0

### Features

- Session Replay Public Beta ([#3339](https://github.com/getsentry/sentry-java/pull/3339))

  To enable Replay use the `sessionReplay.sessionSampleRate` or `sessionReplay.errorSampleRate` experimental options.

  ```kotlin
  import io.sentry.SentryReplayOptions
  import io.sentry.android.core.SentryAndroid

  SentryAndroid.init(context) { options ->
   
    // Currently under experimental options:
    options.experimental.sessionReplay.sessionSampleRate = 1.0
    options.experimental.sessionReplay.errorSampleRate = 1.0
  
    // To change default redaction behavior (defaults to true)
    options.experimental.sessionReplay.redactAllImages = true
    options.experimental.sessionReplay.redactAllText = true
  
    // To change quality of the recording (defaults to MEDIUM)
    options.experimental.sessionReplay.quality = SentryReplayOptions.SentryReplayQuality.MEDIUM // (LOW|MEDIUM|HIGH)
  }
  ```

  To learn more visit [Sentry's Mobile Session Replay](https://docs.sentry.io/product/explore/session-replay/mobile/) documentation page.

## 7.11.0

### Features

- Report dropped spans ([#3528](https://github.com/getsentry/sentry-java/pull/3528))

### Fixes

- Fix duplicate session start for React Native ([#3504](https://github.com/getsentry/sentry-java/pull/3504))
- Move onFinishCallback before span or transaction is finished ([#3459](https://github.com/getsentry/sentry-java/pull/3459))
- Add timestamp when a profile starts ([#3442](https://github.com/getsentry/sentry-java/pull/3442))
- Move fragment auto span finish to onFragmentStarted ([#3424](https://github.com/getsentry/sentry-java/pull/3424))
- Remove profiling timeout logic and disable profiling on API 21 ([#3478](https://github.com/getsentry/sentry-java/pull/3478))
- Properly reset metric flush flag on metric emission ([#3493](https://github.com/getsentry/sentry-java/pull/3493))
- Use SecureRandom in favor of Random for Metrics ([#3495](https://github.com/getsentry/sentry-java/pull/3495))
- Fix UncaughtExceptionHandlerIntegration Memory Leak ([#3398](https://github.com/getsentry/sentry-java/pull/3398))
- Deprecated `User.segment`. Use a custom tag or context instead. ([#3511](https://github.com/getsentry/sentry-java/pull/3511))
- Fix duplicated http spans ([#3526](https://github.com/getsentry/sentry-java/pull/3526))
- When capturing unhandled hybrid exception session should be ended and new start if need ([#3480](https://github.com/getsentry/sentry-java/pull/3480))

### Dependencies

- Bump Native SDK from v0.7.0 to v0.7.2 ([#3314](https://github.com/getsentry/sentry-java/pull/3314))
  - [changelog](https://github.com/getsentry/sentry-native/blob/master/CHANGELOG.md#072)
  - [diff](https://github.com/getsentry/sentry-native/compare/0.7.0...0.7.2)

## 7.10.0

### Features

- Publish Gradle module metadata ([#3422](https://github.com/getsentry/sentry-java/pull/3422))

### Fixes

- Fix faulty `span.frame_delay` calculation for early app start spans ([#3427](https://github.com/getsentry/sentry-java/pull/3427))
- Fix crash when installing `ShutdownHookIntegration` and the VM is shutting down ([#3456](https://github.com/getsentry/sentry-java/pull/3456))

## 7.9.0

### Features

- Add start_type to app context ([#3379](https://github.com/getsentry/sentry-java/pull/3379))
- Add ttid/ttfd contribution flags ([#3386](https://github.com/getsentry/sentry-java/pull/3386))

### Fixes

- (Internal) Metrics code cleanup ([#3403](https://github.com/getsentry/sentry-java/pull/3403))
- Fix Frame measurements in app start transactions ([#3382](https://github.com/getsentry/sentry-java/pull/3382))
- Fix timing metric value different from span duration ([#3368](https://github.com/getsentry/sentry-java/pull/3368))
- Do not always write startup crash marker ([#3409](https://github.com/getsentry/sentry-java/pull/3409))
  - This may have been causing the SDK init logic to block the main thread

## 7.8.0

### Features

- Add description to OkHttp spans ([#3320](https://github.com/getsentry/sentry-java/pull/3320))
- Enable backpressure management by default ([#3284](https://github.com/getsentry/sentry-java/pull/3284))

### Fixes

- Add rate limit to Metrics ([#3334](https://github.com/getsentry/sentry-java/pull/3334))
- Fix java.lang.ClassNotFoundException: org.springframework.web.servlet.HandlerMapping in Spring Boot Servlet mode without WebMVC ([#3336](https://github.com/getsentry/sentry-java/pull/3336))
- Fix normalization of metrics keys, tags and values ([#3332](https://github.com/getsentry/sentry-java/pull/3332))

## 7.7.0

### Features

- Add support for Spring Rest Client ([#3199](https://github.com/getsentry/sentry-java/pull/3199))
- Extend Proxy options with proxy type ([#3326](https://github.com/getsentry/sentry-java/pull/3326))

### Fixes

- Fixed default deadline timeout to 30s instead of 300s ([#3322](https://github.com/getsentry/sentry-java/pull/3322))
- Fixed `Fix java.lang.ClassNotFoundException: org.springframework.web.servlet.HandlerExceptionResolver` in Spring Boot Servlet mode without WebMVC ([#3333](https://github.com/getsentry/sentry-java/pull/3333))

## 7.6.0

### Features

- Experimental: Add support for Sentry Developer Metrics ([#3205](https://github.com/getsentry/sentry-java/pull/3205), [#3238](https://github.com/getsentry/sentry-java/pull/3238), [#3248](https://github.com/getsentry/sentry-java/pull/3248), [#3250](https://github.com/getsentry/sentry-java/pull/3250))  
  Use the Metrics API to track processing time, download sizes, user signups, and conversion rates and correlate them back to tracing data in order to get deeper insights and solve issues faster. Our API supports counters, distributions, sets, gauges and timers, and it's easy to get started:
  ```kotlin
  Sentry.metrics()
    .increment(
        "button_login_click", // key
        1.0,                  // value
        null,                 // unit
        mapOf(                // tags
            "provider" to "e-mail"
        )
    )
  ```
  To learn more about Sentry Developer Metrics, head over to our [Java](https://docs.sentry.io/platforms/java/metrics/) and [Android](https://docs.sentry.io//platforms/android/metrics/) docs page.

## 7.5.0

### Features

- Add support for measurements at span level ([#3219](https://github.com/getsentry/sentry-java/pull/3219))
- Add `enableScopePersistence` option to disable `PersistingScopeObserver` used for ANR reporting which may increase performance overhead. Defaults to `true` ([#3218](https://github.com/getsentry/sentry-java/pull/3218))
  - When disabled, the SDK will not enrich ANRv2 events with scope data (e.g. breadcrumbs, user, tags, etc.)
- Configurable defaults for Cron - MonitorConfig ([#3195](https://github.com/getsentry/sentry-java/pull/3195))
- We now display a warning on startup if an incompatible version of Spring Boot is detected ([#3233](https://github.com/getsentry/sentry-java/pull/3233))
  - This should help notice a mismatching Sentry dependency, especially when upgrading a Spring Boot application
- Experimental: Add Metrics API ([#3205](https://github.com/getsentry/sentry-java/pull/3205))

### Fixes

- Ensure performance measurement collection is not taken too frequently ([#3221](https://github.com/getsentry/sentry-java/pull/3221))
- Fix old profiles deletion on SDK init ([#3216](https://github.com/getsentry/sentry-java/pull/3216))
- Fix hub restore point in wrappers: SentryWrapper, SentryTaskDecorator and SentryScheduleHook ([#3225](https://github.com/getsentry/sentry-java/pull/3225))
  - We now reset the hub to its previous value on the thread where the `Runnable`/`Callable`/`Supplier` is executed instead of setting it to the hub that was used on the thread where the `Runnable`/`Callable`/`Supplier` was created.
- Fix add missing thread name/id to app start spans ([#3226](https://github.com/getsentry/sentry-java/pull/3226))

## 7.4.0

### Features

- Add new threshold parameters to monitor config ([#3181](https://github.com/getsentry/sentry-java/pull/3181))
- Report process init time as a span for app start performance ([#3159](https://github.com/getsentry/sentry-java/pull/3159))
- (perf-v2): Calculate frame delay on a span level ([#3197](https://github.com/getsentry/sentry-java/pull/3197))
- Resolve spring properties in @SentryCheckIn annotation ([#3194](https://github.com/getsentry/sentry-java/pull/3194))
- Experimental: Add Spotlight integration ([#3166](https://github.com/getsentry/sentry-java/pull/3166))
    - For more details about Spotlight head over to https://spotlightjs.com/
    - Set `options.isEnableSpotlight = true` to enable Spotlight

### Fixes

- Don't wait on main thread when SDK restarts ([#3200](https://github.com/getsentry/sentry-java/pull/3200))
- Fix Jetpack Compose widgets are not being correctly identified for user interaction tracing ([#3209](https://github.com/getsentry/sentry-java/pull/3209))
- Fix issue title on Android when a wrapping `RuntimeException` is thrown by the system ([#3212](https://github.com/getsentry/sentry-java/pull/3212))
  - This will change grouping of the issues that were previously titled `RuntimeInit$MethodAndArgsCaller` to have them split up properly by the original root cause exception

## 7.3.0

### Features

- Added App Start profiling
    - This depends on the new option `io.sentry.profiling.enable-app-start`, other than the already existing `io.sentry.traces.profiling.sample-rate`.
    - Sampler functions can check the new `isForNextAppStart` flag, to adjust startup profiling sampling programmatically.
      Relevant PRs:
    - Decouple Profiler from Transaction ([#3101](https://github.com/getsentry/sentry-java/pull/3101))
    - Add options and sampling logic ([#3121](https://github.com/getsentry/sentry-java/pull/3121))
    - Add ContentProvider and start profile ([#3128](https://github.com/getsentry/sentry-java/pull/3128))
- Extend internal performance collector APIs ([#3102](https://github.com/getsentry/sentry-java/pull/3102))
- Collect slow and frozen frames for spans using `OnFrameMetricsAvailableListener` ([#3111](https://github.com/getsentry/sentry-java/pull/3111))
- Interpolate total frame count to match span duration ([#3158](https://github.com/getsentry/sentry-java/pull/3158))

### Fixes

- Avoid multiple breadcrumbs from OkHttpEventListener ([#3175](https://github.com/getsentry/sentry-java/pull/3175))
- Apply OkHttp listener auto finish timestamp to all running spans ([#3167](https://github.com/getsentry/sentry-java/pull/3167))
- Fix not eligible for auto proxying warnings ([#3154](https://github.com/getsentry/sentry-java/pull/3154))
- Set default fingerprint for ANRv2 events to correctly group background and foreground ANRs ([#3164](https://github.com/getsentry/sentry-java/pull/3164))
  - This will improve grouping of ANRs that have similar stacktraces but differ in background vs foreground state. Only affects newly-ingested ANR events with `mechanism:AppExitInfo`
- Fix UserFeedback disk cache name conflicts with linked events ([#3116](https://github.com/getsentry/sentry-java/pull/3116))

### Breaking changes

- Remove `HostnameVerifier` option as it's flagged by security tools of some app stores ([#3150](https://github.com/getsentry/sentry-java/pull/3150))
  - If you were using this option, you have 3 possible paths going forward:
    - Provide a custom `ITransportFactory` through `SentryOptions.setTransportFactory()`, where you can copy over most of the parts like `HttpConnection` and `AsyncHttpTransport` from the SDK with necessary modifications
    - Get a certificate for your server through e.g. [Let's Encrypt](https://letsencrypt.org/)
    - Fork the SDK and add the hostname verifier back

### Dependencies

- Bump Native SDK from v0.6.7 to v0.7.0 ([#3133](https://github.com/getsentry/sentry-java/pull/3133))
  - [changelog](https://github.com/getsentry/sentry-native/blob/master/CHANGELOG.md#070)
  - [diff](https://github.com/getsentry/sentry-native/compare/0.6.7...0.7.0)

## 7.2.0

### Features

- Handle `monitor`/`check_in` in client reports and rate limiter ([#3096](https://github.com/getsentry/sentry-java/pull/3096))
- Add support for `graphql-java` version 21 ([#3090](https://github.com/getsentry/sentry-java/pull/3090))

### Fixes

- Avoid concurrency in AndroidProfiler performance data collection ([#3130](https://github.com/getsentry/sentry-java/pull/3130))
- Improve thresholds for network changes breadcrumbs ([#3083](https://github.com/getsentry/sentry-java/pull/3083))
- SchedulerFactoryBeanCustomizer now runs first so user customization is not overridden ([#3095](https://github.com/getsentry/sentry-java/pull/3095))
  - If you are setting global job listeners please also add `SentryJobListener`
- Ensure serialVersionUID of Exception classes are unique ([#3115](https://github.com/getsentry/sentry-java/pull/3115))
- Get rid of "is not eligible for getting processed by all BeanPostProcessors" warnings in Spring Boot ([#3108](https://github.com/getsentry/sentry-java/pull/3108))
- Fix missing `release` and other fields for ANRs reported with `mechanism:AppExitInfo` ([#3074](https://github.com/getsentry/sentry-java/pull/3074))

### Dependencies

- Bump `opentelemetry-sdk` to `1.33.0` and `opentelemetry-javaagent` to `1.32.0` ([#3112](https://github.com/getsentry/sentry-java/pull/3112))

## 7.1.0

### Features

- Support multiple debug-metadata.properties ([#3024](https://github.com/getsentry/sentry-java/pull/3024))
- Automatically downsample transactions when the system is under load ([#3072](https://github.com/getsentry/sentry-java/pull/3072))
  - You can opt into this behaviour by setting `enable-backpressure-handling=true`.
  - We're happy to receive feedback, e.g. [in this GitHub issue](https://github.com/getsentry/sentry-java/issues/2829)
  - When the system is under load we start reducing the `tracesSampleRate` automatically.
  - Once the system goes back to healthy, we reset the `tracesSampleRate` to its original value.
- (Android) Experimental: Provide more detailed cold app start information ([#3057](https://github.com/getsentry/sentry-java/pull/3057))
  - Attaches spans for Application, ContentProvider, and Activities to app-start timings
  - Application and ContentProvider timings are added using bytecode instrumentation, which requires sentry-android-gradle-plugin version `4.1.0` or newer
  - Uses Process.startUptimeMillis to calculate app-start timings
  - To enable this feature set `options.isEnablePerformanceV2 = true`
- Move slow+frozen frame calculation, as well as frame delay inside SentryFrameMetricsCollector ([#3100](https://github.com/getsentry/sentry-java/pull/3100))
- Extract Activity Breadcrumbs generation into own Integration ([#3064](https://github.com/getsentry/sentry-java/pull/3064))

### Fixes

- Send breadcrumbs and client error in `SentryOkHttpEventListener` even without transactions ([#3087](https://github.com/getsentry/sentry-java/pull/3087))
- Keep `io.sentry.exception.SentryHttpClientException` from obfuscation to display proper issue title on Sentry ([#3093](https://github.com/getsentry/sentry-java/pull/3093))
- (Android) Fix wrong activity transaction duration in case SDK init is deferred ([#3092](https://github.com/getsentry/sentry-java/pull/3092))

### Dependencies

- Bump Gradle from v8.4.0 to v8.5.0 ([#3070](https://github.com/getsentry/sentry-java/pull/3070))
  - [changelog](https://github.com/gradle/gradle/blob/master/CHANGELOG.md#v850)
  - [diff](https://github.com/gradle/gradle/compare/v8.4.0...v8.5.0)

## 7.0.0

Version 7 of the Sentry Android/Java SDK brings a variety of features and fixes. The most notable changes are:
- Bumping `minSdk` level to 19 (Android 4.4)
- The SDK will now listen to connectivity changes and try to re-upload cached events when internet connection is re-established additionally to uploading events on app restart 
- `Sentry.getSpan` now returns the root transaction, which should improve the span hierarchy and make it leaner
- Multiple improvements to reduce probability of the SDK causing ANRs
- New `sentry-okhttp` artifact is unbundled from Android and can be used in pure JVM-only apps

## Sentry Self-hosted Compatibility

This SDK version is compatible with a self-hosted version of Sentry `22.12.0` or higher. If you are using an older version of [self-hosted Sentry](https://develop.sentry.dev/self-hosted/) (aka onpremise), you will need to [upgrade](https://develop.sentry.dev/self-hosted/releases/). If you're using `sentry.io` no action is required.

## Sentry Integrations Version Compatibility (Android)

Make sure to align _all_ Sentry dependencies to the same version when bumping the SDK to 7.+, otherwise it will crash at runtime due to binary incompatibility. (E.g. if you're using `-timber`, `-okhttp` or other packages)

For example, if you're using the [Sentry Android Gradle plugin](https://github.com/getsentry/sentry-android-gradle-plugin) with the `autoInstallation` [feature](https://docs.sentry.io/platforms/android/configuration/gradle/#auto-installation) (enabled by default), make sure to use version 4.+ of the gradle plugin together with version 7.+ of the SDK. If you can't do that for some reason, you can specify sentry version via the plugin config block:

```kotlin
sentry {
  autoInstallation {
    sentryVersion.set("7.0.0")
  }
}
```

Similarly, if you have a Sentry SDK (e.g. `sentry-android-core`) dependency on one of your Gradle modules and you're updating it to 7.+, make sure the Gradle plugin is at 4.+ or specify the SDK version as shown in the snippet above.

## Breaking Changes

- Bump min API to 19 ([#2883](https://github.com/getsentry/sentry-java/pull/2883))
- If you're using `sentry-kotlin-extensions`, it requires `kotlinx-coroutines-core` version `1.6.1` or higher now ([#2838](https://github.com/getsentry/sentry-java/pull/2838))
- Move enableNdk from SentryOptions to SentryAndroidOptions ([#2793](https://github.com/getsentry/sentry-java/pull/2793))
- Apollo v2 BeforeSpanCallback now allows returning null ([#2890](https://github.com/getsentry/sentry-java/pull/2890))
- `SentryOkHttpUtils` was removed from public API as it's been exposed by mistake ([#3005](https://github.com/getsentry/sentry-java/pull/3005))
- `Scope` now implements the `IScope` interface, therefore some methods like `ScopeCallback.run` accept `IScope` now ([#3066](https://github.com/getsentry/sentry-java/pull/3066))
- Cleanup `startTransaction` overloads ([#2964](https://github.com/getsentry/sentry-java/pull/2964))
    - We have reduced the number of overloads by allowing to pass in a `TransactionOptions` object instead of having separate parameters for certain options
    - `TransactionOptions` has defaults set and can be customized, for example:

```kotlin
// old
val transaction = Sentry.startTransaction("name", "op", bindToScope = true)
// new
val transaction = Sentry.startTransaction("name", "op", TransactionOptions().apply { isBindToScope = true })
```

## Behavioural Changes

- Android only: `Sentry.getSpan()` returns the root span/transaction instead of the latest span ([#2855](https://github.com/getsentry/sentry-java/pull/2855))
- Capture failed HTTP and GraphQL (Apollo) requests by default ([#2794](https://github.com/getsentry/sentry-java/pull/2794))
    - This can increase your event consumption and may affect your quota, because we will report failed network requests as Sentry events by default, if you're using the `sentry-android-okhttp` or `sentry-apollo-3` integrations. You can customize what errors you want/don't want to have reported for [OkHttp](https://docs.sentry.io/platforms/android/integrations/okhttp#http-client-errors) and [Apollo3](https://docs.sentry.io/platforms/android/integrations/apollo3#graphql-client-errors) respectively.
- Measure AppStart time till First Draw instead of `onResume` ([#2851](https://github.com/getsentry/sentry-java/pull/2851))
- Automatic user interaction tracking: every click now starts a new automatic transaction ([#2891](https://github.com/getsentry/sentry-java/pull/2891))
    - Previously performing a click on the same UI widget twice would keep the existing transaction running, the new behavior now better aligns with other SDKs
- Add deadline timeout for automatic transactions ([#2865](https://github.com/getsentry/sentry-java/pull/2865))
    - This affects all automatically generated transactions on Android (UI, clicks), the default timeout is 30s, meaning the automatic transaction will be force-finished with status `deadline_exceeded` when reaching the deadline 
- Set ip_address to {{auto}} by default, even if sendDefaultPII is disabled ([#2860](https://github.com/getsentry/sentry-java/pull/2860))
    - Instead use the "Prevent Storing of IP Addresses" option in the "Security & Privacy" project settings on sentry.io
- Raw logback message and parameters are now guarded by `sendDefaultPii` if an `encoder` has been configured ([#2976](https://github.com/getsentry/sentry-java/pull/2976))
- The `maxSpans` setting (defaults to 1000) is enforced for nested child spans which means a single transaction can have `maxSpans` number of children (nested or not) at most ([#3065](https://github.com/getsentry/sentry-java/pull/3065))
- The `ScopeCallback` in `withScope` is now always executed ([#3066](https://github.com/getsentry/sentry-java/pull/3066))

## Deprecations

- `sentry-android-okhttp` was deprecated in favour of the new `sentry-okhttp` module. Make sure to replace `io.sentry.android.okhttp` package name with `io.sentry.okhttp` before the next major, where the classes will be removed ([#3005](https://github.com/getsentry/sentry-java/pull/3005))

## Other Changes

### Features

- Observe network state to upload any unsent envelopes ([#2910](https://github.com/getsentry/sentry-java/pull/2910))
    - Android: it works out-of-the-box as part of the default `SendCachedEnvelopeIntegration`
    - JVM: you'd have to install `SendCachedEnvelopeFireAndForgetIntegration` as mentioned in https://docs.sentry.io/platforms/java/configuration/#configuring-offline-caching and provide your own implementation of `IConnectionStatusProvider` via `SentryOptions`
- Add `sentry-okhttp` module to support instrumenting OkHttp in non-Android projects ([#3005](https://github.com/getsentry/sentry-java/pull/3005))
- Do not filter out Sentry SDK frames in case of uncaught exceptions ([#3021](https://github.com/getsentry/sentry-java/pull/3021))
- Do not try to send and drop cached envelopes when rate-limiting is active ([#2937](https://github.com/getsentry/sentry-java/pull/2937))

### Fixes

- Use `getMyMemoryState()` instead of `getRunningAppProcesses()` to retrieve process importance ([#3004](https://github.com/getsentry/sentry-java/pull/3004))
    - This should prevent some app stores from flagging apps as violating their privacy
- Reduce flush timeout to 4s on Android to avoid ANRs ([#2858](https://github.com/getsentry/sentry-java/pull/2858))
- Reduce timeout of AsyncHttpTransport to avoid ANR ([#2879](https://github.com/getsentry/sentry-java/pull/2879))
- Do not overwrite UI transaction status if set by the user ([#2852](https://github.com/getsentry/sentry-java/pull/2852))
- Capture unfinished transaction on Scope with status `aborted` in case a crash happens ([#2938](https://github.com/getsentry/sentry-java/pull/2938))
    - This will fix the link between transactions and corresponding crashes, you'll be able to see them in a single trace
- Fix Coroutine Context Propagation using CopyableThreadContextElement ([#2838](https://github.com/getsentry/sentry-java/pull/2838))
- Fix don't overwrite the span status of unfinished spans ([#2859](https://github.com/getsentry/sentry-java/pull/2859))
- Migrate from `default` interface methods to proper implementations in each interface implementor ([#2847](https://github.com/getsentry/sentry-java/pull/2847))
    - This prevents issues when using the SDK on older AGP versions (< 4.x.x)
- Reduce main thread work on init ([#3036](https://github.com/getsentry/sentry-java/pull/3036))
- Move Integrations registration to background on init ([#3043](https://github.com/getsentry/sentry-java/pull/3043))
- Fix `SentryOkHttpInterceptor.BeforeSpanCallback` was not finishing span when it was dropped ([#2958](https://github.com/getsentry/sentry-java/pull/2958))

## 6.34.0

### Features

- Add current activity name to app context ([#2999](https://github.com/getsentry/sentry-java/pull/2999))
- Add `MonitorConfig` param to `CheckInUtils.withCheckIn` ([#3038](https://github.com/getsentry/sentry-java/pull/3038))
  - This makes it easier to automatically create or update (upsert) monitors.
- (Internal) Extract Android Profiler and Measurements for Hybrid SDKs ([#3016](https://github.com/getsentry/sentry-java/pull/3016))
- (Internal) Remove SentryOptions dependency from AndroidProfiler ([#3051](https://github.com/getsentry/sentry-java/pull/3051))
- (Internal) Add `readBytesFromFile` for use in Hybrid SDKs ([#3052](https://github.com/getsentry/sentry-java/pull/3052))
- (Internal) Add `getProguardUuid` for use in Hybrid SDKs ([#3054](https://github.com/getsentry/sentry-java/pull/3054))

### Fixes

-  Fix SIGSEV, SIGABRT and SIGBUS crashes happening after/around the August Google Play System update, see [#2955](https://github.com/getsentry/sentry-java/issues/2955) for more details (fix provided by Native SDK bump)
- Ensure DSN uses http/https protocol ([#3044](https://github.com/getsentry/sentry-java/pull/3044))

### Dependencies

- Bump Native SDK from v0.6.6 to v0.6.7 ([#3048](https://github.com/getsentry/sentry-java/pull/3048))
  - [changelog](https://github.com/getsentry/sentry-native/blob/master/CHANGELOG.md#067)
  - [diff](https://github.com/getsentry/sentry-native/compare/0.6.6...0.6.7)

## 6.33.2-beta.1

### Fixes

-  Fix SIGSEV, SIGABRT and SIGBUS crashes happening after/around the August Google Play System update, see [#2955](https://github.com/getsentry/sentry-java/issues/2955) for more details (fix provided by Native SDK bump)

### Dependencies

- Bump Native SDK from v0.6.6 to v0.6.7 ([#3048](https://github.com/getsentry/sentry-java/pull/3048))
  - [changelog](https://github.com/getsentry/sentry-native/blob/master/CHANGELOG.md#067)
  - [diff](https://github.com/getsentry/sentry-native/compare/0.6.6...0.6.7)

## 6.33.1

### Fixes

- Do not register `sentrySpringFilter` in ServletContext for Spring Boot ([#3027](https://github.com/getsentry/sentry-java/pull/3027))

## 6.33.0

### Features

- Add thread information to spans ([#2998](https://github.com/getsentry/sentry-java/pull/2998))
- Use PixelCopy API for capturing screenshots on API level 24+ ([#3008](https://github.com/getsentry/sentry-java/pull/3008))

### Fixes

- Fix crash when HTTP connection error message contains formatting symbols ([#3002](https://github.com/getsentry/sentry-java/pull/3002))
- Cap max number of stack frames to 100 to not exceed payload size limit ([#3009](https://github.com/getsentry/sentry-java/pull/3009))
  - This will ensure we report errors with a big number of frames such as `StackOverflowError`
- Fix user interaction tracking not working for Jetpack Compose 1.5+ ([#3010](https://github.com/getsentry/sentry-java/pull/3010))
- Make sure to close all Closeable resources ([#3000](https://github.com/getsentry/sentry-java/pull/3000))

## 6.32.0

### Features

- Make `DebugImagesLoader` public ([#2993](https://github.com/getsentry/sentry-java/pull/2993))

### Fixes

- Make `SystemEventsBroadcastReceiver` exported on API 33+ ([#2990](https://github.com/getsentry/sentry-java/pull/2990))
  - This will fix the `SystemEventsBreadcrumbsIntegration` crashes that you might have encountered on Play Console

## 6.31.0

### Features

- Improve default debouncing mechanism ([#2945](https://github.com/getsentry/sentry-java/pull/2945))
- Add `CheckInUtils.withCheckIn` which abstracts away some of the manual check-ins complexity ([#2959](https://github.com/getsentry/sentry-java/pull/2959))
- Add `@SentryCaptureExceptionParameter` annotation which captures exceptions passed into an annotated method ([#2764](https://github.com/getsentry/sentry-java/pull/2764))
  - This can be used to replace `Sentry.captureException` calls in `@ExceptionHandler` of a `@ControllerAdvice`
- Add `ServerWebExchange` to `Hint` for WebFlux as `WEBFLUX_EXCEPTION_HANDLER_EXCHANGE` ([#2977](https://github.com/getsentry/sentry-java/pull/2977))
- Allow filtering GraphQL errors ([#2967](https://github.com/getsentry/sentry-java/pull/2967))
  - This list can be set directly when calling the constructor of `SentryInstrumentation`
  - For Spring Boot it can also be set in `application.properties` as `sentry.graphql.ignored-error-types=SOME_ERROR,ANOTHER_ERROR`

### Fixes

- Add OkHttp span auto-close when response body is not read ([#2923](https://github.com/getsentry/sentry-java/pull/2923))
- Fix json parsing of nullable/empty fields for Hybrid SDKs ([#2968](https://github.com/getsentry/sentry-java/pull/2968))
  - (Internal) Rename `nextList` to `nextListOrNull` to actually match what the method does
  - (Hybrid) Check if there's any object in a collection before trying to parse it (which prevents the "Failed to deserilize object in list" log message)
  - (Hybrid) If a date can't be parsed as an ISO timestamp, attempts to parse it as millis silently, without printing a log message
  - (Hybrid) If `op` is not defined as part of `SpanContext`, fallback to an empty string, because the filed is optional in the spec
- Always attach OkHttp errors and Http Client Errors only to call root span ([#2961](https://github.com/getsentry/sentry-java/pull/2961))
- Fixed crash accessing Choreographer instance ([#2970](https://github.com/getsentry/sentry-java/pull/2970))

### Dependencies

- Bump Native SDK from v0.6.5 to v0.6.6 ([#2975](https://github.com/getsentry/sentry-java/pull/2975))
  - [changelog](https://github.com/getsentry/sentry-native/blob/master/CHANGELOG.md#066)
  - [diff](https://github.com/getsentry/sentry-native/compare/0.6.5...0.6.6)
- Bump Gradle from v8.3.0 to v8.4.0 ([#2966](https://github.com/getsentry/sentry-java/pull/2966))
  - [changelog](https://github.com/gradle/gradle/blob/master/CHANGELOG.md#v840)
  - [diff](https://github.com/gradle/gradle/compare/v8.3.0...v8.4.0)

## 6.30.0

### Features

- Add `sendModules` option for disable sending modules ([#2926](https://github.com/getsentry/sentry-java/pull/2926))
- Send `db.system` and `db.name` in span data for androidx.sqlite spans ([#2928](https://github.com/getsentry/sentry-java/pull/2928))
- Check-ins (CRONS) support ([#2952](https://github.com/getsentry/sentry-java/pull/2952))
  - Add API for sending check-ins (CRONS) manually ([#2935](https://github.com/getsentry/sentry-java/pull/2935))
  - Support check-ins (CRONS) for Quartz ([#2940](https://github.com/getsentry/sentry-java/pull/2940))
  - `@SentryCheckIn` annotation and advice config for Spring ([#2946](https://github.com/getsentry/sentry-java/pull/2946))
  - Add option for ignoring certain monitor slugs ([#2943](https://github.com/getsentry/sentry-java/pull/2943))

### Fixes

- Always send memory stats for transactions ([#2936](https://github.com/getsentry/sentry-java/pull/2936))
  - This makes it possible to query transactions by the `device.class` tag on Sentry
- Add `sentry.enable-aot-compatibility` property to SpringBoot Jakarta `SentryAutoConfiguration` to enable building for GraalVM ([#2915](https://github.com/getsentry/sentry-java/pull/2915))

### Dependencies

- Bump Gradle from v8.2.1 to v8.3.0 ([#2900](https://github.com/getsentry/sentry-java/pull/2900))
  - [changelog](https://github.com/gradle/gradle/blob/master release-test/CHANGELOG.md#v830)
  - [diff](https://github.com/gradle/gradle/compare/v8.2.1...v8.3.0)

## 6.29.0

### Features

- Send `db.system` and `db.name` in span data ([#2894](https://github.com/getsentry/sentry-java/pull/2894))
- Send `http.request.method` in span data ([#2896](https://github.com/getsentry/sentry-java/pull/2896))
- Add `enablePrettySerializationOutput` option for opting out of pretty print ([#2871](https://github.com/getsentry/sentry-java/pull/2871))

## 6.28.0

### Features

- Add HTTP response code to Spring WebFlux transactions ([#2870](https://github.com/getsentry/sentry-java/pull/2870))
- Add `sampled` to Dynamic Sampling Context ([#2869](https://github.com/getsentry/sentry-java/pull/2869))
- Improve server side GraphQL support for spring-graphql and Nextflix DGS ([#2856](https://github.com/getsentry/sentry-java/pull/2856))
    - If you have already been using `SentryDataFetcherExceptionHandler` that still works but has been deprecated. Please use `SentryGenericDataFetcherExceptionHandler` combined with `SentryInstrumentation` instead for better error reporting.
    - More exceptions and errors caught and reported to Sentry by also looking at the `ExecutionResult` (more specifically its `errors`)
        - You may want to filter out certain errors, please see [docs on filtering](https://docs.sentry.io/platforms/java/configuration/filtering/)
    - More details for Sentry events: query, variables and response (where possible)
    - Breadcrumbs for operation (query, mutation, subscription), data fetchers and data loaders (Spring only)
    - Better hub propagation by using `GraphQLContext`
- Add autoconfigure modules for Spring Boot called `sentry-spring-boot` and `sentry-spring-boot-jakarta` ([#2880](https://github.com/getsentry/sentry-java/pull/2880))
  - The autoconfigure modules `sentry-spring-boot` and `sentry-spring-boot-jakarta` have a `compileOnly` dependency on `spring-boot-starter` which is needed for our auto installation in [sentry-android-gradle-plugin](https://github.com/getsentry/sentry-android-gradle-plugin)
  - The starter modules  `sentry-spring-boot-starter` and `sentry-spring-boot-starter-jakarta` now bring `spring-boot-starter` as a dependency
- You can now disable Sentry by setting the `enabled` option to `false` ([#2840](https://github.com/getsentry/sentry-java/pull/2840))

### Fixes

- Propagate OkHttp status to parent spans ([#2872](https://github.com/getsentry/sentry-java/pull/2872))

## 6.27.0

### Features

- Add TraceOrigin to Transactions and Spans ([#2803](https://github.com/getsentry/sentry-java/pull/2803))

### Fixes

- Deduplicate events happening in multiple threads simultaneously (e.g. `OutOfMemoryError`) ([#2845](https://github.com/getsentry/sentry-java/pull/2845))
  - This will improve Crash-Free Session Rate as we no longer will send multiple Session updates with `Crashed` status, but only the one that is relevant
- Ensure no Java 8 method reference sugar is used for Android ([#2857](https://github.com/getsentry/sentry-java/pull/2857))
- Do not send session updates for terminated sessions ([#2849](https://github.com/getsentry/sentry-java/pull/2849))

## 6.26.0

### Features
- (Internal) Extend APIs for hybrid SDKs ([#2814](https://github.com/getsentry/sentry-java/pull/2814), [#2846](https://github.com/getsentry/sentry-java/pull/2846))

### Fixes

- Fix ANRv2 thread dump parsing for native-only threads ([#2839](https://github.com/getsentry/sentry-java/pull/2839))
- Derive `TracingContext` values from event for ANRv2 events ([#2839](https://github.com/getsentry/sentry-java/pull/2839))

## 6.25.2

### Fixes

- Change Spring Boot, Apollo, Apollo 3, JUL, Logback, Log4j2, OpenFeign, GraphQL and Kotlin coroutines core dependencies to compileOnly ([#2837](https://github.com/getsentry/sentry-java/pull/2837))

## 6.25.1

### Fixes

- Allow removing integrations in SentryAndroid.init ([#2826](https://github.com/getsentry/sentry-java/pull/2826))
- Fix concurrent access to frameMetrics listener ([#2823](https://github.com/getsentry/sentry-java/pull/2823))

### Dependencies

- Bump Native SDK from v0.6.4 to v0.6.5 ([#2822](https://github.com/getsentry/sentry-java/pull/2822))
  - [changelog](https://github.com/getsentry/sentry-native/blob/master/CHANGELOG.md#065)
  - [diff](https://github.com/getsentry/sentry-native/compare/0.6.4...0.6.5)
- Bump Gradle from v8.2.0 to v8.2.1 ([#2830](https://github.com/getsentry/sentry-java/pull/2830))
  - [changelog](https://github.com/gradle/gradle/blob/master/CHANGELOG.md#v821)
  - [diff](https://github.com/gradle/gradle/compare/v8.2.0...v8.2.1)

## 6.25.0

### Features

- Add manifest `AutoInit` to integrations list ([#2795](https://github.com/getsentry/sentry-java/pull/2795))
- Tracing headers (`sentry-trace` and `baggage`) are now attached and passed through even if performance is disabled ([#2788](https://github.com/getsentry/sentry-java/pull/2788))

### Fixes

- Set `environment` from `SentryOptions` if none persisted in ANRv2 ([#2809](https://github.com/getsentry/sentry-java/pull/2809))
- Remove code that set `tracesSampleRate` to `0.0` for Spring Boot if not set ([#2800](https://github.com/getsentry/sentry-java/pull/2800))
  - This used to enable performance but not send any transactions by default.
  - Performance is now disabled by default.
- Fix slow/frozen frames were not reported with transactions ([#2811](https://github.com/getsentry/sentry-java/pull/2811))

### Dependencies

- Bump Native SDK from v0.6.3 to v0.6.4 ([#2796](https://github.com/getsentry/sentry-java/pull/2796))
  - [changelog](https://github.com/getsentry/sentry-native/blob/master/CHANGELOG.md#064)
  - [diff](https://github.com/getsentry/sentry-native/compare/0.6.3...0.6.4)
- Bump Gradle from v8.1.1 to v8.2.0 ([#2810](https://github.com/getsentry/sentry-java/pull/2810))
  - [changelog](https://github.com/gradle/gradle/blob/master/CHANGELOG.md#v820)
  - [diff](https://github.com/gradle/gradle/compare/v8.1.1...v8.2.0)

## 6.24.0

### Features

- Add debouncing mechanism and before-capture callbacks for screenshots and view hierarchies ([#2773](https://github.com/getsentry/sentry-java/pull/2773))
- Improve ANRv2 implementation ([#2792](https://github.com/getsentry/sentry-java/pull/2792))
  - Add a proguard rule to keep `ApplicationNotResponding` class from obfuscation
  - Add a new option `setReportHistoricalAnrs`; when enabled, it will report all of the ANRs from the [getHistoricalExitReasons](https://developer.android.com/reference/android/app/ActivityManager?hl=en#getHistoricalProcessExitReasons(java.lang.String,%20int,%20int)) list. 
  By default, the SDK only reports and enriches the latest ANR and only this one counts towards ANR rate. 
  Worth noting that this option is mainly useful when updating the SDK to the version where ANRv2 has been introduced, to report all ANRs happened prior to the SDK update. After that, the SDK will always pick up the latest ANR from the historical exit reasons list on next app restart, so there should be no historical ANRs to report.
  These ANRs are reported with the `HistoricalAppExitInfo` mechanism.
  - Add a new option `setAttachAnrThreadDump` to send ANR thread dump from the system as an attachment. 
  This is only useful as additional information, because the SDK attempts to parse the thread dump into proper threads with stacktraces by default.
  - If [ApplicationExitInfo#getTraceInputStream](https://developer.android.com/reference/android/app/ApplicationExitInfo#getTraceInputStream()) returns null, the SDK no longer reports an ANR event, as these events are not very useful without it.
  - Enhance regex patterns for native stackframes

## 6.23.0

### Features

- Add profile rate limiting ([#2782](https://github.com/getsentry/sentry-java/pull/2782))
- Support for automatically capturing Failed GraphQL (Apollo 3) Client errors ([#2781](https://github.com/getsentry/sentry-java/pull/2781))

```kotlin
import com.apollographql.apollo3.ApolloClient
import io.sentry.apollo3.sentryTracing

val apolloClient = ApolloClient.Builder()
    .serverUrl("https://example.com/graphql")
    .sentryTracing(captureFailedRequests = true)    
    .build()
```

### Dependencies

- Bump Native SDK from v0.6.2 to v0.6.3 ([#2746](https://github.com/getsentry/sentry-java/pull/2746))
  - [changelog](https://github.com/getsentry/sentry-native/blob/master/CHANGELOG.md#063)
  - [diff](https://github.com/getsentry/sentry-native/compare/0.6.2...0.6.3)

### Fixes

- Align http.status with [span data conventions](https://develop.sentry.dev/sdk/performance/span-data-conventions/) ([#2786](https://github.com/getsentry/sentry-java/pull/2786))

## 6.22.0

### Features

- Add `lock` attribute to the `SentryStackFrame` protocol to better highlight offending frames in the UI ([#2761](https://github.com/getsentry/sentry-java/pull/2761))
- Enrich database spans with blocked main thread info ([#2760](https://github.com/getsentry/sentry-java/pull/2760))
- Add `api_target` to `Request` and `data` to `Response` Protocols ([#2775](https://github.com/getsentry/sentry-java/pull/2775))

### Fixes

- No longer use `String.join` in `Baggage` as it requires API level 26 ([#2778](https://github.com/getsentry/sentry-java/pull/2778))

## 6.21.0

### Features

- Introduce new `sentry-android-sqlite` integration ([#2722](https://github.com/getsentry/sentry-java/pull/2722))
    - This integration replaces the old `androidx.sqlite` database instrumentation in the Sentry Android Gradle plugin
    - A new capability to manually instrument your `androidx.sqlite` databases. 
      - You can wrap your custom `SupportSQLiteOpenHelper` instance into `SentrySupportSQLiteOpenHelper(myHelper)` if you're not using the Sentry Android Gradle plugin and still benefit from performance auto-instrumentation.
- Add SentryWrapper for Callable and Supplier Interface ([#2720](https://github.com/getsentry/sentry-java/pull/2720))
- Load sentry-debug-meta.properties ([#2734](https://github.com/getsentry/sentry-java/pull/2734))
  - This enables source context for Java
  - For more information on how to enable source context, please refer to [#633](https://github.com/getsentry/sentry-java/issues/633#issuecomment-1465599120)

### Fixes

- Finish WebFlux transaction before popping scope ([#2724](https://github.com/getsentry/sentry-java/pull/2724))
- Use daemon threads for SentryExecutorService ([#2747](https://github.com/getsentry/sentry-java/pull/2747))
  - We started using `SentryExecutorService` in `6.19.0` which caused the application to hang on shutdown unless `Sentry.close()` was called. By using daemon threads we no longer block shutdown.
- Use Base64.NO_WRAP to avoid unexpected char errors in Apollo ([#2745](https://github.com/getsentry/sentry-java/pull/2745))
- Don't warn R8 on missing `ComposeViewHierarchyExporter` class ([#2743](https://github.com/getsentry/sentry-java/pull/2743))

## 6.20.0

### Features

- Add support for Sentry Kotlin Compiler Plugin ([#2695](https://github.com/getsentry/sentry-java/pull/2695))
  - In conjunction with our sentry-kotlin-compiler-plugin we improved Jetpack Compose support for
    - [View Hierarchy](https://docs.sentry.io/platforms/android/enriching-events/viewhierarchy/) support for Jetpack Compose screens
    - Automatic breadcrumbs for [user interactions](https://docs.sentry.io/platforms/android/performance/instrumentation/automatic-instrumentation/#user-interaction-instrumentation)
- More granular http requests instrumentation with a new SentryOkHttpEventListener ([#2659](https://github.com/getsentry/sentry-java/pull/2659))
    - Create spans for time spent on:
        - Proxy selection
        - DNS resolution
        - HTTPS setup
        - Connection
        - Requesting headers
        - Receiving response
    - You can attach the event listener to your OkHttpClient through `client.eventListener(new SentryOkHttpEventListener()).addInterceptor(new SentryOkHttpInterceptor()).build();`
    - In case you already have an event listener you can use the SentryOkHttpEventListener as well through `client.eventListener(new SentryOkHttpEventListener(myListener)).addInterceptor(new SentryOkHttpInterceptor()).build();`
- Add a new option to disable `RootChecker` ([#2735](https://github.com/getsentry/sentry-java/pull/2735))

### Fixes

- Base64 encode internal Apollo3 Headers ([#2707](https://github.com/getsentry/sentry-java/pull/2707))
- Fix `SentryTracer` crash when scheduling auto-finish of a transaction, but the timer has already been cancelled ([#2731](https://github.com/getsentry/sentry-java/pull/2731))
- Fix `AndroidTransactionProfiler` crash when finishing a profile that happened due to race condition ([#2731](https://github.com/getsentry/sentry-java/pull/2731))

## 6.19.1

### Fixes

- Ensure screenshots and view hierarchies are captured on the main thread ([#2712](https://github.com/getsentry/sentry-java/pull/2712))

## 6.19.0

### Features

- Add Screenshot and ViewHierarchy to integrations list ([#2698](https://github.com/getsentry/sentry-java/pull/2698))
- New ANR detection based on [ApplicationExitInfo API](https://developer.android.com/reference/android/app/ApplicationExitInfo) ([#2697](https://github.com/getsentry/sentry-java/pull/2697))
    - This implementation completely replaces the old one (based on a watchdog) on devices running Android 11 and above:
      - New implementation provides more precise ANR events/ANR rate detection as well as system thread dump information. The new implementation reports ANRs exactly as Google Play Console, without producing false positives or missing important background ANR events.
      - New implementation reports ANR events with a new mechanism `mechanism:AppExitInfo`.
      - However, despite producing many false positives, the old implementation is capable of better enriching ANR errors (which is not available with the new implementation), for example:
        - Capturing screenshots at the time of ANR event;
        - Capturing transactions and profiling data corresponding to the ANR event;
        - Auxiliary information (such as current memory load) at the time of ANR event.
      - If you would like us to provide support for the old approach working alongside the new one on Android 11 and above (e.g. for raising events for slow code on main thread), consider upvoting [this issue](https://github.com/getsentry/sentry-java/issues/2693).
    - The old watchdog implementation will continue working for older API versions (Android < 11):
        - The old implementation reports ANR events with the existing mechanism `mechanism:ANR`.
- Open up `TransactionOptions`, `ITransaction` and `IHub` methods allowing consumers modify start/end timestamp of transactions and spans ([#2701](https://github.com/getsentry/sentry-java/pull/2701))
- Send source bundle IDs to Sentry to enable source context ([#2663](https://github.com/getsentry/sentry-java/pull/2663))
  - For more information on how to enable source context, please refer to [#633](https://github.com/getsentry/sentry-java/issues/633#issuecomment-1465599120)

### Fixes

- Android Profiler on calling thread ([#2691](https://github.com/getsentry/sentry-java/pull/2691))
- Use `configureScope` instead of `withScope` in `Hub.close()`. This ensures that the main scope releases the in-memory data when closing a hub instance. ([#2688](https://github.com/getsentry/sentry-java/pull/2688))
- Remove null keys/values before creating concurrent hashmap in order to avoid NPE ([#2708](https://github.com/getsentry/sentry-java/pull/2708))
- Exclude SentryOptions from R8/ProGuard obfuscation ([#2699](https://github.com/getsentry/sentry-java/pull/2699))
  - This fixes AGP 8.+ incompatibility, where full R8 mode is enforced

### Dependencies

- Bump Gradle from v8.1.0 to v8.1.1 ([#2666](https://github.com/getsentry/sentry-java/pull/2666))
  - [changelog](https://github.com/gradle/gradle/blob/master release-test/CHANGELOG.md#v811)
  - [diff](https://github.com/gradle/gradle/compare/v8.1.0...v8.1.1)
- Bump Native SDK from v0.6.1 to v0.6.2 ([#2689](https://github.com/getsentry/sentry-java/pull/2689))
  - [changelog](https://github.com/getsentry/sentry-native/blob/master/CHANGELOG.md#062)
  - [diff](https://github.com/getsentry/sentry-native/compare/0.6.1...0.6.2)

## 6.18.1

### Fixes

- Fix crash when Sentry SDK is initialized more than once ([#2679](https://github.com/getsentry/sentry-java/pull/2679))
- Track a ttfd span per Activity ([#2673](https://github.com/getsentry/sentry-java/pull/2673))

## 6.18.0

### Features

- Attach Trace Context when an ANR is detected (ANRv1) ([#2583](https://github.com/getsentry/sentry-java/pull/2583))
- Make log4j2 integration compatible with log4j 3.0 ([#2634](https://github.com/getsentry/sentry-java/pull/2634))
    - Instead of relying on package scanning, we now use an annotation processor to generate `Log4j2Plugins.dat`
- Create `User` and `Breadcrumb` from map ([#2614](https://github.com/getsentry/sentry-java/pull/2614))
- Add `sent_at` to envelope header item ([#2638](https://github.com/getsentry/sentry-java/pull/2638))

### Fixes

- Fix timestamp intervals of PerformanceCollectionData in profiles ([#2648](https://github.com/getsentry/sentry-java/pull/2648))
- Fix timestamps of PerformanceCollectionData in profiles ([#2632](https://github.com/getsentry/sentry-java/pull/2632))
- Fix missing propagateMinConstraints flag for SentryTraced ([#2637](https://github.com/getsentry/sentry-java/pull/2637))
- Fix potential SecurityException thrown by ConnectivityManager on Android 11 ([#2653](https://github.com/getsentry/sentry-java/pull/2653))
- Fix aar artifacts publishing for Maven ([#2641](https://github.com/getsentry/sentry-java/pull/2641))

### Dependencies
- Bump Kotlin compile version from v1.6.10 to 1.8.0 ([#2563](https://github.com/getsentry/sentry-java/pull/2563))
- Bump Compose compile version from v1.1.1 to v1.3.0 ([#2563](https://github.com/getsentry/sentry-java/pull/2563))
- Bump AGP version from v7.3.0 to v7.4.2 ([#2574](https://github.com/getsentry/sentry-java/pull/2574))
- Bump Gradle from v7.6.0 to v8.0.2 ([#2563](https://github.com/getsentry/sentry-java/pull/2563))
    - [changelog](https://github.com/gradle/gradle/blob/master/CHANGELOG.md#v802)
    - [diff](https://github.com/gradle/gradle/compare/v7.6.0...v8.0.2)
- Bump Gradle from v8.0.2 to v8.1.0 ([#2650](https://github.com/getsentry/sentry-java/pull/2650))
  - [changelog](https://github.com/gradle/gradle/blob/master/CHANGELOG.md#v810)
  - [diff](https://github.com/gradle/gradle/compare/v8.0.2...v8.1.0)

## 6.17.0

### Features

- Add `name` and `geo` to `User` ([#2556](https://github.com/getsentry/sentry-java/pull/2556)) 
- Add breadcrumbs on network changes ([#2608](https://github.com/getsentry/sentry-java/pull/2608))
- Add time-to-initial-display and time-to-full-display measurements to Activity transactions ([#2611](https://github.com/getsentry/sentry-java/pull/2611))
- Read integration list written by sentry gradle plugin from manifest ([#2598](https://github.com/getsentry/sentry-java/pull/2598))
- Add Logcat adapter ([#2620](https://github.com/getsentry/sentry-java/pull/2620))
- Provide CPU count/frequency data as device context ([#2622](https://github.com/getsentry/sentry-java/pull/2622))

### Fixes

- Trim time-to-full-display span if reportFullyDisplayed API is never called ([#2631](https://github.com/getsentry/sentry-java/pull/2631))
- Fix Automatic UI transactions having wrong durations ([#2623](https://github.com/getsentry/sentry-java/pull/2623))
- Fix wrong default environment in Session ([#2610](https://github.com/getsentry/sentry-java/pull/2610))
- Pass through unknown sentry baggage keys into SentryEnvelopeHeader ([#2618](https://github.com/getsentry/sentry-java/pull/2618))
- Fix missing null check when removing lifecycle observer ([#2625](https://github.com/getsentry/sentry-java/pull/2625))

### Dependencies

- Bump Native SDK from v0.6.0 to v0.6.1 ([#2629](https://github.com/getsentry/sentry-java/pull/2629))
  - [changelog](https://github.com/getsentry/sentry-native/blob/master/CHANGELOG.md#061)
  - [diff](https://github.com/getsentry/sentry-native/compare/0.6.0...0.6.1)

## 6.16.0

### Features

- Improve versatility of exception resolver component for Spring with more flexible API for consumers. ([#2577](https://github.com/getsentry/sentry-java/pull/2577))
- Automatic performance instrumentation for WebFlux ([#2597](https://github.com/getsentry/sentry-java/pull/2597))
  - You can enable it by adding `sentry.enable-tracing=true` to your `application.properties`
- The Spring Boot integration can now be configured to add the `SentryAppender` to specific loggers instead of the `ROOT` logger ([#2173](https://github.com/getsentry/sentry-java/pull/2173))
  - You can specify the loggers using `"sentry.logging.loggers[0]=foo.bar` and `"sentry.logging.loggers[1]=baz` in your `application.properties`
- Add capabilities to track Jetpack Compose composition/rendering time ([#2507](https://github.com/getsentry/sentry-java/pull/2507))
- Adapt span op and description for graphql to fit spec ([#2607](https://github.com/getsentry/sentry-java/pull/2607))

### Fixes

- Fix timestamps of slow and frozen frames for profiles ([#2584](https://github.com/getsentry/sentry-java/pull/2584))
- Deprecate reportFullDisplayed in favor of reportFullyDisplayed ([#2585](https://github.com/getsentry/sentry-java/pull/2585))
- Add mechanism for logging integrations and update spring mechanism types ([#2595](https://github.com/getsentry/sentry-java/pull/2595))
	- NOTE: If you're using these mechanism types (`HandlerExceptionResolver`, `SentryWebExceptionHandler`) in your dashboards please update them to use the new types.
- Filter out session cookies sent by Spring and Spring Boot integrations ([#2593](https://github.com/getsentry/sentry-java/pull/2593))
  - We filter out some common cookies like JSESSIONID
  - We also read the value from `server.servlet.session.cookie.name` and filter it out
- No longer send event / transaction to Sentry if `beforeSend` / `beforeSendTransaction` throws ([#2591](https://github.com/getsentry/sentry-java/pull/2591))
- Add version to sentryClientName used in auth header ([#2596](https://github.com/getsentry/sentry-java/pull/2596))
- Keep integration names from being obfuscated ([#2599](https://github.com/getsentry/sentry-java/pull/2599))
- Change log level from INFO to WARN for error message indicating a failed Log4j2 Sentry.init ([#2606](https://github.com/getsentry/sentry-java/pull/2606))
  - The log message was often not visible as our docs suggest a minimum log level of WARN
- Fix session tracking on Android ([#2609](https://github.com/getsentry/sentry-java/pull/2609))
  - Incorrect number of session has been sent. In addition, some of the sessions were not properly ended, messing up Session Health Metrics.

### Dependencies

- Bump `opentelemetry-sdk` to `1.23.1` and `opentelemetry-javaagent` to `1.23.0` ([#2590](https://github.com/getsentry/sentry-java/pull/2590))
- Bump Native SDK from v0.5.4 to v0.6.0 ([#2545](https://github.com/getsentry/sentry-java/pull/2545))
  - [changelog](https://github.com/getsentry/sentry-native/blob/master/CHANGELOG.md#060)
  - [diff](https://github.com/getsentry/sentry-native/compare/0.5.4...0.6.0)

## 6.15.0

### Features

- Adjust time-to-full-display span if reportFullDisplayed is called too early ([#2550](https://github.com/getsentry/sentry-java/pull/2550))
- Add `enableTracing` option ([#2530](https://github.com/getsentry/sentry-java/pull/2530))
    - This change is backwards compatible. The default is `null` meaning existing behaviour remains unchanged (setting either `tracesSampleRate` or `tracesSampler` enables performance).
    - If set to `true`, performance is enabled, even if no `tracesSampleRate` or `tracesSampler` have been configured.
    - If set to `false` performance is disabled, regardless of `tracesSampleRate` and `tracesSampler` options.
- Detect dependencies by listing MANIFEST.MF files at runtime ([#2538](https://github.com/getsentry/sentry-java/pull/2538))
- Report integrations in use, report packages in use more consistently ([#2179](https://github.com/getsentry/sentry-java/pull/2179))
- Implement `ThreadLocalAccessor` for propagating Sentry hub with reactor / WebFlux ([#2570](https://github.com/getsentry/sentry-java/pull/2570))
  - Requires `io.micrometer:context-propagation:1.0.2+` as well as Spring Boot 3.0.3+
  - Enable the feature by setting `sentry.reactive.thread-local-accessor-enabled=true`
  - This is still considered experimental. Once we have enough feedback we may turn this on by default.
  - Checkout the sample here: https://github.com/getsentry/sentry-java/tree/main/sentry-samples/sentry-samples-spring-boot-webflux-jakarta
  - A new hub is now cloned from the main hub for every request

### Fixes

- Leave `inApp` flag for stack frames undecided in SDK if unsure and let ingestion decide instead ([#2547](https://github.com/getsentry/sentry-java/pull/2547))
- Allow `0.0` error sample rate ([#2573](https://github.com/getsentry/sentry-java/pull/2573))
- Fix memory leak in WebFlux related to an ever growing stack ([#2580](https://github.com/getsentry/sentry-java/pull/2580))
- Use the same hub in WebFlux exception handler as we do in WebFilter ([#2566](https://github.com/getsentry/sentry-java/pull/2566))
- Switch upstream Jetpack Compose dependencies to `compileOnly` in `sentry-compose-android` ([#2578](https://github.com/getsentry/sentry-java/pull/2578))
  - NOTE: If you're using Compose Navigation/User Interaction integrations, make sure to have the following dependencies on the classpath as we do not bring them in transitively anymore:
    - `androidx.navigation:navigation-compose:`
    - `androidx.compose.runtime:runtime:`
    - `androidx.compose.ui:ui:`

## 6.14.0

### Features

- Add time-to-full-display span to Activity auto-instrumentation ([#2432](https://github.com/getsentry/sentry-java/pull/2432))
- Add `main` flag to threads and `in_foreground` flag for app contexts  ([#2516](https://github.com/getsentry/sentry-java/pull/2516))

### Fixes

- Ignore Shutdown in progress when closing ShutdownHookIntegration ([#2521](https://github.com/getsentry/sentry-java/pull/2521))
- Fix app start span end-time is wrong if SDK init is deferred ([#2519](https://github.com/getsentry/sentry-java/pull/2519))
- Fix invalid session creation when app is launched in background ([#2543](https://github.com/getsentry/sentry-java/pull/2543))

## 6.13.1

### Fixes

- Fix transaction performance collector oom ([#2505](https://github.com/getsentry/sentry-java/pull/2505))
- Remove authority from URLs sent to Sentry ([#2366](https://github.com/getsentry/sentry-java/pull/2366))
- Fix `sentry-bom` containing incorrect artifacts ([#2504](https://github.com/getsentry/sentry-java/pull/2504))

### Dependencies

- Bump Native SDK from v0.5.3 to v0.5.4 ([#2500](https://github.com/getsentry/sentry-java/pull/2500))
  - [changelog](https://github.com/getsentry/sentry-native/blob/master/CHANGELOG.md#054)
  - [diff](https://github.com/getsentry/sentry-native/compare/0.5.3...0.5.4)

## 6.13.0

### Features

- Send cpu usage percentage in profile payload ([#2469](https://github.com/getsentry/sentry-java/pull/2469))
- Send transaction memory stats in profile payload ([#2447](https://github.com/getsentry/sentry-java/pull/2447))
- Add cpu usage collection ([#2462](https://github.com/getsentry/sentry-java/pull/2462))
- Improve ANR implementation: ([#2475](https://github.com/getsentry/sentry-java/pull/2475))
  - Add `abnormal_mechanism` to sessions for ANR rate calculation
  - Always attach thread dump to ANR events
  - Distinguish between foreground and background ANRs
- Improve possible date precision to 10 μs ([#2451](https://github.com/getsentry/sentry-java/pull/2451))

### Fixes

- Fix performance collector setup called in main thread ([#2499](https://github.com/getsentry/sentry-java/pull/2499))
- Expand guard against CVE-2018-9492 "Privilege Escalation via Content Provider" ([#2482](https://github.com/getsentry/sentry-java/pull/2482))
- Prevent OOM by disabling TransactionPerformanceCollector for now ([#2498](https://github.com/getsentry/sentry-java/pull/2498))

## 6.12.1

### Fixes

- Create timer in `TransactionPerformanceCollector` lazily ([#2478](https://github.com/getsentry/sentry-java/pull/2478))

## 6.12.0

### Features

- Attach View Hierarchy to the errored/crashed events ([#2440](https://github.com/getsentry/sentry-java/pull/2440))
- Collect memory usage in transactions ([#2445](https://github.com/getsentry/sentry-java/pull/2445))
- Add `traceOptionsRequests` option to disable tracing of OPTIONS requests ([#2453](https://github.com/getsentry/sentry-java/pull/2453))
- Extend list of HTTP headers considered sensitive ([#2455](https://github.com/getsentry/sentry-java/pull/2455))

### Fixes

- Use a single TransactionPerfomanceCollector ([#2464](https://github.com/getsentry/sentry-java/pull/2464))
- Don't override sdk name with Timber ([#2450](https://github.com/getsentry/sentry-java/pull/2450))
- Set transactionNameSource to CUSTOM when setting transaction name ([#2405](https://github.com/getsentry/sentry-java/pull/2405))
- Guard against CVE-2018-9492 "Privilege Escalation via Content Provider" ([#2466](https://github.com/getsentry/sentry-java/pull/2466))

## 6.11.0

### Features

- Disable Android concurrent profiling ([#2434](https://github.com/getsentry/sentry-java/pull/2434))
- Add logging for OpenTelemetry integration ([#2425](https://github.com/getsentry/sentry-java/pull/2425))
- Auto add `OpenTelemetryLinkErrorEventProcessor` for Spring Boot ([#2429](https://github.com/getsentry/sentry-java/pull/2429))

### Fixes

- Use minSdk compatible `Objects` class ([#2436](https://github.com/getsentry/sentry-java/pull/2436))
- Prevent R8 from warning on missing classes, as we check for their presence at runtime ([#2439](https://github.com/getsentry/sentry-java/pull/2439))

### Dependencies

- Bump Gradle from v7.5.1 to v7.6.0 ([#2438](https://github.com/getsentry/sentry-java/pull/2438))
  - [changelog](https://github.com/gradle/gradle/blob/master/CHANGELOG.md#v760)
  - [diff](https://github.com/gradle/gradle/compare/v7.5.1...v7.6.0)

## 6.10.0

### Features

- Add time-to-initial-display span to Activity transactions ([#2369](https://github.com/getsentry/sentry-java/pull/2369))
- Start a session after init if AutoSessionTracking is enabled ([#2356](https://github.com/getsentry/sentry-java/pull/2356))
- Provide automatic breadcrumbs and transactions for click/scroll events for Compose ([#2390](https://github.com/getsentry/sentry-java/pull/2390))
- Add `blocked_main_thread` and `call_stack` to File I/O spans to detect performance issues ([#2382](https://github.com/getsentry/sentry-java/pull/2382))

### Dependencies

- Bump Native SDK from v0.5.2 to v0.5.3 ([#2423](https://github.com/getsentry/sentry-java/pull/2423))
  - [changelog](https://github.com/getsentry/sentry-native/blob/master/CHANGELOG.md#053)
  - [diff](https://github.com/getsentry/sentry-native/compare/0.5.2...0.5.3)

## 6.9.2

### Fixes

- Updated ProfileMeasurementValue types ([#2412](https://github.com/getsentry/sentry-java/pull/2412))
- Clear window reference only on activity stop in profileMeasurements collector ([#2407](https://github.com/getsentry/sentry-java/pull/2407))
- No longer disable OpenTelemetry exporters in default Java Agent config ([#2408](https://github.com/getsentry/sentry-java/pull/2408))
- Fix `ClassNotFoundException` for `io.sentry.spring.SentrySpringServletContainerInitializer` in `sentry-spring-jakarta` ([#2411](https://github.com/getsentry/sentry-java/issues/2411))
- Fix `sentry-samples-spring-jakarta` ([#2411](https://github.com/getsentry/sentry-java/issues/2411))

### Features

- Add SENTRY_AUTO_INIT environment variable to control OpenTelemetry Agent init ([#2410](https://github.com/getsentry/sentry-java/pull/2410))
- Add OpenTelemetryLinkErrorEventProcessor for linking errors to traces created via OpenTelemetry ([#2418](https://github.com/getsentry/sentry-java/pull/2418))

### Dependencies

- Bump OpenTelemetry to 1.20.1 and OpenTelemetry Java Agent to 1.20.2 ([#2420](https://github.com/getsentry/sentry-java/pull/2420))

## 6.9.1

### Fixes

- OpenTelemetry modules were missing in `6.9.0` so we released the same code again as `6.9.1` including OpenTelemetry modules

## 6.9.0

### Fixes

- Use `canonicalName` in Fragment Integration for better de-obfuscation ([#2379](https://github.com/getsentry/sentry-java/pull/2379))
- Fix Timber and Fragment integrations auto-installation for obfuscated builds ([#2379](https://github.com/getsentry/sentry-java/pull/2379))
- Don't attach screenshots to events from Hybrid SDKs ([#2360](https://github.com/getsentry/sentry-java/pull/2360))
- Ensure Hints do not cause memory leaks ([#2387](https://github.com/getsentry/sentry-java/pull/2387))
- Do not attach empty `sentry-trace` and `baggage` headers ([#2385](https://github.com/getsentry/sentry-java/pull/2385))

### Features

- Add beforeSendTransaction which allows users to filter and change transactions ([#2388](https://github.com/getsentry/sentry-java/pull/2388))
- Add experimental support for OpenTelemetry ([README](sentry-opentelemetry/README.md))([#2344](https://github.com/getsentry/sentry-java/pull/2344))

### Dependencies

- Update Spring Boot Jakarta to Spring Boot 3.0.0 ([#2389](https://github.com/getsentry/sentry-java/pull/2389))
- Bump Spring Boot to 2.7.5 ([#2383](https://github.com/getsentry/sentry-java/pull/2383))

## 6.8.0

### Features

- Add FrameMetrics to Android profiling data ([#2342](https://github.com/getsentry/sentry-java/pull/2342))

### Fixes

- Remove profiler main thread io ([#2348](https://github.com/getsentry/sentry-java/pull/2348))
- Fix ensure all options are processed before integrations are loaded ([#2377](https://github.com/getsentry/sentry-java/pull/2377))

## 6.7.1

### Fixes

- Fix `Gpu.vendorId` should be a String ([#2343](https://github.com/getsentry/sentry-java/pull/2343))
- Don't set device name on Android if `sendDefaultPii` is disabled ([#2354](https://github.com/getsentry/sentry-java/pull/2354))
- Fix corrupted UUID on Motorola devices ([#2363](https://github.com/getsentry/sentry-java/pull/2363))
- Fix ANR on dropped uncaught exception events ([#2368](https://github.com/getsentry/sentry-java/pull/2368))

### Features

- Update Spring Boot Jakarta to Spring Boot 3.0.0-RC2 ([#2347](https://github.com/getsentry/sentry-java/pull/2347))

## 6.7.0

### Fixes

- Use correct set-cookie for the HTTP Client response object ([#2326](https://github.com/getsentry/sentry-java/pull/2326))
- Fix NoSuchElementException in CircularFifoQueue when cloning a Scope ([#2328](https://github.com/getsentry/sentry-java/pull/2328))

### Features

- Customizable fragment lifecycle breadcrumbs ([#2299](https://github.com/getsentry/sentry-java/pull/2299))
- Provide hook for Jetpack Compose navigation instrumentation ([#2320](https://github.com/getsentry/sentry-java/pull/2320))
- Populate `event.modules` with dependencies metadata ([#2324](https://github.com/getsentry/sentry-java/pull/2324))
- Support Spring 6 and Spring Boot 3 ([#2289](https://github.com/getsentry/sentry-java/pull/2289))

### Dependencies

- Bump Native SDK from v0.5.1 to v0.5.2 ([#2315](https://github.com/getsentry/sentry-java/pull/2315))
  - [changelog](https://github.com/getsentry/sentry-native/blob/master/CHANGELOG.md#052)
  - [diff](https://github.com/getsentry/sentry-native/compare/0.5.1...0.5.2)

## 6.6.0

### Fixes

- Ensure potential callback exceptions are caught #2123 ([#2291](https://github.com/getsentry/sentry-java/pull/2291))
- Remove verbose FrameMetricsAggregator failure logging ([#2293](https://github.com/getsentry/sentry-java/pull/2293))
- Ignore broken regex for tracePropagationTarget ([#2288](https://github.com/getsentry/sentry-java/pull/2288))
- No longer serialize static fields; use toString as fallback ([#2309](https://github.com/getsentry/sentry-java/pull/2309))
- Fix `SentryFileWriter`/`SentryFileOutputStream` append overwrites file contents ([#2304](https://github.com/getsentry/sentry-java/pull/2304))
- Respect incoming parent sampled decision when continuing a trace ([#2311](https://github.com/getsentry/sentry-java/pull/2311))

### Features

- Profile envelopes are sent directly from profiler ([#2298](https://github.com/getsentry/sentry-java/pull/2298))
- Add support for using Encoder with logback.SentryAppender ([#2246](https://github.com/getsentry/sentry-java/pull/2246))
- Report Startup Crashes ([#2277](https://github.com/getsentry/sentry-java/pull/2277))
- HTTP Client errors for OkHttp ([#2287](https://github.com/getsentry/sentry-java/pull/2287))
- Add option to enable or disable Frame Tracking ([#2314](https://github.com/getsentry/sentry-java/pull/2314))

### Dependencies

- Bump Native SDK from v0.5.0 to v0.5.1 ([#2306](https://github.com/getsentry/sentry-java/pull/2306))
  - [changelog](https://github.com/getsentry/sentry-native/blob/master/CHANGELOG.md#051)
  - [diff](https://github.com/getsentry/sentry-native/compare/0.5.0...0.5.1)

## 6.5.0

### Fixes

- Improve public facing API for creating Baggage from header ([#2284](https://github.com/getsentry/sentry-java/pull/2284))

## 6.5.0-beta.3

### Features

- Provide API for attaching custom measurements to transactions ([#2260](https://github.com/getsentry/sentry-java/pull/2260))
- Bump spring to 2.7.4 ([#2279](https://github.com/getsentry/sentry-java/pull/2279))

## 6.5.0-beta.2

### Features

- Make user segment a top level property ([#2257](https://github.com/getsentry/sentry-java/pull/2257))
- Replace user `other` with `data` ([#2258](https://github.com/getsentry/sentry-java/pull/2258))
- `isTraceSampling` is now on by default. `tracingOrigins` has been replaced by `tracePropagationTargets` ([#2255](https://github.com/getsentry/sentry-java/pull/2255))

## 6.5.0-beta.1

### Features

- Server-Side Dynamic Sampling Context support  ([#2226](https://github.com/getsentry/sentry-java/pull/2226))

## 6.4.4

### Fixes

- Fix ConcurrentModificationException due to FrameMetricsAggregator manipulation ([#2282](https://github.com/getsentry/sentry-java/pull/2282))

## 6.4.3

- Fix slow and frozen frames tracking ([#2271](https://github.com/getsentry/sentry-java/pull/2271))

## 6.4.2

### Fixes

- Fixed AbstractMethodError when getting Lifecycle ([#2228](https://github.com/getsentry/sentry-java/pull/2228))
- Missing unit fields for Android measurements ([#2204](https://github.com/getsentry/sentry-java/pull/2204))
- Avoid sending empty profiles ([#2232](https://github.com/getsentry/sentry-java/pull/2232))
- Fix file descriptor leak in FileIO instrumentation ([#2248](https://github.com/getsentry/sentry-java/pull/2248))

## 6.4.1

### Fixes

- Fix memory leak caused by throwableToSpan ([#2227](https://github.com/getsentry/sentry-java/pull/2227))

## 6.4.0

### Fixes

- make profiling rate defaults to 101 hz ([#2211](https://github.com/getsentry/sentry-java/pull/2211))
- SentryOptions.setProfilingTracesIntervalMillis has been deprecated
- Added cpu architecture and default environment in profiles envelope ([#2207](https://github.com/getsentry/sentry-java/pull/2207))
- SentryOptions.setProfilingEnabled has been deprecated in favor of setProfilesSampleRate
- Use toString for enum serialization ([#2220](https://github.com/getsentry/sentry-java/pull/2220))

### Features

- Concurrent profiling 3 - added truncation reason ([#2247](https://github.com/getsentry/sentry-java/pull/2247))
- Concurrent profiling 2 - added list of transactions ([#2218](https://github.com/getsentry/sentry-java/pull/2218))
- Concurrent profiling 1 - added envelope payload data format ([#2216](https://github.com/getsentry/sentry-java/pull/2216))
- Send source for transactions ([#2180](https://github.com/getsentry/sentry-java/pull/2180))
- Add profilesSampleRate and profileSampler options for Android sdk ([#2184](https://github.com/getsentry/sentry-java/pull/2184))
- Add baggage header to RestTemplate ([#2206](https://github.com/getsentry/sentry-java/pull/2206))
- Bump Native SDK from v0.4.18 to v0.5.0 ([#2199](https://github.com/getsentry/sentry-java/pull/2199))
  - [changelog](https://github.com/getsentry/sentry-native/blob/master/CHANGELOG.md#050)
  - [diff](https://github.com/getsentry/sentry-native/compare/0.4.18...0.5.0)
- Bump Gradle from v7.5.0 to v7.5.1 ([#2212](https://github.com/getsentry/sentry-java/pull/2212))
  - [changelog](https://github.com/gradle/gradle/blob/master/CHANGELOG.md#v751)
  - [diff](https://github.com/gradle/gradle/compare/v7.5.0...v7.5.1)

## 6.3.1

### Fixes

- Prevent NPE by checking SentryTracer.timer for null again inside synchronized ([#2200](https://github.com/getsentry/sentry-java/pull/2200))
- Weakly reference Activity for transaction finished callback ([#2203](https://github.com/getsentry/sentry-java/pull/2203))
- `attach-screenshot` set on Manual init. didn't work ([#2186](https://github.com/getsentry/sentry-java/pull/2186))
- Remove extra space from `spring.factories` causing issues in old versions of Spring Boot ([#2181](https://github.com/getsentry/sentry-java/pull/2181))


### Features

- Bump Native SDK to v0.4.18 ([#2154](https://github.com/getsentry/sentry-java/pull/2154))
  - [changelog](https://github.com/getsentry/sentry-native/blob/master/CHANGELOG.md#0418)
  - [diff](https://github.com/getsentry/sentry-native/compare/0.4.17...0.4.18)
- Bump Gradle to v7.5.0 ([#2174](https://github.com/getsentry/sentry-java/pull/2174), [#2191](https://github.com/getsentry/sentry-java/pull/2191))
  - [changelog](https://github.com/gradle/gradle/blob/master/CHANGELOG.md#v750)
  - [diff](https://github.com/gradle/gradle/compare/v7.4.2...v7.5.0)

## 6.3.0

### Features

- Switch upstream dependencies to `compileOnly` in integrations ([#2175](https://github.com/getsentry/sentry-java/pull/2175))

### Fixes

- Lazily retrieve HostnameCache in MainEventProcessor ([#2170](https://github.com/getsentry/sentry-java/pull/2170))

## 6.2.1

### Fixes

- Only send userid in Dynamic Sampling Context if sendDefaultPii is true ([#2147](https://github.com/getsentry/sentry-java/pull/2147))
- Remove userId from baggage due to PII ([#2157](https://github.com/getsentry/sentry-java/pull/2157))

### Features

- Add integration for Apollo-Kotlin 3 ([#2109](https://github.com/getsentry/sentry-java/pull/2109))
- New package `sentry-android-navigation` for AndroidX Navigation support ([#2136](https://github.com/getsentry/sentry-java/pull/2136))
- New package `sentry-compose` for Jetpack Compose support (Navigation) ([#2136](https://github.com/getsentry/sentry-java/pull/2136))
- Add sample rate to baggage as well as trace in envelope header and flatten user ([#2135](https://github.com/getsentry/sentry-java/pull/2135))

Breaking Changes:
- The boolean parameter `samplingDecision` in the `TransactionContext` constructor has been replaced with a `TracesSamplingDecision` object. Feel free to ignore the `@ApiStatus.Internal` in this case.

## 6.1.4

### Fixes

- Filter out app starts with more than 60s ([#2127](https://github.com/getsentry/sentry-java/pull/2127))

## 6.1.3

### Fixes

- Fix thread leak due to Timer being created and never cancelled ([#2131](https://github.com/getsentry/sentry-java/pull/2131))

## 6.1.2

### Fixes

- Swallow error when reading ActivityManager#getProcessesInErrorState instead of crashing ([#2114](https://github.com/getsentry/sentry-java/pull/2114))
- Use charset string directly as StandardCharsets is not available on earlier Android versions ([#2111](https://github.com/getsentry/sentry-java/pull/2111))

## 6.1.1

### Features

- Replace `tracestate` header with `baggage` header ([#2078](https://github.com/getsentry/sentry-java/pull/2078))
- Allow opting out of device info collection that requires Inter-Process Communication (IPC) ([#2100](https://github.com/getsentry/sentry-java/pull/2100))

## 6.1.0

### Features

- Implement local scope by adding overloads to the capture methods that accept a ScopeCallback ([#2084](https://github.com/getsentry/sentry-java/pull/2084))
- SentryOptions#merge is now public and can be used to load ExternalOptions ([#2088](https://github.com/getsentry/sentry-java/pull/2088))

### Fixes

- Fix proguard rules to work R8 [issue](https://issuetracker.google.com/issues/235733922) around on AGP 7.3.0-betaX and 7.4.0-alphaX ([#2094](https://github.com/getsentry/sentry-java/pull/2094))
- Fix GraalVM Native Image compatibility ([#2172](https://github.com/getsentry/sentry-java/pull/2172))

## 6.0.0

### Sentry Self-hosted Compatibility

- Starting with version `6.0.0` of the `sentry` package, [Sentry's self hosted version >= v21.9.0](https://github.com/getsentry/self-hosted/releases) is required or you have to manually disable sending client reports via the `sendClientReports` option. This only applies to self-hosted Sentry. If you are using [sentry.io](https://sentry.io), no action is needed.

### Features

- Allow optimization and obfuscation of the SDK by reducing proguard rules ([#2031](https://github.com/getsentry/sentry-java/pull/2031))
- Relax TransactionNameProvider ([#1861](https://github.com/getsentry/sentry-java/pull/1861))
- Use float instead of Date for protocol types for higher precision ([#1737](https://github.com/getsentry/sentry-java/pull/1737))
- Allow setting SDK info (name & version) in manifest ([#2016](https://github.com/getsentry/sentry-java/pull/2016))
- Allow setting native Android SDK name during build ([#2035](https://github.com/getsentry/sentry-java/pull/2035))
- Include application permissions in Android events ([#2018](https://github.com/getsentry/sentry-java/pull/2018))
- Automatically create transactions for UI events ([#1975](https://github.com/getsentry/sentry-java/pull/1975))
- Hints are now used via a Hint object and passed into beforeSend and EventProcessor as @NotNull Hint object ([#2045](https://github.com/getsentry/sentry-java/pull/2045))
- Attachments can be manipulated via hint ([#2046](https://github.com/getsentry/sentry-java/pull/2046))
- Add sentry-servlet-jakarta module ([#1987](https://github.com/getsentry/sentry-java/pull/1987))
- Add client reports ([#1982](https://github.com/getsentry/sentry-java/pull/1982))
- Screenshot is taken when there is an error ([#1967](https://github.com/getsentry/sentry-java/pull/1967))
- Add Android profiling traces ([#1897](https://github.com/getsentry/sentry-java/pull/1897)) ([#1959](https://github.com/getsentry/sentry-java/pull/1959)) and its tests ([#1949](https://github.com/getsentry/sentry-java/pull/1949))
- Enable enableScopeSync by default for Android ([#1928](https://github.com/getsentry/sentry-java/pull/1928))
- Feat: Vendor JSON ([#1554](https://github.com/getsentry/sentry-java/pull/1554))
    - Introduce `JsonSerializable` and `JsonDeserializer` interfaces for manual json
      serialization/deserialization.
    - Introduce `JsonUnknwon` interface to preserve unknown properties when deserializing/serializing
      SDK classes.
    - When passing custom objects, for example in `Contexts`, these are supported for serialization:
        - `JsonSerializable`
        - `Map`, `Collection`, `Array`, `String` and all primitive types.
        - Objects with the help of refection.
            - `Map`, `Collection`, `Array`, `String` and all primitive types.
            - Call `toString()` on objects that have a cyclic reference to a ancestor object.
            - Call `toString()` where object graphs exceed max depth.
    - Remove `gson` dependency.
    - Remove `IUnknownPropertiesConsumer`
- Pass MDC tags as Sentry tags ([#1954](https://github.com/getsentry/sentry-java/pull/1954))

### Fixes

- Calling Sentry.init and specifying contextTags now has an effect on the Logback SentryAppender ([#2052](https://github.com/getsentry/sentry-java/pull/2052))
- Calling Sentry.init and specifying contextTags now has an effect on the Log4j SentryAppender ([#2054](https://github.com/getsentry/sentry-java/pull/2054))
- Calling Sentry.init and specifying contextTags now has an effect on the jul SentryAppender ([#2057](https://github.com/getsentry/sentry-java/pull/2057))
- Update Spring Boot dependency to 2.6.8 and fix the CVE-2022-22970 ([#2068](https://github.com/getsentry/sentry-java/pull/2068))
- Sentry can now self heal after a Thread had its currentHub set to a NoOpHub ([#2076](https://github.com/getsentry/sentry-java/pull/2076))
- No longer close OutputStream that is passed into JsonSerializer ([#2029](https://github.com/getsentry/sentry-java/pull/2029))
- Fix setting context tags on events captured by Spring ([#2060](https://github.com/getsentry/sentry-java/pull/2060))
- Isolate cached events with hashed DSN subfolder ([#2038](https://github.com/getsentry/sentry-java/pull/2038))
- SentryThread.current flag will not be overridden by DefaultAndroidEventProcessor if already set ([#2050](https://github.com/getsentry/sentry-java/pull/2050))
- Fix serialization of Long inside of Request.data ([#2051](https://github.com/getsentry/sentry-java/pull/2051))
- Update sentry-native to 0.4.17 ([#2033](https://github.com/getsentry/sentry-java/pull/2033))
- Update Gradle to 7.4.2 and AGP to 7.2 ([#2042](https://github.com/getsentry/sentry-java/pull/2042))
- Change order of event filtering mechanisms ([#2001](https://github.com/getsentry/sentry-java/pull/2001))
- Only send session update for dropped events if state changed ([#2002](https://github.com/getsentry/sentry-java/pull/2002))
- Android profiling initializes on first profile start ([#2009](https://github.com/getsentry/sentry-java/pull/2009))
- Profiling rate decreased from 300hz to 100hz ([#1997](https://github.com/getsentry/sentry-java/pull/1997))
- Allow disabling sending of client reports via Android Manifest and external options ([#2007](https://github.com/getsentry/sentry-java/pull/2007))
- Ref: Upgrade Spring Boot dependency to 2.5.13 ([#2011](https://github.com/getsentry/sentry-java/pull/2011))
- Ref: Make options.printUncaughtStackTrace primitive type ([#1995](https://github.com/getsentry/sentry-java/pull/1995))
- Ref: Remove not needed interface abstractions on Android ([#1953](https://github.com/getsentry/sentry-java/pull/1953))
- Ref: Make hints Map<String, Object> instead of only Object ([#1929](https://github.com/getsentry/sentry-java/pull/1929))
- Ref: Simplify DateUtils with ISO8601Utils ([#1837](https://github.com/getsentry/sentry-java/pull/1837))
- Ref: Remove deprecated and scheduled fields ([#1875](https://github.com/getsentry/sentry-java/pull/1875))
- Ref: Add shutdownTimeoutMillis in favor of shutdownTimeout ([#1873](https://github.com/getsentry/sentry-java/pull/1873))
- Ref: Remove Attachment ContentType since the Server infers it ([#1874](https://github.com/getsentry/sentry-java/pull/1874))
- Ref: Bind external properties to a dedicated class. ([#1750](https://github.com/getsentry/sentry-java/pull/1750))
- Ref: Debug log serializable objects ([#1795](https://github.com/getsentry/sentry-java/pull/1795))
- Ref: catch Throwable instead of Exception to suppress internal SDK errors ([#1812](https://github.com/getsentry/sentry-java/pull/1812))
- `SentryOptions` can merge properties from `ExternalOptions` instead of another instance of `SentryOptions`
- Following boolean properties from `SentryOptions` that allowed `null` values are now not nullable - `debug`, `enableUncaughtExceptionHandler`, `enableDeduplication`
- `SentryOptions` cannot be created anymore using `PropertiesProvider` with `SentryOptions#from` method. Use `ExternalOptions#from` instead and merge created object with `SentryOptions#merge`
- Bump: Kotlin to 1.5 and compatibility to 1.4 for sentry-android-timber ([#1815](https://github.com/getsentry/sentry-java/pull/1815))

## 5.7.4

### Fixes

* Change order of event filtering mechanisms and only send session update for dropped events if session state changed (#2028)

## 5.7.3

### Fixes

- Sentry Timber integration throws an exception when using args ([#1986](https://github.com/getsentry/sentry-java/pull/1986))

## 5.7.2

### Fixes

- Bring back support for `Timber.tag` ([#1974](https://github.com/getsentry/sentry-java/pull/1974))

## 5.7.1

### Fixes

- Sentry Timber integration does not submit msg.formatted breadcrumbs ([#1957](https://github.com/getsentry/sentry-java/pull/1957))
- ANR WatchDog won't crash on SecurityException ([#1962](https://github.com/getsentry/sentry-java/pull/1962))

## 5.7.0

### Features

- Automatically enable `Timber` and `Fragment` integrations if they are present on the classpath ([#1936](https://github.com/getsentry/sentry-java/pull/1936))

## 5.6.3

### Fixes

- If transaction or span is finished, do not allow to mutate ([#1940](https://github.com/getsentry/sentry-java/pull/1940))
- Keep used AndroidX classes from obfuscation (Fixes UI breadcrumbs and Slow/Frozen frames) ([#1942](https://github.com/getsentry/sentry-java/pull/1942))

## 5.6.2

### Fixes

- Ref: Make ActivityFramesTracker public to be used by Hybrid SDKs ([#1931](https://github.com/getsentry/sentry-java/pull/1931))
- Bump: AGP to 7.1.2 ([#1930](https://github.com/getsentry/sentry-java/pull/1930))
- NPE while adding "response_body_size" breadcrumb, when response body length is unknown ([#1908](https://github.com/getsentry/sentry-java/pull/1908))
- Do not include stacktrace frames into Timber message ([#1898](https://github.com/getsentry/sentry-java/pull/1898))
- Potential memory leaks ([#1909](https://github.com/getsentry/sentry-java/pull/1909))

Breaking changes:
`Timber.tag` is no longer supported by our [Timber integration](https://docs.sentry.io/platforms/android/configuration/integrations/timber/) and will not appear on Sentry for error events.
Please vote on this [issue](https://github.com/getsentry/sentry-java/issues/1900), if you'd like us to provide support for that.

## 5.6.2-beta.3

### Fixes

- Ref: Make ActivityFramesTracker public to be used by Hybrid SDKs ([#1931](https://github.com/getsentry/sentry-java/pull/1931))
- Bump: AGP to 7.1.2 ([#1930](https://github.com/getsentry/sentry-java/pull/1930))

## 5.6.2-beta.2

### Fixes

- NPE while adding "response_body_size" breadcrumb, when response body length is unknown ([#1908](https://github.com/getsentry/sentry-java/pull/1908))

## 5.6.2-beta.1

### Fixes

- Do not include stacktrace frames into Timber message ([#1898](https://github.com/getsentry/sentry-java/pull/1898))
- Potential memory leaks ([#1909](https://github.com/getsentry/sentry-java/pull/1909))

Breaking changes:
`Timber.tag` is no longer supported by our [Timber integration](https://docs.sentry.io/platforms/android/configuration/integrations/timber/) and will not appear on Sentry for error events.
Please vote on this [issue](https://github.com/getsentry/sentry-java/issues/1900), if you'd like us to provide support for that.

## 5.6.1

### Features

- Add options.printUncaughtStackTrace to print uncaught exceptions ([#1890](https://github.com/getsentry/sentry-java/pull/1890))

### Fixes

- NPE while adding "response_body_size" breadcrumb, when response body is null ([#1884](https://github.com/getsentry/sentry-java/pull/1884))
- Bump: AGP to 7.1.0 ([#1892](https://github.com/getsentry/sentry-java/pull/1892))

## 5.6.0

### Features

- Add breadcrumbs support for UI events (automatically captured) ([#1876](https://github.com/getsentry/sentry-java/pull/1876))

### Fixes

- Change scope of servlet-api to compileOnly ([#1880](https://github.com/getsentry/sentry-java/pull/1880))

## 5.5.3

### Fixes

- Do not create SentryExceptionResolver bean when Spring MVC is not on the classpath ([#1865](https://github.com/getsentry/sentry-java/pull/1865))

## 5.5.2

### Fixes

- Detect App Cold start correctly for Hybrid SDKs ([#1855](https://github.com/getsentry/sentry-java/pull/1855))
- Bump: log4j to 2.17.0 ([#1852](https://github.com/getsentry/sentry-java/pull/1852))
- Bump: logback to 1.2.9 ([#1853](https://github.com/getsentry/sentry-java/pull/1853))

## 5.5.1

### Fixes

- Bump: log4j to 2.16.0 ([#1845](https://github.com/getsentry/sentry-java/pull/1845))
- Make App start cold/warm visible to Hybrid SDKs ([#1848](https://github.com/getsentry/sentry-java/pull/1848))

## 5.5.0

### Features

- Add locale to device context and deprecate language ([#1832](https://github.com/getsentry/sentry-java/pull/1832))
- Add `SentryFileInputStream` and `SentryFileOutputStream` for File I/O performance instrumentation ([#1826](https://github.com/getsentry/sentry-java/pull/1826))
- Add `SentryFileReader` and `SentryFileWriter` for File I/O instrumentation ([#1843](https://github.com/getsentry/sentry-java/pull/1843))

### Fixes

- Bump: log4j to 2.15.0 ([#1839](https://github.com/getsentry/sentry-java/pull/1839))
- Ref: Rename Fragment span operation from `ui.fragment.load` to `ui.load` ([#1824](https://github.com/getsentry/sentry-java/pull/1824))
- Ref: change `java.util.Random` to `java.security.SecureRandom` for possible security reasons ([#1831](https://github.com/getsentry/sentry-java/pull/1831))

## 5.4.3

### Fixes

- Only report App start measurement for full launch on Android ([#1821](https://github.com/getsentry/sentry-java/pull/1821))

## 5.4.2

### Fixes

- Ref: catch Throwable instead of Exception to suppress internal SDK errors ([#1812](https://github.com/getsentry/sentry-java/pull/1812))

## 5.4.1

### Features

- Refactor OkHttp and Apollo to Kotlin functional interfaces ([#1797](https://github.com/getsentry/sentry-java/pull/1797))
- Add secondary constructor to SentryInstrumentation ([#1804](https://github.com/getsentry/sentry-java/pull/1804))

### Fixes

- Do not start fragment span if not added to the Activity ([#1813](https://github.com/getsentry/sentry-java/pull/1813))

## 5.4.0

### Features

- Add `graphql-java` instrumentation ([#1777](https://github.com/getsentry/sentry-java/pull/1777))

### Fixes

- Do not crash when event processors throw a lower level Throwable class ([#1800](https://github.com/getsentry/sentry-java/pull/1800))
- ActivityFramesTracker does not throw if Activity has no observers ([#1799](https://github.com/getsentry/sentry-java/pull/1799))

## 5.3.0

### Features

- Add datasource tracing with P6Spy ([#1784](https://github.com/getsentry/sentry-java/pull/1784))

### Fixes

- ActivityFramesTracker does not throw if Activity has not been added ([#1782](https://github.com/getsentry/sentry-java/pull/1782))
- PerformanceAndroidEventProcessor uses up to date isTracingEnabled set on Configuration callback ([#1786](https://github.com/getsentry/sentry-java/pull/1786))

## 5.2.4

### Fixes

- Window.FEATURE_NO_TITLE does not work when using activity traces ([#1769](https://github.com/getsentry/sentry-java/pull/1769))
- unregister UncaughtExceptionHandler on close ([#1770](https://github.com/getsentry/sentry-java/pull/1770))

## 5.2.3

### Fixes

- Make ActivityFramesTracker operations thread-safe ([#1762](https://github.com/getsentry/sentry-java/pull/1762))
- Clone Scope Contexts ([#1763](https://github.com/getsentry/sentry-java/pull/1763))
- Bump: AGP to 7.0.3 ([#1765](https://github.com/getsentry/sentry-java/pull/1765))

## 5.2.2

### Fixes

- Close HostnameCache#executorService on SentryClient#close ([#1757](https://github.com/getsentry/sentry-java/pull/1757))

## 5.2.1

### Features

- Add isCrashedLastRun support ([#1739](https://github.com/getsentry/sentry-java/pull/1739))
- Attach Java vendor and version to events and transactions ([#1703](https://github.com/getsentry/sentry-java/pull/1703))

### Fixes

- Handle exception if Context.registerReceiver throws ([#1747](https://github.com/getsentry/sentry-java/pull/1747))

## 5.2.0

### Features

- Allow setting proguard via Options and/or external resources ([#1728](https://github.com/getsentry/sentry-java/pull/1728))
- Add breadcrumbs for the Apollo integration ([#1726](https://github.com/getsentry/sentry-java/pull/1726))

### Fixes

- Don't set lastEventId for transactions ([#1727](https://github.com/getsentry/sentry-java/pull/1727))
- ActivityLifecycleIntegration#appStartSpan memory leak ([#1732](https://github.com/getsentry/sentry-java/pull/1732))

## 5.2.0-beta.3

### Features

- Add "data" to spans ([#1717](https://github.com/getsentry/sentry-java/pull/1717))

### Fixes

- Check at runtime if AndroidX.Core is available ([#1718](https://github.com/getsentry/sentry-java/pull/1718))
- Should not capture unfinished transaction ([#1719](https://github.com/getsentry/sentry-java/pull/1719))

## 5.2.0-beta.2

### Fixes

- Bump AGP to 7.0.2 ([#1650](https://github.com/getsentry/sentry-java/pull/1650))
- Drop spans in BeforeSpanCallback. ([#1713](https://github.com/getsentry/sentry-java/pull/1713))

## 5.2.0-beta.1

### Features

- Add tracestate HTTP header support ([#1683](https://github.com/getsentry/sentry-java/pull/1683))
- Add option to filter which origins receive tracing headers ([#1698](https://github.com/getsentry/sentry-java/pull/1698))
- Include unfinished spans in transaction ([#1699](https://github.com/getsentry/sentry-java/pull/1699))
- Add static helpers for creating breadcrumbs ([#1702](https://github.com/getsentry/sentry-java/pull/1702))
- Performance support for Android Apollo ([#1705](https://github.com/getsentry/sentry-java/pull/1705))

### Fixes

- Move tags from transaction.contexts.trace.tags to transaction.tags ([#1700](https://github.com/getsentry/sentry-java/pull/1700))

Breaking changes:

- Updated proguard keep rule for enums, which affects consumer application code ([#1694](https://github.com/getsentry/sentry-java/pull/1694))

## 5.1.2

### Fixes

- Servlet 3.1 compatibility issue ([#1681](https://github.com/getsentry/sentry-java/pull/1681))
- Do not drop Contexts key if Collection, Array or Char ([#1680](https://github.com/getsentry/sentry-java/pull/1680))

## 5.1.1

### Features

- Add support for async methods in Spring MVC ([#1652](https://github.com/getsentry/sentry-java/pull/1652))
- Add secondary constructor taking IHub to SentryOkHttpInterceptor ([#1657](https://github.com/getsentry/sentry-java/pull/1657))
- Merge external map properties ([#1656](https://github.com/getsentry/sentry-java/pull/1656))

### Fixes

- Remove onActivityPreCreated call in favor of onActivityCreated ([#1661](https://github.com/getsentry/sentry-java/pull/1661))
- Do not crash if SENSOR_SERVICE throws ([#1655](https://github.com/getsentry/sentry-java/pull/1655))
- Make sure scope is popped when processing request results in exception ([#1665](https://github.com/getsentry/sentry-java/pull/1665))

## 5.1.0

### Features

- Spring WebClient integration ([#1621](https://github.com/getsentry/sentry-java/pull/1621))
- OpenFeign integration ([#1632](https://github.com/getsentry/sentry-java/pull/1632))
- Add more convenient way to pass BeforeSpanCallback in OpenFeign integration ([#1637](https://github.com/getsentry/sentry-java/pull/1637))

### Fixes

- Bump: sentry-native to 0.4.12 ([#1651](https://github.com/getsentry/sentry-java/pull/1651))

## 5.1.0-beta.9

- No documented changes.

## 5.1.0-beta.8

### Features

- Generate Sentry BOM ([#1486](https://github.com/getsentry/sentry-java/pull/1486))

## 5.1.0-beta.7

### Features

- Slow/Frozen frames metrics ([#1609](https://github.com/getsentry/sentry-java/pull/1609))

## 5.1.0-beta.6

### Features

- Add request body extraction for Spring MVC integration ([#1595](https://github.com/getsentry/sentry-java/pull/1595))

### Fixes

- set min sdk version of sentry-android-fragment to API 14 ([#1608](https://github.com/getsentry/sentry-java/pull/1608))
- Ser/Deser of the UserFeedback from cached envelope ([#1611](https://github.com/getsentry/sentry-java/pull/1611))

## 5.1.0-beta.5

### Fixes

- Make SentryAppender non-final for Log4j2 and Logback ([#1603](https://github.com/getsentry/sentry-java/pull/1603))
- Do not throw IAE when tracing header contain invalid trace id ([#1605](https://github.com/getsentry/sentry-java/pull/1605))

## 5.1.0-beta.4

### Fixes

- Update sentry-native to 0.4.11 ([#1591](https://github.com/getsentry/sentry-java/pull/1591))

## 5.1.0-beta.3

### Features

- Spring Webflux integration ([#1529](https://github.com/getsentry/sentry-java/pull/1529))

## 5.1.0-beta.2

### Features

- Support transaction waiting for children to finish. ([#1535](https://github.com/getsentry/sentry-java/pull/1535))
- Capture logged marker in log4j2 and logback appenders ([#1551](https://github.com/getsentry/sentry-java/pull/1551))
- Allow clearing of attachments in the scope ([#1562](https://github.com/getsentry/sentry-java/pull/1562))
- Set mechanism type in SentryExceptionResolver ([#1556](https://github.com/getsentry/sentry-java/pull/1556))
- Perf. for fragments ([#1528](https://github.com/getsentry/sentry-java/pull/1528))

### Fixes

- Handling missing Spring Security on classpath on Java 8 ([#1552](https://github.com/getsentry/sentry-java/pull/1552))
- Use a different method to get strings from JNI, and avoid excessive Stack Space usage. ([#1214](https://github.com/getsentry/sentry-java/pull/1214))
- Add data field to SentrySpan ([#1555](https://github.com/getsentry/sentry-java/pull/1555))
- Clock drift issue when calling DateUtils#getDateTimeWithMillisPrecision ([#1557](https://github.com/getsentry/sentry-java/pull/1557))
- Prefer snake case for HTTP integration data keys ([#1559](https://github.com/getsentry/sentry-java/pull/1559))
- Assign lastEventId only if event was queued for submission ([#1565](https://github.com/getsentry/sentry-java/pull/1565))

## 5.1.0-beta.1

### Features

- Measure app start time ([#1487](https://github.com/getsentry/sentry-java/pull/1487))
- Automatic breadcrumbs logging for fragment lifecycle ([#1522](https://github.com/getsentry/sentry-java/pull/1522))

## 5.0.1

### Fixes

- Sources and Javadoc artifacts were mixed up ([#1515](https://github.com/getsentry/sentry-java/pull/1515))

## 5.0.0

This release brings many improvements but also new features:

- OkHttp Interceptor for Android ([#1330](https://github.com/getsentry/sentry-java/pull/1330))
- GraalVM Native Image Compatibility ([#1329](https://github.com/getsentry/sentry-java/pull/1329))
- Add option to ignore exceptions by type ([#1352](https://github.com/getsentry/sentry-java/pull/1352))
- Enrich transactions with device contexts ([#1430](https://github.com/getsentry/sentry-java/pull/1430)) ([#1469](https://github.com/getsentry/sentry-java/pull/1469))
- Better interoperability with Kotlin null-safety ([#1439](https://github.com/getsentry/sentry-java/pull/1439)) and ([#1462](https://github.com/getsentry/sentry-java/pull/1462))
- Add coroutines support ([#1479](https://github.com/getsentry/sentry-java/pull/1479))
- OkHttp callback for Customising the Span ([#1478](https://github.com/getsentry/sentry-java/pull/1478))
- Add breadcrumb in Spring RestTemplate integration ([#1481](https://github.com/getsentry/sentry-java/pull/1481))

Breaking changes:

- Migration Guide for [Java](https://docs.sentry.io/platforms/java/migration/)
- Migration Guide for [Android](https://docs.sentry.io/platforms/android/migration/)

Other fixes:

- Fix: Add attachmentType to envelope ser/deser. ([#1504](https://github.com/getsentry/sentry-java/pull/1504))

Thank you:

- @maciejwalkowiak for coding most of it.

## 5.0.0-beta.7

### Fixes


- Ref: Deprecate SentryBaseEvent#getOriginThrowable and add SentryBaseEvent#getThrowableMechanism ([#1502](https://github.com/getsentry/sentry-java/pull/1502))
- Graceful Shutdown flushes event instead of Closing SDK ([#1500](https://github.com/getsentry/sentry-java/pull/1500))
- Do not append threads that come from the EnvelopeFileObserver ([#1501](https://github.com/getsentry/sentry-java/pull/1501))
- Ref: Deprecate cacheDirSize and add maxCacheItems ([#1499](https://github.com/getsentry/sentry-java/pull/1499))
- Append all threads if Hint is Cached but attachThreads is enabled ([#1503](https://github.com/getsentry/sentry-java/pull/1503))

## 5.0.0-beta.6

### Features

- Add secondary constructor to SentryOkHttpInterceptor ([#1491](https://github.com/getsentry/sentry-java/pull/1491))
- Add option to enable debug mode in Log4j2 integration ([#1492](https://github.com/getsentry/sentry-java/pull/1492))

### Fixes

- Ref: Replace clone() with copy constructor ([#1496](https://github.com/getsentry/sentry-java/pull/1496))

## 5.0.0-beta.5

### Features

- OkHttp callback for Customising the Span ([#1478](https://github.com/getsentry/sentry-java/pull/1478))
- Add breadcrumb in Spring RestTemplate integration ([#1481](https://github.com/getsentry/sentry-java/pull/1481))
- Add coroutines support ([#1479](https://github.com/getsentry/sentry-java/pull/1479))

### Fixes

- Cloning Stack ([#1483](https://github.com/getsentry/sentry-java/pull/1483))

## 5.0.0-beta.4

### Fixes

- Enrich Transactions with Context Data ([#1469](https://github.com/getsentry/sentry-java/pull/1469))
- Bump: Apache HttpClient to 5.0.4 ([#1476](https://github.com/getsentry/sentry-java/pull/1476))

## 5.0.0-beta.3

### Fixes

- Handling immutable collections on SentryEvent and protocol objects ([#1468](https://github.com/getsentry/sentry-java/pull/1468))
- Associate event with transaction when thrown exception is not a direct cause ([#1463](https://github.com/getsentry/sentry-java/pull/1463))
- Ref: nullability annotations to Sentry module ([#1439](https://github.com/getsentry/sentry-java/pull/1439)) and ([#1462](https://github.com/getsentry/sentry-java/pull/1462))
- NPE when adding Context Data with null values for log4j2 ([#1465](https://github.com/getsentry/sentry-java/pull/1465))

## 5.0.0-beta.2

### Fixes

- sentry-android-timber package sets sentry.java.android.timber as SDK name ([#1456](https://github.com/getsentry/sentry-java/pull/1456))
- When AppLifecycleIntegration is closed, it should remove observer using UI thread ([#1459](https://github.com/getsentry/sentry-java/pull/1459))
- Bump: AGP to 4.2.0 ([#1460](https://github.com/getsentry/sentry-java/pull/1460))

Breaking Changes:

- Remove: Settings.Secure.ANDROID_ID in favor of generated installationId ([#1455](https://github.com/getsentry/sentry-java/pull/1455))
- Rename: enableSessionTracking to enableAutoSessionTracking ([#1457](https://github.com/getsentry/sentry-java/pull/1457))

## 5.0.0-beta.1

### Fixes

- Ref: Refactor converting HttpServletRequest to Sentry Request in Spring integration ([#1387](https://github.com/getsentry/sentry-java/pull/1387))
- Bump: sentry-native to 0.4.9 ([#1431](https://github.com/getsentry/sentry-java/pull/1431))
- Activity tracing auto instrumentation for Android API < 29 ([#1402](https://github.com/getsentry/sentry-java/pull/1402))
- use connection and read timeouts in ApacheHttpClient based transport ([#1397](https://github.com/getsentry/sentry-java/pull/1397))
- set correct transaction status for unhandled exceptions in SentryTracingFilter ([#1406](https://github.com/getsentry/sentry-java/pull/1406))
- handle network errors in SentrySpanClientHttpRequestInterceptor ([#1407](https://github.com/getsentry/sentry-java/pull/1407))
- set scope on transaction ([#1409](https://github.com/getsentry/sentry-java/pull/1409))
- set status and associate events with transactions ([#1426](https://github.com/getsentry/sentry-java/pull/1426))
- Do not set free memory and is low memory fields when it's a NDK hard crash ([#1399](https://github.com/getsentry/sentry-java/pull/1399))
- Apply user from the scope to transaction ([#1424](https://github.com/getsentry/sentry-java/pull/1424))
- Pass maxBreadcrumbs config. to sentry-native ([#1425](https://github.com/getsentry/sentry-java/pull/1425))
- Run event processors and enrich transactions with contexts ([#1430](https://github.com/getsentry/sentry-java/pull/1430))
- Set Span status for OkHttp integration ([#1447](https://github.com/getsentry/sentry-java/pull/1447))
- Set user on transaction in Spring & Spring Boot integrations ([#1443](https://github.com/getsentry/sentry-java/pull/1443))

## 4.4.0-alpha.2

### Features

- Add option to ignore exceptions by type ([#1352](https://github.com/getsentry/sentry-java/pull/1352))
- Sentry closes Android NDK and ShutdownHook integrations ([#1358](https://github.com/getsentry/sentry-java/pull/1358))
- Allow inheritance of SentryHandler class in sentry-jul package([#1367](https://github.com/getsentry/sentry-java/pull/1367))
- Make NoOpHub public ([#1379](https://github.com/getsentry/sentry-java/pull/1379))
- Configure max spans per transaction ([#1394](https://github.com/getsentry/sentry-java/pull/1394))

### Fixes

- Bump: Upgrade Apache HttpComponents Core to 5.0.3 ([#1375](https://github.com/getsentry/sentry-java/pull/1375))
- NPE when MDC contains null values (sentry-logback) ([#1364](https://github.com/getsentry/sentry-java/pull/1364))
- Avoid NPE when MDC contains null values (sentry-jul) ([#1385](https://github.com/getsentry/sentry-java/pull/1385))
- Accept only non null value maps ([#1368](https://github.com/getsentry/sentry-java/pull/1368))
- Do not bind transactions to scope by default. ([#1376](https://github.com/getsentry/sentry-java/pull/1376))
- Hub thread safety ([#1388](https://github.com/getsentry/sentry-java/pull/1388))
- SentryTransactionAdvice should operate on the new scope ([#1389](https://github.com/getsentry/sentry-java/pull/1389))

## 4.4.0-alpha.1

### Features

- Add an overload for `startTransaction` that sets the created transaction to the Scope ([#1313](https://github.com/getsentry/sentry-java/pull/1313))
- Set SDK version on Transactions ([#1307](https://github.com/getsentry/sentry-java/pull/1307))
- GraalVM Native Image Compatibility ([#1329](https://github.com/getsentry/sentry-java/pull/1329))
- Add OkHttp client application interceptor ([#1330](https://github.com/getsentry/sentry-java/pull/1330))

### Fixes

- Bump: sentry-native to 0.4.8
- Ref: Separate user facing and protocol classes in the Performance feature ([#1304](https://github.com/getsentry/sentry-java/pull/1304))
- Use logger set on SentryOptions in GsonSerializer ([#1308](https://github.com/getsentry/sentry-java/pull/1308))
- Use the bindToScope correctly
- Allow 0.0 to be set on tracesSampleRate ([#1328](https://github.com/getsentry/sentry-java/pull/1328))
- set "java" platform to transactions ([#1332](https://github.com/getsentry/sentry-java/pull/1332))
- Allow disabling tracing through SentryOptions ([#1337](https://github.com/getsentry/sentry-java/pull/1337))

## 4.3.0

### Features

- Activity tracing auto instrumentation

### Fixes

- Aetting in-app-includes from external properties ([#1291](https://github.com/getsentry/sentry-java/pull/1291))
- Initialize Sentry in Logback appender when DSN is not set in XML config ([#1296](https://github.com/getsentry/sentry-java/pull/1296))
- JUL integration SDK name ([#1293](https://github.com/getsentry/sentry-java/pull/1293))

## 4.2.0

### Features

- Improve EventProcessor nullability annotations ([#1229](https://github.com/getsentry/sentry-java/pull/1229)).
- Add ability to flush events synchronously.
- Support @SentrySpan and @SentryTransaction on classes and interfaces. ([#1243](https://github.com/getsentry/sentry-java/pull/1243))
- Do not serialize empty collections and maps ([#1245](https://github.com/getsentry/sentry-java/pull/1245))
- Integration interface better compatibility with Kotlin null-safety
- Simplify Sentry configuration in Spring integration ([#1259](https://github.com/getsentry/sentry-java/pull/1259))
- Simplify configuring Logback integration when environment variable with the DSN is not set ([#1271](https://github.com/getsentry/sentry-java/pull/1271))
- Add Request to the Scope. [#1270](https://github.com/getsentry/sentry-java/pull/1270))
- Optimize SentryTracingFilter when hub is disabled.

### Fixes

- Bump: sentry-native to 0.4.7
- Optimize DuplicateEventDetectionEventProcessor performance ([#1247](https://github.com/getsentry/sentry-java/pull/1247)).
- Prefix sdk.package names with io.sentry ([#1249](https://github.com/getsentry/sentry-java/pull/1249))
- Remove experimental annotation for Attachment ([#1257](https://github.com/getsentry/sentry-java/pull/1257))
- Mark stacktrace as snapshot if captured at arbitrary moment ([#1231](https://github.com/getsentry/sentry-java/pull/1231))
- Disable Gson HTML escaping
- Make the ANR Atomic flags immutable
- Prevent NoOpHub from creating heavy SentryOptions objects ([#1272](https://github.com/getsentry/sentry-java/pull/1272))
- SentryTransaction#getStatus NPE ([#1273](https://github.com/getsentry/sentry-java/pull/1273))
- Discard unfinished Spans before sending them over to Sentry ([#1279](https://github.com/getsentry/sentry-java/pull/1279))
- Interrupt the thread in QueuedThreadPoolExecutor ([#1276](https://github.com/getsentry/sentry-java/pull/1276))
- SentryTransaction#finish should not clear another transaction from the scope ([#1278](https://github.com/getsentry/sentry-java/pull/1278))

Breaking Changes:
- Enchancement: SentryExceptionResolver should not send handled errors by default ([#1248](https://github.com/getsentry/sentry-java/pull/1248)).
- Ref: Simplify RestTemplate instrumentation ([#1246](https://github.com/getsentry/sentry-java/pull/1246))
- Enchancement: Add overloads for startTransaction taking op and description ([#1244](https://github.com/getsentry/sentry-java/pull/1244))

## 4.1.0

### Features

- Improve Kotlin compatibility for SdkVersion ([#1213](https://github.com/getsentry/sentry-java/pull/1213))
- Support logging via JUL ([#1211](https://github.com/getsentry/sentry-java/pull/1211))

### Fixes

- Returning Sentry trace header from Span ([#1217](https://github.com/getsentry/sentry-java/pull/1217))
- Remove misleading error logs ([#1222](https://github.com/getsentry/sentry-java/pull/1222))

## 4.0.0

This release brings the Sentry Performance feature to Java SDK, Spring, Spring Boot, and Android integrations. Read more in the reference documentation:

- [Performance for Java](https://docs.sentry.io/platforms/java/performance/)
- [Performance for Spring](https://docs.sentry.io/platforms/java/guides/spring/)
- [Performance for Spring Boot](https://docs.sentry.io/platforms/java/guides/spring-boot/)
- [Performance for Android](https://docs.sentry.io/platforms/android/performance/)

### Other improvements:

#### Core:

- Improved loading external configuration:
  - Load `sentry.properties` from the application's current working directory ([#1046](https://github.com/getsentry/sentry-java/pull/1046))
  - Resolve `in-app-includes`, `in-app-excludes`, `tags`, `debug`, `uncaught.handler.enabled` parameters from the external configuration
- Set global tags on SentryOptions and load them from external configuration ([#1066](https://github.com/getsentry/sentry-java/pull/1066))
- Add support for attachments ([#1082](https://github.com/getsentry/sentry-java/pull/1082))
- Resolve `servername` from the localhost address
- Simplified transport configuration through setting `TransportFactory` instead of `ITransport` on SentryOptions ([#1124](https://github.com/getsentry/sentry-java/pull/1124))

#### Spring Boot:

- Add the ability to register multiple `OptionsConfiguration` beans ([#1093](https://github.com/getsentry/sentry-java/pull/1093))
- Initialize Logback after context refreshes ([#1129](https://github.com/getsentry/sentry-java/pull/1129))

#### Android:

- Add `isSideLoaded` and `installerStore` tags automatically (Where your App. was installed from eg Google Play, Amazon Store, downloaded APK, etc...)
- Bump: sentry-native to 0.4.6
- Bump: Gradle to 6.8.1 and AGP to 4.1.2

## 4.0.0-beta.1

### Features

- Add addToTransactions to Attachment ([#1191](https://github.com/getsentry/sentry-java/pull/1191))
- Support SENTRY_TRACES_SAMPLE_RATE conf. via env variables ([#1171](https://github.com/getsentry/sentry-java/pull/1171))
- Pass request to CustomSamplingContext in Spring integration ([#1172](https://github.com/getsentry/sentry-java/pull/1172))
- Move `SentrySpanClientHttpRequestInterceptor` to Spring module ([#1181](https://github.com/getsentry/sentry-java/pull/1181))
- Add overload for `transaction/span.finish(SpanStatus)` ([#1182](https://github.com/getsentry/sentry-java/pull/1182))
- Simplify registering traces sample callback in Spring integration ([#1184](https://github.com/getsentry/sentry-java/pull/1184))
- Polish Performance API ([#1165](https://github.com/getsentry/sentry-java/pull/1165))
- Set "debug" through external properties ([#1186](https://github.com/getsentry/sentry-java/pull/1186))
- Simplify Spring integration ([#1188](https://github.com/getsentry/sentry-java/pull/1188))
- Init overload with dsn ([#1195](https://github.com/getsentry/sentry-java/pull/1195))
- Enable Kotlin map-like access on CustomSamplingContext ([#1192](https://github.com/getsentry/sentry-java/pull/1192))
- Auto register custom ITransportFactory in Spring integration ([#1194](https://github.com/getsentry/sentry-java/pull/1194))
- Improve Kotlin property access in Performance API ([#1193](https://github.com/getsentry/sentry-java/pull/1193))
- Copy options tags to transactions ([#1198](https://github.com/getsentry/sentry-java/pull/1198))
- Add convenient method for accessing event's throwable ([#1202](https://github.com/getsentry/sentry-java/pull/1202))

### Fixes

- Ref: Set SpanContext on SentryTransaction to avoid potential NPE ([#1173](https://github.com/getsentry/sentry-java/pull/1173))
- Free Local Refs manually due to Android local ref. count limits
- Bring back support for setting transaction name without ongoing transaction ([#1183](https://github.com/getsentry/sentry-java/pull/1183))

## 4.0.0-alpha.3

### Features

- Improve ITransaction and ISpan null-safety compatibility ([#1161](https://github.com/getsentry/sentry-java/pull/1161))
- Automatically assign span context to captured events ([#1156](https://github.com/getsentry/sentry-java/pull/1156))
- Autoconfigure Apache HttpClient 5 based Transport in Spring Boot integration ([#1143](https://github.com/getsentry/sentry-java/pull/1143))
- Send user.ip_address = {{auto}} when sendDefaultPii is true ([#1015](https://github.com/getsentry/sentry-java/pull/1015))
- Read tracesSampleRate from AndroidManifest
- OutboxSender supports all envelope item types ([#1158](https://github.com/getsentry/sentry-java/pull/1158))
- Read `uncaught.handler.enabled` property from the external configuration
- Resolve servername from the localhost address
- Add maxAttachmentSize to SentryOptions ([#1138](https://github.com/getsentry/sentry-java/pull/1138))
- Drop invalid attachments ([#1134](https://github.com/getsentry/sentry-java/pull/1134))
- Set isSideLoaded info tags
- Add non blocking Apache HttpClient 5 based Transport ([#1136](https://github.com/getsentry/sentry-java/pull/1136))

### Fixes

- Ref: Make Attachment immutable ([#1120](https://github.com/getsentry/sentry-java/pull/1120))
- Ref: using Calendar to generate Dates
- Ref: Return NoOpTransaction instead of null ([#1126](https://github.com/getsentry/sentry-java/pull/1126))
- Ref: `ITransport` implementations are now responsible for executing request in asynchronous or synchronous way ([#1118](https://github.com/getsentry/sentry-java/pull/1118))
- Ref: Add option to set `TransportFactory` instead of `ITransport` on `SentryOptions` ([#1124](https://github.com/getsentry/sentry-java/pull/1124))
- Ref: Simplify ITransport creation in ITransportFactory ([#1135](https://github.com/getsentry/sentry-java/pull/1135))
- Fixes and Tests: Session serialization and deserialization
- Inheriting sampling decision from parent ([#1100](https://github.com/getsentry/sentry-java/pull/1100))
- Exception only sets a stack trace if there are frames
- Initialize Logback after context refreshes ([#1129](https://github.com/getsentry/sentry-java/pull/1129))
- Do not crash when passing null values to @Nullable methods, eg User and Scope
- Resolving dashed properties from external configuration
- Consider {{ auto }} as a default ip address ([#1015](https://github.com/getsentry/sentry-java/pull/1015))
- Set release and environment on Transactions ([#1152](https://github.com/getsentry/sentry-java/pull/1152))
- Do not set transaction on the scope automatically

## 4.0.0-alpha.2

### Features

- Add basic support for attachments ([#1082](https://github.com/getsentry/sentry-java/pull/1082))
- Set transaction name on events and transactions sent using Spring integration ([#1067](https://github.com/getsentry/sentry-java/pull/1067))
- Set global tags on SentryOptions and load them from external configuration ([#1066](https://github.com/getsentry/sentry-java/pull/1066))
- Add API validator and remove deprecated methods
- Add more convenient method to start a child span ([#1073](https://github.com/getsentry/sentry-java/pull/1073))
- Autoconfigure traces callback in Spring Boot integration ([#1074](https://github.com/getsentry/sentry-java/pull/1074))
- Resolve in-app-includes and in-app-excludes parameters from the external configuration
- Make InAppIncludesResolver public ([#1084](https://github.com/getsentry/sentry-java/pull/1084))
- Add the ability to register multiple OptionsConfiguration beans ([#1093](https://github.com/getsentry/sentry-java/pull/1093))
- Database query tracing with datasource-proxy ([#1095](https://github.com/getsentry/sentry-java/pull/1095))

### Fixes

- Ref: Refactor resolving SpanContext for Throwable ([#1068](https://github.com/getsentry/sentry-java/pull/1068))
- Ref: Change "op" to "operation" in @SentrySpan and @SentryTransaction
- Remove method reference in SentryEnvelopeItem ([#1091](https://github.com/getsentry/sentry-java/pull/1091))
- Set current thread only if there are no exceptions
- SentryOptions creates GsonSerializer by default
- Append DebugImage list if event already has it
- Sort breadcrumbs by Date if there are breadcrumbs already in the event

## 4.0.0-alpha.1

### Features

- Load `sentry.properties` from the application's current working directory ([#1046](https://github.com/getsentry/sentry-java/pull/1046))
- Performance monitoring ([#971](https://github.com/getsentry/sentry-java/pull/971))
- Performance monitoring for Spring Boot applications ([#971](https://github.com/getsentry/sentry-java/pull/971))

### Fixes

- Ref: Refactor JSON deserialization ([#1047](https://github.com/getsentry/sentry-java/pull/1047))

## 3.2.1

### Fixes

- Set current thread only if theres no exceptions ([#1064](https://github.com/getsentry/sentry-java/pull/1064))
- Append DebugImage list if event already has it ([#1092](https://github.com/getsentry/sentry-java/pull/1092))
- Sort breadcrumbs by Date if there are breadcrumbs already in the event ([#1094](https://github.com/getsentry/sentry-java/pull/1094))
- Free Local Refs manually due to Android local ref. count limits  ([#1179](https://github.com/getsentry/sentry-java/pull/1179))

## 3.2.0

### Features

- Expose a Module (Debug images) Loader for Android thru sentry-native ([#1043](https://github.com/getsentry/sentry-java/pull/1043))
- Added java doc to protocol classes based on sentry-data-schemes project ([#1045](https://github.com/getsentry/sentry-java/pull/1045))
- Make SentryExceptionResolver Order configurable to not send handled web exceptions ([#1008](https://github.com/getsentry/sentry-java/pull/1008))
- Resolve HTTP Proxy parameters from the external configuration ([#1028](https://github.com/getsentry/sentry-java/pull/1028))
- Sentry NDK integration is compiled against default NDK version based on AGP's version ([#1048](https://github.com/getsentry/sentry-java/pull/1048))

### Fixes

- Bump: AGP 4.1.1 ([#1040](https://github.com/getsentry/sentry-java/pull/1040))
- Update to sentry-native 0.4.4 and fix shared library builds ([#1039](https://github.com/getsentry/sentry-java/pull/1039))
- use neutral Locale for String operations ([#1033](https://github.com/getsentry/sentry-java/pull/1033))
- Clean up JNI code and properly free strings ([#1050](https://github.com/getsentry/sentry-java/pull/1050))
- set userId for hard-crashes if no user is set ([#1049](https://github.com/getsentry/sentry-java/pull/1049))

## 3.1.3

### Fixes

- Fix broken NDK integration on 3.1.2 (release failed on packaging a .so file)
- Increase max cached events to 30 ([#1029](https://github.com/getsentry/sentry-java/pull/1029))
- Normalize DSN URI ([#1030](https://github.com/getsentry/sentry-java/pull/1030))

## 3.1.2

### Features

- Manually capturing User Feedback
- Set environment to "production" by default.
- Make public the Breadcrumb constructor that accepts a Date ([#1012](https://github.com/getsentry/sentry-java/pull/1012))

### Fixes

- ref: Validate event id on user feedback submission

## 3.1.1

### Features

- Bind logging related SentryProperties to Slf4j Level instead of Logback to improve Log4j2 compatibility

### Fixes

- Prevent Logback and Log4j2 integrations from re-initializing Sentry when Sentry is already initialized
- Make sure HttpServletRequestSentryUserProvider runs by default before custom SentryUserProvider beans
- Fix setting up Sentry in Spring Webflux annotation by changing the scope of Spring WebMvc related dependencies

## 3.1.0

### Features

- Make getThrowable public and improve set contexts ([#967](https://github.com/getsentry/sentry-java/pull/967))
- Accepted quoted values in properties from external configuration ([#972](https://github.com/getsentry/sentry-java/pull/972))

### Fixes

- Auto-Configure `inAppIncludes` in Spring Boot integration ([#966](https://github.com/getsentry/sentry-java/pull/966))
- Bump: Android Gradle Plugin 4.0.2 ([#968](https://github.com/getsentry/sentry-java/pull/968))
- Don't require `sentry.dsn` to be set when using `io.sentry:sentry-spring-boot-starter` and `io.sentry:sentry-logback` together ([#965](https://github.com/getsentry/sentry-java/pull/965))
- Remove chunked streaming mode ([#974](https://github.com/getsentry/sentry-java/pull/974))
- Android 11 + targetSdkVersion 30 crashes Sentry on start ([#977](https://github.com/getsentry/sentry-java/pull/977))

## 3.0.0

## Java + Android

This release marks the re-unification of Java and Android SDK code bases.
It's based on the Android 2.0 SDK, which implements [Sentry's unified API](https://develop.sentry.dev/sdk/unified-api/).

Considerable changes were done, which include a lot of improvements. More are covered below, but the highlights are:

- Improved `log4j2` integration
  - Capture breadcrumbs for level INFO and higher
  - Raises event for ERROR and higher.
  - Minimum levels are configurable.
  - Optionally initializes the SDK via appender.xml
- Dropped support to `log4j`.
- Improved `logback` integration
  - Capture breadcrumbs for level INFO and higher
  - Raises event for ERROR and higher.
  - Minimum levels are configurable.
  - Optionally initializes the SDK via appender.xml
  - Configurable via Spring integration if both are enabled
- Spring
  - No more duplicate events with Spring and logback
  - Auto initalizes if DSN is available
  - Configuration options available with auto complete
- Google App Engine support dropped

## What’s Changed

- Callback to validate SSL certificate ([#944](https://github.com/getsentry/sentry-java/pull/944))
- Attach stack traces enabled by default

### Android specific

- Release health enabled by default for Android
- Sync of Scopes for Java -> Native (NDK)
- Bump Sentry-Native v0.4.2
- Android 11 Support

[Android migration docs](https://docs.sentry.io/platforms/android/migration/#migrating-from-sentry-android-2x-to-sentry-android-3x)

### Java specific

- Unified API for Java SDK and integrations (Spring, Spring boot starter, Servlet, Logback, Log4j2)

New Java [docs](https://docs.sentry.io/platforms/java/) are live and being improved.

## Acquisition

Packages were released on [`bintray sentry-java`](https://dl.bintray.com/getsentry/sentry-java/io/sentry/), [`bintray sentry-android`](https://dl.bintray.com/getsentry/sentry-android/io/sentry/), [`jcenter`](https://jcenter.bintray.com/io/sentry/) and [`mavenCentral`](https://repo.maven.apache.org/maven2/io/sentry/)

## Where is the Java 1.7 code base?

The previous Java releases, are all available in this repository through the tagged releases.
## 3.0.0-beta.1

## What’s Changed

- feat: ssl support ([#944](https://github.com/getsentry/sentry-java/pull/944)) @ninekaw9 @marandaneto
- feat: sync Java to C ([#937](https://github.com/getsentry/sentry-java/pull/937)) @bruno-garcia @marandaneto
- feat: Auto-configure Logback appender in Spring Boot integration. ([#938](https://github.com/getsentry/sentry-java/pull/938)) @maciejwalkowiak
- feat: Add Servlet integration. ([#935](https://github.com/getsentry/sentry-java/pull/935)) @maciejwalkowiak
- fix: Pop scope at the end of the request in Spring integration. ([#936](https://github.com/getsentry/sentry-java/pull/936)) @maciejwalkowiak
- bump: Upgrade Spring Boot to 2.3.4. ([#932](https://github.com/getsentry/sentry-java/pull/932)) @maciejwalkowiak
- fix: Do not set cookies when send pii is set to false. ([#931](https://github.com/getsentry/sentry-java/pull/931)) @maciejwalkowiak

Packages were released on [`bintray sentry-java`](https://dl.bintray.com/getsentry/sentry-java/io/sentry/), [`bintray sentry-android`](https://dl.bintray.com/getsentry/sentry-android/io/sentry/), [`jcenter`](https://jcenter.bintray.com/io/sentry/) and [`mavenCentral`](https://repo.maven.apache.org/maven2/io/sentry/)

We'd love to get feedback.

## 3.0.0-alpha.3

### Features

- Enable attach stack traces and disable attach threads by default ([#921](https://github.com/getsentry/sentry-java/pull/921)) @marandaneto

### Fixes

- Bump sentry-native to 0.4.2 ([#926](https://github.com/getsentry/sentry-java/pull/926)) @marandaneto
- ref: remove log level as RN do not use it anymore ([#924](https://github.com/getsentry/sentry-java/pull/924)) @marandaneto
- Read sample rate correctly from manifest meta data ([#923](https://github.com/getsentry/sentry-java/pull/923)) @marandaneto

Packages were released on [`bintray sentry-android`](https://dl.bintray.com/getsentry/sentry-android/io/sentry/) and [`bintray sentry-java`](https://dl.bintray.com/getsentry/sentry-java/io/sentry/)

We'd love to get feedback.

## 3.0.0-alpha.2

TBD

Packages were released on [bintray](https://dl.bintray.com/getsentry/maven/io/sentry/)

> Note: This release marks the unification of the Java and Android Sentry codebases based on the core of the Android SDK (version 2.x).
Previous releases for the Android SDK (version 2.x) can be found on the now archived: https://github.com/getsentry/sentry-android/

## 3.0.0-alpha.1

### Features

### Fixes


## New releases will happen on a different repository:

https://github.com/getsentry/sentry-java

## What’s Changed

### Features

### Fixes


- feat: enable release health by default

Packages were released on [`bintray`](https://dl.bintray.com/getsentry/sentry-android/io/sentry/sentry-android/), [`jcenter`](https://jcenter.bintray.com/io/sentry/sentry-android/) and [`mavenCentral`](https://repo.maven.apache.org/maven2/io/sentry/sentry-android/)

We'd love to get feedback.

## 2.3.1

### Fixes

- Add main thread checker for the app lifecycle integration ([#525](https://github.com/getsentry/sentry-android/pull/525)) @marandaneto
- Set correct migration link ([#523](https://github.com/getsentry/sentry-android/pull/523)) @fupduck
- Warn about Sentry re-initialization. ([#521](https://github.com/getsentry/sentry-android/pull/521)) @maciejwalkowiak
- Set SDK version in `MainEventProcessor`. ([#513](https://github.com/getsentry/sentry-android/pull/513)) @maciejwalkowiak
- Bump sentry-native to 0.4.0 ([#512](https://github.com/getsentry/sentry-android/pull/512)) @marandaneto
- Bump Gradle to 6.6 and fix linting issues ([#510](https://github.com/getsentry/sentry-android/pull/510)) @marandaneto
- fix(sentry-java): Contexts belong on the Scope ([#504](https://github.com/getsentry/sentry-android/pull/504)) @maciejwalkowiak
- Add tests for verifying scope changes thread isolation ([#508](https://github.com/getsentry/sentry-android/pull/508)) @maciejwalkowiak
- Set `SdkVersion` in default `SentryOptions` created in sentry-core module ([#506](https://github.com/getsentry/sentry-android/pull/506)) @maciejwalkowiak

Packages were released on [`bintray`](https://dl.bintray.com/getsentry/sentry-android/io/sentry/sentry-android/), [`jcenter`](https://jcenter.bintray.com/io/sentry/sentry-android/) and [`mavenCentral`](https://repo.maven.apache.org/maven2/io/sentry/sentry-android/)

We'd love to get feedback.

## 2.3.0

### Features

- Add console application sample. ([#502](https://github.com/getsentry/sentry-android/pull/502)) @maciejwalkowiak
- Log stacktraces in SystemOutLogger ([#498](https://github.com/getsentry/sentry-android/pull/498)) @maciejwalkowiak
- Add method to add breadcrumb with string parameter. ([#501](https://github.com/getsentry/sentry-android/pull/501)) @maciejwalkowiak

### Fixes

- Converting UTC and ISO timestamp when missing Locale/TimeZone do not error ([#505](https://github.com/getsentry/sentry-android/pull/505)) @marandaneto
- Call `Sentry#close` on JVM shutdown. ([#497](https://github.com/getsentry/sentry-android/pull/497)) @maciejwalkowiak
- ref: sentry-core changes for console app ([#473](https://github.com/getsentry/sentry-android/pull/473)) @marandaneto

Obs: If you are using its own instance of `Hub`/`SentryClient` and reflection to set up the SDK to be usable within Libraries, this change may break your code, please fix the renamed classes.

Packages were released on [`bintray`](https://dl.bintray.com/getsentry/sentry-android/io/sentry/sentry-android/), [`jcenter`](https://jcenter.bintray.com/io/sentry/sentry-android/) and [`mavenCentral`](https://repo.maven.apache.org/maven2/io/sentry/sentry-android/)

We'd love to get feedback.

## 2.2.2

### Features

- Add sdk to envelope header ([#488](https://github.com/getsentry/sentry-android/pull/488)) @marandaneto
- Log request if response code is not 200 ([#484](https://github.com/getsentry/sentry-android/pull/484)) @marandaneto

### Fixes

- Bump plugin versions ([#487](https://github.com/getsentry/sentry-android/pull/487)) @marandaneto
- Bump: AGP 4.0.1 ([#486](https://github.com/getsentry/sentry-android/pull/486)) @marandaneto

Packages were released on [`bintray`](https://dl.bintray.com/getsentry/sentry-android/io/sentry/sentry-android/), [`jcenter`](https://jcenter.bintray.com/io/sentry/sentry-android/) and [`mavenCentral`](https://repo.maven.apache.org/maven2/io/sentry/sentry-android/)

We'd love to get feedback.

## 2.2.1

### Fixes

- Timber adds breadcrumb even if event level is < minEventLevel ([#480](https://github.com/getsentry/sentry-android/pull/480)) @marandaneto
- Contexts serializer avoids reflection and fixes desugaring issue ([#478](https://github.com/getsentry/sentry-android/pull/478)) @marandaneto
- clone session before sending to the transport ([#474](https://github.com/getsentry/sentry-android/pull/474)) @marandaneto
- Bump Gradle 6.5.1 ([#479](https://github.com/getsentry/sentry-android/pull/479)) @marandaneto

Packages were released on [`bintray`](https://dl.bintray.com/getsentry/sentry-android/io/sentry/sentry-android/), [`jcenter`](https://jcenter.bintray.com/io/sentry/sentry-android/) and [`mavenCentral`](https://repo.maven.apache.org/maven2/io/sentry/sentry-android/)

We'd love to get feedback.

## 2.2.0

### Fixes

- Negative session sequence if the date is before java date epoch ([#471](https://github.com/getsentry/sentry-android/pull/471)) @marandaneto
- Deserialise unmapped contexts values from envelope ([#470](https://github.com/getsentry/sentry-android/pull/470)) @marandaneto
- Bump: sentry-native 0.3.4 ([#468](https://github.com/getsentry/sentry-android/pull/468)) @marandaneto

- feat: timber integration ([#464](https://github.com/getsentry/sentry-android/pull/464)) @marandaneto

1) To add integrations it requires a [manual initialization](https://docs.sentry.io/platforms/android/#manual-initialization) of the Android SDK.

2) Add the `sentry-android-timber` dependency:

```groovy
implementation 'io.sentry:sentry-android-timber:{version}' // version >= 2.2.0
```

3) Initialize and add the `SentryTimberIntegration`:

```java
SentryAndroid.init(this, options -> {
    // default values:
    // minEventLevel = ERROR
    // minBreadcrumbLevel = INFO
    options.addIntegration(new SentryTimberIntegration());

    // custom values for minEventLevel and minBreadcrumbLevel
    // options.addIntegration(new SentryTimberIntegration(SentryLevel.WARNING, SentryLevel.ERROR));
});
```

4) Use the Timber integration:

```java
try {
    int x = 1 / 0;
} catch (Exception e) {
    Timber.e(e);
}
```

Packages were released on [`bintray`](https://dl.bintray.com/getsentry/sentry-android/io/sentry/sentry-android/), [`jcenter`](https://jcenter.bintray.com/io/sentry/sentry-android/) and [`mavenCentral`](https://repo.maven.apache.org/maven2/io/sentry/sentry-android/)

We'd love to get feedback.

## 2.1.7

### Fixes

- Init native libs if available on SDK init ([#461](https://github.com/getsentry/sentry-android/pull/461)) @marandaneto
- Make JVM target explicit in sentry-core ([#462](https://github.com/getsentry/sentry-android/pull/462)) @dilbernd
- Timestamp with millis from react-native should be in UTC format ([#456](https://github.com/getsentry/sentry-android/pull/456)) @marandaneto
- Bump Gradle to 6.5 ([#454](https://github.com/getsentry/sentry-android/pull/454)) @marandaneto

Packages were released on [`bintray`](https://dl.bintray.com/getsentry/sentry-android/io/sentry/sentry-android/), [`jcenter`](https://jcenter.bintray.com/io/sentry/sentry-android/) and [`mavenCentral`](https://repo.maven.apache.org/maven2/io/sentry/sentry-android/)

We'd love to get feedback.

## 2.1.6

### Fixes

- Do not lookup sentry-debug-meta but instead load it directly ([#445](https://github.com/getsentry/sentry-android/pull/445)) @marandaneto
- Regression on v2.1.5 which can cause a crash on SDK init

Packages were released on [`bintray`](https://dl.bintray.com/getsentry/sentry-android/io/sentry/sentry-android/), [`jcenter`](https://jcenter.bintray.com/io/sentry/sentry-android/) and [`mavenCentral`](https://repo.maven.apache.org/maven2/io/sentry/sentry-android/)

We'd love to get feedback.

## 2.1.5

### Fixes

This version has a severe bug and can cause a crash on SDK init

Please upgrade to https://github.com/getsentry/sentry-android/releases/tag/2.1.6

## 2.1.4

### Features

- Make gzip as default content encoding type ([#433](https://github.com/getsentry/sentry-android/pull/433)) @marandaneto
- Use AGP 4 features ([#366](https://github.com/getsentry/sentry-android/pull/366)) @marandaneto
- Create GH Actions CI for Ubuntu/macOS ([#403](https://github.com/getsentry/sentry-android/pull/403)) @marandaneto
- Make root checker better and minimize false positive ([#417](https://github.com/getsentry/sentry-android/pull/417)) @marandaneto

### Fixes

- bump: sentry-native to 0.3.1 ([#440](https://github.com/getsentry/sentry-android/pull/440)) @marandaneto
- Update last session timestamp ([#437](https://github.com/getsentry/sentry-android/pull/437)) @marandaneto
- Filter trim memory breadcrumbs ([#431](https://github.com/getsentry/sentry-android/pull/431)) @marandaneto

Packages were released on [`bintray`](https://dl.bintray.com/getsentry/sentry-android/io/sentry/sentry-android/), [`jcenter`](https://jcenter.bintray.com/io/sentry/sentry-android/) and [`mavenCentral`](https://repo.maven.apache.org/maven2/io/sentry/sentry-android/)

We'd love to get feedback.

## 2.1.3

### Fixes

This fixes several critical bugs in sentry-android 2.0 and 2.1

- Sentry.init register integrations after creating the main Hub instead of doing it in the main Hub ctor ([#427](https://github.com/getsentry/sentry-android/pull/427)) @marandaneto
- make NoOpLogger public ([#425](https://github.com/getsentry/sentry-android/pull/425)) @marandaneto
- ConnectivityChecker returns connection status and events are not trying to be sent if no connection. ([#420](https://github.com/getsentry/sentry-android/pull/420)) @marandaneto
- thread pool executor is a single thread executor instead of scheduled thread executor ([#422](https://github.com/getsentry/sentry-android/pull/422)) @marandaneto
- Add Abnormal to the Session.State enum as its part of the protocol ([#424](https://github.com/getsentry/sentry-android/pull/424)) @marandaneto
- Bump: Gradle to 6.4.1 ([#419](https://github.com/getsentry/sentry-android/pull/419)) @marandaneto

We recommend that you use sentry-android 2.1.3 over the initial release of sentry-android 2.0 and 2.1.

Packages were released on [`bintray`](https://dl.bintray.com/getsentry/sentry-android/io/sentry/sentry-android/), [`jcenter`](https://jcenter.bintray.com/io/sentry/sentry-android/) and [`mavenCentral`](https://repo.maven.apache.org/maven2/io/sentry/sentry-android/)

We'd love to get feedback.

## 2.1.2

### Features

- Added options to configure http transport ([#411](https://github.com/getsentry/sentry-android/pull/411)) @marandaneto

### Fixes

- Phone state breadcrumbs require read_phone_state on older OS versions ([#415](https://github.com/getsentry/sentry-android/pull/415)) @marandaneto @bsergean
- before raising ANR events, we check ProcessErrorStateInfo if available ([#412](https://github.com/getsentry/sentry-android/pull/412)) @marandaneto
- send cached events to use a single thread executor ([#405](https://github.com/getsentry/sentry-android/pull/405)) @marandaneto
- initing SDK on AttachBaseContext ([#409](https://github.com/getsentry/sentry-android/pull/409)) @marandaneto
- sessions can't be abnormal, but exited if not ended properly ([#410](https://github.com/getsentry/sentry-android/pull/410)) @marandaneto

Packages were released on [`bintray`](https://dl.bintray.com/getsentry/sentry-android/io/sentry/sentry-android/), [`jcenter`](https://jcenter.bintray.com/io/sentry/sentry-android/) and [`mavenCentral`](https://repo.maven.apache.org/maven2/io/sentry/sentry-android/)

We'd love to get feedback.

## 2.1.1

### Features

- Added missing getters on Breadcrumb and SentryEvent ([#397](https://github.com/getsentry/sentry-android/pull/397)) @marandaneto
- Add trim memory breadcrumbs ([#395](https://github.com/getsentry/sentry-android/pull/395)) @marandaneto
- Only set breadcrumb extras if not empty ([#394](https://github.com/getsentry/sentry-android/pull/394)) @marandaneto
- Added samples of how to disable automatic breadcrumbs ([#389](https://github.com/getsentry/sentry-android/pull/389)) @marandaneto

### Fixes

- Set missing release, environment and dist to sentry-native options ([#404](https://github.com/getsentry/sentry-android/pull/404)) @marandaneto
- Do not add automatic and empty sensor breadcrumbs ([#401](https://github.com/getsentry/sentry-android/pull/401)) @marandaneto
- ref: removed Thread.sleep from LifecycleWatcher tests, using awaitility and DateProvider ([#392](https://github.com/getsentry/sentry-android/pull/392)) @marandaneto
- ref: added a DateTimeProvider for making retry after testable ([#391](https://github.com/getsentry/sentry-android/pull/391)) @marandaneto
- Bump Gradle to 6.4 ([#390](https://github.com/getsentry/sentry-android/pull/390)) @marandaneto
- Bump sentry-native to 0.2.6 ([#396](https://github.com/getsentry/sentry-android/pull/396)) @marandaneto

Packages were released on [`bintray`](https://dl.bintray.com/getsentry/sentry-android/io/sentry/sentry-android/), [`jcenter`](https://jcenter.bintray.com/io/sentry/sentry-android/) and [`mavenCentral`](https://repo.maven.apache.org/maven2/io/sentry/sentry-android/)

We'd love to get feedback.

## 2.1.0

### Features

- Includes all the changes of 2.1.0 alpha, beta and RC

### Fixes

- fix when PhoneStateListener is not ready for use ([#387](https://github.com/getsentry/sentry-android/pull/387)) @marandaneto
- make ANR 5s by default ([#388](https://github.com/getsentry/sentry-android/pull/388)) @marandaneto
- rate limiting by categories ([#381](https://github.com/getsentry/sentry-android/pull/381)) @marandaneto
- Bump NDK to latest stable version 21.1.6352462 ([#386](https://github.com/getsentry/sentry-android/pull/386)) @marandaneto

Packages were released on [`bintray`](https://dl.bintray.com/getsentry/sentry-android/io/sentry/sentry-android/), [`jcenter`](https://jcenter.bintray.com/io/sentry/sentry-android/) and [`mavenCentral`](https://repo.maven.apache.org/maven2/io/sentry/sentry-android/)

We'd love to get feedback.

## 2.0.3

### Fixes

- patch from 2.1.0-alpha.2 - avoid crash if NDK throws UnsatisfiedLinkError ([#344](https://github.com/getsentry/sentry-android/pull/344)) @marandaneto

Packages were released on [`bintray`](https://dl.bintray.com/getsentry/sentry-android/io/sentry/sentry-android/), [`jcenter`](https://jcenter.bintray.com/io/sentry/sentry-android/) and [`mavenCentral`](https://repo.maven.apache.org/maven2/io/sentry/sentry-android/)

We'd love to get feedback.

## 2.1.0-RC.1

### Features

- Options for uncaught exception and make SentryOptions list Thread-Safe ([#384](https://github.com/getsentry/sentry-android/pull/384)) @marandaneto
- Automatic breadcrumbs for app, activity and sessions lifecycles and system events ([#348](https://github.com/getsentry/sentry-android/pull/348)) @marandaneto
- Make capture session and envelope internal ([#372](https://github.com/getsentry/sentry-android/pull/372)) @marandaneto

### Fixes

- If retry after header has empty categories, apply retry after to all of them ([#377](https://github.com/getsentry/sentry-android/pull/377)) @marandaneto
- Discard events and envelopes if cached and retry after ([#378](https://github.com/getsentry/sentry-android/pull/378)) @marandaneto
- Merge loadLibrary calls for sentry-native and clean up CMake files ([#373](https://github.com/getsentry/sentry-android/pull/373)) @Swatinem
- Exceptions should be sorted oldest to newest ([#370](https://github.com/getsentry/sentry-android/pull/370)) @marandaneto
- Check external storage size even if its read only ([#368](https://github.com/getsentry/sentry-android/pull/368)) @marandaneto
- Wrong check for cellular network capability ([#369](https://github.com/getsentry/sentry-android/pull/369)) @marandaneto
- add ScheduledForRemoval annotation to deprecated methods ([#375](https://github.com/getsentry/sentry-android/pull/375)) @marandaneto
- Bump NDK to 21.0.6113669 ([#367](https://github.com/getsentry/sentry-android/pull/367)) @marandaneto
- Bump AGP and add new make cmd to check for updates ([#365](https://github.com/getsentry/sentry-android/pull/365)) @marandaneto

Packages were released on [`bintray`](https://dl.bintray.com/getsentry/sentry-android/io/sentry/sentry-android/), [`jcenter`](https://jcenter.bintray.com/io/sentry/sentry-android/) and [`mavenCentral`](https://repo.maven.apache.org/maven2/io/sentry/sentry-android/)

We'd love to get feedback.

## 2.1.0-beta.2

### Fixes

- Bump sentry-native to 0.2.4 ([#364](https://github.com/getsentry/sentry-android/pull/364)) @marandaneto
- Update current session on session start after deleting previous session ([#362](https://github.com/getsentry/sentry-android/pull/362)) @marandaneto

Packages were released on [`bintray`](https://dl.bintray.com/getsentry/sentry-android/io/sentry/sentry-android/), [`jcenter`](https://jcenter.bintray.com/io/sentry/sentry-android/) and [`mavenCentral`](https://repo.maven.apache.org/maven2/io/sentry/sentry-android/)

We'd love to get feedback.

## 2.1.0-beta.1

### Fixes

- Bump sentry-native to 0.2.3 ([#357](https://github.com/getsentry/sentry-android/pull/357)) @marandaneto
- Check for androidx availability on runtime ([#356](https://github.com/getsentry/sentry-android/pull/356)) @marandaneto
- If theres a left over session file and its crashed, we should not overwrite its state ([#354](https://github.com/getsentry/sentry-android/pull/354)) @marandaneto
- Session should be exited state if state was ok ([#352](https://github.com/getsentry/sentry-android/pull/352)) @marandaneto
- Envelope has dedicated endpoint ([#353](https://github.com/getsentry/sentry-android/pull/353)) @marandaneto

Packages were released on [`bintray`](https://dl.bintray.com/getsentry/sentry-android/io/sentry/sentry-android/), [`jcenter`](https://jcenter.bintray.com/io/sentry/sentry-android/) and [`mavenCentral`](https://repo.maven.apache.org/maven2/io/sentry/sentry-android/)

We'd love to get feedback.

## 2.1.0-alpha.2

### Fixes

- Change integration order for cached outbox events ([#347](https://github.com/getsentry/sentry-android/pull/347)) @marandaneto
- Avoid crash if NDK throws UnsatisfiedLinkError ([#344](https://github.com/getsentry/sentry-android/pull/344)) @marandaneto
- Avoid getting a threadlocal twice. ([#339](https://github.com/getsentry/sentry-android/pull/339)) @metlos
- Removing session tracking guard on hub and client ([#338](https://github.com/getsentry/sentry-android/pull/338)) @marandaneto
- Bump agp to 3.6.2 ([#336](https://github.com/getsentry/sentry-android/pull/336)) @marandaneto
- Fix racey ANR integration ([#332](https://github.com/getsentry/sentry-android/pull/332)) @marandaneto
- Logging envelopes path when possible instead of nullable id ([#331](https://github.com/getsentry/sentry-android/pull/331)) @marandaneto
- Renaming transport gate method ([#330](https://github.com/getsentry/sentry-android/pull/330)) @marandaneto

Packages were released on [`bintray`](https://dl.bintray.com/getsentry/sentry-android/io/sentry/sentry-android/), [`jcenter`](https://jcenter.bintray.com/io/sentry/sentry-android/) and [`mavenCentral`](https://repo.maven.apache.org/maven2/io/sentry/sentry-android/)

We'd love to get feedback.

## 2.1.0-alpha.1

Release of Sentry's new SDK for Android.

## What’s Changed

### Features

- Release health @marandaneto @bruno-garcia
- ANR report should have 'was active=yes' on the dashboard ([#299](https://github.com/getsentry/sentry-android/pull/299)) @marandaneto
- NDK events apply scoped data ([#322](https://github.com/getsentry/sentry-android/pull/322)) @marandaneto
- Add a StdoutTransport ([#310](https://github.com/getsentry/sentry-android/pull/310)) @mike-burns
- Implementing new retry after protocol ([#306](https://github.com/getsentry/sentry-android/pull/306)) @marandaneto

### Fixes

- Bump sentry-native to 0.2.2 ([#305](https://github.com/getsentry/sentry-android/pull/305)) @Swatinem
- Missing App's info ([#315](https://github.com/getsentry/sentry-android/pull/315)) @marandaneto
- Buffered writers/readers - otimizations ([#311](https://github.com/getsentry/sentry-android/pull/311)) @marandaneto
- Boot time should be UTC ([#309](https://github.com/getsentry/sentry-android/pull/309)) @marandaneto
- Make transport result public ([#300](https://github.com/getsentry/sentry-android/pull/300)) @marandaneto

Packages were released on [`bintray`](https://dl.bintray.com/getsentry/sentry-android/io/sentry/sentry-android/), [`jcenter`](https://jcenter.bintray.com/io/sentry/sentry-android/) and [`mavenCentral`](https://repo.maven.apache.org/maven2/io/sentry/sentry-android/)

We'd love to get feedback.

## 2.0.2

Release of Sentry's new SDK for Android.

### Features

- MavenCentral support ([#284](https://github.com/getsentry/sentry-android/pull/284)) @marandaneto

### Fixes

- Bump AGP to 3.6.1 ([#285](https://github.com/getsentry/sentry-android/pull/285)) @marandaneto

Packages were released on [`bintray`](https://dl.bintray.com/getsentry/sentry-android/io/sentry/sentry-android/), [`jcenter`](https://jcenter.bintray.com/io/sentry/sentry-android/) and [`mavenCentral`](https://repo.maven.apache.org/maven2/io/sentry/sentry-android/)

We'd love to get feedback.

## 2.0.1

Release of Sentry's new SDK for Android.

## What’s Changed

### Features

- Attach threads/stacktraces ([#267](https://github.com/getsentry/sentry-android/pull/267)) @marandaneto
- Add the default serverName to SentryOptions and use it in MainEventProcessor ([#279](https://github.com/getsentry/sentry-android/pull/279)) @metlos

### Fixes

- set current threadId when there's no mechanism set ([#277](https://github.com/getsentry/sentry-android/pull/277)) @marandaneto
- Preview package manager ([#269](https://github.com/getsentry/sentry-android/pull/269)) @bruno-garcia

Packages were released on [`bintray`](https://dl.bintray.com/getsentry/sentry-android/io/sentry/), [`jcenter`](https://jcenter.bintray.com/io/sentry/sentry-android/)

We'd love to get feedback.

## 2.0.0

Release of Sentry's new SDK for Android.

New features not offered by (1.7.x):

- NDK support
  - Captures crashes caused by native code
  - Access to the [`sentry-native` SDK](https://github.com/getsentry/sentry-native/) API by your native (C/C++/Rust code/..).
- Automatic init (just add your `DSN` to the manifest)
   - Proguard rules are added automatically
   - Permission (Internet) is added automatically
- Uncaught Exceptions might be captured even before the app restarts
- Sentry's Unified API.
- More context/device information
- Packaged as `aar`
- Frames from the app automatically marked as `InApp=true` (stack traces in Sentry highlights them by default).
- Complete Sentry Protocol available.
- All threads and their stack traces are captured.
- Sample project in this repo to test many features (segfault, uncaught exception, ANR...)

Features from the current SDK like `ANR` are also available (by default triggered after 4 seconds).

Packages were released on [`bintray`](https://dl.bintray.com/getsentry/sentry-android/io/sentry/), [`jcenter`](https://jcenter.bintray.com/io/sentry/sentry-android/)

We'd love to get feedback.

## 2.0.0-rc04

Release of Sentry's new SDK for Android.

### Features

- Take sampleRate from metadata ([#262](https://github.com/getsentry/sentry-android/pull/262)) @bruno-garcia
- Support mills timestamp format ([#263](https://github.com/getsentry/sentry-android/pull/263)) @marandaneto
- Adding logs to installed integrations ([#265](https://github.com/getsentry/sentry-android/pull/265)) @marandaneto

### Fixes

- Breacrumb.data to string,object, Add LOG level ([#264](https://github.com/getsentry/sentry-android/pull/264)) @HazAT
- Read release conf. on manifest ([#266](https://github.com/getsentry/sentry-android/pull/266)) @marandaneto

Packages were released on [`bintray`](https://dl.bintray.com/getsentry/sentry-android/io/sentry/), [`jcenter`](https://jcenter.bintray.com/io/sentry/sentry-android/)

We'd love to get feedback and we'll work in getting the GA `2.0.0` out soon.
Until then, the [stable SDK offered by Sentry is at version 1.7.30](https://github.com/getsentry/sentry-java/releases/tag/v1.7.30)

## 2.0.0-rc03

Release of Sentry's new SDK for Android.

### Fixes

- fixes ([#259](https://github.com/getsentry/sentry-android/issues/259)) - NPE check on getExternalFilesDirs items. ([#260](https://github.com/getsentry/sentry-android/pull/260)) @marandaneto
- strictMode typo ([#258](https://github.com/getsentry/sentry-android/pull/258)) @marandaneto

Packages were released on [`bintray`](https://dl.bintray.com/getsentry/sentry-android/io/sentry/), [`jcenter`](https://jcenter.bintray.com/io/sentry/sentry-android/)

We'd love to get feedback and we'll work in getting the GA `2.0.0` out soon.
Until then, the [stable SDK offered by Sentry is at version 1.7.30](https://github.com/getsentry/sentry-java/releases/tag/v1.7.30)

## 2.0.0-rc02

Release of Sentry's new SDK for Android.

### Features

- Hub mode configurable ([#247](https://github.com/getsentry/sentry-android/pull/247)) @bruno-garcia
- Added remove methods (tags/extras) to the sentry static class ([#243](https://github.com/getsentry/sentry-android/pull/243)) @marandaneto

### Fixes


- Update ndk for new sentry-native version ([#235](https://github.com/getsentry/sentry-android/pull/235)) @Swatinem @marandaneto
- Make integrations public ([#256](https://github.com/getsentry/sentry-android/pull/256)) @marandaneto
- Bump build-tools ([#255](https://github.com/getsentry/sentry-android/pull/255)) @marandaneto
- Added javadocs to scope and its dependencies ([#253](https://github.com/getsentry/sentry-android/pull/253)) @marandaneto
- Build all ABIs ([#254](https://github.com/getsentry/sentry-android/pull/254)) @marandaneto
- Moving back ANR timeout from long to int param. ([#252](https://github.com/getsentry/sentry-android/pull/252)) @marandaneto
- Added HubAdapter to call Sentry static methods from Integrations ([#250](https://github.com/getsentry/sentry-android/pull/250)) @marandaneto
- New Release format ([#242](https://github.com/getsentry/sentry-android/pull/242)) @marandaneto
- Javadocs for SentryOptions ([#246](https://github.com/getsentry/sentry-android/pull/246)) @marandaneto
- non-app is already inApp excluded by default. ([#244](https://github.com/getsentry/sentry-android/pull/244)) @marandaneto
- Fix if symlink exists for sentry-native ([#241](https://github.com/getsentry/sentry-android/pull/241)) @marandaneto
- Clone method - race condition free ([#226](https://github.com/getsentry/sentry-android/pull/226)) @marandaneto
- Refactoring breadcrumbs callback ([#239](https://github.com/getsentry/sentry-android/pull/239)) @marandaneto

Packages were released on [`bintray`](https://dl.bintray.com/getsentry/sentry-android/io/sentry/), [`jcenter`](https://jcenter.bintray.com/io/sentry/sentry-android/)

We'd love to get feedback and we'll work in getting the GA `2.0.0` out soon.
Until then, the [stable SDK offered by Sentry is at version 1.7.30](https://github.com/getsentry/sentry-java/releases/tag/v1.7.30)

## 2.0.0-rc01

Release of Sentry's new SDK for Android.

## What’s Changed

### Features

- Added remove methods for Scope data ([#237](https://github.com/getsentry/sentry-android/pull/237)) @marandaneto
- More device context (deviceId, connectionType and language) ([#229](https://github.com/getsentry/sentry-android/pull/229)) @marandaneto
- Added a few java docs (Sentry, Hub and SentryClient) ([#223](https://github.com/getsentry/sentry-android/pull/223)) @marandaneto
- Implemented diagnostic logger ([#218](https://github.com/getsentry/sentry-android/pull/218)) @marandaneto
- Added event processors to scope ([#209](https://github.com/getsentry/sentry-android/pull/209)) @marandaneto
- Added android transport gate ([#206](https://github.com/getsentry/sentry-android/pull/206)) @marandaneto
- Added executor for caching values out of the main thread ([#201](https://github.com/getsentry/sentry-android/pull/201)) @marandaneto

### Fixes


- Honor RetryAfter ([#236](https://github.com/getsentry/sentry-android/pull/236)) @marandaneto
- Add tests for SentryValues ([#238](https://github.com/getsentry/sentry-android/pull/238)) @philipphofmann
- Do not set frames if there's none ([#234](https://github.com/getsentry/sentry-android/pull/234)) @marandaneto
- Always call interrupt after InterruptedException ([#232](https://github.com/getsentry/sentry-android/pull/232)) @marandaneto
- Mark as current thread if its the main thread ([#228](https://github.com/getsentry/sentry-android/pull/228)) @marandaneto
- Fix lgtm alerts ([#219](https://github.com/getsentry/sentry-android/pull/219)) @marandaneto
- Written unit tests to ANR integration ([#215](https://github.com/getsentry/sentry-android/pull/215)) @marandaneto
- Added blog posts to README ([#214](https://github.com/getsentry/sentry-android/pull/214)) @marandaneto
- Raise code coverage for Dsn to 100% ([#212](https://github.com/getsentry/sentry-android/pull/212)) @philipphofmann
- Remove redundant times(1) for Mockito.verify ([#211](https://github.com/getsentry/sentry-android/pull/211)) @philipphofmann
- Transport may be set on options ([#203](https://github.com/getsentry/sentry-android/pull/203)) @marandaneto
- dist may be set on options ([#204](https://github.com/getsentry/sentry-android/pull/204)) @marandaneto
- Throw an exception if DSN is not set ([#200](https://github.com/getsentry/sentry-android/pull/200)) @marandaneto
- Migration guide markdown ([#197](https://github.com/getsentry/sentry-android/pull/197)) @marandaneto

Packages were released on [`bintray`](https://dl.bintray.com/getsentry/sentry-android/io/sentry/), [`jcenter`](https://jcenter.bintray.com/io/sentry/sentry-android/)

We'd love to get feedback and we'll work in getting the GA `2.0.0` out soon.
Until then, the [stable SDK offered by Sentry is at version 1.7.29](https://github.com/getsentry/sentry-java/releases/tag/v1.7.29)

## 2.0.0-beta02

Release of Sentry's new SDK for Android.

### Features

- addBreadcrumb overloads ([#196](https://github.com/getsentry/sentry-android/pull/196)) and ([#198](https://github.com/getsentry/sentry-android/pull/198))

### Fixes

- fix Android bug on API 24 and 25 about getting current threads and stack traces ([#194](https://github.com/getsentry/sentry-android/pull/194))

Packages were released on [`bintray`](https://dl.bintray.com/getsentry/sentry-android/io/sentry/), [`jcenter`](https://jcenter.bintray.com/io/sentry/sentry-android/)

We'd love to get feedback and we'll work in getting the GA `2.0.0` out soon.
Until then, the [stable SDK offered by Sentry is at version 1.7.28](https://github.com/getsentry/sentry-java/releases/tag/v1.7.28)

## 2.0.0-beta01

Release of Sentry's new SDK for Android.

### Fixes

- ref: ANR doesn't set handled flag ([#186](https://github.com/getsentry/sentry-android/pull/186))
- SDK final review ([#183](https://github.com/getsentry/sentry-android/pull/183))
- ref: Drop errored in favor of crashed ([#187](https://github.com/getsentry/sentry-android/pull/187))
- Workaround android_id ([#185](https://github.com/getsentry/sentry-android/pull/185))
- Renamed sampleRate ([#191](https://github.com/getsentry/sentry-android/pull/191))
- Making timestamp package-private or test-only ([#190](https://github.com/getsentry/sentry-android/pull/190))
- Split event processor in Device/App data ([#180](https://github.com/getsentry/sentry-android/pull/180))

Packages were released on [`bintray`](https://dl.bintray.com/getsentry/sentry-android/io/sentry/), [`jcenter`](https://jcenter.bintray.com/io/sentry/sentry-android/)

We'd love to get feedback and we'll work in getting the GA `2.0.0` out soon.
Until then, the [stable SDK offered by Sentry is at version 1.7.28](https://github.com/getsentry/sentry-java/releases/tag/v1.7.28)

## 2.0.0-alpha09

Release of Sentry's new SDK for Android.

### Features

- Adding nativeBundle plugin ([#161](https://github.com/getsentry/sentry-android/pull/161))
- Adding scope methods to sentry static class ([#179](https://github.com/getsentry/sentry-android/pull/179))

### Fixes

- fix: DSN parsing ([#165](https://github.com/getsentry/sentry-android/pull/165))
- Don't avoid exception type minification ([#166](https://github.com/getsentry/sentry-android/pull/166))
- make Gson retro compatible with older versions of AGP ([#177](https://github.com/getsentry/sentry-android/pull/177))
- Bump sentry-native with message object instead of a string ([#172](https://github.com/getsentry/sentry-android/pull/172))

Packages were released on [`bintray`](https://dl.bintray.com/getsentry/sentry-android/io/sentry/), [`jcenter`](https://jcenter.bintray.com/io/sentry/sentry-android/)

We'd love to get feedback and we'll work in getting the GA `2.0.0` out soon.
Until then, the [stable SDK offered by Sentry is at version 1.7.28](https://github.com/getsentry/sentry-java/releases/tag/v1.7.28)

## 2.0.0-alpha08

Release of Sentry's new SDK for Android.

### Fixes

- DebugId endianness ([#162](https://github.com/getsentry/sentry-android/pull/162))
- Executed beforeBreadcrumb also for scope ([#160](https://github.com/getsentry/sentry-android/pull/160))
- Benefit of manifest merging when minSdk ([#159](https://github.com/getsentry/sentry-android/pull/159))
- Add method to captureMessage with level ([#157](https://github.com/getsentry/sentry-android/pull/157))
- Listing assets file on the wrong dir ([#156](https://github.com/getsentry/sentry-android/pull/156))

Packages were released on [`bintray`](https://dl.bintray.com/getsentry/sentry-android/io/sentry/), [`jcenter`](https://jcenter.bintray.com/io/sentry/sentry-android/)

We'd love to get feedback and we'll work in getting the GA `2.0.0` out soon.
Until then, the [stable SDK offered by Sentry is at version 1.7.28](https://github.com/getsentry/sentry-java/releases/tag/v1.7.28)

## 2.0.0-alpha07

Third release of Sentry's new SDK for Android.

### Fixes

-  Fixed release for jcenter and bintray

Packages were released on [`bintray`](https://dl.bintray.com/getsentry/sentry-android/io/sentry/), [`jcenter`](https://jcenter.bintray.com/io/sentry/sentry-android/)

We'd love to get feedback and we'll work in getting the GA `2.0.0` out soon.
Until then, the [stable SDK offered by Sentry is at version 1.7.28](https://github.com/getsentry/sentry-java/releases/tag/v1.7.28)

## 2.0.0-alpha06

Second release of Sentry's new SDK for Android.

### Fixes

- Fixed a typo on pom generation.

Packages were released on [`bintray`](https://dl.bintray.com/getsentry/sentry-android/io/sentry/), [`jcenter`](https://jcenter.bintray.com/io/sentry/sentry-android/)

We'd love to get feedback and we'll work in getting the GA `2.0.0` out soon.
Until then, the [stable SDK offered by Sentry is at version 1.7.28](https://github.com/getsentry/sentry-java/releases/tag/v1.7.28)

## 2.0.0-alpha05

First release of Sentry's new SDK for Android.

New features not offered by our current (1.7.x), stable SDK are:

- NDK support
  - Captures crashes caused by native code
  - Access to the [`sentry-native` SDK](https://github.com/getsentry/sentry-native/) API by your native (C/C++/Rust code/..).
- Automatic init (just add your `DSN` to the manifest)
   - Proguard rules are added automatically
   - Permission (Internet) is added automatically
- Uncaught Exceptions might be captured even before the app restarts
- Unified API which include scopes etc.
- More context/device information
- Packaged as `aar`
- Frames from the app automatically marked as `InApp=true` (stack traces in Sentry highlights them by default).
- Complete Sentry Protocol available.
- All threads and their stack traces are captured.
- Sample project in this repo to test many features (segfault, uncaught exception, scope)

Features from the current SDK like `ANR` are also available (by default triggered after 4 seconds).

Packages were released on [`bintray`](https://dl.bintray.com/getsentry/sentry-android/io/sentry/), [`jcenter`](https://jcenter.bintray.com/io/sentry/sentry-android/)

We'd love to get feedback and we'll work in getting the GA `2.0.0` out soon.
Until then, the [stable SDK offered by Sentry is at version 1.7.28](https://github.com/getsentry/sentry-java/releases/tag/v1.7.28)<|MERGE_RESOLUTION|>--- conflicted
+++ resolved
@@ -4,19 +4,17 @@
 
 ### Features
 
-<<<<<<< HEAD
-- Add Sentry Log Feature ([#4372](https://github.com/getsentry/sentry-java/pull/4372))
-  - The feature is disabled by default and needs to be enabled by:
-    - `options.getLogs().setEnabled(true)` in `Sentry.init` / `SentryAndroid.init`
-    - `logs.enabled=true` in `sentry.properties`
-    - `sentry.logs.enabled=true` in `application.properties`
-    - `sentry.logs.enabled: true` in `application.yml`
-  - Logs can be captured using `Sentry.logger().info()` and similar methods.
-  - Logs also take a format string and arguments which we then send through `String.format`.
-  - Please use `options.getLogs().setBeforeSend()` to filter outgoing logs
-=======
 - Add new User Feedback API ([#4286](https://github.com/getsentry/sentry-java/pull/4286))
     - We now introduced Sentry.captureFeedback, which supersedes Sentry.captureUserFeedback
+- Add Sentry Log Feature ([#4372](https://github.com/getsentry/sentry-java/pull/4372))
+    - The feature is disabled by default and needs to be enabled by:
+        - `options.getLogs().setEnabled(true)` in `Sentry.init` / `SentryAndroid.init`
+        - `logs.enabled=true` in `sentry.properties`
+        - `sentry.logs.enabled=true` in `application.properties`
+        - `sentry.logs.enabled: true` in `application.yml`
+    - Logs can be captured using `Sentry.logger().info()` and similar methods.
+    - Logs also take a format string and arguments which we then send through `String.format`.
+    - Please use `options.getLogs().setBeforeSend()` to filter outgoing logs
 
 ### Fixes
 
@@ -27,7 +25,6 @@
 - Bump Gradle from v8.13 to v8.14.0 ([#4360](https://github.com/getsentry/sentry-java/pull/4360))
   - [changelog](https://github.com/gradle/gradle/blob/master/CHANGELOG.md#v8140)
   - [diff](https://github.com/gradle/gradle/compare/v8.13...v8.14.0)
->>>>>>> 53ed23b0
 
 ## 8.11.1
 
