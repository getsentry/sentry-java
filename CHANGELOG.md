--- conflicted
+++ resolved
@@ -1,4 +1,6 @@
 # vNext
+
+* Enhancement: Load `sentry.properties` from the application's current working directory (#1046)
 
 # 3.2.0
 
@@ -9,15 +11,9 @@
 * Enhancement: Added java doc to protocol classes based on sentry-data-schemes project (#1045)
 * Enhancement: Make SentryExceptionResolver Order configurable to not send handled web exceptions (#1008)
 * Enhancement: Resolve HTTP Proxy parameters from the external configuration (#1028)
-<<<<<<< HEAD
-* Fix: set userId for hard-crashes if no user is set
-* Enhancement: Sentry NDK integration is compiled against default NDK version based on AGP's version
-* Enhancement: Load `sentry.properties` from the application's current working directory (#1046)
-=======
 * Enhancement: Sentry NDK integration is compiled against default NDK version based on AGP's version #1048
 * Fix: Clean up JNI code and properly free strings #1050
 * Fix: set userId for hard-crashes if no user is set #1049
->>>>>>> 8e499587
 
 # 3.1.3
 
