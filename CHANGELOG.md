# Changelog

## Unreleased

### Fixes

- The SDK now handles `null` on many APIs instead of expecting a non `null` value ([#4245](https://github.com/getsentry/sentry-java/pull/4245))
  - Certain APIs like `setTag`, `setData`, `setExtra`, `setContext` previously caused a `NullPointerException` when invoked with either `null` key or value.
  - The SDK now tries to have a sane fallback when `null` is passed and no longer throws `NullPointerException`
  - If `null` is passed, the SDK will
    - do nothing if a `null` key is passed, returning `null` for non void methods
    - remove any previous value if the new value is set to `null`
- Add support for setting in-app-includes/in-app-excludes via AndroidManifest.xml ([#4240](https://github.com/getsentry/sentry-java/pull/4240))
- Modifications to OkHttp requests are now properly propagated to the affected span / breadcrumbs ([#4238](https://github.com/getsentry/sentry-java/pull/4238))
  - Please ensure the SentryOkHttpInterceptor is added last to your OkHttpClient, as otherwise changes to the `Request`  by subsequent interceptors won't be considered

### Features

- The SDK now automatically propagates the trace-context to the native layer. This allows to connect errors on different layers of the application. ([#4137](https://github.com/getsentry/sentry-java/pull/4137))
- Capture OpenTelemetry span events ([#3564](https://github.com/getsentry/sentry-java/pull/3564))
  - OpenTelemetry spans may have exceptions attached to them (`openTelemetrySpan.recordException`). We can now send those to Sentry as errors.
  - Set `capture-open-telemetry-events=true` in `sentry.properties` to enable it
  - Set `sentry.capture-open-telemetry-events=true` in Springs `application.properties` to enable it
  - Set `sentry.captureOpenTelemetryEvents: true` in Springs `application.yml` to enable it

### Behavioural Changes

- Use `java.net.URI` for parsing URLs in `UrlUtils` ([#4210](https://github.com/getsentry/sentry-java/pull/4210))
  - This could affect grouping for issues with messages containing URLs that fall in known corner cases that were handled incorrectly previously (e.g. email in URL path)

### Internal

- Also use port when checking if a request is made to Sentry DSN ([#4231](https://github.com/getsentry/sentry-java/pull/4231))
  - For our OpenTelemetry integration we check if a span is for a request to Sentry
  - We now also consider the port when performing this check

### Dependencies

- Bump Native SDK from v0.7.20 to v0.8.1 ([#4137](https://github.com/getsentry/sentry-java/pull/4137))
  - [changelog](https://github.com/getsentry/sentry-native/blob/master/CHANGELOG.md#0810)
  - [diff](https://github.com/getsentry/sentry-native/compare/v0.7.20...0.8.1)

## 8.3.0

### Features

- Add HTTP server request headers from OpenTelemetry span attributes to sentry `request` in payload ([#4102](https://github.com/getsentry/sentry-java/pull/4102))
  - You have to explicitly enable each header by adding it to the [OpenTelemetry config](https://opentelemetry.io/docs/zero-code/java/agent/instrumentation/http/#capturing-http-request-and-response-headers)
  - Please only enable headers you actually want to send to Sentry. Some may contain sensitive data like PII, cookies, tokens etc.
  - We are no longer adding request/response headers to `contexts/otel/attributes` of the event.
- The `ignoredErrors` option is now configurable via the manifest property `io.sentry.traces.ignored-errors` ([#4178](https://github.com/getsentry/sentry-java/pull/4178))
- A list of active Spring profiles is attached to payloads sent to Sentry (errors, traces, etc.) and displayed in the UI when using our Spring or Spring Boot integrations ([#4147](https://github.com/getsentry/sentry-java/pull/4147))
  - This consists of an empty list when only the default profile is active
- Added `enableTraceIdGeneration` to the AndroidOptions. This allows Hybrid SDKs to "freeze" and control the trace and connect errors on different layers of the application ([4188](https://github.com/getsentry/sentry-java/pull/4188))
- Move to a single NetworkCallback listener to reduce number of IPC calls on Android ([#4164](https://github.com/getsentry/sentry-java/pull/4164))
- Add GraphQL Apollo Kotlin 4 integration ([#4166](https://github.com/getsentry/sentry-java/pull/4166))
- Add support for async dispatch requests to Spring Boot 2 and 3 ([#3983](https://github.com/getsentry/sentry-java/pull/3983))
  - To enable it, please set `sentry.keep-transactions-open-for-async-responses=true` in `application.properties` or `sentry.keepTransactionsOpenForAsyncResponses: true` in `application.yml`
- Add constructor to JUL `SentryHandler` for disabling external config ([#4208](https://github.com/getsentry/sentry-java/pull/4208))

### Fixes

- Filter strings that cannot be parsed as Regex no longer cause an SDK crash ([#4213](https://github.com/getsentry/sentry-java/pull/4213))
  - This was the case e.g. for `ignoredErrors`, `ignoredTransactions` and `ignoredCheckIns`
  - We now simply don't use such strings for Regex matching and only use them for String comparison
- `SentryOptions.setTracePropagationTargets` is no longer marked internal ([#4170](https://github.com/getsentry/sentry-java/pull/4170))
<<<<<<< HEAD
- Fix "class ch.qos.logback.classic.spi.ThrowableProxyVO cannot be cast to class ch.qos.logback.classic.spi.ThrowableProxy" ([#4206](https://github.com/getsentry/sentry-java/pull/4206))
  - In this case we cannot report the `Throwable` to Sentry as it's not available
  - If you are using OpenTelemetry v1 `OpenTelemetryAppender`, please consider upgrading to v2
=======
- Session Replay: Fix crash when a navigation breadcrumb does not have "to" destination ([#4185](https://github.com/getsentry/sentry-java/pull/4185))
- Session Replay: Cap video segment duration to maximum 5 minutes to prevent endless video encoding in background ([#4185](https://github.com/getsentry/sentry-java/pull/4185))
- Check `tracePropagationTargets` in OpenTelemetry propagator ([#4191](https://github.com/getsentry/sentry-java/pull/4191))
  - If a URL can be retrieved from OpenTelemetry span attributes, we check it against `tracePropagationTargets` before attaching `sentry-trace` and `baggage` headers to outgoing requests
  - If no URL can be retrieved we always attach the headers
- Fix `ignoredErrors`, `ignoredTransactions` and `ignoredCheckIns` being unset by external options like `sentry.properties` or ENV vars ([#4207](https://github.com/getsentry/sentry-java/pull/4207))
  - Whenever parsing of external options was enabled (`enableExternalConfiguration`), which is the default for many integrations, the values set on `SentryOptions` passed to `Sentry.init` would be lost
  - Even if the value was not set in any external configuration it would still be set to an empty list
>>>>>>> 21a214be

### Behavioural Changes

- The class `io.sentry.spring.jakarta.webflux.ReactorUtils` is now deprecated, please use `io.sentry.reactor.SentryReactorUtils` in the new `sentry-reactor` module instead ([#4155](https://github.com/getsentry/sentry-java/pull/4155))
  - The new module will be exposed as an `api` dependency when using `sentry-spring-boot-jakarta` (Spring Boot 3) or `sentry-spring-jakarta` (Spring 6). 
    Therefore, if you're using one of those modules, changing your imports will suffice.

## 8.2.0

### Breaking Changes

- The Kotlin Language version is now set to 1.6 ([#3936](https://github.com/getsentry/sentry-java/pull/3936))

### Features

- Create onCreate and onStart spans for all Activities ([#4025](https://github.com/getsentry/sentry-java/pull/4025))
- Add split apks info to the `App` context ([#3193](https://github.com/getsentry/sentry-java/pull/3193))
- Expose new `withSentryObservableEffect` method overload that accepts `SentryNavigationListener` as a parameter ([#4143](https://github.com/getsentry/sentry-java/pull/4143))
  - This allows sharing the same `SentryNavigationListener` instance across fragments and composables to preserve the trace 
- (Internal) Add API to filter native debug images based on stacktrace addresses ([#4089](https://github.com/getsentry/sentry-java/pull/4089))
- Propagate sampling random value ([#4153](https://github.com/getsentry/sentry-java/pull/4153))
  - The random value used for sampling traces is now sent to Sentry and attached to the `baggage` header on outgoing requests
- Update `sampleRate` that is sent to Sentry and attached to the `baggage` header on outgoing requests ([#4158](https://github.com/getsentry/sentry-java/pull/4158))
  - If the SDK uses its `sampleRate` or `tracesSampler` callback, it now updates the `sampleRate` in Dynamic Sampling Context.

### Fixes

- Log a warning when envelope or items are dropped due to rate limiting ([#4148](https://github.com/getsentry/sentry-java/pull/4148))
- Do not log if `OtelContextScopesStorage` cannot be found ([#4127](https://github.com/getsentry/sentry-java/pull/4127))
  - Previously `java.lang.ClassNotFoundException: io.sentry.opentelemetry.OtelContextScopesStorage` was shown in the log if the class could not be found.
  - This is just a lookup the SDK performs to configure itself. The SDK also works without OpenTelemetry.
- Session Replay: Fix various crashes and issues ([#4135](https://github.com/getsentry/sentry-java/pull/4135))
  - Fix `FileNotFoundException` when trying to read/write `.ongoing_segment` file
  - Fix `IllegalStateException` when registering `onDrawListener`
  - Fix SIGABRT native crashes on Motorola devices when encoding a video
- Mention javadoc and sources for published artifacts in Gradle `.module` metadata ([#3936](https://github.com/getsentry/sentry-java/pull/3936))
- (Jetpack Compose) Modifier.sentryTag now uses Modifier.Node ([#4029](https://github.com/getsentry/sentry-java/pull/4029))
  - This allows Composables that use this modifier to be skippable

### Dependencies

- Bump Native SDK from v0.7.19 to v0.7.20 ([#4128](https://github.com/getsentry/sentry-java/pull/4128))
  - [changelog](https://github.com/getsentry/sentry-native/blob/master/CHANGELOG.md#0720)
  - [diff](https://github.com/getsentry/sentry-native/compare/v0.7.19...0.7.20)
- Bump Gradle from v8.9.0 to v8.12.1 ([#4106](https://github.com/getsentry/sentry-java/pull/4106))
  - [changelog](https://github.com/gradle/gradle/blob/master/CHANGELOG.md#v8121)
  - [diff](https://github.com/gradle/gradle/compare/v8.9.0...v8.12.1)

## 8.1.0

### Features

- Add `options.ignoredErrors` to filter out errors that match a certain String or Regex ([#4083](https://github.com/getsentry/sentry-java/pull/4083))
  - The matching is attempted on `event.message`, `event.formatted`, and `{event.throwable.class.name}: {event.throwable.message}`
  - Can be set in `sentry.properties`, e.g. `ignored-errors=Some error,Another .*`
  - Can be set in environment variables, e.g. `SENTRY_IGNORED_ERRORS=Some error,Another .*`
  - For Spring Boot, it can be set in `application.properties`, e.g. `sentry.ignored-errors=Some error,Another .*`
- Log OpenTelemetry related Sentry config ([#4122](https://github.com/getsentry/sentry-java/pull/4122))

### Fixes

- Avoid logging an error when a float is passed in the manifest ([#4031](https://github.com/getsentry/sentry-java/pull/4031))
- Add `request` details to transactions created through OpenTelemetry ([#4098](https://github.com/getsentry/sentry-java/pull/4098))
  - We now add HTTP request method and URL where Sentry expects it to display it in Sentry UI
- Remove `java.lang.ClassNotFoundException` debug logs when searching for OpenTelemetry marker classes ([#4091](https://github.com/getsentry/sentry-java/pull/4091))
  - There was up to three of these, one for `io.sentry.opentelemetry.agent.AgentMarker`, `io.sentry.opentelemetry.agent.AgentlessMarker` and `io.sentry.opentelemetry.agent.AgentlessSpringMarker`.
  - These were not indicators of something being wrong but rather the SDK looking at what is available at runtime to configure itself accordingly.
- Do not instrument File I/O operations if tracing is disabled ([#4051](https://github.com/getsentry/sentry-java/pull/4051))
- Do not instrument User Interaction multiple times ([#4051](https://github.com/getsentry/sentry-java/pull/4051))
- Speed up view traversal to find touched target in `UserInteractionIntegration` ([#4051](https://github.com/getsentry/sentry-java/pull/4051))
- Reduce IPC/Binder calls performed by the SDK ([#4058](https://github.com/getsentry/sentry-java/pull/4058))

### Behavioural Changes

- Reduce the number of broadcasts the SDK is subscribed for ([#4052](https://github.com/getsentry/sentry-java/pull/4052))
  - Drop `TempSensorBreadcrumbsIntegration`
  - Drop `PhoneStateBreadcrumbsIntegration`
  - Reduce number of broadcasts in `SystemEventsBreadcrumbsIntegration`

Current list of the broadcast events can be found [here](https://github.com/getsentry/sentry-java/blob/9b8dc0a844d10b55ddeddf55d278c0ab0f86421c/sentry-android-core/src/main/java/io/sentry/android/core/SystemEventsBreadcrumbsIntegration.java#L131-L153). If you'd like to subscribe for more events, consider overriding the `SystemEventsBreadcrumbsIntegration` as follows:

```kotlin
SentryAndroid.init(context) { options ->
    options.integrations.removeAll { it is SystemEventsBreadcrumbsIntegration }
    options.integrations.add(SystemEventsBreadcrumbsIntegration(context, SystemEventsBreadcrumbsIntegration.getDefaultActions() + listOf(/* your custom actions */)))
}
```

If you would like to keep some of the default broadcast events as breadcrumbs, consider opening a [GitHub issue](https://github.com/getsentry/sentry-java/issues/new).
- Set mechanism `type` to `suppressed` for suppressed exceptions ([#4125](https://github.com/getsentry/sentry-java/pull/4125))
  - This helps to distinguish an exceptions cause from any suppressed exceptions in the Sentry UI

### Dependencies

- Bump Spring Boot to `3.4.2` ([#4081](https://github.com/getsentry/sentry-java/pull/4081))
- Bump Native SDK from v0.7.14 to v0.7.19 ([#4076](https://github.com/getsentry/sentry-java/pull/4076))
  - [changelog](https://github.com/getsentry/sentry-native/blob/master/CHANGELOG.md#0719)
  - [diff](https://github.com/getsentry/sentry-native/compare/v0.7.14...0.7.19)

## 8.0.0

### Summary

Version 8 of the Sentry Android/Java SDK brings a variety of features and fixes. The most notable changes are:

- `Hub` has been replaced by `Scopes`
- New `Scope` types have been introduced, see "Behavioural Changes" for more details.
- Lifecycle tokens have been introduced to manage `Scope` lifecycle, see "Behavioural Changes" for more details.
- Bumping `minSdk` level to 21 (Android 5.0)
- Our `sentry-opentelemetry-agent` has been improved and now works in combination with the rest of Sentry. You may now combine OpenTelemetry and Sentry for instrumenting your application.
    - You may now use both OpenTelemetry SDK and Sentry SDK to capture transactions and spans. They can also be mixed and end up on the same transaction.
    - OpenTelemetry extends the Sentry SDK by adding spans for numerous integrations, like Ktor, Vert.x and MongoDB. Please check [the OpenTelemetry GitHub repository](https://github.com/open-telemetry/opentelemetry-java-instrumentation/tree/main/instrumentation) for a full list.
    - OpenTelemetry allows propagating trace information from and to additional libraries, that Sentry did not support before, for example gRPC.
    - OpenTelemetry also has broader support for propagating the Sentry `Scopes` through reactive libraries like RxJava.
- The SDK is now compatible with Spring Boot 3.4
- We now support GraphQL v22 (`sentry-graphql-22`)
- Metrics have been removed

Please take a look at [our migration guide in docs](https://docs.sentry.io/platforms/java/migration/7.x-to-8.0).

### Sentry Self-hosted Compatibility

This SDK version is compatible with a self-hosted version of Sentry `22.12.0` or higher. If you are using an older version of [self-hosted Sentry](https://develop.sentry.dev/self-hosted/) (aka onpremise), you will need to [upgrade](https://develop.sentry.dev/self-hosted/releases/). If you're using `sentry.io` no action is required.

### Breaking Changes

- The Android minSdk level for all Android modules is now 21 ([#3852](https://github.com/getsentry/sentry-java/pull/3852))
- The minSdk level for sentry-android-ndk changed from 19 to 21 ([#3851](https://github.com/getsentry/sentry-java/pull/3851))
- Throw IllegalArgumentException when calling Sentry.init on Android ([#3596](https://github.com/getsentry/sentry-java/pull/3596))
- Metrics have been removed from the SDK ([#3774](https://github.com/getsentry/sentry-java/pull/3774))
    - Metrics will return but we don't know in what exact form yet
- `enableTracing` option (a.k.a `enable-tracing`) has been removed from the SDK ([#3776](https://github.com/getsentry/sentry-java/pull/3776))
    - Please set `tracesSampleRate` to a value >= 0.0 for enabling performance instead. The default value is `null` which means performance is disabled.
- Replace `synchronized` methods and blocks with `ReentrantLock` (`AutoClosableReentrantLock`) ([#3715](https://github.com/getsentry/sentry-java/pull/3715))
    - If you are subclassing any Sentry classes, please check if the parent class used `synchronized` before. Please make sure to use the same lock object as the parent class in that case.
- `traceOrigins` option (`io.sentry.traces.tracing-origins` in manifest) has been removed, please use `tracePropagationTargets` (`io.sentry.traces.trace-propagation-targets` in manifest`) instead ([#3780](https://github.com/getsentry/sentry-java/pull/3780))
- `profilingEnabled` option (`io.sentry.traces.profiling.enable` in manifest) has been removed, please use `profilesSampleRate` (`io.sentry.traces.profiling.sample-rate` instead) instead ([#3780](https://github.com/getsentry/sentry-java/pull/3780))
- `shutdownTimeout` option has been removed, please use `shutdownTimeoutMillis` instead ([#3780](https://github.com/getsentry/sentry-java/pull/3780))
- `profilingTracesIntervalMillis` option for Android has been removed ([#3780](https://github.com/getsentry/sentry-java/pull/3780))
- `io.sentry.session-tracking.enable` manifest option has been removed ([#3780](https://github.com/getsentry/sentry-java/pull/3780))
- `Sentry.traceHeaders()` method has been removed, please use `Sentry.getTraceparent()` instead ([#3718](https://github.com/getsentry/sentry-java/pull/3718))
- `Sentry.reportFullDisplayed()` method has been removed, please use `Sentry.reportFullyDisplayed()` instead ([#3717](https://github.com/getsentry/sentry-java/pull/3717))
- `User.other` has been removed, please use `data` instead ([#3780](https://github.com/getsentry/sentry-java/pull/3780))
- `SdkVersion.getIntegrations()` has been removed, please use `getIntegrationSet` instead ([#3780](https://github.com/getsentry/sentry-java/pull/3780))
- `SdkVersion.getPackages()` has been removed, please use `getPackageSet()` instead ([#3780](https://github.com/getsentry/sentry-java/pull/3780))
- `Device.language` has been removed, please use `locale` instead ([#3780](https://github.com/getsentry/sentry-java/pull/3780))
- `TraceContext.user` and `TraceContextUser` class have been removed, please use `userId` on `TraceContext` instead ([#3780](https://github.com/getsentry/sentry-java/pull/3780))
- `TransactionContext.fromSentryTrace()` has been removed, please use `Sentry.continueTrace()` instead ([#3780](https://github.com/getsentry/sentry-java/pull/3780))
- `SentryDataFetcherExceptionHandler` has been removed, please use `SentryGenericDataFetcherExceptionHandler` in combination with `SentryInstrumentation` instead ([#3780](https://github.com/getsentry/sentry-java/pull/3780))
- `sentry-android-okhttp` has been removed in favor of `sentry-okhttp`, removing android dependency from the module ([#3510](https://github.com/getsentry/sentry-java/pull/3510))
- `Contexts` no longer extends `ConcurrentHashMap`, instead we offer a selected set of methods.
- User segment has been removed ([#3512](https://github.com/getsentry/sentry-java/pull/3512))
- One of the `AndroidTransactionProfiler` constructors has been removed, please use a different one ([#3780](https://github.com/getsentry/sentry-java/pull/3780))
- Use String instead of UUID for SessionId ([#3834](https://github.com/getsentry/sentry-java/pull/3834))
    - The `Session` constructor now takes a `String` instead of a `UUID` for the `sessionId` parameter.
    - `Session.getSessionId()` now returns a `String` instead of a `UUID`.
- All status codes below 400 are now mapped to `SpanStatus.OK` ([#3869](https://github.com/getsentry/sentry-java/pull/3869))
- Change OkHttp sub-spans to span attributes ([#3556](https://github.com/getsentry/sentry-java/pull/3556))
    - This will reduce the number of spans created by the SDK
- `instrumenter` option should no longer be needed as our new OpenTelemetry integration now works in combination with the rest of Sentry

### Behavioural Changes

- We're introducing some new `Scope` types in the SDK, allowing for better control over what data is attached where. Previously there was a stack of scopes that was pushed and popped. Instead we now fork scopes for a given lifecycle and then restore the previous scopes. Since `Hub` is gone, it is also never cloned anymore. Separation of data now happens through the different scope types while making it easier to manipulate exactly what you need without having to attach data at the right time to have it apply where wanted.
    - Global scope is attached to all events created by the SDK. It can also be modified before `Sentry.init` has been called. It can be manipulated using `Sentry.configureScope(ScopeType.GLOBAL, (scope) -> { ... })`.
    - Isolation scope can be used e.g. to attach data to all events that come up while handling an incoming request. It can also be used for other isolation purposes. It can be manipulated using `Sentry.configureScope(ScopeType.ISOLATION, (scope) -> { ... })`. The SDK automatically forks isolation scope in certain cases like incoming requests, CRON jobs, Spring `@Async` and more.
    - Current scope is forked often and data added to it is only added to events that are created while this scope is active. Data is also passed on to newly forked child scopes but not to parents. It can be manipulated using `Sentry.configureScope(ScopeType.CURRENT, (scope) -> { ... })`.
- `Sentry.popScope` has been deprecated, please call `.close()` on the token returned by `Sentry.pushScope` instead or use it in a way described in more detail in [our migration guide](https://docs.sentry.io/platforms/java/migration/7.x-to-8.0).
- We have chosen a default scope that is used for `Sentry.configureScope()` as well as API like `Sentry.setTag()`
    - For Android the type defaults to `CURRENT` scope
    - For Backend and other JVM applicatons it defaults to `ISOLATION` scope
- Event processors on `Scope` can now be ordered by overriding the `getOrder` method on implementations of `EventProcessor`. NOTE: This order only applies to event processors on `Scope` but not `SentryOptions` at the moment. Feel free to request this if you need it.
- `Hub` is deprecated in favor of `Scopes`, alongside some `Hub` relevant APIs. More details can be found in [our migration guide](https://docs.sentry.io/platforms/java/migration/7.x-to-8.0).
- Send file name and path only if `isSendDefaultPii` is `true` ([#3919](https://github.com/getsentry/sentry-java/pull/3919))
- (Android) Enable Performance V2 by default ([#3824](https://github.com/getsentry/sentry-java/pull/3824))
    - With this change cold app start spans will include spans for ContentProviders, Application and Activity load.
- (Android) Replace thread id with kernel thread id in span data ([#3706](https://github.com/getsentry/sentry-java/pull/3706))
- (Android) The JNI layer for sentry-native has now been moved from sentry-java to sentry-native ([#3189](https://github.com/getsentry/sentry-java/pull/3189))
    - This now includes prefab support for sentry-native, allowing you to link and access the sentry-native API within your native app code
    - Checkout the `sentry-samples/sentry-samples-android` example on how to configure CMake and consume `sentry.h`
- The user ip-address is now only set to `"{{auto}}"` if `sendDefaultPii` is enabled ([#4072](https://github.com/getsentry/sentry-java/pull/4072))
  - This change gives you control over IP address collection directly on the client

### Features

- The SDK is now compatible with Spring Boot 3.4 ([#3939](https://github.com/getsentry/sentry-java/pull/3939))
- Our `sentry-opentelemetry-agent` has been completely reworked and now plays nicely with the rest of the Java SDK
    - You may also want to give this new agent a try even if you haven't used OpenTelemetry (with Sentry) before. It offers support for [many more libraries and frameworks](https://github.com/open-telemetry/opentelemetry-java-instrumentation/blob/main/docs/supported-libraries.md), improving on our trace propagation, `Scopes` (used to be `Hub`) propagation as well as performance instrumentation (i.e. more spans).
    - If you are using a framework we did not support before and currently resort to manual instrumentation, please give the agent a try. See [here for a list of supported libraries, frameworks and application servers](https://github.com/open-telemetry/opentelemetry-java-instrumentation/blob/main/docs/supported-libraries.md).
    - Please see [Java SDK docs](https://docs.sentry.io/platforms/java/tracing/instrumentation/opentelemetry/) for more details on how to set up the agent. Please make sure to select the correct SDK from the dropdown on the left side of the docs.
    - What's new about the Agent
        - When the OpenTelemetry Agent is used, Sentry API creates OpenTelemetry spans under the hood, handing back a wrapper object which bridges the gap between traditional Sentry API and OpenTelemetry. We might be replacing some of the Sentry performance API in the future.
            - This is achieved by configuring the SDK to use `OtelSpanFactory` instead of `DefaultSpanFactory` which is done automatically by the auto init of the Java Agent.
        - OpenTelemetry spans are now only turned into Sentry spans when they are finished so they can be sent to the Sentry server.
        - Now registers an OpenTelemetry `Sampler` which uses Sentry sampling configuration
        - Other Performance integrations automatically stop creating spans to avoid duplicate spans
        - The Sentry SDK now makes use of OpenTelemetry `Context` for storing Sentry `Scopes` (which is similar to what used to be called `Hub`) and thus relies on OpenTelemetry for `Context` propagation.
        - Classes used for the previous version of our OpenTelemetry support have been deprecated but can still be used manually. We're not planning to keep the old agent around in favor of less complexity in the SDK.
- Add `sentry-opentelemetry-agentless-spring` module ([#4000](https://github.com/getsentry/sentry-java/pull/4000))
    - This module can be added as a dependency when using Sentry with OpenTelemetry and Spring Boot but don't want to use our Agent. It takes care of configuring OpenTelemetry for use with Sentry.
    - You may want to set `OTEL_LOGS_EXPORTER=none;OTEL_METRICS_EXPORTER=none;OTEL_TRACES_EXPORTER=none` env vars to not have the log flooded with error messages regarding OpenTelemetry features we don't use.
- Add `sentry-opentelemetry-agentless` module ([#3961](https://github.com/getsentry/sentry-java/pull/3961))
    - This module can be added as a dependency when using Sentry with OpenTelemetry but don't want to use our Agent. It takes care of configuring OpenTelemetry for use with Sentry.
    - To enable the auto configuration of it, please set `-Dotel.java.global-autoconfigure.enabled=true` on the `java` command, when starting your application.
    - You may also want to set `OTEL_LOGS_EXPORTER=none;OTEL_METRICS_EXPORTER=none;OTEL_TRACES_EXPORTER=none` env vars to not have the log flooded with error messages regarding OpenTelemetry features we don't use.
- `OpenTelemetryUtil.applyOpenTelemetryOptions` now takes an enum instead of a boolean for its mode
- Add `openTelemetryMode` option ([#3994](https://github.com/getsentry/sentry-java/pull/3994))
    - It defaults to `AUTO` meaning the SDK will figure out how to best configure itself for use with OpenTelemetry
    - Use of OpenTelemetry can also be disabled completely by setting it to `OFF` ([#3995](https://github.com/getsentry/sentry-java/pull/3995))
        - In this case even if OpenTelemetry is present, the Sentry SDK will not use it
    - Use `AGENT` when using `sentry-opentelemetry-agent`
    - Use `AGENTLESS` when using `sentry-opentelemetry-agentless`
    - Use `AGENTLESS_SPRING` when using `sentry-opentelemetry-agentless-spring`
- Add `ignoredTransactions` option to filter out transactions by name ([#3871](https://github.com/getsentry/sentry-java/pull/3871))
    - can be used via ENV vars, e.g. `SENTRY_IGNORED_TRANSACTIONS=POST /person/,GET /pers.*`
    - can also be set in options directly, e.g. `options.setIgnoredTransactions(...)`
    - can also be set in `sentry.properties`, e.g. `ignored-transactions=POST /person/,GET /pers.*`
    - can also be set in Spring config `application.properties`, e.g. `sentry.ignored-transactions=POST /person/,GET /pers.*`
- Add `scopeBindingMode` to `SpanOptions` ([#4004](https://github.com/getsentry/sentry-java/pull/4004))
    - This setting only affects the SDK when used with OpenTelemetry.
    - Defaults to `AUTO` meaning the SDK will decide whether the span should be bound to the current scope. It will not bind transactions to scope using `AUTO`, it will only bind spans where the parent span is on the current scope.
    - `ON` sets the new span on the current scope.
    - `OFF` does not set the new span on the scope.
- Add `ignoredSpanOrigins` option for ignoring spans coming from certain integrations
    - We pre-configure this to ignore Performance instrumentation for Spring and other integrations when using our OpenTelemetry Agent to avoid duplicate spans
- Support `graphql-java` v22 via a new module `sentry-graphql-22` ([#3740](https://github.com/getsentry/sentry-java/pull/3740))
    - If you are using `graphql-java` v21 or earlier, you can use the `sentry-graphql` module
    - For `graphql-java` v22 and newer please use the `sentry-graphql-22` module
- We now provide a `SentryInstrumenter` bean directly for Spring (Boot) if there is none yet instead of using `GraphQlSourceBuilderCustomizer` to add the instrumentation ([#3744](https://github.com/getsentry/sentry-java/pull/3744))
    - It is now also possible to provide a bean of type `SentryGraphqlInstrumentation.BeforeSpanCallback` which is then used by `SentryInstrumenter`
- Add data fetching environment hint to breadcrumb for GraphQL (#3413) ([#3431](https://github.com/getsentry/sentry-java/pull/3431))
- Report exceptions returned by Throwable.getSuppressed() to Sentry as exception groups ([#3396] https://github.com/getsentry/sentry-java/pull/3396)
  - Any suppressed exceptions are added to the issue details page in Sentry, the same way any cause is.
  - We are planning to improve how we visualize suppressed exceptions. See https://github.com/getsentry/sentry-java/issues/4059
- Enable `ThreadLocalAccessor` for Spring Boot 3 WebFlux by default ([#4023](https://github.com/getsentry/sentry-java/pull/4023))
- Allow passing `environment` to `CheckinUtils.withCheckIn` ([3889](https://github.com/getsentry/sentry-java/pull/3889))
- Add `globalHubMode` to options ([#3805](https://github.com/getsentry/sentry-java/pull/3805))
    - `globalHubMode` used to only be a param on `Sentry.init`. To make it easier to be used in e.g. Desktop environments, we now additionally added it as an option on SentryOptions that can also be set via `sentry.properties`.
    - If both the param on `Sentry.init` and the option are set, the option will win. By default the option is set to `null` meaning whatever is passed to `Sentry.init` takes effect.
- Lazy uuid generation for SentryId and SpanId ([#3770](https://github.com/getsentry/sentry-java/pull/3770))
- Faster generation of Sentry and Span IDs ([#3818](https://github.com/getsentry/sentry-java/pull/3818))
    - Uses faster implementation to convert UUID to SentryID String
    - Uses faster Random implementation to generate UUIDs
- Android 15: Add support for 16KB page sizes ([#3851](https://github.com/getsentry/sentry-java/pull/3851))
    - See https://developer.android.com/guide/practices/page-sizes for more details
- Add init priority settings ([#3674](https://github.com/getsentry/sentry-java/pull/3674))
    - You may now set `forceInit=true` (`force-init` for `.properties` files) to ensure a call to Sentry.init / SentryAndroid.init takes effect
- Add force init option to Android Manifest ([#3675](https://github.com/getsentry/sentry-java/pull/3675))
    - Use `<meta-data android:name="io.sentry.force-init" android:value="true" />` to ensure Sentry Android auto init is not easily overwritten
- Attach request body for `application/x-www-form-urlencoded` requests in Spring ([#3731](https://github.com/getsentry/sentry-java/pull/3731))
    - Previously request body was only attached for `application/json` requests
- Set breadcrumb level based on http status ([#3771](https://github.com/getsentry/sentry-java/pull/3771))
- Emit transaction.data inside contexts.trace.data ([#3735](https://github.com/getsentry/sentry-java/pull/3735))
    - Also does not emit `transaction.data` in `extras` anymore
- Add a sample for showcasing Sentry with OpenTelemetry for Spring Boot 3 with our Java agent (`sentry-samples-spring-boot-jakarta-opentelemetry`) ([#3856](https://github.com/getsentry/sentry-java/pull/3828))
- Add a sample for showcasing Sentry with OpenTelemetry for Spring Boot 3 without our Java agent (`sentry-samples-spring-boot-jakarta-opentelemetry-noagent`) ([#3856](https://github.com/getsentry/sentry-java/pull/3856))
- Add a sample for showcasing Sentry with OpenTelemetry (`sentry-samples-console-opentelemetry-noagent`) ([#3856](https://github.com/getsentry/sentry-java/pull/3862))

### Fixes

- Fix incoming defer sampling decision `sentry-trace` header ([#3942](https://github.com/getsentry/sentry-java/pull/3942))
    - A `sentry-trace` header that only contains trace ID and span ID but no sampled flag (`-1`, `-0` suffix) means the receiving system can make its own sampling decision
    - When generating `sentry-trace` header from `PropagationContext` we now copy the `sampled` flag.
    - In `TransactionContext.fromPropagationContext` when there is no parent sampling decision, keep the decision `null` so a new sampling decision is made instead of defaulting to `false`
- Fix order of calling `close` on previous Sentry instance when re-initializing ([#3750](https://github.com/getsentry/sentry-java/pull/3750))
    - Previously some parts of Sentry were immediately closed after re-init that should have stayed open and some parts of the previous init were never closed
- All status codes below 400 are now mapped to `SpanStatus.OK` ([#3869](https://github.com/getsentry/sentry-java/pull/3869))
- Improve ignored check performance ([#3992](https://github.com/getsentry/sentry-java/pull/3992))
    - Checking if a span origin, a transaction or a checkIn should be ignored is now faster
- Cache requests for Spring using Springs `ContentCachingRequestWrapper` instead of our own Wrapper to also cache parameters ([#3641](https://github.com/getsentry/sentry-java/pull/3641))
    - Previously only the body was cached which could lead to problems in the FilterChain as Request parameters were not available
- Close backpressure monitor on SDK shutdown ([#3998](https://github.com/getsentry/sentry-java/pull/3998))
    - Due to the backpressure monitor rescheduling a task to run every 10s, it very likely caused shutdown to wait the full `shutdownTimeoutMillis` (defaulting to 2s) instead of being able to terminate immediately
- Let OpenTelemetry auto instrumentation handle extracting and injecting tracing information if present ([#3953](https://github.com/getsentry/sentry-java/pull/3953))
    - Our integrations no longer call `.continueTrace` and also do not inject tracing headers if the integration has been added to `ignoredSpanOrigins`
- Fix testTag not working for Jetpack Compose user interaction tracking ([#3878](https://github.com/getsentry/sentry-java/pull/3878))
- Mark `DiskFlushNotification` hint flushed when rate limited ([#3892](https://github.com/getsentry/sentry-java/pull/3892))
    - Our `UncaughtExceptionHandlerIntegration` waited for the full flush timeout duration (default 15s) when rate limited.
- Do not replace `op` with auto generated content for OpenTelemetry spans with span kind `INTERNAL` ([#3906](https://github.com/getsentry/sentry-java/pull/3906))
- Add `enable-spotlight` and `spotlight-connection-url` to external options and check if spotlight is enabled when deciding whether to inspect an OpenTelemetry span for connecting to splotlight ([#3709](https://github.com/getsentry/sentry-java/pull/3709))
- Trace context on `Contexts.setTrace` has been marked `@NotNull` ([#3721](https://github.com/getsentry/sentry-java/pull/3721))
    - Setting it to `null` would cause an exception.
    - Transactions are dropped if trace context is missing
- Remove internal annotation on `SpanOptions` ([#3722](https://github.com/getsentry/sentry-java/pull/3722))
- `SentryLogbackInitializer` is now public ([#3723](https://github.com/getsentry/sentry-java/pull/3723))
- Parse and use `send-default-pii` and `max-request-body-size` from `sentry.properties` ([#3534](https://github.com/getsentry/sentry-java/pull/3534))
- `TracesSampler` is now only created once in `SentryOptions` instead of creating a new one for every `Hub` (which is now `Scopes`). This means we're now creating fewer `SecureRandom` instances.

### Internal

- Make `SentryClient` constructor public ([#4045](https://github.com/getsentry/sentry-java/pull/4045))
- Warm starts cleanup ([#3954](https://github.com/getsentry/sentry-java/pull/3954))

### Changes in pre-releases

These changes have been made during development of `8.0.0`. You may skip this section. We just put it here for sake of completeness.

- Extract OpenTelemetry `URL_PATH` span attribute into description ([#3933](https://github.com/getsentry/sentry-java/pull/3933))
- Replace OpenTelemetry `ContextStorage` wrapper with `ContextStorageProvider` ([#3938](https://github.com/getsentry/sentry-java/pull/3938))
    - The wrapper had to be put in place before any call to `Context` whereas `ContextStorageProvider` is automatically invoked at the correct time.
- Send `otel.kind` to Sentry ([#3907](https://github.com/getsentry/sentry-java/pull/3907))
- Spring Boot now automatically detects if OpenTelemetry is available and makes use of it ([#3846](https://github.com/getsentry/sentry-java/pull/3846))
    - This is only enabled if there is no OpenTelemetry agent available
    - We prefer to use the OpenTelemetry agent as it offers more auto instrumentation
    - In some cases the OpenTelemetry agent cannot be used, please see https://opentelemetry.io/docs/zero-code/java/spring-boot-starter/ for more details on when to prefer the Agent and when the Spring Boot starter makes more sense.
    - In this mode the SDK makes use of the `OpenTelemetry` bean that is created by `opentelemetry-spring-boot-starter` instead of `GlobalOpenTelemetry`
- Spring Boot now automatically detects our OpenTelemetry agent if its auto init is disabled ([#3848](https://github.com/getsentry/sentry-java/pull/3848))
    - This means Spring Boot config mechanisms can now be combined with our OpenTelemetry agent
    - The `sentry-opentelemetry-extra` module has been removed again, most classes have been moved to `sentry-opentelemetry-bootstrap` which is loaded into the bootstrap classloader (i.e. `null`) when our Java agent is used. The rest has been moved into `sentry-opentelemetry-agentcustomization` and is loaded into the agent classloader when our Java agent is used.
    - The `sentry-opentelemetry-bootstrap` and `sentry-opentelemetry-agentcustomization` modules can be used without the agent as well, in which case all classes are loaded into the application classloader. Check out our `sentry-samples-spring-boot-jakarta-opentelemetry-noagent` sample.
    - In this mode the SDK makes use of `GlobalOpenTelemetry`
- Automatically set span factory based on presence of OpenTelemetry ([#3858](https://github.com/getsentry/sentry-java/pull/3858))
    - `SentrySpanFactoryHolder` has been removed as it is no longer required.

- Replace deprecated `SimpleInstrumentation` with `SimplePerformantInstrumentation` for graphql 22 ([#3974](https://github.com/getsentry/sentry-java/pull/3974))
- We now hold a strong reference to the underlying OpenTelemetry span when it is created through Sentry API ([#3997](https://github.com/getsentry/sentry-java/pull/3997))
    - This keeps it from being garbage collected too early
- Defer sampling decision by setting `sampled` to `null` in `PropagationContext` when using OpenTelemetry in case of an incoming defer sampling `sentry-trace` header. ([#3945](https://github.com/getsentry/sentry-java/pull/3945))
- Build `PropagationContext` from `SamplingDecision` made by `SentrySampler` instead of parsing headers and potentially ignoring a sampling decision in case a `sentry-trace` header comes in with deferred sampling decision. ([#3947](https://github.com/getsentry/sentry-java/pull/3947))
- The Sentry OpenTelemetry Java agent now makes sure Sentry `Scopes` storage is initialized even if the agents auto init is disabled ([#3848](https://github.com/getsentry/sentry-java/pull/3848))
    - This is required for all integrations to work together with our OpenTelemetry Java agent if its auto init has been disabled and the SDKs init should be used instead.
- Fix `startChild` for span that is not in current OpenTelemetry `Context` ([#3862](https://github.com/getsentry/sentry-java/pull/3862))
    - Starting a child span from a transaction that wasn't in the current `Context` lead to multiple transactions being created (one for the transaction and another per span created).
- Add `auto.graphql.graphql22` to ignored span origins when using OpenTelemetry ([#3828](https://github.com/getsentry/sentry-java/pull/3828))
- Use OpenTelemetry span name as fallback for transaction name ([#3557](https://github.com/getsentry/sentry-java/pull/3557))
    - In certain cases we were sending transactions as "<unlabeled transaction>" when using OpenTelemetry
- Add OpenTelemetry span data to Sentry span ([#3593](https://github.com/getsentry/sentry-java/pull/3593))
- No longer selectively copy OpenTelemetry attributes to Sentry spans / transactions `data` ([#3663](https://github.com/getsentry/sentry-java/pull/3663))
- Remove `PROCESS_COMMAND_ARGS` (`process.command_args`) OpenTelemetry span attribute as it can be very large ([#3664](https://github.com/getsentry/sentry-java/pull/3664))
- Use RECORD_ONLY sampling decision if performance is disabled ([#3659](https://github.com/getsentry/sentry-java/pull/3659))
    - Also fix check whether Performance is enabled when making a sampling decision in the OpenTelemetry sampler
- Sentry OpenTelemetry Java Agent now sets Instrumenter to SENTRY (used to be OTEL) ([#3697](https://github.com/getsentry/sentry-java/pull/3697))
- Set span origin in `ActivityLifecycleIntegration` on span options instead of after creating the span / transaction ([#3702](https://github.com/getsentry/sentry-java/pull/3702))
    - This allows spans to be filtered by span origin on creation
- Honor ignored span origins in `SentryTracer.startChild` ([#3704](https://github.com/getsentry/sentry-java/pull/3704))
- Use span id of remote parent ([#3548](https://github.com/getsentry/sentry-java/pull/3548))
    - Traces were broken because on an incoming request, OtelSentrySpanProcessor did not set the parentSpanId on the span correctly. Traces were not referencing the actual parent span but some other (random) span ID which the server doesn't know.
- Attach active span to scope when using OpenTelemetry ([#3549](https://github.com/getsentry/sentry-java/pull/3549))
    - Errors weren't linked to traces correctly due to parts of the SDK not knowing the current span
- Record dropped spans in client report when sampling out OpenTelemetry spans ([#3552](https://github.com/getsentry/sentry-java/pull/3552))
- Retrieve the correct current span from `Scope`/`Scopes` when using OpenTelemetry ([#3554](https://github.com/getsentry/sentry-java/pull/3554))
- Support spans that are split into multiple batches ([#3539](https://github.com/getsentry/sentry-java/pull/3539))
    - When spans belonging to a single transaction were split into multiple batches for SpanExporter, we did not add all spans because the isSpanTooOld check wasn't inverted.
- Partially fix bootstrap class loading ([#3543](https://github.com/getsentry/sentry-java/pull/3543))
    - There was a problem with two separate Sentry `Scopes` being active inside each OpenTelemetry `Context` due to using context keys from more than one class loader.
- The Spring Boot 3 WebFlux sample now uses our GraphQL v22 integration ([#3828](https://github.com/getsentry/sentry-java/pull/3828))
- Do not ignore certain span origins for OpenTelemetry without agent ([#3856](https://github.com/getsentry/sentry-java/pull/3856))
- `span.startChild` now uses `.makeCurrent()` by default ([#3544](https://github.com/getsentry/sentry-java/pull/3544))
    - This caused an issue where the span tree wasn't correct because some spans were not added to their direct parent
- Do not set the exception group marker when there is a suppressed exception ([#4056](https://github.com/getsentry/sentry-java/pull/4056))
    - Due to how grouping works in Sentry currently sometimes the suppressed exception is treated as the main exception. This change ensures we keep using the main exception and not change how grouping works.
    - As a consequence the list of exceptions in the group on top of an issue is no longer shown in Sentry UI.
    - We are planning to improve this in the future but opted for this fix first.

### Dependencies

- Bump Native SDK from v0.7.0 to v0.7.17 ([#3441](https://github.com/getsentry/sentry-java/pull/3189)) ([#3851](https://github.com/getsentry/sentry-java/pull/3851)) ([#3914](https://github.com/getsentry/sentry-java/pull/3914)) ([#4003](https://github.com/getsentry/sentry-java/pull/4003))
    - [changelog](https://github.com/getsentry/sentry-native/blob/master/CHANGELOG.md#0717)
    - [diff](https://github.com/getsentry/sentry-native/compare/0.7.0...0.7.17)
- Bump OpenTelemetry to 1.44.1, OpenTelemetry Java Agent to 2.10.0 and Semantic Conventions to 1.28.0 ([#3668](https://github.com/getsentry/sentry-java/pull/3668)) ([#3935](https://github.com/getsentry/sentry-java/pull/3935))

### Migration Guide / Deprecations

Please take a look at [our migration guide in docs](https://docs.sentry.io/platforms/java/migration/7.x-to-8.0).

- `Hub` has been deprecated, we're replacing the following:
    - `IHub` has been replaced by `IScopes`, however you should be able to simply pass `IHub` instances to code expecting `IScopes`, allowing for an easier migration.
    - `HubAdapter.getInstance()` has been replaced by `ScopesAdapter.getInstance()`
    - The `.clone()` method on `IHub`/`IScopes` has been deprecated, please use `.pushScope()` or `.pushIsolationScope()` instead
    - Some internal methods like `.getCurrentHub()` and `.setCurrentHub()` have also been replaced.
- `Sentry.popScope` has been replaced by calling `.close()` on the token returned by `Sentry.pushScope()` and `Sentry.pushIsolationScope()`. The token can also be used in a `try` block like this:

```
try (final @NotNull ISentryLifecycleToken ignored = Sentry.pushScope()) {
  // this block has its separate current scope
}
```

as well as:


```
try (final @NotNull ISentryLifecycleToken ignored = Sentry.pushIsolationScope()) {
  // this block has its separate isolation scope
}
```
- Classes used by our previous OpenTelemetry integration have been deprecated (`SentrySpanProcessor`, `SentryPropagator`, `OpenTelemetryLinkErrorEventProcessor`). Please take a look at [docs](https://docs.sentry.io/platforms/java/tracing/instrumentation/opentelemetry/) on how to setup OpenTelemetry in v8.

You may also use `LifecycleHelper.close(token)`, e.g. in case you need to pass the token around for closing later.


### Changes from `rc.4`

If you have been using `8.0.0-rc.4` of the Java SDK, here's the new changes that have been included in the `8.0.0` release:

- Make `SentryClient` constructor public ([#4045](https://github.com/getsentry/sentry-java/pull/4045))
- The user ip-address is now only set to `"{{auto}}"` if sendDefaultPii is enabled ([#4072](https://github.com/getsentry/sentry-java/pull/4072))
    - This change gives you control over IP address collection directly on the client
- Do not set the exception group marker when there is a suppressed exception ([#4056](https://github.com/getsentry/sentry-java/pull/4056))
    - Due to how grouping works in Sentry currently sometimes the suppressed exception is treated as the main exception. This change ensures we keep using the main exception and not change how grouping works.
    - As a consequence the list of exceptions in the group on top of an issue is no longer shown in Sentry UI.
    - We are planning to improve this in the future but opted for this fix first.
- Fix swallow NDK loadLibrary errors ([#4082](https://github.com/getsentry/sentry-java/pull/4082))

## 7.21.0

### Fixes

- Do not instrument File I/O operations if tracing is disabled ([#4051](https://github.com/getsentry/sentry-java/pull/4051))
- Do not instrument User Interaction multiple times ([#4051](https://github.com/getsentry/sentry-java/pull/4051))
- Speed up view traversal to find touched target in `UserInteractionIntegration` ([#4051](https://github.com/getsentry/sentry-java/pull/4051))
- Reduce IPC/Binder calls performed by the SDK ([#4058](https://github.com/getsentry/sentry-java/pull/4058))

### Behavioural Changes

- (changed in [7.20.1](https://github.com/getsentry/sentry-java/releases/tag/7.20.1)) The user ip-address is now only set to `"{{auto}}"` if sendDefaultPii is enabled ([#4071](https://github.com/getsentry/sentry-java/pull/4071))
    - This change gives you control over IP address collection directly on the client
- Reduce the number of broadcasts the SDK is subscribed for ([#4052](https://github.com/getsentry/sentry-java/pull/4052))
  - Drop `TempSensorBreadcrumbsIntegration`
  - Drop `PhoneStateBreadcrumbsIntegration`
  - Reduce number of broadcasts in `SystemEventsBreadcrumbsIntegration`

Current list of the broadcast events can be found [here](https://github.com/getsentry/sentry-java/blob/9b8dc0a844d10b55ddeddf55d278c0ab0f86421c/sentry-android-core/src/main/java/io/sentry/android/core/SystemEventsBreadcrumbsIntegration.java#L131-L153). If you'd like to subscribe for more events, consider overriding the `SystemEventsBreadcrumbsIntegration` as follows:

```kotlin
SentryAndroid.init(context) { options ->
    options.integrations.removeAll { it is SystemEventsBreadcrumbsIntegration }
    options.integrations.add(SystemEventsBreadcrumbsIntegration(context, SystemEventsBreadcrumbsIntegration.getDefaultActions() + listOf(/* your custom actions */)))
}
```

If you would like to keep some of the default broadcast events as breadcrumbs, consider opening a [GitHub issue](https://github.com/getsentry/sentry-java/issues/new).

## 7.21.0-beta.1

### Fixes

- Do not instrument File I/O operations if tracing is disabled ([#4051](https://github.com/getsentry/sentry-java/pull/4051))
- Do not instrument User Interaction multiple times ([#4051](https://github.com/getsentry/sentry-java/pull/4051))
- Speed up view traversal to find touched target in `UserInteractionIntegration` ([#4051](https://github.com/getsentry/sentry-java/pull/4051))
- Reduce IPC/Binder calls performed by the SDK ([#4058](https://github.com/getsentry/sentry-java/pull/4058))

### Behavioural Changes

- Reduce the number of broadcasts the SDK is subscribed for ([#4052](https://github.com/getsentry/sentry-java/pull/4052))
  - Drop `TempSensorBreadcrumbsIntegration`
  - Drop `PhoneStateBreadcrumbsIntegration`
  - Reduce number of broadcasts in `SystemEventsBreadcrumbsIntegration`

Current list of the broadcast events can be found [here](https://github.com/getsentry/sentry-java/blob/9b8dc0a844d10b55ddeddf55d278c0ab0f86421c/sentry-android-core/src/main/java/io/sentry/android/core/SystemEventsBreadcrumbsIntegration.java#L131-L153). If you'd like to subscribe for more events, consider overriding the `SystemEventsBreadcrumbsIntegration` as follows:

```kotlin
SentryAndroid.init(context) { options ->
    options.integrations.removeAll { it is SystemEventsBreadcrumbsIntegration }
    options.integrations.add(SystemEventsBreadcrumbsIntegration(context, SystemEventsBreadcrumbsIntegration.getDefaultActions() + listOf(/* your custom actions */)))
}
```

If you would like to keep some of the default broadcast events as breadcrumbs, consider opening a [GitHub issue](https://github.com/getsentry/sentry-java/issues/new).

## 7.20.1

### Behavioural Changes

- The user ip-address is now only set to `"{{auto}}"` if sendDefaultPii is enabled ([#4071](https://github.com/getsentry/sentry-java/pull/4071))
    - This change gives you control over IP address collection directly on the client

## 7.20.0

### Features

- Session Replay GA ([#4017](https://github.com/getsentry/sentry-java/pull/4017))

To enable Replay use the `sessionReplay.sessionSampleRate` or `sessionReplay.onErrorSampleRate` options.

  ```kotlin
  import io.sentry.SentryReplayOptions
  import io.sentry.android.core.SentryAndroid

  SentryAndroid.init(context) { options ->
   
    options.sessionReplay.sessionSampleRate = 1.0
    options.sessionReplay.onErrorSampleRate = 1.0
  
    // To change default redaction behavior (defaults to true)
    options.sessionReplay.redactAllImages = true
    options.sessionReplay.redactAllText = true
  
    // To change quality of the recording (defaults to MEDIUM)
    options.sessionReplay.quality = SentryReplayOptions.SentryReplayQuality.MEDIUM // (LOW|MEDIUM|HIGH)
  }
  ```

### Fixes

- Fix warm start detection ([#3937](https://github.com/getsentry/sentry-java/pull/3937))
- Session Replay: Reduce memory allocations, disk space consumption, and payload size ([#4016](https://github.com/getsentry/sentry-java/pull/4016))
- Session Replay: Do not try to encode corrupted frames multiple times ([#4016](https://github.com/getsentry/sentry-java/pull/4016))

### Internal

- Session Replay: Allow overriding `SdkVersion` for replay events ([#4014](https://github.com/getsentry/sentry-java/pull/4014))
- Session Replay: Send replay options as tags ([#4015](https://github.com/getsentry/sentry-java/pull/4015))

### Breaking changes

- Session Replay options were moved from under `experimental` to the main `options` object ([#4017](https://github.com/getsentry/sentry-java/pull/4017))

## 7.19.1

### Fixes

- Change TTFD timeout to 25 seconds ([#3984](https://github.com/getsentry/sentry-java/pull/3984))
- Session Replay: Fix memory leak when masking Compose screens ([#3985](https://github.com/getsentry/sentry-java/pull/3985))
- Session Replay: Fix potential ANRs in `GestureRecorder` ([#4001](https://github.com/getsentry/sentry-java/pull/4001))

### Internal

- Session Replay: Flutter improvements ([#4007](https://github.com/getsentry/sentry-java/pull/4007))

## 7.19.0

### Fixes

- Session Replay: fix various crashes and issues ([#3970](https://github.com/getsentry/sentry-java/pull/3970))
    - Fix `IndexOutOfBoundsException` when tracking window changes
    - Fix `IllegalStateException` when adding/removing draw listener for a dead view
    - Fix `ConcurrentModificationException` when registering window listeners and stopping `WindowRecorder`/`GestureRecorder`
- Add support for setting sentry-native handler_strategy ([#3671](https://github.com/getsentry/sentry-java/pull/3671))

### Dependencies

- Bump Native SDK from v0.7.8 to v0.7.16 ([#3671](https://github.com/getsentry/sentry-java/pull/3671))
    - [changelog](https://github.com/getsentry/sentry-native/blob/master/CHANGELOG.md#0716)
    - [diff](https://github.com/getsentry/sentry-native/compare/0.7.8...0.7.16)

## 7.18.1

### Fixes

- Fix testTag not working for Jetpack Compose user interaction tracking ([#3878](https://github.com/getsentry/sentry-java/pull/3878))

## 7.18.0

### Features

- Android 15: Add support for 16KB page sizes ([#3620](https://github.com/getsentry/sentry-java/pull/3620))
    - See https://developer.android.com/guide/practices/page-sizes for more details
- Session Replay: Add `beforeSendReplay` callback ([#3855](https://github.com/getsentry/sentry-java/pull/3855))
- Session Replay: Add support for masking/unmasking view containers ([#3881](https://github.com/getsentry/sentry-java/pull/3881))

### Fixes

- Avoid collecting normal frames ([#3782](https://github.com/getsentry/sentry-java/pull/3782))
- Ensure android initialization process continues even if options configuration block throws an exception ([#3887](https://github.com/getsentry/sentry-java/pull/3887))
- Do not report parsing ANR error when there are no threads ([#3888](https://github.com/getsentry/sentry-java/pull/3888))
    - This should significantly reduce the number of events with message "Sentry Android SDK failed to parse system thread dump..." reported
- Session Replay: Disable replay in session mode when rate limit is active ([#3854](https://github.com/getsentry/sentry-java/pull/3854))

### Dependencies

- Bump Native SDK from v0.7.2 to v0.7.8 ([#3620](https://github.com/getsentry/sentry-java/pull/3620))
    - [changelog](https://github.com/getsentry/sentry-native/blob/master/CHANGELOG.md#078)
    - [diff](https://github.com/getsentry/sentry-native/compare/0.7.2...0.7.8)

## 7.17.0

### Features

- Add meta option to set the maximum amount of breadcrumbs to be logged. ([#3836](https://github.com/getsentry/sentry-java/pull/3836))
- Use a separate `Random` instance per thread to improve SDK performance ([#3835](https://github.com/getsentry/sentry-java/pull/3835))

### Fixes

- Using MaxBreadcrumb with value 0 no longer crashes. ([#3836](https://github.com/getsentry/sentry-java/pull/3836))
- Accept manifest integer values when requiring floating values ([#3823](https://github.com/getsentry/sentry-java/pull/3823))
- Fix standalone tomcat jndi issue ([#3873](https://github.com/getsentry/sentry-java/pull/3873))
    - Using Sentry Spring Boot on a standalone tomcat caused the following error:
        - Failed to bind properties under 'sentry.parsed-dsn' to io.sentry.Dsn

## 7.16.0

### Features

- Add meta option to attach ANR thread dumps ([#3791](https://github.com/getsentry/sentry-java/pull/3791))

### Fixes

- Cache parsed Dsn ([#3796](https://github.com/getsentry/sentry-java/pull/3796))
- fix invalid profiles when the transaction name is empty ([#3747](https://github.com/getsentry/sentry-java/pull/3747))
- Deprecate `enableTracing` option ([#3777](https://github.com/getsentry/sentry-java/pull/3777))
- Vendor `java.util.Random` and replace `java.security.SecureRandom` usages ([#3783](https://github.com/getsentry/sentry-java/pull/3783))
- Fix potential ANRs due to NDK scope sync ([#3754](https://github.com/getsentry/sentry-java/pull/3754))
- Fix potential ANRs due to NDK System.loadLibrary calls ([#3670](https://github.com/getsentry/sentry-java/pull/3670))
- Fix slow `Log` calls on app startup ([#3793](https://github.com/getsentry/sentry-java/pull/3793))
- Fix slow Integration name parsing ([#3794](https://github.com/getsentry/sentry-java/pull/3794))
- Session Replay: Reduce startup and capture overhead ([#3799](https://github.com/getsentry/sentry-java/pull/3799))
- Load lazy fields on init in the background ([#3803](https://github.com/getsentry/sentry-java/pull/3803))
- Replace setOf with HashSet.add ([#3801](https://github.com/getsentry/sentry-java/pull/3801))

### Breaking changes

- The method `addIntegrationToSdkVersion(Ljava/lang/Class;)V` has been removed from the core (`io.sentry:sentry`) package. Please make sure all of the packages (e.g. `io.sentry:sentry-android-core`, `io.sentry:sentry-android-fragment`, `io.sentry:sentry-okhttp`  and others) are all aligned and using the same version to prevent the `NoSuchMethodError` exception.

## 7.16.0-alpha.1

### Features

- Add meta option to attach ANR thread dumps ([#3791](https://github.com/getsentry/sentry-java/pull/3791))

### Fixes

- Cache parsed Dsn ([#3796](https://github.com/getsentry/sentry-java/pull/3796))
- fix invalid profiles when the transaction name is empty ([#3747](https://github.com/getsentry/sentry-java/pull/3747))
- Deprecate `enableTracing` option ([#3777](https://github.com/getsentry/sentry-java/pull/3777))
- Vendor `java.util.Random` and replace `java.security.SecureRandom` usages ([#3783](https://github.com/getsentry/sentry-java/pull/3783))
- Fix potential ANRs due to NDK scope sync ([#3754](https://github.com/getsentry/sentry-java/pull/3754))
- Fix potential ANRs due to NDK System.loadLibrary calls ([#3670](https://github.com/getsentry/sentry-java/pull/3670))
- Fix slow `Log` calls on app startup ([#3793](https://github.com/getsentry/sentry-java/pull/3793))
- Fix slow Integration name parsing ([#3794](https://github.com/getsentry/sentry-java/pull/3794))
- Session Replay: Reduce startup and capture overhead ([#3799](https://github.com/getsentry/sentry-java/pull/3799))

## 7.15.0

### Features

- Add support for `feedback` envelope header item type ([#3687](https://github.com/getsentry/sentry-java/pull/3687))
- Add breadcrumb.origin field ([#3727](https://github.com/getsentry/sentry-java/pull/3727))
- Session Replay: Add options to selectively mask/unmask views captured in replay. The following options are available: ([#3689](https://github.com/getsentry/sentry-java/pull/3689))
    - `android:tag="sentry-mask|sentry-unmask"` in XML or `view.setTag("sentry-mask|sentry-unmask")` in code tags
        - if you already have a tag set for a view, you can set a tag by id: `<tag android:id="@id/sentry_privacy" android:value="mask|unmask"/>` in XML or `view.setTag(io.sentry.android.replay.R.id.sentry_privacy, "mask|unmask")` in code
    - `view.sentryReplayMask()` or `view.sentryReplayUnmask()` extension functions
    - mask/unmask `View`s of a certain type by adding fully-qualified classname to one of the lists `options.experimental.sessionReplay.addMaskViewClass()` or `options.experimental.sessionReplay.addUnmaskViewClass()`. Note, that all of the view subclasses/subtypes will be masked/unmasked as well
        - For example, (this is already a default behavior) to mask all `TextView`s and their subclasses (`RadioButton`, `EditText`, etc.): `options.experimental.sessionReplay.addMaskViewClass("android.widget.TextView")`
        - If you're using code obfuscation, adjust your proguard-rules accordingly, so your custom view class name is not minified
- Session Replay: Support Jetpack Compose masking ([#3739](https://github.com/getsentry/sentry-java/pull/3739))
  - To selectively mask/unmask @Composables, use `Modifier.sentryReplayMask()` and `Modifier.sentryReplayUnmask()` modifiers
- Session Replay: Mask `WebView`, `VideoView` and `androidx.media3.ui.PlayerView` by default ([#3775](https://github.com/getsentry/sentry-java/pull/3775))

### Fixes

- Avoid stopping appStartProfiler after application creation ([#3630](https://github.com/getsentry/sentry-java/pull/3630))
- Session Replay: Correctly detect dominant color for `TextView`s with Spans ([#3682](https://github.com/getsentry/sentry-java/pull/3682))
- Fix ensure Application Context is used even when SDK is initialized via Activity Context ([#3669](https://github.com/getsentry/sentry-java/pull/3669))
- Fix potential ANRs due to `Calendar.getInstance` usage in Breadcrumbs constructor ([#3736](https://github.com/getsentry/sentry-java/pull/3736))
- Fix potential ANRs due to default integrations ([#3778](https://github.com/getsentry/sentry-java/pull/3778))
- Lazily initialize heavy `SentryOptions` members to avoid ANRs on app start ([#3749](https://github.com/getsentry/sentry-java/pull/3749))

*Breaking changes*:

- `options.experimental.sessionReplay.errorSampleRate` was renamed to `options.experimental.sessionReplay.onErrorSampleRate` ([#3637](https://github.com/getsentry/sentry-java/pull/3637))
- Manifest option `io.sentry.session-replay.error-sample-rate` was renamed to `io.sentry.session-replay.on-error-sample-rate` ([#3637](https://github.com/getsentry/sentry-java/pull/3637))
- Change `redactAllText` and `redactAllImages` to `maskAllText` and `maskAllImages` ([#3741](https://github.com/getsentry/sentry-java/pull/3741))

## 7.14.0

### Features

- Session Replay: Gesture/touch support for Flutter ([#3623](https://github.com/getsentry/sentry-java/pull/3623))

### Fixes

- Fix app start spans missing from Pixel devices ([#3634](https://github.com/getsentry/sentry-java/pull/3634))
- Avoid ArrayIndexOutOfBoundsException on Android cpu data collection ([#3598](https://github.com/getsentry/sentry-java/pull/3598))
- Fix lazy select queries instrumentation ([#3604](https://github.com/getsentry/sentry-java/pull/3604))
- Session Replay: buffer mode improvements ([#3622](https://github.com/getsentry/sentry-java/pull/3622))
  - Align next segment timestamp with the end of the buffered segment when converting from buffer mode to session mode
  - Persist `buffer` replay type for the entire replay when converting from buffer mode to session mode
  - Properly store screen names for `buffer` mode
- Session Replay: fix various crashes and issues ([#3628](https://github.com/getsentry/sentry-java/pull/3628))
  - Fix video not being encoded on Pixel devices
  - Fix SIGABRT native crashes on Xiaomi devices when encoding a video
  - Fix `RejectedExecutionException` when redacting a screenshot
  - Fix `FileNotFoundException` when persisting segment values

### Chores

- Introduce `ReplayShadowMediaCodec` and refactor tests using custom encoder ([#3612](https://github.com/getsentry/sentry-java/pull/3612))

## 7.13.0

### Features

- Session Replay: ([#3565](https://github.com/getsentry/sentry-java/pull/3565)) ([#3609](https://github.com/getsentry/sentry-java/pull/3609))
  - Capture remaining replay segment for ANRs on next app launch
  - Capture remaining replay segment for unhandled crashes on next app launch

### Fixes

- Session Replay: ([#3565](https://github.com/getsentry/sentry-java/pull/3565)) ([#3609](https://github.com/getsentry/sentry-java/pull/3609))
  - Fix stopping replay in `session` mode at 1 hour deadline
  - Never encode full frames for a video segment, only do partial updates. This further reduces size of the replay segment
  - Use propagation context when no active transaction for ANRs

### Dependencies

- Bump Spring Boot to 3.3.2 ([#3541](https://github.com/getsentry/sentry-java/pull/3541))

## 7.12.1

### Fixes

- Check app start spans time and ignore background app starts ([#3550](https://github.com/getsentry/sentry-java/pull/3550))
  - This should eliminate long-lasting App Start transactions

## 7.12.0

### Features

- Session Replay Public Beta ([#3339](https://github.com/getsentry/sentry-java/pull/3339))

  To enable Replay use the `sessionReplay.sessionSampleRate` or `sessionReplay.errorSampleRate` experimental options.

  ```kotlin
  import io.sentry.SentryReplayOptions
  import io.sentry.android.core.SentryAndroid

  SentryAndroid.init(context) { options ->
   
    // Currently under experimental options:
    options.experimental.sessionReplay.sessionSampleRate = 1.0
    options.experimental.sessionReplay.errorSampleRate = 1.0
  
    // To change default redaction behavior (defaults to true)
    options.experimental.sessionReplay.redactAllImages = true
    options.experimental.sessionReplay.redactAllText = true
  
    // To change quality of the recording (defaults to MEDIUM)
    options.experimental.sessionReplay.quality = SentryReplayOptions.SentryReplayQuality.MEDIUM // (LOW|MEDIUM|HIGH)
  }
  ```

  To learn more visit [Sentry's Mobile Session Replay](https://docs.sentry.io/product/explore/session-replay/mobile/) documentation page.

## 7.11.0

### Features

- Report dropped spans ([#3528](https://github.com/getsentry/sentry-java/pull/3528))

### Fixes

- Fix duplicate session start for React Native ([#3504](https://github.com/getsentry/sentry-java/pull/3504))
- Move onFinishCallback before span or transaction is finished ([#3459](https://github.com/getsentry/sentry-java/pull/3459))
- Add timestamp when a profile starts ([#3442](https://github.com/getsentry/sentry-java/pull/3442))
- Move fragment auto span finish to onFragmentStarted ([#3424](https://github.com/getsentry/sentry-java/pull/3424))
- Remove profiling timeout logic and disable profiling on API 21 ([#3478](https://github.com/getsentry/sentry-java/pull/3478))
- Properly reset metric flush flag on metric emission ([#3493](https://github.com/getsentry/sentry-java/pull/3493))
- Use SecureRandom in favor of Random for Metrics ([#3495](https://github.com/getsentry/sentry-java/pull/3495))
- Fix UncaughtExceptionHandlerIntegration Memory Leak ([#3398](https://github.com/getsentry/sentry-java/pull/3398))
- Deprecated `User.segment`. Use a custom tag or context instead. ([#3511](https://github.com/getsentry/sentry-java/pull/3511))
- Fix duplicated http spans ([#3526](https://github.com/getsentry/sentry-java/pull/3526))
- When capturing unhandled hybrid exception session should be ended and new start if need ([#3480](https://github.com/getsentry/sentry-java/pull/3480))

### Dependencies

- Bump Native SDK from v0.7.0 to v0.7.2 ([#3314](https://github.com/getsentry/sentry-java/pull/3314))
  - [changelog](https://github.com/getsentry/sentry-native/blob/master/CHANGELOG.md#072)
  - [diff](https://github.com/getsentry/sentry-native/compare/0.7.0...0.7.2)

## 7.10.0

### Features

- Publish Gradle module metadata ([#3422](https://github.com/getsentry/sentry-java/pull/3422))

### Fixes

- Fix faulty `span.frame_delay` calculation for early app start spans ([#3427](https://github.com/getsentry/sentry-java/pull/3427))
- Fix crash when installing `ShutdownHookIntegration` and the VM is shutting down ([#3456](https://github.com/getsentry/sentry-java/pull/3456))

## 7.9.0

### Features

- Add start_type to app context ([#3379](https://github.com/getsentry/sentry-java/pull/3379))
- Add ttid/ttfd contribution flags ([#3386](https://github.com/getsentry/sentry-java/pull/3386))

### Fixes

- (Internal) Metrics code cleanup ([#3403](https://github.com/getsentry/sentry-java/pull/3403))
- Fix Frame measurements in app start transactions ([#3382](https://github.com/getsentry/sentry-java/pull/3382))
- Fix timing metric value different from span duration ([#3368](https://github.com/getsentry/sentry-java/pull/3368))
- Do not always write startup crash marker ([#3409](https://github.com/getsentry/sentry-java/pull/3409))
  - This may have been causing the SDK init logic to block the main thread

## 7.8.0

### Features

- Add description to OkHttp spans ([#3320](https://github.com/getsentry/sentry-java/pull/3320))
- Enable backpressure management by default ([#3284](https://github.com/getsentry/sentry-java/pull/3284))

### Fixes

- Add rate limit to Metrics ([#3334](https://github.com/getsentry/sentry-java/pull/3334))
- Fix java.lang.ClassNotFoundException: org.springframework.web.servlet.HandlerMapping in Spring Boot Servlet mode without WebMVC ([#3336](https://github.com/getsentry/sentry-java/pull/3336))
- Fix normalization of metrics keys, tags and values ([#3332](https://github.com/getsentry/sentry-java/pull/3332))

## 7.7.0

### Features

- Add support for Spring Rest Client ([#3199](https://github.com/getsentry/sentry-java/pull/3199))
- Extend Proxy options with proxy type ([#3326](https://github.com/getsentry/sentry-java/pull/3326))

### Fixes

- Fixed default deadline timeout to 30s instead of 300s ([#3322](https://github.com/getsentry/sentry-java/pull/3322))
- Fixed `Fix java.lang.ClassNotFoundException: org.springframework.web.servlet.HandlerExceptionResolver` in Spring Boot Servlet mode without WebMVC ([#3333](https://github.com/getsentry/sentry-java/pull/3333))

## 7.6.0

### Features

- Experimental: Add support for Sentry Developer Metrics ([#3205](https://github.com/getsentry/sentry-java/pull/3205), [#3238](https://github.com/getsentry/sentry-java/pull/3238), [#3248](https://github.com/getsentry/sentry-java/pull/3248), [#3250](https://github.com/getsentry/sentry-java/pull/3250))  
  Use the Metrics API to track processing time, download sizes, user signups, and conversion rates and correlate them back to tracing data in order to get deeper insights and solve issues faster. Our API supports counters, distributions, sets, gauges and timers, and it's easy to get started:
  ```kotlin
  Sentry.metrics()
    .increment(
        "button_login_click", // key
        1.0,                  // value
        null,                 // unit
        mapOf(                // tags
            "provider" to "e-mail"
        )
    )
  ```
  To learn more about Sentry Developer Metrics, head over to our [Java](https://docs.sentry.io/platforms/java/metrics/) and [Android](https://docs.sentry.io//platforms/android/metrics/) docs page.

## 7.5.0

### Features

- Add support for measurements at span level ([#3219](https://github.com/getsentry/sentry-java/pull/3219))
- Add `enableScopePersistence` option to disable `PersistingScopeObserver` used for ANR reporting which may increase performance overhead. Defaults to `true` ([#3218](https://github.com/getsentry/sentry-java/pull/3218))
  - When disabled, the SDK will not enrich ANRv2 events with scope data (e.g. breadcrumbs, user, tags, etc.)
- Configurable defaults for Cron - MonitorConfig ([#3195](https://github.com/getsentry/sentry-java/pull/3195))
- We now display a warning on startup if an incompatible version of Spring Boot is detected ([#3233](https://github.com/getsentry/sentry-java/pull/3233))
  - This should help notice a mismatching Sentry dependency, especially when upgrading a Spring Boot application
- Experimental: Add Metrics API ([#3205](https://github.com/getsentry/sentry-java/pull/3205))

### Fixes

- Ensure performance measurement collection is not taken too frequently ([#3221](https://github.com/getsentry/sentry-java/pull/3221))
- Fix old profiles deletion on SDK init ([#3216](https://github.com/getsentry/sentry-java/pull/3216))
- Fix hub restore point in wrappers: SentryWrapper, SentryTaskDecorator and SentryScheduleHook ([#3225](https://github.com/getsentry/sentry-java/pull/3225))
  - We now reset the hub to its previous value on the thread where the `Runnable`/`Callable`/`Supplier` is executed instead of setting it to the hub that was used on the thread where the `Runnable`/`Callable`/`Supplier` was created.
- Fix add missing thread name/id to app start spans ([#3226](https://github.com/getsentry/sentry-java/pull/3226))

## 7.4.0

### Features

- Add new threshold parameters to monitor config ([#3181](https://github.com/getsentry/sentry-java/pull/3181))
- Report process init time as a span for app start performance ([#3159](https://github.com/getsentry/sentry-java/pull/3159))
- (perf-v2): Calculate frame delay on a span level ([#3197](https://github.com/getsentry/sentry-java/pull/3197))
- Resolve spring properties in @SentryCheckIn annotation ([#3194](https://github.com/getsentry/sentry-java/pull/3194))
- Experimental: Add Spotlight integration ([#3166](https://github.com/getsentry/sentry-java/pull/3166))
    - For more details about Spotlight head over to https://spotlightjs.com/
    - Set `options.isEnableSpotlight = true` to enable Spotlight

### Fixes

- Don't wait on main thread when SDK restarts ([#3200](https://github.com/getsentry/sentry-java/pull/3200))
- Fix Jetpack Compose widgets are not being correctly identified for user interaction tracing ([#3209](https://github.com/getsentry/sentry-java/pull/3209))
- Fix issue title on Android when a wrapping `RuntimeException` is thrown by the system ([#3212](https://github.com/getsentry/sentry-java/pull/3212))
  - This will change grouping of the issues that were previously titled `RuntimeInit$MethodAndArgsCaller` to have them split up properly by the original root cause exception

## 7.3.0

### Features

- Added App Start profiling
    - This depends on the new option `io.sentry.profiling.enable-app-start`, other than the already existing `io.sentry.traces.profiling.sample-rate`.
    - Sampler functions can check the new `isForNextAppStart` flag, to adjust startup profiling sampling programmatically.
      Relevant PRs:
    - Decouple Profiler from Transaction ([#3101](https://github.com/getsentry/sentry-java/pull/3101))
    - Add options and sampling logic ([#3121](https://github.com/getsentry/sentry-java/pull/3121))
    - Add ContentProvider and start profile ([#3128](https://github.com/getsentry/sentry-java/pull/3128))
- Extend internal performance collector APIs ([#3102](https://github.com/getsentry/sentry-java/pull/3102))
- Collect slow and frozen frames for spans using `OnFrameMetricsAvailableListener` ([#3111](https://github.com/getsentry/sentry-java/pull/3111))
- Interpolate total frame count to match span duration ([#3158](https://github.com/getsentry/sentry-java/pull/3158))

### Fixes

- Avoid multiple breadcrumbs from OkHttpEventListener ([#3175](https://github.com/getsentry/sentry-java/pull/3175))
- Apply OkHttp listener auto finish timestamp to all running spans ([#3167](https://github.com/getsentry/sentry-java/pull/3167))
- Fix not eligible for auto proxying warnings ([#3154](https://github.com/getsentry/sentry-java/pull/3154))
- Set default fingerprint for ANRv2 events to correctly group background and foreground ANRs ([#3164](https://github.com/getsentry/sentry-java/pull/3164))
  - This will improve grouping of ANRs that have similar stacktraces but differ in background vs foreground state. Only affects newly-ingested ANR events with `mechanism:AppExitInfo`
- Fix UserFeedback disk cache name conflicts with linked events ([#3116](https://github.com/getsentry/sentry-java/pull/3116))

### Breaking changes

- Remove `HostnameVerifier` option as it's flagged by security tools of some app stores ([#3150](https://github.com/getsentry/sentry-java/pull/3150))
  - If you were using this option, you have 3 possible paths going forward:
    - Provide a custom `ITransportFactory` through `SentryOptions.setTransportFactory()`, where you can copy over most of the parts like `HttpConnection` and `AsyncHttpTransport` from the SDK with necessary modifications
    - Get a certificate for your server through e.g. [Let's Encrypt](https://letsencrypt.org/)
    - Fork the SDK and add the hostname verifier back

### Dependencies

- Bump Native SDK from v0.6.7 to v0.7.0 ([#3133](https://github.com/getsentry/sentry-java/pull/3133))
  - [changelog](https://github.com/getsentry/sentry-native/blob/master/CHANGELOG.md#070)
  - [diff](https://github.com/getsentry/sentry-native/compare/0.6.7...0.7.0)

## 7.2.0

### Features

- Handle `monitor`/`check_in` in client reports and rate limiter ([#3096](https://github.com/getsentry/sentry-java/pull/3096))
- Add support for `graphql-java` version 21 ([#3090](https://github.com/getsentry/sentry-java/pull/3090))

### Fixes

- Avoid concurrency in AndroidProfiler performance data collection ([#3130](https://github.com/getsentry/sentry-java/pull/3130))
- Improve thresholds for network changes breadcrumbs ([#3083](https://github.com/getsentry/sentry-java/pull/3083))
- SchedulerFactoryBeanCustomizer now runs first so user customization is not overridden ([#3095](https://github.com/getsentry/sentry-java/pull/3095))
  - If you are setting global job listeners please also add `SentryJobListener`
- Ensure serialVersionUID of Exception classes are unique ([#3115](https://github.com/getsentry/sentry-java/pull/3115))
- Get rid of "is not eligible for getting processed by all BeanPostProcessors" warnings in Spring Boot ([#3108](https://github.com/getsentry/sentry-java/pull/3108))
- Fix missing `release` and other fields for ANRs reported with `mechanism:AppExitInfo` ([#3074](https://github.com/getsentry/sentry-java/pull/3074))

### Dependencies

- Bump `opentelemetry-sdk` to `1.33.0` and `opentelemetry-javaagent` to `1.32.0` ([#3112](https://github.com/getsentry/sentry-java/pull/3112))

## 7.1.0

### Features

- Support multiple debug-metadata.properties ([#3024](https://github.com/getsentry/sentry-java/pull/3024))
- Automatically downsample transactions when the system is under load ([#3072](https://github.com/getsentry/sentry-java/pull/3072))
  - You can opt into this behaviour by setting `enable-backpressure-handling=true`.
  - We're happy to receive feedback, e.g. [in this GitHub issue](https://github.com/getsentry/sentry-java/issues/2829)
  - When the system is under load we start reducing the `tracesSampleRate` automatically.
  - Once the system goes back to healthy, we reset the `tracesSampleRate` to its original value.
- (Android) Experimental: Provide more detailed cold app start information ([#3057](https://github.com/getsentry/sentry-java/pull/3057))
  - Attaches spans for Application, ContentProvider, and Activities to app-start timings
  - Application and ContentProvider timings are added using bytecode instrumentation, which requires sentry-android-gradle-plugin version `4.1.0` or newer
  - Uses Process.startUptimeMillis to calculate app-start timings
  - To enable this feature set `options.isEnablePerformanceV2 = true`
- Move slow+frozen frame calculation, as well as frame delay inside SentryFrameMetricsCollector ([#3100](https://github.com/getsentry/sentry-java/pull/3100))
- Extract Activity Breadcrumbs generation into own Integration ([#3064](https://github.com/getsentry/sentry-java/pull/3064))

### Fixes

- Send breadcrumbs and client error in `SentryOkHttpEventListener` even without transactions ([#3087](https://github.com/getsentry/sentry-java/pull/3087))
- Keep `io.sentry.exception.SentryHttpClientException` from obfuscation to display proper issue title on Sentry ([#3093](https://github.com/getsentry/sentry-java/pull/3093))
- (Android) Fix wrong activity transaction duration in case SDK init is deferred ([#3092](https://github.com/getsentry/sentry-java/pull/3092))

### Dependencies

- Bump Gradle from v8.4.0 to v8.5.0 ([#3070](https://github.com/getsentry/sentry-java/pull/3070))
  - [changelog](https://github.com/gradle/gradle/blob/master/CHANGELOG.md#v850)
  - [diff](https://github.com/gradle/gradle/compare/v8.4.0...v8.5.0)

## 7.0.0

Version 7 of the Sentry Android/Java SDK brings a variety of features and fixes. The most notable changes are:
- Bumping `minSdk` level to 19 (Android 4.4)
- The SDK will now listen to connectivity changes and try to re-upload cached events when internet connection is re-established additionally to uploading events on app restart 
- `Sentry.getSpan` now returns the root transaction, which should improve the span hierarchy and make it leaner
- Multiple improvements to reduce probability of the SDK causing ANRs
- New `sentry-okhttp` artifact is unbundled from Android and can be used in pure JVM-only apps

## Sentry Self-hosted Compatibility

This SDK version is compatible with a self-hosted version of Sentry `22.12.0` or higher. If you are using an older version of [self-hosted Sentry](https://develop.sentry.dev/self-hosted/) (aka onpremise), you will need to [upgrade](https://develop.sentry.dev/self-hosted/releases/). If you're using `sentry.io` no action is required.

## Sentry Integrations Version Compatibility (Android)

Make sure to align _all_ Sentry dependencies to the same version when bumping the SDK to 7.+, otherwise it will crash at runtime due to binary incompatibility. (E.g. if you're using `-timber`, `-okhttp` or other packages)

For example, if you're using the [Sentry Android Gradle plugin](https://github.com/getsentry/sentry-android-gradle-plugin) with the `autoInstallation` [feature](https://docs.sentry.io/platforms/android/configuration/gradle/#auto-installation) (enabled by default), make sure to use version 4.+ of the gradle plugin together with version 7.+ of the SDK. If you can't do that for some reason, you can specify sentry version via the plugin config block:

```kotlin
sentry {
  autoInstallation {
    sentryVersion.set("7.0.0")
  }
}
```

Similarly, if you have a Sentry SDK (e.g. `sentry-android-core`) dependency on one of your Gradle modules and you're updating it to 7.+, make sure the Gradle plugin is at 4.+ or specify the SDK version as shown in the snippet above.

## Breaking Changes

- Bump min API to 19 ([#2883](https://github.com/getsentry/sentry-java/pull/2883))
- If you're using `sentry-kotlin-extensions`, it requires `kotlinx-coroutines-core` version `1.6.1` or higher now ([#2838](https://github.com/getsentry/sentry-java/pull/2838))
- Move enableNdk from SentryOptions to SentryAndroidOptions ([#2793](https://github.com/getsentry/sentry-java/pull/2793))
- Apollo v2 BeforeSpanCallback now allows returning null ([#2890](https://github.com/getsentry/sentry-java/pull/2890))
- `SentryOkHttpUtils` was removed from public API as it's been exposed by mistake ([#3005](https://github.com/getsentry/sentry-java/pull/3005))
- `Scope` now implements the `IScope` interface, therefore some methods like `ScopeCallback.run` accept `IScope` now ([#3066](https://github.com/getsentry/sentry-java/pull/3066))
- Cleanup `startTransaction` overloads ([#2964](https://github.com/getsentry/sentry-java/pull/2964))
    - We have reduced the number of overloads by allowing to pass in a `TransactionOptions` object instead of having separate parameters for certain options
    - `TransactionOptions` has defaults set and can be customized, for example:

```kotlin
// old
val transaction = Sentry.startTransaction("name", "op", bindToScope = true)
// new
val transaction = Sentry.startTransaction("name", "op", TransactionOptions().apply { isBindToScope = true })
```

## Behavioural Changes

- Android only: `Sentry.getSpan()` returns the root span/transaction instead of the latest span ([#2855](https://github.com/getsentry/sentry-java/pull/2855))
- Capture failed HTTP and GraphQL (Apollo) requests by default ([#2794](https://github.com/getsentry/sentry-java/pull/2794))
    - This can increase your event consumption and may affect your quota, because we will report failed network requests as Sentry events by default, if you're using the `sentry-android-okhttp` or `sentry-apollo-3` integrations. You can customize what errors you want/don't want to have reported for [OkHttp](https://docs.sentry.io/platforms/android/integrations/okhttp#http-client-errors) and [Apollo3](https://docs.sentry.io/platforms/android/integrations/apollo3#graphql-client-errors) respectively.
- Measure AppStart time till First Draw instead of `onResume` ([#2851](https://github.com/getsentry/sentry-java/pull/2851))
- Automatic user interaction tracking: every click now starts a new automatic transaction ([#2891](https://github.com/getsentry/sentry-java/pull/2891))
    - Previously performing a click on the same UI widget twice would keep the existing transaction running, the new behavior now better aligns with other SDKs
- Add deadline timeout for automatic transactions ([#2865](https://github.com/getsentry/sentry-java/pull/2865))
    - This affects all automatically generated transactions on Android (UI, clicks), the default timeout is 30s, meaning the automatic transaction will be force-finished with status `deadline_exceeded` when reaching the deadline 
- Set ip_address to {{auto}} by default, even if sendDefaultPII is disabled ([#2860](https://github.com/getsentry/sentry-java/pull/2860))
    - Instead use the "Prevent Storing of IP Addresses" option in the "Security & Privacy" project settings on sentry.io
- Raw logback message and parameters are now guarded by `sendDefaultPii` if an `encoder` has been configured ([#2976](https://github.com/getsentry/sentry-java/pull/2976))
- The `maxSpans` setting (defaults to 1000) is enforced for nested child spans which means a single transaction can have `maxSpans` number of children (nested or not) at most ([#3065](https://github.com/getsentry/sentry-java/pull/3065))
- The `ScopeCallback` in `withScope` is now always executed ([#3066](https://github.com/getsentry/sentry-java/pull/3066))

## Deprecations

- `sentry-android-okhttp` was deprecated in favour of the new `sentry-okhttp` module. Make sure to replace `io.sentry.android.okhttp` package name with `io.sentry.okhttp` before the next major, where the classes will be removed ([#3005](https://github.com/getsentry/sentry-java/pull/3005))

## Other Changes

### Features

- Observe network state to upload any unsent envelopes ([#2910](https://github.com/getsentry/sentry-java/pull/2910))
    - Android: it works out-of-the-box as part of the default `SendCachedEnvelopeIntegration`
    - JVM: you'd have to install `SendCachedEnvelopeFireAndForgetIntegration` as mentioned in https://docs.sentry.io/platforms/java/configuration/#configuring-offline-caching and provide your own implementation of `IConnectionStatusProvider` via `SentryOptions`
- Add `sentry-okhttp` module to support instrumenting OkHttp in non-Android projects ([#3005](https://github.com/getsentry/sentry-java/pull/3005))
- Do not filter out Sentry SDK frames in case of uncaught exceptions ([#3021](https://github.com/getsentry/sentry-java/pull/3021))
- Do not try to send and drop cached envelopes when rate-limiting is active ([#2937](https://github.com/getsentry/sentry-java/pull/2937))

### Fixes

- Use `getMyMemoryState()` instead of `getRunningAppProcesses()` to retrieve process importance ([#3004](https://github.com/getsentry/sentry-java/pull/3004))
    - This should prevent some app stores from flagging apps as violating their privacy
- Reduce flush timeout to 4s on Android to avoid ANRs ([#2858](https://github.com/getsentry/sentry-java/pull/2858))
- Reduce timeout of AsyncHttpTransport to avoid ANR ([#2879](https://github.com/getsentry/sentry-java/pull/2879))
- Do not overwrite UI transaction status if set by the user ([#2852](https://github.com/getsentry/sentry-java/pull/2852))
- Capture unfinished transaction on Scope with status `aborted` in case a crash happens ([#2938](https://github.com/getsentry/sentry-java/pull/2938))
    - This will fix the link between transactions and corresponding crashes, you'll be able to see them in a single trace
- Fix Coroutine Context Propagation using CopyableThreadContextElement ([#2838](https://github.com/getsentry/sentry-java/pull/2838))
- Fix don't overwrite the span status of unfinished spans ([#2859](https://github.com/getsentry/sentry-java/pull/2859))
- Migrate from `default` interface methods to proper implementations in each interface implementor ([#2847](https://github.com/getsentry/sentry-java/pull/2847))
    - This prevents issues when using the SDK on older AGP versions (< 4.x.x)
- Reduce main thread work on init ([#3036](https://github.com/getsentry/sentry-java/pull/3036))
- Move Integrations registration to background on init ([#3043](https://github.com/getsentry/sentry-java/pull/3043))
- Fix `SentryOkHttpInterceptor.BeforeSpanCallback` was not finishing span when it was dropped ([#2958](https://github.com/getsentry/sentry-java/pull/2958))

## 6.34.0

### Features

- Add current activity name to app context ([#2999](https://github.com/getsentry/sentry-java/pull/2999))
- Add `MonitorConfig` param to `CheckInUtils.withCheckIn` ([#3038](https://github.com/getsentry/sentry-java/pull/3038))
  - This makes it easier to automatically create or update (upsert) monitors.
- (Internal) Extract Android Profiler and Measurements for Hybrid SDKs ([#3016](https://github.com/getsentry/sentry-java/pull/3016))
- (Internal) Remove SentryOptions dependency from AndroidProfiler ([#3051](https://github.com/getsentry/sentry-java/pull/3051))
- (Internal) Add `readBytesFromFile` for use in Hybrid SDKs ([#3052](https://github.com/getsentry/sentry-java/pull/3052))
- (Internal) Add `getProguardUuid` for use in Hybrid SDKs ([#3054](https://github.com/getsentry/sentry-java/pull/3054))

### Fixes

-  Fix SIGSEV, SIGABRT and SIGBUS crashes happening after/around the August Google Play System update, see [#2955](https://github.com/getsentry/sentry-java/issues/2955) for more details (fix provided by Native SDK bump)
- Ensure DSN uses http/https protocol ([#3044](https://github.com/getsentry/sentry-java/pull/3044))

### Dependencies

- Bump Native SDK from v0.6.6 to v0.6.7 ([#3048](https://github.com/getsentry/sentry-java/pull/3048))
  - [changelog](https://github.com/getsentry/sentry-native/blob/master/CHANGELOG.md#067)
  - [diff](https://github.com/getsentry/sentry-native/compare/0.6.6...0.6.7)

## 6.33.2-beta.1

### Fixes

-  Fix SIGSEV, SIGABRT and SIGBUS crashes happening after/around the August Google Play System update, see [#2955](https://github.com/getsentry/sentry-java/issues/2955) for more details (fix provided by Native SDK bump)

### Dependencies

- Bump Native SDK from v0.6.6 to v0.6.7 ([#3048](https://github.com/getsentry/sentry-java/pull/3048))
  - [changelog](https://github.com/getsentry/sentry-native/blob/master/CHANGELOG.md#067)
  - [diff](https://github.com/getsentry/sentry-native/compare/0.6.6...0.6.7)

## 6.33.1

### Fixes

- Do not register `sentrySpringFilter` in ServletContext for Spring Boot ([#3027](https://github.com/getsentry/sentry-java/pull/3027))

## 6.33.0

### Features

- Add thread information to spans ([#2998](https://github.com/getsentry/sentry-java/pull/2998))
- Use PixelCopy API for capturing screenshots on API level 24+ ([#3008](https://github.com/getsentry/sentry-java/pull/3008))

### Fixes

- Fix crash when HTTP connection error message contains formatting symbols ([#3002](https://github.com/getsentry/sentry-java/pull/3002))
- Cap max number of stack frames to 100 to not exceed payload size limit ([#3009](https://github.com/getsentry/sentry-java/pull/3009))
  - This will ensure we report errors with a big number of frames such as `StackOverflowError`
- Fix user interaction tracking not working for Jetpack Compose 1.5+ ([#3010](https://github.com/getsentry/sentry-java/pull/3010))
- Make sure to close all Closeable resources ([#3000](https://github.com/getsentry/sentry-java/pull/3000))

## 6.32.0

### Features

- Make `DebugImagesLoader` public ([#2993](https://github.com/getsentry/sentry-java/pull/2993))

### Fixes

- Make `SystemEventsBroadcastReceiver` exported on API 33+ ([#2990](https://github.com/getsentry/sentry-java/pull/2990))
  - This will fix the `SystemEventsBreadcrumbsIntegration` crashes that you might have encountered on Play Console

## 6.31.0

### Features

- Improve default debouncing mechanism ([#2945](https://github.com/getsentry/sentry-java/pull/2945))
- Add `CheckInUtils.withCheckIn` which abstracts away some of the manual check-ins complexity ([#2959](https://github.com/getsentry/sentry-java/pull/2959))
- Add `@SentryCaptureExceptionParameter` annotation which captures exceptions passed into an annotated method ([#2764](https://github.com/getsentry/sentry-java/pull/2764))
  - This can be used to replace `Sentry.captureException` calls in `@ExceptionHandler` of a `@ControllerAdvice`
- Add `ServerWebExchange` to `Hint` for WebFlux as `WEBFLUX_EXCEPTION_HANDLER_EXCHANGE` ([#2977](https://github.com/getsentry/sentry-java/pull/2977))
- Allow filtering GraphQL errors ([#2967](https://github.com/getsentry/sentry-java/pull/2967))
  - This list can be set directly when calling the constructor of `SentryInstrumentation`
  - For Spring Boot it can also be set in `application.properties` as `sentry.graphql.ignored-error-types=SOME_ERROR,ANOTHER_ERROR`

### Fixes

- Add OkHttp span auto-close when response body is not read ([#2923](https://github.com/getsentry/sentry-java/pull/2923))
- Fix json parsing of nullable/empty fields for Hybrid SDKs ([#2968](https://github.com/getsentry/sentry-java/pull/2968))
  - (Internal) Rename `nextList` to `nextListOrNull` to actually match what the method does
  - (Hybrid) Check if there's any object in a collection before trying to parse it (which prevents the "Failed to deserilize object in list" log message)
  - (Hybrid) If a date can't be parsed as an ISO timestamp, attempts to parse it as millis silently, without printing a log message
  - (Hybrid) If `op` is not defined as part of `SpanContext`, fallback to an empty string, because the filed is optional in the spec
- Always attach OkHttp errors and Http Client Errors only to call root span ([#2961](https://github.com/getsentry/sentry-java/pull/2961))
- Fixed crash accessing Choreographer instance ([#2970](https://github.com/getsentry/sentry-java/pull/2970))

### Dependencies

- Bump Native SDK from v0.6.5 to v0.6.6 ([#2975](https://github.com/getsentry/sentry-java/pull/2975))
  - [changelog](https://github.com/getsentry/sentry-native/blob/master/CHANGELOG.md#066)
  - [diff](https://github.com/getsentry/sentry-native/compare/0.6.5...0.6.6)
- Bump Gradle from v8.3.0 to v8.4.0 ([#2966](https://github.com/getsentry/sentry-java/pull/2966))
  - [changelog](https://github.com/gradle/gradle/blob/master/CHANGELOG.md#v840)
  - [diff](https://github.com/gradle/gradle/compare/v8.3.0...v8.4.0)

## 6.30.0

### Features

- Add `sendModules` option for disable sending modules ([#2926](https://github.com/getsentry/sentry-java/pull/2926))
- Send `db.system` and `db.name` in span data for androidx.sqlite spans ([#2928](https://github.com/getsentry/sentry-java/pull/2928))
- Check-ins (CRONS) support ([#2952](https://github.com/getsentry/sentry-java/pull/2952))
  - Add API for sending check-ins (CRONS) manually ([#2935](https://github.com/getsentry/sentry-java/pull/2935))
  - Support check-ins (CRONS) for Quartz ([#2940](https://github.com/getsentry/sentry-java/pull/2940))
  - `@SentryCheckIn` annotation and advice config for Spring ([#2946](https://github.com/getsentry/sentry-java/pull/2946))
  - Add option for ignoring certain monitor slugs ([#2943](https://github.com/getsentry/sentry-java/pull/2943))

### Fixes

- Always send memory stats for transactions ([#2936](https://github.com/getsentry/sentry-java/pull/2936))
  - This makes it possible to query transactions by the `device.class` tag on Sentry
- Add `sentry.enable-aot-compatibility` property to SpringBoot Jakarta `SentryAutoConfiguration` to enable building for GraalVM ([#2915](https://github.com/getsentry/sentry-java/pull/2915))

### Dependencies

- Bump Gradle from v8.2.1 to v8.3.0 ([#2900](https://github.com/getsentry/sentry-java/pull/2900))
  - [changelog](https://github.com/gradle/gradle/blob/master release-test/CHANGELOG.md#v830)
  - [diff](https://github.com/gradle/gradle/compare/v8.2.1...v8.3.0)

## 6.29.0

### Features

- Send `db.system` and `db.name` in span data ([#2894](https://github.com/getsentry/sentry-java/pull/2894))
- Send `http.request.method` in span data ([#2896](https://github.com/getsentry/sentry-java/pull/2896))
- Add `enablePrettySerializationOutput` option for opting out of pretty print ([#2871](https://github.com/getsentry/sentry-java/pull/2871))

## 6.28.0

### Features

- Add HTTP response code to Spring WebFlux transactions ([#2870](https://github.com/getsentry/sentry-java/pull/2870))
- Add `sampled` to Dynamic Sampling Context ([#2869](https://github.com/getsentry/sentry-java/pull/2869))
- Improve server side GraphQL support for spring-graphql and Nextflix DGS ([#2856](https://github.com/getsentry/sentry-java/pull/2856))
    - If you have already been using `SentryDataFetcherExceptionHandler` that still works but has been deprecated. Please use `SentryGenericDataFetcherExceptionHandler` combined with `SentryInstrumentation` instead for better error reporting.
    - More exceptions and errors caught and reported to Sentry by also looking at the `ExecutionResult` (more specifically its `errors`)
        - You may want to filter out certain errors, please see [docs on filtering](https://docs.sentry.io/platforms/java/configuration/filtering/)
    - More details for Sentry events: query, variables and response (where possible)
    - Breadcrumbs for operation (query, mutation, subscription), data fetchers and data loaders (Spring only)
    - Better hub propagation by using `GraphQLContext`
- Add autoconfigure modules for Spring Boot called `sentry-spring-boot` and `sentry-spring-boot-jakarta` ([#2880](https://github.com/getsentry/sentry-java/pull/2880))
  - The autoconfigure modules `sentry-spring-boot` and `sentry-spring-boot-jakarta` have a `compileOnly` dependency on `spring-boot-starter` which is needed for our auto installation in [sentry-android-gradle-plugin](https://github.com/getsentry/sentry-android-gradle-plugin)
  - The starter modules  `sentry-spring-boot-starter` and `sentry-spring-boot-starter-jakarta` now bring `spring-boot-starter` as a dependency
- You can now disable Sentry by setting the `enabled` option to `false` ([#2840](https://github.com/getsentry/sentry-java/pull/2840))

### Fixes

- Propagate OkHttp status to parent spans ([#2872](https://github.com/getsentry/sentry-java/pull/2872))

## 6.27.0

### Features

- Add TraceOrigin to Transactions and Spans ([#2803](https://github.com/getsentry/sentry-java/pull/2803))

### Fixes

- Deduplicate events happening in multiple threads simultaneously (e.g. `OutOfMemoryError`) ([#2845](https://github.com/getsentry/sentry-java/pull/2845))
  - This will improve Crash-Free Session Rate as we no longer will send multiple Session updates with `Crashed` status, but only the one that is relevant
- Ensure no Java 8 method reference sugar is used for Android ([#2857](https://github.com/getsentry/sentry-java/pull/2857))
- Do not send session updates for terminated sessions ([#2849](https://github.com/getsentry/sentry-java/pull/2849))

## 6.26.0

### Features
- (Internal) Extend APIs for hybrid SDKs ([#2814](https://github.com/getsentry/sentry-java/pull/2814), [#2846](https://github.com/getsentry/sentry-java/pull/2846))

### Fixes

- Fix ANRv2 thread dump parsing for native-only threads ([#2839](https://github.com/getsentry/sentry-java/pull/2839))
- Derive `TracingContext` values from event for ANRv2 events ([#2839](https://github.com/getsentry/sentry-java/pull/2839))

## 6.25.2

### Fixes

- Change Spring Boot, Apollo, Apollo 3, JUL, Logback, Log4j2, OpenFeign, GraphQL and Kotlin coroutines core dependencies to compileOnly ([#2837](https://github.com/getsentry/sentry-java/pull/2837))

## 6.25.1

### Fixes

- Allow removing integrations in SentryAndroid.init ([#2826](https://github.com/getsentry/sentry-java/pull/2826))
- Fix concurrent access to frameMetrics listener ([#2823](https://github.com/getsentry/sentry-java/pull/2823))

### Dependencies

- Bump Native SDK from v0.6.4 to v0.6.5 ([#2822](https://github.com/getsentry/sentry-java/pull/2822))
  - [changelog](https://github.com/getsentry/sentry-native/blob/master/CHANGELOG.md#065)
  - [diff](https://github.com/getsentry/sentry-native/compare/0.6.4...0.6.5)
- Bump Gradle from v8.2.0 to v8.2.1 ([#2830](https://github.com/getsentry/sentry-java/pull/2830))
  - [changelog](https://github.com/gradle/gradle/blob/master/CHANGELOG.md#v821)
  - [diff](https://github.com/gradle/gradle/compare/v8.2.0...v8.2.1)

## 6.25.0

### Features

- Add manifest `AutoInit` to integrations list ([#2795](https://github.com/getsentry/sentry-java/pull/2795))
- Tracing headers (`sentry-trace` and `baggage`) are now attached and passed through even if performance is disabled ([#2788](https://github.com/getsentry/sentry-java/pull/2788))

### Fixes

- Set `environment` from `SentryOptions` if none persisted in ANRv2 ([#2809](https://github.com/getsentry/sentry-java/pull/2809))
- Remove code that set `tracesSampleRate` to `0.0` for Spring Boot if not set ([#2800](https://github.com/getsentry/sentry-java/pull/2800))
  - This used to enable performance but not send any transactions by default.
  - Performance is now disabled by default.
- Fix slow/frozen frames were not reported with transactions ([#2811](https://github.com/getsentry/sentry-java/pull/2811))

### Dependencies

- Bump Native SDK from v0.6.3 to v0.6.4 ([#2796](https://github.com/getsentry/sentry-java/pull/2796))
  - [changelog](https://github.com/getsentry/sentry-native/blob/master/CHANGELOG.md#064)
  - [diff](https://github.com/getsentry/sentry-native/compare/0.6.3...0.6.4)
- Bump Gradle from v8.1.1 to v8.2.0 ([#2810](https://github.com/getsentry/sentry-java/pull/2810))
  - [changelog](https://github.com/gradle/gradle/blob/master/CHANGELOG.md#v820)
  - [diff](https://github.com/gradle/gradle/compare/v8.1.1...v8.2.0)

## 6.24.0

### Features

- Add debouncing mechanism and before-capture callbacks for screenshots and view hierarchies ([#2773](https://github.com/getsentry/sentry-java/pull/2773))
- Improve ANRv2 implementation ([#2792](https://github.com/getsentry/sentry-java/pull/2792))
  - Add a proguard rule to keep `ApplicationNotResponding` class from obfuscation
  - Add a new option `setReportHistoricalAnrs`; when enabled, it will report all of the ANRs from the [getHistoricalExitReasons](https://developer.android.com/reference/android/app/ActivityManager?hl=en#getHistoricalProcessExitReasons(java.lang.String,%20int,%20int)) list. 
  By default, the SDK only reports and enriches the latest ANR and only this one counts towards ANR rate. 
  Worth noting that this option is mainly useful when updating the SDK to the version where ANRv2 has been introduced, to report all ANRs happened prior to the SDK update. After that, the SDK will always pick up the latest ANR from the historical exit reasons list on next app restart, so there should be no historical ANRs to report.
  These ANRs are reported with the `HistoricalAppExitInfo` mechanism.
  - Add a new option `setAttachAnrThreadDump` to send ANR thread dump from the system as an attachment. 
  This is only useful as additional information, because the SDK attempts to parse the thread dump into proper threads with stacktraces by default.
  - If [ApplicationExitInfo#getTraceInputStream](https://developer.android.com/reference/android/app/ApplicationExitInfo#getTraceInputStream()) returns null, the SDK no longer reports an ANR event, as these events are not very useful without it.
  - Enhance regex patterns for native stackframes

## 6.23.0

### Features

- Add profile rate limiting ([#2782](https://github.com/getsentry/sentry-java/pull/2782))
- Support for automatically capturing Failed GraphQL (Apollo 3) Client errors ([#2781](https://github.com/getsentry/sentry-java/pull/2781))

```kotlin
import com.apollographql.apollo3.ApolloClient
import io.sentry.apollo3.sentryTracing

val apolloClient = ApolloClient.Builder()
    .serverUrl("https://example.com/graphql")
    .sentryTracing(captureFailedRequests = true)    
    .build()
```

### Dependencies

- Bump Native SDK from v0.6.2 to v0.6.3 ([#2746](https://github.com/getsentry/sentry-java/pull/2746))
  - [changelog](https://github.com/getsentry/sentry-native/blob/master/CHANGELOG.md#063)
  - [diff](https://github.com/getsentry/sentry-native/compare/0.6.2...0.6.3)

### Fixes

- Align http.status with [span data conventions](https://develop.sentry.dev/sdk/performance/span-data-conventions/) ([#2786](https://github.com/getsentry/sentry-java/pull/2786))

## 6.22.0

### Features

- Add `lock` attribute to the `SentryStackFrame` protocol to better highlight offending frames in the UI ([#2761](https://github.com/getsentry/sentry-java/pull/2761))
- Enrich database spans with blocked main thread info ([#2760](https://github.com/getsentry/sentry-java/pull/2760))
- Add `api_target` to `Request` and `data` to `Response` Protocols ([#2775](https://github.com/getsentry/sentry-java/pull/2775))

### Fixes

- No longer use `String.join` in `Baggage` as it requires API level 26 ([#2778](https://github.com/getsentry/sentry-java/pull/2778))

## 6.21.0

### Features

- Introduce new `sentry-android-sqlite` integration ([#2722](https://github.com/getsentry/sentry-java/pull/2722))
    - This integration replaces the old `androidx.sqlite` database instrumentation in the Sentry Android Gradle plugin
    - A new capability to manually instrument your `androidx.sqlite` databases. 
      - You can wrap your custom `SupportSQLiteOpenHelper` instance into `SentrySupportSQLiteOpenHelper(myHelper)` if you're not using the Sentry Android Gradle plugin and still benefit from performance auto-instrumentation.
- Add SentryWrapper for Callable and Supplier Interface ([#2720](https://github.com/getsentry/sentry-java/pull/2720))
- Load sentry-debug-meta.properties ([#2734](https://github.com/getsentry/sentry-java/pull/2734))
  - This enables source context for Java
  - For more information on how to enable source context, please refer to [#633](https://github.com/getsentry/sentry-java/issues/633#issuecomment-1465599120)

### Fixes

- Finish WebFlux transaction before popping scope ([#2724](https://github.com/getsentry/sentry-java/pull/2724))
- Use daemon threads for SentryExecutorService ([#2747](https://github.com/getsentry/sentry-java/pull/2747))
  - We started using `SentryExecutorService` in `6.19.0` which caused the application to hang on shutdown unless `Sentry.close()` was called. By using daemon threads we no longer block shutdown.
- Use Base64.NO_WRAP to avoid unexpected char errors in Apollo ([#2745](https://github.com/getsentry/sentry-java/pull/2745))
- Don't warn R8 on missing `ComposeViewHierarchyExporter` class ([#2743](https://github.com/getsentry/sentry-java/pull/2743))

## 6.20.0

### Features

- Add support for Sentry Kotlin Compiler Plugin ([#2695](https://github.com/getsentry/sentry-java/pull/2695))
  - In conjunction with our sentry-kotlin-compiler-plugin we improved Jetpack Compose support for
    - [View Hierarchy](https://docs.sentry.io/platforms/android/enriching-events/viewhierarchy/) support for Jetpack Compose screens
    - Automatic breadcrumbs for [user interactions](https://docs.sentry.io/platforms/android/performance/instrumentation/automatic-instrumentation/#user-interaction-instrumentation)
- More granular http requests instrumentation with a new SentryOkHttpEventListener ([#2659](https://github.com/getsentry/sentry-java/pull/2659))
    - Create spans for time spent on:
        - Proxy selection
        - DNS resolution
        - HTTPS setup
        - Connection
        - Requesting headers
        - Receiving response
    - You can attach the event listener to your OkHttpClient through `client.eventListener(new SentryOkHttpEventListener()).addInterceptor(new SentryOkHttpInterceptor()).build();`
    - In case you already have an event listener you can use the SentryOkHttpEventListener as well through `client.eventListener(new SentryOkHttpEventListener(myListener)).addInterceptor(new SentryOkHttpInterceptor()).build();`
- Add a new option to disable `RootChecker` ([#2735](https://github.com/getsentry/sentry-java/pull/2735))

### Fixes

- Base64 encode internal Apollo3 Headers ([#2707](https://github.com/getsentry/sentry-java/pull/2707))
- Fix `SentryTracer` crash when scheduling auto-finish of a transaction, but the timer has already been cancelled ([#2731](https://github.com/getsentry/sentry-java/pull/2731))
- Fix `AndroidTransactionProfiler` crash when finishing a profile that happened due to race condition ([#2731](https://github.com/getsentry/sentry-java/pull/2731))

## 6.19.1

### Fixes

- Ensure screenshots and view hierarchies are captured on the main thread ([#2712](https://github.com/getsentry/sentry-java/pull/2712))

## 6.19.0

### Features

- Add Screenshot and ViewHierarchy to integrations list ([#2698](https://github.com/getsentry/sentry-java/pull/2698))
- New ANR detection based on [ApplicationExitInfo API](https://developer.android.com/reference/android/app/ApplicationExitInfo) ([#2697](https://github.com/getsentry/sentry-java/pull/2697))
    - This implementation completely replaces the old one (based on a watchdog) on devices running Android 11 and above:
      - New implementation provides more precise ANR events/ANR rate detection as well as system thread dump information. The new implementation reports ANRs exactly as Google Play Console, without producing false positives or missing important background ANR events.
      - New implementation reports ANR events with a new mechanism `mechanism:AppExitInfo`.
      - However, despite producing many false positives, the old implementation is capable of better enriching ANR errors (which is not available with the new implementation), for example:
        - Capturing screenshots at the time of ANR event;
        - Capturing transactions and profiling data corresponding to the ANR event;
        - Auxiliary information (such as current memory load) at the time of ANR event.
      - If you would like us to provide support for the old approach working alongside the new one on Android 11 and above (e.g. for raising events for slow code on main thread), consider upvoting [this issue](https://github.com/getsentry/sentry-java/issues/2693).
    - The old watchdog implementation will continue working for older API versions (Android < 11):
        - The old implementation reports ANR events with the existing mechanism `mechanism:ANR`.
- Open up `TransactionOptions`, `ITransaction` and `IHub` methods allowing consumers modify start/end timestamp of transactions and spans ([#2701](https://github.com/getsentry/sentry-java/pull/2701))
- Send source bundle IDs to Sentry to enable source context ([#2663](https://github.com/getsentry/sentry-java/pull/2663))
  - For more information on how to enable source context, please refer to [#633](https://github.com/getsentry/sentry-java/issues/633#issuecomment-1465599120)

### Fixes

- Android Profiler on calling thread ([#2691](https://github.com/getsentry/sentry-java/pull/2691))
- Use `configureScope` instead of `withScope` in `Hub.close()`. This ensures that the main scope releases the in-memory data when closing a hub instance. ([#2688](https://github.com/getsentry/sentry-java/pull/2688))
- Remove null keys/values before creating concurrent hashmap in order to avoid NPE ([#2708](https://github.com/getsentry/sentry-java/pull/2708))
- Exclude SentryOptions from R8/ProGuard obfuscation ([#2699](https://github.com/getsentry/sentry-java/pull/2699))
  - This fixes AGP 8.+ incompatibility, where full R8 mode is enforced

### Dependencies

- Bump Gradle from v8.1.0 to v8.1.1 ([#2666](https://github.com/getsentry/sentry-java/pull/2666))
  - [changelog](https://github.com/gradle/gradle/blob/master release-test/CHANGELOG.md#v811)
  - [diff](https://github.com/gradle/gradle/compare/v8.1.0...v8.1.1)
- Bump Native SDK from v0.6.1 to v0.6.2 ([#2689](https://github.com/getsentry/sentry-java/pull/2689))
  - [changelog](https://github.com/getsentry/sentry-native/blob/master/CHANGELOG.md#062)
  - [diff](https://github.com/getsentry/sentry-native/compare/0.6.1...0.6.2)

## 6.18.1

### Fixes

- Fix crash when Sentry SDK is initialized more than once ([#2679](https://github.com/getsentry/sentry-java/pull/2679))
- Track a ttfd span per Activity ([#2673](https://github.com/getsentry/sentry-java/pull/2673))

## 6.18.0

### Features

- Attach Trace Context when an ANR is detected (ANRv1) ([#2583](https://github.com/getsentry/sentry-java/pull/2583))
- Make log4j2 integration compatible with log4j 3.0 ([#2634](https://github.com/getsentry/sentry-java/pull/2634))
    - Instead of relying on package scanning, we now use an annotation processor to generate `Log4j2Plugins.dat`
- Create `User` and `Breadcrumb` from map ([#2614](https://github.com/getsentry/sentry-java/pull/2614))
- Add `sent_at` to envelope header item ([#2638](https://github.com/getsentry/sentry-java/pull/2638))

### Fixes

- Fix timestamp intervals of PerformanceCollectionData in profiles ([#2648](https://github.com/getsentry/sentry-java/pull/2648))
- Fix timestamps of PerformanceCollectionData in profiles ([#2632](https://github.com/getsentry/sentry-java/pull/2632))
- Fix missing propagateMinConstraints flag for SentryTraced ([#2637](https://github.com/getsentry/sentry-java/pull/2637))
- Fix potential SecurityException thrown by ConnectivityManager on Android 11 ([#2653](https://github.com/getsentry/sentry-java/pull/2653))
- Fix aar artifacts publishing for Maven ([#2641](https://github.com/getsentry/sentry-java/pull/2641))

### Dependencies
- Bump Kotlin compile version from v1.6.10 to 1.8.0 ([#2563](https://github.com/getsentry/sentry-java/pull/2563))
- Bump Compose compile version from v1.1.1 to v1.3.0 ([#2563](https://github.com/getsentry/sentry-java/pull/2563))
- Bump AGP version from v7.3.0 to v7.4.2 ([#2574](https://github.com/getsentry/sentry-java/pull/2574))
- Bump Gradle from v7.6.0 to v8.0.2 ([#2563](https://github.com/getsentry/sentry-java/pull/2563))
    - [changelog](https://github.com/gradle/gradle/blob/master/CHANGELOG.md#v802)
    - [diff](https://github.com/gradle/gradle/compare/v7.6.0...v8.0.2)
- Bump Gradle from v8.0.2 to v8.1.0 ([#2650](https://github.com/getsentry/sentry-java/pull/2650))
  - [changelog](https://github.com/gradle/gradle/blob/master/CHANGELOG.md#v810)
  - [diff](https://github.com/gradle/gradle/compare/v8.0.2...v8.1.0)

## 6.17.0

### Features

- Add `name` and `geo` to `User` ([#2556](https://github.com/getsentry/sentry-java/pull/2556)) 
- Add breadcrumbs on network changes ([#2608](https://github.com/getsentry/sentry-java/pull/2608))
- Add time-to-initial-display and time-to-full-display measurements to Activity transactions ([#2611](https://github.com/getsentry/sentry-java/pull/2611))
- Read integration list written by sentry gradle plugin from manifest ([#2598](https://github.com/getsentry/sentry-java/pull/2598))
- Add Logcat adapter ([#2620](https://github.com/getsentry/sentry-java/pull/2620))
- Provide CPU count/frequency data as device context ([#2622](https://github.com/getsentry/sentry-java/pull/2622))

### Fixes

- Trim time-to-full-display span if reportFullyDisplayed API is never called ([#2631](https://github.com/getsentry/sentry-java/pull/2631))
- Fix Automatic UI transactions having wrong durations ([#2623](https://github.com/getsentry/sentry-java/pull/2623))
- Fix wrong default environment in Session ([#2610](https://github.com/getsentry/sentry-java/pull/2610))
- Pass through unknown sentry baggage keys into SentryEnvelopeHeader ([#2618](https://github.com/getsentry/sentry-java/pull/2618))
- Fix missing null check when removing lifecycle observer ([#2625](https://github.com/getsentry/sentry-java/pull/2625))

### Dependencies

- Bump Native SDK from v0.6.0 to v0.6.1 ([#2629](https://github.com/getsentry/sentry-java/pull/2629))
  - [changelog](https://github.com/getsentry/sentry-native/blob/master/CHANGELOG.md#061)
  - [diff](https://github.com/getsentry/sentry-native/compare/0.6.0...0.6.1)

## 6.16.0

### Features

- Improve versatility of exception resolver component for Spring with more flexible API for consumers. ([#2577](https://github.com/getsentry/sentry-java/pull/2577))
- Automatic performance instrumentation for WebFlux ([#2597](https://github.com/getsentry/sentry-java/pull/2597))
  - You can enable it by adding `sentry.enable-tracing=true` to your `application.properties`
- The Spring Boot integration can now be configured to add the `SentryAppender` to specific loggers instead of the `ROOT` logger ([#2173](https://github.com/getsentry/sentry-java/pull/2173))
  - You can specify the loggers using `"sentry.logging.loggers[0]=foo.bar` and `"sentry.logging.loggers[1]=baz` in your `application.properties`
- Add capabilities to track Jetpack Compose composition/rendering time ([#2507](https://github.com/getsentry/sentry-java/pull/2507))
- Adapt span op and description for graphql to fit spec ([#2607](https://github.com/getsentry/sentry-java/pull/2607))

### Fixes

- Fix timestamps of slow and frozen frames for profiles ([#2584](https://github.com/getsentry/sentry-java/pull/2584))
- Deprecate reportFullDisplayed in favor of reportFullyDisplayed ([#2585](https://github.com/getsentry/sentry-java/pull/2585))
- Add mechanism for logging integrations and update spring mechanism types ([#2595](https://github.com/getsentry/sentry-java/pull/2595))
	- NOTE: If you're using these mechanism types (`HandlerExceptionResolver`, `SentryWebExceptionHandler`) in your dashboards please update them to use the new types.
- Filter out session cookies sent by Spring and Spring Boot integrations ([#2593](https://github.com/getsentry/sentry-java/pull/2593))
  - We filter out some common cookies like JSESSIONID
  - We also read the value from `server.servlet.session.cookie.name` and filter it out
- No longer send event / transaction to Sentry if `beforeSend` / `beforeSendTransaction` throws ([#2591](https://github.com/getsentry/sentry-java/pull/2591))
- Add version to sentryClientName used in auth header ([#2596](https://github.com/getsentry/sentry-java/pull/2596))
- Keep integration names from being obfuscated ([#2599](https://github.com/getsentry/sentry-java/pull/2599))
- Change log level from INFO to WARN for error message indicating a failed Log4j2 Sentry.init ([#2606](https://github.com/getsentry/sentry-java/pull/2606))
  - The log message was often not visible as our docs suggest a minimum log level of WARN
- Fix session tracking on Android ([#2609](https://github.com/getsentry/sentry-java/pull/2609))
  - Incorrect number of session has been sent. In addition, some of the sessions were not properly ended, messing up Session Health Metrics.

### Dependencies

- Bump `opentelemetry-sdk` to `1.23.1` and `opentelemetry-javaagent` to `1.23.0` ([#2590](https://github.com/getsentry/sentry-java/pull/2590))
- Bump Native SDK from v0.5.4 to v0.6.0 ([#2545](https://github.com/getsentry/sentry-java/pull/2545))
  - [changelog](https://github.com/getsentry/sentry-native/blob/master/CHANGELOG.md#060)
  - [diff](https://github.com/getsentry/sentry-native/compare/0.5.4...0.6.0)

## 6.15.0

### Features

- Adjust time-to-full-display span if reportFullDisplayed is called too early ([#2550](https://github.com/getsentry/sentry-java/pull/2550))
- Add `enableTracing` option ([#2530](https://github.com/getsentry/sentry-java/pull/2530))
    - This change is backwards compatible. The default is `null` meaning existing behaviour remains unchanged (setting either `tracesSampleRate` or `tracesSampler` enables performance).
    - If set to `true`, performance is enabled, even if no `tracesSampleRate` or `tracesSampler` have been configured.
    - If set to `false` performance is disabled, regardless of `tracesSampleRate` and `tracesSampler` options.
- Detect dependencies by listing MANIFEST.MF files at runtime ([#2538](https://github.com/getsentry/sentry-java/pull/2538))
- Report integrations in use, report packages in use more consistently ([#2179](https://github.com/getsentry/sentry-java/pull/2179))
- Implement `ThreadLocalAccessor` for propagating Sentry hub with reactor / WebFlux ([#2570](https://github.com/getsentry/sentry-java/pull/2570))
  - Requires `io.micrometer:context-propagation:1.0.2+` as well as Spring Boot 3.0.3+
  - Enable the feature by setting `sentry.reactive.thread-local-accessor-enabled=true`
  - This is still considered experimental. Once we have enough feedback we may turn this on by default.
  - Checkout the sample here: https://github.com/getsentry/sentry-java/tree/main/sentry-samples/sentry-samples-spring-boot-webflux-jakarta
  - A new hub is now cloned from the main hub for every request

### Fixes

- Leave `inApp` flag for stack frames undecided in SDK if unsure and let ingestion decide instead ([#2547](https://github.com/getsentry/sentry-java/pull/2547))
- Allow `0.0` error sample rate ([#2573](https://github.com/getsentry/sentry-java/pull/2573))
- Fix memory leak in WebFlux related to an ever growing stack ([#2580](https://github.com/getsentry/sentry-java/pull/2580))
- Use the same hub in WebFlux exception handler as we do in WebFilter ([#2566](https://github.com/getsentry/sentry-java/pull/2566))
- Switch upstream Jetpack Compose dependencies to `compileOnly` in `sentry-compose-android` ([#2578](https://github.com/getsentry/sentry-java/pull/2578))
  - NOTE: If you're using Compose Navigation/User Interaction integrations, make sure to have the following dependencies on the classpath as we do not bring them in transitively anymore:
    - `androidx.navigation:navigation-compose:`
    - `androidx.compose.runtime:runtime:`
    - `androidx.compose.ui:ui:`

## 6.14.0

### Features

- Add time-to-full-display span to Activity auto-instrumentation ([#2432](https://github.com/getsentry/sentry-java/pull/2432))
- Add `main` flag to threads and `in_foreground` flag for app contexts  ([#2516](https://github.com/getsentry/sentry-java/pull/2516))

### Fixes

- Ignore Shutdown in progress when closing ShutdownHookIntegration ([#2521](https://github.com/getsentry/sentry-java/pull/2521))
- Fix app start span end-time is wrong if SDK init is deferred ([#2519](https://github.com/getsentry/sentry-java/pull/2519))
- Fix invalid session creation when app is launched in background ([#2543](https://github.com/getsentry/sentry-java/pull/2543))

## 6.13.1

### Fixes

- Fix transaction performance collector oom ([#2505](https://github.com/getsentry/sentry-java/pull/2505))
- Remove authority from URLs sent to Sentry ([#2366](https://github.com/getsentry/sentry-java/pull/2366))
- Fix `sentry-bom` containing incorrect artifacts ([#2504](https://github.com/getsentry/sentry-java/pull/2504))

### Dependencies

- Bump Native SDK from v0.5.3 to v0.5.4 ([#2500](https://github.com/getsentry/sentry-java/pull/2500))
  - [changelog](https://github.com/getsentry/sentry-native/blob/master/CHANGELOG.md#054)
  - [diff](https://github.com/getsentry/sentry-native/compare/0.5.3...0.5.4)

## 6.13.0

### Features

- Send cpu usage percentage in profile payload ([#2469](https://github.com/getsentry/sentry-java/pull/2469))
- Send transaction memory stats in profile payload ([#2447](https://github.com/getsentry/sentry-java/pull/2447))
- Add cpu usage collection ([#2462](https://github.com/getsentry/sentry-java/pull/2462))
- Improve ANR implementation: ([#2475](https://github.com/getsentry/sentry-java/pull/2475))
  - Add `abnormal_mechanism` to sessions for ANR rate calculation
  - Always attach thread dump to ANR events
  - Distinguish between foreground and background ANRs
- Improve possible date precision to 10 μs ([#2451](https://github.com/getsentry/sentry-java/pull/2451))

### Fixes

- Fix performance collector setup called in main thread ([#2499](https://github.com/getsentry/sentry-java/pull/2499))
- Expand guard against CVE-2018-9492 "Privilege Escalation via Content Provider" ([#2482](https://github.com/getsentry/sentry-java/pull/2482))
- Prevent OOM by disabling TransactionPerformanceCollector for now ([#2498](https://github.com/getsentry/sentry-java/pull/2498))

## 6.12.1

### Fixes

- Create timer in `TransactionPerformanceCollector` lazily ([#2478](https://github.com/getsentry/sentry-java/pull/2478))

## 6.12.0

### Features

- Attach View Hierarchy to the errored/crashed events ([#2440](https://github.com/getsentry/sentry-java/pull/2440))
- Collect memory usage in transactions ([#2445](https://github.com/getsentry/sentry-java/pull/2445))
- Add `traceOptionsRequests` option to disable tracing of OPTIONS requests ([#2453](https://github.com/getsentry/sentry-java/pull/2453))
- Extend list of HTTP headers considered sensitive ([#2455](https://github.com/getsentry/sentry-java/pull/2455))

### Fixes

- Use a single TransactionPerfomanceCollector ([#2464](https://github.com/getsentry/sentry-java/pull/2464))
- Don't override sdk name with Timber ([#2450](https://github.com/getsentry/sentry-java/pull/2450))
- Set transactionNameSource to CUSTOM when setting transaction name ([#2405](https://github.com/getsentry/sentry-java/pull/2405))
- Guard against CVE-2018-9492 "Privilege Escalation via Content Provider" ([#2466](https://github.com/getsentry/sentry-java/pull/2466))

## 6.11.0

### Features

- Disable Android concurrent profiling ([#2434](https://github.com/getsentry/sentry-java/pull/2434))
- Add logging for OpenTelemetry integration ([#2425](https://github.com/getsentry/sentry-java/pull/2425))
- Auto add `OpenTelemetryLinkErrorEventProcessor` for Spring Boot ([#2429](https://github.com/getsentry/sentry-java/pull/2429))

### Fixes

- Use minSdk compatible `Objects` class ([#2436](https://github.com/getsentry/sentry-java/pull/2436))
- Prevent R8 from warning on missing classes, as we check for their presence at runtime ([#2439](https://github.com/getsentry/sentry-java/pull/2439))

### Dependencies

- Bump Gradle from v7.5.1 to v7.6.0 ([#2438](https://github.com/getsentry/sentry-java/pull/2438))
  - [changelog](https://github.com/gradle/gradle/blob/master/CHANGELOG.md#v760)
  - [diff](https://github.com/gradle/gradle/compare/v7.5.1...v7.6.0)

## 6.10.0

### Features

- Add time-to-initial-display span to Activity transactions ([#2369](https://github.com/getsentry/sentry-java/pull/2369))
- Start a session after init if AutoSessionTracking is enabled ([#2356](https://github.com/getsentry/sentry-java/pull/2356))
- Provide automatic breadcrumbs and transactions for click/scroll events for Compose ([#2390](https://github.com/getsentry/sentry-java/pull/2390))
- Add `blocked_main_thread` and `call_stack` to File I/O spans to detect performance issues ([#2382](https://github.com/getsentry/sentry-java/pull/2382))

### Dependencies

- Bump Native SDK from v0.5.2 to v0.5.3 ([#2423](https://github.com/getsentry/sentry-java/pull/2423))
  - [changelog](https://github.com/getsentry/sentry-native/blob/master/CHANGELOG.md#053)
  - [diff](https://github.com/getsentry/sentry-native/compare/0.5.2...0.5.3)

## 6.9.2

### Fixes

- Updated ProfileMeasurementValue types ([#2412](https://github.com/getsentry/sentry-java/pull/2412))
- Clear window reference only on activity stop in profileMeasurements collector ([#2407](https://github.com/getsentry/sentry-java/pull/2407))
- No longer disable OpenTelemetry exporters in default Java Agent config ([#2408](https://github.com/getsentry/sentry-java/pull/2408))
- Fix `ClassNotFoundException` for `io.sentry.spring.SentrySpringServletContainerInitializer` in `sentry-spring-jakarta` ([#2411](https://github.com/getsentry/sentry-java/issues/2411))
- Fix `sentry-samples-spring-jakarta` ([#2411](https://github.com/getsentry/sentry-java/issues/2411))

### Features

- Add SENTRY_AUTO_INIT environment variable to control OpenTelemetry Agent init ([#2410](https://github.com/getsentry/sentry-java/pull/2410))
- Add OpenTelemetryLinkErrorEventProcessor for linking errors to traces created via OpenTelemetry ([#2418](https://github.com/getsentry/sentry-java/pull/2418))

### Dependencies

- Bump OpenTelemetry to 1.20.1 and OpenTelemetry Java Agent to 1.20.2 ([#2420](https://github.com/getsentry/sentry-java/pull/2420))

## 6.9.1

### Fixes

- OpenTelemetry modules were missing in `6.9.0` so we released the same code again as `6.9.1` including OpenTelemetry modules

## 6.9.0

### Fixes

- Use `canonicalName` in Fragment Integration for better de-obfuscation ([#2379](https://github.com/getsentry/sentry-java/pull/2379))
- Fix Timber and Fragment integrations auto-installation for obfuscated builds ([#2379](https://github.com/getsentry/sentry-java/pull/2379))
- Don't attach screenshots to events from Hybrid SDKs ([#2360](https://github.com/getsentry/sentry-java/pull/2360))
- Ensure Hints do not cause memory leaks ([#2387](https://github.com/getsentry/sentry-java/pull/2387))
- Do not attach empty `sentry-trace` and `baggage` headers ([#2385](https://github.com/getsentry/sentry-java/pull/2385))

### Features

- Add beforeSendTransaction which allows users to filter and change transactions ([#2388](https://github.com/getsentry/sentry-java/pull/2388))
- Add experimental support for OpenTelemetry ([README](sentry-opentelemetry/README.md))([#2344](https://github.com/getsentry/sentry-java/pull/2344))

### Dependencies

- Update Spring Boot Jakarta to Spring Boot 3.0.0 ([#2389](https://github.com/getsentry/sentry-java/pull/2389))
- Bump Spring Boot to 2.7.5 ([#2383](https://github.com/getsentry/sentry-java/pull/2383))

## 6.8.0

### Features

- Add FrameMetrics to Android profiling data ([#2342](https://github.com/getsentry/sentry-java/pull/2342))

### Fixes

- Remove profiler main thread io ([#2348](https://github.com/getsentry/sentry-java/pull/2348))
- Fix ensure all options are processed before integrations are loaded ([#2377](https://github.com/getsentry/sentry-java/pull/2377))

## 6.7.1

### Fixes

- Fix `Gpu.vendorId` should be a String ([#2343](https://github.com/getsentry/sentry-java/pull/2343))
- Don't set device name on Android if `sendDefaultPii` is disabled ([#2354](https://github.com/getsentry/sentry-java/pull/2354))
- Fix corrupted UUID on Motorola devices ([#2363](https://github.com/getsentry/sentry-java/pull/2363))
- Fix ANR on dropped uncaught exception events ([#2368](https://github.com/getsentry/sentry-java/pull/2368))

### Features

- Update Spring Boot Jakarta to Spring Boot 3.0.0-RC2 ([#2347](https://github.com/getsentry/sentry-java/pull/2347))

## 6.7.0

### Fixes

- Use correct set-cookie for the HTTP Client response object ([#2326](https://github.com/getsentry/sentry-java/pull/2326))
- Fix NoSuchElementException in CircularFifoQueue when cloning a Scope ([#2328](https://github.com/getsentry/sentry-java/pull/2328))

### Features

- Customizable fragment lifecycle breadcrumbs ([#2299](https://github.com/getsentry/sentry-java/pull/2299))
- Provide hook for Jetpack Compose navigation instrumentation ([#2320](https://github.com/getsentry/sentry-java/pull/2320))
- Populate `event.modules` with dependencies metadata ([#2324](https://github.com/getsentry/sentry-java/pull/2324))
- Support Spring 6 and Spring Boot 3 ([#2289](https://github.com/getsentry/sentry-java/pull/2289))

### Dependencies

- Bump Native SDK from v0.5.1 to v0.5.2 ([#2315](https://github.com/getsentry/sentry-java/pull/2315))
  - [changelog](https://github.com/getsentry/sentry-native/blob/master/CHANGELOG.md#052)
  - [diff](https://github.com/getsentry/sentry-native/compare/0.5.1...0.5.2)

## 6.6.0

### Fixes

- Ensure potential callback exceptions are caught #2123 ([#2291](https://github.com/getsentry/sentry-java/pull/2291))
- Remove verbose FrameMetricsAggregator failure logging ([#2293](https://github.com/getsentry/sentry-java/pull/2293))
- Ignore broken regex for tracePropagationTarget ([#2288](https://github.com/getsentry/sentry-java/pull/2288))
- No longer serialize static fields; use toString as fallback ([#2309](https://github.com/getsentry/sentry-java/pull/2309))
- Fix `SentryFileWriter`/`SentryFileOutputStream` append overwrites file contents ([#2304](https://github.com/getsentry/sentry-java/pull/2304))
- Respect incoming parent sampled decision when continuing a trace ([#2311](https://github.com/getsentry/sentry-java/pull/2311))

### Features

- Profile envelopes are sent directly from profiler ([#2298](https://github.com/getsentry/sentry-java/pull/2298))
- Add support for using Encoder with logback.SentryAppender ([#2246](https://github.com/getsentry/sentry-java/pull/2246))
- Report Startup Crashes ([#2277](https://github.com/getsentry/sentry-java/pull/2277))
- HTTP Client errors for OkHttp ([#2287](https://github.com/getsentry/sentry-java/pull/2287))
- Add option to enable or disable Frame Tracking ([#2314](https://github.com/getsentry/sentry-java/pull/2314))

### Dependencies

- Bump Native SDK from v0.5.0 to v0.5.1 ([#2306](https://github.com/getsentry/sentry-java/pull/2306))
  - [changelog](https://github.com/getsentry/sentry-native/blob/master/CHANGELOG.md#051)
  - [diff](https://github.com/getsentry/sentry-native/compare/0.5.0...0.5.1)

## 6.5.0

### Fixes

- Improve public facing API for creating Baggage from header ([#2284](https://github.com/getsentry/sentry-java/pull/2284))

## 6.5.0-beta.3

### Features

- Provide API for attaching custom measurements to transactions ([#2260](https://github.com/getsentry/sentry-java/pull/2260))
- Bump spring to 2.7.4 ([#2279](https://github.com/getsentry/sentry-java/pull/2279))

## 6.5.0-beta.2

### Features

- Make user segment a top level property ([#2257](https://github.com/getsentry/sentry-java/pull/2257))
- Replace user `other` with `data` ([#2258](https://github.com/getsentry/sentry-java/pull/2258))
- `isTraceSampling` is now on by default. `tracingOrigins` has been replaced by `tracePropagationTargets` ([#2255](https://github.com/getsentry/sentry-java/pull/2255))

## 6.5.0-beta.1

### Features

- Server-Side Dynamic Sampling Context support  ([#2226](https://github.com/getsentry/sentry-java/pull/2226))

## 6.4.4

### Fixes

- Fix ConcurrentModificationException due to FrameMetricsAggregator manipulation ([#2282](https://github.com/getsentry/sentry-java/pull/2282))

## 6.4.3

- Fix slow and frozen frames tracking ([#2271](https://github.com/getsentry/sentry-java/pull/2271))

## 6.4.2

### Fixes

- Fixed AbstractMethodError when getting Lifecycle ([#2228](https://github.com/getsentry/sentry-java/pull/2228))
- Missing unit fields for Android measurements ([#2204](https://github.com/getsentry/sentry-java/pull/2204))
- Avoid sending empty profiles ([#2232](https://github.com/getsentry/sentry-java/pull/2232))
- Fix file descriptor leak in FileIO instrumentation ([#2248](https://github.com/getsentry/sentry-java/pull/2248))

## 6.4.1

### Fixes

- Fix memory leak caused by throwableToSpan ([#2227](https://github.com/getsentry/sentry-java/pull/2227))

## 6.4.0

### Fixes

- make profiling rate defaults to 101 hz ([#2211](https://github.com/getsentry/sentry-java/pull/2211))
- SentryOptions.setProfilingTracesIntervalMillis has been deprecated
- Added cpu architecture and default environment in profiles envelope ([#2207](https://github.com/getsentry/sentry-java/pull/2207))
- SentryOptions.setProfilingEnabled has been deprecated in favor of setProfilesSampleRate
- Use toString for enum serialization ([#2220](https://github.com/getsentry/sentry-java/pull/2220))

### Features

- Concurrent profiling 3 - added truncation reason ([#2247](https://github.com/getsentry/sentry-java/pull/2247))
- Concurrent profiling 2 - added list of transactions ([#2218](https://github.com/getsentry/sentry-java/pull/2218))
- Concurrent profiling 1 - added envelope payload data format ([#2216](https://github.com/getsentry/sentry-java/pull/2216))
- Send source for transactions ([#2180](https://github.com/getsentry/sentry-java/pull/2180))
- Add profilesSampleRate and profileSampler options for Android sdk ([#2184](https://github.com/getsentry/sentry-java/pull/2184))
- Add baggage header to RestTemplate ([#2206](https://github.com/getsentry/sentry-java/pull/2206))
- Bump Native SDK from v0.4.18 to v0.5.0 ([#2199](https://github.com/getsentry/sentry-java/pull/2199))
  - [changelog](https://github.com/getsentry/sentry-native/blob/master/CHANGELOG.md#050)
  - [diff](https://github.com/getsentry/sentry-native/compare/0.4.18...0.5.0)
- Bump Gradle from v7.5.0 to v7.5.1 ([#2212](https://github.com/getsentry/sentry-java/pull/2212))
  - [changelog](https://github.com/gradle/gradle/blob/master/CHANGELOG.md#v751)
  - [diff](https://github.com/gradle/gradle/compare/v7.5.0...v7.5.1)

## 6.3.1

### Fixes

- Prevent NPE by checking SentryTracer.timer for null again inside synchronized ([#2200](https://github.com/getsentry/sentry-java/pull/2200))
- Weakly reference Activity for transaction finished callback ([#2203](https://github.com/getsentry/sentry-java/pull/2203))
- `attach-screenshot` set on Manual init. didn't work ([#2186](https://github.com/getsentry/sentry-java/pull/2186))
- Remove extra space from `spring.factories` causing issues in old versions of Spring Boot ([#2181](https://github.com/getsentry/sentry-java/pull/2181))


### Features

- Bump Native SDK to v0.4.18 ([#2154](https://github.com/getsentry/sentry-java/pull/2154))
  - [changelog](https://github.com/getsentry/sentry-native/blob/master/CHANGELOG.md#0418)
  - [diff](https://github.com/getsentry/sentry-native/compare/0.4.17...0.4.18)
- Bump Gradle to v7.5.0 ([#2174](https://github.com/getsentry/sentry-java/pull/2174), [#2191](https://github.com/getsentry/sentry-java/pull/2191))
  - [changelog](https://github.com/gradle/gradle/blob/master/CHANGELOG.md#v750)
  - [diff](https://github.com/gradle/gradle/compare/v7.4.2...v7.5.0)

## 6.3.0

### Features

- Switch upstream dependencies to `compileOnly` in integrations ([#2175](https://github.com/getsentry/sentry-java/pull/2175))

### Fixes

- Lazily retrieve HostnameCache in MainEventProcessor ([#2170](https://github.com/getsentry/sentry-java/pull/2170))

## 6.2.1

### Fixes

- Only send userid in Dynamic Sampling Context if sendDefaultPii is true ([#2147](https://github.com/getsentry/sentry-java/pull/2147))
- Remove userId from baggage due to PII ([#2157](https://github.com/getsentry/sentry-java/pull/2157))

### Features

- Add integration for Apollo-Kotlin 3 ([#2109](https://github.com/getsentry/sentry-java/pull/2109))
- New package `sentry-android-navigation` for AndroidX Navigation support ([#2136](https://github.com/getsentry/sentry-java/pull/2136))
- New package `sentry-compose` for Jetpack Compose support (Navigation) ([#2136](https://github.com/getsentry/sentry-java/pull/2136))
- Add sample rate to baggage as well as trace in envelope header and flatten user ([#2135](https://github.com/getsentry/sentry-java/pull/2135))

Breaking Changes:
- The boolean parameter `samplingDecision` in the `TransactionContext` constructor has been replaced with a `TracesSamplingDecision` object. Feel free to ignore the `@ApiStatus.Internal` in this case.

## 6.1.4

### Fixes

- Filter out app starts with more than 60s ([#2127](https://github.com/getsentry/sentry-java/pull/2127))

## 6.1.3

### Fixes

- Fix thread leak due to Timer being created and never cancelled ([#2131](https://github.com/getsentry/sentry-java/pull/2131))

## 6.1.2

### Fixes

- Swallow error when reading ActivityManager#getProcessesInErrorState instead of crashing ([#2114](https://github.com/getsentry/sentry-java/pull/2114))
- Use charset string directly as StandardCharsets is not available on earlier Android versions ([#2111](https://github.com/getsentry/sentry-java/pull/2111))

## 6.1.1

### Features

- Replace `tracestate` header with `baggage` header ([#2078](https://github.com/getsentry/sentry-java/pull/2078))
- Allow opting out of device info collection that requires Inter-Process Communication (IPC) ([#2100](https://github.com/getsentry/sentry-java/pull/2100))

## 6.1.0

### Features

- Implement local scope by adding overloads to the capture methods that accept a ScopeCallback ([#2084](https://github.com/getsentry/sentry-java/pull/2084))
- SentryOptions#merge is now public and can be used to load ExternalOptions ([#2088](https://github.com/getsentry/sentry-java/pull/2088))

### Fixes

- Fix proguard rules to work R8 [issue](https://issuetracker.google.com/issues/235733922) around on AGP 7.3.0-betaX and 7.4.0-alphaX ([#2094](https://github.com/getsentry/sentry-java/pull/2094))
- Fix GraalVM Native Image compatibility ([#2172](https://github.com/getsentry/sentry-java/pull/2172))

## 6.0.0

### Sentry Self-hosted Compatibility

- Starting with version `6.0.0` of the `sentry` package, [Sentry's self hosted version >= v21.9.0](https://github.com/getsentry/self-hosted/releases) is required or you have to manually disable sending client reports via the `sendClientReports` option. This only applies to self-hosted Sentry. If you are using [sentry.io](https://sentry.io), no action is needed.

### Features

- Allow optimization and obfuscation of the SDK by reducing proguard rules ([#2031](https://github.com/getsentry/sentry-java/pull/2031))
- Relax TransactionNameProvider ([#1861](https://github.com/getsentry/sentry-java/pull/1861))
- Use float instead of Date for protocol types for higher precision ([#1737](https://github.com/getsentry/sentry-java/pull/1737))
- Allow setting SDK info (name & version) in manifest ([#2016](https://github.com/getsentry/sentry-java/pull/2016))
- Allow setting native Android SDK name during build ([#2035](https://github.com/getsentry/sentry-java/pull/2035))
- Include application permissions in Android events ([#2018](https://github.com/getsentry/sentry-java/pull/2018))
- Automatically create transactions for UI events ([#1975](https://github.com/getsentry/sentry-java/pull/1975))
- Hints are now used via a Hint object and passed into beforeSend and EventProcessor as @NotNull Hint object ([#2045](https://github.com/getsentry/sentry-java/pull/2045))
- Attachments can be manipulated via hint ([#2046](https://github.com/getsentry/sentry-java/pull/2046))
- Add sentry-servlet-jakarta module ([#1987](https://github.com/getsentry/sentry-java/pull/1987))
- Add client reports ([#1982](https://github.com/getsentry/sentry-java/pull/1982))
- Screenshot is taken when there is an error ([#1967](https://github.com/getsentry/sentry-java/pull/1967))
- Add Android profiling traces ([#1897](https://github.com/getsentry/sentry-java/pull/1897)) ([#1959](https://github.com/getsentry/sentry-java/pull/1959)) and its tests ([#1949](https://github.com/getsentry/sentry-java/pull/1949))
- Enable enableScopeSync by default for Android ([#1928](https://github.com/getsentry/sentry-java/pull/1928))
- Feat: Vendor JSON ([#1554](https://github.com/getsentry/sentry-java/pull/1554))
    - Introduce `JsonSerializable` and `JsonDeserializer` interfaces for manual json
      serialization/deserialization.
    - Introduce `JsonUnknwon` interface to preserve unknown properties when deserializing/serializing
      SDK classes.
    - When passing custom objects, for example in `Contexts`, these are supported for serialization:
        - `JsonSerializable`
        - `Map`, `Collection`, `Array`, `String` and all primitive types.
        - Objects with the help of refection.
            - `Map`, `Collection`, `Array`, `String` and all primitive types.
            - Call `toString()` on objects that have a cyclic reference to a ancestor object.
            - Call `toString()` where object graphs exceed max depth.
    - Remove `gson` dependency.
    - Remove `IUnknownPropertiesConsumer`
- Pass MDC tags as Sentry tags ([#1954](https://github.com/getsentry/sentry-java/pull/1954))

### Fixes

- Calling Sentry.init and specifying contextTags now has an effect on the Logback SentryAppender ([#2052](https://github.com/getsentry/sentry-java/pull/2052))
- Calling Sentry.init and specifying contextTags now has an effect on the Log4j SentryAppender ([#2054](https://github.com/getsentry/sentry-java/pull/2054))
- Calling Sentry.init and specifying contextTags now has an effect on the jul SentryAppender ([#2057](https://github.com/getsentry/sentry-java/pull/2057))
- Update Spring Boot dependency to 2.6.8 and fix the CVE-2022-22970 ([#2068](https://github.com/getsentry/sentry-java/pull/2068))
- Sentry can now self heal after a Thread had its currentHub set to a NoOpHub ([#2076](https://github.com/getsentry/sentry-java/pull/2076))
- No longer close OutputStream that is passed into JsonSerializer ([#2029](https://github.com/getsentry/sentry-java/pull/2029))
- Fix setting context tags on events captured by Spring ([#2060](https://github.com/getsentry/sentry-java/pull/2060))
- Isolate cached events with hashed DSN subfolder ([#2038](https://github.com/getsentry/sentry-java/pull/2038))
- SentryThread.current flag will not be overridden by DefaultAndroidEventProcessor if already set ([#2050](https://github.com/getsentry/sentry-java/pull/2050))
- Fix serialization of Long inside of Request.data ([#2051](https://github.com/getsentry/sentry-java/pull/2051))
- Update sentry-native to 0.4.17 ([#2033](https://github.com/getsentry/sentry-java/pull/2033))
- Update Gradle to 7.4.2 and AGP to 7.2 ([#2042](https://github.com/getsentry/sentry-java/pull/2042))
- Change order of event filtering mechanisms ([#2001](https://github.com/getsentry/sentry-java/pull/2001))
- Only send session update for dropped events if state changed ([#2002](https://github.com/getsentry/sentry-java/pull/2002))
- Android profiling initializes on first profile start ([#2009](https://github.com/getsentry/sentry-java/pull/2009))
- Profiling rate decreased from 300hz to 100hz ([#1997](https://github.com/getsentry/sentry-java/pull/1997))
- Allow disabling sending of client reports via Android Manifest and external options ([#2007](https://github.com/getsentry/sentry-java/pull/2007))
- Ref: Upgrade Spring Boot dependency to 2.5.13 ([#2011](https://github.com/getsentry/sentry-java/pull/2011))
- Ref: Make options.printUncaughtStackTrace primitive type ([#1995](https://github.com/getsentry/sentry-java/pull/1995))
- Ref: Remove not needed interface abstractions on Android ([#1953](https://github.com/getsentry/sentry-java/pull/1953))
- Ref: Make hints Map<String, Object> instead of only Object ([#1929](https://github.com/getsentry/sentry-java/pull/1929))
- Ref: Simplify DateUtils with ISO8601Utils ([#1837](https://github.com/getsentry/sentry-java/pull/1837))
- Ref: Remove deprecated and scheduled fields ([#1875](https://github.com/getsentry/sentry-java/pull/1875))
- Ref: Add shutdownTimeoutMillis in favor of shutdownTimeout ([#1873](https://github.com/getsentry/sentry-java/pull/1873))
- Ref: Remove Attachment ContentType since the Server infers it ([#1874](https://github.com/getsentry/sentry-java/pull/1874))
- Ref: Bind external properties to a dedicated class. ([#1750](https://github.com/getsentry/sentry-java/pull/1750))
- Ref: Debug log serializable objects ([#1795](https://github.com/getsentry/sentry-java/pull/1795))
- Ref: catch Throwable instead of Exception to suppress internal SDK errors ([#1812](https://github.com/getsentry/sentry-java/pull/1812))
- `SentryOptions` can merge properties from `ExternalOptions` instead of another instance of `SentryOptions`
- Following boolean properties from `SentryOptions` that allowed `null` values are now not nullable - `debug`, `enableUncaughtExceptionHandler`, `enableDeduplication`
- `SentryOptions` cannot be created anymore using `PropertiesProvider` with `SentryOptions#from` method. Use `ExternalOptions#from` instead and merge created object with `SentryOptions#merge`
- Bump: Kotlin to 1.5 and compatibility to 1.4 for sentry-android-timber ([#1815](https://github.com/getsentry/sentry-java/pull/1815))

## 5.7.4

### Fixes

* Change order of event filtering mechanisms and only send session update for dropped events if session state changed (#2028)

## 5.7.3

### Fixes

- Sentry Timber integration throws an exception when using args ([#1986](https://github.com/getsentry/sentry-java/pull/1986))

## 5.7.2

### Fixes

- Bring back support for `Timber.tag` ([#1974](https://github.com/getsentry/sentry-java/pull/1974))

## 5.7.1

### Fixes

- Sentry Timber integration does not submit msg.formatted breadcrumbs ([#1957](https://github.com/getsentry/sentry-java/pull/1957))
- ANR WatchDog won't crash on SecurityException ([#1962](https://github.com/getsentry/sentry-java/pull/1962))

## 5.7.0

### Features

- Automatically enable `Timber` and `Fragment` integrations if they are present on the classpath ([#1936](https://github.com/getsentry/sentry-java/pull/1936))

## 5.6.3

### Fixes

- If transaction or span is finished, do not allow to mutate ([#1940](https://github.com/getsentry/sentry-java/pull/1940))
- Keep used AndroidX classes from obfuscation (Fixes UI breadcrumbs and Slow/Frozen frames) ([#1942](https://github.com/getsentry/sentry-java/pull/1942))

## 5.6.2

### Fixes

- Ref: Make ActivityFramesTracker public to be used by Hybrid SDKs ([#1931](https://github.com/getsentry/sentry-java/pull/1931))
- Bump: AGP to 7.1.2 ([#1930](https://github.com/getsentry/sentry-java/pull/1930))
- NPE while adding "response_body_size" breadcrumb, when response body length is unknown ([#1908](https://github.com/getsentry/sentry-java/pull/1908))
- Do not include stacktrace frames into Timber message ([#1898](https://github.com/getsentry/sentry-java/pull/1898))
- Potential memory leaks ([#1909](https://github.com/getsentry/sentry-java/pull/1909))

Breaking changes:
`Timber.tag` is no longer supported by our [Timber integration](https://docs.sentry.io/platforms/android/configuration/integrations/timber/) and will not appear on Sentry for error events.
Please vote on this [issue](https://github.com/getsentry/sentry-java/issues/1900), if you'd like us to provide support for that.

## 5.6.2-beta.3

### Fixes

- Ref: Make ActivityFramesTracker public to be used by Hybrid SDKs ([#1931](https://github.com/getsentry/sentry-java/pull/1931))
- Bump: AGP to 7.1.2 ([#1930](https://github.com/getsentry/sentry-java/pull/1930))

## 5.6.2-beta.2

### Fixes

- NPE while adding "response_body_size" breadcrumb, when response body length is unknown ([#1908](https://github.com/getsentry/sentry-java/pull/1908))

## 5.6.2-beta.1

### Fixes

- Do not include stacktrace frames into Timber message ([#1898](https://github.com/getsentry/sentry-java/pull/1898))
- Potential memory leaks ([#1909](https://github.com/getsentry/sentry-java/pull/1909))

Breaking changes:
`Timber.tag` is no longer supported by our [Timber integration](https://docs.sentry.io/platforms/android/configuration/integrations/timber/) and will not appear on Sentry for error events.
Please vote on this [issue](https://github.com/getsentry/sentry-java/issues/1900), if you'd like us to provide support for that.

## 5.6.1

### Features

- Add options.printUncaughtStackTrace to print uncaught exceptions ([#1890](https://github.com/getsentry/sentry-java/pull/1890))

### Fixes

- NPE while adding "response_body_size" breadcrumb, when response body is null ([#1884](https://github.com/getsentry/sentry-java/pull/1884))
- Bump: AGP to 7.1.0 ([#1892](https://github.com/getsentry/sentry-java/pull/1892))

## 5.6.0

### Features

- Add breadcrumbs support for UI events (automatically captured) ([#1876](https://github.com/getsentry/sentry-java/pull/1876))

### Fixes

- Change scope of servlet-api to compileOnly ([#1880](https://github.com/getsentry/sentry-java/pull/1880))

## 5.5.3

### Fixes

- Do not create SentryExceptionResolver bean when Spring MVC is not on the classpath ([#1865](https://github.com/getsentry/sentry-java/pull/1865))

## 5.5.2

### Fixes

- Detect App Cold start correctly for Hybrid SDKs ([#1855](https://github.com/getsentry/sentry-java/pull/1855))
- Bump: log4j to 2.17.0 ([#1852](https://github.com/getsentry/sentry-java/pull/1852))
- Bump: logback to 1.2.9 ([#1853](https://github.com/getsentry/sentry-java/pull/1853))

## 5.5.1

### Fixes

- Bump: log4j to 2.16.0 ([#1845](https://github.com/getsentry/sentry-java/pull/1845))
- Make App start cold/warm visible to Hybrid SDKs ([#1848](https://github.com/getsentry/sentry-java/pull/1848))

## 5.5.0

### Features

- Add locale to device context and deprecate language ([#1832](https://github.com/getsentry/sentry-java/pull/1832))
- Add `SentryFileInputStream` and `SentryFileOutputStream` for File I/O performance instrumentation ([#1826](https://github.com/getsentry/sentry-java/pull/1826))
- Add `SentryFileReader` and `SentryFileWriter` for File I/O instrumentation ([#1843](https://github.com/getsentry/sentry-java/pull/1843))

### Fixes

- Bump: log4j to 2.15.0 ([#1839](https://github.com/getsentry/sentry-java/pull/1839))
- Ref: Rename Fragment span operation from `ui.fragment.load` to `ui.load` ([#1824](https://github.com/getsentry/sentry-java/pull/1824))
- Ref: change `java.util.Random` to `java.security.SecureRandom` for possible security reasons ([#1831](https://github.com/getsentry/sentry-java/pull/1831))

## 5.4.3

### Fixes

- Only report App start measurement for full launch on Android ([#1821](https://github.com/getsentry/sentry-java/pull/1821))

## 5.4.2

### Fixes

- Ref: catch Throwable instead of Exception to suppress internal SDK errors ([#1812](https://github.com/getsentry/sentry-java/pull/1812))

## 5.4.1

### Features

- Refactor OkHttp and Apollo to Kotlin functional interfaces ([#1797](https://github.com/getsentry/sentry-java/pull/1797))
- Add secondary constructor to SentryInstrumentation ([#1804](https://github.com/getsentry/sentry-java/pull/1804))

### Fixes

- Do not start fragment span if not added to the Activity ([#1813](https://github.com/getsentry/sentry-java/pull/1813))

## 5.4.0

### Features

- Add `graphql-java` instrumentation ([#1777](https://github.com/getsentry/sentry-java/pull/1777))

### Fixes

- Do not crash when event processors throw a lower level Throwable class ([#1800](https://github.com/getsentry/sentry-java/pull/1800))
- ActivityFramesTracker does not throw if Activity has no observers ([#1799](https://github.com/getsentry/sentry-java/pull/1799))

## 5.3.0

### Features

- Add datasource tracing with P6Spy ([#1784](https://github.com/getsentry/sentry-java/pull/1784))

### Fixes

- ActivityFramesTracker does not throw if Activity has not been added ([#1782](https://github.com/getsentry/sentry-java/pull/1782))
- PerformanceAndroidEventProcessor uses up to date isTracingEnabled set on Configuration callback ([#1786](https://github.com/getsentry/sentry-java/pull/1786))

## 5.2.4

### Fixes

- Window.FEATURE_NO_TITLE does not work when using activity traces ([#1769](https://github.com/getsentry/sentry-java/pull/1769))
- unregister UncaughtExceptionHandler on close ([#1770](https://github.com/getsentry/sentry-java/pull/1770))

## 5.2.3

### Fixes

- Make ActivityFramesTracker operations thread-safe ([#1762](https://github.com/getsentry/sentry-java/pull/1762))
- Clone Scope Contexts ([#1763](https://github.com/getsentry/sentry-java/pull/1763))
- Bump: AGP to 7.0.3 ([#1765](https://github.com/getsentry/sentry-java/pull/1765))

## 5.2.2

### Fixes

- Close HostnameCache#executorService on SentryClient#close ([#1757](https://github.com/getsentry/sentry-java/pull/1757))

## 5.2.1

### Features

- Add isCrashedLastRun support ([#1739](https://github.com/getsentry/sentry-java/pull/1739))
- Attach Java vendor and version to events and transactions ([#1703](https://github.com/getsentry/sentry-java/pull/1703))

### Fixes

- Handle exception if Context.registerReceiver throws ([#1747](https://github.com/getsentry/sentry-java/pull/1747))

## 5.2.0

### Features

- Allow setting proguard via Options and/or external resources ([#1728](https://github.com/getsentry/sentry-java/pull/1728))
- Add breadcrumbs for the Apollo integration ([#1726](https://github.com/getsentry/sentry-java/pull/1726))

### Fixes

- Don't set lastEventId for transactions ([#1727](https://github.com/getsentry/sentry-java/pull/1727))
- ActivityLifecycleIntegration#appStartSpan memory leak ([#1732](https://github.com/getsentry/sentry-java/pull/1732))

## 5.2.0-beta.3

### Features

- Add "data" to spans ([#1717](https://github.com/getsentry/sentry-java/pull/1717))

### Fixes

- Check at runtime if AndroidX.Core is available ([#1718](https://github.com/getsentry/sentry-java/pull/1718))
- Should not capture unfinished transaction ([#1719](https://github.com/getsentry/sentry-java/pull/1719))

## 5.2.0-beta.2

### Fixes

- Bump AGP to 7.0.2 ([#1650](https://github.com/getsentry/sentry-java/pull/1650))
- Drop spans in BeforeSpanCallback. ([#1713](https://github.com/getsentry/sentry-java/pull/1713))

## 5.2.0-beta.1

### Features

- Add tracestate HTTP header support ([#1683](https://github.com/getsentry/sentry-java/pull/1683))
- Add option to filter which origins receive tracing headers ([#1698](https://github.com/getsentry/sentry-java/pull/1698))
- Include unfinished spans in transaction ([#1699](https://github.com/getsentry/sentry-java/pull/1699))
- Add static helpers for creating breadcrumbs ([#1702](https://github.com/getsentry/sentry-java/pull/1702))
- Performance support for Android Apollo ([#1705](https://github.com/getsentry/sentry-java/pull/1705))

### Fixes

- Move tags from transaction.contexts.trace.tags to transaction.tags ([#1700](https://github.com/getsentry/sentry-java/pull/1700))

Breaking changes:

- Updated proguard keep rule for enums, which affects consumer application code ([#1694](https://github.com/getsentry/sentry-java/pull/1694))

## 5.1.2

### Fixes

- Servlet 3.1 compatibility issue ([#1681](https://github.com/getsentry/sentry-java/pull/1681))
- Do not drop Contexts key if Collection, Array or Char ([#1680](https://github.com/getsentry/sentry-java/pull/1680))

## 5.1.1

### Features

- Add support for async methods in Spring MVC ([#1652](https://github.com/getsentry/sentry-java/pull/1652))
- Add secondary constructor taking IHub to SentryOkHttpInterceptor ([#1657](https://github.com/getsentry/sentry-java/pull/1657))
- Merge external map properties ([#1656](https://github.com/getsentry/sentry-java/pull/1656))

### Fixes

- Remove onActivityPreCreated call in favor of onActivityCreated ([#1661](https://github.com/getsentry/sentry-java/pull/1661))
- Do not crash if SENSOR_SERVICE throws ([#1655](https://github.com/getsentry/sentry-java/pull/1655))
- Make sure scope is popped when processing request results in exception ([#1665](https://github.com/getsentry/sentry-java/pull/1665))

## 5.1.0

### Features

- Spring WebClient integration ([#1621](https://github.com/getsentry/sentry-java/pull/1621))
- OpenFeign integration ([#1632](https://github.com/getsentry/sentry-java/pull/1632))
- Add more convenient way to pass BeforeSpanCallback in OpenFeign integration ([#1637](https://github.com/getsentry/sentry-java/pull/1637))

### Fixes

- Bump: sentry-native to 0.4.12 ([#1651](https://github.com/getsentry/sentry-java/pull/1651))

## 5.1.0-beta.9

- No documented changes.

## 5.1.0-beta.8

### Features

- Generate Sentry BOM ([#1486](https://github.com/getsentry/sentry-java/pull/1486))

## 5.1.0-beta.7

### Features

- Slow/Frozen frames metrics ([#1609](https://github.com/getsentry/sentry-java/pull/1609))

## 5.1.0-beta.6

### Features

- Add request body extraction for Spring MVC integration ([#1595](https://github.com/getsentry/sentry-java/pull/1595))

### Fixes

- set min sdk version of sentry-android-fragment to API 14 ([#1608](https://github.com/getsentry/sentry-java/pull/1608))
- Ser/Deser of the UserFeedback from cached envelope ([#1611](https://github.com/getsentry/sentry-java/pull/1611))

## 5.1.0-beta.5

### Fixes

- Make SentryAppender non-final for Log4j2 and Logback ([#1603](https://github.com/getsentry/sentry-java/pull/1603))
- Do not throw IAE when tracing header contain invalid trace id ([#1605](https://github.com/getsentry/sentry-java/pull/1605))

## 5.1.0-beta.4

### Fixes

- Update sentry-native to 0.4.11 ([#1591](https://github.com/getsentry/sentry-java/pull/1591))

## 5.1.0-beta.3

### Features

- Spring Webflux integration ([#1529](https://github.com/getsentry/sentry-java/pull/1529))

## 5.1.0-beta.2

### Features

- Support transaction waiting for children to finish. ([#1535](https://github.com/getsentry/sentry-java/pull/1535))
- Capture logged marker in log4j2 and logback appenders ([#1551](https://github.com/getsentry/sentry-java/pull/1551))
- Allow clearing of attachments in the scope ([#1562](https://github.com/getsentry/sentry-java/pull/1562))
- Set mechanism type in SentryExceptionResolver ([#1556](https://github.com/getsentry/sentry-java/pull/1556))
- Perf. for fragments ([#1528](https://github.com/getsentry/sentry-java/pull/1528))

### Fixes

- Handling missing Spring Security on classpath on Java 8 ([#1552](https://github.com/getsentry/sentry-java/pull/1552))
- Use a different method to get strings from JNI, and avoid excessive Stack Space usage. ([#1214](https://github.com/getsentry/sentry-java/pull/1214))
- Add data field to SentrySpan ([#1555](https://github.com/getsentry/sentry-java/pull/1555))
- Clock drift issue when calling DateUtils#getDateTimeWithMillisPrecision ([#1557](https://github.com/getsentry/sentry-java/pull/1557))
- Prefer snake case for HTTP integration data keys ([#1559](https://github.com/getsentry/sentry-java/pull/1559))
- Assign lastEventId only if event was queued for submission ([#1565](https://github.com/getsentry/sentry-java/pull/1565))

## 5.1.0-beta.1

### Features

- Measure app start time ([#1487](https://github.com/getsentry/sentry-java/pull/1487))
- Automatic breadcrumbs logging for fragment lifecycle ([#1522](https://github.com/getsentry/sentry-java/pull/1522))

## 5.0.1

### Fixes

- Sources and Javadoc artifacts were mixed up ([#1515](https://github.com/getsentry/sentry-java/pull/1515))

## 5.0.0

This release brings many improvements but also new features:

- OkHttp Interceptor for Android ([#1330](https://github.com/getsentry/sentry-java/pull/1330))
- GraalVM Native Image Compatibility ([#1329](https://github.com/getsentry/sentry-java/pull/1329))
- Add option to ignore exceptions by type ([#1352](https://github.com/getsentry/sentry-java/pull/1352))
- Enrich transactions with device contexts ([#1430](https://github.com/getsentry/sentry-java/pull/1430)) ([#1469](https://github.com/getsentry/sentry-java/pull/1469))
- Better interoperability with Kotlin null-safety ([#1439](https://github.com/getsentry/sentry-java/pull/1439)) and ([#1462](https://github.com/getsentry/sentry-java/pull/1462))
- Add coroutines support ([#1479](https://github.com/getsentry/sentry-java/pull/1479))
- OkHttp callback for Customising the Span ([#1478](https://github.com/getsentry/sentry-java/pull/1478))
- Add breadcrumb in Spring RestTemplate integration ([#1481](https://github.com/getsentry/sentry-java/pull/1481))

Breaking changes:

- Migration Guide for [Java](https://docs.sentry.io/platforms/java/migration/)
- Migration Guide for [Android](https://docs.sentry.io/platforms/android/migration/)

Other fixes:

- Fix: Add attachmentType to envelope ser/deser. ([#1504](https://github.com/getsentry/sentry-java/pull/1504))

Thank you:

- @maciejwalkowiak for coding most of it.

## 5.0.0-beta.7

### Fixes


- Ref: Deprecate SentryBaseEvent#getOriginThrowable and add SentryBaseEvent#getThrowableMechanism ([#1502](https://github.com/getsentry/sentry-java/pull/1502))
- Graceful Shutdown flushes event instead of Closing SDK ([#1500](https://github.com/getsentry/sentry-java/pull/1500))
- Do not append threads that come from the EnvelopeFileObserver ([#1501](https://github.com/getsentry/sentry-java/pull/1501))
- Ref: Deprecate cacheDirSize and add maxCacheItems ([#1499](https://github.com/getsentry/sentry-java/pull/1499))
- Append all threads if Hint is Cached but attachThreads is enabled ([#1503](https://github.com/getsentry/sentry-java/pull/1503))

## 5.0.0-beta.6

### Features

- Add secondary constructor to SentryOkHttpInterceptor ([#1491](https://github.com/getsentry/sentry-java/pull/1491))
- Add option to enable debug mode in Log4j2 integration ([#1492](https://github.com/getsentry/sentry-java/pull/1492))

### Fixes

- Ref: Replace clone() with copy constructor ([#1496](https://github.com/getsentry/sentry-java/pull/1496))

## 5.0.0-beta.5

### Features

- OkHttp callback for Customising the Span ([#1478](https://github.com/getsentry/sentry-java/pull/1478))
- Add breadcrumb in Spring RestTemplate integration ([#1481](https://github.com/getsentry/sentry-java/pull/1481))
- Add coroutines support ([#1479](https://github.com/getsentry/sentry-java/pull/1479))

### Fixes

- Cloning Stack ([#1483](https://github.com/getsentry/sentry-java/pull/1483))

## 5.0.0-beta.4

### Fixes

- Enrich Transactions with Context Data ([#1469](https://github.com/getsentry/sentry-java/pull/1469))
- Bump: Apache HttpClient to 5.0.4 ([#1476](https://github.com/getsentry/sentry-java/pull/1476))

## 5.0.0-beta.3

### Fixes

- Handling immutable collections on SentryEvent and protocol objects ([#1468](https://github.com/getsentry/sentry-java/pull/1468))
- Associate event with transaction when thrown exception is not a direct cause ([#1463](https://github.com/getsentry/sentry-java/pull/1463))
- Ref: nullability annotations to Sentry module ([#1439](https://github.com/getsentry/sentry-java/pull/1439)) and ([#1462](https://github.com/getsentry/sentry-java/pull/1462))
- NPE when adding Context Data with null values for log4j2 ([#1465](https://github.com/getsentry/sentry-java/pull/1465))

## 5.0.0-beta.2

### Fixes

- sentry-android-timber package sets sentry.java.android.timber as SDK name ([#1456](https://github.com/getsentry/sentry-java/pull/1456))
- When AppLifecycleIntegration is closed, it should remove observer using UI thread ([#1459](https://github.com/getsentry/sentry-java/pull/1459))
- Bump: AGP to 4.2.0 ([#1460](https://github.com/getsentry/sentry-java/pull/1460))

Breaking Changes:

- Remove: Settings.Secure.ANDROID_ID in favor of generated installationId ([#1455](https://github.com/getsentry/sentry-java/pull/1455))
- Rename: enableSessionTracking to enableAutoSessionTracking ([#1457](https://github.com/getsentry/sentry-java/pull/1457))

## 5.0.0-beta.1

### Fixes

- Ref: Refactor converting HttpServletRequest to Sentry Request in Spring integration ([#1387](https://github.com/getsentry/sentry-java/pull/1387))
- Bump: sentry-native to 0.4.9 ([#1431](https://github.com/getsentry/sentry-java/pull/1431))
- Activity tracing auto instrumentation for Android API < 29 ([#1402](https://github.com/getsentry/sentry-java/pull/1402))
- use connection and read timeouts in ApacheHttpClient based transport ([#1397](https://github.com/getsentry/sentry-java/pull/1397))
- set correct transaction status for unhandled exceptions in SentryTracingFilter ([#1406](https://github.com/getsentry/sentry-java/pull/1406))
- handle network errors in SentrySpanClientHttpRequestInterceptor ([#1407](https://github.com/getsentry/sentry-java/pull/1407))
- set scope on transaction ([#1409](https://github.com/getsentry/sentry-java/pull/1409))
- set status and associate events with transactions ([#1426](https://github.com/getsentry/sentry-java/pull/1426))
- Do not set free memory and is low memory fields when it's a NDK hard crash ([#1399](https://github.com/getsentry/sentry-java/pull/1399))
- Apply user from the scope to transaction ([#1424](https://github.com/getsentry/sentry-java/pull/1424))
- Pass maxBreadcrumbs config. to sentry-native ([#1425](https://github.com/getsentry/sentry-java/pull/1425))
- Run event processors and enrich transactions with contexts ([#1430](https://github.com/getsentry/sentry-java/pull/1430))
- Set Span status for OkHttp integration ([#1447](https://github.com/getsentry/sentry-java/pull/1447))
- Set user on transaction in Spring & Spring Boot integrations ([#1443](https://github.com/getsentry/sentry-java/pull/1443))

## 4.4.0-alpha.2

### Features

- Add option to ignore exceptions by type ([#1352](https://github.com/getsentry/sentry-java/pull/1352))
- Sentry closes Android NDK and ShutdownHook integrations ([#1358](https://github.com/getsentry/sentry-java/pull/1358))
- Allow inheritance of SentryHandler class in sentry-jul package([#1367](https://github.com/getsentry/sentry-java/pull/1367))
- Make NoOpHub public ([#1379](https://github.com/getsentry/sentry-java/pull/1379))
- Configure max spans per transaction ([#1394](https://github.com/getsentry/sentry-java/pull/1394))

### Fixes

- Bump: Upgrade Apache HttpComponents Core to 5.0.3 ([#1375](https://github.com/getsentry/sentry-java/pull/1375))
- NPE when MDC contains null values (sentry-logback) ([#1364](https://github.com/getsentry/sentry-java/pull/1364))
- Avoid NPE when MDC contains null values (sentry-jul) ([#1385](https://github.com/getsentry/sentry-java/pull/1385))
- Accept only non null value maps ([#1368](https://github.com/getsentry/sentry-java/pull/1368))
- Do not bind transactions to scope by default. ([#1376](https://github.com/getsentry/sentry-java/pull/1376))
- Hub thread safety ([#1388](https://github.com/getsentry/sentry-java/pull/1388))
- SentryTransactionAdvice should operate on the new scope ([#1389](https://github.com/getsentry/sentry-java/pull/1389))

## 4.4.0-alpha.1

### Features

- Add an overload for `startTransaction` that sets the created transaction to the Scope ([#1313](https://github.com/getsentry/sentry-java/pull/1313))
- Set SDK version on Transactions ([#1307](https://github.com/getsentry/sentry-java/pull/1307))
- GraalVM Native Image Compatibility ([#1329](https://github.com/getsentry/sentry-java/pull/1329))
- Add OkHttp client application interceptor ([#1330](https://github.com/getsentry/sentry-java/pull/1330))

### Fixes

- Bump: sentry-native to 0.4.8
- Ref: Separate user facing and protocol classes in the Performance feature ([#1304](https://github.com/getsentry/sentry-java/pull/1304))
- Use logger set on SentryOptions in GsonSerializer ([#1308](https://github.com/getsentry/sentry-java/pull/1308))
- Use the bindToScope correctly
- Allow 0.0 to be set on tracesSampleRate ([#1328](https://github.com/getsentry/sentry-java/pull/1328))
- set "java" platform to transactions ([#1332](https://github.com/getsentry/sentry-java/pull/1332))
- Allow disabling tracing through SentryOptions ([#1337](https://github.com/getsentry/sentry-java/pull/1337))

## 4.3.0

### Features

- Activity tracing auto instrumentation

### Fixes

- Aetting in-app-includes from external properties ([#1291](https://github.com/getsentry/sentry-java/pull/1291))
- Initialize Sentry in Logback appender when DSN is not set in XML config ([#1296](https://github.com/getsentry/sentry-java/pull/1296))
- JUL integration SDK name ([#1293](https://github.com/getsentry/sentry-java/pull/1293))

## 4.2.0

### Features

- Improve EventProcessor nullability annotations ([#1229](https://github.com/getsentry/sentry-java/pull/1229)).
- Add ability to flush events synchronously.
- Support @SentrySpan and @SentryTransaction on classes and interfaces. ([#1243](https://github.com/getsentry/sentry-java/pull/1243))
- Do not serialize empty collections and maps ([#1245](https://github.com/getsentry/sentry-java/pull/1245))
- Integration interface better compatibility with Kotlin null-safety
- Simplify Sentry configuration in Spring integration ([#1259](https://github.com/getsentry/sentry-java/pull/1259))
- Simplify configuring Logback integration when environment variable with the DSN is not set ([#1271](https://github.com/getsentry/sentry-java/pull/1271))
- Add Request to the Scope. [#1270](https://github.com/getsentry/sentry-java/pull/1270))
- Optimize SentryTracingFilter when hub is disabled.

### Fixes

- Bump: sentry-native to 0.4.7
- Optimize DuplicateEventDetectionEventProcessor performance ([#1247](https://github.com/getsentry/sentry-java/pull/1247)).
- Prefix sdk.package names with io.sentry ([#1249](https://github.com/getsentry/sentry-java/pull/1249))
- Remove experimental annotation for Attachment ([#1257](https://github.com/getsentry/sentry-java/pull/1257))
- Mark stacktrace as snapshot if captured at arbitrary moment ([#1231](https://github.com/getsentry/sentry-java/pull/1231))
- Disable Gson HTML escaping
- Make the ANR Atomic flags immutable
- Prevent NoOpHub from creating heavy SentryOptions objects ([#1272](https://github.com/getsentry/sentry-java/pull/1272))
- SentryTransaction#getStatus NPE ([#1273](https://github.com/getsentry/sentry-java/pull/1273))
- Discard unfinished Spans before sending them over to Sentry ([#1279](https://github.com/getsentry/sentry-java/pull/1279))
- Interrupt the thread in QueuedThreadPoolExecutor ([#1276](https://github.com/getsentry/sentry-java/pull/1276))
- SentryTransaction#finish should not clear another transaction from the scope ([#1278](https://github.com/getsentry/sentry-java/pull/1278))

Breaking Changes:
- Enchancement: SentryExceptionResolver should not send handled errors by default ([#1248](https://github.com/getsentry/sentry-java/pull/1248)).
- Ref: Simplify RestTemplate instrumentation ([#1246](https://github.com/getsentry/sentry-java/pull/1246))
- Enchancement: Add overloads for startTransaction taking op and description ([#1244](https://github.com/getsentry/sentry-java/pull/1244))

## 4.1.0

### Features

- Improve Kotlin compatibility for SdkVersion ([#1213](https://github.com/getsentry/sentry-java/pull/1213))
- Support logging via JUL ([#1211](https://github.com/getsentry/sentry-java/pull/1211))

### Fixes

- Returning Sentry trace header from Span ([#1217](https://github.com/getsentry/sentry-java/pull/1217))
- Remove misleading error logs ([#1222](https://github.com/getsentry/sentry-java/pull/1222))

## 4.0.0

This release brings the Sentry Performance feature to Java SDK, Spring, Spring Boot, and Android integrations. Read more in the reference documentation:

- [Performance for Java](https://docs.sentry.io/platforms/java/performance/)
- [Performance for Spring](https://docs.sentry.io/platforms/java/guides/spring/)
- [Performance for Spring Boot](https://docs.sentry.io/platforms/java/guides/spring-boot/)
- [Performance for Android](https://docs.sentry.io/platforms/android/performance/)

### Other improvements:

#### Core:

- Improved loading external configuration:
  - Load `sentry.properties` from the application's current working directory ([#1046](https://github.com/getsentry/sentry-java/pull/1046))
  - Resolve `in-app-includes`, `in-app-excludes`, `tags`, `debug`, `uncaught.handler.enabled` parameters from the external configuration
- Set global tags on SentryOptions and load them from external configuration ([#1066](https://github.com/getsentry/sentry-java/pull/1066))
- Add support for attachments ([#1082](https://github.com/getsentry/sentry-java/pull/1082))
- Resolve `servername` from the localhost address
- Simplified transport configuration through setting `TransportFactory` instead of `ITransport` on SentryOptions ([#1124](https://github.com/getsentry/sentry-java/pull/1124))

#### Spring Boot:

- Add the ability to register multiple `OptionsConfiguration` beans ([#1093](https://github.com/getsentry/sentry-java/pull/1093))
- Initialize Logback after context refreshes ([#1129](https://github.com/getsentry/sentry-java/pull/1129))

#### Android:

- Add `isSideLoaded` and `installerStore` tags automatically (Where your App. was installed from eg Google Play, Amazon Store, downloaded APK, etc...)
- Bump: sentry-native to 0.4.6
- Bump: Gradle to 6.8.1 and AGP to 4.1.2

## 4.0.0-beta.1

### Features

- Add addToTransactions to Attachment ([#1191](https://github.com/getsentry/sentry-java/pull/1191))
- Support SENTRY_TRACES_SAMPLE_RATE conf. via env variables ([#1171](https://github.com/getsentry/sentry-java/pull/1171))
- Pass request to CustomSamplingContext in Spring integration ([#1172](https://github.com/getsentry/sentry-java/pull/1172))
- Move `SentrySpanClientHttpRequestInterceptor` to Spring module ([#1181](https://github.com/getsentry/sentry-java/pull/1181))
- Add overload for `transaction/span.finish(SpanStatus)` ([#1182](https://github.com/getsentry/sentry-java/pull/1182))
- Simplify registering traces sample callback in Spring integration ([#1184](https://github.com/getsentry/sentry-java/pull/1184))
- Polish Performance API ([#1165](https://github.com/getsentry/sentry-java/pull/1165))
- Set "debug" through external properties ([#1186](https://github.com/getsentry/sentry-java/pull/1186))
- Simplify Spring integration ([#1188](https://github.com/getsentry/sentry-java/pull/1188))
- Init overload with dsn ([#1195](https://github.com/getsentry/sentry-java/pull/1195))
- Enable Kotlin map-like access on CustomSamplingContext ([#1192](https://github.com/getsentry/sentry-java/pull/1192))
- Auto register custom ITransportFactory in Spring integration ([#1194](https://github.com/getsentry/sentry-java/pull/1194))
- Improve Kotlin property access in Performance API ([#1193](https://github.com/getsentry/sentry-java/pull/1193))
- Copy options tags to transactions ([#1198](https://github.com/getsentry/sentry-java/pull/1198))
- Add convenient method for accessing event's throwable ([#1202](https://github.com/getsentry/sentry-java/pull/1202))

### Fixes

- Ref: Set SpanContext on SentryTransaction to avoid potential NPE ([#1173](https://github.com/getsentry/sentry-java/pull/1173))
- Free Local Refs manually due to Android local ref. count limits
- Bring back support for setting transaction name without ongoing transaction ([#1183](https://github.com/getsentry/sentry-java/pull/1183))

## 4.0.0-alpha.3

### Features

- Improve ITransaction and ISpan null-safety compatibility ([#1161](https://github.com/getsentry/sentry-java/pull/1161))
- Automatically assign span context to captured events ([#1156](https://github.com/getsentry/sentry-java/pull/1156))
- Autoconfigure Apache HttpClient 5 based Transport in Spring Boot integration ([#1143](https://github.com/getsentry/sentry-java/pull/1143))
- Send user.ip_address = {{auto}} when sendDefaultPii is true ([#1015](https://github.com/getsentry/sentry-java/pull/1015))
- Read tracesSampleRate from AndroidManifest
- OutboxSender supports all envelope item types ([#1158](https://github.com/getsentry/sentry-java/pull/1158))
- Read `uncaught.handler.enabled` property from the external configuration
- Resolve servername from the localhost address
- Add maxAttachmentSize to SentryOptions ([#1138](https://github.com/getsentry/sentry-java/pull/1138))
- Drop invalid attachments ([#1134](https://github.com/getsentry/sentry-java/pull/1134))
- Set isSideLoaded info tags
- Add non blocking Apache HttpClient 5 based Transport ([#1136](https://github.com/getsentry/sentry-java/pull/1136))

### Fixes

- Ref: Make Attachment immutable ([#1120](https://github.com/getsentry/sentry-java/pull/1120))
- Ref: using Calendar to generate Dates
- Ref: Return NoOpTransaction instead of null ([#1126](https://github.com/getsentry/sentry-java/pull/1126))
- Ref: `ITransport` implementations are now responsible for executing request in asynchronous or synchronous way ([#1118](https://github.com/getsentry/sentry-java/pull/1118))
- Ref: Add option to set `TransportFactory` instead of `ITransport` on `SentryOptions` ([#1124](https://github.com/getsentry/sentry-java/pull/1124))
- Ref: Simplify ITransport creation in ITransportFactory ([#1135](https://github.com/getsentry/sentry-java/pull/1135))
- Fixes and Tests: Session serialization and deserialization
- Inheriting sampling decision from parent ([#1100](https://github.com/getsentry/sentry-java/pull/1100))
- Exception only sets a stack trace if there are frames
- Initialize Logback after context refreshes ([#1129](https://github.com/getsentry/sentry-java/pull/1129))
- Do not crash when passing null values to @Nullable methods, eg User and Scope
- Resolving dashed properties from external configuration
- Consider {{ auto }} as a default ip address ([#1015](https://github.com/getsentry/sentry-java/pull/1015))
- Set release and environment on Transactions ([#1152](https://github.com/getsentry/sentry-java/pull/1152))
- Do not set transaction on the scope automatically

## 4.0.0-alpha.2

### Features

- Add basic support for attachments ([#1082](https://github.com/getsentry/sentry-java/pull/1082))
- Set transaction name on events and transactions sent using Spring integration ([#1067](https://github.com/getsentry/sentry-java/pull/1067))
- Set global tags on SentryOptions and load them from external configuration ([#1066](https://github.com/getsentry/sentry-java/pull/1066))
- Add API validator and remove deprecated methods
- Add more convenient method to start a child span ([#1073](https://github.com/getsentry/sentry-java/pull/1073))
- Autoconfigure traces callback in Spring Boot integration ([#1074](https://github.com/getsentry/sentry-java/pull/1074))
- Resolve in-app-includes and in-app-excludes parameters from the external configuration
- Make InAppIncludesResolver public ([#1084](https://github.com/getsentry/sentry-java/pull/1084))
- Add the ability to register multiple OptionsConfiguration beans ([#1093](https://github.com/getsentry/sentry-java/pull/1093))
- Database query tracing with datasource-proxy ([#1095](https://github.com/getsentry/sentry-java/pull/1095))

### Fixes

- Ref: Refactor resolving SpanContext for Throwable ([#1068](https://github.com/getsentry/sentry-java/pull/1068))
- Ref: Change "op" to "operation" in @SentrySpan and @SentryTransaction
- Remove method reference in SentryEnvelopeItem ([#1091](https://github.com/getsentry/sentry-java/pull/1091))
- Set current thread only if there are no exceptions
- SentryOptions creates GsonSerializer by default
- Append DebugImage list if event already has it
- Sort breadcrumbs by Date if there are breadcrumbs already in the event

## 4.0.0-alpha.1

### Features

- Load `sentry.properties` from the application's current working directory ([#1046](https://github.com/getsentry/sentry-java/pull/1046))
- Performance monitoring ([#971](https://github.com/getsentry/sentry-java/pull/971))
- Performance monitoring for Spring Boot applications ([#971](https://github.com/getsentry/sentry-java/pull/971))

### Fixes

- Ref: Refactor JSON deserialization ([#1047](https://github.com/getsentry/sentry-java/pull/1047))

## 3.2.1

### Fixes

- Set current thread only if theres no exceptions ([#1064](https://github.com/getsentry/sentry-java/pull/1064))
- Append DebugImage list if event already has it ([#1092](https://github.com/getsentry/sentry-java/pull/1092))
- Sort breadcrumbs by Date if there are breadcrumbs already in the event ([#1094](https://github.com/getsentry/sentry-java/pull/1094))
- Free Local Refs manually due to Android local ref. count limits  ([#1179](https://github.com/getsentry/sentry-java/pull/1179))

## 3.2.0

### Features

- Expose a Module (Debug images) Loader for Android thru sentry-native ([#1043](https://github.com/getsentry/sentry-java/pull/1043))
- Added java doc to protocol classes based on sentry-data-schemes project ([#1045](https://github.com/getsentry/sentry-java/pull/1045))
- Make SentryExceptionResolver Order configurable to not send handled web exceptions ([#1008](https://github.com/getsentry/sentry-java/pull/1008))
- Resolve HTTP Proxy parameters from the external configuration ([#1028](https://github.com/getsentry/sentry-java/pull/1028))
- Sentry NDK integration is compiled against default NDK version based on AGP's version ([#1048](https://github.com/getsentry/sentry-java/pull/1048))

### Fixes

- Bump: AGP 4.1.1 ([#1040](https://github.com/getsentry/sentry-java/pull/1040))
- Update to sentry-native 0.4.4 and fix shared library builds ([#1039](https://github.com/getsentry/sentry-java/pull/1039))
- use neutral Locale for String operations ([#1033](https://github.com/getsentry/sentry-java/pull/1033))
- Clean up JNI code and properly free strings ([#1050](https://github.com/getsentry/sentry-java/pull/1050))
- set userId for hard-crashes if no user is set ([#1049](https://github.com/getsentry/sentry-java/pull/1049))

## 3.1.3

### Fixes

- Fix broken NDK integration on 3.1.2 (release failed on packaging a .so file)
- Increase max cached events to 30 ([#1029](https://github.com/getsentry/sentry-java/pull/1029))
- Normalize DSN URI ([#1030](https://github.com/getsentry/sentry-java/pull/1030))

## 3.1.2

### Features

- Manually capturing User Feedback
- Set environment to "production" by default.
- Make public the Breadcrumb constructor that accepts a Date ([#1012](https://github.com/getsentry/sentry-java/pull/1012))

### Fixes

- ref: Validate event id on user feedback submission

## 3.1.1

### Features

- Bind logging related SentryProperties to Slf4j Level instead of Logback to improve Log4j2 compatibility

### Fixes

- Prevent Logback and Log4j2 integrations from re-initializing Sentry when Sentry is already initialized
- Make sure HttpServletRequestSentryUserProvider runs by default before custom SentryUserProvider beans
- Fix setting up Sentry in Spring Webflux annotation by changing the scope of Spring WebMvc related dependencies

## 3.1.0

### Features

- Make getThrowable public and improve set contexts ([#967](https://github.com/getsentry/sentry-java/pull/967))
- Accepted quoted values in properties from external configuration ([#972](https://github.com/getsentry/sentry-java/pull/972))

### Fixes

- Auto-Configure `inAppIncludes` in Spring Boot integration ([#966](https://github.com/getsentry/sentry-java/pull/966))
- Bump: Android Gradle Plugin 4.0.2 ([#968](https://github.com/getsentry/sentry-java/pull/968))
- Don't require `sentry.dsn` to be set when using `io.sentry:sentry-spring-boot-starter` and `io.sentry:sentry-logback` together ([#965](https://github.com/getsentry/sentry-java/pull/965))
- Remove chunked streaming mode ([#974](https://github.com/getsentry/sentry-java/pull/974))
- Android 11 + targetSdkVersion 30 crashes Sentry on start ([#977](https://github.com/getsentry/sentry-java/pull/977))

## 3.0.0

## Java + Android

This release marks the re-unification of Java and Android SDK code bases.
It's based on the Android 2.0 SDK, which implements [Sentry's unified API](https://develop.sentry.dev/sdk/unified-api/).

Considerable changes were done, which include a lot of improvements. More are covered below, but the highlights are:

- Improved `log4j2` integration
  - Capture breadcrumbs for level INFO and higher
  - Raises event for ERROR and higher.
  - Minimum levels are configurable.
  - Optionally initializes the SDK via appender.xml
- Dropped support to `log4j`.
- Improved `logback` integration
  - Capture breadcrumbs for level INFO and higher
  - Raises event for ERROR and higher.
  - Minimum levels are configurable.
  - Optionally initializes the SDK via appender.xml
  - Configurable via Spring integration if both are enabled
- Spring
  - No more duplicate events with Spring and logback
  - Auto initalizes if DSN is available
  - Configuration options available with auto complete
- Google App Engine support dropped

## What’s Changed

- Callback to validate SSL certificate ([#944](https://github.com/getsentry/sentry-java/pull/944))
- Attach stack traces enabled by default

### Android specific

- Release health enabled by default for Android
- Sync of Scopes for Java -> Native (NDK)
- Bump Sentry-Native v0.4.2
- Android 11 Support

[Android migration docs](https://docs.sentry.io/platforms/android/migration/#migrating-from-sentry-android-2x-to-sentry-android-3x)

### Java specific

- Unified API for Java SDK and integrations (Spring, Spring boot starter, Servlet, Logback, Log4j2)

New Java [docs](https://docs.sentry.io/platforms/java/) are live and being improved.

## Acquisition

Packages were released on [`bintray sentry-java`](https://dl.bintray.com/getsentry/sentry-java/io/sentry/), [`bintray sentry-android`](https://dl.bintray.com/getsentry/sentry-android/io/sentry/), [`jcenter`](https://jcenter.bintray.com/io/sentry/) and [`mavenCentral`](https://repo.maven.apache.org/maven2/io/sentry/)

## Where is the Java 1.7 code base?

The previous Java releases, are all available in this repository through the tagged releases.
## 3.0.0-beta.1

## What’s Changed

- feat: ssl support ([#944](https://github.com/getsentry/sentry-java/pull/944)) @ninekaw9 @marandaneto
- feat: sync Java to C ([#937](https://github.com/getsentry/sentry-java/pull/937)) @bruno-garcia @marandaneto
- feat: Auto-configure Logback appender in Spring Boot integration. ([#938](https://github.com/getsentry/sentry-java/pull/938)) @maciejwalkowiak
- feat: Add Servlet integration. ([#935](https://github.com/getsentry/sentry-java/pull/935)) @maciejwalkowiak
- fix: Pop scope at the end of the request in Spring integration. ([#936](https://github.com/getsentry/sentry-java/pull/936)) @maciejwalkowiak
- bump: Upgrade Spring Boot to 2.3.4. ([#932](https://github.com/getsentry/sentry-java/pull/932)) @maciejwalkowiak
- fix: Do not set cookies when send pii is set to false. ([#931](https://github.com/getsentry/sentry-java/pull/931)) @maciejwalkowiak

Packages were released on [`bintray sentry-java`](https://dl.bintray.com/getsentry/sentry-java/io/sentry/), [`bintray sentry-android`](https://dl.bintray.com/getsentry/sentry-android/io/sentry/), [`jcenter`](https://jcenter.bintray.com/io/sentry/) and [`mavenCentral`](https://repo.maven.apache.org/maven2/io/sentry/)

We'd love to get feedback.

## 3.0.0-alpha.3

### Features

- Enable attach stack traces and disable attach threads by default ([#921](https://github.com/getsentry/sentry-java/pull/921)) @marandaneto

### Fixes

- Bump sentry-native to 0.4.2 ([#926](https://github.com/getsentry/sentry-java/pull/926)) @marandaneto
- ref: remove log level as RN do not use it anymore ([#924](https://github.com/getsentry/sentry-java/pull/924)) @marandaneto
- Read sample rate correctly from manifest meta data ([#923](https://github.com/getsentry/sentry-java/pull/923)) @marandaneto

Packages were released on [`bintray sentry-android`](https://dl.bintray.com/getsentry/sentry-android/io/sentry/) and [`bintray sentry-java`](https://dl.bintray.com/getsentry/sentry-java/io/sentry/)

We'd love to get feedback.

## 3.0.0-alpha.2

TBD

Packages were released on [bintray](https://dl.bintray.com/getsentry/maven/io/sentry/)

> Note: This release marks the unification of the Java and Android Sentry codebases based on the core of the Android SDK (version 2.x).
Previous releases for the Android SDK (version 2.x) can be found on the now archived: https://github.com/getsentry/sentry-android/

## 3.0.0-alpha.1

### Features

### Fixes


## New releases will happen on a different repository:

https://github.com/getsentry/sentry-java

## What’s Changed

### Features

### Fixes


- feat: enable release health by default

Packages were released on [`bintray`](https://dl.bintray.com/getsentry/sentry-android/io/sentry/sentry-android/), [`jcenter`](https://jcenter.bintray.com/io/sentry/sentry-android/) and [`mavenCentral`](https://repo.maven.apache.org/maven2/io/sentry/sentry-android/)

We'd love to get feedback.

## 2.3.1

### Fixes

- Add main thread checker for the app lifecycle integration ([#525](https://github.com/getsentry/sentry-android/pull/525)) @marandaneto
- Set correct migration link ([#523](https://github.com/getsentry/sentry-android/pull/523)) @fupduck
- Warn about Sentry re-initialization. ([#521](https://github.com/getsentry/sentry-android/pull/521)) @maciejwalkowiak
- Set SDK version in `MainEventProcessor`. ([#513](https://github.com/getsentry/sentry-android/pull/513)) @maciejwalkowiak
- Bump sentry-native to 0.4.0 ([#512](https://github.com/getsentry/sentry-android/pull/512)) @marandaneto
- Bump Gradle to 6.6 and fix linting issues ([#510](https://github.com/getsentry/sentry-android/pull/510)) @marandaneto
- fix(sentry-java): Contexts belong on the Scope ([#504](https://github.com/getsentry/sentry-android/pull/504)) @maciejwalkowiak
- Add tests for verifying scope changes thread isolation ([#508](https://github.com/getsentry/sentry-android/pull/508)) @maciejwalkowiak
- Set `SdkVersion` in default `SentryOptions` created in sentry-core module ([#506](https://github.com/getsentry/sentry-android/pull/506)) @maciejwalkowiak

Packages were released on [`bintray`](https://dl.bintray.com/getsentry/sentry-android/io/sentry/sentry-android/), [`jcenter`](https://jcenter.bintray.com/io/sentry/sentry-android/) and [`mavenCentral`](https://repo.maven.apache.org/maven2/io/sentry/sentry-android/)

We'd love to get feedback.

## 2.3.0

### Features

- Add console application sample. ([#502](https://github.com/getsentry/sentry-android/pull/502)) @maciejwalkowiak
- Log stacktraces in SystemOutLogger ([#498](https://github.com/getsentry/sentry-android/pull/498)) @maciejwalkowiak
- Add method to add breadcrumb with string parameter. ([#501](https://github.com/getsentry/sentry-android/pull/501)) @maciejwalkowiak

### Fixes

- Converting UTC and ISO timestamp when missing Locale/TimeZone do not error ([#505](https://github.com/getsentry/sentry-android/pull/505)) @marandaneto
- Call `Sentry#close` on JVM shutdown. ([#497](https://github.com/getsentry/sentry-android/pull/497)) @maciejwalkowiak
- ref: sentry-core changes for console app ([#473](https://github.com/getsentry/sentry-android/pull/473)) @marandaneto

Obs: If you are using its own instance of `Hub`/`SentryClient` and reflection to set up the SDK to be usable within Libraries, this change may break your code, please fix the renamed classes.

Packages were released on [`bintray`](https://dl.bintray.com/getsentry/sentry-android/io/sentry/sentry-android/), [`jcenter`](https://jcenter.bintray.com/io/sentry/sentry-android/) and [`mavenCentral`](https://repo.maven.apache.org/maven2/io/sentry/sentry-android/)

We'd love to get feedback.

## 2.2.2

### Features

- Add sdk to envelope header ([#488](https://github.com/getsentry/sentry-android/pull/488)) @marandaneto
- Log request if response code is not 200 ([#484](https://github.com/getsentry/sentry-android/pull/484)) @marandaneto

### Fixes

- Bump plugin versions ([#487](https://github.com/getsentry/sentry-android/pull/487)) @marandaneto
- Bump: AGP 4.0.1 ([#486](https://github.com/getsentry/sentry-android/pull/486)) @marandaneto

Packages were released on [`bintray`](https://dl.bintray.com/getsentry/sentry-android/io/sentry/sentry-android/), [`jcenter`](https://jcenter.bintray.com/io/sentry/sentry-android/) and [`mavenCentral`](https://repo.maven.apache.org/maven2/io/sentry/sentry-android/)

We'd love to get feedback.

## 2.2.1

### Fixes

- Timber adds breadcrumb even if event level is < minEventLevel ([#480](https://github.com/getsentry/sentry-android/pull/480)) @marandaneto
- Contexts serializer avoids reflection and fixes desugaring issue ([#478](https://github.com/getsentry/sentry-android/pull/478)) @marandaneto
- clone session before sending to the transport ([#474](https://github.com/getsentry/sentry-android/pull/474)) @marandaneto
- Bump Gradle 6.5.1 ([#479](https://github.com/getsentry/sentry-android/pull/479)) @marandaneto

Packages were released on [`bintray`](https://dl.bintray.com/getsentry/sentry-android/io/sentry/sentry-android/), [`jcenter`](https://jcenter.bintray.com/io/sentry/sentry-android/) and [`mavenCentral`](https://repo.maven.apache.org/maven2/io/sentry/sentry-android/)

We'd love to get feedback.

## 2.2.0

### Fixes

- Negative session sequence if the date is before java date epoch ([#471](https://github.com/getsentry/sentry-android/pull/471)) @marandaneto
- Deserialise unmapped contexts values from envelope ([#470](https://github.com/getsentry/sentry-android/pull/470)) @marandaneto
- Bump: sentry-native 0.3.4 ([#468](https://github.com/getsentry/sentry-android/pull/468)) @marandaneto

- feat: timber integration ([#464](https://github.com/getsentry/sentry-android/pull/464)) @marandaneto

1) To add integrations it requires a [manual initialization](https://docs.sentry.io/platforms/android/#manual-initialization) of the Android SDK.

2) Add the `sentry-android-timber` dependency:

```groovy
implementation 'io.sentry:sentry-android-timber:{version}' // version >= 2.2.0
```

3) Initialize and add the `SentryTimberIntegration`:

```java
SentryAndroid.init(this, options -> {
    // default values:
    // minEventLevel = ERROR
    // minBreadcrumbLevel = INFO
    options.addIntegration(new SentryTimberIntegration());

    // custom values for minEventLevel and minBreadcrumbLevel
    // options.addIntegration(new SentryTimberIntegration(SentryLevel.WARNING, SentryLevel.ERROR));
});
```

4) Use the Timber integration:

```java
try {
    int x = 1 / 0;
} catch (Exception e) {
    Timber.e(e);
}
```

Packages were released on [`bintray`](https://dl.bintray.com/getsentry/sentry-android/io/sentry/sentry-android/), [`jcenter`](https://jcenter.bintray.com/io/sentry/sentry-android/) and [`mavenCentral`](https://repo.maven.apache.org/maven2/io/sentry/sentry-android/)

We'd love to get feedback.

## 2.1.7

### Fixes

- Init native libs if available on SDK init ([#461](https://github.com/getsentry/sentry-android/pull/461)) @marandaneto
- Make JVM target explicit in sentry-core ([#462](https://github.com/getsentry/sentry-android/pull/462)) @dilbernd
- Timestamp with millis from react-native should be in UTC format ([#456](https://github.com/getsentry/sentry-android/pull/456)) @marandaneto
- Bump Gradle to 6.5 ([#454](https://github.com/getsentry/sentry-android/pull/454)) @marandaneto

Packages were released on [`bintray`](https://dl.bintray.com/getsentry/sentry-android/io/sentry/sentry-android/), [`jcenter`](https://jcenter.bintray.com/io/sentry/sentry-android/) and [`mavenCentral`](https://repo.maven.apache.org/maven2/io/sentry/sentry-android/)

We'd love to get feedback.

## 2.1.6

### Fixes

- Do not lookup sentry-debug-meta but instead load it directly ([#445](https://github.com/getsentry/sentry-android/pull/445)) @marandaneto
- Regression on v2.1.5 which can cause a crash on SDK init

Packages were released on [`bintray`](https://dl.bintray.com/getsentry/sentry-android/io/sentry/sentry-android/), [`jcenter`](https://jcenter.bintray.com/io/sentry/sentry-android/) and [`mavenCentral`](https://repo.maven.apache.org/maven2/io/sentry/sentry-android/)

We'd love to get feedback.

## 2.1.5

### Fixes

This version has a severe bug and can cause a crash on SDK init

Please upgrade to https://github.com/getsentry/sentry-android/releases/tag/2.1.6

## 2.1.4

### Features

- Make gzip as default content encoding type ([#433](https://github.com/getsentry/sentry-android/pull/433)) @marandaneto
- Use AGP 4 features ([#366](https://github.com/getsentry/sentry-android/pull/366)) @marandaneto
- Create GH Actions CI for Ubuntu/macOS ([#403](https://github.com/getsentry/sentry-android/pull/403)) @marandaneto
- Make root checker better and minimize false positive ([#417](https://github.com/getsentry/sentry-android/pull/417)) @marandaneto

### Fixes

- bump: sentry-native to 0.3.1 ([#440](https://github.com/getsentry/sentry-android/pull/440)) @marandaneto
- Update last session timestamp ([#437](https://github.com/getsentry/sentry-android/pull/437)) @marandaneto
- Filter trim memory breadcrumbs ([#431](https://github.com/getsentry/sentry-android/pull/431)) @marandaneto

Packages were released on [`bintray`](https://dl.bintray.com/getsentry/sentry-android/io/sentry/sentry-android/), [`jcenter`](https://jcenter.bintray.com/io/sentry/sentry-android/) and [`mavenCentral`](https://repo.maven.apache.org/maven2/io/sentry/sentry-android/)

We'd love to get feedback.

## 2.1.3

### Fixes

This fixes several critical bugs in sentry-android 2.0 and 2.1

- Sentry.init register integrations after creating the main Hub instead of doing it in the main Hub ctor ([#427](https://github.com/getsentry/sentry-android/pull/427)) @marandaneto
- make NoOpLogger public ([#425](https://github.com/getsentry/sentry-android/pull/425)) @marandaneto
- ConnectivityChecker returns connection status and events are not trying to be sent if no connection. ([#420](https://github.com/getsentry/sentry-android/pull/420)) @marandaneto
- thread pool executor is a single thread executor instead of scheduled thread executor ([#422](https://github.com/getsentry/sentry-android/pull/422)) @marandaneto
- Add Abnormal to the Session.State enum as its part of the protocol ([#424](https://github.com/getsentry/sentry-android/pull/424)) @marandaneto
- Bump: Gradle to 6.4.1 ([#419](https://github.com/getsentry/sentry-android/pull/419)) @marandaneto

We recommend that you use sentry-android 2.1.3 over the initial release of sentry-android 2.0 and 2.1.

Packages were released on [`bintray`](https://dl.bintray.com/getsentry/sentry-android/io/sentry/sentry-android/), [`jcenter`](https://jcenter.bintray.com/io/sentry/sentry-android/) and [`mavenCentral`](https://repo.maven.apache.org/maven2/io/sentry/sentry-android/)

We'd love to get feedback.

## 2.1.2

### Features

- Added options to configure http transport ([#411](https://github.com/getsentry/sentry-android/pull/411)) @marandaneto

### Fixes

- Phone state breadcrumbs require read_phone_state on older OS versions ([#415](https://github.com/getsentry/sentry-android/pull/415)) @marandaneto @bsergean
- before raising ANR events, we check ProcessErrorStateInfo if available ([#412](https://github.com/getsentry/sentry-android/pull/412)) @marandaneto
- send cached events to use a single thread executor ([#405](https://github.com/getsentry/sentry-android/pull/405)) @marandaneto
- initing SDK on AttachBaseContext ([#409](https://github.com/getsentry/sentry-android/pull/409)) @marandaneto
- sessions can't be abnormal, but exited if not ended properly ([#410](https://github.com/getsentry/sentry-android/pull/410)) @marandaneto

Packages were released on [`bintray`](https://dl.bintray.com/getsentry/sentry-android/io/sentry/sentry-android/), [`jcenter`](https://jcenter.bintray.com/io/sentry/sentry-android/) and [`mavenCentral`](https://repo.maven.apache.org/maven2/io/sentry/sentry-android/)

We'd love to get feedback.

## 2.1.1

### Features

- Added missing getters on Breadcrumb and SentryEvent ([#397](https://github.com/getsentry/sentry-android/pull/397)) @marandaneto
- Add trim memory breadcrumbs ([#395](https://github.com/getsentry/sentry-android/pull/395)) @marandaneto
- Only set breadcrumb extras if not empty ([#394](https://github.com/getsentry/sentry-android/pull/394)) @marandaneto
- Added samples of how to disable automatic breadcrumbs ([#389](https://github.com/getsentry/sentry-android/pull/389)) @marandaneto

### Fixes

- Set missing release, environment and dist to sentry-native options ([#404](https://github.com/getsentry/sentry-android/pull/404)) @marandaneto
- Do not add automatic and empty sensor breadcrumbs ([#401](https://github.com/getsentry/sentry-android/pull/401)) @marandaneto
- ref: removed Thread.sleep from LifecycleWatcher tests, using awaitility and DateProvider ([#392](https://github.com/getsentry/sentry-android/pull/392)) @marandaneto
- ref: added a DateTimeProvider for making retry after testable ([#391](https://github.com/getsentry/sentry-android/pull/391)) @marandaneto
- Bump Gradle to 6.4 ([#390](https://github.com/getsentry/sentry-android/pull/390)) @marandaneto
- Bump sentry-native to 0.2.6 ([#396](https://github.com/getsentry/sentry-android/pull/396)) @marandaneto

Packages were released on [`bintray`](https://dl.bintray.com/getsentry/sentry-android/io/sentry/sentry-android/), [`jcenter`](https://jcenter.bintray.com/io/sentry/sentry-android/) and [`mavenCentral`](https://repo.maven.apache.org/maven2/io/sentry/sentry-android/)

We'd love to get feedback.

## 2.1.0

### Features

- Includes all the changes of 2.1.0 alpha, beta and RC

### Fixes

- fix when PhoneStateListener is not ready for use ([#387](https://github.com/getsentry/sentry-android/pull/387)) @marandaneto
- make ANR 5s by default ([#388](https://github.com/getsentry/sentry-android/pull/388)) @marandaneto
- rate limiting by categories ([#381](https://github.com/getsentry/sentry-android/pull/381)) @marandaneto
- Bump NDK to latest stable version 21.1.6352462 ([#386](https://github.com/getsentry/sentry-android/pull/386)) @marandaneto

Packages were released on [`bintray`](https://dl.bintray.com/getsentry/sentry-android/io/sentry/sentry-android/), [`jcenter`](https://jcenter.bintray.com/io/sentry/sentry-android/) and [`mavenCentral`](https://repo.maven.apache.org/maven2/io/sentry/sentry-android/)

We'd love to get feedback.

## 2.0.3

### Fixes

- patch from 2.1.0-alpha.2 - avoid crash if NDK throws UnsatisfiedLinkError ([#344](https://github.com/getsentry/sentry-android/pull/344)) @marandaneto

Packages were released on [`bintray`](https://dl.bintray.com/getsentry/sentry-android/io/sentry/sentry-android/), [`jcenter`](https://jcenter.bintray.com/io/sentry/sentry-android/) and [`mavenCentral`](https://repo.maven.apache.org/maven2/io/sentry/sentry-android/)

We'd love to get feedback.

## 2.1.0-RC.1

### Features

- Options for uncaught exception and make SentryOptions list Thread-Safe ([#384](https://github.com/getsentry/sentry-android/pull/384)) @marandaneto
- Automatic breadcrumbs for app, activity and sessions lifecycles and system events ([#348](https://github.com/getsentry/sentry-android/pull/348)) @marandaneto
- Make capture session and envelope internal ([#372](https://github.com/getsentry/sentry-android/pull/372)) @marandaneto

### Fixes

- If retry after header has empty categories, apply retry after to all of them ([#377](https://github.com/getsentry/sentry-android/pull/377)) @marandaneto
- Discard events and envelopes if cached and retry after ([#378](https://github.com/getsentry/sentry-android/pull/378)) @marandaneto
- Merge loadLibrary calls for sentry-native and clean up CMake files ([#373](https://github.com/getsentry/sentry-android/pull/373)) @Swatinem
- Exceptions should be sorted oldest to newest ([#370](https://github.com/getsentry/sentry-android/pull/370)) @marandaneto
- Check external storage size even if its read only ([#368](https://github.com/getsentry/sentry-android/pull/368)) @marandaneto
- Wrong check for cellular network capability ([#369](https://github.com/getsentry/sentry-android/pull/369)) @marandaneto
- add ScheduledForRemoval annotation to deprecated methods ([#375](https://github.com/getsentry/sentry-android/pull/375)) @marandaneto
- Bump NDK to 21.0.6113669 ([#367](https://github.com/getsentry/sentry-android/pull/367)) @marandaneto
- Bump AGP and add new make cmd to check for updates ([#365](https://github.com/getsentry/sentry-android/pull/365)) @marandaneto

Packages were released on [`bintray`](https://dl.bintray.com/getsentry/sentry-android/io/sentry/sentry-android/), [`jcenter`](https://jcenter.bintray.com/io/sentry/sentry-android/) and [`mavenCentral`](https://repo.maven.apache.org/maven2/io/sentry/sentry-android/)

We'd love to get feedback.

## 2.1.0-beta.2

### Fixes

- Bump sentry-native to 0.2.4 ([#364](https://github.com/getsentry/sentry-android/pull/364)) @marandaneto
- Update current session on session start after deleting previous session ([#362](https://github.com/getsentry/sentry-android/pull/362)) @marandaneto

Packages were released on [`bintray`](https://dl.bintray.com/getsentry/sentry-android/io/sentry/sentry-android/), [`jcenter`](https://jcenter.bintray.com/io/sentry/sentry-android/) and [`mavenCentral`](https://repo.maven.apache.org/maven2/io/sentry/sentry-android/)

We'd love to get feedback.

## 2.1.0-beta.1

### Fixes

- Bump sentry-native to 0.2.3 ([#357](https://github.com/getsentry/sentry-android/pull/357)) @marandaneto
- Check for androidx availability on runtime ([#356](https://github.com/getsentry/sentry-android/pull/356)) @marandaneto
- If theres a left over session file and its crashed, we should not overwrite its state ([#354](https://github.com/getsentry/sentry-android/pull/354)) @marandaneto
- Session should be exited state if state was ok ([#352](https://github.com/getsentry/sentry-android/pull/352)) @marandaneto
- Envelope has dedicated endpoint ([#353](https://github.com/getsentry/sentry-android/pull/353)) @marandaneto

Packages were released on [`bintray`](https://dl.bintray.com/getsentry/sentry-android/io/sentry/sentry-android/), [`jcenter`](https://jcenter.bintray.com/io/sentry/sentry-android/) and [`mavenCentral`](https://repo.maven.apache.org/maven2/io/sentry/sentry-android/)

We'd love to get feedback.

## 2.1.0-alpha.2

### Fixes

- Change integration order for cached outbox events ([#347](https://github.com/getsentry/sentry-android/pull/347)) @marandaneto
- Avoid crash if NDK throws UnsatisfiedLinkError ([#344](https://github.com/getsentry/sentry-android/pull/344)) @marandaneto
- Avoid getting a threadlocal twice. ([#339](https://github.com/getsentry/sentry-android/pull/339)) @metlos
- Removing session tracking guard on hub and client ([#338](https://github.com/getsentry/sentry-android/pull/338)) @marandaneto
- Bump agp to 3.6.2 ([#336](https://github.com/getsentry/sentry-android/pull/336)) @marandaneto
- Fix racey ANR integration ([#332](https://github.com/getsentry/sentry-android/pull/332)) @marandaneto
- Logging envelopes path when possible instead of nullable id ([#331](https://github.com/getsentry/sentry-android/pull/331)) @marandaneto
- Renaming transport gate method ([#330](https://github.com/getsentry/sentry-android/pull/330)) @marandaneto

Packages were released on [`bintray`](https://dl.bintray.com/getsentry/sentry-android/io/sentry/sentry-android/), [`jcenter`](https://jcenter.bintray.com/io/sentry/sentry-android/) and [`mavenCentral`](https://repo.maven.apache.org/maven2/io/sentry/sentry-android/)

We'd love to get feedback.

## 2.1.0-alpha.1

Release of Sentry's new SDK for Android.

## What’s Changed

### Features

- Release health @marandaneto @bruno-garcia
- ANR report should have 'was active=yes' on the dashboard ([#299](https://github.com/getsentry/sentry-android/pull/299)) @marandaneto
- NDK events apply scoped data ([#322](https://github.com/getsentry/sentry-android/pull/322)) @marandaneto
- Add a StdoutTransport ([#310](https://github.com/getsentry/sentry-android/pull/310)) @mike-burns
- Implementing new retry after protocol ([#306](https://github.com/getsentry/sentry-android/pull/306)) @marandaneto

### Fixes

- Bump sentry-native to 0.2.2 ([#305](https://github.com/getsentry/sentry-android/pull/305)) @Swatinem
- Missing App's info ([#315](https://github.com/getsentry/sentry-android/pull/315)) @marandaneto
- Buffered writers/readers - otimizations ([#311](https://github.com/getsentry/sentry-android/pull/311)) @marandaneto
- Boot time should be UTC ([#309](https://github.com/getsentry/sentry-android/pull/309)) @marandaneto
- Make transport result public ([#300](https://github.com/getsentry/sentry-android/pull/300)) @marandaneto

Packages were released on [`bintray`](https://dl.bintray.com/getsentry/sentry-android/io/sentry/sentry-android/), [`jcenter`](https://jcenter.bintray.com/io/sentry/sentry-android/) and [`mavenCentral`](https://repo.maven.apache.org/maven2/io/sentry/sentry-android/)

We'd love to get feedback.

## 2.0.2

Release of Sentry's new SDK for Android.

### Features

- MavenCentral support ([#284](https://github.com/getsentry/sentry-android/pull/284)) @marandaneto

### Fixes

- Bump AGP to 3.6.1 ([#285](https://github.com/getsentry/sentry-android/pull/285)) @marandaneto

Packages were released on [`bintray`](https://dl.bintray.com/getsentry/sentry-android/io/sentry/sentry-android/), [`jcenter`](https://jcenter.bintray.com/io/sentry/sentry-android/) and [`mavenCentral`](https://repo.maven.apache.org/maven2/io/sentry/sentry-android/)

We'd love to get feedback.

## 2.0.1

Release of Sentry's new SDK for Android.

## What’s Changed

### Features

- Attach threads/stacktraces ([#267](https://github.com/getsentry/sentry-android/pull/267)) @marandaneto
- Add the default serverName to SentryOptions and use it in MainEventProcessor ([#279](https://github.com/getsentry/sentry-android/pull/279)) @metlos

### Fixes

- set current threadId when there's no mechanism set ([#277](https://github.com/getsentry/sentry-android/pull/277)) @marandaneto
- Preview package manager ([#269](https://github.com/getsentry/sentry-android/pull/269)) @bruno-garcia

Packages were released on [`bintray`](https://dl.bintray.com/getsentry/sentry-android/io/sentry/), [`jcenter`](https://jcenter.bintray.com/io/sentry/sentry-android/)

We'd love to get feedback.

## 2.0.0

Release of Sentry's new SDK for Android.

New features not offered by (1.7.x):

- NDK support
  - Captures crashes caused by native code
  - Access to the [`sentry-native` SDK](https://github.com/getsentry/sentry-native/) API by your native (C/C++/Rust code/..).
- Automatic init (just add your `DSN` to the manifest)
   - Proguard rules are added automatically
   - Permission (Internet) is added automatically
- Uncaught Exceptions might be captured even before the app restarts
- Sentry's Unified API.
- More context/device information
- Packaged as `aar`
- Frames from the app automatically marked as `InApp=true` (stack traces in Sentry highlights them by default).
- Complete Sentry Protocol available.
- All threads and their stack traces are captured.
- Sample project in this repo to test many features (segfault, uncaught exception, ANR...)

Features from the current SDK like `ANR` are also available (by default triggered after 4 seconds).

Packages were released on [`bintray`](https://dl.bintray.com/getsentry/sentry-android/io/sentry/), [`jcenter`](https://jcenter.bintray.com/io/sentry/sentry-android/)

We'd love to get feedback.

## 2.0.0-rc04

Release of Sentry's new SDK for Android.

### Features

- Take sampleRate from metadata ([#262](https://github.com/getsentry/sentry-android/pull/262)) @bruno-garcia
- Support mills timestamp format ([#263](https://github.com/getsentry/sentry-android/pull/263)) @marandaneto
- Adding logs to installed integrations ([#265](https://github.com/getsentry/sentry-android/pull/265)) @marandaneto

### Fixes

- Breacrumb.data to string,object, Add LOG level ([#264](https://github.com/getsentry/sentry-android/pull/264)) @HazAT
- Read release conf. on manifest ([#266](https://github.com/getsentry/sentry-android/pull/266)) @marandaneto

Packages were released on [`bintray`](https://dl.bintray.com/getsentry/sentry-android/io/sentry/), [`jcenter`](https://jcenter.bintray.com/io/sentry/sentry-android/)

We'd love to get feedback and we'll work in getting the GA `2.0.0` out soon.
Until then, the [stable SDK offered by Sentry is at version 1.7.30](https://github.com/getsentry/sentry-java/releases/tag/v1.7.30)

## 2.0.0-rc03

Release of Sentry's new SDK for Android.

### Fixes

- fixes ([#259](https://github.com/getsentry/sentry-android/issues/259)) - NPE check on getExternalFilesDirs items. ([#260](https://github.com/getsentry/sentry-android/pull/260)) @marandaneto
- strictMode typo ([#258](https://github.com/getsentry/sentry-android/pull/258)) @marandaneto

Packages were released on [`bintray`](https://dl.bintray.com/getsentry/sentry-android/io/sentry/), [`jcenter`](https://jcenter.bintray.com/io/sentry/sentry-android/)

We'd love to get feedback and we'll work in getting the GA `2.0.0` out soon.
Until then, the [stable SDK offered by Sentry is at version 1.7.30](https://github.com/getsentry/sentry-java/releases/tag/v1.7.30)

## 2.0.0-rc02

Release of Sentry's new SDK for Android.

### Features

- Hub mode configurable ([#247](https://github.com/getsentry/sentry-android/pull/247)) @bruno-garcia
- Added remove methods (tags/extras) to the sentry static class ([#243](https://github.com/getsentry/sentry-android/pull/243)) @marandaneto

### Fixes


- Update ndk for new sentry-native version ([#235](https://github.com/getsentry/sentry-android/pull/235)) @Swatinem @marandaneto
- Make integrations public ([#256](https://github.com/getsentry/sentry-android/pull/256)) @marandaneto
- Bump build-tools ([#255](https://github.com/getsentry/sentry-android/pull/255)) @marandaneto
- Added javadocs to scope and its dependencies ([#253](https://github.com/getsentry/sentry-android/pull/253)) @marandaneto
- Build all ABIs ([#254](https://github.com/getsentry/sentry-android/pull/254)) @marandaneto
- Moving back ANR timeout from long to int param. ([#252](https://github.com/getsentry/sentry-android/pull/252)) @marandaneto
- Added HubAdapter to call Sentry static methods from Integrations ([#250](https://github.com/getsentry/sentry-android/pull/250)) @marandaneto
- New Release format ([#242](https://github.com/getsentry/sentry-android/pull/242)) @marandaneto
- Javadocs for SentryOptions ([#246](https://github.com/getsentry/sentry-android/pull/246)) @marandaneto
- non-app is already inApp excluded by default. ([#244](https://github.com/getsentry/sentry-android/pull/244)) @marandaneto
- Fix if symlink exists for sentry-native ([#241](https://github.com/getsentry/sentry-android/pull/241)) @marandaneto
- Clone method - race condition free ([#226](https://github.com/getsentry/sentry-android/pull/226)) @marandaneto
- Refactoring breadcrumbs callback ([#239](https://github.com/getsentry/sentry-android/pull/239)) @marandaneto

Packages were released on [`bintray`](https://dl.bintray.com/getsentry/sentry-android/io/sentry/), [`jcenter`](https://jcenter.bintray.com/io/sentry/sentry-android/)

We'd love to get feedback and we'll work in getting the GA `2.0.0` out soon.
Until then, the [stable SDK offered by Sentry is at version 1.7.30](https://github.com/getsentry/sentry-java/releases/tag/v1.7.30)

## 2.0.0-rc01

Release of Sentry's new SDK for Android.

## What’s Changed

### Features

- Added remove methods for Scope data ([#237](https://github.com/getsentry/sentry-android/pull/237)) @marandaneto
- More device context (deviceId, connectionType and language) ([#229](https://github.com/getsentry/sentry-android/pull/229)) @marandaneto
- Added a few java docs (Sentry, Hub and SentryClient) ([#223](https://github.com/getsentry/sentry-android/pull/223)) @marandaneto
- Implemented diagnostic logger ([#218](https://github.com/getsentry/sentry-android/pull/218)) @marandaneto
- Added event processors to scope ([#209](https://github.com/getsentry/sentry-android/pull/209)) @marandaneto
- Added android transport gate ([#206](https://github.com/getsentry/sentry-android/pull/206)) @marandaneto
- Added executor for caching values out of the main thread ([#201](https://github.com/getsentry/sentry-android/pull/201)) @marandaneto

### Fixes


- Honor RetryAfter ([#236](https://github.com/getsentry/sentry-android/pull/236)) @marandaneto
- Add tests for SentryValues ([#238](https://github.com/getsentry/sentry-android/pull/238)) @philipphofmann
- Do not set frames if there's none ([#234](https://github.com/getsentry/sentry-android/pull/234)) @marandaneto
- Always call interrupt after InterruptedException ([#232](https://github.com/getsentry/sentry-android/pull/232)) @marandaneto
- Mark as current thread if its the main thread ([#228](https://github.com/getsentry/sentry-android/pull/228)) @marandaneto
- Fix lgtm alerts ([#219](https://github.com/getsentry/sentry-android/pull/219)) @marandaneto
- Written unit tests to ANR integration ([#215](https://github.com/getsentry/sentry-android/pull/215)) @marandaneto
- Added blog posts to README ([#214](https://github.com/getsentry/sentry-android/pull/214)) @marandaneto
- Raise code coverage for Dsn to 100% ([#212](https://github.com/getsentry/sentry-android/pull/212)) @philipphofmann
- Remove redundant times(1) for Mockito.verify ([#211](https://github.com/getsentry/sentry-android/pull/211)) @philipphofmann
- Transport may be set on options ([#203](https://github.com/getsentry/sentry-android/pull/203)) @marandaneto
- dist may be set on options ([#204](https://github.com/getsentry/sentry-android/pull/204)) @marandaneto
- Throw an exception if DSN is not set ([#200](https://github.com/getsentry/sentry-android/pull/200)) @marandaneto
- Migration guide markdown ([#197](https://github.com/getsentry/sentry-android/pull/197)) @marandaneto

Packages were released on [`bintray`](https://dl.bintray.com/getsentry/sentry-android/io/sentry/), [`jcenter`](https://jcenter.bintray.com/io/sentry/sentry-android/)

We'd love to get feedback and we'll work in getting the GA `2.0.0` out soon.
Until then, the [stable SDK offered by Sentry is at version 1.7.29](https://github.com/getsentry/sentry-java/releases/tag/v1.7.29)

## 2.0.0-beta02

Release of Sentry's new SDK for Android.

### Features

- addBreadcrumb overloads ([#196](https://github.com/getsentry/sentry-android/pull/196)) and ([#198](https://github.com/getsentry/sentry-android/pull/198))

### Fixes

- fix Android bug on API 24 and 25 about getting current threads and stack traces ([#194](https://github.com/getsentry/sentry-android/pull/194))

Packages were released on [`bintray`](https://dl.bintray.com/getsentry/sentry-android/io/sentry/), [`jcenter`](https://jcenter.bintray.com/io/sentry/sentry-android/)

We'd love to get feedback and we'll work in getting the GA `2.0.0` out soon.
Until then, the [stable SDK offered by Sentry is at version 1.7.28](https://github.com/getsentry/sentry-java/releases/tag/v1.7.28)

## 2.0.0-beta01

Release of Sentry's new SDK for Android.

### Fixes

- ref: ANR doesn't set handled flag ([#186](https://github.com/getsentry/sentry-android/pull/186))
- SDK final review ([#183](https://github.com/getsentry/sentry-android/pull/183))
- ref: Drop errored in favor of crashed ([#187](https://github.com/getsentry/sentry-android/pull/187))
- Workaround android_id ([#185](https://github.com/getsentry/sentry-android/pull/185))
- Renamed sampleRate ([#191](https://github.com/getsentry/sentry-android/pull/191))
- Making timestamp package-private or test-only ([#190](https://github.com/getsentry/sentry-android/pull/190))
- Split event processor in Device/App data ([#180](https://github.com/getsentry/sentry-android/pull/180))

Packages were released on [`bintray`](https://dl.bintray.com/getsentry/sentry-android/io/sentry/), [`jcenter`](https://jcenter.bintray.com/io/sentry/sentry-android/)

We'd love to get feedback and we'll work in getting the GA `2.0.0` out soon.
Until then, the [stable SDK offered by Sentry is at version 1.7.28](https://github.com/getsentry/sentry-java/releases/tag/v1.7.28)

## 2.0.0-alpha09

Release of Sentry's new SDK for Android.

### Features

- Adding nativeBundle plugin ([#161](https://github.com/getsentry/sentry-android/pull/161))
- Adding scope methods to sentry static class ([#179](https://github.com/getsentry/sentry-android/pull/179))

### Fixes

- fix: DSN parsing ([#165](https://github.com/getsentry/sentry-android/pull/165))
- Don't avoid exception type minification ([#166](https://github.com/getsentry/sentry-android/pull/166))
- make Gson retro compatible with older versions of AGP ([#177](https://github.com/getsentry/sentry-android/pull/177))
- Bump sentry-native with message object instead of a string ([#172](https://github.com/getsentry/sentry-android/pull/172))

Packages were released on [`bintray`](https://dl.bintray.com/getsentry/sentry-android/io/sentry/), [`jcenter`](https://jcenter.bintray.com/io/sentry/sentry-android/)

We'd love to get feedback and we'll work in getting the GA `2.0.0` out soon.
Until then, the [stable SDK offered by Sentry is at version 1.7.28](https://github.com/getsentry/sentry-java/releases/tag/v1.7.28)

## 2.0.0-alpha08

Release of Sentry's new SDK for Android.

### Fixes

- DebugId endianness ([#162](https://github.com/getsentry/sentry-android/pull/162))
- Executed beforeBreadcrumb also for scope ([#160](https://github.com/getsentry/sentry-android/pull/160))
- Benefit of manifest merging when minSdk ([#159](https://github.com/getsentry/sentry-android/pull/159))
- Add method to captureMessage with level ([#157](https://github.com/getsentry/sentry-android/pull/157))
- Listing assets file on the wrong dir ([#156](https://github.com/getsentry/sentry-android/pull/156))

Packages were released on [`bintray`](https://dl.bintray.com/getsentry/sentry-android/io/sentry/), [`jcenter`](https://jcenter.bintray.com/io/sentry/sentry-android/)

We'd love to get feedback and we'll work in getting the GA `2.0.0` out soon.
Until then, the [stable SDK offered by Sentry is at version 1.7.28](https://github.com/getsentry/sentry-java/releases/tag/v1.7.28)

## 2.0.0-alpha07

Third release of Sentry's new SDK for Android.

### Fixes

-  Fixed release for jcenter and bintray

Packages were released on [`bintray`](https://dl.bintray.com/getsentry/sentry-android/io/sentry/), [`jcenter`](https://jcenter.bintray.com/io/sentry/sentry-android/)

We'd love to get feedback and we'll work in getting the GA `2.0.0` out soon.
Until then, the [stable SDK offered by Sentry is at version 1.7.28](https://github.com/getsentry/sentry-java/releases/tag/v1.7.28)

## 2.0.0-alpha06

Second release of Sentry's new SDK for Android.

### Fixes

- Fixed a typo on pom generation.

Packages were released on [`bintray`](https://dl.bintray.com/getsentry/sentry-android/io/sentry/), [`jcenter`](https://jcenter.bintray.com/io/sentry/sentry-android/)

We'd love to get feedback and we'll work in getting the GA `2.0.0` out soon.
Until then, the [stable SDK offered by Sentry is at version 1.7.28](https://github.com/getsentry/sentry-java/releases/tag/v1.7.28)

## 2.0.0-alpha05

First release of Sentry's new SDK for Android.

New features not offered by our current (1.7.x), stable SDK are:

- NDK support
  - Captures crashes caused by native code
  - Access to the [`sentry-native` SDK](https://github.com/getsentry/sentry-native/) API by your native (C/C++/Rust code/..).
- Automatic init (just add your `DSN` to the manifest)
   - Proguard rules are added automatically
   - Permission (Internet) is added automatically
- Uncaught Exceptions might be captured even before the app restarts
- Unified API which include scopes etc.
- More context/device information
- Packaged as `aar`
- Frames from the app automatically marked as `InApp=true` (stack traces in Sentry highlights them by default).
- Complete Sentry Protocol available.
- All threads and their stack traces are captured.
- Sample project in this repo to test many features (segfault, uncaught exception, scope)

Features from the current SDK like `ANR` are also available (by default triggered after 4 seconds).

Packages were released on [`bintray`](https://dl.bintray.com/getsentry/sentry-android/io/sentry/), [`jcenter`](https://jcenter.bintray.com/io/sentry/sentry-android/)

We'd love to get feedback and we'll work in getting the GA `2.0.0` out soon.
Until then, the [stable SDK offered by Sentry is at version 1.7.28](https://github.com/getsentry/sentry-java/releases/tag/v1.7.28)<|MERGE_RESOLUTION|>--- conflicted
+++ resolved
@@ -13,6 +13,9 @@
 - Add support for setting in-app-includes/in-app-excludes via AndroidManifest.xml ([#4240](https://github.com/getsentry/sentry-java/pull/4240))
 - Modifications to OkHttp requests are now properly propagated to the affected span / breadcrumbs ([#4238](https://github.com/getsentry/sentry-java/pull/4238))
   - Please ensure the SentryOkHttpInterceptor is added last to your OkHttpClient, as otherwise changes to the `Request`  by subsequent interceptors won't be considered
+- Fix "class ch.qos.logback.classic.spi.ThrowableProxyVO cannot be cast to class ch.qos.logback.classic.spi.ThrowableProxy" ([#4206](https://github.com/getsentry/sentry-java/pull/4206))
+  - In this case we cannot report the `Throwable` to Sentry as it's not available
+  - If you are using OpenTelemetry v1 `OpenTelemetryAppender`, please consider upgrading to v2
 
 ### Features
 
@@ -64,11 +67,6 @@
   - This was the case e.g. for `ignoredErrors`, `ignoredTransactions` and `ignoredCheckIns`
   - We now simply don't use such strings for Regex matching and only use them for String comparison
 - `SentryOptions.setTracePropagationTargets` is no longer marked internal ([#4170](https://github.com/getsentry/sentry-java/pull/4170))
-<<<<<<< HEAD
-- Fix "class ch.qos.logback.classic.spi.ThrowableProxyVO cannot be cast to class ch.qos.logback.classic.spi.ThrowableProxy" ([#4206](https://github.com/getsentry/sentry-java/pull/4206))
-  - In this case we cannot report the `Throwable` to Sentry as it's not available
-  - If you are using OpenTelemetry v1 `OpenTelemetryAppender`, please consider upgrading to v2
-=======
 - Session Replay: Fix crash when a navigation breadcrumb does not have "to" destination ([#4185](https://github.com/getsentry/sentry-java/pull/4185))
 - Session Replay: Cap video segment duration to maximum 5 minutes to prevent endless video encoding in background ([#4185](https://github.com/getsentry/sentry-java/pull/4185))
 - Check `tracePropagationTargets` in OpenTelemetry propagator ([#4191](https://github.com/getsentry/sentry-java/pull/4191))
@@ -77,7 +75,6 @@
 - Fix `ignoredErrors`, `ignoredTransactions` and `ignoredCheckIns` being unset by external options like `sentry.properties` or ENV vars ([#4207](https://github.com/getsentry/sentry-java/pull/4207))
   - Whenever parsing of external options was enabled (`enableExternalConfiguration`), which is the default for many integrations, the values set on `SentryOptions` passed to `Sentry.init` would be lost
   - Even if the value was not set in any external configuration it would still be set to an empty list
->>>>>>> 21a214be
 
 ### Behavioural Changes
 
