# Changelog

## Unreleased

<<<<<<< HEAD
### Fixes

- Expand guard against CVE-2018-9492 "Privilege Escalation via Content Provider" ([#2482](https://github.com/getsentry/sentry-java/pull/2482))
=======
### Features

- Improve ANR implementation: ([#2475](https://github.com/getsentry/sentry-java/pull/2475))
  - Add `abnormal_mechanism` to sessions for ANR rate calculation
  - Always attach thread dump to ANR events
  - Distinguish between foreground and background ANRs
- Improve possible date precision to 10 μs ([#2451](https://github.com/getsentry/sentry-java/pull/2451))
>>>>>>> ffa66c8d

## 6.12.1

### Fixes

- Create timer in `TransactionPerformanceCollector` lazily ([#2478](https://github.com/getsentry/sentry-java/pull/2478))

## 6.12.0

### Features

- Attach View Hierarchy to the errored/crashed events ([#2440](https://github.com/getsentry/sentry-java/pull/2440))
- Collect memory usage in transactions ([#2445](https://github.com/getsentry/sentry-java/pull/2445))
- Add `traceOptionsRequests` option to disable tracing of OPTIONS requests ([#2453](https://github.com/getsentry/sentry-java/pull/2453))
- Extend list of HTTP headers considered sensitive ([#2455](https://github.com/getsentry/sentry-java/pull/2455))

### Fixes

- Use a single TransactionPerfomanceCollector ([#2464](https://github.com/getsentry/sentry-java/pull/2464))
- Don't override sdk name with Timber ([#2450](https://github.com/getsentry/sentry-java/pull/2450))
- Set transactionNameSource to CUSTOM when setting transaction name ([#2405](https://github.com/getsentry/sentry-java/pull/2405))
- Guard against CVE-2018-9492 "Privilege Escalation via Content Provider" ([#2466](https://github.com/getsentry/sentry-java/pull/2466))

## 6.11.0

### Features

- Disable Android concurrent profiling ([#2434](https://github.com/getsentry/sentry-java/pull/2434))
- Add logging for OpenTelemetry integration ([#2425](https://github.com/getsentry/sentry-java/pull/2425))
- Auto add `OpenTelemetryLinkErrorEventProcessor` for Spring Boot ([#2429](https://github.com/getsentry/sentry-java/pull/2429))

### Fixes

- Use minSdk compatible `Objects` class ([#2436](https://github.com/getsentry/sentry-java/pull/2436))
- Prevent R8 from warning on missing classes, as we check for their presence at runtime ([#2439](https://github.com/getsentry/sentry-java/pull/2439))

### Dependencies

- Bump Gradle from v7.5.1 to v7.6.0 ([#2438](https://github.com/getsentry/sentry-java/pull/2438))
  - [changelog](https://github.com/gradle/gradle/blob/master/CHANGELOG.md#v760)
  - [diff](https://github.com/gradle/gradle/compare/v7.5.1...v7.6.0)

## 6.10.0

### Features

- Add time-to-initial-display span to Activity transactions ([#2369](https://github.com/getsentry/sentry-java/pull/2369))
- Start a session after init if AutoSessionTracking is enabled ([#2356](https://github.com/getsentry/sentry-java/pull/2356))
- Provide automatic breadcrumbs and transactions for click/scroll events for Compose ([#2390](https://github.com/getsentry/sentry-java/pull/2390))
- Add `blocked_main_thread` and `call_stack` to File I/O spans to detect performance issues ([#2382](https://github.com/getsentry/sentry-java/pull/2382))

### Dependencies

- Bump Native SDK from v0.5.2 to v0.5.3 ([#2423](https://github.com/getsentry/sentry-java/pull/2423))
  - [changelog](https://github.com/getsentry/sentry-native/blob/master/CHANGELOG.md#053)
  - [diff](https://github.com/getsentry/sentry-native/compare/0.5.2...0.5.3)

## 6.9.2

### Fixes

- Updated ProfileMeasurementValue types ([#2412](https://github.com/getsentry/sentry-java/pull/2412))
- Clear window reference only on activity stop in profileMeasurements collector ([#2407](https://github.com/getsentry/sentry-java/pull/2407))
- No longer disable OpenTelemetry exporters in default Java Agent config ([#2408](https://github.com/getsentry/sentry-java/pull/2408))
- Fix `ClassNotFoundException` for `io.sentry.spring.SentrySpringServletContainerInitializer` in `sentry-spring-jakarta` ([#2411](https://github.com/getsentry/sentry-java/issues/2411))
- Fix `sentry-samples-spring-jakarta` ([#2411](https://github.com/getsentry/sentry-java/issues/2411))

### Features

- Add SENTRY_AUTO_INIT environment variable to control OpenTelemetry Agent init ([#2410](https://github.com/getsentry/sentry-java/pull/2410))
- Add OpenTelemetryLinkErrorEventProcessor for linking errors to traces created via OpenTelemetry ([#2418](https://github.com/getsentry/sentry-java/pull/2418))

### Dependencies

- Bump OpenTelemetry to 1.20.1 and OpenTelemetry Java Agent to 1.20.2 ([#2420](https://github.com/getsentry/sentry-java/pull/2420))

## 6.9.1

### Fixes

- OpenTelemetry modules were missing in `6.9.0` so we released the same code again as `6.9.1` including OpenTelemetry modules

## 6.9.0

### Fixes

- Use `canonicalName` in Fragment Integration for better de-obfuscation ([#2379](https://github.com/getsentry/sentry-java/pull/2379))
- Fix Timber and Fragment integrations auto-installation for obfuscated builds ([#2379](https://github.com/getsentry/sentry-java/pull/2379))
- Don't attach screenshots to events from Hybrid SDKs ([#2360](https://github.com/getsentry/sentry-java/pull/2360))
- Ensure Hints do not cause memory leaks ([#2387](https://github.com/getsentry/sentry-java/pull/2387))
- Do not attach empty `sentry-trace` and `baggage` headers ([#2385](https://github.com/getsentry/sentry-java/pull/2385))

### Features

- Add beforeSendTransaction which allows users to filter and change transactions ([#2388](https://github.com/getsentry/sentry-java/pull/2388))
- Add experimental support for OpenTelemetry ([README](sentry-opentelemetry/README.md))([#2344](https://github.com/getsentry/sentry-java/pull/2344))

### Dependencies

- Update Spring Boot Jakarta to Spring Boot 3.0.0 ([#2389](https://github.com/getsentry/sentry-java/pull/2389))
- Bump Spring Boot to 2.7.5 ([#2383](https://github.com/getsentry/sentry-java/pull/2383))

## 6.8.0

### Features

- Add FrameMetrics to Android profiling data ([#2342](https://github.com/getsentry/sentry-java/pull/2342))

### Fixes

- Remove profiler main thread io ([#2348](https://github.com/getsentry/sentry-java/pull/2348))
- Fix ensure all options are processed before integrations are loaded ([#2377](https://github.com/getsentry/sentry-java/pull/2377))

## 6.7.1

### Fixes

- Fix `Gpu.vendorId` should be a String ([#2343](https://github.com/getsentry/sentry-java/pull/2343))
- Don't set device name on Android if `sendDefaultPii` is disabled ([#2354](https://github.com/getsentry/sentry-java/pull/2354))
- Fix corrupted UUID on Motorola devices ([#2363](https://github.com/getsentry/sentry-java/pull/2363))
- Fix ANR on dropped uncaught exception events ([#2368](https://github.com/getsentry/sentry-java/pull/2368))

### Features

- Update Spring Boot Jakarta to Spring Boot 3.0.0-RC2 ([#2347](https://github.com/getsentry/sentry-java/pull/2347))

## 6.7.0

### Fixes

- Use correct set-cookie for the HTTP Client response object ([#2326](https://github.com/getsentry/sentry-java/pull/2326))
- Fix NoSuchElementException in CircularFifoQueue when cloning a Scope ([#2328](https://github.com/getsentry/sentry-java/pull/2328))

### Features

- Customizable fragment lifecycle breadcrumbs ([#2299](https://github.com/getsentry/sentry-java/pull/2299))
- Provide hook for Jetpack Compose navigation instrumentation ([#2320](https://github.com/getsentry/sentry-java/pull/2320))
- Populate `event.modules` with dependencies metadata ([#2324](https://github.com/getsentry/sentry-java/pull/2324))
- Support Spring 6 and Spring Boot 3 ([#2289](https://github.com/getsentry/sentry-java/pull/2289))

### Dependencies

- Bump Native SDK from v0.5.1 to v0.5.2 ([#2315](https://github.com/getsentry/sentry-java/pull/2315))
  - [changelog](https://github.com/getsentry/sentry-native/blob/master/CHANGELOG.md#052)
  - [diff](https://github.com/getsentry/sentry-native/compare/0.5.1...0.5.2)

## 6.6.0

### Fixes

- Ensure potential callback exceptions are caught #2123 ([#2291](https://github.com/getsentry/sentry-java/pull/2291))
- Remove verbose FrameMetricsAggregator failure logging ([#2293](https://github.com/getsentry/sentry-java/pull/2293))
- Ignore broken regex for tracePropagationTarget ([#2288](https://github.com/getsentry/sentry-java/pull/2288))
- No longer serialize static fields; use toString as fallback ([#2309](https://github.com/getsentry/sentry-java/pull/2309))
- Fix `SentryFileWriter`/`SentryFileOutputStream` append overwrites file contents ([#2304](https://github.com/getsentry/sentry-java/pull/2304))
- Respect incoming parent sampled decision when continuing a trace ([#2311](https://github.com/getsentry/sentry-java/pull/2311))

### Features

- Profile envelopes are sent directly from profiler ([#2298](https://github.com/getsentry/sentry-java/pull/2298))
- Add support for using Encoder with logback.SentryAppender ([#2246](https://github.com/getsentry/sentry-java/pull/2246))
- Report Startup Crashes ([#2277](https://github.com/getsentry/sentry-java/pull/2277))
- HTTP Client errors for OkHttp ([#2287](https://github.com/getsentry/sentry-java/pull/2287))
- Add option to enable or disable Frame Tracking ([#2314](https://github.com/getsentry/sentry-java/pull/2314))

### Dependencies

- Bump Native SDK from v0.5.0 to v0.5.1 ([#2306](https://github.com/getsentry/sentry-java/pull/2306))
  - [changelog](https://github.com/getsentry/sentry-native/blob/master/CHANGELOG.md#051)
  - [diff](https://github.com/getsentry/sentry-native/compare/0.5.0...0.5.1)

## 6.5.0

### Fixes

- Improve public facing API for creating Baggage from header ([#2284](https://github.com/getsentry/sentry-java/pull/2284))

## 6.5.0-beta.3

### Features

- Provide API for attaching custom measurements to transactions ([#2260](https://github.com/getsentry/sentry-java/pull/2260))
- Bump spring to 2.7.4 ([#2279](https://github.com/getsentry/sentry-java/pull/2279))

## 6.5.0-beta.2

### Features

- Make user segment a top level property ([#2257](https://github.com/getsentry/sentry-java/pull/2257))
- Replace user `other` with `data` ([#2258](https://github.com/getsentry/sentry-java/pull/2258))
- `isTraceSampling` is now on by default. `tracingOrigins` has been replaced by `tracePropagationTargets` ([#2255](https://github.com/getsentry/sentry-java/pull/2255))

## 6.5.0-beta.1

### Features

- Server-Side Dynamic Sampling Context support  ([#2226](https://github.com/getsentry/sentry-java/pull/2226))

## 6.4.4

### Fixes

- Fix ConcurrentModificationException due to FrameMetricsAggregator manipulation ([#2282](https://github.com/getsentry/sentry-java/pull/2282))

## 6.4.3

- Fix slow and frozen frames tracking ([#2271](https://github.com/getsentry/sentry-java/pull/2271))

## 6.4.2

### Fixes

- Fixed AbstractMethodError when getting Lifecycle ([#2228](https://github.com/getsentry/sentry-java/pull/2228))
- Missing unit fields for Android measurements ([#2204](https://github.com/getsentry/sentry-java/pull/2204))
- Avoid sending empty profiles ([#2232](https://github.com/getsentry/sentry-java/pull/2232))
- Fix file descriptor leak in FileIO instrumentation ([#2248](https://github.com/getsentry/sentry-java/pull/2248))

## 6.4.1

### Fixes

- Fix memory leak caused by throwableToSpan ([#2227](https://github.com/getsentry/sentry-java/pull/2227))

## 6.4.0

### Fixes

- make profiling rate defaults to 101 hz ([#2211](https://github.com/getsentry/sentry-java/pull/2211))
- SentryOptions.setProfilingTracesIntervalMillis has been deprecated
- Added cpu architecture and default environment in profiles envelope ([#2207](https://github.com/getsentry/sentry-java/pull/2207))
- SentryOptions.setProfilingEnabled has been deprecated in favor of setProfilesSampleRate
- Use toString for enum serialization ([#2220](https://github.com/getsentry/sentry-java/pull/2220))

### Features

- Concurrent profiling 3 - added truncation reason ([#2247](https://github.com/getsentry/sentry-java/pull/2247))
- Concurrent profiling 2 - added list of transactions ([#2218](https://github.com/getsentry/sentry-java/pull/2218))
- Concurrent profiling 1 - added envelope payload data format ([#2216](https://github.com/getsentry/sentry-java/pull/2216))
- Send source for transactions ([#2180](https://github.com/getsentry/sentry-java/pull/2180))
- Add profilesSampleRate and profileSampler options for Android sdk ([#2184](https://github.com/getsentry/sentry-java/pull/2184))
- Add baggage header to RestTemplate ([#2206](https://github.com/getsentry/sentry-java/pull/2206))
- Bump Native SDK from v0.4.18 to v0.5.0 ([#2199](https://github.com/getsentry/sentry-java/pull/2199))
  - [changelog](https://github.com/getsentry/sentry-native/blob/master/CHANGELOG.md#050)
  - [diff](https://github.com/getsentry/sentry-native/compare/0.4.18...0.5.0)
- Bump Gradle from v7.5.0 to v7.5.1 ([#2212](https://github.com/getsentry/sentry-java/pull/2212))
  - [changelog](https://github.com/gradle/gradle/blob/master/CHANGELOG.md#v751)
  - [diff](https://github.com/gradle/gradle/compare/v7.5.0...v7.5.1)

## 6.3.1

### Fixes

- Prevent NPE by checking SentryTracer.timer for null again inside synchronized ([#2200](https://github.com/getsentry/sentry-java/pull/2200))
- Weakly reference Activity for transaction finished callback ([#2203](https://github.com/getsentry/sentry-java/pull/2203))
- `attach-screenshot` set on Manual init. didn't work ([#2186](https://github.com/getsentry/sentry-java/pull/2186))
- Remove extra space from `spring.factories` causing issues in old versions of Spring Boot ([#2181](https://github.com/getsentry/sentry-java/pull/2181))


### Features

- Bump Native SDK to v0.4.18 ([#2154](https://github.com/getsentry/sentry-java/pull/2154))
  - [changelog](https://github.com/getsentry/sentry-native/blob/master/CHANGELOG.md#0418)
  - [diff](https://github.com/getsentry/sentry-native/compare/0.4.17...0.4.18)
- Bump Gradle to v7.5.0 ([#2174](https://github.com/getsentry/sentry-java/pull/2174), [#2191](https://github.com/getsentry/sentry-java/pull/2191))
  - [changelog](https://github.com/gradle/gradle/blob/master/CHANGELOG.md#v750)
  - [diff](https://github.com/gradle/gradle/compare/v7.4.2...v7.5.0)

## 6.3.0

### Features

- Switch upstream dependencies to `compileOnly` in integrations ([#2175](https://github.com/getsentry/sentry-java/pull/2175))

### Fixes

- Lazily retrieve HostnameCache in MainEventProcessor ([#2170](https://github.com/getsentry/sentry-java/pull/2170))

## 6.2.1

### Fixes

- Only send userid in Dynamic Sampling Context if sendDefaultPii is true ([#2147](https://github.com/getsentry/sentry-java/pull/2147))
- Remove userId from baggage due to PII ([#2157](https://github.com/getsentry/sentry-java/pull/2157))

### Features

- Add integration for Apollo-Kotlin 3 ([#2109](https://github.com/getsentry/sentry-java/pull/2109))
- New package `sentry-android-navigation` for AndroidX Navigation support ([#2136](https://github.com/getsentry/sentry-java/pull/2136))
- New package `sentry-compose` for Jetpack Compose support (Navigation) ([#2136](https://github.com/getsentry/sentry-java/pull/2136))
- Add sample rate to baggage as well as trace in envelope header and flatten user ([#2135](https://github.com/getsentry/sentry-java/pull/2135))

## 6.1.4

### Fixes

- Filter out app starts with more than 60s ([#2127](https://github.com/getsentry/sentry-java/pull/2127))

## 6.1.3

### Fixes

- Fix thread leak due to Timer being created and never cancelled ([#2131](https://github.com/getsentry/sentry-java/pull/2131))

## 6.1.2

### Fixes

- Swallow error when reading ActivityManager#getProcessesInErrorState instead of crashing ([#2114](https://github.com/getsentry/sentry-java/pull/2114))
- Use charset string directly as StandardCharsets is not available on earlier Android versions ([#2111](https://github.com/getsentry/sentry-java/pull/2111))

## 6.1.1

### Features

- Replace `tracestate` header with `baggage` header ([#2078](https://github.com/getsentry/sentry-java/pull/2078))
- Allow opting out of device info collection that requires Inter-Process Communication (IPC) ([#2100](https://github.com/getsentry/sentry-java/pull/2100))

## 6.1.0

### Features

- Implement local scope by adding overloads to the capture methods that accept a ScopeCallback ([#2084](https://github.com/getsentry/sentry-java/pull/2084))
- SentryOptions#merge is now public and can be used to load ExternalOptions ([#2088](https://github.com/getsentry/sentry-java/pull/2088))

### Fixes

- Fix proguard rules to work R8 [issue](https://issuetracker.google.com/issues/235733922) around on AGP 7.3.0-betaX and 7.4.0-alphaX ([#2094](https://github.com/getsentry/sentry-java/pull/2094))
- Fix GraalVM Native Image compatibility ([#2172](https://github.com/getsentry/sentry-java/pull/2172))

## 6.0.0

### Sentry Self-hosted Compatibility

- Starting with version `6.0.0` of the `sentry` package, [Sentry's self hosted version >= v21.9.0](https://github.com/getsentry/self-hosted/releases) is required or you have to manually disable sending client reports via the `sendClientReports` option. This only applies to self-hosted Sentry. If you are using [sentry.io](https://sentry.io), no action is needed.

### Features

- Allow optimization and obfuscation of the SDK by reducing proguard rules ([#2031](https://github.com/getsentry/sentry-java/pull/2031))
- Relax TransactionNameProvider ([#1861](https://github.com/getsentry/sentry-java/pull/1861))
- Use float instead of Date for protocol types for higher precision ([#1737](https://github.com/getsentry/sentry-java/pull/1737))
- Allow setting SDK info (name & version) in manifest ([#2016](https://github.com/getsentry/sentry-java/pull/2016))
- Allow setting native Android SDK name during build ([#2035](https://github.com/getsentry/sentry-java/pull/2035))
- Include application permissions in Android events ([#2018](https://github.com/getsentry/sentry-java/pull/2018))
- Automatically create transactions for UI events ([#1975](https://github.com/getsentry/sentry-java/pull/1975))
- Hints are now used via a Hint object and passed into beforeSend and EventProcessor as @NotNull Hint object ([#2045](https://github.com/getsentry/sentry-java/pull/2045))
- Attachments can be manipulated via hint ([#2046](https://github.com/getsentry/sentry-java/pull/2046))
- Add sentry-servlet-jakarta module ([#1987](https://github.com/getsentry/sentry-java/pull/1987))
- Add client reports ([#1982](https://github.com/getsentry/sentry-java/pull/1982))
- Screenshot is taken when there is an error ([#1967](https://github.com/getsentry/sentry-java/pull/1967))
- Add Android profiling traces ([#1897](https://github.com/getsentry/sentry-java/pull/1897)) ([#1959](https://github.com/getsentry/sentry-java/pull/1959)) and its tests ([#1949](https://github.com/getsentry/sentry-java/pull/1949))
- Enable enableScopeSync by default for Android ([#1928](https://github.com/getsentry/sentry-java/pull/1928))
- Feat: Vendor JSON ([#1554](https://github.com/getsentry/sentry-java/pull/1554))
    - Introduce `JsonSerializable` and `JsonDeserializer` interfaces for manual json
      serialization/deserialization.
    - Introduce `JsonUnknwon` interface to preserve unknown properties when deserializing/serializing
      SDK classes.
    - When passing custom objects, for example in `Contexts`, these are supported for serialization:
        - `JsonSerializable`
        - `Map`, `Collection`, `Array`, `String` and all primitive types.
        - Objects with the help of refection.
            - `Map`, `Collection`, `Array`, `String` and all primitive types.
            - Call `toString()` on objects that have a cyclic reference to a ancestor object.
            - Call `toString()` where object graphs exceed max depth.
    - Remove `gson` dependency.
    - Remove `IUnknownPropertiesConsumer`
- Pass MDC tags as Sentry tags ([#1954](https://github.com/getsentry/sentry-java/pull/1954))

### Fixes

- Calling Sentry.init and specifying contextTags now has an effect on the Logback SentryAppender ([#2052](https://github.com/getsentry/sentry-java/pull/2052))
- Calling Sentry.init and specifying contextTags now has an effect on the Log4j SentryAppender ([#2054](https://github.com/getsentry/sentry-java/pull/2054))
- Calling Sentry.init and specifying contextTags now has an effect on the jul SentryAppender ([#2057](https://github.com/getsentry/sentry-java/pull/2057))
- Update Spring Boot dependency to 2.6.8 and fix the CVE-2022-22970 ([#2068](https://github.com/getsentry/sentry-java/pull/2068))
- Sentry can now self heal after a Thread had its currentHub set to a NoOpHub ([#2076](https://github.com/getsentry/sentry-java/pull/2076))
- No longer close OutputStream that is passed into JsonSerializer ([#2029](https://github.com/getsentry/sentry-java/pull/2029))
- Fix setting context tags on events captured by Spring ([#2060](https://github.com/getsentry/sentry-java/pull/2060))
- Isolate cached events with hashed DSN subfolder ([#2038](https://github.com/getsentry/sentry-java/pull/2038))
- SentryThread.current flag will not be overridden by DefaultAndroidEventProcessor if already set ([#2050](https://github.com/getsentry/sentry-java/pull/2050))
- Fix serialization of Long inside of Request.data ([#2051](https://github.com/getsentry/sentry-java/pull/2051))
- Update sentry-native to 0.4.17 ([#2033](https://github.com/getsentry/sentry-java/pull/2033))
- Update Gradle to 7.4.2 and AGP to 7.2 ([#2042](https://github.com/getsentry/sentry-java/pull/2042))
- Change order of event filtering mechanisms ([#2001](https://github.com/getsentry/sentry-java/pull/2001))
- Only send session update for dropped events if state changed ([#2002](https://github.com/getsentry/sentry-java/pull/2002))
- Android profiling initializes on first profile start ([#2009](https://github.com/getsentry/sentry-java/pull/2009))
- Profiling rate decreased from 300hz to 100hz ([#1997](https://github.com/getsentry/sentry-java/pull/1997))
- Allow disabling sending of client reports via Android Manifest and external options ([#2007](https://github.com/getsentry/sentry-java/pull/2007))
- Ref: Upgrade Spring Boot dependency to 2.5.13 ([#2011](https://github.com/getsentry/sentry-java/pull/2011))
- Ref: Make options.printUncaughtStackTrace primitive type ([#1995](https://github.com/getsentry/sentry-java/pull/1995))
- Ref: Remove not needed interface abstractions on Android ([#1953](https://github.com/getsentry/sentry-java/pull/1953))
- Ref: Make hints Map<String, Object> instead of only Object ([#1929](https://github.com/getsentry/sentry-java/pull/1929))
- Ref: Simplify DateUtils with ISO8601Utils ([#1837](https://github.com/getsentry/sentry-java/pull/1837))
- Ref: Remove deprecated and scheduled fields ([#1875](https://github.com/getsentry/sentry-java/pull/1875))
- Ref: Add shutdownTimeoutMillis in favor of shutdownTimeout ([#1873](https://github.com/getsentry/sentry-java/pull/1873))
- Ref: Remove Attachment ContentType since the Server infers it ([#1874](https://github.com/getsentry/sentry-java/pull/1874))
- Ref: Bind external properties to a dedicated class. ([#1750](https://github.com/getsentry/sentry-java/pull/1750))
- Ref: Debug log serializable objects ([#1795](https://github.com/getsentry/sentry-java/pull/1795))
- Ref: catch Throwable instead of Exception to suppress internal SDK errors ([#1812](https://github.com/getsentry/sentry-java/pull/1812))
- `SentryOptions` can merge properties from `ExternalOptions` instead of another instance of `SentryOptions`
- Following boolean properties from `SentryOptions` that allowed `null` values are now not nullable - `debug`, `enableUncaughtExceptionHandler`, `enableDeduplication`
- `SentryOptions` cannot be created anymore using `PropertiesProvider` with `SentryOptions#from` method. Use `ExternalOptions#from` instead and merge created object with `SentryOptions#merge`
- Bump: Kotlin to 1.5 and compatibility to 1.4 for sentry-android-timber ([#1815](https://github.com/getsentry/sentry-java/pull/1815))

## 5.7.4

### Fixes

* Change order of event filtering mechanisms and only send session update for dropped events if session state changed (#2028)

## 5.7.3

### Fixes

- Sentry Timber integration throws an exception when using args ([#1986](https://github.com/getsentry/sentry-java/pull/1986))

## 5.7.2

### Fixes

- Bring back support for `Timber.tag` ([#1974](https://github.com/getsentry/sentry-java/pull/1974))

## 5.7.1

### Fixes

- Sentry Timber integration does not submit msg.formatted breadcrumbs ([#1957](https://github.com/getsentry/sentry-java/pull/1957))
- ANR WatchDog won't crash on SecurityException ([#1962](https://github.com/getsentry/sentry-java/pull/1962))

## 5.7.0

### Features

- Automatically enable `Timber` and `Fragment` integrations if they are present on the classpath ([#1936](https://github.com/getsentry/sentry-java/pull/1936))

## 5.6.3

### Fixes

- If transaction or span is finished, do not allow to mutate ([#1940](https://github.com/getsentry/sentry-java/pull/1940))
- Keep used AndroidX classes from obfuscation (Fixes UI breadcrumbs and Slow/Frozen frames) ([#1942](https://github.com/getsentry/sentry-java/pull/1942))

## 5.6.2

### Fixes

- Ref: Make ActivityFramesTracker public to be used by Hybrid SDKs ([#1931](https://github.com/getsentry/sentry-java/pull/1931))
- Bump: AGP to 7.1.2 ([#1930](https://github.com/getsentry/sentry-java/pull/1930))
- NPE while adding "response_body_size" breadcrumb, when response body length is unknown ([#1908](https://github.com/getsentry/sentry-java/pull/1908))
- Do not include stacktrace frames into Timber message ([#1898](https://github.com/getsentry/sentry-java/pull/1898))
- Potential memory leaks ([#1909](https://github.com/getsentry/sentry-java/pull/1909))

Breaking changes:
`Timber.tag` is no longer supported by our [Timber integration](https://docs.sentry.io/platforms/android/configuration/integrations/timber/) and will not appear on Sentry for error events.
Please vote on this [issue](https://github.com/getsentry/sentry-java/issues/1900), if you'd like us to provide support for that.

## 5.6.2-beta.3

### Fixes

- Ref: Make ActivityFramesTracker public to be used by Hybrid SDKs ([#1931](https://github.com/getsentry/sentry-java/pull/1931))
- Bump: AGP to 7.1.2 ([#1930](https://github.com/getsentry/sentry-java/pull/1930))

## 5.6.2-beta.2

### Fixes

- NPE while adding "response_body_size" breadcrumb, when response body length is unknown ([#1908](https://github.com/getsentry/sentry-java/pull/1908))

## 5.6.2-beta.1

### Fixes

- Do not include stacktrace frames into Timber message ([#1898](https://github.com/getsentry/sentry-java/pull/1898))
- Potential memory leaks ([#1909](https://github.com/getsentry/sentry-java/pull/1909))

Breaking changes:
`Timber.tag` is no longer supported by our [Timber integration](https://docs.sentry.io/platforms/android/configuration/integrations/timber/) and will not appear on Sentry for error events.
Please vote on this [issue](https://github.com/getsentry/sentry-java/issues/1900), if you'd like us to provide support for that.

## 5.6.1

### Features

- Add options.printUncaughtStackTrace to print uncaught exceptions ([#1890](https://github.com/getsentry/sentry-java/pull/1890))

### Fixes

- NPE while adding "response_body_size" breadcrumb, when response body is null ([#1884](https://github.com/getsentry/sentry-java/pull/1884))
- Bump: AGP to 7.1.0 ([#1892](https://github.com/getsentry/sentry-java/pull/1892))

## 5.6.0

### Features

- Add breadcrumbs support for UI events (automatically captured) ([#1876](https://github.com/getsentry/sentry-java/pull/1876))

### Fixes

- Change scope of servlet-api to compileOnly ([#1880](https://github.com/getsentry/sentry-java/pull/1880))

## 5.5.3

### Fixes

- Do not create SentryExceptionResolver bean when Spring MVC is not on the classpath ([#1865](https://github.com/getsentry/sentry-java/pull/1865))

## 5.5.2

### Fixes

- Detect App Cold start correctly for Hybrid SDKs ([#1855](https://github.com/getsentry/sentry-java/pull/1855))
- Bump: log4j to 2.17.0 ([#1852](https://github.com/getsentry/sentry-java/pull/1852))
- Bump: logback to 1.2.9 ([#1853](https://github.com/getsentry/sentry-java/pull/1853))

## 5.5.1

### Fixes

- Bump: log4j to 2.16.0 ([#1845](https://github.com/getsentry/sentry-java/pull/1845))
- Make App start cold/warm visible to Hybrid SDKs ([#1848](https://github.com/getsentry/sentry-java/pull/1848))

## 5.5.0

### Features

- Add locale to device context and deprecate language ([#1832](https://github.com/getsentry/sentry-java/pull/1832))
- Add `SentryFileInputStream` and `SentryFileOutputStream` for File I/O performance instrumentation ([#1826](https://github.com/getsentry/sentry-java/pull/1826))
- Add `SentryFileReader` and `SentryFileWriter` for File I/O instrumentation ([#1843](https://github.com/getsentry/sentry-java/pull/1843))

### Fixes

- Bump: log4j to 2.15.0 ([#1839](https://github.com/getsentry/sentry-java/pull/1839))
- Ref: Rename Fragment span operation from `ui.fragment.load` to `ui.load` ([#1824](https://github.com/getsentry/sentry-java/pull/1824))
- Ref: change `java.util.Random` to `java.security.SecureRandom` for possible security reasons ([#1831](https://github.com/getsentry/sentry-java/pull/1831))

## 5.4.3

### Fixes

- Only report App start measurement for full launch on Android ([#1821](https://github.com/getsentry/sentry-java/pull/1821))

## 5.4.2

### Fixes

- Ref: catch Throwable instead of Exception to suppress internal SDK errors ([#1812](https://github.com/getsentry/sentry-java/pull/1812))

## 5.4.1

### Features

- Refactor OkHttp and Apollo to Kotlin functional interfaces ([#1797](https://github.com/getsentry/sentry-java/pull/1797))
- Add secondary constructor to SentryInstrumentation ([#1804](https://github.com/getsentry/sentry-java/pull/1804))

### Fixes

- Do not start fragment span if not added to the Activity ([#1813](https://github.com/getsentry/sentry-java/pull/1813))

## 5.4.0

### Features

- Add `graphql-java` instrumentation ([#1777](https://github.com/getsentry/sentry-java/pull/1777))

### Fixes

- Do not crash when event processors throw a lower level Throwable class ([#1800](https://github.com/getsentry/sentry-java/pull/1800))
- ActivityFramesTracker does not throw if Activity has no observers ([#1799](https://github.com/getsentry/sentry-java/pull/1799))

## 5.3.0

### Features

- Add datasource tracing with P6Spy ([#1784](https://github.com/getsentry/sentry-java/pull/1784))

### Fixes

- ActivityFramesTracker does not throw if Activity has not been added ([#1782](https://github.com/getsentry/sentry-java/pull/1782))
- PerformanceAndroidEventProcessor uses up to date isTracingEnabled set on Configuration callback ([#1786](https://github.com/getsentry/sentry-java/pull/1786))

## 5.2.4

### Fixes

- Window.FEATURE_NO_TITLE does not work when using activity traces ([#1769](https://github.com/getsentry/sentry-java/pull/1769))
- unregister UncaughtExceptionHandler on close ([#1770](https://github.com/getsentry/sentry-java/pull/1770))

## 5.2.3

### Fixes

- Make ActivityFramesTracker operations thread-safe ([#1762](https://github.com/getsentry/sentry-java/pull/1762))
- Clone Scope Contexts ([#1763](https://github.com/getsentry/sentry-java/pull/1763))
- Bump: AGP to 7.0.3 ([#1765](https://github.com/getsentry/sentry-java/pull/1765))

## 5.2.2

### Fixes

- Close HostnameCache#executorService on SentryClient#close ([#1757](https://github.com/getsentry/sentry-java/pull/1757))

## 5.2.1

### Features

- Add isCrashedLastRun support ([#1739](https://github.com/getsentry/sentry-java/pull/1739))
- Attach Java vendor and version to events and transactions ([#1703](https://github.com/getsentry/sentry-java/pull/1703))

### Fixes

- Handle exception if Context.registerReceiver throws ([#1747](https://github.com/getsentry/sentry-java/pull/1747))

## 5.2.0

### Features

- Allow setting proguard via Options and/or external resources ([#1728](https://github.com/getsentry/sentry-java/pull/1728))
- Add breadcrumbs for the Apollo integration ([#1726](https://github.com/getsentry/sentry-java/pull/1726))

### Fixes

- Don't set lastEventId for transactions ([#1727](https://github.com/getsentry/sentry-java/pull/1727))
- ActivityLifecycleIntegration#appStartSpan memory leak ([#1732](https://github.com/getsentry/sentry-java/pull/1732))

## 5.2.0-beta.3

### Features

- Add "data" to spans ([#1717](https://github.com/getsentry/sentry-java/pull/1717))

### Fixes

- Check at runtime if AndroidX.Core is available ([#1718](https://github.com/getsentry/sentry-java/pull/1718))
- Should not capture unfinished transaction ([#1719](https://github.com/getsentry/sentry-java/pull/1719))

## 5.2.0-beta.2

### Fixes

- Bump AGP to 7.0.2 ([#1650](https://github.com/getsentry/sentry-java/pull/1650))
- Drop spans in BeforeSpanCallback. ([#1713](https://github.com/getsentry/sentry-java/pull/1713))

## 5.2.0-beta.1

### Features

- Add tracestate HTTP header support ([#1683](https://github.com/getsentry/sentry-java/pull/1683))
- Add option to filter which origins receive tracing headers ([#1698](https://github.com/getsentry/sentry-java/pull/1698))
- Include unfinished spans in transaction ([#1699](https://github.com/getsentry/sentry-java/pull/1699))
- Add static helpers for creating breadcrumbs ([#1702](https://github.com/getsentry/sentry-java/pull/1702))
- Performance support for Android Apollo ([#1705](https://github.com/getsentry/sentry-java/pull/1705))

### Fixes

- Move tags from transaction.contexts.trace.tags to transaction.tags ([#1700](https://github.com/getsentry/sentry-java/pull/1700))

Breaking changes:

- Updated proguard keep rule for enums, which affects consumer application code ([#1694](https://github.com/getsentry/sentry-java/pull/1694))

## 5.1.2

### Fixes

- Servlet 3.1 compatibility issue ([#1681](https://github.com/getsentry/sentry-java/pull/1681))
- Do not drop Contexts key if Collection, Array or Char ([#1680](https://github.com/getsentry/sentry-java/pull/1680))

## 5.1.1

### Features

- Add support for async methods in Spring MVC ([#1652](https://github.com/getsentry/sentry-java/pull/1652))
- Add secondary constructor taking IHub to SentryOkHttpInterceptor ([#1657](https://github.com/getsentry/sentry-java/pull/1657))
- Merge external map properties ([#1656](https://github.com/getsentry/sentry-java/pull/1656))

### Fixes

- Remove onActivityPreCreated call in favor of onActivityCreated ([#1661](https://github.com/getsentry/sentry-java/pull/1661))
- Do not crash if SENSOR_SERVICE throws ([#1655](https://github.com/getsentry/sentry-java/pull/1655))
- Make sure scope is popped when processing request results in exception ([#1665](https://github.com/getsentry/sentry-java/pull/1665))

## 5.1.0

### Features

- Spring WebClient integration ([#1621](https://github.com/getsentry/sentry-java/pull/1621))
- OpenFeign integration ([#1632](https://github.com/getsentry/sentry-java/pull/1632))
- Add more convenient way to pass BeforeSpanCallback in OpenFeign integration ([#1637](https://github.com/getsentry/sentry-java/pull/1637))

### Fixes

- Bump: sentry-native to 0.4.12 ([#1651](https://github.com/getsentry/sentry-java/pull/1651))

## 5.1.0-beta.9

- No documented changes.

## 5.1.0-beta.8

### Features

- Generate Sentry BOM ([#1486](https://github.com/getsentry/sentry-java/pull/1486))

## 5.1.0-beta.7

### Features

- Slow/Frozen frames metrics ([#1609](https://github.com/getsentry/sentry-java/pull/1609))

## 5.1.0-beta.6

### Features

- Add request body extraction for Spring MVC integration ([#1595](https://github.com/getsentry/sentry-java/pull/1595))

### Fixes

- set min sdk version of sentry-android-fragment to API 14 ([#1608](https://github.com/getsentry/sentry-java/pull/1608))
- Ser/Deser of the UserFeedback from cached envelope ([#1611](https://github.com/getsentry/sentry-java/pull/1611))

## 5.1.0-beta.5

### Fixes

- Make SentryAppender non-final for Log4j2 and Logback ([#1603](https://github.com/getsentry/sentry-java/pull/1603))
- Do not throw IAE when tracing header contain invalid trace id ([#1605](https://github.com/getsentry/sentry-java/pull/1605))

## 5.1.0-beta.4

### Fixes

- Update sentry-native to 0.4.11 ([#1591](https://github.com/getsentry/sentry-java/pull/1591))

## 5.1.0-beta.3

### Features

- Spring Webflux integration ([#1529](https://github.com/getsentry/sentry-java/pull/1529))

## 5.1.0-beta.2

### Features

- Support transaction waiting for children to finish. ([#1535](https://github.com/getsentry/sentry-java/pull/1535))
- Capture logged marker in log4j2 and logback appenders ([#1551](https://github.com/getsentry/sentry-java/pull/1551))
- Allow clearing of attachments in the scope ([#1562](https://github.com/getsentry/sentry-java/pull/1562))
- Set mechanism type in SentryExceptionResolver ([#1556](https://github.com/getsentry/sentry-java/pull/1556))
- Perf. for fragments ([#1528](https://github.com/getsentry/sentry-java/pull/1528))

### Fixes

- Handling missing Spring Security on classpath on Java 8 ([#1552](https://github.com/getsentry/sentry-java/pull/1552))
- Use a different method to get strings from JNI, and avoid excessive Stack Space usage. ([#1214](https://github.com/getsentry/sentry-java/pull/1214))
- Add data field to SentrySpan ([#1555](https://github.com/getsentry/sentry-java/pull/1555))
- Clock drift issue when calling DateUtils#getDateTimeWithMillisPrecision ([#1557](https://github.com/getsentry/sentry-java/pull/1557))
- Prefer snake case for HTTP integration data keys ([#1559](https://github.com/getsentry/sentry-java/pull/1559))
- Assign lastEventId only if event was queued for submission ([#1565](https://github.com/getsentry/sentry-java/pull/1565))

## 5.1.0-beta.1

### Features

- Measure app start time ([#1487](https://github.com/getsentry/sentry-java/pull/1487))
- Automatic breadcrumbs logging for fragment lifecycle ([#1522](https://github.com/getsentry/sentry-java/pull/1522))

## 5.0.1

### Fixes

- Sources and Javadoc artifacts were mixed up ([#1515](https://github.com/getsentry/sentry-java/pull/1515))

## 5.0.0

This release brings many improvements but also new features:

- OkHttp Interceptor for Android ([#1330](https://github.com/getsentry/sentry-java/pull/1330))
- GraalVM Native Image Compatibility ([#1329](https://github.com/getsentry/sentry-java/pull/1329))
- Add option to ignore exceptions by type ([#1352](https://github.com/getsentry/sentry-java/pull/1352))
- Enrich transactions with device contexts ([#1430](https://github.com/getsentry/sentry-java/pull/1430)) ([#1469](https://github.com/getsentry/sentry-java/pull/1469))
- Better interoperability with Kotlin null-safety ([#1439](https://github.com/getsentry/sentry-java/pull/1439)) and ([#1462](https://github.com/getsentry/sentry-java/pull/1462))
- Add coroutines support ([#1479](https://github.com/getsentry/sentry-java/pull/1479))
- OkHttp callback for Customising the Span ([#1478](https://github.com/getsentry/sentry-java/pull/1478))
- Add breadcrumb in Spring RestTemplate integration ([#1481](https://github.com/getsentry/sentry-java/pull/1481))

Breaking changes:

- Migration Guide for [Java](https://docs.sentry.io/platforms/java/migration/)
- Migration Guide for [Android](https://docs.sentry.io/platforms/android/migration/)

Other fixes:

- Fix: Add attachmentType to envelope ser/deser. ([#1504](https://github.com/getsentry/sentry-java/pull/1504))

Thank you:

- @maciejwalkowiak for coding most of it.

## 5.0.0-beta.7

### Fixes


- Ref: Deprecate SentryBaseEvent#getOriginThrowable and add SentryBaseEvent#getThrowableMechanism ([#1502](https://github.com/getsentry/sentry-java/pull/1502))
- Graceful Shutdown flushes event instead of Closing SDK ([#1500](https://github.com/getsentry/sentry-java/pull/1500))
- Do not append threads that come from the EnvelopeFileObserver ([#1501](https://github.com/getsentry/sentry-java/pull/1501))
- Ref: Deprecate cacheDirSize and add maxCacheItems ([#1499](https://github.com/getsentry/sentry-java/pull/1499))
- Append all threads if Hint is Cached but attachThreads is enabled ([#1503](https://github.com/getsentry/sentry-java/pull/1503))

## 5.0.0-beta.6

### Features

- Add secondary constructor to SentryOkHttpInterceptor ([#1491](https://github.com/getsentry/sentry-java/pull/1491))
- Add option to enable debug mode in Log4j2 integration ([#1492](https://github.com/getsentry/sentry-java/pull/1492))

### Fixes

- Ref: Replace clone() with copy constructor ([#1496](https://github.com/getsentry/sentry-java/pull/1496))

## 5.0.0-beta.5

### Features

- OkHttp callback for Customising the Span ([#1478](https://github.com/getsentry/sentry-java/pull/1478))
- Add breadcrumb in Spring RestTemplate integration ([#1481](https://github.com/getsentry/sentry-java/pull/1481))
- Add coroutines support ([#1479](https://github.com/getsentry/sentry-java/pull/1479))

### Fixes

- Cloning Stack ([#1483](https://github.com/getsentry/sentry-java/pull/1483))

## 5.0.0-beta.4

### Fixes

- Enrich Transactions with Context Data ([#1469](https://github.com/getsentry/sentry-java/pull/1469))
- Bump: Apache HttpClient to 5.0.4 ([#1476](https://github.com/getsentry/sentry-java/pull/1476))

## 5.0.0-beta.3

### Fixes

- Handling immutable collections on SentryEvent and protocol objects ([#1468](https://github.com/getsentry/sentry-java/pull/1468))
- Associate event with transaction when thrown exception is not a direct cause ([#1463](https://github.com/getsentry/sentry-java/pull/1463))
- Ref: nullability annotations to Sentry module ([#1439](https://github.com/getsentry/sentry-java/pull/1439)) and ([#1462](https://github.com/getsentry/sentry-java/pull/1462))
- NPE when adding Context Data with null values for log4j2 ([#1465](https://github.com/getsentry/sentry-java/pull/1465))

## 5.0.0-beta.2

### Fixes

- sentry-android-timber package sets sentry.java.android.timber as SDK name ([#1456](https://github.com/getsentry/sentry-java/pull/1456))
- When AppLifecycleIntegration is closed, it should remove observer using UI thread ([#1459](https://github.com/getsentry/sentry-java/pull/1459))
- Bump: AGP to 4.2.0 ([#1460](https://github.com/getsentry/sentry-java/pull/1460))

Breaking Changes:

- Remove: Settings.Secure.ANDROID_ID in favor of generated installationId ([#1455](https://github.com/getsentry/sentry-java/pull/1455))
- Rename: enableSessionTracking to enableAutoSessionTracking ([#1457](https://github.com/getsentry/sentry-java/pull/1457))

## 5.0.0-beta.1

### Fixes

- Ref: Refactor converting HttpServletRequest to Sentry Request in Spring integration ([#1387](https://github.com/getsentry/sentry-java/pull/1387))
- Bump: sentry-native to 0.4.9 ([#1431](https://github.com/getsentry/sentry-java/pull/1431))
- Activity tracing auto instrumentation for Android API < 29 ([#1402](https://github.com/getsentry/sentry-java/pull/1402))
- use connection and read timeouts in ApacheHttpClient based transport ([#1397](https://github.com/getsentry/sentry-java/pull/1397))
- set correct transaction status for unhandled exceptions in SentryTracingFilter ([#1406](https://github.com/getsentry/sentry-java/pull/1406))
- handle network errors in SentrySpanClientHttpRequestInterceptor ([#1407](https://github.com/getsentry/sentry-java/pull/1407))
- set scope on transaction ([#1409](https://github.com/getsentry/sentry-java/pull/1409))
- set status and associate events with transactions ([#1426](https://github.com/getsentry/sentry-java/pull/1426))
- Do not set free memory and is low memory fields when it's a NDK hard crash ([#1399](https://github.com/getsentry/sentry-java/pull/1399))
- Apply user from the scope to transaction ([#1424](https://github.com/getsentry/sentry-java/pull/1424))
- Pass maxBreadcrumbs config. to sentry-native ([#1425](https://github.com/getsentry/sentry-java/pull/1425))
- Run event processors and enrich transactions with contexts ([#1430](https://github.com/getsentry/sentry-java/pull/1430))
- Set Span status for OkHttp integration ([#1447](https://github.com/getsentry/sentry-java/pull/1447))
- Set user on transaction in Spring & Spring Boot integrations ([#1443](https://github.com/getsentry/sentry-java/pull/1443))

## 4.4.0-alpha.2

### Features

- Add option to ignore exceptions by type ([#1352](https://github.com/getsentry/sentry-java/pull/1352))
- Sentry closes Android NDK and ShutdownHook integrations ([#1358](https://github.com/getsentry/sentry-java/pull/1358))
- Allow inheritance of SentryHandler class in sentry-jul package([#1367](https://github.com/getsentry/sentry-java/pull/1367))
- Make NoOpHub public ([#1379](https://github.com/getsentry/sentry-java/pull/1379))
- Configure max spans per transaction ([#1394](https://github.com/getsentry/sentry-java/pull/1394))

### Fixes

- Bump: Upgrade Apache HttpComponents Core to 5.0.3 ([#1375](https://github.com/getsentry/sentry-java/pull/1375))
- NPE when MDC contains null values (sentry-logback) ([#1364](https://github.com/getsentry/sentry-java/pull/1364))
- Avoid NPE when MDC contains null values (sentry-jul) ([#1385](https://github.com/getsentry/sentry-java/pull/1385))
- Accept only non null value maps ([#1368](https://github.com/getsentry/sentry-java/pull/1368))
- Do not bind transactions to scope by default. ([#1376](https://github.com/getsentry/sentry-java/pull/1376))
- Hub thread safety ([#1388](https://github.com/getsentry/sentry-java/pull/1388))
- SentryTransactionAdvice should operate on the new scope ([#1389](https://github.com/getsentry/sentry-java/pull/1389))

## 4.4.0-alpha.1

### Features

- Add an overload for `startTransaction` that sets the created transaction to the Scope ([#1313](https://github.com/getsentry/sentry-java/pull/1313))
- Set SDK version on Transactions ([#1307](https://github.com/getsentry/sentry-java/pull/1307))
- GraalVM Native Image Compatibility ([#1329](https://github.com/getsentry/sentry-java/pull/1329))
- Add OkHttp client application interceptor ([#1330](https://github.com/getsentry/sentry-java/pull/1330))

### Fixes

- Bump: sentry-native to 0.4.8
- Ref: Separate user facing and protocol classes in the Performance feature ([#1304](https://github.com/getsentry/sentry-java/pull/1304))
- Use logger set on SentryOptions in GsonSerializer ([#1308](https://github.com/getsentry/sentry-java/pull/1308))
- Use the bindToScope correctly
- Allow 0.0 to be set on tracesSampleRate ([#1328](https://github.com/getsentry/sentry-java/pull/1328))
- set "java" platform to transactions ([#1332](https://github.com/getsentry/sentry-java/pull/1332))
- Allow disabling tracing through SentryOptions ([#1337](https://github.com/getsentry/sentry-java/pull/1337))

## 4.3.0

### Features

- Activity tracing auto instrumentation

### Fixes

- Aetting in-app-includes from external properties ([#1291](https://github.com/getsentry/sentry-java/pull/1291))
- Initialize Sentry in Logback appender when DSN is not set in XML config ([#1296](https://github.com/getsentry/sentry-java/pull/1296))
- JUL integration SDK name ([#1293](https://github.com/getsentry/sentry-java/pull/1293))

## 4.2.0

### Features

- Improve EventProcessor nullability annotations ([#1229](https://github.com/getsentry/sentry-java/pull/1229)).
- Add ability to flush events synchronously.
- Support @SentrySpan and @SentryTransaction on classes and interfaces. ([#1243](https://github.com/getsentry/sentry-java/pull/1243))
- Do not serialize empty collections and maps ([#1245](https://github.com/getsentry/sentry-java/pull/1245))
- Integration interface better compatibility with Kotlin null-safety
- Simplify Sentry configuration in Spring integration ([#1259](https://github.com/getsentry/sentry-java/pull/1259))
- Simplify configuring Logback integration when environment variable with the DSN is not set ([#1271](https://github.com/getsentry/sentry-java/pull/1271))
- Add Request to the Scope. [#1270](https://github.com/getsentry/sentry-java/pull/1270))
- Optimize SentryTracingFilter when hub is disabled.

### Fixes

- Bump: sentry-native to 0.4.7
- Optimize DuplicateEventDetectionEventProcessor performance ([#1247](https://github.com/getsentry/sentry-java/pull/1247)).
- Prefix sdk.package names with io.sentry ([#1249](https://github.com/getsentry/sentry-java/pull/1249))
- Remove experimental annotation for Attachment ([#1257](https://github.com/getsentry/sentry-java/pull/1257))
- Mark stacktrace as snapshot if captured at arbitrary moment ([#1231](https://github.com/getsentry/sentry-java/pull/1231))
- Disable Gson HTML escaping
- Make the ANR Atomic flags immutable
- Prevent NoOpHub from creating heavy SentryOptions objects ([#1272](https://github.com/getsentry/sentry-java/pull/1272))
- SentryTransaction#getStatus NPE ([#1273](https://github.com/getsentry/sentry-java/pull/1273))
- Discard unfinished Spans before sending them over to Sentry ([#1279](https://github.com/getsentry/sentry-java/pull/1279))
- Interrupt the thread in QueuedThreadPoolExecutor ([#1276](https://github.com/getsentry/sentry-java/pull/1276))
- SentryTransaction#finish should not clear another transaction from the scope ([#1278](https://github.com/getsentry/sentry-java/pull/1278))

Breaking Changes:
- Enchancement: SentryExceptionResolver should not send handled errors by default ([#1248](https://github.com/getsentry/sentry-java/pull/1248)).
- Ref: Simplify RestTemplate instrumentation ([#1246](https://github.com/getsentry/sentry-java/pull/1246))
- Enchancement: Add overloads for startTransaction taking op and description ([#1244](https://github.com/getsentry/sentry-java/pull/1244))

## 4.1.0

### Features

- Improve Kotlin compatibility for SdkVersion ([#1213](https://github.com/getsentry/sentry-java/pull/1213))
- Support logging via JUL ([#1211](https://github.com/getsentry/sentry-java/pull/1211))

### Fixes

- Returning Sentry trace header from Span ([#1217](https://github.com/getsentry/sentry-java/pull/1217))
- Remove misleading error logs ([#1222](https://github.com/getsentry/sentry-java/pull/1222))

## 4.0.0

This release brings the Sentry Performance feature to Java SDK, Spring, Spring Boot, and Android integrations. Read more in the reference documentation:

- [Performance for Java](https://docs.sentry.io/platforms/java/performance/)
- [Performance for Spring](https://docs.sentry.io/platforms/java/guides/spring/)
- [Performance for Spring Boot](https://docs.sentry.io/platforms/java/guides/spring-boot/)
- [Performance for Android](https://docs.sentry.io/platforms/android/performance/)

### Other improvements:

#### Core:

- Improved loading external configuration:
  - Load `sentry.properties` from the application's current working directory ([#1046](https://github.com/getsentry/sentry-java/pull/1046))
  - Resolve `in-app-includes`, `in-app-excludes`, `tags`, `debug`, `uncaught.handler.enabled` parameters from the external configuration
- Set global tags on SentryOptions and load them from external configuration ([#1066](https://github.com/getsentry/sentry-java/pull/1066))
- Add support for attachments ([#1082](https://github.com/getsentry/sentry-java/pull/1082))
- Resolve `servername` from the localhost address
- Simplified transport configuration through setting `TransportFactory` instead of `ITransport` on SentryOptions ([#1124](https://github.com/getsentry/sentry-java/pull/1124))

#### Spring Boot:

- Add the ability to register multiple `OptionsConfiguration` beans ([#1093](https://github.com/getsentry/sentry-java/pull/1093))
- Initialize Logback after context refreshes ([#1129](https://github.com/getsentry/sentry-java/pull/1129))

#### Android:

- Add `isSideLoaded` and `installerStore` tags automatically (Where your App. was installed from eg Google Play, Amazon Store, downloaded APK, etc...)
- Bump: sentry-native to 0.4.6
- Bump: Gradle to 6.8.1 and AGP to 4.1.2

## 4.0.0-beta.1

### Features

- Add addToTransactions to Attachment ([#1191](https://github.com/getsentry/sentry-java/pull/1191))
- Support SENTRY_TRACES_SAMPLE_RATE conf. via env variables ([#1171](https://github.com/getsentry/sentry-java/pull/1171))
- Pass request to CustomSamplingContext in Spring integration ([#1172](https://github.com/getsentry/sentry-java/pull/1172))
- Move `SentrySpanClientHttpRequestInterceptor` to Spring module ([#1181](https://github.com/getsentry/sentry-java/pull/1181))
- Add overload for `transaction/span.finish(SpanStatus)` ([#1182](https://github.com/getsentry/sentry-java/pull/1182))
- Simplify registering traces sample callback in Spring integration ([#1184](https://github.com/getsentry/sentry-java/pull/1184))
- Polish Performance API ([#1165](https://github.com/getsentry/sentry-java/pull/1165))
- Set "debug" through external properties ([#1186](https://github.com/getsentry/sentry-java/pull/1186))
- Simplify Spring integration ([#1188](https://github.com/getsentry/sentry-java/pull/1188))
- Init overload with dsn ([#1195](https://github.com/getsentry/sentry-java/pull/1195))
- Enable Kotlin map-like access on CustomSamplingContext ([#1192](https://github.com/getsentry/sentry-java/pull/1192))
- Auto register custom ITransportFactory in Spring integration ([#1194](https://github.com/getsentry/sentry-java/pull/1194))
- Improve Kotlin property access in Performance API ([#1193](https://github.com/getsentry/sentry-java/pull/1193))
- Copy options tags to transactions ([#1198](https://github.com/getsentry/sentry-java/pull/1198))
- Add convenient method for accessing event's throwable ([#1202](https://github.com/getsentry/sentry-java/pull/1202))

### Fixes

- Ref: Set SpanContext on SentryTransaction to avoid potential NPE ([#1173](https://github.com/getsentry/sentry-java/pull/1173))
- Free Local Refs manually due to Android local ref. count limits
- Bring back support for setting transaction name without ongoing transaction ([#1183](https://github.com/getsentry/sentry-java/pull/1183))

## 4.0.0-alpha.3

### Features

- Improve ITransaction and ISpan null-safety compatibility ([#1161](https://github.com/getsentry/sentry-java/pull/1161))
- Automatically assign span context to captured events ([#1156](https://github.com/getsentry/sentry-java/pull/1156))
- Autoconfigure Apache HttpClient 5 based Transport in Spring Boot integration ([#1143](https://github.com/getsentry/sentry-java/pull/1143))
- Send user.ip_address = {{auto}} when sendDefaultPii is true ([#1015](https://github.com/getsentry/sentry-java/pull/1015))
- Read tracesSampleRate from AndroidManifest
- OutboxSender supports all envelope item types ([#1158](https://github.com/getsentry/sentry-java/pull/1158))
- Read `uncaught.handler.enabled` property from the external configuration
- Resolve servername from the localhost address
- Add maxAttachmentSize to SentryOptions ([#1138](https://github.com/getsentry/sentry-java/pull/1138))
- Drop invalid attachments ([#1134](https://github.com/getsentry/sentry-java/pull/1134))
- Set isSideLoaded info tags
- Add non blocking Apache HttpClient 5 based Transport ([#1136](https://github.com/getsentry/sentry-java/pull/1136))

### Fixes

- Ref: Make Attachment immutable ([#1120](https://github.com/getsentry/sentry-java/pull/1120))
- Ref: using Calendar to generate Dates
- Ref: Return NoOpTransaction instead of null ([#1126](https://github.com/getsentry/sentry-java/pull/1126))
- Ref: `ITransport` implementations are now responsible for executing request in asynchronous or synchronous way ([#1118](https://github.com/getsentry/sentry-java/pull/1118))
- Ref: Add option to set `TransportFactory` instead of `ITransport` on `SentryOptions` ([#1124](https://github.com/getsentry/sentry-java/pull/1124))
- Ref: Simplify ITransport creation in ITransportFactory ([#1135](https://github.com/getsentry/sentry-java/pull/1135))
- Fixes and Tests: Session serialization and deserialization
- Inheriting sampling decision from parent ([#1100](https://github.com/getsentry/sentry-java/pull/1100))
- Exception only sets a stack trace if there are frames
- Initialize Logback after context refreshes ([#1129](https://github.com/getsentry/sentry-java/pull/1129))
- Do not crash when passing null values to @Nullable methods, eg User and Scope
- Resolving dashed properties from external configuration
- Consider {{ auto }} as a default ip address ([#1015](https://github.com/getsentry/sentry-java/pull/1015))
- Set release and environment on Transactions ([#1152](https://github.com/getsentry/sentry-java/pull/1152))
- Do not set transaction on the scope automatically

## 4.0.0-alpha.2

### Features

- Add basic support for attachments ([#1082](https://github.com/getsentry/sentry-java/pull/1082))
- Set transaction name on events and transactions sent using Spring integration ([#1067](https://github.com/getsentry/sentry-java/pull/1067))
- Set global tags on SentryOptions and load them from external configuration ([#1066](https://github.com/getsentry/sentry-java/pull/1066))
- Add API validator and remove deprecated methods
- Add more convenient method to start a child span ([#1073](https://github.com/getsentry/sentry-java/pull/1073))
- Autoconfigure traces callback in Spring Boot integration ([#1074](https://github.com/getsentry/sentry-java/pull/1074))
- Resolve in-app-includes and in-app-excludes parameters from the external configuration
- Make InAppIncludesResolver public ([#1084](https://github.com/getsentry/sentry-java/pull/1084))
- Add the ability to register multiple OptionsConfiguration beans ([#1093](https://github.com/getsentry/sentry-java/pull/1093))
- Database query tracing with datasource-proxy ([#1095](https://github.com/getsentry/sentry-java/pull/1095))

### Fixes

- Ref: Refactor resolving SpanContext for Throwable ([#1068](https://github.com/getsentry/sentry-java/pull/1068))
- Ref: Change "op" to "operation" in @SentrySpan and @SentryTransaction
- Remove method reference in SentryEnvelopeItem ([#1091](https://github.com/getsentry/sentry-java/pull/1091))
- Set current thread only if there are no exceptions
- SentryOptions creates GsonSerializer by default
- Append DebugImage list if event already has it
- Sort breadcrumbs by Date if there are breadcrumbs already in the event

## 4.0.0-alpha.1

### Features

- Load `sentry.properties` from the application's current working directory ([#1046](https://github.com/getsentry/sentry-java/pull/1046))
- Performance monitoring ([#971](https://github.com/getsentry/sentry-java/pull/971))
- Performance monitoring for Spring Boot applications ([#971](https://github.com/getsentry/sentry-java/pull/971))

### Fixes

- Ref: Refactor JSON deserialization ([#1047](https://github.com/getsentry/sentry-java/pull/1047))

## 3.2.1

### Fixes

- Set current thread only if theres no exceptions ([#1064](https://github.com/getsentry/sentry-java/pull/1064))
- Append DebugImage list if event already has it ([#1092](https://github.com/getsentry/sentry-java/pull/1092))
- Sort breadcrumbs by Date if there are breadcrumbs already in the event ([#1094](https://github.com/getsentry/sentry-java/pull/1094))
- Free Local Refs manually due to Android local ref. count limits  ([#1179](https://github.com/getsentry/sentry-java/pull/1179))

## 3.2.0

### Features

- Expose a Module (Debug images) Loader for Android thru sentry-native ([#1043](https://github.com/getsentry/sentry-java/pull/1043))
- Added java doc to protocol classes based on sentry-data-schemes project ([#1045](https://github.com/getsentry/sentry-java/pull/1045))
- Make SentryExceptionResolver Order configurable to not send handled web exceptions ([#1008](https://github.com/getsentry/sentry-java/pull/1008))
- Resolve HTTP Proxy parameters from the external configuration ([#1028](https://github.com/getsentry/sentry-java/pull/1028))
- Sentry NDK integration is compiled against default NDK version based on AGP's version ([#1048](https://github.com/getsentry/sentry-java/pull/1048))

### Fixes

- Bump: AGP 4.1.1 ([#1040](https://github.com/getsentry/sentry-java/pull/1040))
- Update to sentry-native 0.4.4 and fix shared library builds ([#1039](https://github.com/getsentry/sentry-java/pull/1039))
- use neutral Locale for String operations ([#1033](https://github.com/getsentry/sentry-java/pull/1033))
- Clean up JNI code and properly free strings ([#1050](https://github.com/getsentry/sentry-java/pull/1050))
- set userId for hard-crashes if no user is set ([#1049](https://github.com/getsentry/sentry-java/pull/1049))

## 3.1.3

### Fixes

- Fix broken NDK integration on 3.1.2 (release failed on packaging a .so file)
- Increase max cached events to 30 ([#1029](https://github.com/getsentry/sentry-java/pull/1029))
- Normalize DSN URI ([#1030](https://github.com/getsentry/sentry-java/pull/1030))

## 3.1.2

### Features

- Manually capturing User Feedback
- Set environment to "production" by default.
- Make public the Breadcrumb constructor that accepts a Date ([#1012](https://github.com/getsentry/sentry-java/pull/1012))

### Fixes

- ref: Validate event id on user feedback submission

## 3.1.1

### Features

- Bind logging related SentryProperties to Slf4j Level instead of Logback to improve Log4j2 compatibility

### Fixes

- Prevent Logback and Log4j2 integrations from re-initializing Sentry when Sentry is already initialized
- Make sure HttpServletRequestSentryUserProvider runs by default before custom SentryUserProvider beans
- Fix setting up Sentry in Spring Webflux annotation by changing the scope of Spring WebMvc related dependencies

## 3.1.0

### Features

- Make getThrowable public and improve set contexts ([#967](https://github.com/getsentry/sentry-java/pull/967))
- Accepted quoted values in properties from external configuration ([#972](https://github.com/getsentry/sentry-java/pull/972))

### Fixes

- Auto-Configure `inAppIncludes` in Spring Boot integration ([#966](https://github.com/getsentry/sentry-java/pull/966))
- Bump: Android Gradle Plugin 4.0.2 ([#968](https://github.com/getsentry/sentry-java/pull/968))
- Don't require `sentry.dsn` to be set when using `io.sentry:sentry-spring-boot-starter` and `io.sentry:sentry-logback` together ([#965](https://github.com/getsentry/sentry-java/pull/965))
- Remove chunked streaming mode ([#974](https://github.com/getsentry/sentry-java/pull/974))
- Android 11 + targetSdkVersion 30 crashes Sentry on start ([#977](https://github.com/getsentry/sentry-java/pull/977))

## 3.0.0

## Java + Android

This release marks the re-unification of Java and Android SDK code bases.
It's based on the Android 2.0 SDK, which implements [Sentry's unified API](https://develop.sentry.dev/sdk/unified-api/).

Considerable changes were done, which include a lot of improvements. More are covered below, but the highlights are:

- Improved `log4j2` integration
  - Capture breadcrumbs for level INFO and higher
  - Raises event for ERROR and higher.
  - Minimum levels are configurable.
  - Optionally initializes the SDK via appender.xml
- Dropped support to `log4j`.
- Improved `logback` integration
  - Capture breadcrumbs for level INFO and higher
  - Raises event for ERROR and higher.
  - Minimum levels are configurable.
  - Optionally initializes the SDK via appender.xml
  - Configurable via Spring integration if both are enabled
- Spring
  - No more duplicate events with Spring and logback
  - Auto initalizes if DSN is available
  - Configuration options available with auto complete
- Google App Engine support dropped

## What’s Changed

- Callback to validate SSL certificate ([#944](https://github.com/getsentry/sentry-java/pull/944))
- Attach stack traces enabled by default

### Android specific

- Release health enabled by default for Android
- Sync of Scopes for Java -> Native (NDK)
- Bump Sentry-Native v0.4.2
- Android 11 Support

[Android migration docs](https://docs.sentry.io/platforms/android/migration/#migrating-from-sentry-android-2x-to-sentry-android-3x)

### Java specific

- Unified API for Java SDK and integrations (Spring, Spring boot starter, Servlet, Logback, Log4j2)

New Java [docs](https://docs.sentry.io/platforms/java/) are live and being improved.

## Acquisition

Packages were released on [`bintray sentry-java`](https://dl.bintray.com/getsentry/sentry-java/io/sentry/), [`bintray sentry-android`](https://dl.bintray.com/getsentry/sentry-android/io/sentry/), [`jcenter`](https://jcenter.bintray.com/io/sentry/) and [`mavenCentral`](https://repo.maven.apache.org/maven2/io/sentry/)

## Where is the Java 1.7 code base?

The previous Java releases, are all available in this repository through the tagged releases.
## 3.0.0-beta.1

## What’s Changed

- feat: ssl support ([#944](https://github.com/getsentry/sentry-java/pull/944)) @ninekaw9 @marandaneto
- feat: sync Java to C ([#937](https://github.com/getsentry/sentry-java/pull/937)) @bruno-garcia @marandaneto
- feat: Auto-configure Logback appender in Spring Boot integration. ([#938](https://github.com/getsentry/sentry-java/pull/938)) @maciejwalkowiak
- feat: Add Servlet integration. ([#935](https://github.com/getsentry/sentry-java/pull/935)) @maciejwalkowiak
- fix: Pop scope at the end of the request in Spring integration. ([#936](https://github.com/getsentry/sentry-java/pull/936)) @maciejwalkowiak
- bump: Upgrade Spring Boot to 2.3.4. ([#932](https://github.com/getsentry/sentry-java/pull/932)) @maciejwalkowiak
- fix: Do not set cookies when send pii is set to false. ([#931](https://github.com/getsentry/sentry-java/pull/931)) @maciejwalkowiak

Packages were released on [`bintray sentry-java`](https://dl.bintray.com/getsentry/sentry-java/io/sentry/), [`bintray sentry-android`](https://dl.bintray.com/getsentry/sentry-android/io/sentry/), [`jcenter`](https://jcenter.bintray.com/io/sentry/) and [`mavenCentral`](https://repo.maven.apache.org/maven2/io/sentry/)

We'd love to get feedback.

## 3.0.0-alpha.3

### Features

- Enable attach stack traces and disable attach threads by default ([#921](https://github.com/getsentry/sentry-java/pull/921)) @marandaneto

### Fixes

- Bump sentry-native to 0.4.2 ([#926](https://github.com/getsentry/sentry-java/pull/926)) @marandaneto
- ref: remove log level as RN do not use it anymore ([#924](https://github.com/getsentry/sentry-java/pull/924)) @marandaneto
- Read sample rate correctly from manifest meta data ([#923](https://github.com/getsentry/sentry-java/pull/923)) @marandaneto

Packages were released on [`bintray sentry-android`](https://dl.bintray.com/getsentry/sentry-android/io/sentry/) and [`bintray sentry-java`](https://dl.bintray.com/getsentry/sentry-java/io/sentry/)

We'd love to get feedback.

## 3.0.0-alpha.2

TBD

Packages were released on [bintray](https://dl.bintray.com/getsentry/maven/io/sentry/)

> Note: This release marks the unification of the Java and Android Sentry codebases based on the core of the Android SDK (version 2.x).
Previous releases for the Android SDK (version 2.x) can be found on the now archived: https://github.com/getsentry/sentry-android/

## 3.0.0-alpha.1

### Features

### Fixes


## New releases will happen on a different repository:

https://github.com/getsentry/sentry-java

## What’s Changed

### Features

### Fixes


- feat: enable release health by default

Packages were released on [`bintray`](https://dl.bintray.com/getsentry/sentry-android/io/sentry/sentry-android/), [`jcenter`](https://jcenter.bintray.com/io/sentry/sentry-android/) and [`mavenCentral`](https://repo.maven.apache.org/maven2/io/sentry/sentry-android/)

We'd love to get feedback.

## 2.3.1

### Fixes

- Add main thread checker for the app lifecycle integration ([#525](https://github.com/getsentry/sentry-android/pull/525)) @marandaneto
- Set correct migration link ([#523](https://github.com/getsentry/sentry-android/pull/523)) @fupduck
- Warn about Sentry re-initialization. ([#521](https://github.com/getsentry/sentry-android/pull/521)) @maciejwalkowiak
- Set SDK version in `MainEventProcessor`. ([#513](https://github.com/getsentry/sentry-android/pull/513)) @maciejwalkowiak
- Bump sentry-native to 0.4.0 ([#512](https://github.com/getsentry/sentry-android/pull/512)) @marandaneto
- Bump Gradle to 6.6 and fix linting issues ([#510](https://github.com/getsentry/sentry-android/pull/510)) @marandaneto
- fix(sentry-java): Contexts belong on the Scope ([#504](https://github.com/getsentry/sentry-android/pull/504)) @maciejwalkowiak
- Add tests for verifying scope changes thread isolation ([#508](https://github.com/getsentry/sentry-android/pull/508)) @maciejwalkowiak
- Set `SdkVersion` in default `SentryOptions` created in sentry-core module ([#506](https://github.com/getsentry/sentry-android/pull/506)) @maciejwalkowiak

Packages were released on [`bintray`](https://dl.bintray.com/getsentry/sentry-android/io/sentry/sentry-android/), [`jcenter`](https://jcenter.bintray.com/io/sentry/sentry-android/) and [`mavenCentral`](https://repo.maven.apache.org/maven2/io/sentry/sentry-android/)

We'd love to get feedback.

## 2.3.0

### Features

- Add console application sample. ([#502](https://github.com/getsentry/sentry-android/pull/502)) @maciejwalkowiak
- Log stacktraces in SystemOutLogger ([#498](https://github.com/getsentry/sentry-android/pull/498)) @maciejwalkowiak
- Add method to add breadcrumb with string parameter. ([#501](https://github.com/getsentry/sentry-android/pull/501)) @maciejwalkowiak

### Fixes

- Converting UTC and ISO timestamp when missing Locale/TimeZone do not error ([#505](https://github.com/getsentry/sentry-android/pull/505)) @marandaneto
- Call `Sentry#close` on JVM shutdown. ([#497](https://github.com/getsentry/sentry-android/pull/497)) @maciejwalkowiak
- ref: sentry-core changes for console app ([#473](https://github.com/getsentry/sentry-android/pull/473)) @marandaneto

Obs: If you are using its own instance of `Hub`/`SentryClient` and reflection to set up the SDK to be usable within Libraries, this change may break your code, please fix the renamed classes.

Packages were released on [`bintray`](https://dl.bintray.com/getsentry/sentry-android/io/sentry/sentry-android/), [`jcenter`](https://jcenter.bintray.com/io/sentry/sentry-android/) and [`mavenCentral`](https://repo.maven.apache.org/maven2/io/sentry/sentry-android/)

We'd love to get feedback.

## 2.2.2

### Features

- Add sdk to envelope header ([#488](https://github.com/getsentry/sentry-android/pull/488)) @marandaneto
- Log request if response code is not 200 ([#484](https://github.com/getsentry/sentry-android/pull/484)) @marandaneto

### Fixes

- Bump plugin versions ([#487](https://github.com/getsentry/sentry-android/pull/487)) @marandaneto
- Bump: AGP 4.0.1 ([#486](https://github.com/getsentry/sentry-android/pull/486)) @marandaneto

Packages were released on [`bintray`](https://dl.bintray.com/getsentry/sentry-android/io/sentry/sentry-android/), [`jcenter`](https://jcenter.bintray.com/io/sentry/sentry-android/) and [`mavenCentral`](https://repo.maven.apache.org/maven2/io/sentry/sentry-android/)

We'd love to get feedback.

## 2.2.1

### Fixes

- Timber adds breadcrumb even if event level is < minEventLevel ([#480](https://github.com/getsentry/sentry-android/pull/480)) @marandaneto
- Contexts serializer avoids reflection and fixes desugaring issue ([#478](https://github.com/getsentry/sentry-android/pull/478)) @marandaneto
- clone session before sending to the transport ([#474](https://github.com/getsentry/sentry-android/pull/474)) @marandaneto
- Bump Gradle 6.5.1 ([#479](https://github.com/getsentry/sentry-android/pull/479)) @marandaneto

Packages were released on [`bintray`](https://dl.bintray.com/getsentry/sentry-android/io/sentry/sentry-android/), [`jcenter`](https://jcenter.bintray.com/io/sentry/sentry-android/) and [`mavenCentral`](https://repo.maven.apache.org/maven2/io/sentry/sentry-android/)

We'd love to get feedback.

## 2.2.0

### Fixes

- Negative session sequence if the date is before java date epoch ([#471](https://github.com/getsentry/sentry-android/pull/471)) @marandaneto
- Deserialise unmapped contexts values from envelope ([#470](https://github.com/getsentry/sentry-android/pull/470)) @marandaneto
- Bump: sentry-native 0.3.4 ([#468](https://github.com/getsentry/sentry-android/pull/468)) @marandaneto

- feat: timber integration ([#464](https://github.com/getsentry/sentry-android/pull/464)) @marandaneto

1) To add integrations it requires a [manual initialization](https://docs.sentry.io/platforms/android/#manual-initialization) of the Android SDK.

2) Add the `sentry-android-timber` dependency:

```groovy
implementation 'io.sentry:sentry-android-timber:{version}' // version >= 2.2.0
```

3) Initialize and add the `SentryTimberIntegration`:

```java
SentryAndroid.init(this, options -> {
    // default values:
    // minEventLevel = ERROR
    // minBreadcrumbLevel = INFO
    options.addIntegration(new SentryTimberIntegration());

    // custom values for minEventLevel and minBreadcrumbLevel
    // options.addIntegration(new SentryTimberIntegration(SentryLevel.WARNING, SentryLevel.ERROR));
});
```

4) Use the Timber integration:

```java
try {
    int x = 1 / 0;
} catch (Exception e) {
    Timber.e(e);
}
```

Packages were released on [`bintray`](https://dl.bintray.com/getsentry/sentry-android/io/sentry/sentry-android/), [`jcenter`](https://jcenter.bintray.com/io/sentry/sentry-android/) and [`mavenCentral`](https://repo.maven.apache.org/maven2/io/sentry/sentry-android/)

We'd love to get feedback.

## 2.1.7

### Fixes

- Init native libs if available on SDK init ([#461](https://github.com/getsentry/sentry-android/pull/461)) @marandaneto
- Make JVM target explicit in sentry-core ([#462](https://github.com/getsentry/sentry-android/pull/462)) @dilbernd
- Timestamp with millis from react-native should be in UTC format ([#456](https://github.com/getsentry/sentry-android/pull/456)) @marandaneto
- Bump Gradle to 6.5 ([#454](https://github.com/getsentry/sentry-android/pull/454)) @marandaneto

Packages were released on [`bintray`](https://dl.bintray.com/getsentry/sentry-android/io/sentry/sentry-android/), [`jcenter`](https://jcenter.bintray.com/io/sentry/sentry-android/) and [`mavenCentral`](https://repo.maven.apache.org/maven2/io/sentry/sentry-android/)

We'd love to get feedback.

## 2.1.6

### Fixes

- Do not lookup sentry-debug-meta but instead load it directly ([#445](https://github.com/getsentry/sentry-android/pull/445)) @marandaneto
- Regression on v2.1.5 which can cause a crash on SDK init

Packages were released on [`bintray`](https://dl.bintray.com/getsentry/sentry-android/io/sentry/sentry-android/), [`jcenter`](https://jcenter.bintray.com/io/sentry/sentry-android/) and [`mavenCentral`](https://repo.maven.apache.org/maven2/io/sentry/sentry-android/)

We'd love to get feedback.

## 2.1.5

### Fixes

This version has a severe bug and can cause a crash on SDK init

Please upgrade to https://github.com/getsentry/sentry-android/releases/tag/2.1.6

## 2.1.4

### Features

- Make gzip as default content encoding type ([#433](https://github.com/getsentry/sentry-android/pull/433)) @marandaneto
- Use AGP 4 features ([#366](https://github.com/getsentry/sentry-android/pull/366)) @marandaneto
- Create GH Actions CI for Ubuntu/macOS ([#403](https://github.com/getsentry/sentry-android/pull/403)) @marandaneto
- Make root checker better and minimize false positive ([#417](https://github.com/getsentry/sentry-android/pull/417)) @marandaneto

### Fixes

- bump: sentry-native to 0.3.1 ([#440](https://github.com/getsentry/sentry-android/pull/440)) @marandaneto
- Update last session timestamp ([#437](https://github.com/getsentry/sentry-android/pull/437)) @marandaneto
- Filter trim memory breadcrumbs ([#431](https://github.com/getsentry/sentry-android/pull/431)) @marandaneto

Packages were released on [`bintray`](https://dl.bintray.com/getsentry/sentry-android/io/sentry/sentry-android/), [`jcenter`](https://jcenter.bintray.com/io/sentry/sentry-android/) and [`mavenCentral`](https://repo.maven.apache.org/maven2/io/sentry/sentry-android/)

We'd love to get feedback.

## 2.1.3

### Fixes

This fixes several critical bugs in sentry-android 2.0 and 2.1

- Sentry.init register integrations after creating the main Hub instead of doing it in the main Hub ctor ([#427](https://github.com/getsentry/sentry-android/pull/427)) @marandaneto
- make NoOpLogger public ([#425](https://github.com/getsentry/sentry-android/pull/425)) @marandaneto
- ConnectivityChecker returns connection status and events are not trying to be sent if no connection. ([#420](https://github.com/getsentry/sentry-android/pull/420)) @marandaneto
- thread pool executor is a single thread executor instead of scheduled thread executor ([#422](https://github.com/getsentry/sentry-android/pull/422)) @marandaneto
- Add Abnormal to the Session.State enum as its part of the protocol ([#424](https://github.com/getsentry/sentry-android/pull/424)) @marandaneto
- Bump: Gradle to 6.4.1 ([#419](https://github.com/getsentry/sentry-android/pull/419)) @marandaneto

We recommend that you use sentry-android 2.1.3 over the initial release of sentry-android 2.0 and 2.1.

Packages were released on [`bintray`](https://dl.bintray.com/getsentry/sentry-android/io/sentry/sentry-android/), [`jcenter`](https://jcenter.bintray.com/io/sentry/sentry-android/) and [`mavenCentral`](https://repo.maven.apache.org/maven2/io/sentry/sentry-android/)

We'd love to get feedback.

## 2.1.2

### Features

- Added options to configure http transport ([#411](https://github.com/getsentry/sentry-android/pull/411)) @marandaneto

### Fixes

- Phone state breadcrumbs require read_phone_state on older OS versions ([#415](https://github.com/getsentry/sentry-android/pull/415)) @marandaneto @bsergean
- before raising ANR events, we check ProcessErrorStateInfo if available ([#412](https://github.com/getsentry/sentry-android/pull/412)) @marandaneto
- send cached events to use a single thread executor ([#405](https://github.com/getsentry/sentry-android/pull/405)) @marandaneto
- initing SDK on AttachBaseContext ([#409](https://github.com/getsentry/sentry-android/pull/409)) @marandaneto
- sessions can't be abnormal, but exited if not ended properly ([#410](https://github.com/getsentry/sentry-android/pull/410)) @marandaneto

Packages were released on [`bintray`](https://dl.bintray.com/getsentry/sentry-android/io/sentry/sentry-android/), [`jcenter`](https://jcenter.bintray.com/io/sentry/sentry-android/) and [`mavenCentral`](https://repo.maven.apache.org/maven2/io/sentry/sentry-android/)

We'd love to get feedback.

## 2.1.1

### Features

- Added missing getters on Breadcrumb and SentryEvent ([#397](https://github.com/getsentry/sentry-android/pull/397)) @marandaneto
- Add trim memory breadcrumbs ([#395](https://github.com/getsentry/sentry-android/pull/395)) @marandaneto
- Only set breadcrumb extras if not empty ([#394](https://github.com/getsentry/sentry-android/pull/394)) @marandaneto
- Added samples of how to disable automatic breadcrumbs ([#389](https://github.com/getsentry/sentry-android/pull/389)) @marandaneto

### Fixes

- Set missing release, environment and dist to sentry-native options ([#404](https://github.com/getsentry/sentry-android/pull/404)) @marandaneto
- Do not add automatic and empty sensor breadcrumbs ([#401](https://github.com/getsentry/sentry-android/pull/401)) @marandaneto
- ref: removed Thread.sleep from LifecycleWatcher tests, using awaitility and DateProvider ([#392](https://github.com/getsentry/sentry-android/pull/392)) @marandaneto
- ref: added a DateTimeProvider for making retry after testable ([#391](https://github.com/getsentry/sentry-android/pull/391)) @marandaneto
- Bump Gradle to 6.4 ([#390](https://github.com/getsentry/sentry-android/pull/390)) @marandaneto
- Bump sentry-native to 0.2.6 ([#396](https://github.com/getsentry/sentry-android/pull/396)) @marandaneto

Packages were released on [`bintray`](https://dl.bintray.com/getsentry/sentry-android/io/sentry/sentry-android/), [`jcenter`](https://jcenter.bintray.com/io/sentry/sentry-android/) and [`mavenCentral`](https://repo.maven.apache.org/maven2/io/sentry/sentry-android/)

We'd love to get feedback.

## 2.1.0

### Features

- Includes all the changes of 2.1.0 alpha, beta and RC

### Fixes

- fix when PhoneStateListener is not ready for use ([#387](https://github.com/getsentry/sentry-android/pull/387)) @marandaneto
- make ANR 5s by default ([#388](https://github.com/getsentry/sentry-android/pull/388)) @marandaneto
- rate limiting by categories ([#381](https://github.com/getsentry/sentry-android/pull/381)) @marandaneto
- Bump NDK to latest stable version 21.1.6352462 ([#386](https://github.com/getsentry/sentry-android/pull/386)) @marandaneto

Packages were released on [`bintray`](https://dl.bintray.com/getsentry/sentry-android/io/sentry/sentry-android/), [`jcenter`](https://jcenter.bintray.com/io/sentry/sentry-android/) and [`mavenCentral`](https://repo.maven.apache.org/maven2/io/sentry/sentry-android/)

We'd love to get feedback.

## 2.0.3

### Fixes

- patch from 2.1.0-alpha.2 - avoid crash if NDK throws UnsatisfiedLinkError ([#344](https://github.com/getsentry/sentry-android/pull/344)) @marandaneto

Packages were released on [`bintray`](https://dl.bintray.com/getsentry/sentry-android/io/sentry/sentry-android/), [`jcenter`](https://jcenter.bintray.com/io/sentry/sentry-android/) and [`mavenCentral`](https://repo.maven.apache.org/maven2/io/sentry/sentry-android/)

We'd love to get feedback.

## 2.1.0-RC.1

### Features

- Options for uncaught exception and make SentryOptions list Thread-Safe ([#384](https://github.com/getsentry/sentry-android/pull/384)) @marandaneto
- Automatic breadcrumbs for app, activity and sessions lifecycles and system events ([#348](https://github.com/getsentry/sentry-android/pull/348)) @marandaneto
- Make capture session and envelope internal ([#372](https://github.com/getsentry/sentry-android/pull/372)) @marandaneto

### Fixes

- If retry after header has empty categories, apply retry after to all of them ([#377](https://github.com/getsentry/sentry-android/pull/377)) @marandaneto
- Discard events and envelopes if cached and retry after ([#378](https://github.com/getsentry/sentry-android/pull/378)) @marandaneto
- Merge loadLibrary calls for sentry-native and clean up CMake files ([#373](https://github.com/getsentry/sentry-android/pull/373)) @Swatinem
- Exceptions should be sorted oldest to newest ([#370](https://github.com/getsentry/sentry-android/pull/370)) @marandaneto
- Check external storage size even if its read only ([#368](https://github.com/getsentry/sentry-android/pull/368)) @marandaneto
- Wrong check for cellular network capability ([#369](https://github.com/getsentry/sentry-android/pull/369)) @marandaneto
- add ScheduledForRemoval annotation to deprecated methods ([#375](https://github.com/getsentry/sentry-android/pull/375)) @marandaneto
- Bump NDK to 21.0.6113669 ([#367](https://github.com/getsentry/sentry-android/pull/367)) @marandaneto
- Bump AGP and add new make cmd to check for updates ([#365](https://github.com/getsentry/sentry-android/pull/365)) @marandaneto

Packages were released on [`bintray`](https://dl.bintray.com/getsentry/sentry-android/io/sentry/sentry-android/), [`jcenter`](https://jcenter.bintray.com/io/sentry/sentry-android/) and [`mavenCentral`](https://repo.maven.apache.org/maven2/io/sentry/sentry-android/)

We'd love to get feedback.

## 2.1.0-beta.2

### Fixes

- Bump sentry-native to 0.2.4 ([#364](https://github.com/getsentry/sentry-android/pull/364)) @marandaneto
- Update current session on session start after deleting previous session ([#362](https://github.com/getsentry/sentry-android/pull/362)) @marandaneto

Packages were released on [`bintray`](https://dl.bintray.com/getsentry/sentry-android/io/sentry/sentry-android/), [`jcenter`](https://jcenter.bintray.com/io/sentry/sentry-android/) and [`mavenCentral`](https://repo.maven.apache.org/maven2/io/sentry/sentry-android/)

We'd love to get feedback.

## 2.1.0-beta.1

### Fixes

- Bump sentry-native to 0.2.3 ([#357](https://github.com/getsentry/sentry-android/pull/357)) @marandaneto
- Check for androidx availability on runtime ([#356](https://github.com/getsentry/sentry-android/pull/356)) @marandaneto
- If theres a left over session file and its crashed, we should not overwrite its state ([#354](https://github.com/getsentry/sentry-android/pull/354)) @marandaneto
- Session should be exited state if state was ok ([#352](https://github.com/getsentry/sentry-android/pull/352)) @marandaneto
- Envelope has dedicated endpoint ([#353](https://github.com/getsentry/sentry-android/pull/353)) @marandaneto

Packages were released on [`bintray`](https://dl.bintray.com/getsentry/sentry-android/io/sentry/sentry-android/), [`jcenter`](https://jcenter.bintray.com/io/sentry/sentry-android/) and [`mavenCentral`](https://repo.maven.apache.org/maven2/io/sentry/sentry-android/)

We'd love to get feedback.

## 2.1.0-alpha.2

### Fixes

- Change integration order for cached outbox events ([#347](https://github.com/getsentry/sentry-android/pull/347)) @marandaneto
- Avoid crash if NDK throws UnsatisfiedLinkError ([#344](https://github.com/getsentry/sentry-android/pull/344)) @marandaneto
- Avoid getting a threadlocal twice. ([#339](https://github.com/getsentry/sentry-android/pull/339)) @metlos
- Removing session tracking guard on hub and client ([#338](https://github.com/getsentry/sentry-android/pull/338)) @marandaneto
- Bump agp to 3.6.2 ([#336](https://github.com/getsentry/sentry-android/pull/336)) @marandaneto
- Fix racey ANR integration ([#332](https://github.com/getsentry/sentry-android/pull/332)) @marandaneto
- Logging envelopes path when possible instead of nullable id ([#331](https://github.com/getsentry/sentry-android/pull/331)) @marandaneto
- Renaming transport gate method ([#330](https://github.com/getsentry/sentry-android/pull/330)) @marandaneto

Packages were released on [`bintray`](https://dl.bintray.com/getsentry/sentry-android/io/sentry/sentry-android/), [`jcenter`](https://jcenter.bintray.com/io/sentry/sentry-android/) and [`mavenCentral`](https://repo.maven.apache.org/maven2/io/sentry/sentry-android/)

We'd love to get feedback.

## 2.1.0-alpha.1

Release of Sentry's new SDK for Android.

## What’s Changed

### Features

- Release health @marandaneto @bruno-garcia
- ANR report should have 'was active=yes' on the dashboard ([#299](https://github.com/getsentry/sentry-android/pull/299)) @marandaneto
- NDK events apply scoped data ([#322](https://github.com/getsentry/sentry-android/pull/322)) @marandaneto
- Add a StdoutTransport ([#310](https://github.com/getsentry/sentry-android/pull/310)) @mike-burns
- Implementing new retry after protocol ([#306](https://github.com/getsentry/sentry-android/pull/306)) @marandaneto

### Fixes

- Bump sentry-native to 0.2.2 ([#305](https://github.com/getsentry/sentry-android/pull/305)) @Swatinem
- Missing App's info ([#315](https://github.com/getsentry/sentry-android/pull/315)) @marandaneto
- Buffered writers/readers - otimizations ([#311](https://github.com/getsentry/sentry-android/pull/311)) @marandaneto
- Boot time should be UTC ([#309](https://github.com/getsentry/sentry-android/pull/309)) @marandaneto
- Make transport result public ([#300](https://github.com/getsentry/sentry-android/pull/300)) @marandaneto

Packages were released on [`bintray`](https://dl.bintray.com/getsentry/sentry-android/io/sentry/sentry-android/), [`jcenter`](https://jcenter.bintray.com/io/sentry/sentry-android/) and [`mavenCentral`](https://repo.maven.apache.org/maven2/io/sentry/sentry-android/)

We'd love to get feedback.

## 2.0.2

Release of Sentry's new SDK for Android.

### Features

- MavenCentral support ([#284](https://github.com/getsentry/sentry-android/pull/284)) @marandaneto

### Fixes

- Bump AGP to 3.6.1 ([#285](https://github.com/getsentry/sentry-android/pull/285)) @marandaneto

Packages were released on [`bintray`](https://dl.bintray.com/getsentry/sentry-android/io/sentry/sentry-android/), [`jcenter`](https://jcenter.bintray.com/io/sentry/sentry-android/) and [`mavenCentral`](https://repo.maven.apache.org/maven2/io/sentry/sentry-android/)

We'd love to get feedback.

## 2.0.1

Release of Sentry's new SDK for Android.

## What’s Changed

### Features

- Attach threads/stacktraces ([#267](https://github.com/getsentry/sentry-android/pull/267)) @marandaneto
- Add the default serverName to SentryOptions and use it in MainEventProcessor ([#279](https://github.com/getsentry/sentry-android/pull/279)) @metlos

### Fixes

- set current threadId when there's no mechanism set ([#277](https://github.com/getsentry/sentry-android/pull/277)) @marandaneto
- Preview package manager ([#269](https://github.com/getsentry/sentry-android/pull/269)) @bruno-garcia

Packages were released on [`bintray`](https://dl.bintray.com/getsentry/sentry-android/io/sentry/), [`jcenter`](https://jcenter.bintray.com/io/sentry/sentry-android/)

We'd love to get feedback.

## 2.0.0

Release of Sentry's new SDK for Android.

New features not offered by (1.7.x):

- NDK support
  - Captures crashes caused by native code
  - Access to the [`sentry-native` SDK](https://github.com/getsentry/sentry-native/) API by your native (C/C++/Rust code/..).
- Automatic init (just add your `DSN` to the manifest)
   - Proguard rules are added automatically
   - Permission (Internet) is added automatically
- Uncaught Exceptions might be captured even before the app restarts
- Sentry's Unified API.
- More context/device information
- Packaged as `aar`
- Frames from the app automatically marked as `InApp=true` (stack traces in Sentry highlights them by default).
- Complete Sentry Protocol available.
- All threads and their stack traces are captured.
- Sample project in this repo to test many features (segfault, uncaught exception, ANR...)

Features from the current SDK like `ANR` are also available (by default triggered after 4 seconds).

Packages were released on [`bintray`](https://dl.bintray.com/getsentry/sentry-android/io/sentry/), [`jcenter`](https://jcenter.bintray.com/io/sentry/sentry-android/)

We'd love to get feedback.

## 2.0.0-rc04

Release of Sentry's new SDK for Android.

### Features

- Take sampleRate from metadata ([#262](https://github.com/getsentry/sentry-android/pull/262)) @bruno-garcia
- Support mills timestamp format ([#263](https://github.com/getsentry/sentry-android/pull/263)) @marandaneto
- Adding logs to installed integrations ([#265](https://github.com/getsentry/sentry-android/pull/265)) @marandaneto

### Fixes

- Breacrumb.data to string,object, Add LOG level ([#264](https://github.com/getsentry/sentry-android/pull/264)) @HazAT
- Read release conf. on manifest ([#266](https://github.com/getsentry/sentry-android/pull/266)) @marandaneto

Packages were released on [`bintray`](https://dl.bintray.com/getsentry/sentry-android/io/sentry/), [`jcenter`](https://jcenter.bintray.com/io/sentry/sentry-android/)

We'd love to get feedback and we'll work in getting the GA `2.0.0` out soon.
Until then, the [stable SDK offered by Sentry is at version 1.7.30](https://github.com/getsentry/sentry-java/releases/tag/v1.7.30)

## 2.0.0-rc03

Release of Sentry's new SDK for Android.

### Fixes

- fixes ([#259](https://github.com/getsentry/sentry-android/issues/259)) - NPE check on getExternalFilesDirs items. ([#260](https://github.com/getsentry/sentry-android/pull/260)) @marandaneto
- strictMode typo ([#258](https://github.com/getsentry/sentry-android/pull/258)) @marandaneto

Packages were released on [`bintray`](https://dl.bintray.com/getsentry/sentry-android/io/sentry/), [`jcenter`](https://jcenter.bintray.com/io/sentry/sentry-android/)

We'd love to get feedback and we'll work in getting the GA `2.0.0` out soon.
Until then, the [stable SDK offered by Sentry is at version 1.7.30](https://github.com/getsentry/sentry-java/releases/tag/v1.7.30)

## 2.0.0-rc02

Release of Sentry's new SDK for Android.

### Features

- Hub mode configurable ([#247](https://github.com/getsentry/sentry-android/pull/247)) @bruno-garcia
- Added remove methods (tags/extras) to the sentry static class ([#243](https://github.com/getsentry/sentry-android/pull/243)) @marandaneto

### Fixes


- Update ndk for new sentry-native version ([#235](https://github.com/getsentry/sentry-android/pull/235)) @Swatinem @marandaneto
- Make integrations public ([#256](https://github.com/getsentry/sentry-android/pull/256)) @marandaneto
- Bump build-tools ([#255](https://github.com/getsentry/sentry-android/pull/255)) @marandaneto
- Added javadocs to scope and its dependencies ([#253](https://github.com/getsentry/sentry-android/pull/253)) @marandaneto
- Build all ABIs ([#254](https://github.com/getsentry/sentry-android/pull/254)) @marandaneto
- Moving back ANR timeout from long to int param. ([#252](https://github.com/getsentry/sentry-android/pull/252)) @marandaneto
- Added HubAdapter to call Sentry static methods from Integrations ([#250](https://github.com/getsentry/sentry-android/pull/250)) @marandaneto
- New Release format ([#242](https://github.com/getsentry/sentry-android/pull/242)) @marandaneto
- Javadocs for SentryOptions ([#246](https://github.com/getsentry/sentry-android/pull/246)) @marandaneto
- non-app is already inApp excluded by default. ([#244](https://github.com/getsentry/sentry-android/pull/244)) @marandaneto
- Fix if symlink exists for sentry-native ([#241](https://github.com/getsentry/sentry-android/pull/241)) @marandaneto
- Clone method - race condition free ([#226](https://github.com/getsentry/sentry-android/pull/226)) @marandaneto
- Refactoring breadcrumbs callback ([#239](https://github.com/getsentry/sentry-android/pull/239)) @marandaneto

Packages were released on [`bintray`](https://dl.bintray.com/getsentry/sentry-android/io/sentry/), [`jcenter`](https://jcenter.bintray.com/io/sentry/sentry-android/)

We'd love to get feedback and we'll work in getting the GA `2.0.0` out soon.
Until then, the [stable SDK offered by Sentry is at version 1.7.30](https://github.com/getsentry/sentry-java/releases/tag/v1.7.30)

## 2.0.0-rc01

Release of Sentry's new SDK for Android.

## What’s Changed

### Features

- Added remove methods for Scope data ([#237](https://github.com/getsentry/sentry-android/pull/237)) @marandaneto
- More device context (deviceId, connectionType and language) ([#229](https://github.com/getsentry/sentry-android/pull/229)) @marandaneto
- Added a few java docs (Sentry, Hub and SentryClient) ([#223](https://github.com/getsentry/sentry-android/pull/223)) @marandaneto
- Implemented diagnostic logger ([#218](https://github.com/getsentry/sentry-android/pull/218)) @marandaneto
- Added event processors to scope ([#209](https://github.com/getsentry/sentry-android/pull/209)) @marandaneto
- Added android transport gate ([#206](https://github.com/getsentry/sentry-android/pull/206)) @marandaneto
- Added executor for caching values out of the main thread ([#201](https://github.com/getsentry/sentry-android/pull/201)) @marandaneto

### Fixes


- Honor RetryAfter ([#236](https://github.com/getsentry/sentry-android/pull/236)) @marandaneto
- Add tests for SentryValues ([#238](https://github.com/getsentry/sentry-android/pull/238)) @philipphofmann
- Do not set frames if there's none ([#234](https://github.com/getsentry/sentry-android/pull/234)) @marandaneto
- Always call interrupt after InterruptedException ([#232](https://github.com/getsentry/sentry-android/pull/232)) @marandaneto
- Mark as current thread if its the main thread ([#228](https://github.com/getsentry/sentry-android/pull/228)) @marandaneto
- Fix lgtm alerts ([#219](https://github.com/getsentry/sentry-android/pull/219)) @marandaneto
- Written unit tests to ANR integration ([#215](https://github.com/getsentry/sentry-android/pull/215)) @marandaneto
- Added blog posts to README ([#214](https://github.com/getsentry/sentry-android/pull/214)) @marandaneto
- Raise code coverage for Dsn to 100% ([#212](https://github.com/getsentry/sentry-android/pull/212)) @philipphofmann
- Remove redundant times(1) for Mockito.verify ([#211](https://github.com/getsentry/sentry-android/pull/211)) @philipphofmann
- Transport may be set on options ([#203](https://github.com/getsentry/sentry-android/pull/203)) @marandaneto
- dist may be set on options ([#204](https://github.com/getsentry/sentry-android/pull/204)) @marandaneto
- Throw an exception if DSN is not set ([#200](https://github.com/getsentry/sentry-android/pull/200)) @marandaneto
- Migration guide markdown ([#197](https://github.com/getsentry/sentry-android/pull/197)) @marandaneto

Packages were released on [`bintray`](https://dl.bintray.com/getsentry/sentry-android/io/sentry/), [`jcenter`](https://jcenter.bintray.com/io/sentry/sentry-android/)

We'd love to get feedback and we'll work in getting the GA `2.0.0` out soon.
Until then, the [stable SDK offered by Sentry is at version 1.7.29](https://github.com/getsentry/sentry-java/releases/tag/v1.7.29)

## 2.0.0-beta02

Release of Sentry's new SDK for Android.

### Features

- addBreadcrumb overloads ([#196](https://github.com/getsentry/sentry-android/pull/196)) and ([#198](https://github.com/getsentry/sentry-android/pull/198))

### Fixes

- fix Android bug on API 24 and 25 about getting current threads and stack traces ([#194](https://github.com/getsentry/sentry-android/pull/194))

Packages were released on [`bintray`](https://dl.bintray.com/getsentry/sentry-android/io/sentry/), [`jcenter`](https://jcenter.bintray.com/io/sentry/sentry-android/)

We'd love to get feedback and we'll work in getting the GA `2.0.0` out soon.
Until then, the [stable SDK offered by Sentry is at version 1.7.28](https://github.com/getsentry/sentry-java/releases/tag/v1.7.28)

## 2.0.0-beta01

Release of Sentry's new SDK for Android.

### Fixes

- ref: ANR doesn't set handled flag ([#186](https://github.com/getsentry/sentry-android/pull/186))
- SDK final review ([#183](https://github.com/getsentry/sentry-android/pull/183))
- ref: Drop errored in favor of crashed ([#187](https://github.com/getsentry/sentry-android/pull/187))
- Workaround android_id ([#185](https://github.com/getsentry/sentry-android/pull/185))
- Renamed sampleRate ([#191](https://github.com/getsentry/sentry-android/pull/191))
- Making timestamp package-private or test-only ([#190](https://github.com/getsentry/sentry-android/pull/190))
- Split event processor in Device/App data ([#180](https://github.com/getsentry/sentry-android/pull/180))

Packages were released on [`bintray`](https://dl.bintray.com/getsentry/sentry-android/io/sentry/), [`jcenter`](https://jcenter.bintray.com/io/sentry/sentry-android/)

We'd love to get feedback and we'll work in getting the GA `2.0.0` out soon.
Until then, the [stable SDK offered by Sentry is at version 1.7.28](https://github.com/getsentry/sentry-java/releases/tag/v1.7.28)

## 2.0.0-alpha09

Release of Sentry's new SDK for Android.

### Features

- Adding nativeBundle plugin ([#161](https://github.com/getsentry/sentry-android/pull/161))
- Adding scope methods to sentry static class ([#179](https://github.com/getsentry/sentry-android/pull/179))

### Fixes

- fix: DSN parsing ([#165](https://github.com/getsentry/sentry-android/pull/165))
- Don't avoid exception type minification ([#166](https://github.com/getsentry/sentry-android/pull/166))
- make Gson retro compatible with older versions of AGP ([#177](https://github.com/getsentry/sentry-android/pull/177))
- Bump sentry-native with message object instead of a string ([#172](https://github.com/getsentry/sentry-android/pull/172))

Packages were released on [`bintray`](https://dl.bintray.com/getsentry/sentry-android/io/sentry/), [`jcenter`](https://jcenter.bintray.com/io/sentry/sentry-android/)

We'd love to get feedback and we'll work in getting the GA `2.0.0` out soon.
Until then, the [stable SDK offered by Sentry is at version 1.7.28](https://github.com/getsentry/sentry-java/releases/tag/v1.7.28)

## 2.0.0-alpha08

Release of Sentry's new SDK for Android.

### Fixes

- DebugId endianness ([#162](https://github.com/getsentry/sentry-android/pull/162))
- Executed beforeBreadcrumb also for scope ([#160](https://github.com/getsentry/sentry-android/pull/160))
- Benefit of manifest merging when minSdk ([#159](https://github.com/getsentry/sentry-android/pull/159))
- Add method to captureMessage with level ([#157](https://github.com/getsentry/sentry-android/pull/157))
- Listing assets file on the wrong dir ([#156](https://github.com/getsentry/sentry-android/pull/156))

Packages were released on [`bintray`](https://dl.bintray.com/getsentry/sentry-android/io/sentry/), [`jcenter`](https://jcenter.bintray.com/io/sentry/sentry-android/)

We'd love to get feedback and we'll work in getting the GA `2.0.0` out soon.
Until then, the [stable SDK offered by Sentry is at version 1.7.28](https://github.com/getsentry/sentry-java/releases/tag/v1.7.28)

## 2.0.0-alpha07

Third release of Sentry's new SDK for Android.

### Fixes

-  Fixed release for jcenter and bintray

Packages were released on [`bintray`](https://dl.bintray.com/getsentry/sentry-android/io/sentry/), [`jcenter`](https://jcenter.bintray.com/io/sentry/sentry-android/)

We'd love to get feedback and we'll work in getting the GA `2.0.0` out soon.
Until then, the [stable SDK offered by Sentry is at version 1.7.28](https://github.com/getsentry/sentry-java/releases/tag/v1.7.28)

## 2.0.0-alpha06

Second release of Sentry's new SDK for Android.

### Fixes

- Fixed a typo on pom generation.

Packages were released on [`bintray`](https://dl.bintray.com/getsentry/sentry-android/io/sentry/), [`jcenter`](https://jcenter.bintray.com/io/sentry/sentry-android/)

We'd love to get feedback and we'll work in getting the GA `2.0.0` out soon.
Until then, the [stable SDK offered by Sentry is at version 1.7.28](https://github.com/getsentry/sentry-java/releases/tag/v1.7.28)

## 2.0.0-alpha05

First release of Sentry's new SDK for Android.

New features not offered by our current (1.7.x), stable SDK are:

- NDK support
  - Captures crashes caused by native code
  - Access to the [`sentry-native` SDK](https://github.com/getsentry/sentry-native/) API by your native (C/C++/Rust code/..).
- Automatic init (just add your `DSN` to the manifest)
   - Proguard rules are added automatically
   - Permission (Internet) is added automatically
- Uncaught Exceptions might be captured even before the app restarts
- Unified API which include scopes etc.
- More context/device information
- Packaged as `aar`
- Frames from the app automatically marked as `InApp=true` (stack traces in Sentry highlights them by default).
- Complete Sentry Protocol available.
- All threads and their stack traces are captured.
- Sample project in this repo to test many features (segfault, uncaught exception, scope)

Features from the current SDK like `ANR` are also available (by default triggered after 4 seconds).

Packages were released on [`bintray`](https://dl.bintray.com/getsentry/sentry-android/io/sentry/), [`jcenter`](https://jcenter.bintray.com/io/sentry/sentry-android/)

We'd love to get feedback and we'll work in getting the GA `2.0.0` out soon.
Until then, the [stable SDK offered by Sentry is at version 1.7.28](https://github.com/getsentry/sentry-java/releases/tag/v1.7.28)<|MERGE_RESOLUTION|>--- conflicted
+++ resolved
@@ -2,11 +2,6 @@
 
 ## Unreleased
 
-<<<<<<< HEAD
-### Fixes
-
-- Expand guard against CVE-2018-9492 "Privilege Escalation via Content Provider" ([#2482](https://github.com/getsentry/sentry-java/pull/2482))
-=======
 ### Features
 
 - Improve ANR implementation: ([#2475](https://github.com/getsentry/sentry-java/pull/2475))
@@ -14,7 +9,10 @@
   - Always attach thread dump to ANR events
   - Distinguish between foreground and background ANRs
 - Improve possible date precision to 10 μs ([#2451](https://github.com/getsentry/sentry-java/pull/2451))
->>>>>>> ffa66c8d
+
+### Fixes
+
+- Expand guard against CVE-2018-9492 "Privilege Escalation via Content Provider" ([#2482](https://github.com/getsentry/sentry-java/pull/2482))
 
 ## 6.12.1
 
