# vNext

<<<<<<< HEAD
* Fix: NDK integration should be a shared lib instead of a static lib #1038
* Fix: use neutral Locale for String operations #1033

# 3.1.3

* Fix broken NDK integration on 3.1.2 (release failed on packaging a .so file)
=======
* Update to sentry-native 0.4.4 and fix shared library builds (#1039)
>>>>>>> c1c9c303
* Increase max cached events to 30 (#1029)
* Normalize DSN URI (#1030)

# 3.1.2

* feat: Manually capturing User Feedback
* Enhancement: Set environment to "production" by default.
* Enhancement: Make public the Breadcrumb constructor that accepts a Date #1012
* ref: Validate event id on user feedback submission
 
# 3.1.1

* fix: Prevent Logback and Log4j2 integrations from re-initializing Sentry when Sentry is already initialized
* Enhancement: Bind logging related SentryProperties to Slf4j Level instead of Logback to improve Log4j2 compatibility
* fix: Make sure HttpServletRequestSentryUserProvider runs by default before custom SentryUserProvider beans
* fix: fix setting up Sentry in Spring Webflux annotation by changing the scope of Spring WebMvc related dependencies

# 3.1.0

* fix: Don't require `sentry.dsn` to be set when using `io.sentry:sentry-spring-boot-starter` and `io.sentry:sentry-logback` together #965
* Auto-Configure `inAppIncludes` in Spring Boot integration #966
* Enhancement: make getThrowable public and improve set contexts #967
* Bump: Android Gradle Plugin 4.0.2 #968
* Enhancement: accepted quoted values in properties from external configuration #972
* fix: remove chunked streaming mode #974
* fix: Android 11 + targetSdkVersion 30 crashes Sentry on start #977

# 3.0.0

# Java + Android

This release marks the re-unification of Java and Android SDK code bases.
It's based on the Android 2.0 SDK, which implements [Sentry's unified API](https://develop.sentry.dev/sdk/unified-api/).

Considerable changes were done, which include a lot of improvements. More are covered below, but the highlights are:

* Improved `log4j2` integration
  * Capture breadcrumbs for level INFO and higher
  * Raises event for ERROR and higher.
  * Minimum levels are configurable.
  * Optionally initializes the SDK via appender.xml
* Dropped support to `log4j`.
* Improved `logback` integration
  * Capture breadcrumbs for level INFO and higher
  * Raises event for ERROR and higher. 
  * Minimum levels are configurable.
  * Optionally initializes the SDK via appender.xml
  * Configurable via Spring integration if both are enabled
* Spring
  * No more duplicate events with Spring and logback
  * Auto initalizes if DSN is available
  * Configuration options available with auto complete
* Google App Engine support dropped

## What’s Changed

* Callback to validate SSL certificate (#944) 
* Attach stack traces enabled by default

### Android specific

* Release health enabled by default for Android
* Sync of Scopes for Java -> Native (NDK)
* Bump Sentry-Native v0.4.2
* Android 11 Support

[Android migration docs](https://docs.sentry.io/platforms/android/migration/#migrating-from-sentry-android-2x-to-sentry-android-3x)

### Java specific

* Unified API for Java SDK and integrations (Spring, Spring boot starter, Servlet, Logback, Log4j2)

New Java [docs](https://docs.sentry.io/platforms/java/) are live and being improved.

# Acquisition

Packages were released on [`bintray sentry-java`](https://dl.bintray.com/getsentry/sentry-java/io/sentry/), [`bintray sentry-android`](https://dl.bintray.com/getsentry/sentry-android/io/sentry/), [`jcenter`](https://jcenter.bintray.com/io/sentry/) and [`mavenCentral`](https://repo.maven.apache.org/maven2/io/sentry/)

## Where is the Java 1.7 code base?

The previous Java releases, are all available in this repository through the tagged releases.
# 3.0.0-beta.1

## What’s Changed

* feat: ssl support (#944) @ninekaw9 @marandaneto 
* feat: sync Java to C (#937) @bruno-garcia @marandaneto
* feat: Auto-configure Logback appender in Spring Boot integration. (#938) @maciejwalkowiak
* feat: Add Servlet integration. (#935) @maciejwalkowiak
* fix: Pop scope at the end of the request in Spring integration. (#936) @maciejwalkowiak
* bump: Upgrade Spring Boot to 2.3.4. (#932) @maciejwalkowiak
* fix: Do not set cookies when send pii is set to false. (#931) @maciejwalkowiak

Packages were released on [`bintray sentry-java`](https://dl.bintray.com/getsentry/sentry-java/io/sentry/), [`bintray sentry-android`](https://dl.bintray.com/getsentry/sentry-android/io/sentry/), [`jcenter`](https://jcenter.bintray.com/io/sentry/) and [`mavenCentral`](https://repo.maven.apache.org/maven2/io/sentry/)

We'd love to get feedback.

# 3.0.0-alpha.3

## What’s Changed

* Bump sentry-native to 0.4.2 (#926) @marandaneto
* feat: enable attach stack traces and disable attach threads by default (#921) @marandaneto
* fix: read sample rate correctly from manifest meta data (#923) @marandaneto
* ref: remove log level as RN do not use it anymore (#924) @marandaneto

Packages were released on [`bintray sentry-android`](https://dl.bintray.com/getsentry/sentry-android/io/sentry/) and [`bintray sentry-java`](https://dl.bintray.com/getsentry/sentry-java/io/sentry/)

We'd love to get feedback.

# 3.0.0-alpha.2

TBD

Packages were released on [bintray](https://dl.bintray.com/getsentry/maven/io/sentry/)

> Note: This release marks the unification of the Java and Android Sentry codebases based on the core of the Android SDK (version 2.x).
Previous releases for the Android SDK (version 2.x) can be found on the now archived: https://github.com/getsentry/sentry-android/

# 3.0.0-alpha.1

# New releases will happen on a different repository:

https://github.com/getsentry/sentry-java

## What’s Changed

* feat: enable release health by default

Packages were released on [`bintray`](https://dl.bintray.com/getsentry/sentry-android/io/sentry/sentry-android/), [`jcenter`](https://jcenter.bintray.com/io/sentry/sentry-android/) and [`mavenCentral`](https://repo.maven.apache.org/maven2/io/sentry/sentry-android/)

We'd love to get feedback.

# 2.3.1

## What’s Changed

* fix: add main thread checker for the app lifecycle integration (#525) @marandaneto
* Set correct migration link (#523) @fupduck
* Warn about Sentry re-initialization. (#521) @maciejwalkowiak
* Set SDK version in `MainEventProcessor`. (#513) @maciejwalkowiak
* Bump sentry-native to 0.4.0 (#512) @marandaneto
* Bump Gradle to 6.6 and fix linting issues (#510) @marandaneto
* fix(sentry-java): Contexts belong on the Scope (#504) @maciejwalkowiak
* Add tests for verifying scope changes thread isolation (#508) @maciejwalkowiak
* Set `SdkVersion` in default `SentryOptions` created in sentry-core module (#506) @maciejwalkowiak

Packages were released on [`bintray`](https://dl.bintray.com/getsentry/sentry-android/io/sentry/sentry-android/), [`jcenter`](https://jcenter.bintray.com/io/sentry/sentry-android/) and [`mavenCentral`](https://repo.maven.apache.org/maven2/io/sentry/sentry-android/)

We'd love to get feedback.

# 2.3.0

## What’s Changed

* fix: converting UTC and ISO timestamp when missing Locale/TimeZone do not error (#505) @marandaneto
* Add console application sample. (#502) @maciejwalkowiak
* Log stacktraces in SystemOutLogger (#498) @maciejwalkowiak
* Add method to add breadcrumb with string parameter. (#501) @maciejwalkowiak
* Call `Sentry#close` on JVM shutdown. (#497) @maciejwalkowiak
* ref: sentry-core changes for console app (#473) @marandaneto

Obs: If you are using its own instance of `Hub`/`SentryClient` and reflection to set up the SDK to be usable within Libraries, this change may break your code, please fix the renamed classes.

Packages were released on [`bintray`](https://dl.bintray.com/getsentry/sentry-android/io/sentry/sentry-android/), [`jcenter`](https://jcenter.bintray.com/io/sentry/sentry-android/) and [`mavenCentral`](https://repo.maven.apache.org/maven2/io/sentry/sentry-android/)

We'd love to get feedback.

# 2.2.2

## What’s Changed

* feat: add sdk to envelope header (#488) @marandaneto
* Bump plugin versions (#487) @marandaneto
* Bump: AGP 4.0.1 (#486) @marandaneto
* feat: log request if response code is not 200 (#484) @marandaneto

Packages were released on [`bintray`](https://dl.bintray.com/getsentry/sentry-android/io/sentry/sentry-android/), [`jcenter`](https://jcenter.bintray.com/io/sentry/sentry-android/) and [`mavenCentral`](https://repo.maven.apache.org/maven2/io/sentry/sentry-android/)

We'd love to get feedback.

# 2.2.1

## What’s Changed

* fix: Timber adds breadcrumb even if event level is < minEventLevel (#480) @marandaneto
* enhancement: Bump Gradle 6.5.1 (#479) @marandaneto
* fix: contexts serializer avoids reflection and fixes desugaring issue (#478) @marandaneto
* fix: clone session before sending to the transport (#474) @marandaneto

Packages were released on [`bintray`](https://dl.bintray.com/getsentry/sentry-android/io/sentry/sentry-android/), [`jcenter`](https://jcenter.bintray.com/io/sentry/sentry-android/) and [`mavenCentral`](https://repo.maven.apache.org/maven2/io/sentry/sentry-android/)

We'd love to get feedback.

# 2.2.0

## What’s Changed

* fix: negative session sequence if the date is before java date epoch (#471) @marandaneto
* fix: deserialise unmapped contexts values from envelope (#470) @marandaneto
* Bump: sentry-native 0.3.4 (#468) @marandaneto

* feat: timber integration (#464) @marandaneto

1) To add integrations it requires a [manual initialization](https://docs.sentry.io/platforms/android/#manual-initialization) of the Android SDK.

2) Add the `sentry-android-timber` dependency:

```groovy
implementation 'io.sentry:sentry-android-timber:{version}' // version >= 2.2.0
```

3) Initialize and add the `SentryTimberIntegration`:

```java
SentryAndroid.init(this, options -> {
    // default values:
    // minEventLevel = ERROR
    // minBreadcrumbLevel = INFO
    options.addIntegration(new SentryTimberIntegration());

    // custom values for minEventLevel and minBreadcrumbLevel
    // options.addIntegration(new SentryTimberIntegration(SentryLevel.WARNING, SentryLevel.ERROR));
});
```

4) Use the Timber integration:

```java
try {
    int x = 1 / 0;
} catch (Exception e) {
    Timber.e(e);
}
```

Packages were released on [`bintray`](https://dl.bintray.com/getsentry/sentry-android/io/sentry/sentry-android/), [`jcenter`](https://jcenter.bintray.com/io/sentry/sentry-android/) and [`mavenCentral`](https://repo.maven.apache.org/maven2/io/sentry/sentry-android/)

We'd love to get feedback.

# 2.1.7

## What’s Changed

* fix: init native libs if available on SDK init (#461) @marandaneto
* Make JVM target explicit in sentry-core (#462) @dilbernd
* fix: timestamp with millis from react-native should be in UTC format (#456) @marandaneto
* Bump Gradle to 6.5 (#454) @marandaneto

Packages were released on [`bintray`](https://dl.bintray.com/getsentry/sentry-android/io/sentry/sentry-android/), [`jcenter`](https://jcenter.bintray.com/io/sentry/sentry-android/) and [`mavenCentral`](https://repo.maven.apache.org/maven2/io/sentry/sentry-android/)

We'd love to get feedback.

# 2.1.6

## What’s Changed

* fix: do not lookup sentry-debug-meta but instead load it directly (#445) @marandaneto
* fix: regression on v2.1.5 which can cause a crash on SDK init

Packages were released on [`bintray`](https://dl.bintray.com/getsentry/sentry-android/io/sentry/sentry-android/), [`jcenter`](https://jcenter.bintray.com/io/sentry/sentry-android/) and [`mavenCentral`](https://repo.maven.apache.org/maven2/io/sentry/sentry-android/)

We'd love to get feedback.

# 2.1.5

This version has a severe bug and can cause a crash on SDK init

Please upgrade to https://github.com/getsentry/sentry-android/releases/tag/2.1.6

# 2.1.4

## What’s Changed

* bump: sentry-native to 0.3.1 (#440) @marandaneto
* fix: update last session timestamp (#437) @marandaneto
* feat: make gzip as default content encoding type (#433) @marandaneto
* enhancement: use AGP 4 features (#366) @marandaneto
* enhancement: Create GH Actions CI for Ubuntu/macOS (#403) @marandaneto
* enhancement: make root checker better and minimize false positive (#417) @marandaneto
* fix: filter trim memory breadcrumbs (#431) @marandaneto

Packages were released on [`bintray`](https://dl.bintray.com/getsentry/sentry-android/io/sentry/sentry-android/), [`jcenter`](https://jcenter.bintray.com/io/sentry/sentry-android/) and [`mavenCentral`](https://repo.maven.apache.org/maven2/io/sentry/sentry-android/)

We'd love to get feedback.

# 2.1.3

## What’s Changed

This fixes several critical bugs in sentry-android 2.0 and 2.1

* fix: Sentry.init register integrations after creating the main Hub instead of doing it in the main Hub ctor (#427) @marandaneto
* fix: make NoOpLogger public (#425) @marandaneto
* fix: ConnectivityChecker returns connection status and events are not trying to be sent if no connection. (#420) @marandaneto
* ref: thread pool executor is a single thread executor instead of scheduled thread executor (#422) @marandaneto
* fix: Add Abnormal to the Session.State enum as its part of the protocol (#424) @marandaneto
* Bump: Gradle to 6.4.1 (#419) @marandaneto

We recommend that you use sentry-android 2.1.3 over the initial release of sentry-android 2.0 and 2.1.

Packages were released on [`bintray`](https://dl.bintray.com/getsentry/sentry-android/io/sentry/sentry-android/), [`jcenter`](https://jcenter.bintray.com/io/sentry/sentry-android/) and [`mavenCentral`](https://repo.maven.apache.org/maven2/io/sentry/sentry-android/)

We'd love to get feedback.

# 2.1.2

## What’s Changed

* fix: Phone state breadcrumbs require read_phone_state on older OS versions (#415) @marandaneto @bsergean
* fix: before raising ANR events, we check ProcessErrorStateInfo if available (#412) @marandaneto
* fix: send cached events to use a single thread executor (#405) @marandaneto
* enha: added options to configure http transport (#411) @marandaneto
* fix: initing SDK on AttachBaseContext (#409) @marandaneto
* fix: sessions can't be abnormal, but exited if not ended properly (#410) @marandaneto

Packages were released on [`bintray`](https://dl.bintray.com/getsentry/sentry-android/io/sentry/sentry-android/), [`jcenter`](https://jcenter.bintray.com/io/sentry/sentry-android/) and [`mavenCentral`](https://repo.maven.apache.org/maven2/io/sentry/sentry-android/)

We'd love to get feedback.

# 2.1.1

## What’s Changed

* fix: set missing release, environment and dist to sentry-native options (#404) @marandaneto
* fix: do not add automatic and empty sensor breadcrumbs (#401) @marandaneto
* enha: added missing getters on Breadcrumb and SentryEvent (#397) @marandaneto
* enha: bump sentry-native to 0.2.6 (#396) @marandaneto
* feat: add trim memory breadcrumbs (#395) @marandaneto
* enha: only set breadcrumb extras if not empty (#394) @marandaneto
* ref: removed Thread.sleep from LifecycleWatcher tests, using awaitility and DateProvider (#392) @marandaneto
* ref: added a DateTimeProvider for making retry after testable (#391) @marandaneto
* enha: BUMP Gradle to 6.4 (#390) @marandaneto
* enha: added samples of how to disable automatic breadcrumbs (#389) @marandaneto

Packages were released on [`bintray`](https://dl.bintray.com/getsentry/sentry-android/io/sentry/sentry-android/), [`jcenter`](https://jcenter.bintray.com/io/sentry/sentry-android/) and [`mavenCentral`](https://repo.maven.apache.org/maven2/io/sentry/sentry-android/)

We'd love to get feedback.

# 2.1.0

## What’s Changed

* Includes all the changes of 2.1.0 alpha, beta and RC
* fix when PhoneStateListener is not ready for use (#387) @marandaneto
* make ANR 5s by default (#388) @marandaneto
* fix: rate limiting by categories (#381) @marandaneto
* BUMP NDK to latest stable version 21.1.6352462 (#386) @marandaneto

Packages were released on [`bintray`](https://dl.bintray.com/getsentry/sentry-android/io/sentry/sentry-android/), [`jcenter`](https://jcenter.bintray.com/io/sentry/sentry-android/) and [`mavenCentral`](https://repo.maven.apache.org/maven2/io/sentry/sentry-android/)

We'd love to get feedback.

# 2.0.3

## What’s Changed

* patch from 2.1.0-alpha.2 - avoid crash if NDK throws UnsatisfiedLinkError (#344) @marandaneto

Packages were released on [`bintray`](https://dl.bintray.com/getsentry/sentry-android/io/sentry/sentry-android/), [`jcenter`](https://jcenter.bintray.com/io/sentry/sentry-android/) and [`mavenCentral`](https://repo.maven.apache.org/maven2/io/sentry/sentry-android/)

We'd love to get feedback.
# 2.1.0-RC.1

## What’s Changed

* feat: Options for uncaught exception and make SentryOptions list Thread-Safe (#384) @marandaneto
* feat: automatic breadcrumbs for app, activity and sessions lifecycles and system events (#348) @marandaneto
* fix: if retry after header has empty categories, apply retry after to all of them (#377) @marandaneto
* fix: discard events and envelopes if cached and retry after (#378) @marandaneto
* add ScheduledForRemoval annotation to deprecated methods (#375) @marandaneto
* fix: Merge loadLibrary calls for sentry-native and clean up CMake files (#373) @Swatinem
* enha: make capture session and envelope internal (#372) @marandaneto
* fix: exceptions should be sorted oldest to newest (#370) @marandaneto
* fix: check external storage size even if its read only (#368) @marandaneto
* fix: wrong check for cellular network capability (#369) @marandaneto
* bump NDK to 21.0.6113669 (#367) @marandaneto
* bump AGP and add new make cmd to check for updates (#365) @marandaneto

Packages were released on [`bintray`](https://dl.bintray.com/getsentry/sentry-android/io/sentry/sentry-android/), [`jcenter`](https://jcenter.bintray.com/io/sentry/sentry-android/) and [`mavenCentral`](https://repo.maven.apache.org/maven2/io/sentry/sentry-android/)

We'd love to get feedback.

# 2.1.0-beta.2

## What’s Changed

* bump sentry-native to 0.2.4 (#364) @marandaneto
* update current session on session start after deleting previous session (#362) @marandaneto

Packages were released on [`bintray`](https://dl.bintray.com/getsentry/sentry-android/io/sentry/sentry-android/), [`jcenter`](https://jcenter.bintray.com/io/sentry/sentry-android/) and [`mavenCentral`](https://repo.maven.apache.org/maven2/io/sentry/sentry-android/)

We'd love to get feedback.

# 2.1.0-beta.1

## What’s Changed

* BUMP sentry-native to 0.2.3 (#357) @marandaneto
* check for androidx availability on runtime (#356) @marandaneto
* if theres a left over session file and its crashed, we should not overwrite its state (#354) @marandaneto
* session should be exited state if state was ok (#352) @marandaneto
* envelope has dedicated endpoint (#353) @marandaneto

Packages were released on [`bintray`](https://dl.bintray.com/getsentry/sentry-android/io/sentry/sentry-android/), [`jcenter`](https://jcenter.bintray.com/io/sentry/sentry-android/) and [`mavenCentral`](https://repo.maven.apache.org/maven2/io/sentry/sentry-android/)

We'd love to get feedback.

# 2.1.0-alpha.2

## What’s Changed

* change integration order for cached outbox events (#347) @marandaneto
* avoid crash if NDK throws UnsatisfiedLinkError (#344) @marandaneto
* Avoid getting a threadlocal twice. (#339) @metlos
* removing session tracking guard on hub and client (#338) @marandaneto
* bump agp to 3.6.2 (#336) @marandaneto
* fix racey ANR integration (#332) @marandaneto
* logging envelopes path when possible instead of nullable id (#331) @marandaneto
* renaming transport gate method (#330) @marandaneto

Packages were released on [`bintray`](https://dl.bintray.com/getsentry/sentry-android/io/sentry/sentry-android/), [`jcenter`](https://jcenter.bintray.com/io/sentry/sentry-android/) and [`mavenCentral`](https://repo.maven.apache.org/maven2/io/sentry/sentry-android/)

We'd love to get feedback.

# 2.1.0-alpha.1

Release of Sentry's new SDK for Android.

## What’s Changed

* BUMP sentry-native to 0.2.2 (#305) @Swatinem
* ANR report should have 'was active=yes' on the dashboard (#299) @marandaneto
* NDK events apply scoped data (#322) @marandaneto
* fix missing App's info (#315) @marandaneto
* buffered writers/readers - otimizations (#311) @marandaneto
* Add a StdoutTransport (#310) @mike-burns
* boot time should be UTC (#309) @marandaneto
* implementing new retry after protocol (#306) @marandaneto
* make transport result public (#300) @marandaneto
* release health @marandaneto @bruno-garcia 

Packages were released on [`bintray`](https://dl.bintray.com/getsentry/sentry-android/io/sentry/sentry-android/), [`jcenter`](https://jcenter.bintray.com/io/sentry/sentry-android/) and [`mavenCentral`](https://repo.maven.apache.org/maven2/io/sentry/sentry-android/)

We'd love to get feedback.

# 2.0.2

Release of Sentry's new SDK for Android.

## What’s Changed

* BUMP AGP to 3.6.1 (#285) @marandaneto
* MavenCentral support (#284) @marandaneto

Packages were released on [`bintray`](https://dl.bintray.com/getsentry/sentry-android/io/sentry/sentry-android/), [`jcenter`](https://jcenter.bintray.com/io/sentry/sentry-android/) and [`mavenCentral`](https://repo.maven.apache.org/maven2/io/sentry/sentry-android/)

We'd love to get feedback.

# 2.0.1

Release of Sentry's new SDK for Android.

## What’s Changed

* Add the default serverName to SentryOptions and use it in MainEventProcessor (#279) @metlos
* set current threadId when there's no mechanism set (#277) @marandaneto
* feat: attach threads/stacktraces (#267) @marandaneto
* fix: preview package manager (#269) @bruno-garcia

Packages were released on [`bintray`](https://dl.bintray.com/getsentry/sentry-android/io/sentry/), [`jcenter`](https://jcenter.bintray.com/io/sentry/sentry-android/)

We'd love to get feedback.

# 2.0.0

Release of Sentry's new SDK for Android.

New features not offered by (1.7.x):

* NDK support
  * Captures crashes caused by native code
  * Access to the [`sentry-native` SDK](https://github.com/getsentry/sentry-native/) API by your native (C/C++/Rust code/..).
* Automatic init (just add your `DSN` to the manifest)
   * Proguard rules are added automatically
   * Permission (Internet) is added automatically
* Uncaught Exceptions might be captured even before the app restarts
* Sentry's Unified API.
* More context/device information
* Packaged as `aar`
* Frames from the app automatically marked as `InApp=true` (stack traces in Sentry highlights them by default).
* Complete Sentry Protocol available.
* All threads and their stack traces are captured.
* Sample project in this repo to test many features (segfault, uncaught exception, ANR...)

Features from the current SDK like `ANR` are also available (by default triggered after 4 seconds).

Packages were released on [`bintray`](https://dl.bintray.com/getsentry/sentry-android/io/sentry/), [`jcenter`](https://jcenter.bintray.com/io/sentry/sentry-android/)

We'd love to get feedback.

# 2.0.0-rc04

Release of Sentry's new SDK for Android.

## What’s Changed

* fix: breacrumb.data to string,object, Add LOG level (#264) @HazAT
* read release conf. on manifest (#266) @marandaneto
* Support mills timestamp format (#263) @marandaneto
* adding logs to installed integrations (#265) @marandaneto
* feat: Take sampleRate from metadata (#262) @bruno-garcia

Packages were released on [`bintray`](https://dl.bintray.com/getsentry/sentry-android/io/sentry/), [`jcenter`](https://jcenter.bintray.com/io/sentry/sentry-android/)

We'd love to get feedback and we'll work in getting the GA `2.0.0` out soon.
Until then, the [stable SDK offered by Sentry is at version 1.7.30](https://github.com/getsentry/sentry-java/releases/tag/v1.7.30)
# 2.0.0-rc03

Release of Sentry's new SDK for Android.

## What’s Changed

* fixes #259 - NPE check on getExternalFilesDirs items. (#260) @marandaneto
* fix strictMode typo (#258) @marandaneto

Packages were released on [`bintray`](https://dl.bintray.com/getsentry/sentry-android/io/sentry/), [`jcenter`](https://jcenter.bintray.com/io/sentry/sentry-android/)

We'd love to get feedback and we'll work in getting the GA `2.0.0` out soon.
Until then, the [stable SDK offered by Sentry is at version 1.7.30](https://github.com/getsentry/sentry-java/releases/tag/v1.7.30)
# 2.0.0-rc02

Release of Sentry's new SDK for Android.

## What’s Changed

* update ndk for new sentry-native version (#235) @Swatinem @marandaneto
* make integrations public (#256) @marandaneto
* BUMP build-tools (#255) @marandaneto
* added javadocs to scope and its dependencies (#253) @marandaneto
* build all ABIs (#254) @marandaneto
* moving back ANR timeout from long to int param. (#252) @marandaneto
* feat: Hub mode configurable (#247) @bruno-garcia
* Added HubAdapter to call Sentry static methods from Integrations (#250) @marandaneto
* new Release format (#242) @marandaneto
* Javadocs for SentryOptions (#246) @marandaneto
* non-app is already inApp excluded by default. (#244) @marandaneto
* added remove methods (tags/extras) to the sentry static class (#243) @marandaneto
* fix if symlink exists for sentry-native (#241) @marandaneto
* clone method - race condition free (#226) @marandaneto
* refactoring breadcrumbs callback (#239) @marandaneto

Packages were released on [`bintray`](https://dl.bintray.com/getsentry/sentry-android/io/sentry/), [`jcenter`](https://jcenter.bintray.com/io/sentry/sentry-android/)

We'd love to get feedback and we'll work in getting the GA `2.0.0` out soon.
Until then, the [stable SDK offered by Sentry is at version 1.7.30](https://github.com/getsentry/sentry-java/releases/tag/v1.7.30)

# 2.0.0-rc01

Release of Sentry's new SDK for Android.

## What’s Changed

* Honor RetryAfter (#236) @marandaneto
* Add tests for SentryValues (#238) @philipphofmann
* added remove methods for Scope data (#237) @marandaneto
* do not set frames if there's none (#234) @marandaneto
* always call interrupt after InterruptedException (#232) @marandaneto
* more device context (deviceId, connectionType and language) (#229) @marandaneto
* mark as current thread if its the main thread (#228) @marandaneto
* added a few java docs (Sentry, Hub and SentryClient) (#223) @marandaneto
* implemented diagnostic logger (#218) @marandaneto
* fix lgtm alerts (#219) @marandaneto
* written unit tests to ANR integration (#215) @marandaneto
* added blog posts to README (#214) @marandaneto
* added event processors to scope (#209) @marandaneto
* Raise code coverage for Dsn to 100% (#212) @philipphofmann
* Remove redundant times(1) for Mockito.verify (#211) @philipphofmann
* added android transport gate (#206) @marandaneto
* transport may be set on options (#203) @marandaneto
* dist may be set on options (#204) @marandaneto
* added executor for caching values out of the main thread (#201) @marandaneto
* throw an exception if DSN is not set (#200) @marandaneto
* migration guide markdown (#197) @marandaneto

Packages were released on [`bintray`](https://dl.bintray.com/getsentry/sentry-android/io/sentry/), [`jcenter`](https://jcenter.bintray.com/io/sentry/sentry-android/)

We'd love to get feedback and we'll work in getting the GA `2.0.0` out soon.
Until then, the [stable SDK offered by Sentry is at version 1.7.29](https://github.com/getsentry/sentry-java/releases/tag/v1.7.29)

# 2.0.0-beta02

Release of Sentry's new SDK for Android.

* fix Android bug on API 24 and 25 about getting current threads and stack traces (#194)
* addBreadcrumb overloads #196 and #198

Packages were released on [`bintray`](https://dl.bintray.com/getsentry/sentry-android/io/sentry/), [`jcenter`](https://jcenter.bintray.com/io/sentry/sentry-android/)

We'd love to get feedback and we'll work in getting the GA `2.0.0` out soon.
Until then, the [stable SDK offered by Sentry is at version 1.7.28](https://github.com/getsentry/sentry-java/releases/tag/v1.7.28)
# 2.0.0-beta01

Release of Sentry's new SDK for Android.

* ref: ANR doesn't set handled flag #186
* SDK final review (#183)
* ref: Drop errored in favor of crashed (#187)
* workaround android_id (#185)
* renamed sampleRate (#191)
* making timestamp package-private or test-only (#190)
* Split event processor in Device/App data (#180)

Packages were released on [`bintray`](https://dl.bintray.com/getsentry/sentry-android/io/sentry/), [`jcenter`](https://jcenter.bintray.com/io/sentry/sentry-android/)

We'd love to get feedback and we'll work in getting the GA `2.0.0` out soon.
Until then, the [stable SDK offered by Sentry is at version 1.7.28](https://github.com/getsentry/sentry-java/releases/tag/v1.7.28)

# 2.0.0-alpha09

Release of Sentry's new SDK for Android.

* fix: DSN parsing (#165)
* BUMP: sentry-native with message object instead of a string (#172)
* Don't avoid exception type minification (#166)
* make Gson retro compatible with older versions of AGP (#177)
* adding nativeBundle plugin (#161)
* adding scope methods to sentry static class (#179)

Packages were released on [`bintray`](https://dl.bintray.com/getsentry/sentry-android/io/sentry/), [`jcenter`](https://jcenter.bintray.com/io/sentry/sentry-android/)

We'd love to get feedback and we'll work in getting the GA `2.0.0` out soon.
Until then, the [stable SDK offered by Sentry is at version 1.7.28](https://github.com/getsentry/sentry-java/releases/tag/v1.7.28)

# 2.0.0-alpha08

Release of Sentry's new SDK for Android.

* DebugId endianness (#162)
* executed beforeBreadcrumb also for scope (#160)
* benefit of manifest merging when minSdk (#159)
* add method to captureMessage with level (#157)
* listing assets file on the wrong dir (#156)

Packages were released on [`bintray`](https://dl.bintray.com/getsentry/sentry-android/io/sentry/), [`jcenter`](https://jcenter.bintray.com/io/sentry/sentry-android/)

We'd love to get feedback and we'll work in getting the GA `2.0.0` out soon.
Until then, the [stable SDK offered by Sentry is at version 1.7.28](https://github.com/getsentry/sentry-java/releases/tag/v1.7.28)

# 2.0.0-alpha07

Third release of Sentry's new SDK for Android.

*  Fixed release for jcenter and bintray

Packages were released on [`bintray`](https://dl.bintray.com/getsentry/sentry-android/io/sentry/), [`jcenter`](https://jcenter.bintray.com/io/sentry/sentry-android/)

We'd love to get feedback and we'll work in getting the GA `2.0.0` out soon.
Until then, the [stable SDK offered by Sentry is at version 1.7.28](https://github.com/getsentry/sentry-java/releases/tag/v1.7.28)

# 2.0.0-alpha06

Second release of Sentry's new SDK for Android.

* Fixed a typo on pom generation.

Packages were released on [`bintray`](https://dl.bintray.com/getsentry/sentry-android/io/sentry/), [`jcenter`](https://jcenter.bintray.com/io/sentry/sentry-android/)

We'd love to get feedback and we'll work in getting the GA `2.0.0` out soon.
Until then, the [stable SDK offered by Sentry is at version 1.7.28](https://github.com/getsentry/sentry-java/releases/tag/v1.7.28)

# 2.0.0-alpha05

First release of Sentry's new SDK for Android.

New features not offered by our current (1.7.x), stable SDK are:

* NDK support
  * Captures crashes caused by native code
  * Access to the [`sentry-native` SDK](https://github.com/getsentry/sentry-native/) API by your native (C/C++/Rust code/..).
* Automatic init (just add your `DSN` to the manifest)
   * Proguard rules are added automatically
   * Permission (Internet) is added automatically
* Uncaught Exceptions might be captured even before the app restarts
* Unified API which include scopes etc.
* More context/device information
* Packaged as `aar`
* Frames from the app automatically marked as `InApp=true` (stack traces in Sentry highlights them by default).
* Complete Sentry Protocol available.
* All threads and their stack traces are captured.
* Sample project in this repo to test many features (segfault, uncaught exception, scope)

Features from the current SDK like `ANR` are also available (by default triggered after 4 seconds).

Packages were released on [`bintray`](https://dl.bintray.com/getsentry/sentry-android/io/sentry/), [`jcenter`](https://jcenter.bintray.com/io/sentry/sentry-android/)

We'd love to get feedback and we'll work in getting the GA `2.0.0` out soon.
Until then, the [stable SDK offered by Sentry is at version 1.7.28](https://github.com/getsentry/sentry-java/releases/tag/v1.7.28)<|MERGE_RESOLUTION|>--- conflicted
+++ resolved
@@ -1,15 +1,12 @@
 # vNext
 
-<<<<<<< HEAD
 * Fix: NDK integration should be a shared lib instead of a static lib #1038
 * Fix: use neutral Locale for String operations #1033
+* Update to sentry-native 0.4.4 and fix shared library builds (#1039)
 
 # 3.1.3
 
 * Fix broken NDK integration on 3.1.2 (release failed on packaging a .so file)
-=======
-* Update to sentry-native 0.4.4 and fix shared library builds (#1039)
->>>>>>> c1c9c303
 * Increase max cached events to 30 (#1029)
 * Normalize DSN URI (#1030)
 
