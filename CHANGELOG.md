--- conflicted
+++ resolved
@@ -2,15 +2,13 @@
 
 ## Unreleased
 
-<<<<<<< HEAD
+## Features
+
+- Update normalization of metrics keys, tags and values ([#3332](https://github.com/getsentry/sentry-java/pull/3332))
+
 ### Fixes
 
 - Add rate limit to Metrics ([#3334](https://github.com/getsentry/sentry-java/pull/3334))
-=======
-## Features
-
-- Update normalization of metrics keys, tags and values ([#3332](https://github.com/getsentry/sentry-java/pull/3332))
->>>>>>> e74c05bf
 
 ## 7.7.0
 
