# Changelog

## Unreleased

<<<<<<< HEAD
### Features

- Tag all spans with main thread flag ([#2998](https://github.com/getsentry/sentry-java/pull/2998))
=======
### Fixes

- Fix crash when HTTP connection error message contains formatting symbols ([#3002](https://github.com/getsentry/sentry-java/pull/3002))
>>>>>>> 35487542

## 6.32.0

### Features

- Make `DebugImagesLoader` public ([#2993](https://github.com/getsentry/sentry-java/pull/2993))

### Fixes

- Make `SystemEventsBroadcastReceiver` exported on API 33+ ([#2990](https://github.com/getsentry/sentry-java/pull/2990))
  - This will fix the `SystemEventsBreadcrumbsIntegration` crashes that you might have encountered on Play Console

## 6.31.0

### Features

- Improve default debouncing mechanism ([#2945](https://github.com/getsentry/sentry-java/pull/2945))
- Add `CheckInUtils.withCheckIn` which abstracts away some of the manual check-ins complexity ([#2959](https://github.com/getsentry/sentry-java/pull/2959))
- Add `@SentryCaptureExceptionParameter` annotation which captures exceptions passed into an annotated method ([#2764](https://github.com/getsentry/sentry-java/pull/2764))
  - This can be used to replace `Sentry.captureException` calls in `@ExceptionHandler` of a `@ControllerAdvice`
- Add `ServerWebExchange` to `Hint` for WebFlux as `WEBFLUX_EXCEPTION_HANDLER_EXCHANGE` ([#2977](https://github.com/getsentry/sentry-java/pull/2977))
- Allow filtering GraphQL errors ([#2967](https://github.com/getsentry/sentry-java/pull/2967))
  - This list can be set directly when calling the constructor of `SentryInstrumentation`
  - For Spring Boot it can also be set in `application.properties` as `sentry.graphql.ignored-error-types=SOME_ERROR,ANOTHER_ERROR`

### Fixes

- Add OkHttp span auto-close when response body is not read ([#2923](https://github.com/getsentry/sentry-java/pull/2923))
- Fix json parsing of nullable/empty fields for Hybrid SDKs ([#2968](https://github.com/getsentry/sentry-java/pull/2968))
  - (Internal) Rename `nextList` to `nextListOrNull` to actually match what the method does
  - (Hybrid) Check if there's any object in a collection before trying to parse it (which prevents the "Failed to deserilize object in list" log message)
  - (Hybrid) If a date can't be parsed as an ISO timestamp, attempts to parse it as millis silently, without printing a log message
  - (Hybrid) If `op` is not defined as part of `SpanContext`, fallback to an empty string, because the filed is optional in the spec
- Always attach OkHttp errors and Http Client Errors only to call root span ([#2961](https://github.com/getsentry/sentry-java/pull/2961))
- Fixed crash accessing Choreographer instance ([#2970](https://github.com/getsentry/sentry-java/pull/2970))

### Dependencies

- Bump Native SDK from v0.6.5 to v0.6.6 ([#2975](https://github.com/getsentry/sentry-java/pull/2975))
  - [changelog](https://github.com/getsentry/sentry-native/blob/master/CHANGELOG.md#066)
  - [diff](https://github.com/getsentry/sentry-native/compare/0.6.5...0.6.6)
- Bump Gradle from v8.3.0 to v8.4.0 ([#2966](https://github.com/getsentry/sentry-java/pull/2966))
  - [changelog](https://github.com/gradle/gradle/blob/master/CHANGELOG.md#v840)
  - [diff](https://github.com/gradle/gradle/compare/v8.3.0...v8.4.0)

## 6.30.0

### Features

- Add `sendModules` option for disable sending modules ([#2926](https://github.com/getsentry/sentry-java/pull/2926))
- Send `db.system` and `db.name` in span data for androidx.sqlite spans ([#2928](https://github.com/getsentry/sentry-java/pull/2928))
- Check-ins (CRONS) support ([#2952](https://github.com/getsentry/sentry-java/pull/2952))
  - Add API for sending check-ins (CRONS) manually ([#2935](https://github.com/getsentry/sentry-java/pull/2935))
  - Support check-ins (CRONS) for Quartz ([#2940](https://github.com/getsentry/sentry-java/pull/2940))
  - `@SentryCheckIn` annotation and advice config for Spring ([#2946](https://github.com/getsentry/sentry-java/pull/2946))
  - Add option for ignoring certain monitor slugs ([#2943](https://github.com/getsentry/sentry-java/pull/2943))

### Fixes

- Always send memory stats for transactions ([#2936](https://github.com/getsentry/sentry-java/pull/2936))
  - This makes it possible to query transactions by the `device.class` tag on Sentry
- Add `sentry.enable-aot-compatibility` property to SpringBoot Jakarta `SentryAutoConfiguration` to enable building for GraalVM ([#2915](https://github.com/getsentry/sentry-java/pull/2915))

### Dependencies

- Bump Gradle from v8.2.1 to v8.3.0 ([#2900](https://github.com/getsentry/sentry-java/pull/2900))
  - [changelog](https://github.com/gradle/gradle/blob/master release-test/CHANGELOG.md#v830)
  - [diff](https://github.com/gradle/gradle/compare/v8.2.1...v8.3.0)

## 6.29.0

### Features

- Send `db.system` and `db.name` in span data ([#2894](https://github.com/getsentry/sentry-java/pull/2894))
- Send `http.request.method` in span data ([#2896](https://github.com/getsentry/sentry-java/pull/2896))
- Add `enablePrettySerializationOutput` option for opting out of pretty print ([#2871](https://github.com/getsentry/sentry-java/pull/2871))

## 6.28.0

### Features

- Add HTTP response code to Spring WebFlux transactions ([#2870](https://github.com/getsentry/sentry-java/pull/2870))
- Add `sampled` to Dynamic Sampling Context ([#2869](https://github.com/getsentry/sentry-java/pull/2869))
- Improve server side GraphQL support for spring-graphql and Nextflix DGS ([#2856](https://github.com/getsentry/sentry-java/pull/2856))
    - If you have already been using `SentryDataFetcherExceptionHandler` that still works but has been deprecated. Please use `SentryGenericDataFetcherExceptionHandler` combined with `SentryInstrumentation` instead for better error reporting.
    - More exceptions and errors caught and reported to Sentry by also looking at the `ExecutionResult` (more specifically its `errors`)
        - You may want to filter out certain errors, please see [docs on filtering](https://docs.sentry.io/platforms/java/configuration/filtering/)
    - More details for Sentry events: query, variables and response (where possible)
    - Breadcrumbs for operation (query, mutation, subscription), data fetchers and data loaders (Spring only)
    - Better hub propagation by using `GraphQLContext`
- Add autoconfigure modules for Spring Boot called `sentry-spring-boot` and `sentry-spring-boot-jakarta` ([#2880](https://github.com/getsentry/sentry-java/pull/2880))
  - The autoconfigure modules `sentry-spring-boot` and `sentry-spring-boot-jakarta` have a `compileOnly` dependency on `spring-boot-starter` which is needed for our auto installation in [sentry-android-gradle-plugin](https://github.com/getsentry/sentry-android-gradle-plugin)
  - The starter modules  `sentry-spring-boot-starter` and `sentry-spring-boot-starter-jakarta` now bring `spring-boot-starter` as a dependency
- You can now disable Sentry by setting the `enabled` option to `false` ([#2840](https://github.com/getsentry/sentry-java/pull/2840))

### Fixes

- Propagate OkHttp status to parent spans ([#2872](https://github.com/getsentry/sentry-java/pull/2872))

## 6.27.0

### Features

- Add TraceOrigin to Transactions and Spans ([#2803](https://github.com/getsentry/sentry-java/pull/2803))

### Fixes

- Deduplicate events happening in multiple threads simultaneously (e.g. `OutOfMemoryError`) ([#2845](https://github.com/getsentry/sentry-java/pull/2845))
  - This will improve Crash-Free Session Rate as we no longer will send multiple Session updates with `Crashed` status, but only the one that is relevant
- Ensure no Java 8 method reference sugar is used for Android ([#2857](https://github.com/getsentry/sentry-java/pull/2857))
- Do not send session updates for terminated sessions ([#2849](https://github.com/getsentry/sentry-java/pull/2849))

## 6.26.0

### Features
- (Internal) Extend APIs for hybrid SDKs ([#2814](https://github.com/getsentry/sentry-java/pull/2814), [#2846](https://github.com/getsentry/sentry-java/pull/2846))

### Fixes

- Fix ANRv2 thread dump parsing for native-only threads ([#2839](https://github.com/getsentry/sentry-java/pull/2839))
- Derive `TracingContext` values from event for ANRv2 events ([#2839](https://github.com/getsentry/sentry-java/pull/2839))

## 6.25.2

### Fixes

- Change Spring Boot, Apollo, Apollo 3, JUL, Logback, Log4j2, OpenFeign, GraphQL and Kotlin coroutines core dependencies to compileOnly ([#2837](https://github.com/getsentry/sentry-java/pull/2837))

## 6.25.1

### Fixes

- Allow removing integrations in SentryAndroid.init ([#2826](https://github.com/getsentry/sentry-java/pull/2826))
- Fix concurrent access to frameMetrics listener ([#2823](https://github.com/getsentry/sentry-java/pull/2823))

### Dependencies

- Bump Native SDK from v0.6.4 to v0.6.5 ([#2822](https://github.com/getsentry/sentry-java/pull/2822))
  - [changelog](https://github.com/getsentry/sentry-native/blob/master/CHANGELOG.md#065)
  - [diff](https://github.com/getsentry/sentry-native/compare/0.6.4...0.6.5)
- Bump Gradle from v8.2.0 to v8.2.1 ([#2830](https://github.com/getsentry/sentry-java/pull/2830))
  - [changelog](https://github.com/gradle/gradle/blob/master/CHANGELOG.md#v821)
  - [diff](https://github.com/gradle/gradle/compare/v8.2.0...v8.2.1)

## 6.25.0

### Features

- Add manifest `AutoInit` to integrations list ([#2795](https://github.com/getsentry/sentry-java/pull/2795))
- Tracing headers (`sentry-trace` and `baggage`) are now attached and passed through even if performance is disabled ([#2788](https://github.com/getsentry/sentry-java/pull/2788))

### Fixes

- Set `environment` from `SentryOptions` if none persisted in ANRv2 ([#2809](https://github.com/getsentry/sentry-java/pull/2809))
- Remove code that set `tracesSampleRate` to `0.0` for Spring Boot if not set ([#2800](https://github.com/getsentry/sentry-java/pull/2800))
  - This used to enable performance but not send any transactions by default.
  - Performance is now disabled by default.
- Fix slow/frozen frames were not reported with transactions ([#2811](https://github.com/getsentry/sentry-java/pull/2811))

### Dependencies

- Bump Native SDK from v0.6.3 to v0.6.4 ([#2796](https://github.com/getsentry/sentry-java/pull/2796))
  - [changelog](https://github.com/getsentry/sentry-native/blob/master/CHANGELOG.md#064)
  - [diff](https://github.com/getsentry/sentry-native/compare/0.6.3...0.6.4)
- Bump Gradle from v8.1.1 to v8.2.0 ([#2810](https://github.com/getsentry/sentry-java/pull/2810))
  - [changelog](https://github.com/gradle/gradle/blob/master/CHANGELOG.md#v820)
  - [diff](https://github.com/gradle/gradle/compare/v8.1.1...v8.2.0)

## 6.24.0

### Features

- Add debouncing mechanism and before-capture callbacks for screenshots and view hierarchies ([#2773](https://github.com/getsentry/sentry-java/pull/2773))
- Improve ANRv2 implementation ([#2792](https://github.com/getsentry/sentry-java/pull/2792))
  - Add a proguard rule to keep `ApplicationNotResponding` class from obfuscation
  - Add a new option `setReportHistoricalAnrs`; when enabled, it will report all of the ANRs from the [getHistoricalExitReasons](https://developer.android.com/reference/android/app/ActivityManager?hl=en#getHistoricalProcessExitReasons(java.lang.String,%20int,%20int)) list. 
  By default, the SDK only reports and enriches the latest ANR and only this one counts towards ANR rate. 
  Worth noting that this option is mainly useful when updating the SDK to the version where ANRv2 has been introduced, to report all ANRs happened prior to the SDK update. After that, the SDK will always pick up the latest ANR from the historical exit reasons list on next app restart, so there should be no historical ANRs to report.
  These ANRs are reported with the `HistoricalAppExitInfo` mechanism.
  - Add a new option `setAttachAnrThreadDump` to send ANR thread dump from the system as an attachment. 
  This is only useful as additional information, because the SDK attempts to parse the thread dump into proper threads with stacktraces by default.
  - If [ApplicationExitInfo#getTraceInputStream](https://developer.android.com/reference/android/app/ApplicationExitInfo#getTraceInputStream()) returns null, the SDK no longer reports an ANR event, as these events are not very useful without it.
  - Enhance regex patterns for native stackframes

## 6.23.0

### Features

- Add profile rate limiting ([#2782](https://github.com/getsentry/sentry-java/pull/2782))
- Support for automatically capturing Failed GraphQL (Apollo 3) Client errors ([#2781](https://github.com/getsentry/sentry-java/pull/2781))

```kotlin
import com.apollographql.apollo3.ApolloClient
import io.sentry.apollo3.sentryTracing

val apolloClient = ApolloClient.Builder()
    .serverUrl("https://example.com/graphql")
    .sentryTracing(captureFailedRequests = true)    
    .build()
```

### Dependencies

- Bump Native SDK from v0.6.2 to v0.6.3 ([#2746](https://github.com/getsentry/sentry-java/pull/2746))
  - [changelog](https://github.com/getsentry/sentry-native/blob/master/CHANGELOG.md#063)
  - [diff](https://github.com/getsentry/sentry-native/compare/0.6.2...0.6.3)

### Fixes

- Align http.status with [span data conventions](https://develop.sentry.dev/sdk/performance/span-data-conventions/) ([#2786](https://github.com/getsentry/sentry-java/pull/2786))

## 6.22.0

### Features

- Add `lock` attribute to the `SentryStackFrame` protocol to better highlight offending frames in the UI ([#2761](https://github.com/getsentry/sentry-java/pull/2761))
- Enrich database spans with blocked main thread info ([#2760](https://github.com/getsentry/sentry-java/pull/2760))
- Add `api_target` to `Request` and `data` to `Response` Protocols ([#2775](https://github.com/getsentry/sentry-java/pull/2775))

### Fixes

- No longer use `String.join` in `Baggage` as it requires API level 26 ([#2778](https://github.com/getsentry/sentry-java/pull/2778))

## 6.21.0

### Features

- Introduce new `sentry-android-sqlite` integration ([#2722](https://github.com/getsentry/sentry-java/pull/2722))
    - This integration replaces the old `androidx.sqlite` database instrumentation in the Sentry Android Gradle plugin
    - A new capability to manually instrument your `androidx.sqlite` databases. 
      - You can wrap your custom `SupportSQLiteOpenHelper` instance into `SentrySupportSQLiteOpenHelper(myHelper)` if you're not using the Sentry Android Gradle plugin and still benefit from performance auto-instrumentation.
- Add SentryWrapper for Callable and Supplier Interface ([#2720](https://github.com/getsentry/sentry-java/pull/2720))
- Load sentry-debug-meta.properties ([#2734](https://github.com/getsentry/sentry-java/pull/2734))
  - This enables source context for Java
  - For more information on how to enable source context, please refer to [#633](https://github.com/getsentry/sentry-java/issues/633#issuecomment-1465599120)

### Fixes

- Finish WebFlux transaction before popping scope ([#2724](https://github.com/getsentry/sentry-java/pull/2724))
- Use daemon threads for SentryExecutorService ([#2747](https://github.com/getsentry/sentry-java/pull/2747))
  - We started using `SentryExecutorService` in `6.19.0` which caused the application to hang on shutdown unless `Sentry.close()` was called. By using daemon threads we no longer block shutdown.
- Use Base64.NO_WRAP to avoid unexpected char errors in Apollo ([#2745](https://github.com/getsentry/sentry-java/pull/2745))
- Don't warn R8 on missing `ComposeViewHierarchyExporter` class ([#2743](https://github.com/getsentry/sentry-java/pull/2743))

## 6.20.0

### Features

- Add support for Sentry Kotlin Compiler Plugin ([#2695](https://github.com/getsentry/sentry-java/pull/2695))
  - In conjunction with our sentry-kotlin-compiler-plugin we improved Jetpack Compose support for
    - [View Hierarchy](https://docs.sentry.io/platforms/android/enriching-events/viewhierarchy/) support for Jetpack Compose screens
    - Automatic breadcrumbs for [user interactions](https://docs.sentry.io/platforms/android/performance/instrumentation/automatic-instrumentation/#user-interaction-instrumentation)
- More granular http requests instrumentation with a new SentryOkHttpEventListener ([#2659](https://github.com/getsentry/sentry-java/pull/2659))
    - Create spans for time spent on:
        - Proxy selection
        - DNS resolution
        - HTTPS setup
        - Connection
        - Requesting headers
        - Receiving response
    - You can attach the event listener to your OkHttpClient through `client.eventListener(new SentryOkHttpEventListener()).addInterceptor(new SentryOkHttpInterceptor()).build();`
    - In case you already have an event listener you can use the SentryOkHttpEventListener as well through `client.eventListener(new SentryOkHttpEventListener(myListener)).addInterceptor(new SentryOkHttpInterceptor()).build();`
- Add a new option to disable `RootChecker` ([#2735](https://github.com/getsentry/sentry-java/pull/2735))

### Fixes

- Base64 encode internal Apollo3 Headers ([#2707](https://github.com/getsentry/sentry-java/pull/2707))
- Fix `SentryTracer` crash when scheduling auto-finish of a transaction, but the timer has already been cancelled ([#2731](https://github.com/getsentry/sentry-java/pull/2731))
- Fix `AndroidTransactionProfiler` crash when finishing a profile that happened due to race condition ([#2731](https://github.com/getsentry/sentry-java/pull/2731))

## 6.19.1

### Fixes

- Ensure screenshots and view hierarchies are captured on the main thread ([#2712](https://github.com/getsentry/sentry-java/pull/2712))

## 6.19.0

### Features

- Add Screenshot and ViewHierarchy to integrations list ([#2698](https://github.com/getsentry/sentry-java/pull/2698))
- New ANR detection based on [ApplicationExitInfo API](https://developer.android.com/reference/android/app/ApplicationExitInfo) ([#2697](https://github.com/getsentry/sentry-java/pull/2697))
    - This implementation completely replaces the old one (based on a watchdog) on devices running Android 11 and above:
      - New implementation provides more precise ANR events/ANR rate detection as well as system thread dump information. The new implementation reports ANRs exactly as Google Play Console, without producing false positives or missing important background ANR events.
      - New implementation reports ANR events with a new mechanism `mechanism:AppExitInfo`.
      - However, despite producing many false positives, the old implementation is capable of better enriching ANR errors (which is not available with the new implementation), for example:
        - Capturing screenshots at the time of ANR event;
        - Capturing transactions and profiling data corresponding to the ANR event;
        - Auxiliary information (such as current memory load) at the time of ANR event.
      - If you would like us to provide support for the old approach working alongside the new one on Android 11 and above (e.g. for raising events for slow code on main thread), consider upvoting [this issue](https://github.com/getsentry/sentry-java/issues/2693).
    - The old watchdog implementation will continue working for older API versions (Android < 11):
        - The old implementation reports ANR events with the existing mechanism `mechanism:ANR`.
- Open up `TransactionOptions`, `ITransaction` and `IHub` methods allowing consumers modify start/end timestamp of transactions and spans ([#2701](https://github.com/getsentry/sentry-java/pull/2701))
- Send source bundle IDs to Sentry to enable source context ([#2663](https://github.com/getsentry/sentry-java/pull/2663))
  - For more information on how to enable source context, please refer to [#633](https://github.com/getsentry/sentry-java/issues/633#issuecomment-1465599120)

### Fixes

- Android Profiler on calling thread ([#2691](https://github.com/getsentry/sentry-java/pull/2691))
- Use `configureScope` instead of `withScope` in `Hub.close()`. This ensures that the main scope releases the in-memory data when closing a hub instance. ([#2688](https://github.com/getsentry/sentry-java/pull/2688))
- Remove null keys/values before creating concurrent hashmap in order to avoid NPE ([#2708](https://github.com/getsentry/sentry-java/pull/2708))
- Exclude SentryOptions from R8/ProGuard obfuscation ([#2699](https://github.com/getsentry/sentry-java/pull/2699))
  - This fixes AGP 8.+ incompatibility, where full R8 mode is enforced

### Dependencies

- Bump Gradle from v8.1.0 to v8.1.1 ([#2666](https://github.com/getsentry/sentry-java/pull/2666))
  - [changelog](https://github.com/gradle/gradle/blob/master release-test/CHANGELOG.md#v811)
  - [diff](https://github.com/gradle/gradle/compare/v8.1.0...v8.1.1)
- Bump Native SDK from v0.6.1 to v0.6.2 ([#2689](https://github.com/getsentry/sentry-java/pull/2689))
  - [changelog](https://github.com/getsentry/sentry-native/blob/master/CHANGELOG.md#062)
  - [diff](https://github.com/getsentry/sentry-native/compare/0.6.1...0.6.2)

## 6.18.1

### Fixes

- Fix crash when Sentry SDK is initialized more than once ([#2679](https://github.com/getsentry/sentry-java/pull/2679))
- Track a ttfd span per Activity ([#2673](https://github.com/getsentry/sentry-java/pull/2673))

## 6.18.0

### Features

- Attach Trace Context when an ANR is detected (ANRv1) ([#2583](https://github.com/getsentry/sentry-java/pull/2583))
- Make log4j2 integration compatible with log4j 3.0 ([#2634](https://github.com/getsentry/sentry-java/pull/2634))
    - Instead of relying on package scanning, we now use an annotation processor to generate `Log4j2Plugins.dat`
- Create `User` and `Breadcrumb` from map ([#2614](https://github.com/getsentry/sentry-java/pull/2614))
- Add `sent_at` to envelope header item ([#2638](https://github.com/getsentry/sentry-java/pull/2638))

### Fixes

- Fix timestamp intervals of PerformanceCollectionData in profiles ([#2648](https://github.com/getsentry/sentry-java/pull/2648))
- Fix timestamps of PerformanceCollectionData in profiles ([#2632](https://github.com/getsentry/sentry-java/pull/2632))
- Fix missing propagateMinConstraints flag for SentryTraced ([#2637](https://github.com/getsentry/sentry-java/pull/2637))
- Fix potential SecurityException thrown by ConnectivityManager on Android 11 ([#2653](https://github.com/getsentry/sentry-java/pull/2653))
- Fix aar artifacts publishing for Maven ([#2641](https://github.com/getsentry/sentry-java/pull/2641))

### Dependencies
- Bump Kotlin compile version from v1.6.10 to 1.8.0 ([#2563](https://github.com/getsentry/sentry-java/pull/2563))
- Bump Compose compile version from v1.1.1 to v1.3.0 ([#2563](https://github.com/getsentry/sentry-java/pull/2563))
- Bump AGP version from v7.3.0 to v7.4.2 ([#2574](https://github.com/getsentry/sentry-java/pull/2574))
- Bump Gradle from v7.6.0 to v8.0.2 ([#2563](https://github.com/getsentry/sentry-java/pull/2563))
    - [changelog](https://github.com/gradle/gradle/blob/master/CHANGELOG.md#v802)
    - [diff](https://github.com/gradle/gradle/compare/v7.6.0...v8.0.2)
- Bump Gradle from v8.0.2 to v8.1.0 ([#2650](https://github.com/getsentry/sentry-java/pull/2650))
  - [changelog](https://github.com/gradle/gradle/blob/master/CHANGELOG.md#v810)
  - [diff](https://github.com/gradle/gradle/compare/v8.0.2...v8.1.0)

## 6.17.0

### Features

- Add `name` and `geo` to `User` ([#2556](https://github.com/getsentry/sentry-java/pull/2556)) 
- Add breadcrumbs on network changes ([#2608](https://github.com/getsentry/sentry-java/pull/2608))
- Add time-to-initial-display and time-to-full-display measurements to Activity transactions ([#2611](https://github.com/getsentry/sentry-java/pull/2611))
- Read integration list written by sentry gradle plugin from manifest ([#2598](https://github.com/getsentry/sentry-java/pull/2598))
- Add Logcat adapter ([#2620](https://github.com/getsentry/sentry-java/pull/2620))
- Provide CPU count/frequency data as device context ([#2622](https://github.com/getsentry/sentry-java/pull/2622))

### Fixes

- Trim time-to-full-display span if reportFullyDisplayed API is never called ([#2631](https://github.com/getsentry/sentry-java/pull/2631))
- Fix Automatic UI transactions having wrong durations ([#2623](https://github.com/getsentry/sentry-java/pull/2623))
- Fix wrong default environment in Session ([#2610](https://github.com/getsentry/sentry-java/pull/2610))
- Pass through unknown sentry baggage keys into SentryEnvelopeHeader ([#2618](https://github.com/getsentry/sentry-java/pull/2618))
- Fix missing null check when removing lifecycle observer ([#2625](https://github.com/getsentry/sentry-java/pull/2625))

### Dependencies

- Bump Native SDK from v0.6.0 to v0.6.1 ([#2629](https://github.com/getsentry/sentry-java/pull/2629))
  - [changelog](https://github.com/getsentry/sentry-native/blob/master/CHANGELOG.md#061)
  - [diff](https://github.com/getsentry/sentry-native/compare/0.6.0...0.6.1)

## 6.16.0

### Features

- Improve versatility of exception resolver component for Spring with more flexible API for consumers. ([#2577](https://github.com/getsentry/sentry-java/pull/2577))
- Automatic performance instrumentation for WebFlux ([#2597](https://github.com/getsentry/sentry-java/pull/2597))
  - You can enable it by adding `sentry.enable-tracing=true` to your `application.properties`
- The Spring Boot integration can now be configured to add the `SentryAppender` to specific loggers instead of the `ROOT` logger ([#2173](https://github.com/getsentry/sentry-java/pull/2173))
  - You can specify the loggers using `"sentry.logging.loggers[0]=foo.bar` and `"sentry.logging.loggers[1]=baz` in your `application.properties`
- Add capabilities to track Jetpack Compose composition/rendering time ([#2507](https://github.com/getsentry/sentry-java/pull/2507))
- Adapt span op and description for graphql to fit spec ([#2607](https://github.com/getsentry/sentry-java/pull/2607))

### Fixes

- Fix timestamps of slow and frozen frames for profiles ([#2584](https://github.com/getsentry/sentry-java/pull/2584))
- Deprecate reportFullDisplayed in favor of reportFullyDisplayed ([#2585](https://github.com/getsentry/sentry-java/pull/2585))
- Add mechanism for logging integrations and update spring mechanism types ([#2595](https://github.com/getsentry/sentry-java/pull/2595))
	- NOTE: If you're using these mechanism types (`HandlerExceptionResolver`, `SentryWebExceptionHandler`) in your dashboards please update them to use the new types.
- Filter out session cookies sent by Spring and Spring Boot integrations ([#2593](https://github.com/getsentry/sentry-java/pull/2593))
  - We filter out some common cookies like JSESSIONID
  - We also read the value from `server.servlet.session.cookie.name` and filter it out
- No longer send event / transaction to Sentry if `beforeSend` / `beforeSendTransaction` throws ([#2591](https://github.com/getsentry/sentry-java/pull/2591))
- Add version to sentryClientName used in auth header ([#2596](https://github.com/getsentry/sentry-java/pull/2596))
- Keep integration names from being obfuscated ([#2599](https://github.com/getsentry/sentry-java/pull/2599))
- Change log level from INFO to WARN for error message indicating a failed Log4j2 Sentry.init ([#2606](https://github.com/getsentry/sentry-java/pull/2606))
  - The log message was often not visible as our docs suggest a minimum log level of WARN
- Fix session tracking on Android ([#2609](https://github.com/getsentry/sentry-java/pull/2609))
  - Incorrect number of session has been sent. In addition, some of the sessions were not properly ended, messing up Session Health Metrics.

### Dependencies

- Bump `opentelemetry-sdk` to `1.23.1` and `opentelemetry-javaagent` to `1.23.0` ([#2590](https://github.com/getsentry/sentry-java/pull/2590))
- Bump Native SDK from v0.5.4 to v0.6.0 ([#2545](https://github.com/getsentry/sentry-java/pull/2545))
  - [changelog](https://github.com/getsentry/sentry-native/blob/master/CHANGELOG.md#060)
  - [diff](https://github.com/getsentry/sentry-native/compare/0.5.4...0.6.0)

## 6.15.0

### Features

- Adjust time-to-full-display span if reportFullDisplayed is called too early ([#2550](https://github.com/getsentry/sentry-java/pull/2550))
- Add `enableTracing` option ([#2530](https://github.com/getsentry/sentry-java/pull/2530))
    - This change is backwards compatible. The default is `null` meaning existing behaviour remains unchanged (setting either `tracesSampleRate` or `tracesSampler` enables performance).
    - If set to `true`, performance is enabled, even if no `tracesSampleRate` or `tracesSampler` have been configured.
    - If set to `false` performance is disabled, regardless of `tracesSampleRate` and `tracesSampler` options.
- Detect dependencies by listing MANIFEST.MF files at runtime ([#2538](https://github.com/getsentry/sentry-java/pull/2538))
- Report integrations in use, report packages in use more consistently ([#2179](https://github.com/getsentry/sentry-java/pull/2179))
- Implement `ThreadLocalAccessor` for propagating Sentry hub with reactor / WebFlux ([#2570](https://github.com/getsentry/sentry-java/pull/2570))
  - Requires `io.micrometer:context-propagation:1.0.2+` as well as Spring Boot 3.0.3+
  - Enable the feature by setting `sentry.reactive.thread-local-accessor-enabled=true`
  - This is still considered experimental. Once we have enough feedback we may turn this on by default.
  - Checkout the sample here: https://github.com/getsentry/sentry-java/tree/main/sentry-samples/sentry-samples-spring-boot-webflux-jakarta
  - A new hub is now cloned from the main hub for every request

### Fixes

- Leave `inApp` flag for stack frames undecided in SDK if unsure and let ingestion decide instead ([#2547](https://github.com/getsentry/sentry-java/pull/2547))
- Allow `0.0` error sample rate ([#2573](https://github.com/getsentry/sentry-java/pull/2573))
- Fix memory leak in WebFlux related to an ever growing stack ([#2580](https://github.com/getsentry/sentry-java/pull/2580))
- Use the same hub in WebFlux exception handler as we do in WebFilter ([#2566](https://github.com/getsentry/sentry-java/pull/2566))
- Switch upstream Jetpack Compose dependencies to `compileOnly` in `sentry-compose-android` ([#2578](https://github.com/getsentry/sentry-java/pull/2578))
  - NOTE: If you're using Compose Navigation/User Interaction integrations, make sure to have the following dependencies on the classpath as we do not bring them in transitively anymore:
    - `androidx.navigation:navigation-compose:`
    - `androidx.compose.runtime:runtime:`
    - `androidx.compose.ui:ui:`

## 6.14.0

### Features

- Add time-to-full-display span to Activity auto-instrumentation ([#2432](https://github.com/getsentry/sentry-java/pull/2432))
- Add `main` flag to threads and `in_foreground` flag for app contexts  ([#2516](https://github.com/getsentry/sentry-java/pull/2516))

### Fixes

- Ignore Shutdown in progress when closing ShutdownHookIntegration ([#2521](https://github.com/getsentry/sentry-java/pull/2521))
- Fix app start span end-time is wrong if SDK init is deferred ([#2519](https://github.com/getsentry/sentry-java/pull/2519))
- Fix invalid session creation when app is launched in background ([#2543](https://github.com/getsentry/sentry-java/pull/2543))

## 6.13.1

### Fixes

- Fix transaction performance collector oom ([#2505](https://github.com/getsentry/sentry-java/pull/2505))
- Remove authority from URLs sent to Sentry ([#2366](https://github.com/getsentry/sentry-java/pull/2366))
- Fix `sentry-bom` containing incorrect artifacts ([#2504](https://github.com/getsentry/sentry-java/pull/2504))

### Dependencies

- Bump Native SDK from v0.5.3 to v0.5.4 ([#2500](https://github.com/getsentry/sentry-java/pull/2500))
  - [changelog](https://github.com/getsentry/sentry-native/blob/master/CHANGELOG.md#054)
  - [diff](https://github.com/getsentry/sentry-native/compare/0.5.3...0.5.4)

## 6.13.0

### Features

- Send cpu usage percentage in profile payload ([#2469](https://github.com/getsentry/sentry-java/pull/2469))
- Send transaction memory stats in profile payload ([#2447](https://github.com/getsentry/sentry-java/pull/2447))
- Add cpu usage collection ([#2462](https://github.com/getsentry/sentry-java/pull/2462))
- Improve ANR implementation: ([#2475](https://github.com/getsentry/sentry-java/pull/2475))
  - Add `abnormal_mechanism` to sessions for ANR rate calculation
  - Always attach thread dump to ANR events
  - Distinguish between foreground and background ANRs
- Improve possible date precision to 10 μs ([#2451](https://github.com/getsentry/sentry-java/pull/2451))

### Fixes

- Fix performance collector setup called in main thread ([#2499](https://github.com/getsentry/sentry-java/pull/2499))
- Expand guard against CVE-2018-9492 "Privilege Escalation via Content Provider" ([#2482](https://github.com/getsentry/sentry-java/pull/2482))
- Prevent OOM by disabling TransactionPerformanceCollector for now ([#2498](https://github.com/getsentry/sentry-java/pull/2498))

## 6.12.1

### Fixes

- Create timer in `TransactionPerformanceCollector` lazily ([#2478](https://github.com/getsentry/sentry-java/pull/2478))

## 6.12.0

### Features

- Attach View Hierarchy to the errored/crashed events ([#2440](https://github.com/getsentry/sentry-java/pull/2440))
- Collect memory usage in transactions ([#2445](https://github.com/getsentry/sentry-java/pull/2445))
- Add `traceOptionsRequests` option to disable tracing of OPTIONS requests ([#2453](https://github.com/getsentry/sentry-java/pull/2453))
- Extend list of HTTP headers considered sensitive ([#2455](https://github.com/getsentry/sentry-java/pull/2455))

### Fixes

- Use a single TransactionPerfomanceCollector ([#2464](https://github.com/getsentry/sentry-java/pull/2464))
- Don't override sdk name with Timber ([#2450](https://github.com/getsentry/sentry-java/pull/2450))
- Set transactionNameSource to CUSTOM when setting transaction name ([#2405](https://github.com/getsentry/sentry-java/pull/2405))
- Guard against CVE-2018-9492 "Privilege Escalation via Content Provider" ([#2466](https://github.com/getsentry/sentry-java/pull/2466))

## 6.11.0

### Features

- Disable Android concurrent profiling ([#2434](https://github.com/getsentry/sentry-java/pull/2434))
- Add logging for OpenTelemetry integration ([#2425](https://github.com/getsentry/sentry-java/pull/2425))
- Auto add `OpenTelemetryLinkErrorEventProcessor` for Spring Boot ([#2429](https://github.com/getsentry/sentry-java/pull/2429))

### Fixes

- Use minSdk compatible `Objects` class ([#2436](https://github.com/getsentry/sentry-java/pull/2436))
- Prevent R8 from warning on missing classes, as we check for their presence at runtime ([#2439](https://github.com/getsentry/sentry-java/pull/2439))

### Dependencies

- Bump Gradle from v7.5.1 to v7.6.0 ([#2438](https://github.com/getsentry/sentry-java/pull/2438))
  - [changelog](https://github.com/gradle/gradle/blob/master/CHANGELOG.md#v760)
  - [diff](https://github.com/gradle/gradle/compare/v7.5.1...v7.6.0)

## 6.10.0

### Features

- Add time-to-initial-display span to Activity transactions ([#2369](https://github.com/getsentry/sentry-java/pull/2369))
- Start a session after init if AutoSessionTracking is enabled ([#2356](https://github.com/getsentry/sentry-java/pull/2356))
- Provide automatic breadcrumbs and transactions for click/scroll events for Compose ([#2390](https://github.com/getsentry/sentry-java/pull/2390))
- Add `blocked_main_thread` and `call_stack` to File I/O spans to detect performance issues ([#2382](https://github.com/getsentry/sentry-java/pull/2382))

### Dependencies

- Bump Native SDK from v0.5.2 to v0.5.3 ([#2423](https://github.com/getsentry/sentry-java/pull/2423))
  - [changelog](https://github.com/getsentry/sentry-native/blob/master/CHANGELOG.md#053)
  - [diff](https://github.com/getsentry/sentry-native/compare/0.5.2...0.5.3)

## 6.9.2

### Fixes

- Updated ProfileMeasurementValue types ([#2412](https://github.com/getsentry/sentry-java/pull/2412))
- Clear window reference only on activity stop in profileMeasurements collector ([#2407](https://github.com/getsentry/sentry-java/pull/2407))
- No longer disable OpenTelemetry exporters in default Java Agent config ([#2408](https://github.com/getsentry/sentry-java/pull/2408))
- Fix `ClassNotFoundException` for `io.sentry.spring.SentrySpringServletContainerInitializer` in `sentry-spring-jakarta` ([#2411](https://github.com/getsentry/sentry-java/issues/2411))
- Fix `sentry-samples-spring-jakarta` ([#2411](https://github.com/getsentry/sentry-java/issues/2411))

### Features

- Add SENTRY_AUTO_INIT environment variable to control OpenTelemetry Agent init ([#2410](https://github.com/getsentry/sentry-java/pull/2410))
- Add OpenTelemetryLinkErrorEventProcessor for linking errors to traces created via OpenTelemetry ([#2418](https://github.com/getsentry/sentry-java/pull/2418))

### Dependencies

- Bump OpenTelemetry to 1.20.1 and OpenTelemetry Java Agent to 1.20.2 ([#2420](https://github.com/getsentry/sentry-java/pull/2420))

## 6.9.1

### Fixes

- OpenTelemetry modules were missing in `6.9.0` so we released the same code again as `6.9.1` including OpenTelemetry modules

## 6.9.0

### Fixes

- Use `canonicalName` in Fragment Integration for better de-obfuscation ([#2379](https://github.com/getsentry/sentry-java/pull/2379))
- Fix Timber and Fragment integrations auto-installation for obfuscated builds ([#2379](https://github.com/getsentry/sentry-java/pull/2379))
- Don't attach screenshots to events from Hybrid SDKs ([#2360](https://github.com/getsentry/sentry-java/pull/2360))
- Ensure Hints do not cause memory leaks ([#2387](https://github.com/getsentry/sentry-java/pull/2387))
- Do not attach empty `sentry-trace` and `baggage` headers ([#2385](https://github.com/getsentry/sentry-java/pull/2385))

### Features

- Add beforeSendTransaction which allows users to filter and change transactions ([#2388](https://github.com/getsentry/sentry-java/pull/2388))
- Add experimental support for OpenTelemetry ([README](sentry-opentelemetry/README.md))([#2344](https://github.com/getsentry/sentry-java/pull/2344))

### Dependencies

- Update Spring Boot Jakarta to Spring Boot 3.0.0 ([#2389](https://github.com/getsentry/sentry-java/pull/2389))
- Bump Spring Boot to 2.7.5 ([#2383](https://github.com/getsentry/sentry-java/pull/2383))

## 6.8.0

### Features

- Add FrameMetrics to Android profiling data ([#2342](https://github.com/getsentry/sentry-java/pull/2342))

### Fixes

- Remove profiler main thread io ([#2348](https://github.com/getsentry/sentry-java/pull/2348))
- Fix ensure all options are processed before integrations are loaded ([#2377](https://github.com/getsentry/sentry-java/pull/2377))

## 6.7.1

### Fixes

- Fix `Gpu.vendorId` should be a String ([#2343](https://github.com/getsentry/sentry-java/pull/2343))
- Don't set device name on Android if `sendDefaultPii` is disabled ([#2354](https://github.com/getsentry/sentry-java/pull/2354))
- Fix corrupted UUID on Motorola devices ([#2363](https://github.com/getsentry/sentry-java/pull/2363))
- Fix ANR on dropped uncaught exception events ([#2368](https://github.com/getsentry/sentry-java/pull/2368))

### Features

- Update Spring Boot Jakarta to Spring Boot 3.0.0-RC2 ([#2347](https://github.com/getsentry/sentry-java/pull/2347))

## 6.7.0

### Fixes

- Use correct set-cookie for the HTTP Client response object ([#2326](https://github.com/getsentry/sentry-java/pull/2326))
- Fix NoSuchElementException in CircularFifoQueue when cloning a Scope ([#2328](https://github.com/getsentry/sentry-java/pull/2328))

### Features

- Customizable fragment lifecycle breadcrumbs ([#2299](https://github.com/getsentry/sentry-java/pull/2299))
- Provide hook for Jetpack Compose navigation instrumentation ([#2320](https://github.com/getsentry/sentry-java/pull/2320))
- Populate `event.modules` with dependencies metadata ([#2324](https://github.com/getsentry/sentry-java/pull/2324))
- Support Spring 6 and Spring Boot 3 ([#2289](https://github.com/getsentry/sentry-java/pull/2289))

### Dependencies

- Bump Native SDK from v0.5.1 to v0.5.2 ([#2315](https://github.com/getsentry/sentry-java/pull/2315))
  - [changelog](https://github.com/getsentry/sentry-native/blob/master/CHANGELOG.md#052)
  - [diff](https://github.com/getsentry/sentry-native/compare/0.5.1...0.5.2)

## 6.6.0

### Fixes

- Ensure potential callback exceptions are caught #2123 ([#2291](https://github.com/getsentry/sentry-java/pull/2291))
- Remove verbose FrameMetricsAggregator failure logging ([#2293](https://github.com/getsentry/sentry-java/pull/2293))
- Ignore broken regex for tracePropagationTarget ([#2288](https://github.com/getsentry/sentry-java/pull/2288))
- No longer serialize static fields; use toString as fallback ([#2309](https://github.com/getsentry/sentry-java/pull/2309))
- Fix `SentryFileWriter`/`SentryFileOutputStream` append overwrites file contents ([#2304](https://github.com/getsentry/sentry-java/pull/2304))
- Respect incoming parent sampled decision when continuing a trace ([#2311](https://github.com/getsentry/sentry-java/pull/2311))

### Features

- Profile envelopes are sent directly from profiler ([#2298](https://github.com/getsentry/sentry-java/pull/2298))
- Add support for using Encoder with logback.SentryAppender ([#2246](https://github.com/getsentry/sentry-java/pull/2246))
- Report Startup Crashes ([#2277](https://github.com/getsentry/sentry-java/pull/2277))
- HTTP Client errors for OkHttp ([#2287](https://github.com/getsentry/sentry-java/pull/2287))
- Add option to enable or disable Frame Tracking ([#2314](https://github.com/getsentry/sentry-java/pull/2314))

### Dependencies

- Bump Native SDK from v0.5.0 to v0.5.1 ([#2306](https://github.com/getsentry/sentry-java/pull/2306))
  - [changelog](https://github.com/getsentry/sentry-native/blob/master/CHANGELOG.md#051)
  - [diff](https://github.com/getsentry/sentry-native/compare/0.5.0...0.5.1)

## 6.5.0

### Fixes

- Improve public facing API for creating Baggage from header ([#2284](https://github.com/getsentry/sentry-java/pull/2284))

## 6.5.0-beta.3

### Features

- Provide API for attaching custom measurements to transactions ([#2260](https://github.com/getsentry/sentry-java/pull/2260))
- Bump spring to 2.7.4 ([#2279](https://github.com/getsentry/sentry-java/pull/2279))

## 6.5.0-beta.2

### Features

- Make user segment a top level property ([#2257](https://github.com/getsentry/sentry-java/pull/2257))
- Replace user `other` with `data` ([#2258](https://github.com/getsentry/sentry-java/pull/2258))
- `isTraceSampling` is now on by default. `tracingOrigins` has been replaced by `tracePropagationTargets` ([#2255](https://github.com/getsentry/sentry-java/pull/2255))

## 6.5.0-beta.1

### Features

- Server-Side Dynamic Sampling Context support  ([#2226](https://github.com/getsentry/sentry-java/pull/2226))

## 6.4.4

### Fixes

- Fix ConcurrentModificationException due to FrameMetricsAggregator manipulation ([#2282](https://github.com/getsentry/sentry-java/pull/2282))

## 6.4.3

- Fix slow and frozen frames tracking ([#2271](https://github.com/getsentry/sentry-java/pull/2271))

## 6.4.2

### Fixes

- Fixed AbstractMethodError when getting Lifecycle ([#2228](https://github.com/getsentry/sentry-java/pull/2228))
- Missing unit fields for Android measurements ([#2204](https://github.com/getsentry/sentry-java/pull/2204))
- Avoid sending empty profiles ([#2232](https://github.com/getsentry/sentry-java/pull/2232))
- Fix file descriptor leak in FileIO instrumentation ([#2248](https://github.com/getsentry/sentry-java/pull/2248))

## 6.4.1

### Fixes

- Fix memory leak caused by throwableToSpan ([#2227](https://github.com/getsentry/sentry-java/pull/2227))

## 6.4.0

### Fixes

- make profiling rate defaults to 101 hz ([#2211](https://github.com/getsentry/sentry-java/pull/2211))
- SentryOptions.setProfilingTracesIntervalMillis has been deprecated
- Added cpu architecture and default environment in profiles envelope ([#2207](https://github.com/getsentry/sentry-java/pull/2207))
- SentryOptions.setProfilingEnabled has been deprecated in favor of setProfilesSampleRate
- Use toString for enum serialization ([#2220](https://github.com/getsentry/sentry-java/pull/2220))

### Features

- Concurrent profiling 3 - added truncation reason ([#2247](https://github.com/getsentry/sentry-java/pull/2247))
- Concurrent profiling 2 - added list of transactions ([#2218](https://github.com/getsentry/sentry-java/pull/2218))
- Concurrent profiling 1 - added envelope payload data format ([#2216](https://github.com/getsentry/sentry-java/pull/2216))
- Send source for transactions ([#2180](https://github.com/getsentry/sentry-java/pull/2180))
- Add profilesSampleRate and profileSampler options for Android sdk ([#2184](https://github.com/getsentry/sentry-java/pull/2184))
- Add baggage header to RestTemplate ([#2206](https://github.com/getsentry/sentry-java/pull/2206))
- Bump Native SDK from v0.4.18 to v0.5.0 ([#2199](https://github.com/getsentry/sentry-java/pull/2199))
  - [changelog](https://github.com/getsentry/sentry-native/blob/master/CHANGELOG.md#050)
  - [diff](https://github.com/getsentry/sentry-native/compare/0.4.18...0.5.0)
- Bump Gradle from v7.5.0 to v7.5.1 ([#2212](https://github.com/getsentry/sentry-java/pull/2212))
  - [changelog](https://github.com/gradle/gradle/blob/master/CHANGELOG.md#v751)
  - [diff](https://github.com/gradle/gradle/compare/v7.5.0...v7.5.1)

## 6.3.1

### Fixes

- Prevent NPE by checking SentryTracer.timer for null again inside synchronized ([#2200](https://github.com/getsentry/sentry-java/pull/2200))
- Weakly reference Activity for transaction finished callback ([#2203](https://github.com/getsentry/sentry-java/pull/2203))
- `attach-screenshot` set on Manual init. didn't work ([#2186](https://github.com/getsentry/sentry-java/pull/2186))
- Remove extra space from `spring.factories` causing issues in old versions of Spring Boot ([#2181](https://github.com/getsentry/sentry-java/pull/2181))


### Features

- Bump Native SDK to v0.4.18 ([#2154](https://github.com/getsentry/sentry-java/pull/2154))
  - [changelog](https://github.com/getsentry/sentry-native/blob/master/CHANGELOG.md#0418)
  - [diff](https://github.com/getsentry/sentry-native/compare/0.4.17...0.4.18)
- Bump Gradle to v7.5.0 ([#2174](https://github.com/getsentry/sentry-java/pull/2174), [#2191](https://github.com/getsentry/sentry-java/pull/2191))
  - [changelog](https://github.com/gradle/gradle/blob/master/CHANGELOG.md#v750)
  - [diff](https://github.com/gradle/gradle/compare/v7.4.2...v7.5.0)

## 6.3.0

### Features

- Switch upstream dependencies to `compileOnly` in integrations ([#2175](https://github.com/getsentry/sentry-java/pull/2175))

### Fixes

- Lazily retrieve HostnameCache in MainEventProcessor ([#2170](https://github.com/getsentry/sentry-java/pull/2170))

## 6.2.1

### Fixes

- Only send userid in Dynamic Sampling Context if sendDefaultPii is true ([#2147](https://github.com/getsentry/sentry-java/pull/2147))
- Remove userId from baggage due to PII ([#2157](https://github.com/getsentry/sentry-java/pull/2157))

### Features

- Add integration for Apollo-Kotlin 3 ([#2109](https://github.com/getsentry/sentry-java/pull/2109))
- New package `sentry-android-navigation` for AndroidX Navigation support ([#2136](https://github.com/getsentry/sentry-java/pull/2136))
- New package `sentry-compose` for Jetpack Compose support (Navigation) ([#2136](https://github.com/getsentry/sentry-java/pull/2136))
- Add sample rate to baggage as well as trace in envelope header and flatten user ([#2135](https://github.com/getsentry/sentry-java/pull/2135))

## 6.1.4

### Fixes

- Filter out app starts with more than 60s ([#2127](https://github.com/getsentry/sentry-java/pull/2127))

## 6.1.3

### Fixes

- Fix thread leak due to Timer being created and never cancelled ([#2131](https://github.com/getsentry/sentry-java/pull/2131))

## 6.1.2

### Fixes

- Swallow error when reading ActivityManager#getProcessesInErrorState instead of crashing ([#2114](https://github.com/getsentry/sentry-java/pull/2114))
- Use charset string directly as StandardCharsets is not available on earlier Android versions ([#2111](https://github.com/getsentry/sentry-java/pull/2111))

## 6.1.1

### Features

- Replace `tracestate` header with `baggage` header ([#2078](https://github.com/getsentry/sentry-java/pull/2078))
- Allow opting out of device info collection that requires Inter-Process Communication (IPC) ([#2100](https://github.com/getsentry/sentry-java/pull/2100))

## 6.1.0

### Features

- Implement local scope by adding overloads to the capture methods that accept a ScopeCallback ([#2084](https://github.com/getsentry/sentry-java/pull/2084))
- SentryOptions#merge is now public and can be used to load ExternalOptions ([#2088](https://github.com/getsentry/sentry-java/pull/2088))

### Fixes

- Fix proguard rules to work R8 [issue](https://issuetracker.google.com/issues/235733922) around on AGP 7.3.0-betaX and 7.4.0-alphaX ([#2094](https://github.com/getsentry/sentry-java/pull/2094))
- Fix GraalVM Native Image compatibility ([#2172](https://github.com/getsentry/sentry-java/pull/2172))

## 6.0.0

### Sentry Self-hosted Compatibility

- Starting with version `6.0.0` of the `sentry` package, [Sentry's self hosted version >= v21.9.0](https://github.com/getsentry/self-hosted/releases) is required or you have to manually disable sending client reports via the `sendClientReports` option. This only applies to self-hosted Sentry. If you are using [sentry.io](https://sentry.io), no action is needed.

### Features

- Allow optimization and obfuscation of the SDK by reducing proguard rules ([#2031](https://github.com/getsentry/sentry-java/pull/2031))
- Relax TransactionNameProvider ([#1861](https://github.com/getsentry/sentry-java/pull/1861))
- Use float instead of Date for protocol types for higher precision ([#1737](https://github.com/getsentry/sentry-java/pull/1737))
- Allow setting SDK info (name & version) in manifest ([#2016](https://github.com/getsentry/sentry-java/pull/2016))
- Allow setting native Android SDK name during build ([#2035](https://github.com/getsentry/sentry-java/pull/2035))
- Include application permissions in Android events ([#2018](https://github.com/getsentry/sentry-java/pull/2018))
- Automatically create transactions for UI events ([#1975](https://github.com/getsentry/sentry-java/pull/1975))
- Hints are now used via a Hint object and passed into beforeSend and EventProcessor as @NotNull Hint object ([#2045](https://github.com/getsentry/sentry-java/pull/2045))
- Attachments can be manipulated via hint ([#2046](https://github.com/getsentry/sentry-java/pull/2046))
- Add sentry-servlet-jakarta module ([#1987](https://github.com/getsentry/sentry-java/pull/1987))
- Add client reports ([#1982](https://github.com/getsentry/sentry-java/pull/1982))
- Screenshot is taken when there is an error ([#1967](https://github.com/getsentry/sentry-java/pull/1967))
- Add Android profiling traces ([#1897](https://github.com/getsentry/sentry-java/pull/1897)) ([#1959](https://github.com/getsentry/sentry-java/pull/1959)) and its tests ([#1949](https://github.com/getsentry/sentry-java/pull/1949))
- Enable enableScopeSync by default for Android ([#1928](https://github.com/getsentry/sentry-java/pull/1928))
- Feat: Vendor JSON ([#1554](https://github.com/getsentry/sentry-java/pull/1554))
    - Introduce `JsonSerializable` and `JsonDeserializer` interfaces for manual json
      serialization/deserialization.
    - Introduce `JsonUnknwon` interface to preserve unknown properties when deserializing/serializing
      SDK classes.
    - When passing custom objects, for example in `Contexts`, these are supported for serialization:
        - `JsonSerializable`
        - `Map`, `Collection`, `Array`, `String` and all primitive types.
        - Objects with the help of refection.
            - `Map`, `Collection`, `Array`, `String` and all primitive types.
            - Call `toString()` on objects that have a cyclic reference to a ancestor object.
            - Call `toString()` where object graphs exceed max depth.
    - Remove `gson` dependency.
    - Remove `IUnknownPropertiesConsumer`
- Pass MDC tags as Sentry tags ([#1954](https://github.com/getsentry/sentry-java/pull/1954))

### Fixes

- Calling Sentry.init and specifying contextTags now has an effect on the Logback SentryAppender ([#2052](https://github.com/getsentry/sentry-java/pull/2052))
- Calling Sentry.init and specifying contextTags now has an effect on the Log4j SentryAppender ([#2054](https://github.com/getsentry/sentry-java/pull/2054))
- Calling Sentry.init and specifying contextTags now has an effect on the jul SentryAppender ([#2057](https://github.com/getsentry/sentry-java/pull/2057))
- Update Spring Boot dependency to 2.6.8 and fix the CVE-2022-22970 ([#2068](https://github.com/getsentry/sentry-java/pull/2068))
- Sentry can now self heal after a Thread had its currentHub set to a NoOpHub ([#2076](https://github.com/getsentry/sentry-java/pull/2076))
- No longer close OutputStream that is passed into JsonSerializer ([#2029](https://github.com/getsentry/sentry-java/pull/2029))
- Fix setting context tags on events captured by Spring ([#2060](https://github.com/getsentry/sentry-java/pull/2060))
- Isolate cached events with hashed DSN subfolder ([#2038](https://github.com/getsentry/sentry-java/pull/2038))
- SentryThread.current flag will not be overridden by DefaultAndroidEventProcessor if already set ([#2050](https://github.com/getsentry/sentry-java/pull/2050))
- Fix serialization of Long inside of Request.data ([#2051](https://github.com/getsentry/sentry-java/pull/2051))
- Update sentry-native to 0.4.17 ([#2033](https://github.com/getsentry/sentry-java/pull/2033))
- Update Gradle to 7.4.2 and AGP to 7.2 ([#2042](https://github.com/getsentry/sentry-java/pull/2042))
- Change order of event filtering mechanisms ([#2001](https://github.com/getsentry/sentry-java/pull/2001))
- Only send session update for dropped events if state changed ([#2002](https://github.com/getsentry/sentry-java/pull/2002))
- Android profiling initializes on first profile start ([#2009](https://github.com/getsentry/sentry-java/pull/2009))
- Profiling rate decreased from 300hz to 100hz ([#1997](https://github.com/getsentry/sentry-java/pull/1997))
- Allow disabling sending of client reports via Android Manifest and external options ([#2007](https://github.com/getsentry/sentry-java/pull/2007))
- Ref: Upgrade Spring Boot dependency to 2.5.13 ([#2011](https://github.com/getsentry/sentry-java/pull/2011))
- Ref: Make options.printUncaughtStackTrace primitive type ([#1995](https://github.com/getsentry/sentry-java/pull/1995))
- Ref: Remove not needed interface abstractions on Android ([#1953](https://github.com/getsentry/sentry-java/pull/1953))
- Ref: Make hints Map<String, Object> instead of only Object ([#1929](https://github.com/getsentry/sentry-java/pull/1929))
- Ref: Simplify DateUtils with ISO8601Utils ([#1837](https://github.com/getsentry/sentry-java/pull/1837))
- Ref: Remove deprecated and scheduled fields ([#1875](https://github.com/getsentry/sentry-java/pull/1875))
- Ref: Add shutdownTimeoutMillis in favor of shutdownTimeout ([#1873](https://github.com/getsentry/sentry-java/pull/1873))
- Ref: Remove Attachment ContentType since the Server infers it ([#1874](https://github.com/getsentry/sentry-java/pull/1874))
- Ref: Bind external properties to a dedicated class. ([#1750](https://github.com/getsentry/sentry-java/pull/1750))
- Ref: Debug log serializable objects ([#1795](https://github.com/getsentry/sentry-java/pull/1795))
- Ref: catch Throwable instead of Exception to suppress internal SDK errors ([#1812](https://github.com/getsentry/sentry-java/pull/1812))
- `SentryOptions` can merge properties from `ExternalOptions` instead of another instance of `SentryOptions`
- Following boolean properties from `SentryOptions` that allowed `null` values are now not nullable - `debug`, `enableUncaughtExceptionHandler`, `enableDeduplication`
- `SentryOptions` cannot be created anymore using `PropertiesProvider` with `SentryOptions#from` method. Use `ExternalOptions#from` instead and merge created object with `SentryOptions#merge`
- Bump: Kotlin to 1.5 and compatibility to 1.4 for sentry-android-timber ([#1815](https://github.com/getsentry/sentry-java/pull/1815))

## 5.7.4

### Fixes

* Change order of event filtering mechanisms and only send session update for dropped events if session state changed (#2028)

## 5.7.3

### Fixes

- Sentry Timber integration throws an exception when using args ([#1986](https://github.com/getsentry/sentry-java/pull/1986))

## 5.7.2

### Fixes

- Bring back support for `Timber.tag` ([#1974](https://github.com/getsentry/sentry-java/pull/1974))

## 5.7.1

### Fixes

- Sentry Timber integration does not submit msg.formatted breadcrumbs ([#1957](https://github.com/getsentry/sentry-java/pull/1957))
- ANR WatchDog won't crash on SecurityException ([#1962](https://github.com/getsentry/sentry-java/pull/1962))

## 5.7.0

### Features

- Automatically enable `Timber` and `Fragment` integrations if they are present on the classpath ([#1936](https://github.com/getsentry/sentry-java/pull/1936))

## 5.6.3

### Fixes

- If transaction or span is finished, do not allow to mutate ([#1940](https://github.com/getsentry/sentry-java/pull/1940))
- Keep used AndroidX classes from obfuscation (Fixes UI breadcrumbs and Slow/Frozen frames) ([#1942](https://github.com/getsentry/sentry-java/pull/1942))

## 5.6.2

### Fixes

- Ref: Make ActivityFramesTracker public to be used by Hybrid SDKs ([#1931](https://github.com/getsentry/sentry-java/pull/1931))
- Bump: AGP to 7.1.2 ([#1930](https://github.com/getsentry/sentry-java/pull/1930))
- NPE while adding "response_body_size" breadcrumb, when response body length is unknown ([#1908](https://github.com/getsentry/sentry-java/pull/1908))
- Do not include stacktrace frames into Timber message ([#1898](https://github.com/getsentry/sentry-java/pull/1898))
- Potential memory leaks ([#1909](https://github.com/getsentry/sentry-java/pull/1909))

Breaking changes:
`Timber.tag` is no longer supported by our [Timber integration](https://docs.sentry.io/platforms/android/configuration/integrations/timber/) and will not appear on Sentry for error events.
Please vote on this [issue](https://github.com/getsentry/sentry-java/issues/1900), if you'd like us to provide support for that.

## 5.6.2-beta.3

### Fixes

- Ref: Make ActivityFramesTracker public to be used by Hybrid SDKs ([#1931](https://github.com/getsentry/sentry-java/pull/1931))
- Bump: AGP to 7.1.2 ([#1930](https://github.com/getsentry/sentry-java/pull/1930))

## 5.6.2-beta.2

### Fixes

- NPE while adding "response_body_size" breadcrumb, when response body length is unknown ([#1908](https://github.com/getsentry/sentry-java/pull/1908))

## 5.6.2-beta.1

### Fixes

- Do not include stacktrace frames into Timber message ([#1898](https://github.com/getsentry/sentry-java/pull/1898))
- Potential memory leaks ([#1909](https://github.com/getsentry/sentry-java/pull/1909))

Breaking changes:
`Timber.tag` is no longer supported by our [Timber integration](https://docs.sentry.io/platforms/android/configuration/integrations/timber/) and will not appear on Sentry for error events.
Please vote on this [issue](https://github.com/getsentry/sentry-java/issues/1900), if you'd like us to provide support for that.

## 5.6.1

### Features

- Add options.printUncaughtStackTrace to print uncaught exceptions ([#1890](https://github.com/getsentry/sentry-java/pull/1890))

### Fixes

- NPE while adding "response_body_size" breadcrumb, when response body is null ([#1884](https://github.com/getsentry/sentry-java/pull/1884))
- Bump: AGP to 7.1.0 ([#1892](https://github.com/getsentry/sentry-java/pull/1892))

## 5.6.0

### Features

- Add breadcrumbs support for UI events (automatically captured) ([#1876](https://github.com/getsentry/sentry-java/pull/1876))

### Fixes

- Change scope of servlet-api to compileOnly ([#1880](https://github.com/getsentry/sentry-java/pull/1880))

## 5.5.3

### Fixes

- Do not create SentryExceptionResolver bean when Spring MVC is not on the classpath ([#1865](https://github.com/getsentry/sentry-java/pull/1865))

## 5.5.2

### Fixes

- Detect App Cold start correctly for Hybrid SDKs ([#1855](https://github.com/getsentry/sentry-java/pull/1855))
- Bump: log4j to 2.17.0 ([#1852](https://github.com/getsentry/sentry-java/pull/1852))
- Bump: logback to 1.2.9 ([#1853](https://github.com/getsentry/sentry-java/pull/1853))

## 5.5.1

### Fixes

- Bump: log4j to 2.16.0 ([#1845](https://github.com/getsentry/sentry-java/pull/1845))
- Make App start cold/warm visible to Hybrid SDKs ([#1848](https://github.com/getsentry/sentry-java/pull/1848))

## 5.5.0

### Features

- Add locale to device context and deprecate language ([#1832](https://github.com/getsentry/sentry-java/pull/1832))
- Add `SentryFileInputStream` and `SentryFileOutputStream` for File I/O performance instrumentation ([#1826](https://github.com/getsentry/sentry-java/pull/1826))
- Add `SentryFileReader` and `SentryFileWriter` for File I/O instrumentation ([#1843](https://github.com/getsentry/sentry-java/pull/1843))

### Fixes

- Bump: log4j to 2.15.0 ([#1839](https://github.com/getsentry/sentry-java/pull/1839))
- Ref: Rename Fragment span operation from `ui.fragment.load` to `ui.load` ([#1824](https://github.com/getsentry/sentry-java/pull/1824))
- Ref: change `java.util.Random` to `java.security.SecureRandom` for possible security reasons ([#1831](https://github.com/getsentry/sentry-java/pull/1831))

## 5.4.3

### Fixes

- Only report App start measurement for full launch on Android ([#1821](https://github.com/getsentry/sentry-java/pull/1821))

## 5.4.2

### Fixes

- Ref: catch Throwable instead of Exception to suppress internal SDK errors ([#1812](https://github.com/getsentry/sentry-java/pull/1812))

## 5.4.1

### Features

- Refactor OkHttp and Apollo to Kotlin functional interfaces ([#1797](https://github.com/getsentry/sentry-java/pull/1797))
- Add secondary constructor to SentryInstrumentation ([#1804](https://github.com/getsentry/sentry-java/pull/1804))

### Fixes

- Do not start fragment span if not added to the Activity ([#1813](https://github.com/getsentry/sentry-java/pull/1813))

## 5.4.0

### Features

- Add `graphql-java` instrumentation ([#1777](https://github.com/getsentry/sentry-java/pull/1777))

### Fixes

- Do not crash when event processors throw a lower level Throwable class ([#1800](https://github.com/getsentry/sentry-java/pull/1800))
- ActivityFramesTracker does not throw if Activity has no observers ([#1799](https://github.com/getsentry/sentry-java/pull/1799))

## 5.3.0

### Features

- Add datasource tracing with P6Spy ([#1784](https://github.com/getsentry/sentry-java/pull/1784))

### Fixes

- ActivityFramesTracker does not throw if Activity has not been added ([#1782](https://github.com/getsentry/sentry-java/pull/1782))
- PerformanceAndroidEventProcessor uses up to date isTracingEnabled set on Configuration callback ([#1786](https://github.com/getsentry/sentry-java/pull/1786))

## 5.2.4

### Fixes

- Window.FEATURE_NO_TITLE does not work when using activity traces ([#1769](https://github.com/getsentry/sentry-java/pull/1769))
- unregister UncaughtExceptionHandler on close ([#1770](https://github.com/getsentry/sentry-java/pull/1770))

## 5.2.3

### Fixes

- Make ActivityFramesTracker operations thread-safe ([#1762](https://github.com/getsentry/sentry-java/pull/1762))
- Clone Scope Contexts ([#1763](https://github.com/getsentry/sentry-java/pull/1763))
- Bump: AGP to 7.0.3 ([#1765](https://github.com/getsentry/sentry-java/pull/1765))

## 5.2.2

### Fixes

- Close HostnameCache#executorService on SentryClient#close ([#1757](https://github.com/getsentry/sentry-java/pull/1757))

## 5.2.1

### Features

- Add isCrashedLastRun support ([#1739](https://github.com/getsentry/sentry-java/pull/1739))
- Attach Java vendor and version to events and transactions ([#1703](https://github.com/getsentry/sentry-java/pull/1703))

### Fixes

- Handle exception if Context.registerReceiver throws ([#1747](https://github.com/getsentry/sentry-java/pull/1747))

## 5.2.0

### Features

- Allow setting proguard via Options and/or external resources ([#1728](https://github.com/getsentry/sentry-java/pull/1728))
- Add breadcrumbs for the Apollo integration ([#1726](https://github.com/getsentry/sentry-java/pull/1726))

### Fixes

- Don't set lastEventId for transactions ([#1727](https://github.com/getsentry/sentry-java/pull/1727))
- ActivityLifecycleIntegration#appStartSpan memory leak ([#1732](https://github.com/getsentry/sentry-java/pull/1732))

## 5.2.0-beta.3

### Features

- Add "data" to spans ([#1717](https://github.com/getsentry/sentry-java/pull/1717))

### Fixes

- Check at runtime if AndroidX.Core is available ([#1718](https://github.com/getsentry/sentry-java/pull/1718))
- Should not capture unfinished transaction ([#1719](https://github.com/getsentry/sentry-java/pull/1719))

## 5.2.0-beta.2

### Fixes

- Bump AGP to 7.0.2 ([#1650](https://github.com/getsentry/sentry-java/pull/1650))
- Drop spans in BeforeSpanCallback. ([#1713](https://github.com/getsentry/sentry-java/pull/1713))

## 5.2.0-beta.1

### Features

- Add tracestate HTTP header support ([#1683](https://github.com/getsentry/sentry-java/pull/1683))
- Add option to filter which origins receive tracing headers ([#1698](https://github.com/getsentry/sentry-java/pull/1698))
- Include unfinished spans in transaction ([#1699](https://github.com/getsentry/sentry-java/pull/1699))
- Add static helpers for creating breadcrumbs ([#1702](https://github.com/getsentry/sentry-java/pull/1702))
- Performance support for Android Apollo ([#1705](https://github.com/getsentry/sentry-java/pull/1705))

### Fixes

- Move tags from transaction.contexts.trace.tags to transaction.tags ([#1700](https://github.com/getsentry/sentry-java/pull/1700))

Breaking changes:

- Updated proguard keep rule for enums, which affects consumer application code ([#1694](https://github.com/getsentry/sentry-java/pull/1694))

## 5.1.2

### Fixes

- Servlet 3.1 compatibility issue ([#1681](https://github.com/getsentry/sentry-java/pull/1681))
- Do not drop Contexts key if Collection, Array or Char ([#1680](https://github.com/getsentry/sentry-java/pull/1680))

## 5.1.1

### Features

- Add support for async methods in Spring MVC ([#1652](https://github.com/getsentry/sentry-java/pull/1652))
- Add secondary constructor taking IHub to SentryOkHttpInterceptor ([#1657](https://github.com/getsentry/sentry-java/pull/1657))
- Merge external map properties ([#1656](https://github.com/getsentry/sentry-java/pull/1656))

### Fixes

- Remove onActivityPreCreated call in favor of onActivityCreated ([#1661](https://github.com/getsentry/sentry-java/pull/1661))
- Do not crash if SENSOR_SERVICE throws ([#1655](https://github.com/getsentry/sentry-java/pull/1655))
- Make sure scope is popped when processing request results in exception ([#1665](https://github.com/getsentry/sentry-java/pull/1665))

## 5.1.0

### Features

- Spring WebClient integration ([#1621](https://github.com/getsentry/sentry-java/pull/1621))
- OpenFeign integration ([#1632](https://github.com/getsentry/sentry-java/pull/1632))
- Add more convenient way to pass BeforeSpanCallback in OpenFeign integration ([#1637](https://github.com/getsentry/sentry-java/pull/1637))

### Fixes

- Bump: sentry-native to 0.4.12 ([#1651](https://github.com/getsentry/sentry-java/pull/1651))

## 5.1.0-beta.9

- No documented changes.

## 5.1.0-beta.8

### Features

- Generate Sentry BOM ([#1486](https://github.com/getsentry/sentry-java/pull/1486))

## 5.1.0-beta.7

### Features

- Slow/Frozen frames metrics ([#1609](https://github.com/getsentry/sentry-java/pull/1609))

## 5.1.0-beta.6

### Features

- Add request body extraction for Spring MVC integration ([#1595](https://github.com/getsentry/sentry-java/pull/1595))

### Fixes

- set min sdk version of sentry-android-fragment to API 14 ([#1608](https://github.com/getsentry/sentry-java/pull/1608))
- Ser/Deser of the UserFeedback from cached envelope ([#1611](https://github.com/getsentry/sentry-java/pull/1611))

## 5.1.0-beta.5

### Fixes

- Make SentryAppender non-final for Log4j2 and Logback ([#1603](https://github.com/getsentry/sentry-java/pull/1603))
- Do not throw IAE when tracing header contain invalid trace id ([#1605](https://github.com/getsentry/sentry-java/pull/1605))

## 5.1.0-beta.4

### Fixes

- Update sentry-native to 0.4.11 ([#1591](https://github.com/getsentry/sentry-java/pull/1591))

## 5.1.0-beta.3

### Features

- Spring Webflux integration ([#1529](https://github.com/getsentry/sentry-java/pull/1529))

## 5.1.0-beta.2

### Features

- Support transaction waiting for children to finish. ([#1535](https://github.com/getsentry/sentry-java/pull/1535))
- Capture logged marker in log4j2 and logback appenders ([#1551](https://github.com/getsentry/sentry-java/pull/1551))
- Allow clearing of attachments in the scope ([#1562](https://github.com/getsentry/sentry-java/pull/1562))
- Set mechanism type in SentryExceptionResolver ([#1556](https://github.com/getsentry/sentry-java/pull/1556))
- Perf. for fragments ([#1528](https://github.com/getsentry/sentry-java/pull/1528))

### Fixes

- Handling missing Spring Security on classpath on Java 8 ([#1552](https://github.com/getsentry/sentry-java/pull/1552))
- Use a different method to get strings from JNI, and avoid excessive Stack Space usage. ([#1214](https://github.com/getsentry/sentry-java/pull/1214))
- Add data field to SentrySpan ([#1555](https://github.com/getsentry/sentry-java/pull/1555))
- Clock drift issue when calling DateUtils#getDateTimeWithMillisPrecision ([#1557](https://github.com/getsentry/sentry-java/pull/1557))
- Prefer snake case for HTTP integration data keys ([#1559](https://github.com/getsentry/sentry-java/pull/1559))
- Assign lastEventId only if event was queued for submission ([#1565](https://github.com/getsentry/sentry-java/pull/1565))

## 5.1.0-beta.1

### Features

- Measure app start time ([#1487](https://github.com/getsentry/sentry-java/pull/1487))
- Automatic breadcrumbs logging for fragment lifecycle ([#1522](https://github.com/getsentry/sentry-java/pull/1522))

## 5.0.1

### Fixes

- Sources and Javadoc artifacts were mixed up ([#1515](https://github.com/getsentry/sentry-java/pull/1515))

## 5.0.0

This release brings many improvements but also new features:

- OkHttp Interceptor for Android ([#1330](https://github.com/getsentry/sentry-java/pull/1330))
- GraalVM Native Image Compatibility ([#1329](https://github.com/getsentry/sentry-java/pull/1329))
- Add option to ignore exceptions by type ([#1352](https://github.com/getsentry/sentry-java/pull/1352))
- Enrich transactions with device contexts ([#1430](https://github.com/getsentry/sentry-java/pull/1430)) ([#1469](https://github.com/getsentry/sentry-java/pull/1469))
- Better interoperability with Kotlin null-safety ([#1439](https://github.com/getsentry/sentry-java/pull/1439)) and ([#1462](https://github.com/getsentry/sentry-java/pull/1462))
- Add coroutines support ([#1479](https://github.com/getsentry/sentry-java/pull/1479))
- OkHttp callback for Customising the Span ([#1478](https://github.com/getsentry/sentry-java/pull/1478))
- Add breadcrumb in Spring RestTemplate integration ([#1481](https://github.com/getsentry/sentry-java/pull/1481))

Breaking changes:

- Migration Guide for [Java](https://docs.sentry.io/platforms/java/migration/)
- Migration Guide for [Android](https://docs.sentry.io/platforms/android/migration/)

Other fixes:

- Fix: Add attachmentType to envelope ser/deser. ([#1504](https://github.com/getsentry/sentry-java/pull/1504))

Thank you:

- @maciejwalkowiak for coding most of it.

## 5.0.0-beta.7

### Fixes


- Ref: Deprecate SentryBaseEvent#getOriginThrowable and add SentryBaseEvent#getThrowableMechanism ([#1502](https://github.com/getsentry/sentry-java/pull/1502))
- Graceful Shutdown flushes event instead of Closing SDK ([#1500](https://github.com/getsentry/sentry-java/pull/1500))
- Do not append threads that come from the EnvelopeFileObserver ([#1501](https://github.com/getsentry/sentry-java/pull/1501))
- Ref: Deprecate cacheDirSize and add maxCacheItems ([#1499](https://github.com/getsentry/sentry-java/pull/1499))
- Append all threads if Hint is Cached but attachThreads is enabled ([#1503](https://github.com/getsentry/sentry-java/pull/1503))

## 5.0.0-beta.6

### Features

- Add secondary constructor to SentryOkHttpInterceptor ([#1491](https://github.com/getsentry/sentry-java/pull/1491))
- Add option to enable debug mode in Log4j2 integration ([#1492](https://github.com/getsentry/sentry-java/pull/1492))

### Fixes

- Ref: Replace clone() with copy constructor ([#1496](https://github.com/getsentry/sentry-java/pull/1496))

## 5.0.0-beta.5

### Features

- OkHttp callback for Customising the Span ([#1478](https://github.com/getsentry/sentry-java/pull/1478))
- Add breadcrumb in Spring RestTemplate integration ([#1481](https://github.com/getsentry/sentry-java/pull/1481))
- Add coroutines support ([#1479](https://github.com/getsentry/sentry-java/pull/1479))

### Fixes

- Cloning Stack ([#1483](https://github.com/getsentry/sentry-java/pull/1483))

## 5.0.0-beta.4

### Fixes

- Enrich Transactions with Context Data ([#1469](https://github.com/getsentry/sentry-java/pull/1469))
- Bump: Apache HttpClient to 5.0.4 ([#1476](https://github.com/getsentry/sentry-java/pull/1476))

## 5.0.0-beta.3

### Fixes

- Handling immutable collections on SentryEvent and protocol objects ([#1468](https://github.com/getsentry/sentry-java/pull/1468))
- Associate event with transaction when thrown exception is not a direct cause ([#1463](https://github.com/getsentry/sentry-java/pull/1463))
- Ref: nullability annotations to Sentry module ([#1439](https://github.com/getsentry/sentry-java/pull/1439)) and ([#1462](https://github.com/getsentry/sentry-java/pull/1462))
- NPE when adding Context Data with null values for log4j2 ([#1465](https://github.com/getsentry/sentry-java/pull/1465))

## 5.0.0-beta.2

### Fixes

- sentry-android-timber package sets sentry.java.android.timber as SDK name ([#1456](https://github.com/getsentry/sentry-java/pull/1456))
- When AppLifecycleIntegration is closed, it should remove observer using UI thread ([#1459](https://github.com/getsentry/sentry-java/pull/1459))
- Bump: AGP to 4.2.0 ([#1460](https://github.com/getsentry/sentry-java/pull/1460))

Breaking Changes:

- Remove: Settings.Secure.ANDROID_ID in favor of generated installationId ([#1455](https://github.com/getsentry/sentry-java/pull/1455))
- Rename: enableSessionTracking to enableAutoSessionTracking ([#1457](https://github.com/getsentry/sentry-java/pull/1457))

## 5.0.0-beta.1

### Fixes

- Ref: Refactor converting HttpServletRequest to Sentry Request in Spring integration ([#1387](https://github.com/getsentry/sentry-java/pull/1387))
- Bump: sentry-native to 0.4.9 ([#1431](https://github.com/getsentry/sentry-java/pull/1431))
- Activity tracing auto instrumentation for Android API < 29 ([#1402](https://github.com/getsentry/sentry-java/pull/1402))
- use connection and read timeouts in ApacheHttpClient based transport ([#1397](https://github.com/getsentry/sentry-java/pull/1397))
- set correct transaction status for unhandled exceptions in SentryTracingFilter ([#1406](https://github.com/getsentry/sentry-java/pull/1406))
- handle network errors in SentrySpanClientHttpRequestInterceptor ([#1407](https://github.com/getsentry/sentry-java/pull/1407))
- set scope on transaction ([#1409](https://github.com/getsentry/sentry-java/pull/1409))
- set status and associate events with transactions ([#1426](https://github.com/getsentry/sentry-java/pull/1426))
- Do not set free memory and is low memory fields when it's a NDK hard crash ([#1399](https://github.com/getsentry/sentry-java/pull/1399))
- Apply user from the scope to transaction ([#1424](https://github.com/getsentry/sentry-java/pull/1424))
- Pass maxBreadcrumbs config. to sentry-native ([#1425](https://github.com/getsentry/sentry-java/pull/1425))
- Run event processors and enrich transactions with contexts ([#1430](https://github.com/getsentry/sentry-java/pull/1430))
- Set Span status for OkHttp integration ([#1447](https://github.com/getsentry/sentry-java/pull/1447))
- Set user on transaction in Spring & Spring Boot integrations ([#1443](https://github.com/getsentry/sentry-java/pull/1443))

## 4.4.0-alpha.2

### Features

- Add option to ignore exceptions by type ([#1352](https://github.com/getsentry/sentry-java/pull/1352))
- Sentry closes Android NDK and ShutdownHook integrations ([#1358](https://github.com/getsentry/sentry-java/pull/1358))
- Allow inheritance of SentryHandler class in sentry-jul package([#1367](https://github.com/getsentry/sentry-java/pull/1367))
- Make NoOpHub public ([#1379](https://github.com/getsentry/sentry-java/pull/1379))
- Configure max spans per transaction ([#1394](https://github.com/getsentry/sentry-java/pull/1394))

### Fixes

- Bump: Upgrade Apache HttpComponents Core to 5.0.3 ([#1375](https://github.com/getsentry/sentry-java/pull/1375))
- NPE when MDC contains null values (sentry-logback) ([#1364](https://github.com/getsentry/sentry-java/pull/1364))
- Avoid NPE when MDC contains null values (sentry-jul) ([#1385](https://github.com/getsentry/sentry-java/pull/1385))
- Accept only non null value maps ([#1368](https://github.com/getsentry/sentry-java/pull/1368))
- Do not bind transactions to scope by default. ([#1376](https://github.com/getsentry/sentry-java/pull/1376))
- Hub thread safety ([#1388](https://github.com/getsentry/sentry-java/pull/1388))
- SentryTransactionAdvice should operate on the new scope ([#1389](https://github.com/getsentry/sentry-java/pull/1389))

## 4.4.0-alpha.1

### Features

- Add an overload for `startTransaction` that sets the created transaction to the Scope ([#1313](https://github.com/getsentry/sentry-java/pull/1313))
- Set SDK version on Transactions ([#1307](https://github.com/getsentry/sentry-java/pull/1307))
- GraalVM Native Image Compatibility ([#1329](https://github.com/getsentry/sentry-java/pull/1329))
- Add OkHttp client application interceptor ([#1330](https://github.com/getsentry/sentry-java/pull/1330))

### Fixes

- Bump: sentry-native to 0.4.8
- Ref: Separate user facing and protocol classes in the Performance feature ([#1304](https://github.com/getsentry/sentry-java/pull/1304))
- Use logger set on SentryOptions in GsonSerializer ([#1308](https://github.com/getsentry/sentry-java/pull/1308))
- Use the bindToScope correctly
- Allow 0.0 to be set on tracesSampleRate ([#1328](https://github.com/getsentry/sentry-java/pull/1328))
- set "java" platform to transactions ([#1332](https://github.com/getsentry/sentry-java/pull/1332))
- Allow disabling tracing through SentryOptions ([#1337](https://github.com/getsentry/sentry-java/pull/1337))

## 4.3.0

### Features

- Activity tracing auto instrumentation

### Fixes

- Aetting in-app-includes from external properties ([#1291](https://github.com/getsentry/sentry-java/pull/1291))
- Initialize Sentry in Logback appender when DSN is not set in XML config ([#1296](https://github.com/getsentry/sentry-java/pull/1296))
- JUL integration SDK name ([#1293](https://github.com/getsentry/sentry-java/pull/1293))

## 4.2.0

### Features

- Improve EventProcessor nullability annotations ([#1229](https://github.com/getsentry/sentry-java/pull/1229)).
- Add ability to flush events synchronously.
- Support @SentrySpan and @SentryTransaction on classes and interfaces. ([#1243](https://github.com/getsentry/sentry-java/pull/1243))
- Do not serialize empty collections and maps ([#1245](https://github.com/getsentry/sentry-java/pull/1245))
- Integration interface better compatibility with Kotlin null-safety
- Simplify Sentry configuration in Spring integration ([#1259](https://github.com/getsentry/sentry-java/pull/1259))
- Simplify configuring Logback integration when environment variable with the DSN is not set ([#1271](https://github.com/getsentry/sentry-java/pull/1271))
- Add Request to the Scope. [#1270](https://github.com/getsentry/sentry-java/pull/1270))
- Optimize SentryTracingFilter when hub is disabled.

### Fixes

- Bump: sentry-native to 0.4.7
- Optimize DuplicateEventDetectionEventProcessor performance ([#1247](https://github.com/getsentry/sentry-java/pull/1247)).
- Prefix sdk.package names with io.sentry ([#1249](https://github.com/getsentry/sentry-java/pull/1249))
- Remove experimental annotation for Attachment ([#1257](https://github.com/getsentry/sentry-java/pull/1257))
- Mark stacktrace as snapshot if captured at arbitrary moment ([#1231](https://github.com/getsentry/sentry-java/pull/1231))
- Disable Gson HTML escaping
- Make the ANR Atomic flags immutable
- Prevent NoOpHub from creating heavy SentryOptions objects ([#1272](https://github.com/getsentry/sentry-java/pull/1272))
- SentryTransaction#getStatus NPE ([#1273](https://github.com/getsentry/sentry-java/pull/1273))
- Discard unfinished Spans before sending them over to Sentry ([#1279](https://github.com/getsentry/sentry-java/pull/1279))
- Interrupt the thread in QueuedThreadPoolExecutor ([#1276](https://github.com/getsentry/sentry-java/pull/1276))
- SentryTransaction#finish should not clear another transaction from the scope ([#1278](https://github.com/getsentry/sentry-java/pull/1278))

Breaking Changes:
- Enchancement: SentryExceptionResolver should not send handled errors by default ([#1248](https://github.com/getsentry/sentry-java/pull/1248)).
- Ref: Simplify RestTemplate instrumentation ([#1246](https://github.com/getsentry/sentry-java/pull/1246))
- Enchancement: Add overloads for startTransaction taking op and description ([#1244](https://github.com/getsentry/sentry-java/pull/1244))

## 4.1.0

### Features

- Improve Kotlin compatibility for SdkVersion ([#1213](https://github.com/getsentry/sentry-java/pull/1213))
- Support logging via JUL ([#1211](https://github.com/getsentry/sentry-java/pull/1211))

### Fixes

- Returning Sentry trace header from Span ([#1217](https://github.com/getsentry/sentry-java/pull/1217))
- Remove misleading error logs ([#1222](https://github.com/getsentry/sentry-java/pull/1222))

## 4.0.0

This release brings the Sentry Performance feature to Java SDK, Spring, Spring Boot, and Android integrations. Read more in the reference documentation:

- [Performance for Java](https://docs.sentry.io/platforms/java/performance/)
- [Performance for Spring](https://docs.sentry.io/platforms/java/guides/spring/)
- [Performance for Spring Boot](https://docs.sentry.io/platforms/java/guides/spring-boot/)
- [Performance for Android](https://docs.sentry.io/platforms/android/performance/)

### Other improvements:

#### Core:

- Improved loading external configuration:
  - Load `sentry.properties` from the application's current working directory ([#1046](https://github.com/getsentry/sentry-java/pull/1046))
  - Resolve `in-app-includes`, `in-app-excludes`, `tags`, `debug`, `uncaught.handler.enabled` parameters from the external configuration
- Set global tags on SentryOptions and load them from external configuration ([#1066](https://github.com/getsentry/sentry-java/pull/1066))
- Add support for attachments ([#1082](https://github.com/getsentry/sentry-java/pull/1082))
- Resolve `servername` from the localhost address
- Simplified transport configuration through setting `TransportFactory` instead of `ITransport` on SentryOptions ([#1124](https://github.com/getsentry/sentry-java/pull/1124))

#### Spring Boot:

- Add the ability to register multiple `OptionsConfiguration` beans ([#1093](https://github.com/getsentry/sentry-java/pull/1093))
- Initialize Logback after context refreshes ([#1129](https://github.com/getsentry/sentry-java/pull/1129))

#### Android:

- Add `isSideLoaded` and `installerStore` tags automatically (Where your App. was installed from eg Google Play, Amazon Store, downloaded APK, etc...)
- Bump: sentry-native to 0.4.6
- Bump: Gradle to 6.8.1 and AGP to 4.1.2

## 4.0.0-beta.1

### Features

- Add addToTransactions to Attachment ([#1191](https://github.com/getsentry/sentry-java/pull/1191))
- Support SENTRY_TRACES_SAMPLE_RATE conf. via env variables ([#1171](https://github.com/getsentry/sentry-java/pull/1171))
- Pass request to CustomSamplingContext in Spring integration ([#1172](https://github.com/getsentry/sentry-java/pull/1172))
- Move `SentrySpanClientHttpRequestInterceptor` to Spring module ([#1181](https://github.com/getsentry/sentry-java/pull/1181))
- Add overload for `transaction/span.finish(SpanStatus)` ([#1182](https://github.com/getsentry/sentry-java/pull/1182))
- Simplify registering traces sample callback in Spring integration ([#1184](https://github.com/getsentry/sentry-java/pull/1184))
- Polish Performance API ([#1165](https://github.com/getsentry/sentry-java/pull/1165))
- Set "debug" through external properties ([#1186](https://github.com/getsentry/sentry-java/pull/1186))
- Simplify Spring integration ([#1188](https://github.com/getsentry/sentry-java/pull/1188))
- Init overload with dsn ([#1195](https://github.com/getsentry/sentry-java/pull/1195))
- Enable Kotlin map-like access on CustomSamplingContext ([#1192](https://github.com/getsentry/sentry-java/pull/1192))
- Auto register custom ITransportFactory in Spring integration ([#1194](https://github.com/getsentry/sentry-java/pull/1194))
- Improve Kotlin property access in Performance API ([#1193](https://github.com/getsentry/sentry-java/pull/1193))
- Copy options tags to transactions ([#1198](https://github.com/getsentry/sentry-java/pull/1198))
- Add convenient method for accessing event's throwable ([#1202](https://github.com/getsentry/sentry-java/pull/1202))

### Fixes

- Ref: Set SpanContext on SentryTransaction to avoid potential NPE ([#1173](https://github.com/getsentry/sentry-java/pull/1173))
- Free Local Refs manually due to Android local ref. count limits
- Bring back support for setting transaction name without ongoing transaction ([#1183](https://github.com/getsentry/sentry-java/pull/1183))

## 4.0.0-alpha.3

### Features

- Improve ITransaction and ISpan null-safety compatibility ([#1161](https://github.com/getsentry/sentry-java/pull/1161))
- Automatically assign span context to captured events ([#1156](https://github.com/getsentry/sentry-java/pull/1156))
- Autoconfigure Apache HttpClient 5 based Transport in Spring Boot integration ([#1143](https://github.com/getsentry/sentry-java/pull/1143))
- Send user.ip_address = {{auto}} when sendDefaultPii is true ([#1015](https://github.com/getsentry/sentry-java/pull/1015))
- Read tracesSampleRate from AndroidManifest
- OutboxSender supports all envelope item types ([#1158](https://github.com/getsentry/sentry-java/pull/1158))
- Read `uncaught.handler.enabled` property from the external configuration
- Resolve servername from the localhost address
- Add maxAttachmentSize to SentryOptions ([#1138](https://github.com/getsentry/sentry-java/pull/1138))
- Drop invalid attachments ([#1134](https://github.com/getsentry/sentry-java/pull/1134))
- Set isSideLoaded info tags
- Add non blocking Apache HttpClient 5 based Transport ([#1136](https://github.com/getsentry/sentry-java/pull/1136))

### Fixes

- Ref: Make Attachment immutable ([#1120](https://github.com/getsentry/sentry-java/pull/1120))
- Ref: using Calendar to generate Dates
- Ref: Return NoOpTransaction instead of null ([#1126](https://github.com/getsentry/sentry-java/pull/1126))
- Ref: `ITransport` implementations are now responsible for executing request in asynchronous or synchronous way ([#1118](https://github.com/getsentry/sentry-java/pull/1118))
- Ref: Add option to set `TransportFactory` instead of `ITransport` on `SentryOptions` ([#1124](https://github.com/getsentry/sentry-java/pull/1124))
- Ref: Simplify ITransport creation in ITransportFactory ([#1135](https://github.com/getsentry/sentry-java/pull/1135))
- Fixes and Tests: Session serialization and deserialization
- Inheriting sampling decision from parent ([#1100](https://github.com/getsentry/sentry-java/pull/1100))
- Exception only sets a stack trace if there are frames
- Initialize Logback after context refreshes ([#1129](https://github.com/getsentry/sentry-java/pull/1129))
- Do not crash when passing null values to @Nullable methods, eg User and Scope
- Resolving dashed properties from external configuration
- Consider {{ auto }} as a default ip address ([#1015](https://github.com/getsentry/sentry-java/pull/1015))
- Set release and environment on Transactions ([#1152](https://github.com/getsentry/sentry-java/pull/1152))
- Do not set transaction on the scope automatically

## 4.0.0-alpha.2

### Features

- Add basic support for attachments ([#1082](https://github.com/getsentry/sentry-java/pull/1082))
- Set transaction name on events and transactions sent using Spring integration ([#1067](https://github.com/getsentry/sentry-java/pull/1067))
- Set global tags on SentryOptions and load them from external configuration ([#1066](https://github.com/getsentry/sentry-java/pull/1066))
- Add API validator and remove deprecated methods
- Add more convenient method to start a child span ([#1073](https://github.com/getsentry/sentry-java/pull/1073))
- Autoconfigure traces callback in Spring Boot integration ([#1074](https://github.com/getsentry/sentry-java/pull/1074))
- Resolve in-app-includes and in-app-excludes parameters from the external configuration
- Make InAppIncludesResolver public ([#1084](https://github.com/getsentry/sentry-java/pull/1084))
- Add the ability to register multiple OptionsConfiguration beans ([#1093](https://github.com/getsentry/sentry-java/pull/1093))
- Database query tracing with datasource-proxy ([#1095](https://github.com/getsentry/sentry-java/pull/1095))

### Fixes

- Ref: Refactor resolving SpanContext for Throwable ([#1068](https://github.com/getsentry/sentry-java/pull/1068))
- Ref: Change "op" to "operation" in @SentrySpan and @SentryTransaction
- Remove method reference in SentryEnvelopeItem ([#1091](https://github.com/getsentry/sentry-java/pull/1091))
- Set current thread only if there are no exceptions
- SentryOptions creates GsonSerializer by default
- Append DebugImage list if event already has it
- Sort breadcrumbs by Date if there are breadcrumbs already in the event

## 4.0.0-alpha.1

### Features

- Load `sentry.properties` from the application's current working directory ([#1046](https://github.com/getsentry/sentry-java/pull/1046))
- Performance monitoring ([#971](https://github.com/getsentry/sentry-java/pull/971))
- Performance monitoring for Spring Boot applications ([#971](https://github.com/getsentry/sentry-java/pull/971))

### Fixes

- Ref: Refactor JSON deserialization ([#1047](https://github.com/getsentry/sentry-java/pull/1047))

## 3.2.1

### Fixes

- Set current thread only if theres no exceptions ([#1064](https://github.com/getsentry/sentry-java/pull/1064))
- Append DebugImage list if event already has it ([#1092](https://github.com/getsentry/sentry-java/pull/1092))
- Sort breadcrumbs by Date if there are breadcrumbs already in the event ([#1094](https://github.com/getsentry/sentry-java/pull/1094))
- Free Local Refs manually due to Android local ref. count limits  ([#1179](https://github.com/getsentry/sentry-java/pull/1179))

## 3.2.0

### Features

- Expose a Module (Debug images) Loader for Android thru sentry-native ([#1043](https://github.com/getsentry/sentry-java/pull/1043))
- Added java doc to protocol classes based on sentry-data-schemes project ([#1045](https://github.com/getsentry/sentry-java/pull/1045))
- Make SentryExceptionResolver Order configurable to not send handled web exceptions ([#1008](https://github.com/getsentry/sentry-java/pull/1008))
- Resolve HTTP Proxy parameters from the external configuration ([#1028](https://github.com/getsentry/sentry-java/pull/1028))
- Sentry NDK integration is compiled against default NDK version based on AGP's version ([#1048](https://github.com/getsentry/sentry-java/pull/1048))

### Fixes

- Bump: AGP 4.1.1 ([#1040](https://github.com/getsentry/sentry-java/pull/1040))
- Update to sentry-native 0.4.4 and fix shared library builds ([#1039](https://github.com/getsentry/sentry-java/pull/1039))
- use neutral Locale for String operations ([#1033](https://github.com/getsentry/sentry-java/pull/1033))
- Clean up JNI code and properly free strings ([#1050](https://github.com/getsentry/sentry-java/pull/1050))
- set userId for hard-crashes if no user is set ([#1049](https://github.com/getsentry/sentry-java/pull/1049))

## 3.1.3

### Fixes

- Fix broken NDK integration on 3.1.2 (release failed on packaging a .so file)
- Increase max cached events to 30 ([#1029](https://github.com/getsentry/sentry-java/pull/1029))
- Normalize DSN URI ([#1030](https://github.com/getsentry/sentry-java/pull/1030))

## 3.1.2

### Features

- Manually capturing User Feedback
- Set environment to "production" by default.
- Make public the Breadcrumb constructor that accepts a Date ([#1012](https://github.com/getsentry/sentry-java/pull/1012))

### Fixes

- ref: Validate event id on user feedback submission

## 3.1.1

### Features

- Bind logging related SentryProperties to Slf4j Level instead of Logback to improve Log4j2 compatibility

### Fixes

- Prevent Logback and Log4j2 integrations from re-initializing Sentry when Sentry is already initialized
- Make sure HttpServletRequestSentryUserProvider runs by default before custom SentryUserProvider beans
- Fix setting up Sentry in Spring Webflux annotation by changing the scope of Spring WebMvc related dependencies

## 3.1.0

### Features

- Make getThrowable public and improve set contexts ([#967](https://github.com/getsentry/sentry-java/pull/967))
- Accepted quoted values in properties from external configuration ([#972](https://github.com/getsentry/sentry-java/pull/972))

### Fixes

- Auto-Configure `inAppIncludes` in Spring Boot integration ([#966](https://github.com/getsentry/sentry-java/pull/966))
- Bump: Android Gradle Plugin 4.0.2 ([#968](https://github.com/getsentry/sentry-java/pull/968))
- Don't require `sentry.dsn` to be set when using `io.sentry:sentry-spring-boot-starter` and `io.sentry:sentry-logback` together ([#965](https://github.com/getsentry/sentry-java/pull/965))
- Remove chunked streaming mode ([#974](https://github.com/getsentry/sentry-java/pull/974))
- Android 11 + targetSdkVersion 30 crashes Sentry on start ([#977](https://github.com/getsentry/sentry-java/pull/977))

## 3.0.0

## Java + Android

This release marks the re-unification of Java and Android SDK code bases.
It's based on the Android 2.0 SDK, which implements [Sentry's unified API](https://develop.sentry.dev/sdk/unified-api/).

Considerable changes were done, which include a lot of improvements. More are covered below, but the highlights are:

- Improved `log4j2` integration
  - Capture breadcrumbs for level INFO and higher
  - Raises event for ERROR and higher.
  - Minimum levels are configurable.
  - Optionally initializes the SDK via appender.xml
- Dropped support to `log4j`.
- Improved `logback` integration
  - Capture breadcrumbs for level INFO and higher
  - Raises event for ERROR and higher.
  - Minimum levels are configurable.
  - Optionally initializes the SDK via appender.xml
  - Configurable via Spring integration if both are enabled
- Spring
  - No more duplicate events with Spring and logback
  - Auto initalizes if DSN is available
  - Configuration options available with auto complete
- Google App Engine support dropped

## What’s Changed

- Callback to validate SSL certificate ([#944](https://github.com/getsentry/sentry-java/pull/944))
- Attach stack traces enabled by default

### Android specific

- Release health enabled by default for Android
- Sync of Scopes for Java -> Native (NDK)
- Bump Sentry-Native v0.4.2
- Android 11 Support

[Android migration docs](https://docs.sentry.io/platforms/android/migration/#migrating-from-sentry-android-2x-to-sentry-android-3x)

### Java specific

- Unified API for Java SDK and integrations (Spring, Spring boot starter, Servlet, Logback, Log4j2)

New Java [docs](https://docs.sentry.io/platforms/java/) are live and being improved.

## Acquisition

Packages were released on [`bintray sentry-java`](https://dl.bintray.com/getsentry/sentry-java/io/sentry/), [`bintray sentry-android`](https://dl.bintray.com/getsentry/sentry-android/io/sentry/), [`jcenter`](https://jcenter.bintray.com/io/sentry/) and [`mavenCentral`](https://repo.maven.apache.org/maven2/io/sentry/)

## Where is the Java 1.7 code base?

The previous Java releases, are all available in this repository through the tagged releases.
## 3.0.0-beta.1

## What’s Changed

- feat: ssl support ([#944](https://github.com/getsentry/sentry-java/pull/944)) @ninekaw9 @marandaneto
- feat: sync Java to C ([#937](https://github.com/getsentry/sentry-java/pull/937)) @bruno-garcia @marandaneto
- feat: Auto-configure Logback appender in Spring Boot integration. ([#938](https://github.com/getsentry/sentry-java/pull/938)) @maciejwalkowiak
- feat: Add Servlet integration. ([#935](https://github.com/getsentry/sentry-java/pull/935)) @maciejwalkowiak
- fix: Pop scope at the end of the request in Spring integration. ([#936](https://github.com/getsentry/sentry-java/pull/936)) @maciejwalkowiak
- bump: Upgrade Spring Boot to 2.3.4. ([#932](https://github.com/getsentry/sentry-java/pull/932)) @maciejwalkowiak
- fix: Do not set cookies when send pii is set to false. ([#931](https://github.com/getsentry/sentry-java/pull/931)) @maciejwalkowiak

Packages were released on [`bintray sentry-java`](https://dl.bintray.com/getsentry/sentry-java/io/sentry/), [`bintray sentry-android`](https://dl.bintray.com/getsentry/sentry-android/io/sentry/), [`jcenter`](https://jcenter.bintray.com/io/sentry/) and [`mavenCentral`](https://repo.maven.apache.org/maven2/io/sentry/)

We'd love to get feedback.

## 3.0.0-alpha.3

### Features

- Enable attach stack traces and disable attach threads by default ([#921](https://github.com/getsentry/sentry-java/pull/921)) @marandaneto

### Fixes

- Bump sentry-native to 0.4.2 ([#926](https://github.com/getsentry/sentry-java/pull/926)) @marandaneto
- ref: remove log level as RN do not use it anymore ([#924](https://github.com/getsentry/sentry-java/pull/924)) @marandaneto
- Read sample rate correctly from manifest meta data ([#923](https://github.com/getsentry/sentry-java/pull/923)) @marandaneto

Packages were released on [`bintray sentry-android`](https://dl.bintray.com/getsentry/sentry-android/io/sentry/) and [`bintray sentry-java`](https://dl.bintray.com/getsentry/sentry-java/io/sentry/)

We'd love to get feedback.

## 3.0.0-alpha.2

TBD

Packages were released on [bintray](https://dl.bintray.com/getsentry/maven/io/sentry/)

> Note: This release marks the unification of the Java and Android Sentry codebases based on the core of the Android SDK (version 2.x).
Previous releases for the Android SDK (version 2.x) can be found on the now archived: https://github.com/getsentry/sentry-android/

## 3.0.0-alpha.1

### Features

### Fixes


## New releases will happen on a different repository:

https://github.com/getsentry/sentry-java

## What’s Changed

### Features

### Fixes


- feat: enable release health by default

Packages were released on [`bintray`](https://dl.bintray.com/getsentry/sentry-android/io/sentry/sentry-android/), [`jcenter`](https://jcenter.bintray.com/io/sentry/sentry-android/) and [`mavenCentral`](https://repo.maven.apache.org/maven2/io/sentry/sentry-android/)

We'd love to get feedback.

## 2.3.1

### Fixes

- Add main thread checker for the app lifecycle integration ([#525](https://github.com/getsentry/sentry-android/pull/525)) @marandaneto
- Set correct migration link ([#523](https://github.com/getsentry/sentry-android/pull/523)) @fupduck
- Warn about Sentry re-initialization. ([#521](https://github.com/getsentry/sentry-android/pull/521)) @maciejwalkowiak
- Set SDK version in `MainEventProcessor`. ([#513](https://github.com/getsentry/sentry-android/pull/513)) @maciejwalkowiak
- Bump sentry-native to 0.4.0 ([#512](https://github.com/getsentry/sentry-android/pull/512)) @marandaneto
- Bump Gradle to 6.6 and fix linting issues ([#510](https://github.com/getsentry/sentry-android/pull/510)) @marandaneto
- fix(sentry-java): Contexts belong on the Scope ([#504](https://github.com/getsentry/sentry-android/pull/504)) @maciejwalkowiak
- Add tests for verifying scope changes thread isolation ([#508](https://github.com/getsentry/sentry-android/pull/508)) @maciejwalkowiak
- Set `SdkVersion` in default `SentryOptions` created in sentry-core module ([#506](https://github.com/getsentry/sentry-android/pull/506)) @maciejwalkowiak

Packages were released on [`bintray`](https://dl.bintray.com/getsentry/sentry-android/io/sentry/sentry-android/), [`jcenter`](https://jcenter.bintray.com/io/sentry/sentry-android/) and [`mavenCentral`](https://repo.maven.apache.org/maven2/io/sentry/sentry-android/)

We'd love to get feedback.

## 2.3.0

### Features

- Add console application sample. ([#502](https://github.com/getsentry/sentry-android/pull/502)) @maciejwalkowiak
- Log stacktraces in SystemOutLogger ([#498](https://github.com/getsentry/sentry-android/pull/498)) @maciejwalkowiak
- Add method to add breadcrumb with string parameter. ([#501](https://github.com/getsentry/sentry-android/pull/501)) @maciejwalkowiak

### Fixes

- Converting UTC and ISO timestamp when missing Locale/TimeZone do not error ([#505](https://github.com/getsentry/sentry-android/pull/505)) @marandaneto
- Call `Sentry#close` on JVM shutdown. ([#497](https://github.com/getsentry/sentry-android/pull/497)) @maciejwalkowiak
- ref: sentry-core changes for console app ([#473](https://github.com/getsentry/sentry-android/pull/473)) @marandaneto

Obs: If you are using its own instance of `Hub`/`SentryClient` and reflection to set up the SDK to be usable within Libraries, this change may break your code, please fix the renamed classes.

Packages were released on [`bintray`](https://dl.bintray.com/getsentry/sentry-android/io/sentry/sentry-android/), [`jcenter`](https://jcenter.bintray.com/io/sentry/sentry-android/) and [`mavenCentral`](https://repo.maven.apache.org/maven2/io/sentry/sentry-android/)

We'd love to get feedback.

## 2.2.2

### Features

- Add sdk to envelope header ([#488](https://github.com/getsentry/sentry-android/pull/488)) @marandaneto
- Log request if response code is not 200 ([#484](https://github.com/getsentry/sentry-android/pull/484)) @marandaneto

### Fixes

- Bump plugin versions ([#487](https://github.com/getsentry/sentry-android/pull/487)) @marandaneto
- Bump: AGP 4.0.1 ([#486](https://github.com/getsentry/sentry-android/pull/486)) @marandaneto

Packages were released on [`bintray`](https://dl.bintray.com/getsentry/sentry-android/io/sentry/sentry-android/), [`jcenter`](https://jcenter.bintray.com/io/sentry/sentry-android/) and [`mavenCentral`](https://repo.maven.apache.org/maven2/io/sentry/sentry-android/)

We'd love to get feedback.

## 2.2.1

### Fixes

- Timber adds breadcrumb even if event level is < minEventLevel ([#480](https://github.com/getsentry/sentry-android/pull/480)) @marandaneto
- Contexts serializer avoids reflection and fixes desugaring issue ([#478](https://github.com/getsentry/sentry-android/pull/478)) @marandaneto
- clone session before sending to the transport ([#474](https://github.com/getsentry/sentry-android/pull/474)) @marandaneto
- Bump Gradle 6.5.1 ([#479](https://github.com/getsentry/sentry-android/pull/479)) @marandaneto

Packages were released on [`bintray`](https://dl.bintray.com/getsentry/sentry-android/io/sentry/sentry-android/), [`jcenter`](https://jcenter.bintray.com/io/sentry/sentry-android/) and [`mavenCentral`](https://repo.maven.apache.org/maven2/io/sentry/sentry-android/)

We'd love to get feedback.

## 2.2.0

### Fixes

- Negative session sequence if the date is before java date epoch ([#471](https://github.com/getsentry/sentry-android/pull/471)) @marandaneto
- Deserialise unmapped contexts values from envelope ([#470](https://github.com/getsentry/sentry-android/pull/470)) @marandaneto
- Bump: sentry-native 0.3.4 ([#468](https://github.com/getsentry/sentry-android/pull/468)) @marandaneto

- feat: timber integration ([#464](https://github.com/getsentry/sentry-android/pull/464)) @marandaneto

1) To add integrations it requires a [manual initialization](https://docs.sentry.io/platforms/android/#manual-initialization) of the Android SDK.

2) Add the `sentry-android-timber` dependency:

```groovy
implementation 'io.sentry:sentry-android-timber:{version}' // version >= 2.2.0
```

3) Initialize and add the `SentryTimberIntegration`:

```java
SentryAndroid.init(this, options -> {
    // default values:
    // minEventLevel = ERROR
    // minBreadcrumbLevel = INFO
    options.addIntegration(new SentryTimberIntegration());

    // custom values for minEventLevel and minBreadcrumbLevel
    // options.addIntegration(new SentryTimberIntegration(SentryLevel.WARNING, SentryLevel.ERROR));
});
```

4) Use the Timber integration:

```java
try {
    int x = 1 / 0;
} catch (Exception e) {
    Timber.e(e);
}
```

Packages were released on [`bintray`](https://dl.bintray.com/getsentry/sentry-android/io/sentry/sentry-android/), [`jcenter`](https://jcenter.bintray.com/io/sentry/sentry-android/) and [`mavenCentral`](https://repo.maven.apache.org/maven2/io/sentry/sentry-android/)

We'd love to get feedback.

## 2.1.7

### Fixes

- Init native libs if available on SDK init ([#461](https://github.com/getsentry/sentry-android/pull/461)) @marandaneto
- Make JVM target explicit in sentry-core ([#462](https://github.com/getsentry/sentry-android/pull/462)) @dilbernd
- Timestamp with millis from react-native should be in UTC format ([#456](https://github.com/getsentry/sentry-android/pull/456)) @marandaneto
- Bump Gradle to 6.5 ([#454](https://github.com/getsentry/sentry-android/pull/454)) @marandaneto

Packages were released on [`bintray`](https://dl.bintray.com/getsentry/sentry-android/io/sentry/sentry-android/), [`jcenter`](https://jcenter.bintray.com/io/sentry/sentry-android/) and [`mavenCentral`](https://repo.maven.apache.org/maven2/io/sentry/sentry-android/)

We'd love to get feedback.

## 2.1.6

### Fixes

- Do not lookup sentry-debug-meta but instead load it directly ([#445](https://github.com/getsentry/sentry-android/pull/445)) @marandaneto
- Regression on v2.1.5 which can cause a crash on SDK init

Packages were released on [`bintray`](https://dl.bintray.com/getsentry/sentry-android/io/sentry/sentry-android/), [`jcenter`](https://jcenter.bintray.com/io/sentry/sentry-android/) and [`mavenCentral`](https://repo.maven.apache.org/maven2/io/sentry/sentry-android/)

We'd love to get feedback.

## 2.1.5

### Fixes

This version has a severe bug and can cause a crash on SDK init

Please upgrade to https://github.com/getsentry/sentry-android/releases/tag/2.1.6

## 2.1.4

### Features

- Make gzip as default content encoding type ([#433](https://github.com/getsentry/sentry-android/pull/433)) @marandaneto
- Use AGP 4 features ([#366](https://github.com/getsentry/sentry-android/pull/366)) @marandaneto
- Create GH Actions CI for Ubuntu/macOS ([#403](https://github.com/getsentry/sentry-android/pull/403)) @marandaneto
- Make root checker better and minimize false positive ([#417](https://github.com/getsentry/sentry-android/pull/417)) @marandaneto

### Fixes

- bump: sentry-native to 0.3.1 ([#440](https://github.com/getsentry/sentry-android/pull/440)) @marandaneto
- Update last session timestamp ([#437](https://github.com/getsentry/sentry-android/pull/437)) @marandaneto
- Filter trim memory breadcrumbs ([#431](https://github.com/getsentry/sentry-android/pull/431)) @marandaneto

Packages were released on [`bintray`](https://dl.bintray.com/getsentry/sentry-android/io/sentry/sentry-android/), [`jcenter`](https://jcenter.bintray.com/io/sentry/sentry-android/) and [`mavenCentral`](https://repo.maven.apache.org/maven2/io/sentry/sentry-android/)

We'd love to get feedback.

## 2.1.3

### Fixes

This fixes several critical bugs in sentry-android 2.0 and 2.1

- Sentry.init register integrations after creating the main Hub instead of doing it in the main Hub ctor ([#427](https://github.com/getsentry/sentry-android/pull/427)) @marandaneto
- make NoOpLogger public ([#425](https://github.com/getsentry/sentry-android/pull/425)) @marandaneto
- ConnectivityChecker returns connection status and events are not trying to be sent if no connection. ([#420](https://github.com/getsentry/sentry-android/pull/420)) @marandaneto
- thread pool executor is a single thread executor instead of scheduled thread executor ([#422](https://github.com/getsentry/sentry-android/pull/422)) @marandaneto
- Add Abnormal to the Session.State enum as its part of the protocol ([#424](https://github.com/getsentry/sentry-android/pull/424)) @marandaneto
- Bump: Gradle to 6.4.1 ([#419](https://github.com/getsentry/sentry-android/pull/419)) @marandaneto

We recommend that you use sentry-android 2.1.3 over the initial release of sentry-android 2.0 and 2.1.

Packages were released on [`bintray`](https://dl.bintray.com/getsentry/sentry-android/io/sentry/sentry-android/), [`jcenter`](https://jcenter.bintray.com/io/sentry/sentry-android/) and [`mavenCentral`](https://repo.maven.apache.org/maven2/io/sentry/sentry-android/)

We'd love to get feedback.

## 2.1.2

### Features

- Added options to configure http transport ([#411](https://github.com/getsentry/sentry-android/pull/411)) @marandaneto

### Fixes

- Phone state breadcrumbs require read_phone_state on older OS versions ([#415](https://github.com/getsentry/sentry-android/pull/415)) @marandaneto @bsergean
- before raising ANR events, we check ProcessErrorStateInfo if available ([#412](https://github.com/getsentry/sentry-android/pull/412)) @marandaneto
- send cached events to use a single thread executor ([#405](https://github.com/getsentry/sentry-android/pull/405)) @marandaneto
- initing SDK on AttachBaseContext ([#409](https://github.com/getsentry/sentry-android/pull/409)) @marandaneto
- sessions can't be abnormal, but exited if not ended properly ([#410](https://github.com/getsentry/sentry-android/pull/410)) @marandaneto

Packages were released on [`bintray`](https://dl.bintray.com/getsentry/sentry-android/io/sentry/sentry-android/), [`jcenter`](https://jcenter.bintray.com/io/sentry/sentry-android/) and [`mavenCentral`](https://repo.maven.apache.org/maven2/io/sentry/sentry-android/)

We'd love to get feedback.

## 2.1.1

### Features

- Added missing getters on Breadcrumb and SentryEvent ([#397](https://github.com/getsentry/sentry-android/pull/397)) @marandaneto
- Add trim memory breadcrumbs ([#395](https://github.com/getsentry/sentry-android/pull/395)) @marandaneto
- Only set breadcrumb extras if not empty ([#394](https://github.com/getsentry/sentry-android/pull/394)) @marandaneto
- Added samples of how to disable automatic breadcrumbs ([#389](https://github.com/getsentry/sentry-android/pull/389)) @marandaneto

### Fixes

- Set missing release, environment and dist to sentry-native options ([#404](https://github.com/getsentry/sentry-android/pull/404)) @marandaneto
- Do not add automatic and empty sensor breadcrumbs ([#401](https://github.com/getsentry/sentry-android/pull/401)) @marandaneto
- ref: removed Thread.sleep from LifecycleWatcher tests, using awaitility and DateProvider ([#392](https://github.com/getsentry/sentry-android/pull/392)) @marandaneto
- ref: added a DateTimeProvider for making retry after testable ([#391](https://github.com/getsentry/sentry-android/pull/391)) @marandaneto
- Bump Gradle to 6.4 ([#390](https://github.com/getsentry/sentry-android/pull/390)) @marandaneto
- Bump sentry-native to 0.2.6 ([#396](https://github.com/getsentry/sentry-android/pull/396)) @marandaneto

Packages were released on [`bintray`](https://dl.bintray.com/getsentry/sentry-android/io/sentry/sentry-android/), [`jcenter`](https://jcenter.bintray.com/io/sentry/sentry-android/) and [`mavenCentral`](https://repo.maven.apache.org/maven2/io/sentry/sentry-android/)

We'd love to get feedback.

## 2.1.0

### Features

- Includes all the changes of 2.1.0 alpha, beta and RC

### Fixes

- fix when PhoneStateListener is not ready for use ([#387](https://github.com/getsentry/sentry-android/pull/387)) @marandaneto
- make ANR 5s by default ([#388](https://github.com/getsentry/sentry-android/pull/388)) @marandaneto
- rate limiting by categories ([#381](https://github.com/getsentry/sentry-android/pull/381)) @marandaneto
- Bump NDK to latest stable version 21.1.6352462 ([#386](https://github.com/getsentry/sentry-android/pull/386)) @marandaneto

Packages were released on [`bintray`](https://dl.bintray.com/getsentry/sentry-android/io/sentry/sentry-android/), [`jcenter`](https://jcenter.bintray.com/io/sentry/sentry-android/) and [`mavenCentral`](https://repo.maven.apache.org/maven2/io/sentry/sentry-android/)

We'd love to get feedback.

## 2.0.3

### Fixes

- patch from 2.1.0-alpha.2 - avoid crash if NDK throws UnsatisfiedLinkError ([#344](https://github.com/getsentry/sentry-android/pull/344)) @marandaneto

Packages were released on [`bintray`](https://dl.bintray.com/getsentry/sentry-android/io/sentry/sentry-android/), [`jcenter`](https://jcenter.bintray.com/io/sentry/sentry-android/) and [`mavenCentral`](https://repo.maven.apache.org/maven2/io/sentry/sentry-android/)

We'd love to get feedback.

## 2.1.0-RC.1

### Features

- Options for uncaught exception and make SentryOptions list Thread-Safe ([#384](https://github.com/getsentry/sentry-android/pull/384)) @marandaneto
- Automatic breadcrumbs for app, activity and sessions lifecycles and system events ([#348](https://github.com/getsentry/sentry-android/pull/348)) @marandaneto
- Make capture session and envelope internal ([#372](https://github.com/getsentry/sentry-android/pull/372)) @marandaneto

### Fixes

- If retry after header has empty categories, apply retry after to all of them ([#377](https://github.com/getsentry/sentry-android/pull/377)) @marandaneto
- Discard events and envelopes if cached and retry after ([#378](https://github.com/getsentry/sentry-android/pull/378)) @marandaneto
- Merge loadLibrary calls for sentry-native and clean up CMake files ([#373](https://github.com/getsentry/sentry-android/pull/373)) @Swatinem
- Exceptions should be sorted oldest to newest ([#370](https://github.com/getsentry/sentry-android/pull/370)) @marandaneto
- Check external storage size even if its read only ([#368](https://github.com/getsentry/sentry-android/pull/368)) @marandaneto
- Wrong check for cellular network capability ([#369](https://github.com/getsentry/sentry-android/pull/369)) @marandaneto
- add ScheduledForRemoval annotation to deprecated methods ([#375](https://github.com/getsentry/sentry-android/pull/375)) @marandaneto
- Bump NDK to 21.0.6113669 ([#367](https://github.com/getsentry/sentry-android/pull/367)) @marandaneto
- Bump AGP and add new make cmd to check for updates ([#365](https://github.com/getsentry/sentry-android/pull/365)) @marandaneto

Packages were released on [`bintray`](https://dl.bintray.com/getsentry/sentry-android/io/sentry/sentry-android/), [`jcenter`](https://jcenter.bintray.com/io/sentry/sentry-android/) and [`mavenCentral`](https://repo.maven.apache.org/maven2/io/sentry/sentry-android/)

We'd love to get feedback.

## 2.1.0-beta.2

### Fixes

- Bump sentry-native to 0.2.4 ([#364](https://github.com/getsentry/sentry-android/pull/364)) @marandaneto
- Update current session on session start after deleting previous session ([#362](https://github.com/getsentry/sentry-android/pull/362)) @marandaneto

Packages were released on [`bintray`](https://dl.bintray.com/getsentry/sentry-android/io/sentry/sentry-android/), [`jcenter`](https://jcenter.bintray.com/io/sentry/sentry-android/) and [`mavenCentral`](https://repo.maven.apache.org/maven2/io/sentry/sentry-android/)

We'd love to get feedback.

## 2.1.0-beta.1

### Fixes

- Bump sentry-native to 0.2.3 ([#357](https://github.com/getsentry/sentry-android/pull/357)) @marandaneto
- Check for androidx availability on runtime ([#356](https://github.com/getsentry/sentry-android/pull/356)) @marandaneto
- If theres a left over session file and its crashed, we should not overwrite its state ([#354](https://github.com/getsentry/sentry-android/pull/354)) @marandaneto
- Session should be exited state if state was ok ([#352](https://github.com/getsentry/sentry-android/pull/352)) @marandaneto
- Envelope has dedicated endpoint ([#353](https://github.com/getsentry/sentry-android/pull/353)) @marandaneto

Packages were released on [`bintray`](https://dl.bintray.com/getsentry/sentry-android/io/sentry/sentry-android/), [`jcenter`](https://jcenter.bintray.com/io/sentry/sentry-android/) and [`mavenCentral`](https://repo.maven.apache.org/maven2/io/sentry/sentry-android/)

We'd love to get feedback.

## 2.1.0-alpha.2

### Fixes

- Change integration order for cached outbox events ([#347](https://github.com/getsentry/sentry-android/pull/347)) @marandaneto
- Avoid crash if NDK throws UnsatisfiedLinkError ([#344](https://github.com/getsentry/sentry-android/pull/344)) @marandaneto
- Avoid getting a threadlocal twice. ([#339](https://github.com/getsentry/sentry-android/pull/339)) @metlos
- Removing session tracking guard on hub and client ([#338](https://github.com/getsentry/sentry-android/pull/338)) @marandaneto
- Bump agp to 3.6.2 ([#336](https://github.com/getsentry/sentry-android/pull/336)) @marandaneto
- Fix racey ANR integration ([#332](https://github.com/getsentry/sentry-android/pull/332)) @marandaneto
- Logging envelopes path when possible instead of nullable id ([#331](https://github.com/getsentry/sentry-android/pull/331)) @marandaneto
- Renaming transport gate method ([#330](https://github.com/getsentry/sentry-android/pull/330)) @marandaneto

Packages were released on [`bintray`](https://dl.bintray.com/getsentry/sentry-android/io/sentry/sentry-android/), [`jcenter`](https://jcenter.bintray.com/io/sentry/sentry-android/) and [`mavenCentral`](https://repo.maven.apache.org/maven2/io/sentry/sentry-android/)

We'd love to get feedback.

## 2.1.0-alpha.1

Release of Sentry's new SDK for Android.

## What’s Changed

### Features

- Release health @marandaneto @bruno-garcia
- ANR report should have 'was active=yes' on the dashboard ([#299](https://github.com/getsentry/sentry-android/pull/299)) @marandaneto
- NDK events apply scoped data ([#322](https://github.com/getsentry/sentry-android/pull/322)) @marandaneto
- Add a StdoutTransport ([#310](https://github.com/getsentry/sentry-android/pull/310)) @mike-burns
- Implementing new retry after protocol ([#306](https://github.com/getsentry/sentry-android/pull/306)) @marandaneto

### Fixes

- Bump sentry-native to 0.2.2 ([#305](https://github.com/getsentry/sentry-android/pull/305)) @Swatinem
- Missing App's info ([#315](https://github.com/getsentry/sentry-android/pull/315)) @marandaneto
- Buffered writers/readers - otimizations ([#311](https://github.com/getsentry/sentry-android/pull/311)) @marandaneto
- Boot time should be UTC ([#309](https://github.com/getsentry/sentry-android/pull/309)) @marandaneto
- Make transport result public ([#300](https://github.com/getsentry/sentry-android/pull/300)) @marandaneto

Packages were released on [`bintray`](https://dl.bintray.com/getsentry/sentry-android/io/sentry/sentry-android/), [`jcenter`](https://jcenter.bintray.com/io/sentry/sentry-android/) and [`mavenCentral`](https://repo.maven.apache.org/maven2/io/sentry/sentry-android/)

We'd love to get feedback.

## 2.0.2

Release of Sentry's new SDK for Android.

### Features

- MavenCentral support ([#284](https://github.com/getsentry/sentry-android/pull/284)) @marandaneto

### Fixes

- Bump AGP to 3.6.1 ([#285](https://github.com/getsentry/sentry-android/pull/285)) @marandaneto

Packages were released on [`bintray`](https://dl.bintray.com/getsentry/sentry-android/io/sentry/sentry-android/), [`jcenter`](https://jcenter.bintray.com/io/sentry/sentry-android/) and [`mavenCentral`](https://repo.maven.apache.org/maven2/io/sentry/sentry-android/)

We'd love to get feedback.

## 2.0.1

Release of Sentry's new SDK for Android.

## What’s Changed

### Features

- Attach threads/stacktraces ([#267](https://github.com/getsentry/sentry-android/pull/267)) @marandaneto
- Add the default serverName to SentryOptions and use it in MainEventProcessor ([#279](https://github.com/getsentry/sentry-android/pull/279)) @metlos

### Fixes

- set current threadId when there's no mechanism set ([#277](https://github.com/getsentry/sentry-android/pull/277)) @marandaneto
- Preview package manager ([#269](https://github.com/getsentry/sentry-android/pull/269)) @bruno-garcia

Packages were released on [`bintray`](https://dl.bintray.com/getsentry/sentry-android/io/sentry/), [`jcenter`](https://jcenter.bintray.com/io/sentry/sentry-android/)

We'd love to get feedback.

## 2.0.0

Release of Sentry's new SDK for Android.

New features not offered by (1.7.x):

- NDK support
  - Captures crashes caused by native code
  - Access to the [`sentry-native` SDK](https://github.com/getsentry/sentry-native/) API by your native (C/C++/Rust code/..).
- Automatic init (just add your `DSN` to the manifest)
   - Proguard rules are added automatically
   - Permission (Internet) is added automatically
- Uncaught Exceptions might be captured even before the app restarts
- Sentry's Unified API.
- More context/device information
- Packaged as `aar`
- Frames from the app automatically marked as `InApp=true` (stack traces in Sentry highlights them by default).
- Complete Sentry Protocol available.
- All threads and their stack traces are captured.
- Sample project in this repo to test many features (segfault, uncaught exception, ANR...)

Features from the current SDK like `ANR` are also available (by default triggered after 4 seconds).

Packages were released on [`bintray`](https://dl.bintray.com/getsentry/sentry-android/io/sentry/), [`jcenter`](https://jcenter.bintray.com/io/sentry/sentry-android/)

We'd love to get feedback.

## 2.0.0-rc04

Release of Sentry's new SDK for Android.

### Features

- Take sampleRate from metadata ([#262](https://github.com/getsentry/sentry-android/pull/262)) @bruno-garcia
- Support mills timestamp format ([#263](https://github.com/getsentry/sentry-android/pull/263)) @marandaneto
- Adding logs to installed integrations ([#265](https://github.com/getsentry/sentry-android/pull/265)) @marandaneto

### Fixes

- Breacrumb.data to string,object, Add LOG level ([#264](https://github.com/getsentry/sentry-android/pull/264)) @HazAT
- Read release conf. on manifest ([#266](https://github.com/getsentry/sentry-android/pull/266)) @marandaneto

Packages were released on [`bintray`](https://dl.bintray.com/getsentry/sentry-android/io/sentry/), [`jcenter`](https://jcenter.bintray.com/io/sentry/sentry-android/)

We'd love to get feedback and we'll work in getting the GA `2.0.0` out soon.
Until then, the [stable SDK offered by Sentry is at version 1.7.30](https://github.com/getsentry/sentry-java/releases/tag/v1.7.30)

## 2.0.0-rc03

Release of Sentry's new SDK for Android.

### Fixes

- fixes ([#259](https://github.com/getsentry/sentry-android/issues/259)) - NPE check on getExternalFilesDirs items. ([#260](https://github.com/getsentry/sentry-android/pull/260)) @marandaneto
- strictMode typo ([#258](https://github.com/getsentry/sentry-android/pull/258)) @marandaneto

Packages were released on [`bintray`](https://dl.bintray.com/getsentry/sentry-android/io/sentry/), [`jcenter`](https://jcenter.bintray.com/io/sentry/sentry-android/)

We'd love to get feedback and we'll work in getting the GA `2.0.0` out soon.
Until then, the [stable SDK offered by Sentry is at version 1.7.30](https://github.com/getsentry/sentry-java/releases/tag/v1.7.30)

## 2.0.0-rc02

Release of Sentry's new SDK for Android.

### Features

- Hub mode configurable ([#247](https://github.com/getsentry/sentry-android/pull/247)) @bruno-garcia
- Added remove methods (tags/extras) to the sentry static class ([#243](https://github.com/getsentry/sentry-android/pull/243)) @marandaneto

### Fixes


- Update ndk for new sentry-native version ([#235](https://github.com/getsentry/sentry-android/pull/235)) @Swatinem @marandaneto
- Make integrations public ([#256](https://github.com/getsentry/sentry-android/pull/256)) @marandaneto
- Bump build-tools ([#255](https://github.com/getsentry/sentry-android/pull/255)) @marandaneto
- Added javadocs to scope and its dependencies ([#253](https://github.com/getsentry/sentry-android/pull/253)) @marandaneto
- Build all ABIs ([#254](https://github.com/getsentry/sentry-android/pull/254)) @marandaneto
- Moving back ANR timeout from long to int param. ([#252](https://github.com/getsentry/sentry-android/pull/252)) @marandaneto
- Added HubAdapter to call Sentry static methods from Integrations ([#250](https://github.com/getsentry/sentry-android/pull/250)) @marandaneto
- New Release format ([#242](https://github.com/getsentry/sentry-android/pull/242)) @marandaneto
- Javadocs for SentryOptions ([#246](https://github.com/getsentry/sentry-android/pull/246)) @marandaneto
- non-app is already inApp excluded by default. ([#244](https://github.com/getsentry/sentry-android/pull/244)) @marandaneto
- Fix if symlink exists for sentry-native ([#241](https://github.com/getsentry/sentry-android/pull/241)) @marandaneto
- Clone method - race condition free ([#226](https://github.com/getsentry/sentry-android/pull/226)) @marandaneto
- Refactoring breadcrumbs callback ([#239](https://github.com/getsentry/sentry-android/pull/239)) @marandaneto

Packages were released on [`bintray`](https://dl.bintray.com/getsentry/sentry-android/io/sentry/), [`jcenter`](https://jcenter.bintray.com/io/sentry/sentry-android/)

We'd love to get feedback and we'll work in getting the GA `2.0.0` out soon.
Until then, the [stable SDK offered by Sentry is at version 1.7.30](https://github.com/getsentry/sentry-java/releases/tag/v1.7.30)

## 2.0.0-rc01

Release of Sentry's new SDK for Android.

## What’s Changed

### Features

- Added remove methods for Scope data ([#237](https://github.com/getsentry/sentry-android/pull/237)) @marandaneto
- More device context (deviceId, connectionType and language) ([#229](https://github.com/getsentry/sentry-android/pull/229)) @marandaneto
- Added a few java docs (Sentry, Hub and SentryClient) ([#223](https://github.com/getsentry/sentry-android/pull/223)) @marandaneto
- Implemented diagnostic logger ([#218](https://github.com/getsentry/sentry-android/pull/218)) @marandaneto
- Added event processors to scope ([#209](https://github.com/getsentry/sentry-android/pull/209)) @marandaneto
- Added android transport gate ([#206](https://github.com/getsentry/sentry-android/pull/206)) @marandaneto
- Added executor for caching values out of the main thread ([#201](https://github.com/getsentry/sentry-android/pull/201)) @marandaneto

### Fixes


- Honor RetryAfter ([#236](https://github.com/getsentry/sentry-android/pull/236)) @marandaneto
- Add tests for SentryValues ([#238](https://github.com/getsentry/sentry-android/pull/238)) @philipphofmann
- Do not set frames if there's none ([#234](https://github.com/getsentry/sentry-android/pull/234)) @marandaneto
- Always call interrupt after InterruptedException ([#232](https://github.com/getsentry/sentry-android/pull/232)) @marandaneto
- Mark as current thread if its the main thread ([#228](https://github.com/getsentry/sentry-android/pull/228)) @marandaneto
- Fix lgtm alerts ([#219](https://github.com/getsentry/sentry-android/pull/219)) @marandaneto
- Written unit tests to ANR integration ([#215](https://github.com/getsentry/sentry-android/pull/215)) @marandaneto
- Added blog posts to README ([#214](https://github.com/getsentry/sentry-android/pull/214)) @marandaneto
- Raise code coverage for Dsn to 100% ([#212](https://github.com/getsentry/sentry-android/pull/212)) @philipphofmann
- Remove redundant times(1) for Mockito.verify ([#211](https://github.com/getsentry/sentry-android/pull/211)) @philipphofmann
- Transport may be set on options ([#203](https://github.com/getsentry/sentry-android/pull/203)) @marandaneto
- dist may be set on options ([#204](https://github.com/getsentry/sentry-android/pull/204)) @marandaneto
- Throw an exception if DSN is not set ([#200](https://github.com/getsentry/sentry-android/pull/200)) @marandaneto
- Migration guide markdown ([#197](https://github.com/getsentry/sentry-android/pull/197)) @marandaneto

Packages were released on [`bintray`](https://dl.bintray.com/getsentry/sentry-android/io/sentry/), [`jcenter`](https://jcenter.bintray.com/io/sentry/sentry-android/)

We'd love to get feedback and we'll work in getting the GA `2.0.0` out soon.
Until then, the [stable SDK offered by Sentry is at version 1.7.29](https://github.com/getsentry/sentry-java/releases/tag/v1.7.29)

## 2.0.0-beta02

Release of Sentry's new SDK for Android.

### Features

- addBreadcrumb overloads ([#196](https://github.com/getsentry/sentry-android/pull/196)) and ([#198](https://github.com/getsentry/sentry-android/pull/198))

### Fixes

- fix Android bug on API 24 and 25 about getting current threads and stack traces ([#194](https://github.com/getsentry/sentry-android/pull/194))

Packages were released on [`bintray`](https://dl.bintray.com/getsentry/sentry-android/io/sentry/), [`jcenter`](https://jcenter.bintray.com/io/sentry/sentry-android/)

We'd love to get feedback and we'll work in getting the GA `2.0.0` out soon.
Until then, the [stable SDK offered by Sentry is at version 1.7.28](https://github.com/getsentry/sentry-java/releases/tag/v1.7.28)

## 2.0.0-beta01

Release of Sentry's new SDK for Android.

### Fixes

- ref: ANR doesn't set handled flag ([#186](https://github.com/getsentry/sentry-android/pull/186))
- SDK final review ([#183](https://github.com/getsentry/sentry-android/pull/183))
- ref: Drop errored in favor of crashed ([#187](https://github.com/getsentry/sentry-android/pull/187))
- Workaround android_id ([#185](https://github.com/getsentry/sentry-android/pull/185))
- Renamed sampleRate ([#191](https://github.com/getsentry/sentry-android/pull/191))
- Making timestamp package-private or test-only ([#190](https://github.com/getsentry/sentry-android/pull/190))
- Split event processor in Device/App data ([#180](https://github.com/getsentry/sentry-android/pull/180))

Packages were released on [`bintray`](https://dl.bintray.com/getsentry/sentry-android/io/sentry/), [`jcenter`](https://jcenter.bintray.com/io/sentry/sentry-android/)

We'd love to get feedback and we'll work in getting the GA `2.0.0` out soon.
Until then, the [stable SDK offered by Sentry is at version 1.7.28](https://github.com/getsentry/sentry-java/releases/tag/v1.7.28)

## 2.0.0-alpha09

Release of Sentry's new SDK for Android.

### Features

- Adding nativeBundle plugin ([#161](https://github.com/getsentry/sentry-android/pull/161))
- Adding scope methods to sentry static class ([#179](https://github.com/getsentry/sentry-android/pull/179))

### Fixes

- fix: DSN parsing ([#165](https://github.com/getsentry/sentry-android/pull/165))
- Don't avoid exception type minification ([#166](https://github.com/getsentry/sentry-android/pull/166))
- make Gson retro compatible with older versions of AGP ([#177](https://github.com/getsentry/sentry-android/pull/177))
- Bump sentry-native with message object instead of a string ([#172](https://github.com/getsentry/sentry-android/pull/172))

Packages were released on [`bintray`](https://dl.bintray.com/getsentry/sentry-android/io/sentry/), [`jcenter`](https://jcenter.bintray.com/io/sentry/sentry-android/)

We'd love to get feedback and we'll work in getting the GA `2.0.0` out soon.
Until then, the [stable SDK offered by Sentry is at version 1.7.28](https://github.com/getsentry/sentry-java/releases/tag/v1.7.28)

## 2.0.0-alpha08

Release of Sentry's new SDK for Android.

### Fixes

- DebugId endianness ([#162](https://github.com/getsentry/sentry-android/pull/162))
- Executed beforeBreadcrumb also for scope ([#160](https://github.com/getsentry/sentry-android/pull/160))
- Benefit of manifest merging when minSdk ([#159](https://github.com/getsentry/sentry-android/pull/159))
- Add method to captureMessage with level ([#157](https://github.com/getsentry/sentry-android/pull/157))
- Listing assets file on the wrong dir ([#156](https://github.com/getsentry/sentry-android/pull/156))

Packages were released on [`bintray`](https://dl.bintray.com/getsentry/sentry-android/io/sentry/), [`jcenter`](https://jcenter.bintray.com/io/sentry/sentry-android/)

We'd love to get feedback and we'll work in getting the GA `2.0.0` out soon.
Until then, the [stable SDK offered by Sentry is at version 1.7.28](https://github.com/getsentry/sentry-java/releases/tag/v1.7.28)

## 2.0.0-alpha07

Third release of Sentry's new SDK for Android.

### Fixes

-  Fixed release for jcenter and bintray

Packages were released on [`bintray`](https://dl.bintray.com/getsentry/sentry-android/io/sentry/), [`jcenter`](https://jcenter.bintray.com/io/sentry/sentry-android/)

We'd love to get feedback and we'll work in getting the GA `2.0.0` out soon.
Until then, the [stable SDK offered by Sentry is at version 1.7.28](https://github.com/getsentry/sentry-java/releases/tag/v1.7.28)

## 2.0.0-alpha06

Second release of Sentry's new SDK for Android.

### Fixes

- Fixed a typo on pom generation.

Packages were released on [`bintray`](https://dl.bintray.com/getsentry/sentry-android/io/sentry/), [`jcenter`](https://jcenter.bintray.com/io/sentry/sentry-android/)

We'd love to get feedback and we'll work in getting the GA `2.0.0` out soon.
Until then, the [stable SDK offered by Sentry is at version 1.7.28](https://github.com/getsentry/sentry-java/releases/tag/v1.7.28)

## 2.0.0-alpha05

First release of Sentry's new SDK for Android.

New features not offered by our current (1.7.x), stable SDK are:

- NDK support
  - Captures crashes caused by native code
  - Access to the [`sentry-native` SDK](https://github.com/getsentry/sentry-native/) API by your native (C/C++/Rust code/..).
- Automatic init (just add your `DSN` to the manifest)
   - Proguard rules are added automatically
   - Permission (Internet) is added automatically
- Uncaught Exceptions might be captured even before the app restarts
- Unified API which include scopes etc.
- More context/device information
- Packaged as `aar`
- Frames from the app automatically marked as `InApp=true` (stack traces in Sentry highlights them by default).
- Complete Sentry Protocol available.
- All threads and their stack traces are captured.
- Sample project in this repo to test many features (segfault, uncaught exception, scope)

Features from the current SDK like `ANR` are also available (by default triggered after 4 seconds).

Packages were released on [`bintray`](https://dl.bintray.com/getsentry/sentry-android/io/sentry/), [`jcenter`](https://jcenter.bintray.com/io/sentry/sentry-android/)

We'd love to get feedback and we'll work in getting the GA `2.0.0` out soon.
Until then, the [stable SDK offered by Sentry is at version 1.7.28](https://github.com/getsentry/sentry-java/releases/tag/v1.7.28)<|MERGE_RESOLUTION|>--- conflicted
+++ resolved
@@ -2,15 +2,10 @@
 
 ## Unreleased
 
-<<<<<<< HEAD
-### Features
-
-- Tag all spans with main thread flag ([#2998](https://github.com/getsentry/sentry-java/pull/2998))
-=======
-### Fixes
+### Features
 
 - Fix crash when HTTP connection error message contains formatting symbols ([#3002](https://github.com/getsentry/sentry-java/pull/3002))
->>>>>>> 35487542
+- Add thread information to spans ([#2998](https://github.com/getsentry/sentry-java/pull/2998))
 
 ## 6.32.0
 
