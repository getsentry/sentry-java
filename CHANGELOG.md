--- conflicted
+++ resolved
@@ -2,17 +2,10 @@
 
 ## Unreleased
 
-<<<<<<< HEAD
-### Feature
-
-* Include application permissions in Android events (#2018)
-
-### Fix
-=======
-### Features
->>>>>>> f60ace28
+### Features
 
 - Allow setting SDK info (name & version) in manifest ([#2016](https://github.com/getsentry/sentry-java/pull/2016))
+- Include application permissions in Android events (#2018)
 
 ## 6.0.0-beta.3
 
