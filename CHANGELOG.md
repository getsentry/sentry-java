--- conflicted
+++ resolved
@@ -5,11 +5,8 @@
 * Feat: Sentry closes Android NDK and ShutdownHook integrations (#1358)
 * Enhancement: Allow inheritance of SentryHandler class in sentry-jul package(#1367)
 * Fix: Accept only non null value maps (#1368)
-<<<<<<< HEAD
 * Enhancement: Make NoOpHub public (#1379)
-=======
 * Fix: Do not bind transactions to scope by default. (#1376)
->>>>>>> 142dd445
 
 # 4.4.0-alpha.1
 
