--- conflicted
+++ resolved
@@ -14,13 +14,9 @@
 * Fix: Do not crash when passing null values to @Nullable methods, eg User and Scope
 * Enhancement: Send user.ip_address = {{auto}} when sendDefaultPii is true (#1015)
 * Fix: Resolving dashed properties from external configuration
-<<<<<<< HEAD
 * Feat: Read `uncaught.handler.enabled` property from the external configuration 
 * Feat: Resolve servername from the localhost address
-=======
-* Feat: Read `uncaught.handler.enabled` property from the external configuration
 * Fix: Consider {{ auto }} as a default ip address (#1015) 
->>>>>>> bcaf6e30
 
 # 4.0.0-alpha.2
 
