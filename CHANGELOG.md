--- conflicted
+++ resolved
@@ -10,10 +10,6 @@
 
 * Feat: Measure app start time (#1487)
 * Feat: Automatic breadcrumbs logging for fragment lifecycle (#1522)
-<<<<<<< HEAD
-* Feat: Support transaction waiting for children to finish. (#1535) 
-=======
->>>>>>> 007cf3db
 
 ## 5.0.1
 
