--- conflicted
+++ resolved
@@ -4,7 +4,7 @@
 
 ### Features
 
-<<<<<<< HEAD
+- Add experimental Sentry Android Distribution module for integrating with Sentry Build Distribution to check for and install updates ([#4804](https://github.com/getsentry/sentry-java/pull/4804))
 - Session Replay: Add new experimental Canvas Capture Strategy ([#4777](https://github.com/getsentry/sentry-java/pull/4777))
   - A new screenshot capture strategy that uses Android's Canvas API for more accurate text masking
   - Any `.drawText()` calls are replaced with rectangles to ensure no text is not captured
@@ -13,9 +13,6 @@
     options.sessionReplay.screenshotStrategy = ScreenshotStrategyType.CANVAS
   }
   ```
-=======
-- Add experimental Sentry Android Distribution module for integrating with Sentry Build Distribution to check for and install updates ([#4804](https://github.com/getsentry/sentry-java/pull/4804))
->>>>>>> cf708bd2
 
 ### Fixes
 
