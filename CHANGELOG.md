--- conflicted
+++ resolved
@@ -12,13 +12,10 @@
 * Fix: Initialize Logback after context refreshes (#1129)
 * Ref: Return NoOpTransaction instead of null (#1126)
 * Fix: Do not crash when passing null values to @Nullable methods, eg User and Scope
-<<<<<<< HEAD
-* Feat: Resolve servername from the localhost address
-=======
 * Enhancement: Send user.ip_address = {{auto}} when sendDefaultPii is true
 * Fix: Resolving dashed properties from external configuration
 * Feat: Read `uncaught.handler.enabled` property from the external configuration 
->>>>>>> f6bca67b
+* Feat: Resolve servername from the localhost address
 
 # 4.0.0-alpha.2
 
