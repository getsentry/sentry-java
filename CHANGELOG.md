--- conflicted
+++ resolved
@@ -2,17 +2,15 @@
 
 ## Unreleased
 
-<<<<<<< HEAD
 ### Breaking Changes
 
 - Change OkHttp sub-spans to span attributes ([#3556](https://github.com/getsentry/sentry-java/pull/3556))
   - This will reduce the number of spans created by the SDK
-=======
+
 ### Fixes
 
 - Use OpenTelemetry span name as fallback for transaction name ([#3557](https://github.com/getsentry/sentry-java/pull/3557))
   - In certain cases we were sending transactions as "<unlabeled transaction>" when using OpenTelemetry 
->>>>>>> aaf74182
 
 ## 8.0.0-alpha.4
 
