--- conflicted
+++ resolved
@@ -2,16 +2,14 @@
 
 ## Unreleased
 
-<<<<<<< HEAD
 ### Features
 
 - Handle `monitor`/`check_in` in client reports and rate limiter ([#3096](https://github.com/getsentry/sentry-java/pull/3096))
-=======
+
 ### Fixes
 
 - SchedulerFactoryBeanCustomizer now runs first so user customization is not overridden ([#3095](https://github.com/getsentry/sentry-java/pull/3095))
   - If you are setting global job listeners please also add `SentryJobListener`
->>>>>>> ec62a17d
 
 ## 7.1.0
 
