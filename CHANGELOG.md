# Changelog

## Unreleased

### Features

<<<<<<< HEAD
- Add meta option to set the maximum amount of breadcrumbs to be logged. ([#3836](https://github.com/getsentry/sentry-java/pull/3836))
=======
- Use a separate `Random` instance per thread to improve SDK performance ([#3835](https://github.com/getsentry/sentry-java/pull/3835))
>>>>>>> 28a11a79

### Fixes

- Using MaxBreadcrumb with value 0 no longer crashes. ([#3836](https://github.com/getsentry/sentry-java/pull/3836))
- Accept manifest integer values when requiring floating values ([#3823](https://github.com/getsentry/sentry-java/pull/3823))

## 7.16.0

### Features

- Add meta option to attach ANR thread dumps ([#3791](https://github.com/getsentry/sentry-java/pull/3791))

### Fixes

- Cache parsed Dsn ([#3796](https://github.com/getsentry/sentry-java/pull/3796))
- fix invalid profiles when the transaction name is empty ([#3747](https://github.com/getsentry/sentry-java/pull/3747))
- Deprecate `enableTracing` option ([#3777](https://github.com/getsentry/sentry-java/pull/3777))
- Vendor `java.util.Random` and replace `java.security.SecureRandom` usages ([#3783](https://github.com/getsentry/sentry-java/pull/3783))
- Fix potential ANRs due to NDK scope sync ([#3754](https://github.com/getsentry/sentry-java/pull/3754))
- Fix potential ANRs due to NDK System.loadLibrary calls ([#3670](https://github.com/getsentry/sentry-java/pull/3670))
- Fix slow `Log` calls on app startup ([#3793](https://github.com/getsentry/sentry-java/pull/3793))
- Fix slow Integration name parsing ([#3794](https://github.com/getsentry/sentry-java/pull/3794))
- Session Replay: Reduce startup and capture overhead ([#3799](https://github.com/getsentry/sentry-java/pull/3799))
- Load lazy fields on init in the background ([#3803](https://github.com/getsentry/sentry-java/pull/3803))
- Replace setOf with HashSet.add ([#3801](https://github.com/getsentry/sentry-java/pull/3801))

### Breaking changes

- The method `addIntegrationToSdkVersion(Ljava/lang/Class;)V` has been removed from the core (`io.sentry:sentry`) package. Please make sure all of the packages (e.g. `io.sentry:sentry-android-core`, `io.sentry:sentry-android-fragment`, `io.sentry:sentry-okhttp`  and others) are all aligned and using the same version to prevent the `NoSuchMethodError` exception.

## 7.16.0-alpha.1

### Features

- Add meta option to attach ANR thread dumps ([#3791](https://github.com/getsentry/sentry-java/pull/3791))

### Fixes

- Cache parsed Dsn ([#3796](https://github.com/getsentry/sentry-java/pull/3796))
- fix invalid profiles when the transaction name is empty ([#3747](https://github.com/getsentry/sentry-java/pull/3747))
- Deprecate `enableTracing` option ([#3777](https://github.com/getsentry/sentry-java/pull/3777))
- Vendor `java.util.Random` and replace `java.security.SecureRandom` usages ([#3783](https://github.com/getsentry/sentry-java/pull/3783))
- Fix potential ANRs due to NDK scope sync ([#3754](https://github.com/getsentry/sentry-java/pull/3754))
- Fix potential ANRs due to NDK System.loadLibrary calls ([#3670](https://github.com/getsentry/sentry-java/pull/3670))
- Fix slow `Log` calls on app startup ([#3793](https://github.com/getsentry/sentry-java/pull/3793))
- Fix slow Integration name parsing ([#3794](https://github.com/getsentry/sentry-java/pull/3794))
- Session Replay: Reduce startup and capture overhead ([#3799](https://github.com/getsentry/sentry-java/pull/3799))

## 7.15.0

### Features

- Add support for `feedback` envelope header item type ([#3687](https://github.com/getsentry/sentry-java/pull/3687))
- Add breadcrumb.origin field ([#3727](https://github.com/getsentry/sentry-java/pull/3727))
- Session Replay: Add options to selectively mask/unmask views captured in replay. The following options are available: ([#3689](https://github.com/getsentry/sentry-java/pull/3689))
    - `android:tag="sentry-mask|sentry-unmask"` in XML or `view.setTag("sentry-mask|sentry-unmask")` in code tags
        - if you already have a tag set for a view, you can set a tag by id: `<tag android:id="@id/sentry_privacy" android:value="mask|unmask"/>` in XML or `view.setTag(io.sentry.android.replay.R.id.sentry_privacy, "mask|unmask")` in code
    - `view.sentryReplayMask()` or `view.sentryReplayUnmask()` extension functions
    - mask/unmask `View`s of a certain type by adding fully-qualified classname to one of the lists `options.experimental.sessionReplay.addMaskViewClass()` or `options.experimental.sessionReplay.addUnmaskViewClass()`. Note, that all of the view subclasses/subtypes will be masked/unmasked as well
        - For example, (this is already a default behavior) to mask all `TextView`s and their subclasses (`RadioButton`, `EditText`, etc.): `options.experimental.sessionReplay.addMaskViewClass("android.widget.TextView")`
        - If you're using code obfuscation, adjust your proguard-rules accordingly, so your custom view class name is not minified
- Session Replay: Support Jetpack Compose masking ([#3739](https://github.com/getsentry/sentry-java/pull/3739))
  - To selectively mask/unmask @Composables, use `Modifier.sentryReplayMask()` and `Modifier.sentryReplayUnmask()` modifiers
- Session Replay: Mask `WebView`, `VideoView` and `androidx.media3.ui.PlayerView` by default ([#3775](https://github.com/getsentry/sentry-java/pull/3775))

### Fixes

- Avoid stopping appStartProfiler after application creation ([#3630](https://github.com/getsentry/sentry-java/pull/3630))
- Session Replay: Correctly detect dominant color for `TextView`s with Spans ([#3682](https://github.com/getsentry/sentry-java/pull/3682))
- Fix ensure Application Context is used even when SDK is initialized via Activity Context ([#3669](https://github.com/getsentry/sentry-java/pull/3669))
- Fix potential ANRs due to `Calendar.getInstance` usage in Breadcrumbs constructor ([#3736](https://github.com/getsentry/sentry-java/pull/3736))
- Fix potential ANRs due to default integrations ([#3778](https://github.com/getsentry/sentry-java/pull/3778))
- Lazily initialize heavy `SentryOptions` members to avoid ANRs on app start ([#3749](https://github.com/getsentry/sentry-java/pull/3749))

*Breaking changes*:

- `options.experimental.sessionReplay.errorSampleRate` was renamed to `options.experimental.sessionReplay.onErrorSampleRate` ([#3637](https://github.com/getsentry/sentry-java/pull/3637))
- Manifest option `io.sentry.session-replay.error-sample-rate` was renamed to `io.sentry.session-replay.on-error-sample-rate` ([#3637](https://github.com/getsentry/sentry-java/pull/3637))
- Change `redactAllText` and `redactAllImages` to `maskAllText` and `maskAllImages` ([#3741](https://github.com/getsentry/sentry-java/pull/3741))

## 7.14.0

### Features

- Session Replay: Gesture/touch support for Flutter ([#3623](https://github.com/getsentry/sentry-java/pull/3623))

### Fixes

- Fix app start spans missing from Pixel devices ([#3634](https://github.com/getsentry/sentry-java/pull/3634))
- Avoid ArrayIndexOutOfBoundsException on Android cpu data collection ([#3598](https://github.com/getsentry/sentry-java/pull/3598))
- Fix lazy select queries instrumentation ([#3604](https://github.com/getsentry/sentry-java/pull/3604))
- Session Replay: buffer mode improvements ([#3622](https://github.com/getsentry/sentry-java/pull/3622))
  - Align next segment timestamp with the end of the buffered segment when converting from buffer mode to session mode
  - Persist `buffer` replay type for the entire replay when converting from buffer mode to session mode
  - Properly store screen names for `buffer` mode
- Session Replay: fix various crashes and issues ([#3628](https://github.com/getsentry/sentry-java/pull/3628))
  - Fix video not being encoded on Pixel devices
  - Fix SIGABRT native crashes on Xiaomi devices when encoding a video
  - Fix `RejectedExecutionException` when redacting a screenshot
  - Fix `FileNotFoundException` when persisting segment values

### Chores

- Introduce `ReplayShadowMediaCodec` and refactor tests using custom encoder ([#3612](https://github.com/getsentry/sentry-java/pull/3612))

## 7.13.0

### Features

- Session Replay: ([#3565](https://github.com/getsentry/sentry-java/pull/3565)) ([#3609](https://github.com/getsentry/sentry-java/pull/3609))
  - Capture remaining replay segment for ANRs on next app launch
  - Capture remaining replay segment for unhandled crashes on next app launch

### Fixes

- Session Replay: ([#3565](https://github.com/getsentry/sentry-java/pull/3565)) ([#3609](https://github.com/getsentry/sentry-java/pull/3609))
  - Fix stopping replay in `session` mode at 1 hour deadline
  - Never encode full frames for a video segment, only do partial updates. This further reduces size of the replay segment
  - Use propagation context when no active transaction for ANRs

### Dependencies

- Bump Spring Boot to 3.3.2 ([#3541](https://github.com/getsentry/sentry-java/pull/3541))

## 7.12.1

### Fixes

- Check app start spans time and ignore background app starts ([#3550](https://github.com/getsentry/sentry-java/pull/3550))
  - This should eliminate long-lasting App Start transactions

## 7.12.0

### Features

- Session Replay Public Beta ([#3339](https://github.com/getsentry/sentry-java/pull/3339))

  To enable Replay use the `sessionReplay.sessionSampleRate` or `sessionReplay.errorSampleRate` experimental options.

  ```kotlin
  import io.sentry.SentryReplayOptions
  import io.sentry.android.core.SentryAndroid

  SentryAndroid.init(context) { options ->
   
    // Currently under experimental options:
    options.experimental.sessionReplay.sessionSampleRate = 1.0
    options.experimental.sessionReplay.errorSampleRate = 1.0
  
    // To change default redaction behavior (defaults to true)
    options.experimental.sessionReplay.redactAllImages = true
    options.experimental.sessionReplay.redactAllText = true
  
    // To change quality of the recording (defaults to MEDIUM)
    options.experimental.sessionReplay.quality = SentryReplayOptions.SentryReplayQuality.MEDIUM // (LOW|MEDIUM|HIGH)
  }
  ```

  To learn more visit [Sentry's Mobile Session Replay](https://docs.sentry.io/product/explore/session-replay/mobile/) documentation page.

## 7.11.0

### Features

- Report dropped spans ([#3528](https://github.com/getsentry/sentry-java/pull/3528))

### Fixes

- Fix duplicate session start for React Native ([#3504](https://github.com/getsentry/sentry-java/pull/3504))
- Move onFinishCallback before span or transaction is finished ([#3459](https://github.com/getsentry/sentry-java/pull/3459))
- Add timestamp when a profile starts ([#3442](https://github.com/getsentry/sentry-java/pull/3442))
- Move fragment auto span finish to onFragmentStarted ([#3424](https://github.com/getsentry/sentry-java/pull/3424))
- Remove profiling timeout logic and disable profiling on API 21 ([#3478](https://github.com/getsentry/sentry-java/pull/3478))
- Properly reset metric flush flag on metric emission ([#3493](https://github.com/getsentry/sentry-java/pull/3493))
- Use SecureRandom in favor of Random for Metrics ([#3495](https://github.com/getsentry/sentry-java/pull/3495))
- Fix UncaughtExceptionHandlerIntegration Memory Leak ([#3398](https://github.com/getsentry/sentry-java/pull/3398))
- Deprecated `User.segment`. Use a custom tag or context instead. ([#3511](https://github.com/getsentry/sentry-java/pull/3511))
- Fix duplicated http spans ([#3526](https://github.com/getsentry/sentry-java/pull/3526))
- When capturing unhandled hybrid exception session should be ended and new start if need ([#3480](https://github.com/getsentry/sentry-java/pull/3480))

### Dependencies

- Bump Native SDK from v0.7.0 to v0.7.2 ([#3314](https://github.com/getsentry/sentry-java/pull/3314))
  - [changelog](https://github.com/getsentry/sentry-native/blob/master/CHANGELOG.md#072)
  - [diff](https://github.com/getsentry/sentry-native/compare/0.7.0...0.7.2)

## 7.10.0

### Features

- Publish Gradle module metadata ([#3422](https://github.com/getsentry/sentry-java/pull/3422))

### Fixes

- Fix faulty `span.frame_delay` calculation for early app start spans ([#3427](https://github.com/getsentry/sentry-java/pull/3427))
- Fix crash when installing `ShutdownHookIntegration` and the VM is shutting down ([#3456](https://github.com/getsentry/sentry-java/pull/3456))

## 7.9.0

### Features

- Add start_type to app context ([#3379](https://github.com/getsentry/sentry-java/pull/3379))
- Add ttid/ttfd contribution flags ([#3386](https://github.com/getsentry/sentry-java/pull/3386))

### Fixes

- (Internal) Metrics code cleanup ([#3403](https://github.com/getsentry/sentry-java/pull/3403))
- Fix Frame measurements in app start transactions ([#3382](https://github.com/getsentry/sentry-java/pull/3382))
- Fix timing metric value different from span duration ([#3368](https://github.com/getsentry/sentry-java/pull/3368))
- Do not always write startup crash marker ([#3409](https://github.com/getsentry/sentry-java/pull/3409))
  - This may have been causing the SDK init logic to block the main thread

## 7.8.0

### Features

- Add description to OkHttp spans ([#3320](https://github.com/getsentry/sentry-java/pull/3320))
- Enable backpressure management by default ([#3284](https://github.com/getsentry/sentry-java/pull/3284))

### Fixes

- Add rate limit to Metrics ([#3334](https://github.com/getsentry/sentry-java/pull/3334))
- Fix java.lang.ClassNotFoundException: org.springframework.web.servlet.HandlerMapping in Spring Boot Servlet mode without WebMVC ([#3336](https://github.com/getsentry/sentry-java/pull/3336))
- Fix normalization of metrics keys, tags and values ([#3332](https://github.com/getsentry/sentry-java/pull/3332))

## 7.7.0

### Features

- Add support for Spring Rest Client ([#3199](https://github.com/getsentry/sentry-java/pull/3199))
- Extend Proxy options with proxy type ([#3326](https://github.com/getsentry/sentry-java/pull/3326))

### Fixes

- Fixed default deadline timeout to 30s instead of 300s ([#3322](https://github.com/getsentry/sentry-java/pull/3322))
- Fixed `Fix java.lang.ClassNotFoundException: org.springframework.web.servlet.HandlerExceptionResolver` in Spring Boot Servlet mode without WebMVC ([#3333](https://github.com/getsentry/sentry-java/pull/3333))

## 7.6.0

### Features

- Experimental: Add support for Sentry Developer Metrics ([#3205](https://github.com/getsentry/sentry-java/pull/3205), [#3238](https://github.com/getsentry/sentry-java/pull/3238), [#3248](https://github.com/getsentry/sentry-java/pull/3248), [#3250](https://github.com/getsentry/sentry-java/pull/3250))  
  Use the Metrics API to track processing time, download sizes, user signups, and conversion rates and correlate them back to tracing data in order to get deeper insights and solve issues faster. Our API supports counters, distributions, sets, gauges and timers, and it's easy to get started:
  ```kotlin
  Sentry.metrics()
    .increment(
        "button_login_click", // key
        1.0,                  // value
        null,                 // unit
        mapOf(                // tags
            "provider" to "e-mail"
        )
    )
  ```
  To learn more about Sentry Developer Metrics, head over to our [Java](https://docs.sentry.io/platforms/java/metrics/) and [Android](https://docs.sentry.io//platforms/android/metrics/) docs page.

## 7.5.0

### Features

- Add support for measurements at span level ([#3219](https://github.com/getsentry/sentry-java/pull/3219))
- Add `enableScopePersistence` option to disable `PersistingScopeObserver` used for ANR reporting which may increase performance overhead. Defaults to `true` ([#3218](https://github.com/getsentry/sentry-java/pull/3218))
  - When disabled, the SDK will not enrich ANRv2 events with scope data (e.g. breadcrumbs, user, tags, etc.)
- Configurable defaults for Cron - MonitorConfig ([#3195](https://github.com/getsentry/sentry-java/pull/3195))
- We now display a warning on startup if an incompatible version of Spring Boot is detected ([#3233](https://github.com/getsentry/sentry-java/pull/3233))
  - This should help notice a mismatching Sentry dependency, especially when upgrading a Spring Boot application
- Experimental: Add Metrics API ([#3205](https://github.com/getsentry/sentry-java/pull/3205))

### Fixes

- Ensure performance measurement collection is not taken too frequently ([#3221](https://github.com/getsentry/sentry-java/pull/3221))
- Fix old profiles deletion on SDK init ([#3216](https://github.com/getsentry/sentry-java/pull/3216))
- Fix hub restore point in wrappers: SentryWrapper, SentryTaskDecorator and SentryScheduleHook ([#3225](https://github.com/getsentry/sentry-java/pull/3225))
  - We now reset the hub to its previous value on the thread where the `Runnable`/`Callable`/`Supplier` is executed instead of setting it to the hub that was used on the thread where the `Runnable`/`Callable`/`Supplier` was created.
- Fix add missing thread name/id to app start spans ([#3226](https://github.com/getsentry/sentry-java/pull/3226))

## 7.4.0

### Features

- Add new threshold parameters to monitor config ([#3181](https://github.com/getsentry/sentry-java/pull/3181))
- Report process init time as a span for app start performance ([#3159](https://github.com/getsentry/sentry-java/pull/3159))
- (perf-v2): Calculate frame delay on a span level ([#3197](https://github.com/getsentry/sentry-java/pull/3197))
- Resolve spring properties in @SentryCheckIn annotation ([#3194](https://github.com/getsentry/sentry-java/pull/3194))
- Experimental: Add Spotlight integration ([#3166](https://github.com/getsentry/sentry-java/pull/3166))
    - For more details about Spotlight head over to https://spotlightjs.com/
    - Set `options.isEnableSpotlight = true` to enable Spotlight

### Fixes

- Don't wait on main thread when SDK restarts ([#3200](https://github.com/getsentry/sentry-java/pull/3200))
- Fix Jetpack Compose widgets are not being correctly identified for user interaction tracing ([#3209](https://github.com/getsentry/sentry-java/pull/3209))
- Fix issue title on Android when a wrapping `RuntimeException` is thrown by the system ([#3212](https://github.com/getsentry/sentry-java/pull/3212))
  - This will change grouping of the issues that were previously titled `RuntimeInit$MethodAndArgsCaller` to have them split up properly by the original root cause exception

## 7.3.0

### Features

- Added App Start profiling
    - This depends on the new option `io.sentry.profiling.enable-app-start`, other than the already existing `io.sentry.traces.profiling.sample-rate`.
    - Sampler functions can check the new `isForNextAppStart` flag, to adjust startup profiling sampling programmatically.
      Relevant PRs:
    - Decouple Profiler from Transaction ([#3101](https://github.com/getsentry/sentry-java/pull/3101))
    - Add options and sampling logic ([#3121](https://github.com/getsentry/sentry-java/pull/3121))
    - Add ContentProvider and start profile ([#3128](https://github.com/getsentry/sentry-java/pull/3128))
- Extend internal performance collector APIs ([#3102](https://github.com/getsentry/sentry-java/pull/3102))
- Collect slow and frozen frames for spans using `OnFrameMetricsAvailableListener` ([#3111](https://github.com/getsentry/sentry-java/pull/3111))
- Interpolate total frame count to match span duration ([#3158](https://github.com/getsentry/sentry-java/pull/3158))

### Fixes

- Avoid multiple breadcrumbs from OkHttpEventListener ([#3175](https://github.com/getsentry/sentry-java/pull/3175))
- Apply OkHttp listener auto finish timestamp to all running spans ([#3167](https://github.com/getsentry/sentry-java/pull/3167))
- Fix not eligible for auto proxying warnings ([#3154](https://github.com/getsentry/sentry-java/pull/3154))
- Set default fingerprint for ANRv2 events to correctly group background and foreground ANRs ([#3164](https://github.com/getsentry/sentry-java/pull/3164))
  - This will improve grouping of ANRs that have similar stacktraces but differ in background vs foreground state. Only affects newly-ingested ANR events with `mechanism:AppExitInfo`
- Fix UserFeedback disk cache name conflicts with linked events ([#3116](https://github.com/getsentry/sentry-java/pull/3116))

### Breaking changes

- Remove `HostnameVerifier` option as it's flagged by security tools of some app stores ([#3150](https://github.com/getsentry/sentry-java/pull/3150))
  - If you were using this option, you have 3 possible paths going forward:
    - Provide a custom `ITransportFactory` through `SentryOptions.setTransportFactory()`, where you can copy over most of the parts like `HttpConnection` and `AsyncHttpTransport` from the SDK with necessary modifications
    - Get a certificate for your server through e.g. [Let's Encrypt](https://letsencrypt.org/)
    - Fork the SDK and add the hostname verifier back

### Dependencies

- Bump Native SDK from v0.6.7 to v0.7.0 ([#3133](https://github.com/getsentry/sentry-java/pull/3133))
  - [changelog](https://github.com/getsentry/sentry-native/blob/master/CHANGELOG.md#070)
  - [diff](https://github.com/getsentry/sentry-native/compare/0.6.7...0.7.0)

## 7.2.0

### Features

- Handle `monitor`/`check_in` in client reports and rate limiter ([#3096](https://github.com/getsentry/sentry-java/pull/3096))
- Add support for `graphql-java` version 21 ([#3090](https://github.com/getsentry/sentry-java/pull/3090))

### Fixes

- Avoid concurrency in AndroidProfiler performance data collection ([#3130](https://github.com/getsentry/sentry-java/pull/3130))
- Improve thresholds for network changes breadcrumbs ([#3083](https://github.com/getsentry/sentry-java/pull/3083))
- SchedulerFactoryBeanCustomizer now runs first so user customization is not overridden ([#3095](https://github.com/getsentry/sentry-java/pull/3095))
  - If you are setting global job listeners please also add `SentryJobListener`
- Ensure serialVersionUID of Exception classes are unique ([#3115](https://github.com/getsentry/sentry-java/pull/3115))
- Get rid of "is not eligible for getting processed by all BeanPostProcessors" warnings in Spring Boot ([#3108](https://github.com/getsentry/sentry-java/pull/3108))
- Fix missing `release` and other fields for ANRs reported with `mechanism:AppExitInfo` ([#3074](https://github.com/getsentry/sentry-java/pull/3074))

### Dependencies

- Bump `opentelemetry-sdk` to `1.33.0` and `opentelemetry-javaagent` to `1.32.0` ([#3112](https://github.com/getsentry/sentry-java/pull/3112))

## 7.1.0

### Features

- Support multiple debug-metadata.properties ([#3024](https://github.com/getsentry/sentry-java/pull/3024))
- Automatically downsample transactions when the system is under load ([#3072](https://github.com/getsentry/sentry-java/pull/3072))
  - You can opt into this behaviour by setting `enable-backpressure-handling=true`.
  - We're happy to receive feedback, e.g. [in this GitHub issue](https://github.com/getsentry/sentry-java/issues/2829)
  - When the system is under load we start reducing the `tracesSampleRate` automatically.
  - Once the system goes back to healthy, we reset the `tracesSampleRate` to its original value.
- (Android) Experimental: Provide more detailed cold app start information ([#3057](https://github.com/getsentry/sentry-java/pull/3057))
  - Attaches spans for Application, ContentProvider, and Activities to app-start timings
  - Application and ContentProvider timings are added using bytecode instrumentation, which requires sentry-android-gradle-plugin version `4.1.0` or newer
  - Uses Process.startUptimeMillis to calculate app-start timings
  - To enable this feature set `options.isEnablePerformanceV2 = true`
- Move slow+frozen frame calculation, as well as frame delay inside SentryFrameMetricsCollector ([#3100](https://github.com/getsentry/sentry-java/pull/3100))
- Extract Activity Breadcrumbs generation into own Integration ([#3064](https://github.com/getsentry/sentry-java/pull/3064))

### Fixes

- Send breadcrumbs and client error in `SentryOkHttpEventListener` even without transactions ([#3087](https://github.com/getsentry/sentry-java/pull/3087))
- Keep `io.sentry.exception.SentryHttpClientException` from obfuscation to display proper issue title on Sentry ([#3093](https://github.com/getsentry/sentry-java/pull/3093))
- (Android) Fix wrong activity transaction duration in case SDK init is deferred ([#3092](https://github.com/getsentry/sentry-java/pull/3092))

### Dependencies

- Bump Gradle from v8.4.0 to v8.5.0 ([#3070](https://github.com/getsentry/sentry-java/pull/3070))
  - [changelog](https://github.com/gradle/gradle/blob/master/CHANGELOG.md#v850)
  - [diff](https://github.com/gradle/gradle/compare/v8.4.0...v8.5.0)

## 7.0.0

Version 7 of the Sentry Android/Java SDK brings a variety of features and fixes. The most notable changes are:
- Bumping `minSdk` level to 19 (Android 4.4)
- The SDK will now listen to connectivity changes and try to re-upload cached events when internet connection is re-established additionally to uploading events on app restart 
- `Sentry.getSpan` now returns the root transaction, which should improve the span hierarchy and make it leaner
- Multiple improvements to reduce probability of the SDK causing ANRs
- New `sentry-okhttp` artifact is unbundled from Android and can be used in pure JVM-only apps

## Sentry Self-hosted Compatibility

This SDK version is compatible with a self-hosted version of Sentry `22.12.0` or higher. If you are using an older version of [self-hosted Sentry](https://develop.sentry.dev/self-hosted/) (aka onpremise), you will need to [upgrade](https://develop.sentry.dev/self-hosted/releases/). If you're using `sentry.io` no action is required.

## Sentry Integrations Version Compatibility (Android)

Make sure to align _all_ Sentry dependencies to the same version when bumping the SDK to 7.+, otherwise it will crash at runtime due to binary incompatibility. (E.g. if you're using `-timber`, `-okhttp` or other packages)

For example, if you're using the [Sentry Android Gradle plugin](https://github.com/getsentry/sentry-android-gradle-plugin) with the `autoInstallation` [feature](https://docs.sentry.io/platforms/android/configuration/gradle/#auto-installation) (enabled by default), make sure to use version 4.+ of the gradle plugin together with version 7.+ of the SDK. If you can't do that for some reason, you can specify sentry version via the plugin config block:

```kotlin
sentry {
  autoInstallation {
    sentryVersion.set("7.0.0")
  }
}
```

Similarly, if you have a Sentry SDK (e.g. `sentry-android-core`) dependency on one of your Gradle modules and you're updating it to 7.+, make sure the Gradle plugin is at 4.+ or specify the SDK version as shown in the snippet above.

## Breaking Changes

- Bump min API to 19 ([#2883](https://github.com/getsentry/sentry-java/pull/2883))
- If you're using `sentry-kotlin-extensions`, it requires `kotlinx-coroutines-core` version `1.6.1` or higher now ([#2838](https://github.com/getsentry/sentry-java/pull/2838))
- Move enableNdk from SentryOptions to SentryAndroidOptions ([#2793](https://github.com/getsentry/sentry-java/pull/2793))
- Apollo v2 BeforeSpanCallback now allows returning null ([#2890](https://github.com/getsentry/sentry-java/pull/2890))
- `SentryOkHttpUtils` was removed from public API as it's been exposed by mistake ([#3005](https://github.com/getsentry/sentry-java/pull/3005))
- `Scope` now implements the `IScope` interface, therefore some methods like `ScopeCallback.run` accept `IScope` now ([#3066](https://github.com/getsentry/sentry-java/pull/3066))
- Cleanup `startTransaction` overloads ([#2964](https://github.com/getsentry/sentry-java/pull/2964))
    - We have reduced the number of overloads by allowing to pass in a `TransactionOptions` object instead of having separate parameters for certain options
    - `TransactionOptions` has defaults set and can be customized, for example:

```kotlin
// old
val transaction = Sentry.startTransaction("name", "op", bindToScope = true)
// new
val transaction = Sentry.startTransaction("name", "op", TransactionOptions().apply { isBindToScope = true })
```

## Behavioural Changes

- Android only: `Sentry.getSpan()` returns the root span/transaction instead of the latest span ([#2855](https://github.com/getsentry/sentry-java/pull/2855))
- Capture failed HTTP and GraphQL (Apollo) requests by default ([#2794](https://github.com/getsentry/sentry-java/pull/2794))
    - This can increase your event consumption and may affect your quota, because we will report failed network requests as Sentry events by default, if you're using the `sentry-android-okhttp` or `sentry-apollo-3` integrations. You can customize what errors you want/don't want to have reported for [OkHttp](https://docs.sentry.io/platforms/android/integrations/okhttp#http-client-errors) and [Apollo3](https://docs.sentry.io/platforms/android/integrations/apollo3#graphql-client-errors) respectively.
- Measure AppStart time till First Draw instead of `onResume` ([#2851](https://github.com/getsentry/sentry-java/pull/2851))
- Automatic user interaction tracking: every click now starts a new automatic transaction ([#2891](https://github.com/getsentry/sentry-java/pull/2891))
    - Previously performing a click on the same UI widget twice would keep the existing transaction running, the new behavior now better aligns with other SDKs
- Add deadline timeout for automatic transactions ([#2865](https://github.com/getsentry/sentry-java/pull/2865))
    - This affects all automatically generated transactions on Android (UI, clicks), the default timeout is 30s, meaning the automatic transaction will be force-finished with status `deadline_exceeded` when reaching the deadline 
- Set ip_address to {{auto}} by default, even if sendDefaultPII is disabled ([#2860](https://github.com/getsentry/sentry-java/pull/2860))
    - Instead use the "Prevent Storing of IP Addresses" option in the "Security & Privacy" project settings on sentry.io
- Raw logback message and parameters are now guarded by `sendDefaultPii` if an `encoder` has been configured ([#2976](https://github.com/getsentry/sentry-java/pull/2976))
- The `maxSpans` setting (defaults to 1000) is enforced for nested child spans which means a single transaction can have `maxSpans` number of children (nested or not) at most ([#3065](https://github.com/getsentry/sentry-java/pull/3065))
- The `ScopeCallback` in `withScope` is now always executed ([#3066](https://github.com/getsentry/sentry-java/pull/3066))

## Deprecations

- `sentry-android-okhttp` was deprecated in favour of the new `sentry-okhttp` module. Make sure to replace `io.sentry.android.okhttp` package name with `io.sentry.okhttp` before the next major, where the classes will be removed ([#3005](https://github.com/getsentry/sentry-java/pull/3005))

## Other Changes

### Features

- Observe network state to upload any unsent envelopes ([#2910](https://github.com/getsentry/sentry-java/pull/2910))
    - Android: it works out-of-the-box as part of the default `SendCachedEnvelopeIntegration`
    - JVM: you'd have to install `SendCachedEnvelopeFireAndForgetIntegration` as mentioned in https://docs.sentry.io/platforms/java/configuration/#configuring-offline-caching and provide your own implementation of `IConnectionStatusProvider` via `SentryOptions`
- Add `sentry-okhttp` module to support instrumenting OkHttp in non-Android projects ([#3005](https://github.com/getsentry/sentry-java/pull/3005))
- Do not filter out Sentry SDK frames in case of uncaught exceptions ([#3021](https://github.com/getsentry/sentry-java/pull/3021))
- Do not try to send and drop cached envelopes when rate-limiting is active ([#2937](https://github.com/getsentry/sentry-java/pull/2937))

### Fixes

- Use `getMyMemoryState()` instead of `getRunningAppProcesses()` to retrieve process importance ([#3004](https://github.com/getsentry/sentry-java/pull/3004))
    - This should prevent some app stores from flagging apps as violating their privacy
- Reduce flush timeout to 4s on Android to avoid ANRs ([#2858](https://github.com/getsentry/sentry-java/pull/2858))
- Reduce timeout of AsyncHttpTransport to avoid ANR ([#2879](https://github.com/getsentry/sentry-java/pull/2879))
- Do not overwrite UI transaction status if set by the user ([#2852](https://github.com/getsentry/sentry-java/pull/2852))
- Capture unfinished transaction on Scope with status `aborted` in case a crash happens ([#2938](https://github.com/getsentry/sentry-java/pull/2938))
    - This will fix the link between transactions and corresponding crashes, you'll be able to see them in a single trace
- Fix Coroutine Context Propagation using CopyableThreadContextElement ([#2838](https://github.com/getsentry/sentry-java/pull/2838))
- Fix don't overwrite the span status of unfinished spans ([#2859](https://github.com/getsentry/sentry-java/pull/2859))
- Migrate from `default` interface methods to proper implementations in each interface implementor ([#2847](https://github.com/getsentry/sentry-java/pull/2847))
    - This prevents issues when using the SDK on older AGP versions (< 4.x.x)
- Reduce main thread work on init ([#3036](https://github.com/getsentry/sentry-java/pull/3036))
- Move Integrations registration to background on init ([#3043](https://github.com/getsentry/sentry-java/pull/3043))
- Fix `SentryOkHttpInterceptor.BeforeSpanCallback` was not finishing span when it was dropped ([#2958](https://github.com/getsentry/sentry-java/pull/2958))

## 6.34.0

### Features

- Add current activity name to app context ([#2999](https://github.com/getsentry/sentry-java/pull/2999))
- Add `MonitorConfig` param to `CheckInUtils.withCheckIn` ([#3038](https://github.com/getsentry/sentry-java/pull/3038))
  - This makes it easier to automatically create or update (upsert) monitors.
- (Internal) Extract Android Profiler and Measurements for Hybrid SDKs ([#3016](https://github.com/getsentry/sentry-java/pull/3016))
- (Internal) Remove SentryOptions dependency from AndroidProfiler ([#3051](https://github.com/getsentry/sentry-java/pull/3051))
- (Internal) Add `readBytesFromFile` for use in Hybrid SDKs ([#3052](https://github.com/getsentry/sentry-java/pull/3052))
- (Internal) Add `getProguardUuid` for use in Hybrid SDKs ([#3054](https://github.com/getsentry/sentry-java/pull/3054))

### Fixes

-  Fix SIGSEV, SIGABRT and SIGBUS crashes happening after/around the August Google Play System update, see [#2955](https://github.com/getsentry/sentry-java/issues/2955) for more details (fix provided by Native SDK bump)
- Ensure DSN uses http/https protocol ([#3044](https://github.com/getsentry/sentry-java/pull/3044))

### Dependencies

- Bump Native SDK from v0.6.6 to v0.6.7 ([#3048](https://github.com/getsentry/sentry-java/pull/3048))
  - [changelog](https://github.com/getsentry/sentry-native/blob/master/CHANGELOG.md#067)
  - [diff](https://github.com/getsentry/sentry-native/compare/0.6.6...0.6.7)

## 6.33.2-beta.1

### Fixes

-  Fix SIGSEV, SIGABRT and SIGBUS crashes happening after/around the August Google Play System update, see [#2955](https://github.com/getsentry/sentry-java/issues/2955) for more details (fix provided by Native SDK bump)

### Dependencies

- Bump Native SDK from v0.6.6 to v0.6.7 ([#3048](https://github.com/getsentry/sentry-java/pull/3048))
  - [changelog](https://github.com/getsentry/sentry-native/blob/master/CHANGELOG.md#067)
  - [diff](https://github.com/getsentry/sentry-native/compare/0.6.6...0.6.7)

## 6.33.1

### Fixes

- Do not register `sentrySpringFilter` in ServletContext for Spring Boot ([#3027](https://github.com/getsentry/sentry-java/pull/3027))

## 6.33.0

### Features

- Add thread information to spans ([#2998](https://github.com/getsentry/sentry-java/pull/2998))
- Use PixelCopy API for capturing screenshots on API level 24+ ([#3008](https://github.com/getsentry/sentry-java/pull/3008))

### Fixes

- Fix crash when HTTP connection error message contains formatting symbols ([#3002](https://github.com/getsentry/sentry-java/pull/3002))
- Cap max number of stack frames to 100 to not exceed payload size limit ([#3009](https://github.com/getsentry/sentry-java/pull/3009))
  - This will ensure we report errors with a big number of frames such as `StackOverflowError`
- Fix user interaction tracking not working for Jetpack Compose 1.5+ ([#3010](https://github.com/getsentry/sentry-java/pull/3010))
- Make sure to close all Closeable resources ([#3000](https://github.com/getsentry/sentry-java/pull/3000))

## 6.32.0

### Features

- Make `DebugImagesLoader` public ([#2993](https://github.com/getsentry/sentry-java/pull/2993))

### Fixes

- Make `SystemEventsBroadcastReceiver` exported on API 33+ ([#2990](https://github.com/getsentry/sentry-java/pull/2990))
  - This will fix the `SystemEventsBreadcrumbsIntegration` crashes that you might have encountered on Play Console

## 6.31.0

### Features

- Improve default debouncing mechanism ([#2945](https://github.com/getsentry/sentry-java/pull/2945))
- Add `CheckInUtils.withCheckIn` which abstracts away some of the manual check-ins complexity ([#2959](https://github.com/getsentry/sentry-java/pull/2959))
- Add `@SentryCaptureExceptionParameter` annotation which captures exceptions passed into an annotated method ([#2764](https://github.com/getsentry/sentry-java/pull/2764))
  - This can be used to replace `Sentry.captureException` calls in `@ExceptionHandler` of a `@ControllerAdvice`
- Add `ServerWebExchange` to `Hint` for WebFlux as `WEBFLUX_EXCEPTION_HANDLER_EXCHANGE` ([#2977](https://github.com/getsentry/sentry-java/pull/2977))
- Allow filtering GraphQL errors ([#2967](https://github.com/getsentry/sentry-java/pull/2967))
  - This list can be set directly when calling the constructor of `SentryInstrumentation`
  - For Spring Boot it can also be set in `application.properties` as `sentry.graphql.ignored-error-types=SOME_ERROR,ANOTHER_ERROR`

### Fixes

- Add OkHttp span auto-close when response body is not read ([#2923](https://github.com/getsentry/sentry-java/pull/2923))
- Fix json parsing of nullable/empty fields for Hybrid SDKs ([#2968](https://github.com/getsentry/sentry-java/pull/2968))
  - (Internal) Rename `nextList` to `nextListOrNull` to actually match what the method does
  - (Hybrid) Check if there's any object in a collection before trying to parse it (which prevents the "Failed to deserilize object in list" log message)
  - (Hybrid) If a date can't be parsed as an ISO timestamp, attempts to parse it as millis silently, without printing a log message
  - (Hybrid) If `op` is not defined as part of `SpanContext`, fallback to an empty string, because the filed is optional in the spec
- Always attach OkHttp errors and Http Client Errors only to call root span ([#2961](https://github.com/getsentry/sentry-java/pull/2961))
- Fixed crash accessing Choreographer instance ([#2970](https://github.com/getsentry/sentry-java/pull/2970))

### Dependencies

- Bump Native SDK from v0.6.5 to v0.6.6 ([#2975](https://github.com/getsentry/sentry-java/pull/2975))
  - [changelog](https://github.com/getsentry/sentry-native/blob/master/CHANGELOG.md#066)
  - [diff](https://github.com/getsentry/sentry-native/compare/0.6.5...0.6.6)
- Bump Gradle from v8.3.0 to v8.4.0 ([#2966](https://github.com/getsentry/sentry-java/pull/2966))
  - [changelog](https://github.com/gradle/gradle/blob/master/CHANGELOG.md#v840)
  - [diff](https://github.com/gradle/gradle/compare/v8.3.0...v8.4.0)

## 6.30.0

### Features

- Add `sendModules` option for disable sending modules ([#2926](https://github.com/getsentry/sentry-java/pull/2926))
- Send `db.system` and `db.name` in span data for androidx.sqlite spans ([#2928](https://github.com/getsentry/sentry-java/pull/2928))
- Check-ins (CRONS) support ([#2952](https://github.com/getsentry/sentry-java/pull/2952))
  - Add API for sending check-ins (CRONS) manually ([#2935](https://github.com/getsentry/sentry-java/pull/2935))
  - Support check-ins (CRONS) for Quartz ([#2940](https://github.com/getsentry/sentry-java/pull/2940))
  - `@SentryCheckIn` annotation and advice config for Spring ([#2946](https://github.com/getsentry/sentry-java/pull/2946))
  - Add option for ignoring certain monitor slugs ([#2943](https://github.com/getsentry/sentry-java/pull/2943))

### Fixes

- Always send memory stats for transactions ([#2936](https://github.com/getsentry/sentry-java/pull/2936))
  - This makes it possible to query transactions by the `device.class` tag on Sentry
- Add `sentry.enable-aot-compatibility` property to SpringBoot Jakarta `SentryAutoConfiguration` to enable building for GraalVM ([#2915](https://github.com/getsentry/sentry-java/pull/2915))

### Dependencies

- Bump Gradle from v8.2.1 to v8.3.0 ([#2900](https://github.com/getsentry/sentry-java/pull/2900))
  - [changelog](https://github.com/gradle/gradle/blob/master release-test/CHANGELOG.md#v830)
  - [diff](https://github.com/gradle/gradle/compare/v8.2.1...v8.3.0)

## 6.29.0

### Features

- Send `db.system` and `db.name` in span data ([#2894](https://github.com/getsentry/sentry-java/pull/2894))
- Send `http.request.method` in span data ([#2896](https://github.com/getsentry/sentry-java/pull/2896))
- Add `enablePrettySerializationOutput` option for opting out of pretty print ([#2871](https://github.com/getsentry/sentry-java/pull/2871))

## 6.28.0

### Features

- Add HTTP response code to Spring WebFlux transactions ([#2870](https://github.com/getsentry/sentry-java/pull/2870))
- Add `sampled` to Dynamic Sampling Context ([#2869](https://github.com/getsentry/sentry-java/pull/2869))
- Improve server side GraphQL support for spring-graphql and Nextflix DGS ([#2856](https://github.com/getsentry/sentry-java/pull/2856))
    - If you have already been using `SentryDataFetcherExceptionHandler` that still works but has been deprecated. Please use `SentryGenericDataFetcherExceptionHandler` combined with `SentryInstrumentation` instead for better error reporting.
    - More exceptions and errors caught and reported to Sentry by also looking at the `ExecutionResult` (more specifically its `errors`)
        - You may want to filter out certain errors, please see [docs on filtering](https://docs.sentry.io/platforms/java/configuration/filtering/)
    - More details for Sentry events: query, variables and response (where possible)
    - Breadcrumbs for operation (query, mutation, subscription), data fetchers and data loaders (Spring only)
    - Better hub propagation by using `GraphQLContext`
- Add autoconfigure modules for Spring Boot called `sentry-spring-boot` and `sentry-spring-boot-jakarta` ([#2880](https://github.com/getsentry/sentry-java/pull/2880))
  - The autoconfigure modules `sentry-spring-boot` and `sentry-spring-boot-jakarta` have a `compileOnly` dependency on `spring-boot-starter` which is needed for our auto installation in [sentry-android-gradle-plugin](https://github.com/getsentry/sentry-android-gradle-plugin)
  - The starter modules  `sentry-spring-boot-starter` and `sentry-spring-boot-starter-jakarta` now bring `spring-boot-starter` as a dependency
- You can now disable Sentry by setting the `enabled` option to `false` ([#2840](https://github.com/getsentry/sentry-java/pull/2840))

### Fixes

- Propagate OkHttp status to parent spans ([#2872](https://github.com/getsentry/sentry-java/pull/2872))

## 6.27.0

### Features

- Add TraceOrigin to Transactions and Spans ([#2803](https://github.com/getsentry/sentry-java/pull/2803))

### Fixes

- Deduplicate events happening in multiple threads simultaneously (e.g. `OutOfMemoryError`) ([#2845](https://github.com/getsentry/sentry-java/pull/2845))
  - This will improve Crash-Free Session Rate as we no longer will send multiple Session updates with `Crashed` status, but only the one that is relevant
- Ensure no Java 8 method reference sugar is used for Android ([#2857](https://github.com/getsentry/sentry-java/pull/2857))
- Do not send session updates for terminated sessions ([#2849](https://github.com/getsentry/sentry-java/pull/2849))

## 6.26.0

### Features
- (Internal) Extend APIs for hybrid SDKs ([#2814](https://github.com/getsentry/sentry-java/pull/2814), [#2846](https://github.com/getsentry/sentry-java/pull/2846))

### Fixes

- Fix ANRv2 thread dump parsing for native-only threads ([#2839](https://github.com/getsentry/sentry-java/pull/2839))
- Derive `TracingContext` values from event for ANRv2 events ([#2839](https://github.com/getsentry/sentry-java/pull/2839))

## 6.25.2

### Fixes

- Change Spring Boot, Apollo, Apollo 3, JUL, Logback, Log4j2, OpenFeign, GraphQL and Kotlin coroutines core dependencies to compileOnly ([#2837](https://github.com/getsentry/sentry-java/pull/2837))

## 6.25.1

### Fixes

- Allow removing integrations in SentryAndroid.init ([#2826](https://github.com/getsentry/sentry-java/pull/2826))
- Fix concurrent access to frameMetrics listener ([#2823](https://github.com/getsentry/sentry-java/pull/2823))

### Dependencies

- Bump Native SDK from v0.6.4 to v0.6.5 ([#2822](https://github.com/getsentry/sentry-java/pull/2822))
  - [changelog](https://github.com/getsentry/sentry-native/blob/master/CHANGELOG.md#065)
  - [diff](https://github.com/getsentry/sentry-native/compare/0.6.4...0.6.5)
- Bump Gradle from v8.2.0 to v8.2.1 ([#2830](https://github.com/getsentry/sentry-java/pull/2830))
  - [changelog](https://github.com/gradle/gradle/blob/master/CHANGELOG.md#v821)
  - [diff](https://github.com/gradle/gradle/compare/v8.2.0...v8.2.1)

## 6.25.0

### Features

- Add manifest `AutoInit` to integrations list ([#2795](https://github.com/getsentry/sentry-java/pull/2795))
- Tracing headers (`sentry-trace` and `baggage`) are now attached and passed through even if performance is disabled ([#2788](https://github.com/getsentry/sentry-java/pull/2788))

### Fixes

- Set `environment` from `SentryOptions` if none persisted in ANRv2 ([#2809](https://github.com/getsentry/sentry-java/pull/2809))
- Remove code that set `tracesSampleRate` to `0.0` for Spring Boot if not set ([#2800](https://github.com/getsentry/sentry-java/pull/2800))
  - This used to enable performance but not send any transactions by default.
  - Performance is now disabled by default.
- Fix slow/frozen frames were not reported with transactions ([#2811](https://github.com/getsentry/sentry-java/pull/2811))

### Dependencies

- Bump Native SDK from v0.6.3 to v0.6.4 ([#2796](https://github.com/getsentry/sentry-java/pull/2796))
  - [changelog](https://github.com/getsentry/sentry-native/blob/master/CHANGELOG.md#064)
  - [diff](https://github.com/getsentry/sentry-native/compare/0.6.3...0.6.4)
- Bump Gradle from v8.1.1 to v8.2.0 ([#2810](https://github.com/getsentry/sentry-java/pull/2810))
  - [changelog](https://github.com/gradle/gradle/blob/master/CHANGELOG.md#v820)
  - [diff](https://github.com/gradle/gradle/compare/v8.1.1...v8.2.0)

## 6.24.0

### Features

- Add debouncing mechanism and before-capture callbacks for screenshots and view hierarchies ([#2773](https://github.com/getsentry/sentry-java/pull/2773))
- Improve ANRv2 implementation ([#2792](https://github.com/getsentry/sentry-java/pull/2792))
  - Add a proguard rule to keep `ApplicationNotResponding` class from obfuscation
  - Add a new option `setReportHistoricalAnrs`; when enabled, it will report all of the ANRs from the [getHistoricalExitReasons](https://developer.android.com/reference/android/app/ActivityManager?hl=en#getHistoricalProcessExitReasons(java.lang.String,%20int,%20int)) list. 
  By default, the SDK only reports and enriches the latest ANR and only this one counts towards ANR rate. 
  Worth noting that this option is mainly useful when updating the SDK to the version where ANRv2 has been introduced, to report all ANRs happened prior to the SDK update. After that, the SDK will always pick up the latest ANR from the historical exit reasons list on next app restart, so there should be no historical ANRs to report.
  These ANRs are reported with the `HistoricalAppExitInfo` mechanism.
  - Add a new option `setAttachAnrThreadDump` to send ANR thread dump from the system as an attachment. 
  This is only useful as additional information, because the SDK attempts to parse the thread dump into proper threads with stacktraces by default.
  - If [ApplicationExitInfo#getTraceInputStream](https://developer.android.com/reference/android/app/ApplicationExitInfo#getTraceInputStream()) returns null, the SDK no longer reports an ANR event, as these events are not very useful without it.
  - Enhance regex patterns for native stackframes

## 6.23.0

### Features

- Add profile rate limiting ([#2782](https://github.com/getsentry/sentry-java/pull/2782))
- Support for automatically capturing Failed GraphQL (Apollo 3) Client errors ([#2781](https://github.com/getsentry/sentry-java/pull/2781))

```kotlin
import com.apollographql.apollo3.ApolloClient
import io.sentry.apollo3.sentryTracing

val apolloClient = ApolloClient.Builder()
    .serverUrl("https://example.com/graphql")
    .sentryTracing(captureFailedRequests = true)    
    .build()
```

### Dependencies

- Bump Native SDK from v0.6.2 to v0.6.3 ([#2746](https://github.com/getsentry/sentry-java/pull/2746))
  - [changelog](https://github.com/getsentry/sentry-native/blob/master/CHANGELOG.md#063)
  - [diff](https://github.com/getsentry/sentry-native/compare/0.6.2...0.6.3)

### Fixes

- Align http.status with [span data conventions](https://develop.sentry.dev/sdk/performance/span-data-conventions/) ([#2786](https://github.com/getsentry/sentry-java/pull/2786))

## 6.22.0

### Features

- Add `lock` attribute to the `SentryStackFrame` protocol to better highlight offending frames in the UI ([#2761](https://github.com/getsentry/sentry-java/pull/2761))
- Enrich database spans with blocked main thread info ([#2760](https://github.com/getsentry/sentry-java/pull/2760))
- Add `api_target` to `Request` and `data` to `Response` Protocols ([#2775](https://github.com/getsentry/sentry-java/pull/2775))

### Fixes

- No longer use `String.join` in `Baggage` as it requires API level 26 ([#2778](https://github.com/getsentry/sentry-java/pull/2778))

## 6.21.0

### Features

- Introduce new `sentry-android-sqlite` integration ([#2722](https://github.com/getsentry/sentry-java/pull/2722))
    - This integration replaces the old `androidx.sqlite` database instrumentation in the Sentry Android Gradle plugin
    - A new capability to manually instrument your `androidx.sqlite` databases. 
      - You can wrap your custom `SupportSQLiteOpenHelper` instance into `SentrySupportSQLiteOpenHelper(myHelper)` if you're not using the Sentry Android Gradle plugin and still benefit from performance auto-instrumentation.
- Add SentryWrapper for Callable and Supplier Interface ([#2720](https://github.com/getsentry/sentry-java/pull/2720))
- Load sentry-debug-meta.properties ([#2734](https://github.com/getsentry/sentry-java/pull/2734))
  - This enables source context for Java
  - For more information on how to enable source context, please refer to [#633](https://github.com/getsentry/sentry-java/issues/633#issuecomment-1465599120)

### Fixes

- Finish WebFlux transaction before popping scope ([#2724](https://github.com/getsentry/sentry-java/pull/2724))
- Use daemon threads for SentryExecutorService ([#2747](https://github.com/getsentry/sentry-java/pull/2747))
  - We started using `SentryExecutorService` in `6.19.0` which caused the application to hang on shutdown unless `Sentry.close()` was called. By using daemon threads we no longer block shutdown.
- Use Base64.NO_WRAP to avoid unexpected char errors in Apollo ([#2745](https://github.com/getsentry/sentry-java/pull/2745))
- Don't warn R8 on missing `ComposeViewHierarchyExporter` class ([#2743](https://github.com/getsentry/sentry-java/pull/2743))

## 6.20.0

### Features

- Add support for Sentry Kotlin Compiler Plugin ([#2695](https://github.com/getsentry/sentry-java/pull/2695))
  - In conjunction with our sentry-kotlin-compiler-plugin we improved Jetpack Compose support for
    - [View Hierarchy](https://docs.sentry.io/platforms/android/enriching-events/viewhierarchy/) support for Jetpack Compose screens
    - Automatic breadcrumbs for [user interactions](https://docs.sentry.io/platforms/android/performance/instrumentation/automatic-instrumentation/#user-interaction-instrumentation)
- More granular http requests instrumentation with a new SentryOkHttpEventListener ([#2659](https://github.com/getsentry/sentry-java/pull/2659))
    - Create spans for time spent on:
        - Proxy selection
        - DNS resolution
        - HTTPS setup
        - Connection
        - Requesting headers
        - Receiving response
    - You can attach the event listener to your OkHttpClient through `client.eventListener(new SentryOkHttpEventListener()).addInterceptor(new SentryOkHttpInterceptor()).build();`
    - In case you already have an event listener you can use the SentryOkHttpEventListener as well through `client.eventListener(new SentryOkHttpEventListener(myListener)).addInterceptor(new SentryOkHttpInterceptor()).build();`
- Add a new option to disable `RootChecker` ([#2735](https://github.com/getsentry/sentry-java/pull/2735))

### Fixes

- Base64 encode internal Apollo3 Headers ([#2707](https://github.com/getsentry/sentry-java/pull/2707))
- Fix `SentryTracer` crash when scheduling auto-finish of a transaction, but the timer has already been cancelled ([#2731](https://github.com/getsentry/sentry-java/pull/2731))
- Fix `AndroidTransactionProfiler` crash when finishing a profile that happened due to race condition ([#2731](https://github.com/getsentry/sentry-java/pull/2731))

## 6.19.1

### Fixes

- Ensure screenshots and view hierarchies are captured on the main thread ([#2712](https://github.com/getsentry/sentry-java/pull/2712))

## 6.19.0

### Features

- Add Screenshot and ViewHierarchy to integrations list ([#2698](https://github.com/getsentry/sentry-java/pull/2698))
- New ANR detection based on [ApplicationExitInfo API](https://developer.android.com/reference/android/app/ApplicationExitInfo) ([#2697](https://github.com/getsentry/sentry-java/pull/2697))
    - This implementation completely replaces the old one (based on a watchdog) on devices running Android 11 and above:
      - New implementation provides more precise ANR events/ANR rate detection as well as system thread dump information. The new implementation reports ANRs exactly as Google Play Console, without producing false positives or missing important background ANR events.
      - New implementation reports ANR events with a new mechanism `mechanism:AppExitInfo`.
      - However, despite producing many false positives, the old implementation is capable of better enriching ANR errors (which is not available with the new implementation), for example:
        - Capturing screenshots at the time of ANR event;
        - Capturing transactions and profiling data corresponding to the ANR event;
        - Auxiliary information (such as current memory load) at the time of ANR event.
      - If you would like us to provide support for the old approach working alongside the new one on Android 11 and above (e.g. for raising events for slow code on main thread), consider upvoting [this issue](https://github.com/getsentry/sentry-java/issues/2693).
    - The old watchdog implementation will continue working for older API versions (Android < 11):
        - The old implementation reports ANR events with the existing mechanism `mechanism:ANR`.
- Open up `TransactionOptions`, `ITransaction` and `IHub` methods allowing consumers modify start/end timestamp of transactions and spans ([#2701](https://github.com/getsentry/sentry-java/pull/2701))
- Send source bundle IDs to Sentry to enable source context ([#2663](https://github.com/getsentry/sentry-java/pull/2663))
  - For more information on how to enable source context, please refer to [#633](https://github.com/getsentry/sentry-java/issues/633#issuecomment-1465599120)

### Fixes

- Android Profiler on calling thread ([#2691](https://github.com/getsentry/sentry-java/pull/2691))
- Use `configureScope` instead of `withScope` in `Hub.close()`. This ensures that the main scope releases the in-memory data when closing a hub instance. ([#2688](https://github.com/getsentry/sentry-java/pull/2688))
- Remove null keys/values before creating concurrent hashmap in order to avoid NPE ([#2708](https://github.com/getsentry/sentry-java/pull/2708))
- Exclude SentryOptions from R8/ProGuard obfuscation ([#2699](https://github.com/getsentry/sentry-java/pull/2699))
  - This fixes AGP 8.+ incompatibility, where full R8 mode is enforced

### Dependencies

- Bump Gradle from v8.1.0 to v8.1.1 ([#2666](https://github.com/getsentry/sentry-java/pull/2666))
  - [changelog](https://github.com/gradle/gradle/blob/master release-test/CHANGELOG.md#v811)
  - [diff](https://github.com/gradle/gradle/compare/v8.1.0...v8.1.1)
- Bump Native SDK from v0.6.1 to v0.6.2 ([#2689](https://github.com/getsentry/sentry-java/pull/2689))
  - [changelog](https://github.com/getsentry/sentry-native/blob/master/CHANGELOG.md#062)
  - [diff](https://github.com/getsentry/sentry-native/compare/0.6.1...0.6.2)

## 6.18.1

### Fixes

- Fix crash when Sentry SDK is initialized more than once ([#2679](https://github.com/getsentry/sentry-java/pull/2679))
- Track a ttfd span per Activity ([#2673](https://github.com/getsentry/sentry-java/pull/2673))

## 6.18.0

### Features

- Attach Trace Context when an ANR is detected (ANRv1) ([#2583](https://github.com/getsentry/sentry-java/pull/2583))
- Make log4j2 integration compatible with log4j 3.0 ([#2634](https://github.com/getsentry/sentry-java/pull/2634))
    - Instead of relying on package scanning, we now use an annotation processor to generate `Log4j2Plugins.dat`
- Create `User` and `Breadcrumb` from map ([#2614](https://github.com/getsentry/sentry-java/pull/2614))
- Add `sent_at` to envelope header item ([#2638](https://github.com/getsentry/sentry-java/pull/2638))

### Fixes

- Fix timestamp intervals of PerformanceCollectionData in profiles ([#2648](https://github.com/getsentry/sentry-java/pull/2648))
- Fix timestamps of PerformanceCollectionData in profiles ([#2632](https://github.com/getsentry/sentry-java/pull/2632))
- Fix missing propagateMinConstraints flag for SentryTraced ([#2637](https://github.com/getsentry/sentry-java/pull/2637))
- Fix potential SecurityException thrown by ConnectivityManager on Android 11 ([#2653](https://github.com/getsentry/sentry-java/pull/2653))
- Fix aar artifacts publishing for Maven ([#2641](https://github.com/getsentry/sentry-java/pull/2641))

### Dependencies
- Bump Kotlin compile version from v1.6.10 to 1.8.0 ([#2563](https://github.com/getsentry/sentry-java/pull/2563))
- Bump Compose compile version from v1.1.1 to v1.3.0 ([#2563](https://github.com/getsentry/sentry-java/pull/2563))
- Bump AGP version from v7.3.0 to v7.4.2 ([#2574](https://github.com/getsentry/sentry-java/pull/2574))
- Bump Gradle from v7.6.0 to v8.0.2 ([#2563](https://github.com/getsentry/sentry-java/pull/2563))
    - [changelog](https://github.com/gradle/gradle/blob/master/CHANGELOG.md#v802)
    - [diff](https://github.com/gradle/gradle/compare/v7.6.0...v8.0.2)
- Bump Gradle from v8.0.2 to v8.1.0 ([#2650](https://github.com/getsentry/sentry-java/pull/2650))
  - [changelog](https://github.com/gradle/gradle/blob/master/CHANGELOG.md#v810)
  - [diff](https://github.com/gradle/gradle/compare/v8.0.2...v8.1.0)

## 6.17.0

### Features

- Add `name` and `geo` to `User` ([#2556](https://github.com/getsentry/sentry-java/pull/2556)) 
- Add breadcrumbs on network changes ([#2608](https://github.com/getsentry/sentry-java/pull/2608))
- Add time-to-initial-display and time-to-full-display measurements to Activity transactions ([#2611](https://github.com/getsentry/sentry-java/pull/2611))
- Read integration list written by sentry gradle plugin from manifest ([#2598](https://github.com/getsentry/sentry-java/pull/2598))
- Add Logcat adapter ([#2620](https://github.com/getsentry/sentry-java/pull/2620))
- Provide CPU count/frequency data as device context ([#2622](https://github.com/getsentry/sentry-java/pull/2622))

### Fixes

- Trim time-to-full-display span if reportFullyDisplayed API is never called ([#2631](https://github.com/getsentry/sentry-java/pull/2631))
- Fix Automatic UI transactions having wrong durations ([#2623](https://github.com/getsentry/sentry-java/pull/2623))
- Fix wrong default environment in Session ([#2610](https://github.com/getsentry/sentry-java/pull/2610))
- Pass through unknown sentry baggage keys into SentryEnvelopeHeader ([#2618](https://github.com/getsentry/sentry-java/pull/2618))
- Fix missing null check when removing lifecycle observer ([#2625](https://github.com/getsentry/sentry-java/pull/2625))

### Dependencies

- Bump Native SDK from v0.6.0 to v0.6.1 ([#2629](https://github.com/getsentry/sentry-java/pull/2629))
  - [changelog](https://github.com/getsentry/sentry-native/blob/master/CHANGELOG.md#061)
  - [diff](https://github.com/getsentry/sentry-native/compare/0.6.0...0.6.1)

## 6.16.0

### Features

- Improve versatility of exception resolver component for Spring with more flexible API for consumers. ([#2577](https://github.com/getsentry/sentry-java/pull/2577))
- Automatic performance instrumentation for WebFlux ([#2597](https://github.com/getsentry/sentry-java/pull/2597))
  - You can enable it by adding `sentry.enable-tracing=true` to your `application.properties`
- The Spring Boot integration can now be configured to add the `SentryAppender` to specific loggers instead of the `ROOT` logger ([#2173](https://github.com/getsentry/sentry-java/pull/2173))
  - You can specify the loggers using `"sentry.logging.loggers[0]=foo.bar` and `"sentry.logging.loggers[1]=baz` in your `application.properties`
- Add capabilities to track Jetpack Compose composition/rendering time ([#2507](https://github.com/getsentry/sentry-java/pull/2507))
- Adapt span op and description for graphql to fit spec ([#2607](https://github.com/getsentry/sentry-java/pull/2607))

### Fixes

- Fix timestamps of slow and frozen frames for profiles ([#2584](https://github.com/getsentry/sentry-java/pull/2584))
- Deprecate reportFullDisplayed in favor of reportFullyDisplayed ([#2585](https://github.com/getsentry/sentry-java/pull/2585))
- Add mechanism for logging integrations and update spring mechanism types ([#2595](https://github.com/getsentry/sentry-java/pull/2595))
	- NOTE: If you're using these mechanism types (`HandlerExceptionResolver`, `SentryWebExceptionHandler`) in your dashboards please update them to use the new types.
- Filter out session cookies sent by Spring and Spring Boot integrations ([#2593](https://github.com/getsentry/sentry-java/pull/2593))
  - We filter out some common cookies like JSESSIONID
  - We also read the value from `server.servlet.session.cookie.name` and filter it out
- No longer send event / transaction to Sentry if `beforeSend` / `beforeSendTransaction` throws ([#2591](https://github.com/getsentry/sentry-java/pull/2591))
- Add version to sentryClientName used in auth header ([#2596](https://github.com/getsentry/sentry-java/pull/2596))
- Keep integration names from being obfuscated ([#2599](https://github.com/getsentry/sentry-java/pull/2599))
- Change log level from INFO to WARN for error message indicating a failed Log4j2 Sentry.init ([#2606](https://github.com/getsentry/sentry-java/pull/2606))
  - The log message was often not visible as our docs suggest a minimum log level of WARN
- Fix session tracking on Android ([#2609](https://github.com/getsentry/sentry-java/pull/2609))
  - Incorrect number of session has been sent. In addition, some of the sessions were not properly ended, messing up Session Health Metrics.

### Dependencies

- Bump `opentelemetry-sdk` to `1.23.1` and `opentelemetry-javaagent` to `1.23.0` ([#2590](https://github.com/getsentry/sentry-java/pull/2590))
- Bump Native SDK from v0.5.4 to v0.6.0 ([#2545](https://github.com/getsentry/sentry-java/pull/2545))
  - [changelog](https://github.com/getsentry/sentry-native/blob/master/CHANGELOG.md#060)
  - [diff](https://github.com/getsentry/sentry-native/compare/0.5.4...0.6.0)

## 6.15.0

### Features

- Adjust time-to-full-display span if reportFullDisplayed is called too early ([#2550](https://github.com/getsentry/sentry-java/pull/2550))
- Add `enableTracing` option ([#2530](https://github.com/getsentry/sentry-java/pull/2530))
    - This change is backwards compatible. The default is `null` meaning existing behaviour remains unchanged (setting either `tracesSampleRate` or `tracesSampler` enables performance).
    - If set to `true`, performance is enabled, even if no `tracesSampleRate` or `tracesSampler` have been configured.
    - If set to `false` performance is disabled, regardless of `tracesSampleRate` and `tracesSampler` options.
- Detect dependencies by listing MANIFEST.MF files at runtime ([#2538](https://github.com/getsentry/sentry-java/pull/2538))
- Report integrations in use, report packages in use more consistently ([#2179](https://github.com/getsentry/sentry-java/pull/2179))
- Implement `ThreadLocalAccessor` for propagating Sentry hub with reactor / WebFlux ([#2570](https://github.com/getsentry/sentry-java/pull/2570))
  - Requires `io.micrometer:context-propagation:1.0.2+` as well as Spring Boot 3.0.3+
  - Enable the feature by setting `sentry.reactive.thread-local-accessor-enabled=true`
  - This is still considered experimental. Once we have enough feedback we may turn this on by default.
  - Checkout the sample here: https://github.com/getsentry/sentry-java/tree/main/sentry-samples/sentry-samples-spring-boot-webflux-jakarta
  - A new hub is now cloned from the main hub for every request

### Fixes

- Leave `inApp` flag for stack frames undecided in SDK if unsure and let ingestion decide instead ([#2547](https://github.com/getsentry/sentry-java/pull/2547))
- Allow `0.0` error sample rate ([#2573](https://github.com/getsentry/sentry-java/pull/2573))
- Fix memory leak in WebFlux related to an ever growing stack ([#2580](https://github.com/getsentry/sentry-java/pull/2580))
- Use the same hub in WebFlux exception handler as we do in WebFilter ([#2566](https://github.com/getsentry/sentry-java/pull/2566))
- Switch upstream Jetpack Compose dependencies to `compileOnly` in `sentry-compose-android` ([#2578](https://github.com/getsentry/sentry-java/pull/2578))
  - NOTE: If you're using Compose Navigation/User Interaction integrations, make sure to have the following dependencies on the classpath as we do not bring them in transitively anymore:
    - `androidx.navigation:navigation-compose:`
    - `androidx.compose.runtime:runtime:`
    - `androidx.compose.ui:ui:`

## 6.14.0

### Features

- Add time-to-full-display span to Activity auto-instrumentation ([#2432](https://github.com/getsentry/sentry-java/pull/2432))
- Add `main` flag to threads and `in_foreground` flag for app contexts  ([#2516](https://github.com/getsentry/sentry-java/pull/2516))

### Fixes

- Ignore Shutdown in progress when closing ShutdownHookIntegration ([#2521](https://github.com/getsentry/sentry-java/pull/2521))
- Fix app start span end-time is wrong if SDK init is deferred ([#2519](https://github.com/getsentry/sentry-java/pull/2519))
- Fix invalid session creation when app is launched in background ([#2543](https://github.com/getsentry/sentry-java/pull/2543))

## 6.13.1

### Fixes

- Fix transaction performance collector oom ([#2505](https://github.com/getsentry/sentry-java/pull/2505))
- Remove authority from URLs sent to Sentry ([#2366](https://github.com/getsentry/sentry-java/pull/2366))
- Fix `sentry-bom` containing incorrect artifacts ([#2504](https://github.com/getsentry/sentry-java/pull/2504))

### Dependencies

- Bump Native SDK from v0.5.3 to v0.5.4 ([#2500](https://github.com/getsentry/sentry-java/pull/2500))
  - [changelog](https://github.com/getsentry/sentry-native/blob/master/CHANGELOG.md#054)
  - [diff](https://github.com/getsentry/sentry-native/compare/0.5.3...0.5.4)

## 6.13.0

### Features

- Send cpu usage percentage in profile payload ([#2469](https://github.com/getsentry/sentry-java/pull/2469))
- Send transaction memory stats in profile payload ([#2447](https://github.com/getsentry/sentry-java/pull/2447))
- Add cpu usage collection ([#2462](https://github.com/getsentry/sentry-java/pull/2462))
- Improve ANR implementation: ([#2475](https://github.com/getsentry/sentry-java/pull/2475))
  - Add `abnormal_mechanism` to sessions for ANR rate calculation
  - Always attach thread dump to ANR events
  - Distinguish between foreground and background ANRs
- Improve possible date precision to 10 μs ([#2451](https://github.com/getsentry/sentry-java/pull/2451))

### Fixes

- Fix performance collector setup called in main thread ([#2499](https://github.com/getsentry/sentry-java/pull/2499))
- Expand guard against CVE-2018-9492 "Privilege Escalation via Content Provider" ([#2482](https://github.com/getsentry/sentry-java/pull/2482))
- Prevent OOM by disabling TransactionPerformanceCollector for now ([#2498](https://github.com/getsentry/sentry-java/pull/2498))

## 6.12.1

### Fixes

- Create timer in `TransactionPerformanceCollector` lazily ([#2478](https://github.com/getsentry/sentry-java/pull/2478))

## 6.12.0

### Features

- Attach View Hierarchy to the errored/crashed events ([#2440](https://github.com/getsentry/sentry-java/pull/2440))
- Collect memory usage in transactions ([#2445](https://github.com/getsentry/sentry-java/pull/2445))
- Add `traceOptionsRequests` option to disable tracing of OPTIONS requests ([#2453](https://github.com/getsentry/sentry-java/pull/2453))
- Extend list of HTTP headers considered sensitive ([#2455](https://github.com/getsentry/sentry-java/pull/2455))

### Fixes

- Use a single TransactionPerfomanceCollector ([#2464](https://github.com/getsentry/sentry-java/pull/2464))
- Don't override sdk name with Timber ([#2450](https://github.com/getsentry/sentry-java/pull/2450))
- Set transactionNameSource to CUSTOM when setting transaction name ([#2405](https://github.com/getsentry/sentry-java/pull/2405))
- Guard against CVE-2018-9492 "Privilege Escalation via Content Provider" ([#2466](https://github.com/getsentry/sentry-java/pull/2466))

## 6.11.0

### Features

- Disable Android concurrent profiling ([#2434](https://github.com/getsentry/sentry-java/pull/2434))
- Add logging for OpenTelemetry integration ([#2425](https://github.com/getsentry/sentry-java/pull/2425))
- Auto add `OpenTelemetryLinkErrorEventProcessor` for Spring Boot ([#2429](https://github.com/getsentry/sentry-java/pull/2429))

### Fixes

- Use minSdk compatible `Objects` class ([#2436](https://github.com/getsentry/sentry-java/pull/2436))
- Prevent R8 from warning on missing classes, as we check for their presence at runtime ([#2439](https://github.com/getsentry/sentry-java/pull/2439))

### Dependencies

- Bump Gradle from v7.5.1 to v7.6.0 ([#2438](https://github.com/getsentry/sentry-java/pull/2438))
  - [changelog](https://github.com/gradle/gradle/blob/master/CHANGELOG.md#v760)
  - [diff](https://github.com/gradle/gradle/compare/v7.5.1...v7.6.0)

## 6.10.0

### Features

- Add time-to-initial-display span to Activity transactions ([#2369](https://github.com/getsentry/sentry-java/pull/2369))
- Start a session after init if AutoSessionTracking is enabled ([#2356](https://github.com/getsentry/sentry-java/pull/2356))
- Provide automatic breadcrumbs and transactions for click/scroll events for Compose ([#2390](https://github.com/getsentry/sentry-java/pull/2390))
- Add `blocked_main_thread` and `call_stack` to File I/O spans to detect performance issues ([#2382](https://github.com/getsentry/sentry-java/pull/2382))

### Dependencies

- Bump Native SDK from v0.5.2 to v0.5.3 ([#2423](https://github.com/getsentry/sentry-java/pull/2423))
  - [changelog](https://github.com/getsentry/sentry-native/blob/master/CHANGELOG.md#053)
  - [diff](https://github.com/getsentry/sentry-native/compare/0.5.2...0.5.3)

## 6.9.2

### Fixes

- Updated ProfileMeasurementValue types ([#2412](https://github.com/getsentry/sentry-java/pull/2412))
- Clear window reference only on activity stop in profileMeasurements collector ([#2407](https://github.com/getsentry/sentry-java/pull/2407))
- No longer disable OpenTelemetry exporters in default Java Agent config ([#2408](https://github.com/getsentry/sentry-java/pull/2408))
- Fix `ClassNotFoundException` for `io.sentry.spring.SentrySpringServletContainerInitializer` in `sentry-spring-jakarta` ([#2411](https://github.com/getsentry/sentry-java/issues/2411))
- Fix `sentry-samples-spring-jakarta` ([#2411](https://github.com/getsentry/sentry-java/issues/2411))

### Features

- Add SENTRY_AUTO_INIT environment variable to control OpenTelemetry Agent init ([#2410](https://github.com/getsentry/sentry-java/pull/2410))
- Add OpenTelemetryLinkErrorEventProcessor for linking errors to traces created via OpenTelemetry ([#2418](https://github.com/getsentry/sentry-java/pull/2418))

### Dependencies

- Bump OpenTelemetry to 1.20.1 and OpenTelemetry Java Agent to 1.20.2 ([#2420](https://github.com/getsentry/sentry-java/pull/2420))

## 6.9.1

### Fixes

- OpenTelemetry modules were missing in `6.9.0` so we released the same code again as `6.9.1` including OpenTelemetry modules

## 6.9.0

### Fixes

- Use `canonicalName` in Fragment Integration for better de-obfuscation ([#2379](https://github.com/getsentry/sentry-java/pull/2379))
- Fix Timber and Fragment integrations auto-installation for obfuscated builds ([#2379](https://github.com/getsentry/sentry-java/pull/2379))
- Don't attach screenshots to events from Hybrid SDKs ([#2360](https://github.com/getsentry/sentry-java/pull/2360))
- Ensure Hints do not cause memory leaks ([#2387](https://github.com/getsentry/sentry-java/pull/2387))
- Do not attach empty `sentry-trace` and `baggage` headers ([#2385](https://github.com/getsentry/sentry-java/pull/2385))

### Features

- Add beforeSendTransaction which allows users to filter and change transactions ([#2388](https://github.com/getsentry/sentry-java/pull/2388))
- Add experimental support for OpenTelemetry ([README](sentry-opentelemetry/README.md))([#2344](https://github.com/getsentry/sentry-java/pull/2344))

### Dependencies

- Update Spring Boot Jakarta to Spring Boot 3.0.0 ([#2389](https://github.com/getsentry/sentry-java/pull/2389))
- Bump Spring Boot to 2.7.5 ([#2383](https://github.com/getsentry/sentry-java/pull/2383))

## 6.8.0

### Features

- Add FrameMetrics to Android profiling data ([#2342](https://github.com/getsentry/sentry-java/pull/2342))

### Fixes

- Remove profiler main thread io ([#2348](https://github.com/getsentry/sentry-java/pull/2348))
- Fix ensure all options are processed before integrations are loaded ([#2377](https://github.com/getsentry/sentry-java/pull/2377))

## 6.7.1

### Fixes

- Fix `Gpu.vendorId` should be a String ([#2343](https://github.com/getsentry/sentry-java/pull/2343))
- Don't set device name on Android if `sendDefaultPii` is disabled ([#2354](https://github.com/getsentry/sentry-java/pull/2354))
- Fix corrupted UUID on Motorola devices ([#2363](https://github.com/getsentry/sentry-java/pull/2363))
- Fix ANR on dropped uncaught exception events ([#2368](https://github.com/getsentry/sentry-java/pull/2368))

### Features

- Update Spring Boot Jakarta to Spring Boot 3.0.0-RC2 ([#2347](https://github.com/getsentry/sentry-java/pull/2347))

## 6.7.0

### Fixes

- Use correct set-cookie for the HTTP Client response object ([#2326](https://github.com/getsentry/sentry-java/pull/2326))
- Fix NoSuchElementException in CircularFifoQueue when cloning a Scope ([#2328](https://github.com/getsentry/sentry-java/pull/2328))

### Features

- Customizable fragment lifecycle breadcrumbs ([#2299](https://github.com/getsentry/sentry-java/pull/2299))
- Provide hook for Jetpack Compose navigation instrumentation ([#2320](https://github.com/getsentry/sentry-java/pull/2320))
- Populate `event.modules` with dependencies metadata ([#2324](https://github.com/getsentry/sentry-java/pull/2324))
- Support Spring 6 and Spring Boot 3 ([#2289](https://github.com/getsentry/sentry-java/pull/2289))

### Dependencies

- Bump Native SDK from v0.5.1 to v0.5.2 ([#2315](https://github.com/getsentry/sentry-java/pull/2315))
  - [changelog](https://github.com/getsentry/sentry-native/blob/master/CHANGELOG.md#052)
  - [diff](https://github.com/getsentry/sentry-native/compare/0.5.1...0.5.2)

## 6.6.0

### Fixes

- Ensure potential callback exceptions are caught #2123 ([#2291](https://github.com/getsentry/sentry-java/pull/2291))
- Remove verbose FrameMetricsAggregator failure logging ([#2293](https://github.com/getsentry/sentry-java/pull/2293))
- Ignore broken regex for tracePropagationTarget ([#2288](https://github.com/getsentry/sentry-java/pull/2288))
- No longer serialize static fields; use toString as fallback ([#2309](https://github.com/getsentry/sentry-java/pull/2309))
- Fix `SentryFileWriter`/`SentryFileOutputStream` append overwrites file contents ([#2304](https://github.com/getsentry/sentry-java/pull/2304))
- Respect incoming parent sampled decision when continuing a trace ([#2311](https://github.com/getsentry/sentry-java/pull/2311))

### Features

- Profile envelopes are sent directly from profiler ([#2298](https://github.com/getsentry/sentry-java/pull/2298))
- Add support for using Encoder with logback.SentryAppender ([#2246](https://github.com/getsentry/sentry-java/pull/2246))
- Report Startup Crashes ([#2277](https://github.com/getsentry/sentry-java/pull/2277))
- HTTP Client errors for OkHttp ([#2287](https://github.com/getsentry/sentry-java/pull/2287))
- Add option to enable or disable Frame Tracking ([#2314](https://github.com/getsentry/sentry-java/pull/2314))

### Dependencies

- Bump Native SDK from v0.5.0 to v0.5.1 ([#2306](https://github.com/getsentry/sentry-java/pull/2306))
  - [changelog](https://github.com/getsentry/sentry-native/blob/master/CHANGELOG.md#051)
  - [diff](https://github.com/getsentry/sentry-native/compare/0.5.0...0.5.1)

## 6.5.0

### Fixes

- Improve public facing API for creating Baggage from header ([#2284](https://github.com/getsentry/sentry-java/pull/2284))

## 6.5.0-beta.3

### Features

- Provide API for attaching custom measurements to transactions ([#2260](https://github.com/getsentry/sentry-java/pull/2260))
- Bump spring to 2.7.4 ([#2279](https://github.com/getsentry/sentry-java/pull/2279))

## 6.5.0-beta.2

### Features

- Make user segment a top level property ([#2257](https://github.com/getsentry/sentry-java/pull/2257))
- Replace user `other` with `data` ([#2258](https://github.com/getsentry/sentry-java/pull/2258))
- `isTraceSampling` is now on by default. `tracingOrigins` has been replaced by `tracePropagationTargets` ([#2255](https://github.com/getsentry/sentry-java/pull/2255))

## 6.5.0-beta.1

### Features

- Server-Side Dynamic Sampling Context support  ([#2226](https://github.com/getsentry/sentry-java/pull/2226))

## 6.4.4

### Fixes

- Fix ConcurrentModificationException due to FrameMetricsAggregator manipulation ([#2282](https://github.com/getsentry/sentry-java/pull/2282))

## 6.4.3

- Fix slow and frozen frames tracking ([#2271](https://github.com/getsentry/sentry-java/pull/2271))

## 6.4.2

### Fixes

- Fixed AbstractMethodError when getting Lifecycle ([#2228](https://github.com/getsentry/sentry-java/pull/2228))
- Missing unit fields for Android measurements ([#2204](https://github.com/getsentry/sentry-java/pull/2204))
- Avoid sending empty profiles ([#2232](https://github.com/getsentry/sentry-java/pull/2232))
- Fix file descriptor leak in FileIO instrumentation ([#2248](https://github.com/getsentry/sentry-java/pull/2248))

## 6.4.1

### Fixes

- Fix memory leak caused by throwableToSpan ([#2227](https://github.com/getsentry/sentry-java/pull/2227))

## 6.4.0

### Fixes

- make profiling rate defaults to 101 hz ([#2211](https://github.com/getsentry/sentry-java/pull/2211))
- SentryOptions.setProfilingTracesIntervalMillis has been deprecated
- Added cpu architecture and default environment in profiles envelope ([#2207](https://github.com/getsentry/sentry-java/pull/2207))
- SentryOptions.setProfilingEnabled has been deprecated in favor of setProfilesSampleRate
- Use toString for enum serialization ([#2220](https://github.com/getsentry/sentry-java/pull/2220))

### Features

- Concurrent profiling 3 - added truncation reason ([#2247](https://github.com/getsentry/sentry-java/pull/2247))
- Concurrent profiling 2 - added list of transactions ([#2218](https://github.com/getsentry/sentry-java/pull/2218))
- Concurrent profiling 1 - added envelope payload data format ([#2216](https://github.com/getsentry/sentry-java/pull/2216))
- Send source for transactions ([#2180](https://github.com/getsentry/sentry-java/pull/2180))
- Add profilesSampleRate and profileSampler options for Android sdk ([#2184](https://github.com/getsentry/sentry-java/pull/2184))
- Add baggage header to RestTemplate ([#2206](https://github.com/getsentry/sentry-java/pull/2206))
- Bump Native SDK from v0.4.18 to v0.5.0 ([#2199](https://github.com/getsentry/sentry-java/pull/2199))
  - [changelog](https://github.com/getsentry/sentry-native/blob/master/CHANGELOG.md#050)
  - [diff](https://github.com/getsentry/sentry-native/compare/0.4.18...0.5.0)
- Bump Gradle from v7.5.0 to v7.5.1 ([#2212](https://github.com/getsentry/sentry-java/pull/2212))
  - [changelog](https://github.com/gradle/gradle/blob/master/CHANGELOG.md#v751)
  - [diff](https://github.com/gradle/gradle/compare/v7.5.0...v7.5.1)

## 6.3.1

### Fixes

- Prevent NPE by checking SentryTracer.timer for null again inside synchronized ([#2200](https://github.com/getsentry/sentry-java/pull/2200))
- Weakly reference Activity for transaction finished callback ([#2203](https://github.com/getsentry/sentry-java/pull/2203))
- `attach-screenshot` set on Manual init. didn't work ([#2186](https://github.com/getsentry/sentry-java/pull/2186))
- Remove extra space from `spring.factories` causing issues in old versions of Spring Boot ([#2181](https://github.com/getsentry/sentry-java/pull/2181))


### Features

- Bump Native SDK to v0.4.18 ([#2154](https://github.com/getsentry/sentry-java/pull/2154))
  - [changelog](https://github.com/getsentry/sentry-native/blob/master/CHANGELOG.md#0418)
  - [diff](https://github.com/getsentry/sentry-native/compare/0.4.17...0.4.18)
- Bump Gradle to v7.5.0 ([#2174](https://github.com/getsentry/sentry-java/pull/2174), [#2191](https://github.com/getsentry/sentry-java/pull/2191))
  - [changelog](https://github.com/gradle/gradle/blob/master/CHANGELOG.md#v750)
  - [diff](https://github.com/gradle/gradle/compare/v7.4.2...v7.5.0)

## 6.3.0

### Features

- Switch upstream dependencies to `compileOnly` in integrations ([#2175](https://github.com/getsentry/sentry-java/pull/2175))

### Fixes

- Lazily retrieve HostnameCache in MainEventProcessor ([#2170](https://github.com/getsentry/sentry-java/pull/2170))

## 6.2.1

### Fixes

- Only send userid in Dynamic Sampling Context if sendDefaultPii is true ([#2147](https://github.com/getsentry/sentry-java/pull/2147))
- Remove userId from baggage due to PII ([#2157](https://github.com/getsentry/sentry-java/pull/2157))

### Features

- Add integration for Apollo-Kotlin 3 ([#2109](https://github.com/getsentry/sentry-java/pull/2109))
- New package `sentry-android-navigation` for AndroidX Navigation support ([#2136](https://github.com/getsentry/sentry-java/pull/2136))
- New package `sentry-compose` for Jetpack Compose support (Navigation) ([#2136](https://github.com/getsentry/sentry-java/pull/2136))
- Add sample rate to baggage as well as trace in envelope header and flatten user ([#2135](https://github.com/getsentry/sentry-java/pull/2135))

Breaking Changes:
- The boolean parameter `samplingDecision` in the `TransactionContext` constructor has been replaced with a `TracesSamplingDecision` object. Feel free to ignore the `@ApiStatus.Internal` in this case.

## 6.1.4

### Fixes

- Filter out app starts with more than 60s ([#2127](https://github.com/getsentry/sentry-java/pull/2127))

## 6.1.3

### Fixes

- Fix thread leak due to Timer being created and never cancelled ([#2131](https://github.com/getsentry/sentry-java/pull/2131))

## 6.1.2

### Fixes

- Swallow error when reading ActivityManager#getProcessesInErrorState instead of crashing ([#2114](https://github.com/getsentry/sentry-java/pull/2114))
- Use charset string directly as StandardCharsets is not available on earlier Android versions ([#2111](https://github.com/getsentry/sentry-java/pull/2111))

## 6.1.1

### Features

- Replace `tracestate` header with `baggage` header ([#2078](https://github.com/getsentry/sentry-java/pull/2078))
- Allow opting out of device info collection that requires Inter-Process Communication (IPC) ([#2100](https://github.com/getsentry/sentry-java/pull/2100))

## 6.1.0

### Features

- Implement local scope by adding overloads to the capture methods that accept a ScopeCallback ([#2084](https://github.com/getsentry/sentry-java/pull/2084))
- SentryOptions#merge is now public and can be used to load ExternalOptions ([#2088](https://github.com/getsentry/sentry-java/pull/2088))

### Fixes

- Fix proguard rules to work R8 [issue](https://issuetracker.google.com/issues/235733922) around on AGP 7.3.0-betaX and 7.4.0-alphaX ([#2094](https://github.com/getsentry/sentry-java/pull/2094))
- Fix GraalVM Native Image compatibility ([#2172](https://github.com/getsentry/sentry-java/pull/2172))

## 6.0.0

### Sentry Self-hosted Compatibility

- Starting with version `6.0.0` of the `sentry` package, [Sentry's self hosted version >= v21.9.0](https://github.com/getsentry/self-hosted/releases) is required or you have to manually disable sending client reports via the `sendClientReports` option. This only applies to self-hosted Sentry. If you are using [sentry.io](https://sentry.io), no action is needed.

### Features

- Allow optimization and obfuscation of the SDK by reducing proguard rules ([#2031](https://github.com/getsentry/sentry-java/pull/2031))
- Relax TransactionNameProvider ([#1861](https://github.com/getsentry/sentry-java/pull/1861))
- Use float instead of Date for protocol types for higher precision ([#1737](https://github.com/getsentry/sentry-java/pull/1737))
- Allow setting SDK info (name & version) in manifest ([#2016](https://github.com/getsentry/sentry-java/pull/2016))
- Allow setting native Android SDK name during build ([#2035](https://github.com/getsentry/sentry-java/pull/2035))
- Include application permissions in Android events ([#2018](https://github.com/getsentry/sentry-java/pull/2018))
- Automatically create transactions for UI events ([#1975](https://github.com/getsentry/sentry-java/pull/1975))
- Hints are now used via a Hint object and passed into beforeSend and EventProcessor as @NotNull Hint object ([#2045](https://github.com/getsentry/sentry-java/pull/2045))
- Attachments can be manipulated via hint ([#2046](https://github.com/getsentry/sentry-java/pull/2046))
- Add sentry-servlet-jakarta module ([#1987](https://github.com/getsentry/sentry-java/pull/1987))
- Add client reports ([#1982](https://github.com/getsentry/sentry-java/pull/1982))
- Screenshot is taken when there is an error ([#1967](https://github.com/getsentry/sentry-java/pull/1967))
- Add Android profiling traces ([#1897](https://github.com/getsentry/sentry-java/pull/1897)) ([#1959](https://github.com/getsentry/sentry-java/pull/1959)) and its tests ([#1949](https://github.com/getsentry/sentry-java/pull/1949))
- Enable enableScopeSync by default for Android ([#1928](https://github.com/getsentry/sentry-java/pull/1928))
- Feat: Vendor JSON ([#1554](https://github.com/getsentry/sentry-java/pull/1554))
    - Introduce `JsonSerializable` and `JsonDeserializer` interfaces for manual json
      serialization/deserialization.
    - Introduce `JsonUnknwon` interface to preserve unknown properties when deserializing/serializing
      SDK classes.
    - When passing custom objects, for example in `Contexts`, these are supported for serialization:
        - `JsonSerializable`
        - `Map`, `Collection`, `Array`, `String` and all primitive types.
        - Objects with the help of refection.
            - `Map`, `Collection`, `Array`, `String` and all primitive types.
            - Call `toString()` on objects that have a cyclic reference to a ancestor object.
            - Call `toString()` where object graphs exceed max depth.
    - Remove `gson` dependency.
    - Remove `IUnknownPropertiesConsumer`
- Pass MDC tags as Sentry tags ([#1954](https://github.com/getsentry/sentry-java/pull/1954))

### Fixes

- Calling Sentry.init and specifying contextTags now has an effect on the Logback SentryAppender ([#2052](https://github.com/getsentry/sentry-java/pull/2052))
- Calling Sentry.init and specifying contextTags now has an effect on the Log4j SentryAppender ([#2054](https://github.com/getsentry/sentry-java/pull/2054))
- Calling Sentry.init and specifying contextTags now has an effect on the jul SentryAppender ([#2057](https://github.com/getsentry/sentry-java/pull/2057))
- Update Spring Boot dependency to 2.6.8 and fix the CVE-2022-22970 ([#2068](https://github.com/getsentry/sentry-java/pull/2068))
- Sentry can now self heal after a Thread had its currentHub set to a NoOpHub ([#2076](https://github.com/getsentry/sentry-java/pull/2076))
- No longer close OutputStream that is passed into JsonSerializer ([#2029](https://github.com/getsentry/sentry-java/pull/2029))
- Fix setting context tags on events captured by Spring ([#2060](https://github.com/getsentry/sentry-java/pull/2060))
- Isolate cached events with hashed DSN subfolder ([#2038](https://github.com/getsentry/sentry-java/pull/2038))
- SentryThread.current flag will not be overridden by DefaultAndroidEventProcessor if already set ([#2050](https://github.com/getsentry/sentry-java/pull/2050))
- Fix serialization of Long inside of Request.data ([#2051](https://github.com/getsentry/sentry-java/pull/2051))
- Update sentry-native to 0.4.17 ([#2033](https://github.com/getsentry/sentry-java/pull/2033))
- Update Gradle to 7.4.2 and AGP to 7.2 ([#2042](https://github.com/getsentry/sentry-java/pull/2042))
- Change order of event filtering mechanisms ([#2001](https://github.com/getsentry/sentry-java/pull/2001))
- Only send session update for dropped events if state changed ([#2002](https://github.com/getsentry/sentry-java/pull/2002))
- Android profiling initializes on first profile start ([#2009](https://github.com/getsentry/sentry-java/pull/2009))
- Profiling rate decreased from 300hz to 100hz ([#1997](https://github.com/getsentry/sentry-java/pull/1997))
- Allow disabling sending of client reports via Android Manifest and external options ([#2007](https://github.com/getsentry/sentry-java/pull/2007))
- Ref: Upgrade Spring Boot dependency to 2.5.13 ([#2011](https://github.com/getsentry/sentry-java/pull/2011))
- Ref: Make options.printUncaughtStackTrace primitive type ([#1995](https://github.com/getsentry/sentry-java/pull/1995))
- Ref: Remove not needed interface abstractions on Android ([#1953](https://github.com/getsentry/sentry-java/pull/1953))
- Ref: Make hints Map<String, Object> instead of only Object ([#1929](https://github.com/getsentry/sentry-java/pull/1929))
- Ref: Simplify DateUtils with ISO8601Utils ([#1837](https://github.com/getsentry/sentry-java/pull/1837))
- Ref: Remove deprecated and scheduled fields ([#1875](https://github.com/getsentry/sentry-java/pull/1875))
- Ref: Add shutdownTimeoutMillis in favor of shutdownTimeout ([#1873](https://github.com/getsentry/sentry-java/pull/1873))
- Ref: Remove Attachment ContentType since the Server infers it ([#1874](https://github.com/getsentry/sentry-java/pull/1874))
- Ref: Bind external properties to a dedicated class. ([#1750](https://github.com/getsentry/sentry-java/pull/1750))
- Ref: Debug log serializable objects ([#1795](https://github.com/getsentry/sentry-java/pull/1795))
- Ref: catch Throwable instead of Exception to suppress internal SDK errors ([#1812](https://github.com/getsentry/sentry-java/pull/1812))
- `SentryOptions` can merge properties from `ExternalOptions` instead of another instance of `SentryOptions`
- Following boolean properties from `SentryOptions` that allowed `null` values are now not nullable - `debug`, `enableUncaughtExceptionHandler`, `enableDeduplication`
- `SentryOptions` cannot be created anymore using `PropertiesProvider` with `SentryOptions#from` method. Use `ExternalOptions#from` instead and merge created object with `SentryOptions#merge`
- Bump: Kotlin to 1.5 and compatibility to 1.4 for sentry-android-timber ([#1815](https://github.com/getsentry/sentry-java/pull/1815))

## 5.7.4

### Fixes

* Change order of event filtering mechanisms and only send session update for dropped events if session state changed (#2028)

## 5.7.3

### Fixes

- Sentry Timber integration throws an exception when using args ([#1986](https://github.com/getsentry/sentry-java/pull/1986))

## 5.7.2

### Fixes

- Bring back support for `Timber.tag` ([#1974](https://github.com/getsentry/sentry-java/pull/1974))

## 5.7.1

### Fixes

- Sentry Timber integration does not submit msg.formatted breadcrumbs ([#1957](https://github.com/getsentry/sentry-java/pull/1957))
- ANR WatchDog won't crash on SecurityException ([#1962](https://github.com/getsentry/sentry-java/pull/1962))

## 5.7.0

### Features

- Automatically enable `Timber` and `Fragment` integrations if they are present on the classpath ([#1936](https://github.com/getsentry/sentry-java/pull/1936))

## 5.6.3

### Fixes

- If transaction or span is finished, do not allow to mutate ([#1940](https://github.com/getsentry/sentry-java/pull/1940))
- Keep used AndroidX classes from obfuscation (Fixes UI breadcrumbs and Slow/Frozen frames) ([#1942](https://github.com/getsentry/sentry-java/pull/1942))

## 5.6.2

### Fixes

- Ref: Make ActivityFramesTracker public to be used by Hybrid SDKs ([#1931](https://github.com/getsentry/sentry-java/pull/1931))
- Bump: AGP to 7.1.2 ([#1930](https://github.com/getsentry/sentry-java/pull/1930))
- NPE while adding "response_body_size" breadcrumb, when response body length is unknown ([#1908](https://github.com/getsentry/sentry-java/pull/1908))
- Do not include stacktrace frames into Timber message ([#1898](https://github.com/getsentry/sentry-java/pull/1898))
- Potential memory leaks ([#1909](https://github.com/getsentry/sentry-java/pull/1909))

Breaking changes:
`Timber.tag` is no longer supported by our [Timber integration](https://docs.sentry.io/platforms/android/configuration/integrations/timber/) and will not appear on Sentry for error events.
Please vote on this [issue](https://github.com/getsentry/sentry-java/issues/1900), if you'd like us to provide support for that.

## 5.6.2-beta.3

### Fixes

- Ref: Make ActivityFramesTracker public to be used by Hybrid SDKs ([#1931](https://github.com/getsentry/sentry-java/pull/1931))
- Bump: AGP to 7.1.2 ([#1930](https://github.com/getsentry/sentry-java/pull/1930))

## 5.6.2-beta.2

### Fixes

- NPE while adding "response_body_size" breadcrumb, when response body length is unknown ([#1908](https://github.com/getsentry/sentry-java/pull/1908))

## 5.6.2-beta.1

### Fixes

- Do not include stacktrace frames into Timber message ([#1898](https://github.com/getsentry/sentry-java/pull/1898))
- Potential memory leaks ([#1909](https://github.com/getsentry/sentry-java/pull/1909))

Breaking changes:
`Timber.tag` is no longer supported by our [Timber integration](https://docs.sentry.io/platforms/android/configuration/integrations/timber/) and will not appear on Sentry for error events.
Please vote on this [issue](https://github.com/getsentry/sentry-java/issues/1900), if you'd like us to provide support for that.

## 5.6.1

### Features

- Add options.printUncaughtStackTrace to print uncaught exceptions ([#1890](https://github.com/getsentry/sentry-java/pull/1890))

### Fixes

- NPE while adding "response_body_size" breadcrumb, when response body is null ([#1884](https://github.com/getsentry/sentry-java/pull/1884))
- Bump: AGP to 7.1.0 ([#1892](https://github.com/getsentry/sentry-java/pull/1892))

## 5.6.0

### Features

- Add breadcrumbs support for UI events (automatically captured) ([#1876](https://github.com/getsentry/sentry-java/pull/1876))

### Fixes

- Change scope of servlet-api to compileOnly ([#1880](https://github.com/getsentry/sentry-java/pull/1880))

## 5.5.3

### Fixes

- Do not create SentryExceptionResolver bean when Spring MVC is not on the classpath ([#1865](https://github.com/getsentry/sentry-java/pull/1865))

## 5.5.2

### Fixes

- Detect App Cold start correctly for Hybrid SDKs ([#1855](https://github.com/getsentry/sentry-java/pull/1855))
- Bump: log4j to 2.17.0 ([#1852](https://github.com/getsentry/sentry-java/pull/1852))
- Bump: logback to 1.2.9 ([#1853](https://github.com/getsentry/sentry-java/pull/1853))

## 5.5.1

### Fixes

- Bump: log4j to 2.16.0 ([#1845](https://github.com/getsentry/sentry-java/pull/1845))
- Make App start cold/warm visible to Hybrid SDKs ([#1848](https://github.com/getsentry/sentry-java/pull/1848))

## 5.5.0

### Features

- Add locale to device context and deprecate language ([#1832](https://github.com/getsentry/sentry-java/pull/1832))
- Add `SentryFileInputStream` and `SentryFileOutputStream` for File I/O performance instrumentation ([#1826](https://github.com/getsentry/sentry-java/pull/1826))
- Add `SentryFileReader` and `SentryFileWriter` for File I/O instrumentation ([#1843](https://github.com/getsentry/sentry-java/pull/1843))

### Fixes

- Bump: log4j to 2.15.0 ([#1839](https://github.com/getsentry/sentry-java/pull/1839))
- Ref: Rename Fragment span operation from `ui.fragment.load` to `ui.load` ([#1824](https://github.com/getsentry/sentry-java/pull/1824))
- Ref: change `java.util.Random` to `java.security.SecureRandom` for possible security reasons ([#1831](https://github.com/getsentry/sentry-java/pull/1831))

## 5.4.3

### Fixes

- Only report App start measurement for full launch on Android ([#1821](https://github.com/getsentry/sentry-java/pull/1821))

## 5.4.2

### Fixes

- Ref: catch Throwable instead of Exception to suppress internal SDK errors ([#1812](https://github.com/getsentry/sentry-java/pull/1812))

## 5.4.1

### Features

- Refactor OkHttp and Apollo to Kotlin functional interfaces ([#1797](https://github.com/getsentry/sentry-java/pull/1797))
- Add secondary constructor to SentryInstrumentation ([#1804](https://github.com/getsentry/sentry-java/pull/1804))

### Fixes

- Do not start fragment span if not added to the Activity ([#1813](https://github.com/getsentry/sentry-java/pull/1813))

## 5.4.0

### Features

- Add `graphql-java` instrumentation ([#1777](https://github.com/getsentry/sentry-java/pull/1777))

### Fixes

- Do not crash when event processors throw a lower level Throwable class ([#1800](https://github.com/getsentry/sentry-java/pull/1800))
- ActivityFramesTracker does not throw if Activity has no observers ([#1799](https://github.com/getsentry/sentry-java/pull/1799))

## 5.3.0

### Features

- Add datasource tracing with P6Spy ([#1784](https://github.com/getsentry/sentry-java/pull/1784))

### Fixes

- ActivityFramesTracker does not throw if Activity has not been added ([#1782](https://github.com/getsentry/sentry-java/pull/1782))
- PerformanceAndroidEventProcessor uses up to date isTracingEnabled set on Configuration callback ([#1786](https://github.com/getsentry/sentry-java/pull/1786))

## 5.2.4

### Fixes

- Window.FEATURE_NO_TITLE does not work when using activity traces ([#1769](https://github.com/getsentry/sentry-java/pull/1769))
- unregister UncaughtExceptionHandler on close ([#1770](https://github.com/getsentry/sentry-java/pull/1770))

## 5.2.3

### Fixes

- Make ActivityFramesTracker operations thread-safe ([#1762](https://github.com/getsentry/sentry-java/pull/1762))
- Clone Scope Contexts ([#1763](https://github.com/getsentry/sentry-java/pull/1763))
- Bump: AGP to 7.0.3 ([#1765](https://github.com/getsentry/sentry-java/pull/1765))

## 5.2.2

### Fixes

- Close HostnameCache#executorService on SentryClient#close ([#1757](https://github.com/getsentry/sentry-java/pull/1757))

## 5.2.1

### Features

- Add isCrashedLastRun support ([#1739](https://github.com/getsentry/sentry-java/pull/1739))
- Attach Java vendor and version to events and transactions ([#1703](https://github.com/getsentry/sentry-java/pull/1703))

### Fixes

- Handle exception if Context.registerReceiver throws ([#1747](https://github.com/getsentry/sentry-java/pull/1747))

## 5.2.0

### Features

- Allow setting proguard via Options and/or external resources ([#1728](https://github.com/getsentry/sentry-java/pull/1728))
- Add breadcrumbs for the Apollo integration ([#1726](https://github.com/getsentry/sentry-java/pull/1726))

### Fixes

- Don't set lastEventId for transactions ([#1727](https://github.com/getsentry/sentry-java/pull/1727))
- ActivityLifecycleIntegration#appStartSpan memory leak ([#1732](https://github.com/getsentry/sentry-java/pull/1732))

## 5.2.0-beta.3

### Features

- Add "data" to spans ([#1717](https://github.com/getsentry/sentry-java/pull/1717))

### Fixes

- Check at runtime if AndroidX.Core is available ([#1718](https://github.com/getsentry/sentry-java/pull/1718))
- Should not capture unfinished transaction ([#1719](https://github.com/getsentry/sentry-java/pull/1719))

## 5.2.0-beta.2

### Fixes

- Bump AGP to 7.0.2 ([#1650](https://github.com/getsentry/sentry-java/pull/1650))
- Drop spans in BeforeSpanCallback. ([#1713](https://github.com/getsentry/sentry-java/pull/1713))

## 5.2.0-beta.1

### Features

- Add tracestate HTTP header support ([#1683](https://github.com/getsentry/sentry-java/pull/1683))
- Add option to filter which origins receive tracing headers ([#1698](https://github.com/getsentry/sentry-java/pull/1698))
- Include unfinished spans in transaction ([#1699](https://github.com/getsentry/sentry-java/pull/1699))
- Add static helpers for creating breadcrumbs ([#1702](https://github.com/getsentry/sentry-java/pull/1702))
- Performance support for Android Apollo ([#1705](https://github.com/getsentry/sentry-java/pull/1705))

### Fixes

- Move tags from transaction.contexts.trace.tags to transaction.tags ([#1700](https://github.com/getsentry/sentry-java/pull/1700))

Breaking changes:

- Updated proguard keep rule for enums, which affects consumer application code ([#1694](https://github.com/getsentry/sentry-java/pull/1694))

## 5.1.2

### Fixes

- Servlet 3.1 compatibility issue ([#1681](https://github.com/getsentry/sentry-java/pull/1681))
- Do not drop Contexts key if Collection, Array or Char ([#1680](https://github.com/getsentry/sentry-java/pull/1680))

## 5.1.1

### Features

- Add support for async methods in Spring MVC ([#1652](https://github.com/getsentry/sentry-java/pull/1652))
- Add secondary constructor taking IHub to SentryOkHttpInterceptor ([#1657](https://github.com/getsentry/sentry-java/pull/1657))
- Merge external map properties ([#1656](https://github.com/getsentry/sentry-java/pull/1656))

### Fixes

- Remove onActivityPreCreated call in favor of onActivityCreated ([#1661](https://github.com/getsentry/sentry-java/pull/1661))
- Do not crash if SENSOR_SERVICE throws ([#1655](https://github.com/getsentry/sentry-java/pull/1655))
- Make sure scope is popped when processing request results in exception ([#1665](https://github.com/getsentry/sentry-java/pull/1665))

## 5.1.0

### Features

- Spring WebClient integration ([#1621](https://github.com/getsentry/sentry-java/pull/1621))
- OpenFeign integration ([#1632](https://github.com/getsentry/sentry-java/pull/1632))
- Add more convenient way to pass BeforeSpanCallback in OpenFeign integration ([#1637](https://github.com/getsentry/sentry-java/pull/1637))

### Fixes

- Bump: sentry-native to 0.4.12 ([#1651](https://github.com/getsentry/sentry-java/pull/1651))

## 5.1.0-beta.9

- No documented changes.

## 5.1.0-beta.8

### Features

- Generate Sentry BOM ([#1486](https://github.com/getsentry/sentry-java/pull/1486))

## 5.1.0-beta.7

### Features

- Slow/Frozen frames metrics ([#1609](https://github.com/getsentry/sentry-java/pull/1609))

## 5.1.0-beta.6

### Features

- Add request body extraction for Spring MVC integration ([#1595](https://github.com/getsentry/sentry-java/pull/1595))

### Fixes

- set min sdk version of sentry-android-fragment to API 14 ([#1608](https://github.com/getsentry/sentry-java/pull/1608))
- Ser/Deser of the UserFeedback from cached envelope ([#1611](https://github.com/getsentry/sentry-java/pull/1611))

## 5.1.0-beta.5

### Fixes

- Make SentryAppender non-final for Log4j2 and Logback ([#1603](https://github.com/getsentry/sentry-java/pull/1603))
- Do not throw IAE when tracing header contain invalid trace id ([#1605](https://github.com/getsentry/sentry-java/pull/1605))

## 5.1.0-beta.4

### Fixes

- Update sentry-native to 0.4.11 ([#1591](https://github.com/getsentry/sentry-java/pull/1591))

## 5.1.0-beta.3

### Features

- Spring Webflux integration ([#1529](https://github.com/getsentry/sentry-java/pull/1529))

## 5.1.0-beta.2

### Features

- Support transaction waiting for children to finish. ([#1535](https://github.com/getsentry/sentry-java/pull/1535))
- Capture logged marker in log4j2 and logback appenders ([#1551](https://github.com/getsentry/sentry-java/pull/1551))
- Allow clearing of attachments in the scope ([#1562](https://github.com/getsentry/sentry-java/pull/1562))
- Set mechanism type in SentryExceptionResolver ([#1556](https://github.com/getsentry/sentry-java/pull/1556))
- Perf. for fragments ([#1528](https://github.com/getsentry/sentry-java/pull/1528))

### Fixes

- Handling missing Spring Security on classpath on Java 8 ([#1552](https://github.com/getsentry/sentry-java/pull/1552))
- Use a different method to get strings from JNI, and avoid excessive Stack Space usage. ([#1214](https://github.com/getsentry/sentry-java/pull/1214))
- Add data field to SentrySpan ([#1555](https://github.com/getsentry/sentry-java/pull/1555))
- Clock drift issue when calling DateUtils#getDateTimeWithMillisPrecision ([#1557](https://github.com/getsentry/sentry-java/pull/1557))
- Prefer snake case for HTTP integration data keys ([#1559](https://github.com/getsentry/sentry-java/pull/1559))
- Assign lastEventId only if event was queued for submission ([#1565](https://github.com/getsentry/sentry-java/pull/1565))

## 5.1.0-beta.1

### Features

- Measure app start time ([#1487](https://github.com/getsentry/sentry-java/pull/1487))
- Automatic breadcrumbs logging for fragment lifecycle ([#1522](https://github.com/getsentry/sentry-java/pull/1522))

## 5.0.1

### Fixes

- Sources and Javadoc artifacts were mixed up ([#1515](https://github.com/getsentry/sentry-java/pull/1515))

## 5.0.0

This release brings many improvements but also new features:

- OkHttp Interceptor for Android ([#1330](https://github.com/getsentry/sentry-java/pull/1330))
- GraalVM Native Image Compatibility ([#1329](https://github.com/getsentry/sentry-java/pull/1329))
- Add option to ignore exceptions by type ([#1352](https://github.com/getsentry/sentry-java/pull/1352))
- Enrich transactions with device contexts ([#1430](https://github.com/getsentry/sentry-java/pull/1430)) ([#1469](https://github.com/getsentry/sentry-java/pull/1469))
- Better interoperability with Kotlin null-safety ([#1439](https://github.com/getsentry/sentry-java/pull/1439)) and ([#1462](https://github.com/getsentry/sentry-java/pull/1462))
- Add coroutines support ([#1479](https://github.com/getsentry/sentry-java/pull/1479))
- OkHttp callback for Customising the Span ([#1478](https://github.com/getsentry/sentry-java/pull/1478))
- Add breadcrumb in Spring RestTemplate integration ([#1481](https://github.com/getsentry/sentry-java/pull/1481))

Breaking changes:

- Migration Guide for [Java](https://docs.sentry.io/platforms/java/migration/)
- Migration Guide for [Android](https://docs.sentry.io/platforms/android/migration/)

Other fixes:

- Fix: Add attachmentType to envelope ser/deser. ([#1504](https://github.com/getsentry/sentry-java/pull/1504))

Thank you:

- @maciejwalkowiak for coding most of it.

## 5.0.0-beta.7

### Fixes


- Ref: Deprecate SentryBaseEvent#getOriginThrowable and add SentryBaseEvent#getThrowableMechanism ([#1502](https://github.com/getsentry/sentry-java/pull/1502))
- Graceful Shutdown flushes event instead of Closing SDK ([#1500](https://github.com/getsentry/sentry-java/pull/1500))
- Do not append threads that come from the EnvelopeFileObserver ([#1501](https://github.com/getsentry/sentry-java/pull/1501))
- Ref: Deprecate cacheDirSize and add maxCacheItems ([#1499](https://github.com/getsentry/sentry-java/pull/1499))
- Append all threads if Hint is Cached but attachThreads is enabled ([#1503](https://github.com/getsentry/sentry-java/pull/1503))

## 5.0.0-beta.6

### Features

- Add secondary constructor to SentryOkHttpInterceptor ([#1491](https://github.com/getsentry/sentry-java/pull/1491))
- Add option to enable debug mode in Log4j2 integration ([#1492](https://github.com/getsentry/sentry-java/pull/1492))

### Fixes

- Ref: Replace clone() with copy constructor ([#1496](https://github.com/getsentry/sentry-java/pull/1496))

## 5.0.0-beta.5

### Features

- OkHttp callback for Customising the Span ([#1478](https://github.com/getsentry/sentry-java/pull/1478))
- Add breadcrumb in Spring RestTemplate integration ([#1481](https://github.com/getsentry/sentry-java/pull/1481))
- Add coroutines support ([#1479](https://github.com/getsentry/sentry-java/pull/1479))

### Fixes

- Cloning Stack ([#1483](https://github.com/getsentry/sentry-java/pull/1483))

## 5.0.0-beta.4

### Fixes

- Enrich Transactions with Context Data ([#1469](https://github.com/getsentry/sentry-java/pull/1469))
- Bump: Apache HttpClient to 5.0.4 ([#1476](https://github.com/getsentry/sentry-java/pull/1476))

## 5.0.0-beta.3

### Fixes

- Handling immutable collections on SentryEvent and protocol objects ([#1468](https://github.com/getsentry/sentry-java/pull/1468))
- Associate event with transaction when thrown exception is not a direct cause ([#1463](https://github.com/getsentry/sentry-java/pull/1463))
- Ref: nullability annotations to Sentry module ([#1439](https://github.com/getsentry/sentry-java/pull/1439)) and ([#1462](https://github.com/getsentry/sentry-java/pull/1462))
- NPE when adding Context Data with null values for log4j2 ([#1465](https://github.com/getsentry/sentry-java/pull/1465))

## 5.0.0-beta.2

### Fixes

- sentry-android-timber package sets sentry.java.android.timber as SDK name ([#1456](https://github.com/getsentry/sentry-java/pull/1456))
- When AppLifecycleIntegration is closed, it should remove observer using UI thread ([#1459](https://github.com/getsentry/sentry-java/pull/1459))
- Bump: AGP to 4.2.0 ([#1460](https://github.com/getsentry/sentry-java/pull/1460))

Breaking Changes:

- Remove: Settings.Secure.ANDROID_ID in favor of generated installationId ([#1455](https://github.com/getsentry/sentry-java/pull/1455))
- Rename: enableSessionTracking to enableAutoSessionTracking ([#1457](https://github.com/getsentry/sentry-java/pull/1457))

## 5.0.0-beta.1

### Fixes

- Ref: Refactor converting HttpServletRequest to Sentry Request in Spring integration ([#1387](https://github.com/getsentry/sentry-java/pull/1387))
- Bump: sentry-native to 0.4.9 ([#1431](https://github.com/getsentry/sentry-java/pull/1431))
- Activity tracing auto instrumentation for Android API < 29 ([#1402](https://github.com/getsentry/sentry-java/pull/1402))
- use connection and read timeouts in ApacheHttpClient based transport ([#1397](https://github.com/getsentry/sentry-java/pull/1397))
- set correct transaction status for unhandled exceptions in SentryTracingFilter ([#1406](https://github.com/getsentry/sentry-java/pull/1406))
- handle network errors in SentrySpanClientHttpRequestInterceptor ([#1407](https://github.com/getsentry/sentry-java/pull/1407))
- set scope on transaction ([#1409](https://github.com/getsentry/sentry-java/pull/1409))
- set status and associate events with transactions ([#1426](https://github.com/getsentry/sentry-java/pull/1426))
- Do not set free memory and is low memory fields when it's a NDK hard crash ([#1399](https://github.com/getsentry/sentry-java/pull/1399))
- Apply user from the scope to transaction ([#1424](https://github.com/getsentry/sentry-java/pull/1424))
- Pass maxBreadcrumbs config. to sentry-native ([#1425](https://github.com/getsentry/sentry-java/pull/1425))
- Run event processors and enrich transactions with contexts ([#1430](https://github.com/getsentry/sentry-java/pull/1430))
- Set Span status for OkHttp integration ([#1447](https://github.com/getsentry/sentry-java/pull/1447))
- Set user on transaction in Spring & Spring Boot integrations ([#1443](https://github.com/getsentry/sentry-java/pull/1443))

## 4.4.0-alpha.2

### Features

- Add option to ignore exceptions by type ([#1352](https://github.com/getsentry/sentry-java/pull/1352))
- Sentry closes Android NDK and ShutdownHook integrations ([#1358](https://github.com/getsentry/sentry-java/pull/1358))
- Allow inheritance of SentryHandler class in sentry-jul package([#1367](https://github.com/getsentry/sentry-java/pull/1367))
- Make NoOpHub public ([#1379](https://github.com/getsentry/sentry-java/pull/1379))
- Configure max spans per transaction ([#1394](https://github.com/getsentry/sentry-java/pull/1394))

### Fixes

- Bump: Upgrade Apache HttpComponents Core to 5.0.3 ([#1375](https://github.com/getsentry/sentry-java/pull/1375))
- NPE when MDC contains null values (sentry-logback) ([#1364](https://github.com/getsentry/sentry-java/pull/1364))
- Avoid NPE when MDC contains null values (sentry-jul) ([#1385](https://github.com/getsentry/sentry-java/pull/1385))
- Accept only non null value maps ([#1368](https://github.com/getsentry/sentry-java/pull/1368))
- Do not bind transactions to scope by default. ([#1376](https://github.com/getsentry/sentry-java/pull/1376))
- Hub thread safety ([#1388](https://github.com/getsentry/sentry-java/pull/1388))
- SentryTransactionAdvice should operate on the new scope ([#1389](https://github.com/getsentry/sentry-java/pull/1389))

## 4.4.0-alpha.1

### Features

- Add an overload for `startTransaction` that sets the created transaction to the Scope ([#1313](https://github.com/getsentry/sentry-java/pull/1313))
- Set SDK version on Transactions ([#1307](https://github.com/getsentry/sentry-java/pull/1307))
- GraalVM Native Image Compatibility ([#1329](https://github.com/getsentry/sentry-java/pull/1329))
- Add OkHttp client application interceptor ([#1330](https://github.com/getsentry/sentry-java/pull/1330))

### Fixes

- Bump: sentry-native to 0.4.8
- Ref: Separate user facing and protocol classes in the Performance feature ([#1304](https://github.com/getsentry/sentry-java/pull/1304))
- Use logger set on SentryOptions in GsonSerializer ([#1308](https://github.com/getsentry/sentry-java/pull/1308))
- Use the bindToScope correctly
- Allow 0.0 to be set on tracesSampleRate ([#1328](https://github.com/getsentry/sentry-java/pull/1328))
- set "java" platform to transactions ([#1332](https://github.com/getsentry/sentry-java/pull/1332))
- Allow disabling tracing through SentryOptions ([#1337](https://github.com/getsentry/sentry-java/pull/1337))

## 4.3.0

### Features

- Activity tracing auto instrumentation

### Fixes

- Aetting in-app-includes from external properties ([#1291](https://github.com/getsentry/sentry-java/pull/1291))
- Initialize Sentry in Logback appender when DSN is not set in XML config ([#1296](https://github.com/getsentry/sentry-java/pull/1296))
- JUL integration SDK name ([#1293](https://github.com/getsentry/sentry-java/pull/1293))

## 4.2.0

### Features

- Improve EventProcessor nullability annotations ([#1229](https://github.com/getsentry/sentry-java/pull/1229)).
- Add ability to flush events synchronously.
- Support @SentrySpan and @SentryTransaction on classes and interfaces. ([#1243](https://github.com/getsentry/sentry-java/pull/1243))
- Do not serialize empty collections and maps ([#1245](https://github.com/getsentry/sentry-java/pull/1245))
- Integration interface better compatibility with Kotlin null-safety
- Simplify Sentry configuration in Spring integration ([#1259](https://github.com/getsentry/sentry-java/pull/1259))
- Simplify configuring Logback integration when environment variable with the DSN is not set ([#1271](https://github.com/getsentry/sentry-java/pull/1271))
- Add Request to the Scope. [#1270](https://github.com/getsentry/sentry-java/pull/1270))
- Optimize SentryTracingFilter when hub is disabled.

### Fixes

- Bump: sentry-native to 0.4.7
- Optimize DuplicateEventDetectionEventProcessor performance ([#1247](https://github.com/getsentry/sentry-java/pull/1247)).
- Prefix sdk.package names with io.sentry ([#1249](https://github.com/getsentry/sentry-java/pull/1249))
- Remove experimental annotation for Attachment ([#1257](https://github.com/getsentry/sentry-java/pull/1257))
- Mark stacktrace as snapshot if captured at arbitrary moment ([#1231](https://github.com/getsentry/sentry-java/pull/1231))
- Disable Gson HTML escaping
- Make the ANR Atomic flags immutable
- Prevent NoOpHub from creating heavy SentryOptions objects ([#1272](https://github.com/getsentry/sentry-java/pull/1272))
- SentryTransaction#getStatus NPE ([#1273](https://github.com/getsentry/sentry-java/pull/1273))
- Discard unfinished Spans before sending them over to Sentry ([#1279](https://github.com/getsentry/sentry-java/pull/1279))
- Interrupt the thread in QueuedThreadPoolExecutor ([#1276](https://github.com/getsentry/sentry-java/pull/1276))
- SentryTransaction#finish should not clear another transaction from the scope ([#1278](https://github.com/getsentry/sentry-java/pull/1278))

Breaking Changes:
- Enchancement: SentryExceptionResolver should not send handled errors by default ([#1248](https://github.com/getsentry/sentry-java/pull/1248)).
- Ref: Simplify RestTemplate instrumentation ([#1246](https://github.com/getsentry/sentry-java/pull/1246))
- Enchancement: Add overloads for startTransaction taking op and description ([#1244](https://github.com/getsentry/sentry-java/pull/1244))

## 4.1.0

### Features

- Improve Kotlin compatibility for SdkVersion ([#1213](https://github.com/getsentry/sentry-java/pull/1213))
- Support logging via JUL ([#1211](https://github.com/getsentry/sentry-java/pull/1211))

### Fixes

- Returning Sentry trace header from Span ([#1217](https://github.com/getsentry/sentry-java/pull/1217))
- Remove misleading error logs ([#1222](https://github.com/getsentry/sentry-java/pull/1222))

## 4.0.0

This release brings the Sentry Performance feature to Java SDK, Spring, Spring Boot, and Android integrations. Read more in the reference documentation:

- [Performance for Java](https://docs.sentry.io/platforms/java/performance/)
- [Performance for Spring](https://docs.sentry.io/platforms/java/guides/spring/)
- [Performance for Spring Boot](https://docs.sentry.io/platforms/java/guides/spring-boot/)
- [Performance for Android](https://docs.sentry.io/platforms/android/performance/)

### Other improvements:

#### Core:

- Improved loading external configuration:
  - Load `sentry.properties` from the application's current working directory ([#1046](https://github.com/getsentry/sentry-java/pull/1046))
  - Resolve `in-app-includes`, `in-app-excludes`, `tags`, `debug`, `uncaught.handler.enabled` parameters from the external configuration
- Set global tags on SentryOptions and load them from external configuration ([#1066](https://github.com/getsentry/sentry-java/pull/1066))
- Add support for attachments ([#1082](https://github.com/getsentry/sentry-java/pull/1082))
- Resolve `servername` from the localhost address
- Simplified transport configuration through setting `TransportFactory` instead of `ITransport` on SentryOptions ([#1124](https://github.com/getsentry/sentry-java/pull/1124))

#### Spring Boot:

- Add the ability to register multiple `OptionsConfiguration` beans ([#1093](https://github.com/getsentry/sentry-java/pull/1093))
- Initialize Logback after context refreshes ([#1129](https://github.com/getsentry/sentry-java/pull/1129))

#### Android:

- Add `isSideLoaded` and `installerStore` tags automatically (Where your App. was installed from eg Google Play, Amazon Store, downloaded APK, etc...)
- Bump: sentry-native to 0.4.6
- Bump: Gradle to 6.8.1 and AGP to 4.1.2

## 4.0.0-beta.1

### Features

- Add addToTransactions to Attachment ([#1191](https://github.com/getsentry/sentry-java/pull/1191))
- Support SENTRY_TRACES_SAMPLE_RATE conf. via env variables ([#1171](https://github.com/getsentry/sentry-java/pull/1171))
- Pass request to CustomSamplingContext in Spring integration ([#1172](https://github.com/getsentry/sentry-java/pull/1172))
- Move `SentrySpanClientHttpRequestInterceptor` to Spring module ([#1181](https://github.com/getsentry/sentry-java/pull/1181))
- Add overload for `transaction/span.finish(SpanStatus)` ([#1182](https://github.com/getsentry/sentry-java/pull/1182))
- Simplify registering traces sample callback in Spring integration ([#1184](https://github.com/getsentry/sentry-java/pull/1184))
- Polish Performance API ([#1165](https://github.com/getsentry/sentry-java/pull/1165))
- Set "debug" through external properties ([#1186](https://github.com/getsentry/sentry-java/pull/1186))
- Simplify Spring integration ([#1188](https://github.com/getsentry/sentry-java/pull/1188))
- Init overload with dsn ([#1195](https://github.com/getsentry/sentry-java/pull/1195))
- Enable Kotlin map-like access on CustomSamplingContext ([#1192](https://github.com/getsentry/sentry-java/pull/1192))
- Auto register custom ITransportFactory in Spring integration ([#1194](https://github.com/getsentry/sentry-java/pull/1194))
- Improve Kotlin property access in Performance API ([#1193](https://github.com/getsentry/sentry-java/pull/1193))
- Copy options tags to transactions ([#1198](https://github.com/getsentry/sentry-java/pull/1198))
- Add convenient method for accessing event's throwable ([#1202](https://github.com/getsentry/sentry-java/pull/1202))

### Fixes

- Ref: Set SpanContext on SentryTransaction to avoid potential NPE ([#1173](https://github.com/getsentry/sentry-java/pull/1173))
- Free Local Refs manually due to Android local ref. count limits
- Bring back support for setting transaction name without ongoing transaction ([#1183](https://github.com/getsentry/sentry-java/pull/1183))

## 4.0.0-alpha.3

### Features

- Improve ITransaction and ISpan null-safety compatibility ([#1161](https://github.com/getsentry/sentry-java/pull/1161))
- Automatically assign span context to captured events ([#1156](https://github.com/getsentry/sentry-java/pull/1156))
- Autoconfigure Apache HttpClient 5 based Transport in Spring Boot integration ([#1143](https://github.com/getsentry/sentry-java/pull/1143))
- Send user.ip_address = {{auto}} when sendDefaultPii is true ([#1015](https://github.com/getsentry/sentry-java/pull/1015))
- Read tracesSampleRate from AndroidManifest
- OutboxSender supports all envelope item types ([#1158](https://github.com/getsentry/sentry-java/pull/1158))
- Read `uncaught.handler.enabled` property from the external configuration
- Resolve servername from the localhost address
- Add maxAttachmentSize to SentryOptions ([#1138](https://github.com/getsentry/sentry-java/pull/1138))
- Drop invalid attachments ([#1134](https://github.com/getsentry/sentry-java/pull/1134))
- Set isSideLoaded info tags
- Add non blocking Apache HttpClient 5 based Transport ([#1136](https://github.com/getsentry/sentry-java/pull/1136))

### Fixes

- Ref: Make Attachment immutable ([#1120](https://github.com/getsentry/sentry-java/pull/1120))
- Ref: using Calendar to generate Dates
- Ref: Return NoOpTransaction instead of null ([#1126](https://github.com/getsentry/sentry-java/pull/1126))
- Ref: `ITransport` implementations are now responsible for executing request in asynchronous or synchronous way ([#1118](https://github.com/getsentry/sentry-java/pull/1118))
- Ref: Add option to set `TransportFactory` instead of `ITransport` on `SentryOptions` ([#1124](https://github.com/getsentry/sentry-java/pull/1124))
- Ref: Simplify ITransport creation in ITransportFactory ([#1135](https://github.com/getsentry/sentry-java/pull/1135))
- Fixes and Tests: Session serialization and deserialization
- Inheriting sampling decision from parent ([#1100](https://github.com/getsentry/sentry-java/pull/1100))
- Exception only sets a stack trace if there are frames
- Initialize Logback after context refreshes ([#1129](https://github.com/getsentry/sentry-java/pull/1129))
- Do not crash when passing null values to @Nullable methods, eg User and Scope
- Resolving dashed properties from external configuration
- Consider {{ auto }} as a default ip address ([#1015](https://github.com/getsentry/sentry-java/pull/1015))
- Set release and environment on Transactions ([#1152](https://github.com/getsentry/sentry-java/pull/1152))
- Do not set transaction on the scope automatically

## 4.0.0-alpha.2

### Features

- Add basic support for attachments ([#1082](https://github.com/getsentry/sentry-java/pull/1082))
- Set transaction name on events and transactions sent using Spring integration ([#1067](https://github.com/getsentry/sentry-java/pull/1067))
- Set global tags on SentryOptions and load them from external configuration ([#1066](https://github.com/getsentry/sentry-java/pull/1066))
- Add API validator and remove deprecated methods
- Add more convenient method to start a child span ([#1073](https://github.com/getsentry/sentry-java/pull/1073))
- Autoconfigure traces callback in Spring Boot integration ([#1074](https://github.com/getsentry/sentry-java/pull/1074))
- Resolve in-app-includes and in-app-excludes parameters from the external configuration
- Make InAppIncludesResolver public ([#1084](https://github.com/getsentry/sentry-java/pull/1084))
- Add the ability to register multiple OptionsConfiguration beans ([#1093](https://github.com/getsentry/sentry-java/pull/1093))
- Database query tracing with datasource-proxy ([#1095](https://github.com/getsentry/sentry-java/pull/1095))

### Fixes

- Ref: Refactor resolving SpanContext for Throwable ([#1068](https://github.com/getsentry/sentry-java/pull/1068))
- Ref: Change "op" to "operation" in @SentrySpan and @SentryTransaction
- Remove method reference in SentryEnvelopeItem ([#1091](https://github.com/getsentry/sentry-java/pull/1091))
- Set current thread only if there are no exceptions
- SentryOptions creates GsonSerializer by default
- Append DebugImage list if event already has it
- Sort breadcrumbs by Date if there are breadcrumbs already in the event

## 4.0.0-alpha.1

### Features

- Load `sentry.properties` from the application's current working directory ([#1046](https://github.com/getsentry/sentry-java/pull/1046))
- Performance monitoring ([#971](https://github.com/getsentry/sentry-java/pull/971))
- Performance monitoring for Spring Boot applications ([#971](https://github.com/getsentry/sentry-java/pull/971))

### Fixes

- Ref: Refactor JSON deserialization ([#1047](https://github.com/getsentry/sentry-java/pull/1047))

## 3.2.1

### Fixes

- Set current thread only if theres no exceptions ([#1064](https://github.com/getsentry/sentry-java/pull/1064))
- Append DebugImage list if event already has it ([#1092](https://github.com/getsentry/sentry-java/pull/1092))
- Sort breadcrumbs by Date if there are breadcrumbs already in the event ([#1094](https://github.com/getsentry/sentry-java/pull/1094))
- Free Local Refs manually due to Android local ref. count limits  ([#1179](https://github.com/getsentry/sentry-java/pull/1179))

## 3.2.0

### Features

- Expose a Module (Debug images) Loader for Android thru sentry-native ([#1043](https://github.com/getsentry/sentry-java/pull/1043))
- Added java doc to protocol classes based on sentry-data-schemes project ([#1045](https://github.com/getsentry/sentry-java/pull/1045))
- Make SentryExceptionResolver Order configurable to not send handled web exceptions ([#1008](https://github.com/getsentry/sentry-java/pull/1008))
- Resolve HTTP Proxy parameters from the external configuration ([#1028](https://github.com/getsentry/sentry-java/pull/1028))
- Sentry NDK integration is compiled against default NDK version based on AGP's version ([#1048](https://github.com/getsentry/sentry-java/pull/1048))

### Fixes

- Bump: AGP 4.1.1 ([#1040](https://github.com/getsentry/sentry-java/pull/1040))
- Update to sentry-native 0.4.4 and fix shared library builds ([#1039](https://github.com/getsentry/sentry-java/pull/1039))
- use neutral Locale for String operations ([#1033](https://github.com/getsentry/sentry-java/pull/1033))
- Clean up JNI code and properly free strings ([#1050](https://github.com/getsentry/sentry-java/pull/1050))
- set userId for hard-crashes if no user is set ([#1049](https://github.com/getsentry/sentry-java/pull/1049))

## 3.1.3

### Fixes

- Fix broken NDK integration on 3.1.2 (release failed on packaging a .so file)
- Increase max cached events to 30 ([#1029](https://github.com/getsentry/sentry-java/pull/1029))
- Normalize DSN URI ([#1030](https://github.com/getsentry/sentry-java/pull/1030))

## 3.1.2

### Features

- Manually capturing User Feedback
- Set environment to "production" by default.
- Make public the Breadcrumb constructor that accepts a Date ([#1012](https://github.com/getsentry/sentry-java/pull/1012))

### Fixes

- ref: Validate event id on user feedback submission

## 3.1.1

### Features

- Bind logging related SentryProperties to Slf4j Level instead of Logback to improve Log4j2 compatibility

### Fixes

- Prevent Logback and Log4j2 integrations from re-initializing Sentry when Sentry is already initialized
- Make sure HttpServletRequestSentryUserProvider runs by default before custom SentryUserProvider beans
- Fix setting up Sentry in Spring Webflux annotation by changing the scope of Spring WebMvc related dependencies

## 3.1.0

### Features

- Make getThrowable public and improve set contexts ([#967](https://github.com/getsentry/sentry-java/pull/967))
- Accepted quoted values in properties from external configuration ([#972](https://github.com/getsentry/sentry-java/pull/972))

### Fixes

- Auto-Configure `inAppIncludes` in Spring Boot integration ([#966](https://github.com/getsentry/sentry-java/pull/966))
- Bump: Android Gradle Plugin 4.0.2 ([#968](https://github.com/getsentry/sentry-java/pull/968))
- Don't require `sentry.dsn` to be set when using `io.sentry:sentry-spring-boot-starter` and `io.sentry:sentry-logback` together ([#965](https://github.com/getsentry/sentry-java/pull/965))
- Remove chunked streaming mode ([#974](https://github.com/getsentry/sentry-java/pull/974))
- Android 11 + targetSdkVersion 30 crashes Sentry on start ([#977](https://github.com/getsentry/sentry-java/pull/977))

## 3.0.0

## Java + Android

This release marks the re-unification of Java and Android SDK code bases.
It's based on the Android 2.0 SDK, which implements [Sentry's unified API](https://develop.sentry.dev/sdk/unified-api/).

Considerable changes were done, which include a lot of improvements. More are covered below, but the highlights are:

- Improved `log4j2` integration
  - Capture breadcrumbs for level INFO and higher
  - Raises event for ERROR and higher.
  - Minimum levels are configurable.
  - Optionally initializes the SDK via appender.xml
- Dropped support to `log4j`.
- Improved `logback` integration
  - Capture breadcrumbs for level INFO and higher
  - Raises event for ERROR and higher.
  - Minimum levels are configurable.
  - Optionally initializes the SDK via appender.xml
  - Configurable via Spring integration if both are enabled
- Spring
  - No more duplicate events with Spring and logback
  - Auto initalizes if DSN is available
  - Configuration options available with auto complete
- Google App Engine support dropped

## What’s Changed

- Callback to validate SSL certificate ([#944](https://github.com/getsentry/sentry-java/pull/944))
- Attach stack traces enabled by default

### Android specific

- Release health enabled by default for Android
- Sync of Scopes for Java -> Native (NDK)
- Bump Sentry-Native v0.4.2
- Android 11 Support

[Android migration docs](https://docs.sentry.io/platforms/android/migration/#migrating-from-sentry-android-2x-to-sentry-android-3x)

### Java specific

- Unified API for Java SDK and integrations (Spring, Spring boot starter, Servlet, Logback, Log4j2)

New Java [docs](https://docs.sentry.io/platforms/java/) are live and being improved.

## Acquisition

Packages were released on [`bintray sentry-java`](https://dl.bintray.com/getsentry/sentry-java/io/sentry/), [`bintray sentry-android`](https://dl.bintray.com/getsentry/sentry-android/io/sentry/), [`jcenter`](https://jcenter.bintray.com/io/sentry/) and [`mavenCentral`](https://repo.maven.apache.org/maven2/io/sentry/)

## Where is the Java 1.7 code base?

The previous Java releases, are all available in this repository through the tagged releases.
## 3.0.0-beta.1

## What’s Changed

- feat: ssl support ([#944](https://github.com/getsentry/sentry-java/pull/944)) @ninekaw9 @marandaneto
- feat: sync Java to C ([#937](https://github.com/getsentry/sentry-java/pull/937)) @bruno-garcia @marandaneto
- feat: Auto-configure Logback appender in Spring Boot integration. ([#938](https://github.com/getsentry/sentry-java/pull/938)) @maciejwalkowiak
- feat: Add Servlet integration. ([#935](https://github.com/getsentry/sentry-java/pull/935)) @maciejwalkowiak
- fix: Pop scope at the end of the request in Spring integration. ([#936](https://github.com/getsentry/sentry-java/pull/936)) @maciejwalkowiak
- bump: Upgrade Spring Boot to 2.3.4. ([#932](https://github.com/getsentry/sentry-java/pull/932)) @maciejwalkowiak
- fix: Do not set cookies when send pii is set to false. ([#931](https://github.com/getsentry/sentry-java/pull/931)) @maciejwalkowiak

Packages were released on [`bintray sentry-java`](https://dl.bintray.com/getsentry/sentry-java/io/sentry/), [`bintray sentry-android`](https://dl.bintray.com/getsentry/sentry-android/io/sentry/), [`jcenter`](https://jcenter.bintray.com/io/sentry/) and [`mavenCentral`](https://repo.maven.apache.org/maven2/io/sentry/)

We'd love to get feedback.

## 3.0.0-alpha.3

### Features

- Enable attach stack traces and disable attach threads by default ([#921](https://github.com/getsentry/sentry-java/pull/921)) @marandaneto

### Fixes

- Bump sentry-native to 0.4.2 ([#926](https://github.com/getsentry/sentry-java/pull/926)) @marandaneto
- ref: remove log level as RN do not use it anymore ([#924](https://github.com/getsentry/sentry-java/pull/924)) @marandaneto
- Read sample rate correctly from manifest meta data ([#923](https://github.com/getsentry/sentry-java/pull/923)) @marandaneto

Packages were released on [`bintray sentry-android`](https://dl.bintray.com/getsentry/sentry-android/io/sentry/) and [`bintray sentry-java`](https://dl.bintray.com/getsentry/sentry-java/io/sentry/)

We'd love to get feedback.

## 3.0.0-alpha.2

TBD

Packages were released on [bintray](https://dl.bintray.com/getsentry/maven/io/sentry/)

> Note: This release marks the unification of the Java and Android Sentry codebases based on the core of the Android SDK (version 2.x).
Previous releases for the Android SDK (version 2.x) can be found on the now archived: https://github.com/getsentry/sentry-android/

## 3.0.0-alpha.1

### Features

### Fixes


## New releases will happen on a different repository:

https://github.com/getsentry/sentry-java

## What’s Changed

### Features

### Fixes


- feat: enable release health by default

Packages were released on [`bintray`](https://dl.bintray.com/getsentry/sentry-android/io/sentry/sentry-android/), [`jcenter`](https://jcenter.bintray.com/io/sentry/sentry-android/) and [`mavenCentral`](https://repo.maven.apache.org/maven2/io/sentry/sentry-android/)

We'd love to get feedback.

## 2.3.1

### Fixes

- Add main thread checker for the app lifecycle integration ([#525](https://github.com/getsentry/sentry-android/pull/525)) @marandaneto
- Set correct migration link ([#523](https://github.com/getsentry/sentry-android/pull/523)) @fupduck
- Warn about Sentry re-initialization. ([#521](https://github.com/getsentry/sentry-android/pull/521)) @maciejwalkowiak
- Set SDK version in `MainEventProcessor`. ([#513](https://github.com/getsentry/sentry-android/pull/513)) @maciejwalkowiak
- Bump sentry-native to 0.4.0 ([#512](https://github.com/getsentry/sentry-android/pull/512)) @marandaneto
- Bump Gradle to 6.6 and fix linting issues ([#510](https://github.com/getsentry/sentry-android/pull/510)) @marandaneto
- fix(sentry-java): Contexts belong on the Scope ([#504](https://github.com/getsentry/sentry-android/pull/504)) @maciejwalkowiak
- Add tests for verifying scope changes thread isolation ([#508](https://github.com/getsentry/sentry-android/pull/508)) @maciejwalkowiak
- Set `SdkVersion` in default `SentryOptions` created in sentry-core module ([#506](https://github.com/getsentry/sentry-android/pull/506)) @maciejwalkowiak

Packages were released on [`bintray`](https://dl.bintray.com/getsentry/sentry-android/io/sentry/sentry-android/), [`jcenter`](https://jcenter.bintray.com/io/sentry/sentry-android/) and [`mavenCentral`](https://repo.maven.apache.org/maven2/io/sentry/sentry-android/)

We'd love to get feedback.

## 2.3.0

### Features

- Add console application sample. ([#502](https://github.com/getsentry/sentry-android/pull/502)) @maciejwalkowiak
- Log stacktraces in SystemOutLogger ([#498](https://github.com/getsentry/sentry-android/pull/498)) @maciejwalkowiak
- Add method to add breadcrumb with string parameter. ([#501](https://github.com/getsentry/sentry-android/pull/501)) @maciejwalkowiak

### Fixes

- Converting UTC and ISO timestamp when missing Locale/TimeZone do not error ([#505](https://github.com/getsentry/sentry-android/pull/505)) @marandaneto
- Call `Sentry#close` on JVM shutdown. ([#497](https://github.com/getsentry/sentry-android/pull/497)) @maciejwalkowiak
- ref: sentry-core changes for console app ([#473](https://github.com/getsentry/sentry-android/pull/473)) @marandaneto

Obs: If you are using its own instance of `Hub`/`SentryClient` and reflection to set up the SDK to be usable within Libraries, this change may break your code, please fix the renamed classes.

Packages were released on [`bintray`](https://dl.bintray.com/getsentry/sentry-android/io/sentry/sentry-android/), [`jcenter`](https://jcenter.bintray.com/io/sentry/sentry-android/) and [`mavenCentral`](https://repo.maven.apache.org/maven2/io/sentry/sentry-android/)

We'd love to get feedback.

## 2.2.2

### Features

- Add sdk to envelope header ([#488](https://github.com/getsentry/sentry-android/pull/488)) @marandaneto
- Log request if response code is not 200 ([#484](https://github.com/getsentry/sentry-android/pull/484)) @marandaneto

### Fixes

- Bump plugin versions ([#487](https://github.com/getsentry/sentry-android/pull/487)) @marandaneto
- Bump: AGP 4.0.1 ([#486](https://github.com/getsentry/sentry-android/pull/486)) @marandaneto

Packages were released on [`bintray`](https://dl.bintray.com/getsentry/sentry-android/io/sentry/sentry-android/), [`jcenter`](https://jcenter.bintray.com/io/sentry/sentry-android/) and [`mavenCentral`](https://repo.maven.apache.org/maven2/io/sentry/sentry-android/)

We'd love to get feedback.

## 2.2.1

### Fixes

- Timber adds breadcrumb even if event level is < minEventLevel ([#480](https://github.com/getsentry/sentry-android/pull/480)) @marandaneto
- Contexts serializer avoids reflection and fixes desugaring issue ([#478](https://github.com/getsentry/sentry-android/pull/478)) @marandaneto
- clone session before sending to the transport ([#474](https://github.com/getsentry/sentry-android/pull/474)) @marandaneto
- Bump Gradle 6.5.1 ([#479](https://github.com/getsentry/sentry-android/pull/479)) @marandaneto

Packages were released on [`bintray`](https://dl.bintray.com/getsentry/sentry-android/io/sentry/sentry-android/), [`jcenter`](https://jcenter.bintray.com/io/sentry/sentry-android/) and [`mavenCentral`](https://repo.maven.apache.org/maven2/io/sentry/sentry-android/)

We'd love to get feedback.

## 2.2.0

### Fixes

- Negative session sequence if the date is before java date epoch ([#471](https://github.com/getsentry/sentry-android/pull/471)) @marandaneto
- Deserialise unmapped contexts values from envelope ([#470](https://github.com/getsentry/sentry-android/pull/470)) @marandaneto
- Bump: sentry-native 0.3.4 ([#468](https://github.com/getsentry/sentry-android/pull/468)) @marandaneto

- feat: timber integration ([#464](https://github.com/getsentry/sentry-android/pull/464)) @marandaneto

1) To add integrations it requires a [manual initialization](https://docs.sentry.io/platforms/android/#manual-initialization) of the Android SDK.

2) Add the `sentry-android-timber` dependency:

```groovy
implementation 'io.sentry:sentry-android-timber:{version}' // version >= 2.2.0
```

3) Initialize and add the `SentryTimberIntegration`:

```java
SentryAndroid.init(this, options -> {
    // default values:
    // minEventLevel = ERROR
    // minBreadcrumbLevel = INFO
    options.addIntegration(new SentryTimberIntegration());

    // custom values for minEventLevel and minBreadcrumbLevel
    // options.addIntegration(new SentryTimberIntegration(SentryLevel.WARNING, SentryLevel.ERROR));
});
```

4) Use the Timber integration:

```java
try {
    int x = 1 / 0;
} catch (Exception e) {
    Timber.e(e);
}
```

Packages were released on [`bintray`](https://dl.bintray.com/getsentry/sentry-android/io/sentry/sentry-android/), [`jcenter`](https://jcenter.bintray.com/io/sentry/sentry-android/) and [`mavenCentral`](https://repo.maven.apache.org/maven2/io/sentry/sentry-android/)

We'd love to get feedback.

## 2.1.7

### Fixes

- Init native libs if available on SDK init ([#461](https://github.com/getsentry/sentry-android/pull/461)) @marandaneto
- Make JVM target explicit in sentry-core ([#462](https://github.com/getsentry/sentry-android/pull/462)) @dilbernd
- Timestamp with millis from react-native should be in UTC format ([#456](https://github.com/getsentry/sentry-android/pull/456)) @marandaneto
- Bump Gradle to 6.5 ([#454](https://github.com/getsentry/sentry-android/pull/454)) @marandaneto

Packages were released on [`bintray`](https://dl.bintray.com/getsentry/sentry-android/io/sentry/sentry-android/), [`jcenter`](https://jcenter.bintray.com/io/sentry/sentry-android/) and [`mavenCentral`](https://repo.maven.apache.org/maven2/io/sentry/sentry-android/)

We'd love to get feedback.

## 2.1.6

### Fixes

- Do not lookup sentry-debug-meta but instead load it directly ([#445](https://github.com/getsentry/sentry-android/pull/445)) @marandaneto
- Regression on v2.1.5 which can cause a crash on SDK init

Packages were released on [`bintray`](https://dl.bintray.com/getsentry/sentry-android/io/sentry/sentry-android/), [`jcenter`](https://jcenter.bintray.com/io/sentry/sentry-android/) and [`mavenCentral`](https://repo.maven.apache.org/maven2/io/sentry/sentry-android/)

We'd love to get feedback.

## 2.1.5

### Fixes

This version has a severe bug and can cause a crash on SDK init

Please upgrade to https://github.com/getsentry/sentry-android/releases/tag/2.1.6

## 2.1.4

### Features

- Make gzip as default content encoding type ([#433](https://github.com/getsentry/sentry-android/pull/433)) @marandaneto
- Use AGP 4 features ([#366](https://github.com/getsentry/sentry-android/pull/366)) @marandaneto
- Create GH Actions CI for Ubuntu/macOS ([#403](https://github.com/getsentry/sentry-android/pull/403)) @marandaneto
- Make root checker better and minimize false positive ([#417](https://github.com/getsentry/sentry-android/pull/417)) @marandaneto

### Fixes

- bump: sentry-native to 0.3.1 ([#440](https://github.com/getsentry/sentry-android/pull/440)) @marandaneto
- Update last session timestamp ([#437](https://github.com/getsentry/sentry-android/pull/437)) @marandaneto
- Filter trim memory breadcrumbs ([#431](https://github.com/getsentry/sentry-android/pull/431)) @marandaneto

Packages were released on [`bintray`](https://dl.bintray.com/getsentry/sentry-android/io/sentry/sentry-android/), [`jcenter`](https://jcenter.bintray.com/io/sentry/sentry-android/) and [`mavenCentral`](https://repo.maven.apache.org/maven2/io/sentry/sentry-android/)

We'd love to get feedback.

## 2.1.3

### Fixes

This fixes several critical bugs in sentry-android 2.0 and 2.1

- Sentry.init register integrations after creating the main Hub instead of doing it in the main Hub ctor ([#427](https://github.com/getsentry/sentry-android/pull/427)) @marandaneto
- make NoOpLogger public ([#425](https://github.com/getsentry/sentry-android/pull/425)) @marandaneto
- ConnectivityChecker returns connection status and events are not trying to be sent if no connection. ([#420](https://github.com/getsentry/sentry-android/pull/420)) @marandaneto
- thread pool executor is a single thread executor instead of scheduled thread executor ([#422](https://github.com/getsentry/sentry-android/pull/422)) @marandaneto
- Add Abnormal to the Session.State enum as its part of the protocol ([#424](https://github.com/getsentry/sentry-android/pull/424)) @marandaneto
- Bump: Gradle to 6.4.1 ([#419](https://github.com/getsentry/sentry-android/pull/419)) @marandaneto

We recommend that you use sentry-android 2.1.3 over the initial release of sentry-android 2.0 and 2.1.

Packages were released on [`bintray`](https://dl.bintray.com/getsentry/sentry-android/io/sentry/sentry-android/), [`jcenter`](https://jcenter.bintray.com/io/sentry/sentry-android/) and [`mavenCentral`](https://repo.maven.apache.org/maven2/io/sentry/sentry-android/)

We'd love to get feedback.

## 2.1.2

### Features

- Added options to configure http transport ([#411](https://github.com/getsentry/sentry-android/pull/411)) @marandaneto

### Fixes

- Phone state breadcrumbs require read_phone_state on older OS versions ([#415](https://github.com/getsentry/sentry-android/pull/415)) @marandaneto @bsergean
- before raising ANR events, we check ProcessErrorStateInfo if available ([#412](https://github.com/getsentry/sentry-android/pull/412)) @marandaneto
- send cached events to use a single thread executor ([#405](https://github.com/getsentry/sentry-android/pull/405)) @marandaneto
- initing SDK on AttachBaseContext ([#409](https://github.com/getsentry/sentry-android/pull/409)) @marandaneto
- sessions can't be abnormal, but exited if not ended properly ([#410](https://github.com/getsentry/sentry-android/pull/410)) @marandaneto

Packages were released on [`bintray`](https://dl.bintray.com/getsentry/sentry-android/io/sentry/sentry-android/), [`jcenter`](https://jcenter.bintray.com/io/sentry/sentry-android/) and [`mavenCentral`](https://repo.maven.apache.org/maven2/io/sentry/sentry-android/)

We'd love to get feedback.

## 2.1.1

### Features

- Added missing getters on Breadcrumb and SentryEvent ([#397](https://github.com/getsentry/sentry-android/pull/397)) @marandaneto
- Add trim memory breadcrumbs ([#395](https://github.com/getsentry/sentry-android/pull/395)) @marandaneto
- Only set breadcrumb extras if not empty ([#394](https://github.com/getsentry/sentry-android/pull/394)) @marandaneto
- Added samples of how to disable automatic breadcrumbs ([#389](https://github.com/getsentry/sentry-android/pull/389)) @marandaneto

### Fixes

- Set missing release, environment and dist to sentry-native options ([#404](https://github.com/getsentry/sentry-android/pull/404)) @marandaneto
- Do not add automatic and empty sensor breadcrumbs ([#401](https://github.com/getsentry/sentry-android/pull/401)) @marandaneto
- ref: removed Thread.sleep from LifecycleWatcher tests, using awaitility and DateProvider ([#392](https://github.com/getsentry/sentry-android/pull/392)) @marandaneto
- ref: added a DateTimeProvider for making retry after testable ([#391](https://github.com/getsentry/sentry-android/pull/391)) @marandaneto
- Bump Gradle to 6.4 ([#390](https://github.com/getsentry/sentry-android/pull/390)) @marandaneto
- Bump sentry-native to 0.2.6 ([#396](https://github.com/getsentry/sentry-android/pull/396)) @marandaneto

Packages were released on [`bintray`](https://dl.bintray.com/getsentry/sentry-android/io/sentry/sentry-android/), [`jcenter`](https://jcenter.bintray.com/io/sentry/sentry-android/) and [`mavenCentral`](https://repo.maven.apache.org/maven2/io/sentry/sentry-android/)

We'd love to get feedback.

## 2.1.0

### Features

- Includes all the changes of 2.1.0 alpha, beta and RC

### Fixes

- fix when PhoneStateListener is not ready for use ([#387](https://github.com/getsentry/sentry-android/pull/387)) @marandaneto
- make ANR 5s by default ([#388](https://github.com/getsentry/sentry-android/pull/388)) @marandaneto
- rate limiting by categories ([#381](https://github.com/getsentry/sentry-android/pull/381)) @marandaneto
- Bump NDK to latest stable version 21.1.6352462 ([#386](https://github.com/getsentry/sentry-android/pull/386)) @marandaneto

Packages were released on [`bintray`](https://dl.bintray.com/getsentry/sentry-android/io/sentry/sentry-android/), [`jcenter`](https://jcenter.bintray.com/io/sentry/sentry-android/) and [`mavenCentral`](https://repo.maven.apache.org/maven2/io/sentry/sentry-android/)

We'd love to get feedback.

## 2.0.3

### Fixes

- patch from 2.1.0-alpha.2 - avoid crash if NDK throws UnsatisfiedLinkError ([#344](https://github.com/getsentry/sentry-android/pull/344)) @marandaneto

Packages were released on [`bintray`](https://dl.bintray.com/getsentry/sentry-android/io/sentry/sentry-android/), [`jcenter`](https://jcenter.bintray.com/io/sentry/sentry-android/) and [`mavenCentral`](https://repo.maven.apache.org/maven2/io/sentry/sentry-android/)

We'd love to get feedback.

## 2.1.0-RC.1

### Features

- Options for uncaught exception and make SentryOptions list Thread-Safe ([#384](https://github.com/getsentry/sentry-android/pull/384)) @marandaneto
- Automatic breadcrumbs for app, activity and sessions lifecycles and system events ([#348](https://github.com/getsentry/sentry-android/pull/348)) @marandaneto
- Make capture session and envelope internal ([#372](https://github.com/getsentry/sentry-android/pull/372)) @marandaneto

### Fixes

- If retry after header has empty categories, apply retry after to all of them ([#377](https://github.com/getsentry/sentry-android/pull/377)) @marandaneto
- Discard events and envelopes if cached and retry after ([#378](https://github.com/getsentry/sentry-android/pull/378)) @marandaneto
- Merge loadLibrary calls for sentry-native and clean up CMake files ([#373](https://github.com/getsentry/sentry-android/pull/373)) @Swatinem
- Exceptions should be sorted oldest to newest ([#370](https://github.com/getsentry/sentry-android/pull/370)) @marandaneto
- Check external storage size even if its read only ([#368](https://github.com/getsentry/sentry-android/pull/368)) @marandaneto
- Wrong check for cellular network capability ([#369](https://github.com/getsentry/sentry-android/pull/369)) @marandaneto
- add ScheduledForRemoval annotation to deprecated methods ([#375](https://github.com/getsentry/sentry-android/pull/375)) @marandaneto
- Bump NDK to 21.0.6113669 ([#367](https://github.com/getsentry/sentry-android/pull/367)) @marandaneto
- Bump AGP and add new make cmd to check for updates ([#365](https://github.com/getsentry/sentry-android/pull/365)) @marandaneto

Packages were released on [`bintray`](https://dl.bintray.com/getsentry/sentry-android/io/sentry/sentry-android/), [`jcenter`](https://jcenter.bintray.com/io/sentry/sentry-android/) and [`mavenCentral`](https://repo.maven.apache.org/maven2/io/sentry/sentry-android/)

We'd love to get feedback.

## 2.1.0-beta.2

### Fixes

- Bump sentry-native to 0.2.4 ([#364](https://github.com/getsentry/sentry-android/pull/364)) @marandaneto
- Update current session on session start after deleting previous session ([#362](https://github.com/getsentry/sentry-android/pull/362)) @marandaneto

Packages were released on [`bintray`](https://dl.bintray.com/getsentry/sentry-android/io/sentry/sentry-android/), [`jcenter`](https://jcenter.bintray.com/io/sentry/sentry-android/) and [`mavenCentral`](https://repo.maven.apache.org/maven2/io/sentry/sentry-android/)

We'd love to get feedback.

## 2.1.0-beta.1

### Fixes

- Bump sentry-native to 0.2.3 ([#357](https://github.com/getsentry/sentry-android/pull/357)) @marandaneto
- Check for androidx availability on runtime ([#356](https://github.com/getsentry/sentry-android/pull/356)) @marandaneto
- If theres a left over session file and its crashed, we should not overwrite its state ([#354](https://github.com/getsentry/sentry-android/pull/354)) @marandaneto
- Session should be exited state if state was ok ([#352](https://github.com/getsentry/sentry-android/pull/352)) @marandaneto
- Envelope has dedicated endpoint ([#353](https://github.com/getsentry/sentry-android/pull/353)) @marandaneto

Packages were released on [`bintray`](https://dl.bintray.com/getsentry/sentry-android/io/sentry/sentry-android/), [`jcenter`](https://jcenter.bintray.com/io/sentry/sentry-android/) and [`mavenCentral`](https://repo.maven.apache.org/maven2/io/sentry/sentry-android/)

We'd love to get feedback.

## 2.1.0-alpha.2

### Fixes

- Change integration order for cached outbox events ([#347](https://github.com/getsentry/sentry-android/pull/347)) @marandaneto
- Avoid crash if NDK throws UnsatisfiedLinkError ([#344](https://github.com/getsentry/sentry-android/pull/344)) @marandaneto
- Avoid getting a threadlocal twice. ([#339](https://github.com/getsentry/sentry-android/pull/339)) @metlos
- Removing session tracking guard on hub and client ([#338](https://github.com/getsentry/sentry-android/pull/338)) @marandaneto
- Bump agp to 3.6.2 ([#336](https://github.com/getsentry/sentry-android/pull/336)) @marandaneto
- Fix racey ANR integration ([#332](https://github.com/getsentry/sentry-android/pull/332)) @marandaneto
- Logging envelopes path when possible instead of nullable id ([#331](https://github.com/getsentry/sentry-android/pull/331)) @marandaneto
- Renaming transport gate method ([#330](https://github.com/getsentry/sentry-android/pull/330)) @marandaneto

Packages were released on [`bintray`](https://dl.bintray.com/getsentry/sentry-android/io/sentry/sentry-android/), [`jcenter`](https://jcenter.bintray.com/io/sentry/sentry-android/) and [`mavenCentral`](https://repo.maven.apache.org/maven2/io/sentry/sentry-android/)

We'd love to get feedback.

## 2.1.0-alpha.1

Release of Sentry's new SDK for Android.

## What’s Changed

### Features

- Release health @marandaneto @bruno-garcia
- ANR report should have 'was active=yes' on the dashboard ([#299](https://github.com/getsentry/sentry-android/pull/299)) @marandaneto
- NDK events apply scoped data ([#322](https://github.com/getsentry/sentry-android/pull/322)) @marandaneto
- Add a StdoutTransport ([#310](https://github.com/getsentry/sentry-android/pull/310)) @mike-burns
- Implementing new retry after protocol ([#306](https://github.com/getsentry/sentry-android/pull/306)) @marandaneto

### Fixes

- Bump sentry-native to 0.2.2 ([#305](https://github.com/getsentry/sentry-android/pull/305)) @Swatinem
- Missing App's info ([#315](https://github.com/getsentry/sentry-android/pull/315)) @marandaneto
- Buffered writers/readers - otimizations ([#311](https://github.com/getsentry/sentry-android/pull/311)) @marandaneto
- Boot time should be UTC ([#309](https://github.com/getsentry/sentry-android/pull/309)) @marandaneto
- Make transport result public ([#300](https://github.com/getsentry/sentry-android/pull/300)) @marandaneto

Packages were released on [`bintray`](https://dl.bintray.com/getsentry/sentry-android/io/sentry/sentry-android/), [`jcenter`](https://jcenter.bintray.com/io/sentry/sentry-android/) and [`mavenCentral`](https://repo.maven.apache.org/maven2/io/sentry/sentry-android/)

We'd love to get feedback.

## 2.0.2

Release of Sentry's new SDK for Android.

### Features

- MavenCentral support ([#284](https://github.com/getsentry/sentry-android/pull/284)) @marandaneto

### Fixes

- Bump AGP to 3.6.1 ([#285](https://github.com/getsentry/sentry-android/pull/285)) @marandaneto

Packages were released on [`bintray`](https://dl.bintray.com/getsentry/sentry-android/io/sentry/sentry-android/), [`jcenter`](https://jcenter.bintray.com/io/sentry/sentry-android/) and [`mavenCentral`](https://repo.maven.apache.org/maven2/io/sentry/sentry-android/)

We'd love to get feedback.

## 2.0.1

Release of Sentry's new SDK for Android.

## What’s Changed

### Features

- Attach threads/stacktraces ([#267](https://github.com/getsentry/sentry-android/pull/267)) @marandaneto
- Add the default serverName to SentryOptions and use it in MainEventProcessor ([#279](https://github.com/getsentry/sentry-android/pull/279)) @metlos

### Fixes

- set current threadId when there's no mechanism set ([#277](https://github.com/getsentry/sentry-android/pull/277)) @marandaneto
- Preview package manager ([#269](https://github.com/getsentry/sentry-android/pull/269)) @bruno-garcia

Packages were released on [`bintray`](https://dl.bintray.com/getsentry/sentry-android/io/sentry/), [`jcenter`](https://jcenter.bintray.com/io/sentry/sentry-android/)

We'd love to get feedback.

## 2.0.0

Release of Sentry's new SDK for Android.

New features not offered by (1.7.x):

- NDK support
  - Captures crashes caused by native code
  - Access to the [`sentry-native` SDK](https://github.com/getsentry/sentry-native/) API by your native (C/C++/Rust code/..).
- Automatic init (just add your `DSN` to the manifest)
   - Proguard rules are added automatically
   - Permission (Internet) is added automatically
- Uncaught Exceptions might be captured even before the app restarts
- Sentry's Unified API.
- More context/device information
- Packaged as `aar`
- Frames from the app automatically marked as `InApp=true` (stack traces in Sentry highlights them by default).
- Complete Sentry Protocol available.
- All threads and their stack traces are captured.
- Sample project in this repo to test many features (segfault, uncaught exception, ANR...)

Features from the current SDK like `ANR` are also available (by default triggered after 4 seconds).

Packages were released on [`bintray`](https://dl.bintray.com/getsentry/sentry-android/io/sentry/), [`jcenter`](https://jcenter.bintray.com/io/sentry/sentry-android/)

We'd love to get feedback.

## 2.0.0-rc04

Release of Sentry's new SDK for Android.

### Features

- Take sampleRate from metadata ([#262](https://github.com/getsentry/sentry-android/pull/262)) @bruno-garcia
- Support mills timestamp format ([#263](https://github.com/getsentry/sentry-android/pull/263)) @marandaneto
- Adding logs to installed integrations ([#265](https://github.com/getsentry/sentry-android/pull/265)) @marandaneto

### Fixes

- Breacrumb.data to string,object, Add LOG level ([#264](https://github.com/getsentry/sentry-android/pull/264)) @HazAT
- Read release conf. on manifest ([#266](https://github.com/getsentry/sentry-android/pull/266)) @marandaneto

Packages were released on [`bintray`](https://dl.bintray.com/getsentry/sentry-android/io/sentry/), [`jcenter`](https://jcenter.bintray.com/io/sentry/sentry-android/)

We'd love to get feedback and we'll work in getting the GA `2.0.0` out soon.
Until then, the [stable SDK offered by Sentry is at version 1.7.30](https://github.com/getsentry/sentry-java/releases/tag/v1.7.30)

## 2.0.0-rc03

Release of Sentry's new SDK for Android.

### Fixes

- fixes ([#259](https://github.com/getsentry/sentry-android/issues/259)) - NPE check on getExternalFilesDirs items. ([#260](https://github.com/getsentry/sentry-android/pull/260)) @marandaneto
- strictMode typo ([#258](https://github.com/getsentry/sentry-android/pull/258)) @marandaneto

Packages were released on [`bintray`](https://dl.bintray.com/getsentry/sentry-android/io/sentry/), [`jcenter`](https://jcenter.bintray.com/io/sentry/sentry-android/)

We'd love to get feedback and we'll work in getting the GA `2.0.0` out soon.
Until then, the [stable SDK offered by Sentry is at version 1.7.30](https://github.com/getsentry/sentry-java/releases/tag/v1.7.30)

## 2.0.0-rc02

Release of Sentry's new SDK for Android.

### Features

- Hub mode configurable ([#247](https://github.com/getsentry/sentry-android/pull/247)) @bruno-garcia
- Added remove methods (tags/extras) to the sentry static class ([#243](https://github.com/getsentry/sentry-android/pull/243)) @marandaneto

### Fixes


- Update ndk for new sentry-native version ([#235](https://github.com/getsentry/sentry-android/pull/235)) @Swatinem @marandaneto
- Make integrations public ([#256](https://github.com/getsentry/sentry-android/pull/256)) @marandaneto
- Bump build-tools ([#255](https://github.com/getsentry/sentry-android/pull/255)) @marandaneto
- Added javadocs to scope and its dependencies ([#253](https://github.com/getsentry/sentry-android/pull/253)) @marandaneto
- Build all ABIs ([#254](https://github.com/getsentry/sentry-android/pull/254)) @marandaneto
- Moving back ANR timeout from long to int param. ([#252](https://github.com/getsentry/sentry-android/pull/252)) @marandaneto
- Added HubAdapter to call Sentry static methods from Integrations ([#250](https://github.com/getsentry/sentry-android/pull/250)) @marandaneto
- New Release format ([#242](https://github.com/getsentry/sentry-android/pull/242)) @marandaneto
- Javadocs for SentryOptions ([#246](https://github.com/getsentry/sentry-android/pull/246)) @marandaneto
- non-app is already inApp excluded by default. ([#244](https://github.com/getsentry/sentry-android/pull/244)) @marandaneto
- Fix if symlink exists for sentry-native ([#241](https://github.com/getsentry/sentry-android/pull/241)) @marandaneto
- Clone method - race condition free ([#226](https://github.com/getsentry/sentry-android/pull/226)) @marandaneto
- Refactoring breadcrumbs callback ([#239](https://github.com/getsentry/sentry-android/pull/239)) @marandaneto

Packages were released on [`bintray`](https://dl.bintray.com/getsentry/sentry-android/io/sentry/), [`jcenter`](https://jcenter.bintray.com/io/sentry/sentry-android/)

We'd love to get feedback and we'll work in getting the GA `2.0.0` out soon.
Until then, the [stable SDK offered by Sentry is at version 1.7.30](https://github.com/getsentry/sentry-java/releases/tag/v1.7.30)

## 2.0.0-rc01

Release of Sentry's new SDK for Android.

## What’s Changed

### Features

- Added remove methods for Scope data ([#237](https://github.com/getsentry/sentry-android/pull/237)) @marandaneto
- More device context (deviceId, connectionType and language) ([#229](https://github.com/getsentry/sentry-android/pull/229)) @marandaneto
- Added a few java docs (Sentry, Hub and SentryClient) ([#223](https://github.com/getsentry/sentry-android/pull/223)) @marandaneto
- Implemented diagnostic logger ([#218](https://github.com/getsentry/sentry-android/pull/218)) @marandaneto
- Added event processors to scope ([#209](https://github.com/getsentry/sentry-android/pull/209)) @marandaneto
- Added android transport gate ([#206](https://github.com/getsentry/sentry-android/pull/206)) @marandaneto
- Added executor for caching values out of the main thread ([#201](https://github.com/getsentry/sentry-android/pull/201)) @marandaneto

### Fixes


- Honor RetryAfter ([#236](https://github.com/getsentry/sentry-android/pull/236)) @marandaneto
- Add tests for SentryValues ([#238](https://github.com/getsentry/sentry-android/pull/238)) @philipphofmann
- Do not set frames if there's none ([#234](https://github.com/getsentry/sentry-android/pull/234)) @marandaneto
- Always call interrupt after InterruptedException ([#232](https://github.com/getsentry/sentry-android/pull/232)) @marandaneto
- Mark as current thread if its the main thread ([#228](https://github.com/getsentry/sentry-android/pull/228)) @marandaneto
- Fix lgtm alerts ([#219](https://github.com/getsentry/sentry-android/pull/219)) @marandaneto
- Written unit tests to ANR integration ([#215](https://github.com/getsentry/sentry-android/pull/215)) @marandaneto
- Added blog posts to README ([#214](https://github.com/getsentry/sentry-android/pull/214)) @marandaneto
- Raise code coverage for Dsn to 100% ([#212](https://github.com/getsentry/sentry-android/pull/212)) @philipphofmann
- Remove redundant times(1) for Mockito.verify ([#211](https://github.com/getsentry/sentry-android/pull/211)) @philipphofmann
- Transport may be set on options ([#203](https://github.com/getsentry/sentry-android/pull/203)) @marandaneto
- dist may be set on options ([#204](https://github.com/getsentry/sentry-android/pull/204)) @marandaneto
- Throw an exception if DSN is not set ([#200](https://github.com/getsentry/sentry-android/pull/200)) @marandaneto
- Migration guide markdown ([#197](https://github.com/getsentry/sentry-android/pull/197)) @marandaneto

Packages were released on [`bintray`](https://dl.bintray.com/getsentry/sentry-android/io/sentry/), [`jcenter`](https://jcenter.bintray.com/io/sentry/sentry-android/)

We'd love to get feedback and we'll work in getting the GA `2.0.0` out soon.
Until then, the [stable SDK offered by Sentry is at version 1.7.29](https://github.com/getsentry/sentry-java/releases/tag/v1.7.29)

## 2.0.0-beta02

Release of Sentry's new SDK for Android.

### Features

- addBreadcrumb overloads ([#196](https://github.com/getsentry/sentry-android/pull/196)) and ([#198](https://github.com/getsentry/sentry-android/pull/198))

### Fixes

- fix Android bug on API 24 and 25 about getting current threads and stack traces ([#194](https://github.com/getsentry/sentry-android/pull/194))

Packages were released on [`bintray`](https://dl.bintray.com/getsentry/sentry-android/io/sentry/), [`jcenter`](https://jcenter.bintray.com/io/sentry/sentry-android/)

We'd love to get feedback and we'll work in getting the GA `2.0.0` out soon.
Until then, the [stable SDK offered by Sentry is at version 1.7.28](https://github.com/getsentry/sentry-java/releases/tag/v1.7.28)

## 2.0.0-beta01

Release of Sentry's new SDK for Android.

### Fixes

- ref: ANR doesn't set handled flag ([#186](https://github.com/getsentry/sentry-android/pull/186))
- SDK final review ([#183](https://github.com/getsentry/sentry-android/pull/183))
- ref: Drop errored in favor of crashed ([#187](https://github.com/getsentry/sentry-android/pull/187))
- Workaround android_id ([#185](https://github.com/getsentry/sentry-android/pull/185))
- Renamed sampleRate ([#191](https://github.com/getsentry/sentry-android/pull/191))
- Making timestamp package-private or test-only ([#190](https://github.com/getsentry/sentry-android/pull/190))
- Split event processor in Device/App data ([#180](https://github.com/getsentry/sentry-android/pull/180))

Packages were released on [`bintray`](https://dl.bintray.com/getsentry/sentry-android/io/sentry/), [`jcenter`](https://jcenter.bintray.com/io/sentry/sentry-android/)

We'd love to get feedback and we'll work in getting the GA `2.0.0` out soon.
Until then, the [stable SDK offered by Sentry is at version 1.7.28](https://github.com/getsentry/sentry-java/releases/tag/v1.7.28)

## 2.0.0-alpha09

Release of Sentry's new SDK for Android.

### Features

- Adding nativeBundle plugin ([#161](https://github.com/getsentry/sentry-android/pull/161))
- Adding scope methods to sentry static class ([#179](https://github.com/getsentry/sentry-android/pull/179))

### Fixes

- fix: DSN parsing ([#165](https://github.com/getsentry/sentry-android/pull/165))
- Don't avoid exception type minification ([#166](https://github.com/getsentry/sentry-android/pull/166))
- make Gson retro compatible with older versions of AGP ([#177](https://github.com/getsentry/sentry-android/pull/177))
- Bump sentry-native with message object instead of a string ([#172](https://github.com/getsentry/sentry-android/pull/172))

Packages were released on [`bintray`](https://dl.bintray.com/getsentry/sentry-android/io/sentry/), [`jcenter`](https://jcenter.bintray.com/io/sentry/sentry-android/)

We'd love to get feedback and we'll work in getting the GA `2.0.0` out soon.
Until then, the [stable SDK offered by Sentry is at version 1.7.28](https://github.com/getsentry/sentry-java/releases/tag/v1.7.28)

## 2.0.0-alpha08

Release of Sentry's new SDK for Android.

### Fixes

- DebugId endianness ([#162](https://github.com/getsentry/sentry-android/pull/162))
- Executed beforeBreadcrumb also for scope ([#160](https://github.com/getsentry/sentry-android/pull/160))
- Benefit of manifest merging when minSdk ([#159](https://github.com/getsentry/sentry-android/pull/159))
- Add method to captureMessage with level ([#157](https://github.com/getsentry/sentry-android/pull/157))
- Listing assets file on the wrong dir ([#156](https://github.com/getsentry/sentry-android/pull/156))

Packages were released on [`bintray`](https://dl.bintray.com/getsentry/sentry-android/io/sentry/), [`jcenter`](https://jcenter.bintray.com/io/sentry/sentry-android/)

We'd love to get feedback and we'll work in getting the GA `2.0.0` out soon.
Until then, the [stable SDK offered by Sentry is at version 1.7.28](https://github.com/getsentry/sentry-java/releases/tag/v1.7.28)

## 2.0.0-alpha07

Third release of Sentry's new SDK for Android.

### Fixes

-  Fixed release for jcenter and bintray

Packages were released on [`bintray`](https://dl.bintray.com/getsentry/sentry-android/io/sentry/), [`jcenter`](https://jcenter.bintray.com/io/sentry/sentry-android/)

We'd love to get feedback and we'll work in getting the GA `2.0.0` out soon.
Until then, the [stable SDK offered by Sentry is at version 1.7.28](https://github.com/getsentry/sentry-java/releases/tag/v1.7.28)

## 2.0.0-alpha06

Second release of Sentry's new SDK for Android.

### Fixes

- Fixed a typo on pom generation.

Packages were released on [`bintray`](https://dl.bintray.com/getsentry/sentry-android/io/sentry/), [`jcenter`](https://jcenter.bintray.com/io/sentry/sentry-android/)

We'd love to get feedback and we'll work in getting the GA `2.0.0` out soon.
Until then, the [stable SDK offered by Sentry is at version 1.7.28](https://github.com/getsentry/sentry-java/releases/tag/v1.7.28)

## 2.0.0-alpha05

First release of Sentry's new SDK for Android.

New features not offered by our current (1.7.x), stable SDK are:

- NDK support
  - Captures crashes caused by native code
  - Access to the [`sentry-native` SDK](https://github.com/getsentry/sentry-native/) API by your native (C/C++/Rust code/..).
- Automatic init (just add your `DSN` to the manifest)
   - Proguard rules are added automatically
   - Permission (Internet) is added automatically
- Uncaught Exceptions might be captured even before the app restarts
- Unified API which include scopes etc.
- More context/device information
- Packaged as `aar`
- Frames from the app automatically marked as `InApp=true` (stack traces in Sentry highlights them by default).
- Complete Sentry Protocol available.
- All threads and their stack traces are captured.
- Sample project in this repo to test many features (segfault, uncaught exception, scope)

Features from the current SDK like `ANR` are also available (by default triggered after 4 seconds).

Packages were released on [`bintray`](https://dl.bintray.com/getsentry/sentry-android/io/sentry/), [`jcenter`](https://jcenter.bintray.com/io/sentry/sentry-android/)

We'd love to get feedback and we'll work in getting the GA `2.0.0` out soon.
Until then, the [stable SDK offered by Sentry is at version 1.7.28](https://github.com/getsentry/sentry-java/releases/tag/v1.7.28)<|MERGE_RESOLUTION|>--- conflicted
+++ resolved
@@ -4,11 +4,8 @@
 
 ### Features
 
-<<<<<<< HEAD
 - Add meta option to set the maximum amount of breadcrumbs to be logged. ([#3836](https://github.com/getsentry/sentry-java/pull/3836))
-=======
 - Use a separate `Random` instance per thread to improve SDK performance ([#3835](https://github.com/getsentry/sentry-java/pull/3835))
->>>>>>> 28a11a79
 
 ### Fixes
 
