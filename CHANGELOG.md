# vNext

<<<<<<< HEAD
* Fix: Fix JUL integration SDK name (#1293)
=======
* Fix: Fix setting in-app-includes from external properties (#1291)

>>>>>>> 4ef3c6de

# 4.2.0

* Fix: Remove experimental annotation for Attachment #1257
* Fix: Mark stacktrace as snapshot if captured at arbitrary moment #1231
* Enchancement: Improve EventProcessor nullability annotations (#1229).
* Bump: sentry-native to 0.4.7
* Enchancement: Add ability to flush events synchronously.
* Fix: Disable Gson HTML escaping
* Enchancement: Support @SentrySpan and @SentryTransaction on classes and interfaces. (#1243)
* Enchancement: Do not serialize empty collections and maps (#1245)
* Ref: Optimize DuplicateEventDetectionEventProcessor performance (#1247).
* Ref: Prefix sdk.package names with io.sentry (#1249)
* Fix: Make the ANR Atomic flags immutable
* Enchancement: Integration interface better compatibility with Kotlin null-safety
* Enchancement: Simplify Sentry configuration in Spring integration (#1259)
* Enchancement: Simplify configuring Logback integration when environment variable with the DSN is not set (#1271)
* Fix: Prevent NoOpHub from creating heavy SentryOptions objects (#1272)
* Enchancement: Add Request to the Scope. #1270
* Fix: Fix SentryTransaction#getStatus NPE (#1273)
* Enchancement: Optimize SentryTracingFilter when hub is disabled.
* Fix: Discard unfinished Spans before sending them over to Sentry (#1279)
* Fix: Interrupt the thread in QueuedThreadPoolExecutor (#1276)
* Fix: SentryTransaction#finish should not clear another transaction from the scope (#1278)

Breaking Changes:
* Enchancement: SentryExceptionResolver should not send handled errors by default (#1248).
* Ref: Simplify RestTemplate instrumentation (#1246)
* Enchancement: Add overloads for startTransaction taking op and description (#1244)

# 4.1.0

* Improve Kotlin compatibility for SdkVersion (#1213)
* Feat: Support logging via JUL (#1211)
* Fix: Fix returning Sentry trace header from Span (#1217)
* Fix: Remove misleading error logs (#1222)

# 4.0.0

This release brings the Sentry Performance feature to Java SDK, Spring, Spring Boot, and Android integrations. Read more in the reference documentation:

- [Performance for Java](https://docs.sentry.io/platforms/java/performance/)
- [Performance for Spring](https://docs.sentry.io/platforms/java/guides/spring/)
- [Performance for Spring Boot](https://docs.sentry.io/platforms/java/guides/spring-boot/)
- [Performance for Android](https://docs.sentry.io/platforms/android/performance/)

### Other improvements:

#### Core:

- Improved loading external configuration:
  - Load `sentry.properties` from the application's current working directory (#1046)
  - Resolve `in-app-includes`, `in-app-excludes`, `tags`, `debug`, `uncaught.handler.enabled` parameters from the external configuration
- Set global tags on SentryOptions and load them from external configuration (#1066)
- Add support for attachments (#1082)
- Resolve `servername` from the localhost address
- Simplified transport configuration through setting `TransportFactory` instead of `ITransport` on SentryOptions (#1124)

#### Spring Boot:
- Add the ability to register multiple `OptionsConfiguration` beans (#1093)
- Initialize Logback after context refreshes (#1129)

#### Android:
- Add `isSideLoaded` and `installerStore` tags automatically (Where your App. was installed from eg Google Play, Amazon Store, downloaded APK, etc...)
- Bump: sentry-native to 0.4.6
- Bump: Gradle to 6.8.1 and AGP to 4.1.2

# 4.0.0-beta.1

* Feat: Add addToTransactions to Attachment (#1191)
* Enhancement: Support SENTRY_TRACES_SAMPLE_RATE conf. via env variables (#1171)
* Enhancement: Pass request to CustomSamplingContext in Spring integration (#1172)
* Ref: Set SpanContext on SentryTransaction to avoid potential NPE (#1173)
* Fix: Free Local Refs manually due to Android local ref. count limits
* Enhancement: Move `SentrySpanClientHttpRequestInterceptor` to Spring module (#1181)
* Enhancement: Add overload for `transaction/span.finish(SpanStatus)` (#1182)
* Fix: Bring back support for setting transaction name without ongoing transaction (#1183)
* Enhancement: Simplify registering traces sample callback in Spring integration (#1184)
* Enhancement: Polish Performance API (#1165)
* Enhancement: Set "debug" through external properties (#1186)
* Enhancement: Simplify Spring integration (#1188)
* Enhancement: Init overload with dsn (#1195)
* Enhancement: Enable Kotlin map-like access on CustomSamplingContext (#1192)
* Enhancement: Auto register custom ITransportFactory in Spring integration (#1194)
* Enhancement: Improve Kotlin property access in Performance API (#1193)
* Enhancement: Copy options tags to transactions (#1198)
* Enhancement: Add convenient method for accessing event's throwable (1202)

# 4.0.0-alpha.3

* Feat: Add maxAttachmentSize to SentryOptions (#1138)
* Feat: Drop invalid attachments (#1134)
* Ref: Make Attachment immutable (#1120)
* Fix inheriting sampling decision from parent (#1100)
* Fixes and Tests: Session serialization and deserialization
* Ref: using Calendar to generate Dates
* Fix: Exception only sets a stack trace if there are frames
* Feat: set isSideLoaded info tags
* Enhancement: Read tracesSampleRate from AndroidManifest
* Fix: Initialize Logback after context refreshes (#1129)
* Ref: Return NoOpTransaction instead of null (#1126)
* Fix: Do not crash when passing null values to @Nullable methods, eg User and Scope
* Ref: `ITransport` implementations are now responsible for executing request in asynchronous or synchronous way (#1118)
* Ref: Add option to set `TransportFactory` instead of `ITransport` on `SentryOptions` (#1124)
* Ref: Simplify ITransport creation in ITransportFactory (#1135) 
* Feat: Add non blocking Apache HttpClient 5 based Transport (#1136)
* Enhancement: Autoconfigure Apache HttpClient 5 based Transport in Spring Boot integration (#1143)
* Enhancement: Send user.ip_address = {{auto}} when sendDefaultPii is true (#1015)
* Fix: Resolving dashed properties from external configuration
* Feat: Read `uncaught.handler.enabled` property from the external configuration 
* Feat: Resolve servername from the localhost address
* Fix: Consider {{ auto }} as a default ip address (#1015) 
* Fix: Set release and environment on Transactions (#1152)
* Fix: Do not set transaction on the scope automatically   
* Enhancement: Automatically assign span context to captured events (#1156)
* Feat: OutboxSender supports all envelope item types #1158
* Enhancement: Improve ITransaction and ISpan null-safety compatibility (#1161)

# 4.0.0-alpha.2

* Feat: Add basic support for attachments (#1082)
* Fix: Remove method reference in SentryEnvelopeItem (#1091)
* Enhancement: Set transaction name on events and transactions sent using Spring integration (#1067)
* Fix: Set current thread only if there are no exceptions
* Enhancement: Set global tags on SentryOptions and load them from external configuration (#1066)
* Ref: Refactor resolving SpanContext for Throwable (#1068)
* Enhancement: Add API validator and remove deprecated methods
* Enhancement: Add more convenient method to start a child span (#1073)
* Enhancement: Autoconfigure traces callback in Spring Boot integration (#1074)
* Enhancement: Resolve in-app-includes and in-app-excludes parameters from the external configuration
* Enhancement: Make InAppIncludesResolver public (#1084)
* Ref: Change "op" to "operation" in @SentrySpan and @SentryTransaction
* Fix: SentryOptions creates GsonSerializer by default
* Enhancement: Add the ability to register multiple OptionsConfiguration beans (#1093)
* Fix: Append DebugImage list if event already has it
* Fix: Sort breadcrumbs by Date if there are breadcrumbs already in the event

# 4.0.0-alpha.1

* Enhancement: Load `sentry.properties` from the application's current working directory (#1046)
* Ref: Refactor JSON deserialization (#1047)
* Feat: Performance monitoring (#971)
* Feat: Performance monitoring for Spring Boot applications (#971)

# 3.2.1

* Fix: Set current thread only if theres no exceptions (#1064)
* Fix: Append DebugImage list if event already has it (#1092)
* Fix: Sort breadcrumbs by Date if there are breadcrumbs already in the event (#1094)
* Fix: Free Local Refs manually due to Android local ref. count limits  (#1179)

# 3.2.0

* Bump: AGP 4.1.1 (#1040)
* Fix: use neutral Locale for String operations #1033
* Update to sentry-native 0.4.4 and fix shared library builds (#1039)
* Feat: Expose a Module (Debug images) Loader for Android thru sentry-native #1043
* Enhancement: Added java doc to protocol classes based on sentry-data-schemes project (#1045)
* Enhancement: Make SentryExceptionResolver Order configurable to not send handled web exceptions (#1008)
* Enhancement: Resolve HTTP Proxy parameters from the external configuration (#1028)
* Enhancement: Sentry NDK integration is compiled against default NDK version based on AGP's version #1048
* Fix: Clean up JNI code and properly free strings #1050
* Fix: set userId for hard-crashes if no user is set #1049

# 3.1.3

* Fix broken NDK integration on 3.1.2 (release failed on packaging a .so file)
* Increase max cached events to 30 (#1029)
* Normalize DSN URI (#1030)

# 3.1.2

* feat: Manually capturing User Feedback
* Enhancement: Set environment to "production" by default.
* Enhancement: Make public the Breadcrumb constructor that accepts a Date #1012
* ref: Validate event id on user feedback submission
 
# 3.1.1

* fix: Prevent Logback and Log4j2 integrations from re-initializing Sentry when Sentry is already initialized
* Enhancement: Bind logging related SentryProperties to Slf4j Level instead of Logback to improve Log4j2 compatibility
* fix: Make sure HttpServletRequestSentryUserProvider runs by default before custom SentryUserProvider beans
* fix: fix setting up Sentry in Spring Webflux annotation by changing the scope of Spring WebMvc related dependencies

# 3.1.0

* fix: Don't require `sentry.dsn` to be set when using `io.sentry:sentry-spring-boot-starter` and `io.sentry:sentry-logback` together #965
* Auto-Configure `inAppIncludes` in Spring Boot integration #966
* Enhancement: make getThrowable public and improve set contexts #967
* Bump: Android Gradle Plugin 4.0.2 #968
* Enhancement: accepted quoted values in properties from external configuration #972
* fix: remove chunked streaming mode #974
* fix: Android 11 + targetSdkVersion 30 crashes Sentry on start #977

# 3.0.0

# Java + Android

This release marks the re-unification of Java and Android SDK code bases.
It's based on the Android 2.0 SDK, which implements [Sentry's unified API](https://develop.sentry.dev/sdk/unified-api/).

Considerable changes were done, which include a lot of improvements. More are covered below, but the highlights are:

* Improved `log4j2` integration
  * Capture breadcrumbs for level INFO and higher
  * Raises event for ERROR and higher.
  * Minimum levels are configurable.
  * Optionally initializes the SDK via appender.xml
* Dropped support to `log4j`.
* Improved `logback` integration
  * Capture breadcrumbs for level INFO and higher
  * Raises event for ERROR and higher. 
  * Minimum levels are configurable.
  * Optionally initializes the SDK via appender.xml
  * Configurable via Spring integration if both are enabled
* Spring
  * No more duplicate events with Spring and logback
  * Auto initalizes if DSN is available
  * Configuration options available with auto complete
* Google App Engine support dropped

## What’s Changed

* Callback to validate SSL certificate (#944) 
* Attach stack traces enabled by default

### Android specific

* Release health enabled by default for Android
* Sync of Scopes for Java -> Native (NDK)
* Bump Sentry-Native v0.4.2
* Android 11 Support

[Android migration docs](https://docs.sentry.io/platforms/android/migration/#migrating-from-sentry-android-2x-to-sentry-android-3x)

### Java specific

* Unified API for Java SDK and integrations (Spring, Spring boot starter, Servlet, Logback, Log4j2)

New Java [docs](https://docs.sentry.io/platforms/java/) are live and being improved.

# Acquisition

Packages were released on [`bintray sentry-java`](https://dl.bintray.com/getsentry/sentry-java/io/sentry/), [`bintray sentry-android`](https://dl.bintray.com/getsentry/sentry-android/io/sentry/), [`jcenter`](https://jcenter.bintray.com/io/sentry/) and [`mavenCentral`](https://repo.maven.apache.org/maven2/io/sentry/)

## Where is the Java 1.7 code base?

The previous Java releases, are all available in this repository through the tagged releases.
# 3.0.0-beta.1

## What’s Changed

* feat: ssl support (#944) @ninekaw9 @marandaneto 
* feat: sync Java to C (#937) @bruno-garcia @marandaneto
* feat: Auto-configure Logback appender in Spring Boot integration. (#938) @maciejwalkowiak
* feat: Add Servlet integration. (#935) @maciejwalkowiak
* fix: Pop scope at the end of the request in Spring integration. (#936) @maciejwalkowiak
* bump: Upgrade Spring Boot to 2.3.4. (#932) @maciejwalkowiak
* fix: Do not set cookies when send pii is set to false. (#931) @maciejwalkowiak

Packages were released on [`bintray sentry-java`](https://dl.bintray.com/getsentry/sentry-java/io/sentry/), [`bintray sentry-android`](https://dl.bintray.com/getsentry/sentry-android/io/sentry/), [`jcenter`](https://jcenter.bintray.com/io/sentry/) and [`mavenCentral`](https://repo.maven.apache.org/maven2/io/sentry/)

We'd love to get feedback.

# 3.0.0-alpha.3

## What’s Changed

* Bump sentry-native to 0.4.2 (#926) @marandaneto
* feat: enable attach stack traces and disable attach threads by default (#921) @marandaneto
* fix: read sample rate correctly from manifest meta data (#923) @marandaneto
* ref: remove log level as RN do not use it anymore (#924) @marandaneto

Packages were released on [`bintray sentry-android`](https://dl.bintray.com/getsentry/sentry-android/io/sentry/) and [`bintray sentry-java`](https://dl.bintray.com/getsentry/sentry-java/io/sentry/)

We'd love to get feedback.

# 3.0.0-alpha.2

TBD

Packages were released on [bintray](https://dl.bintray.com/getsentry/maven/io/sentry/)

> Note: This release marks the unification of the Java and Android Sentry codebases based on the core of the Android SDK (version 2.x).
Previous releases for the Android SDK (version 2.x) can be found on the now archived: https://github.com/getsentry/sentry-android/

# 3.0.0-alpha.1

# New releases will happen on a different repository:

https://github.com/getsentry/sentry-java

## What’s Changed

* feat: enable release health by default

Packages were released on [`bintray`](https://dl.bintray.com/getsentry/sentry-android/io/sentry/sentry-android/), [`jcenter`](https://jcenter.bintray.com/io/sentry/sentry-android/) and [`mavenCentral`](https://repo.maven.apache.org/maven2/io/sentry/sentry-android/)

We'd love to get feedback.

# 2.3.1

## What’s Changed

* fix: add main thread checker for the app lifecycle integration (#525) @marandaneto
* Set correct migration link (#523) @fupduck
* Warn about Sentry re-initialization. (#521) @maciejwalkowiak
* Set SDK version in `MainEventProcessor`. (#513) @maciejwalkowiak
* Bump sentry-native to 0.4.0 (#512) @marandaneto
* Bump Gradle to 6.6 and fix linting issues (#510) @marandaneto
* fix(sentry-java): Contexts belong on the Scope (#504) @maciejwalkowiak
* Add tests for verifying scope changes thread isolation (#508) @maciejwalkowiak
* Set `SdkVersion` in default `SentryOptions` created in sentry-core module (#506) @maciejwalkowiak

Packages were released on [`bintray`](https://dl.bintray.com/getsentry/sentry-android/io/sentry/sentry-android/), [`jcenter`](https://jcenter.bintray.com/io/sentry/sentry-android/) and [`mavenCentral`](https://repo.maven.apache.org/maven2/io/sentry/sentry-android/)

We'd love to get feedback.

# 2.3.0

## What’s Changed

* fix: converting UTC and ISO timestamp when missing Locale/TimeZone do not error (#505) @marandaneto
* Add console application sample. (#502) @maciejwalkowiak
* Log stacktraces in SystemOutLogger (#498) @maciejwalkowiak
* Add method to add breadcrumb with string parameter. (#501) @maciejwalkowiak
* Call `Sentry#close` on JVM shutdown. (#497) @maciejwalkowiak
* ref: sentry-core changes for console app (#473) @marandaneto

Obs: If you are using its own instance of `Hub`/`SentryClient` and reflection to set up the SDK to be usable within Libraries, this change may break your code, please fix the renamed classes.

Packages were released on [`bintray`](https://dl.bintray.com/getsentry/sentry-android/io/sentry/sentry-android/), [`jcenter`](https://jcenter.bintray.com/io/sentry/sentry-android/) and [`mavenCentral`](https://repo.maven.apache.org/maven2/io/sentry/sentry-android/)

We'd love to get feedback.

# 2.2.2

## What’s Changed

* feat: add sdk to envelope header (#488) @marandaneto
* Bump plugin versions (#487) @marandaneto
* Bump: AGP 4.0.1 (#486) @marandaneto
* feat: log request if response code is not 200 (#484) @marandaneto

Packages were released on [`bintray`](https://dl.bintray.com/getsentry/sentry-android/io/sentry/sentry-android/), [`jcenter`](https://jcenter.bintray.com/io/sentry/sentry-android/) and [`mavenCentral`](https://repo.maven.apache.org/maven2/io/sentry/sentry-android/)

We'd love to get feedback.

# 2.2.1

## What’s Changed

* fix: Timber adds breadcrumb even if event level is < minEventLevel (#480) @marandaneto
* enhancement: Bump Gradle 6.5.1 (#479) @marandaneto
* fix: contexts serializer avoids reflection and fixes desugaring issue (#478) @marandaneto
* fix: clone session before sending to the transport (#474) @marandaneto

Packages were released on [`bintray`](https://dl.bintray.com/getsentry/sentry-android/io/sentry/sentry-android/), [`jcenter`](https://jcenter.bintray.com/io/sentry/sentry-android/) and [`mavenCentral`](https://repo.maven.apache.org/maven2/io/sentry/sentry-android/)

We'd love to get feedback.

# 2.2.0

## What’s Changed

* fix: negative session sequence if the date is before java date epoch (#471) @marandaneto
* fix: deserialise unmapped contexts values from envelope (#470) @marandaneto
* Bump: sentry-native 0.3.4 (#468) @marandaneto

* feat: timber integration (#464) @marandaneto

1) To add integrations it requires a [manual initialization](https://docs.sentry.io/platforms/android/#manual-initialization) of the Android SDK.

2) Add the `sentry-android-timber` dependency:

```groovy
implementation 'io.sentry:sentry-android-timber:{version}' // version >= 2.2.0
```

3) Initialize and add the `SentryTimberIntegration`:

```java
SentryAndroid.init(this, options -> {
    // default values:
    // minEventLevel = ERROR
    // minBreadcrumbLevel = INFO
    options.addIntegration(new SentryTimberIntegration());

    // custom values for minEventLevel and minBreadcrumbLevel
    // options.addIntegration(new SentryTimberIntegration(SentryLevel.WARNING, SentryLevel.ERROR));
});
```

4) Use the Timber integration:

```java
try {
    int x = 1 / 0;
} catch (Exception e) {
    Timber.e(e);
}
```

Packages were released on [`bintray`](https://dl.bintray.com/getsentry/sentry-android/io/sentry/sentry-android/), [`jcenter`](https://jcenter.bintray.com/io/sentry/sentry-android/) and [`mavenCentral`](https://repo.maven.apache.org/maven2/io/sentry/sentry-android/)

We'd love to get feedback.

# 2.1.7

## What’s Changed

* fix: init native libs if available on SDK init (#461) @marandaneto
* Make JVM target explicit in sentry-core (#462) @dilbernd
* fix: timestamp with millis from react-native should be in UTC format (#456) @marandaneto
* Bump Gradle to 6.5 (#454) @marandaneto

Packages were released on [`bintray`](https://dl.bintray.com/getsentry/sentry-android/io/sentry/sentry-android/), [`jcenter`](https://jcenter.bintray.com/io/sentry/sentry-android/) and [`mavenCentral`](https://repo.maven.apache.org/maven2/io/sentry/sentry-android/)

We'd love to get feedback.

# 2.1.6

## What’s Changed

* fix: do not lookup sentry-debug-meta but instead load it directly (#445) @marandaneto
* fix: regression on v2.1.5 which can cause a crash on SDK init

Packages were released on [`bintray`](https://dl.bintray.com/getsentry/sentry-android/io/sentry/sentry-android/), [`jcenter`](https://jcenter.bintray.com/io/sentry/sentry-android/) and [`mavenCentral`](https://repo.maven.apache.org/maven2/io/sentry/sentry-android/)

We'd love to get feedback.

# 2.1.5

This version has a severe bug and can cause a crash on SDK init

Please upgrade to https://github.com/getsentry/sentry-android/releases/tag/2.1.6

# 2.1.4

## What’s Changed

* bump: sentry-native to 0.3.1 (#440) @marandaneto
* fix: update last session timestamp (#437) @marandaneto
* feat: make gzip as default content encoding type (#433) @marandaneto
* enhancement: use AGP 4 features (#366) @marandaneto
* enhancement: Create GH Actions CI for Ubuntu/macOS (#403) @marandaneto
* enhancement: make root checker better and minimize false positive (#417) @marandaneto
* fix: filter trim memory breadcrumbs (#431) @marandaneto

Packages were released on [`bintray`](https://dl.bintray.com/getsentry/sentry-android/io/sentry/sentry-android/), [`jcenter`](https://jcenter.bintray.com/io/sentry/sentry-android/) and [`mavenCentral`](https://repo.maven.apache.org/maven2/io/sentry/sentry-android/)

We'd love to get feedback.

# 2.1.3

## What’s Changed

This fixes several critical bugs in sentry-android 2.0 and 2.1

* fix: Sentry.init register integrations after creating the main Hub instead of doing it in the main Hub ctor (#427) @marandaneto
* fix: make NoOpLogger public (#425) @marandaneto
* fix: ConnectivityChecker returns connection status and events are not trying to be sent if no connection. (#420) @marandaneto
* ref: thread pool executor is a single thread executor instead of scheduled thread executor (#422) @marandaneto
* fix: Add Abnormal to the Session.State enum as its part of the protocol (#424) @marandaneto
* Bump: Gradle to 6.4.1 (#419) @marandaneto

We recommend that you use sentry-android 2.1.3 over the initial release of sentry-android 2.0 and 2.1.

Packages were released on [`bintray`](https://dl.bintray.com/getsentry/sentry-android/io/sentry/sentry-android/), [`jcenter`](https://jcenter.bintray.com/io/sentry/sentry-android/) and [`mavenCentral`](https://repo.maven.apache.org/maven2/io/sentry/sentry-android/)

We'd love to get feedback.

# 2.1.2

## What’s Changed

* fix: Phone state breadcrumbs require read_phone_state on older OS versions (#415) @marandaneto @bsergean
* fix: before raising ANR events, we check ProcessErrorStateInfo if available (#412) @marandaneto
* fix: send cached events to use a single thread executor (#405) @marandaneto
* enha: added options to configure http transport (#411) @marandaneto
* fix: initing SDK on AttachBaseContext (#409) @marandaneto
* fix: sessions can't be abnormal, but exited if not ended properly (#410) @marandaneto

Packages were released on [`bintray`](https://dl.bintray.com/getsentry/sentry-android/io/sentry/sentry-android/), [`jcenter`](https://jcenter.bintray.com/io/sentry/sentry-android/) and [`mavenCentral`](https://repo.maven.apache.org/maven2/io/sentry/sentry-android/)

We'd love to get feedback.

# 2.1.1

## What’s Changed

* fix: set missing release, environment and dist to sentry-native options (#404) @marandaneto
* fix: do not add automatic and empty sensor breadcrumbs (#401) @marandaneto
* enha: added missing getters on Breadcrumb and SentryEvent (#397) @marandaneto
* enha: bump sentry-native to 0.2.6 (#396) @marandaneto
* feat: add trim memory breadcrumbs (#395) @marandaneto
* enha: only set breadcrumb extras if not empty (#394) @marandaneto
* ref: removed Thread.sleep from LifecycleWatcher tests, using awaitility and DateProvider (#392) @marandaneto
* ref: added a DateTimeProvider for making retry after testable (#391) @marandaneto
* enha: BUMP Gradle to 6.4 (#390) @marandaneto
* enha: added samples of how to disable automatic breadcrumbs (#389) @marandaneto

Packages were released on [`bintray`](https://dl.bintray.com/getsentry/sentry-android/io/sentry/sentry-android/), [`jcenter`](https://jcenter.bintray.com/io/sentry/sentry-android/) and [`mavenCentral`](https://repo.maven.apache.org/maven2/io/sentry/sentry-android/)

We'd love to get feedback.

# 2.1.0

## What’s Changed

* Includes all the changes of 2.1.0 alpha, beta and RC
* fix when PhoneStateListener is not ready for use (#387) @marandaneto
* make ANR 5s by default (#388) @marandaneto
* fix: rate limiting by categories (#381) @marandaneto
* BUMP NDK to latest stable version 21.1.6352462 (#386) @marandaneto

Packages were released on [`bintray`](https://dl.bintray.com/getsentry/sentry-android/io/sentry/sentry-android/), [`jcenter`](https://jcenter.bintray.com/io/sentry/sentry-android/) and [`mavenCentral`](https://repo.maven.apache.org/maven2/io/sentry/sentry-android/)

We'd love to get feedback.

# 2.0.3

## What’s Changed

* patch from 2.1.0-alpha.2 - avoid crash if NDK throws UnsatisfiedLinkError (#344) @marandaneto

Packages were released on [`bintray`](https://dl.bintray.com/getsentry/sentry-android/io/sentry/sentry-android/), [`jcenter`](https://jcenter.bintray.com/io/sentry/sentry-android/) and [`mavenCentral`](https://repo.maven.apache.org/maven2/io/sentry/sentry-android/)

We'd love to get feedback.
# 2.1.0-RC.1

## What’s Changed

* feat: Options for uncaught exception and make SentryOptions list Thread-Safe (#384) @marandaneto
* feat: automatic breadcrumbs for app, activity and sessions lifecycles and system events (#348) @marandaneto
* fix: if retry after header has empty categories, apply retry after to all of them (#377) @marandaneto
* fix: discard events and envelopes if cached and retry after (#378) @marandaneto
* add ScheduledForRemoval annotation to deprecated methods (#375) @marandaneto
* fix: Merge loadLibrary calls for sentry-native and clean up CMake files (#373) @Swatinem
* enha: make capture session and envelope internal (#372) @marandaneto
* fix: exceptions should be sorted oldest to newest (#370) @marandaneto
* fix: check external storage size even if its read only (#368) @marandaneto
* fix: wrong check for cellular network capability (#369) @marandaneto
* bump NDK to 21.0.6113669 (#367) @marandaneto
* bump AGP and add new make cmd to check for updates (#365) @marandaneto

Packages were released on [`bintray`](https://dl.bintray.com/getsentry/sentry-android/io/sentry/sentry-android/), [`jcenter`](https://jcenter.bintray.com/io/sentry/sentry-android/) and [`mavenCentral`](https://repo.maven.apache.org/maven2/io/sentry/sentry-android/)

We'd love to get feedback.

# 2.1.0-beta.2

## What’s Changed

* bump sentry-native to 0.2.4 (#364) @marandaneto
* update current session on session start after deleting previous session (#362) @marandaneto

Packages were released on [`bintray`](https://dl.bintray.com/getsentry/sentry-android/io/sentry/sentry-android/), [`jcenter`](https://jcenter.bintray.com/io/sentry/sentry-android/) and [`mavenCentral`](https://repo.maven.apache.org/maven2/io/sentry/sentry-android/)

We'd love to get feedback.

# 2.1.0-beta.1

## What’s Changed

* BUMP sentry-native to 0.2.3 (#357) @marandaneto
* check for androidx availability on runtime (#356) @marandaneto
* if theres a left over session file and its crashed, we should not overwrite its state (#354) @marandaneto
* session should be exited state if state was ok (#352) @marandaneto
* envelope has dedicated endpoint (#353) @marandaneto

Packages were released on [`bintray`](https://dl.bintray.com/getsentry/sentry-android/io/sentry/sentry-android/), [`jcenter`](https://jcenter.bintray.com/io/sentry/sentry-android/) and [`mavenCentral`](https://repo.maven.apache.org/maven2/io/sentry/sentry-android/)

We'd love to get feedback.

# 2.1.0-alpha.2

## What’s Changed

* change integration order for cached outbox events (#347) @marandaneto
* avoid crash if NDK throws UnsatisfiedLinkError (#344) @marandaneto
* Avoid getting a threadlocal twice. (#339) @metlos
* removing session tracking guard on hub and client (#338) @marandaneto
* bump agp to 3.6.2 (#336) @marandaneto
* fix racey ANR integration (#332) @marandaneto
* logging envelopes path when possible instead of nullable id (#331) @marandaneto
* renaming transport gate method (#330) @marandaneto

Packages were released on [`bintray`](https://dl.bintray.com/getsentry/sentry-android/io/sentry/sentry-android/), [`jcenter`](https://jcenter.bintray.com/io/sentry/sentry-android/) and [`mavenCentral`](https://repo.maven.apache.org/maven2/io/sentry/sentry-android/)

We'd love to get feedback.

# 2.1.0-alpha.1

Release of Sentry's new SDK for Android.

## What’s Changed

* BUMP sentry-native to 0.2.2 (#305) @Swatinem
* ANR report should have 'was active=yes' on the dashboard (#299) @marandaneto
* NDK events apply scoped data (#322) @marandaneto
* fix missing App's info (#315) @marandaneto
* buffered writers/readers - otimizations (#311) @marandaneto
* Add a StdoutTransport (#310) @mike-burns
* boot time should be UTC (#309) @marandaneto
* implementing new retry after protocol (#306) @marandaneto
* make transport result public (#300) @marandaneto
* release health @marandaneto @bruno-garcia 

Packages were released on [`bintray`](https://dl.bintray.com/getsentry/sentry-android/io/sentry/sentry-android/), [`jcenter`](https://jcenter.bintray.com/io/sentry/sentry-android/) and [`mavenCentral`](https://repo.maven.apache.org/maven2/io/sentry/sentry-android/)

We'd love to get feedback.

# 2.0.2

Release of Sentry's new SDK for Android.

## What’s Changed

* BUMP AGP to 3.6.1 (#285) @marandaneto
* MavenCentral support (#284) @marandaneto

Packages were released on [`bintray`](https://dl.bintray.com/getsentry/sentry-android/io/sentry/sentry-android/), [`jcenter`](https://jcenter.bintray.com/io/sentry/sentry-android/) and [`mavenCentral`](https://repo.maven.apache.org/maven2/io/sentry/sentry-android/)

We'd love to get feedback.

# 2.0.1

Release of Sentry's new SDK for Android.

## What’s Changed

* Add the default serverName to SentryOptions and use it in MainEventProcessor (#279) @metlos
* set current threadId when there's no mechanism set (#277) @marandaneto
* feat: attach threads/stacktraces (#267) @marandaneto
* fix: preview package manager (#269) @bruno-garcia

Packages were released on [`bintray`](https://dl.bintray.com/getsentry/sentry-android/io/sentry/), [`jcenter`](https://jcenter.bintray.com/io/sentry/sentry-android/)

We'd love to get feedback.

# 2.0.0

Release of Sentry's new SDK for Android.

New features not offered by (1.7.x):

* NDK support
  * Captures crashes caused by native code
  * Access to the [`sentry-native` SDK](https://github.com/getsentry/sentry-native/) API by your native (C/C++/Rust code/..).
* Automatic init (just add your `DSN` to the manifest)
   * Proguard rules are added automatically
   * Permission (Internet) is added automatically
* Uncaught Exceptions might be captured even before the app restarts
* Sentry's Unified API.
* More context/device information
* Packaged as `aar`
* Frames from the app automatically marked as `InApp=true` (stack traces in Sentry highlights them by default).
* Complete Sentry Protocol available.
* All threads and their stack traces are captured.
* Sample project in this repo to test many features (segfault, uncaught exception, ANR...)

Features from the current SDK like `ANR` are also available (by default triggered after 4 seconds).

Packages were released on [`bintray`](https://dl.bintray.com/getsentry/sentry-android/io/sentry/), [`jcenter`](https://jcenter.bintray.com/io/sentry/sentry-android/)

We'd love to get feedback.

# 2.0.0-rc04

Release of Sentry's new SDK for Android.

## What’s Changed

* fix: breacrumb.data to string,object, Add LOG level (#264) @HazAT
* read release conf. on manifest (#266) @marandaneto
* Support mills timestamp format (#263) @marandaneto
* adding logs to installed integrations (#265) @marandaneto
* feat: Take sampleRate from metadata (#262) @bruno-garcia

Packages were released on [`bintray`](https://dl.bintray.com/getsentry/sentry-android/io/sentry/), [`jcenter`](https://jcenter.bintray.com/io/sentry/sentry-android/)

We'd love to get feedback and we'll work in getting the GA `2.0.0` out soon.
Until then, the [stable SDK offered by Sentry is at version 1.7.30](https://github.com/getsentry/sentry-java/releases/tag/v1.7.30)
# 2.0.0-rc03

Release of Sentry's new SDK for Android.

## What’s Changed

* fixes #259 - NPE check on getExternalFilesDirs items. (#260) @marandaneto
* fix strictMode typo (#258) @marandaneto

Packages were released on [`bintray`](https://dl.bintray.com/getsentry/sentry-android/io/sentry/), [`jcenter`](https://jcenter.bintray.com/io/sentry/sentry-android/)

We'd love to get feedback and we'll work in getting the GA `2.0.0` out soon.
Until then, the [stable SDK offered by Sentry is at version 1.7.30](https://github.com/getsentry/sentry-java/releases/tag/v1.7.30)
# 2.0.0-rc02

Release of Sentry's new SDK for Android.

## What’s Changed

* update ndk for new sentry-native version (#235) @Swatinem @marandaneto
* make integrations public (#256) @marandaneto
* BUMP build-tools (#255) @marandaneto
* added javadocs to scope and its dependencies (#253) @marandaneto
* build all ABIs (#254) @marandaneto
* moving back ANR timeout from long to int param. (#252) @marandaneto
* feat: Hub mode configurable (#247) @bruno-garcia
* Added HubAdapter to call Sentry static methods from Integrations (#250) @marandaneto
* new Release format (#242) @marandaneto
* Javadocs for SentryOptions (#246) @marandaneto
* non-app is already inApp excluded by default. (#244) @marandaneto
* added remove methods (tags/extras) to the sentry static class (#243) @marandaneto
* fix if symlink exists for sentry-native (#241) @marandaneto
* clone method - race condition free (#226) @marandaneto
* refactoring breadcrumbs callback (#239) @marandaneto

Packages were released on [`bintray`](https://dl.bintray.com/getsentry/sentry-android/io/sentry/), [`jcenter`](https://jcenter.bintray.com/io/sentry/sentry-android/)

We'd love to get feedback and we'll work in getting the GA `2.0.0` out soon.
Until then, the [stable SDK offered by Sentry is at version 1.7.30](https://github.com/getsentry/sentry-java/releases/tag/v1.7.30)

# 2.0.0-rc01

Release of Sentry's new SDK for Android.

## What’s Changed

* Honor RetryAfter (#236) @marandaneto
* Add tests for SentryValues (#238) @philipphofmann
* added remove methods for Scope data (#237) @marandaneto
* do not set frames if there's none (#234) @marandaneto
* always call interrupt after InterruptedException (#232) @marandaneto
* more device context (deviceId, connectionType and language) (#229) @marandaneto
* mark as current thread if its the main thread (#228) @marandaneto
* added a few java docs (Sentry, Hub and SentryClient) (#223) @marandaneto
* implemented diagnostic logger (#218) @marandaneto
* fix lgtm alerts (#219) @marandaneto
* written unit tests to ANR integration (#215) @marandaneto
* added blog posts to README (#214) @marandaneto
* added event processors to scope (#209) @marandaneto
* Raise code coverage for Dsn to 100% (#212) @philipphofmann
* Remove redundant times(1) for Mockito.verify (#211) @philipphofmann
* added android transport gate (#206) @marandaneto
* transport may be set on options (#203) @marandaneto
* dist may be set on options (#204) @marandaneto
* added executor for caching values out of the main thread (#201) @marandaneto
* throw an exception if DSN is not set (#200) @marandaneto
* migration guide markdown (#197) @marandaneto

Packages were released on [`bintray`](https://dl.bintray.com/getsentry/sentry-android/io/sentry/), [`jcenter`](https://jcenter.bintray.com/io/sentry/sentry-android/)

We'd love to get feedback and we'll work in getting the GA `2.0.0` out soon.
Until then, the [stable SDK offered by Sentry is at version 1.7.29](https://github.com/getsentry/sentry-java/releases/tag/v1.7.29)

# 2.0.0-beta02

Release of Sentry's new SDK for Android.

* fix Android bug on API 24 and 25 about getting current threads and stack traces (#194)
* addBreadcrumb overloads #196 and #198

Packages were released on [`bintray`](https://dl.bintray.com/getsentry/sentry-android/io/sentry/), [`jcenter`](https://jcenter.bintray.com/io/sentry/sentry-android/)

We'd love to get feedback and we'll work in getting the GA `2.0.0` out soon.
Until then, the [stable SDK offered by Sentry is at version 1.7.28](https://github.com/getsentry/sentry-java/releases/tag/v1.7.28)
# 2.0.0-beta01

Release of Sentry's new SDK for Android.

* ref: ANR doesn't set handled flag #186
* SDK final review (#183)
* ref: Drop errored in favor of crashed (#187)
* workaround android_id (#185)
* renamed sampleRate (#191)
* making timestamp package-private or test-only (#190)
* Split event processor in Device/App data (#180)

Packages were released on [`bintray`](https://dl.bintray.com/getsentry/sentry-android/io/sentry/), [`jcenter`](https://jcenter.bintray.com/io/sentry/sentry-android/)

We'd love to get feedback and we'll work in getting the GA `2.0.0` out soon.
Until then, the [stable SDK offered by Sentry is at version 1.7.28](https://github.com/getsentry/sentry-java/releases/tag/v1.7.28)

# 2.0.0-alpha09

Release of Sentry's new SDK for Android.

* fix: DSN parsing (#165)
* BUMP: sentry-native with message object instead of a string (#172)
* Don't avoid exception type minification (#166)
* make Gson retro compatible with older versions of AGP (#177)
* adding nativeBundle plugin (#161)
* adding scope methods to sentry static class (#179)

Packages were released on [`bintray`](https://dl.bintray.com/getsentry/sentry-android/io/sentry/), [`jcenter`](https://jcenter.bintray.com/io/sentry/sentry-android/)

We'd love to get feedback and we'll work in getting the GA `2.0.0` out soon.
Until then, the [stable SDK offered by Sentry is at version 1.7.28](https://github.com/getsentry/sentry-java/releases/tag/v1.7.28)

# 2.0.0-alpha08

Release of Sentry's new SDK for Android.

* DebugId endianness (#162)
* executed beforeBreadcrumb also for scope (#160)
* benefit of manifest merging when minSdk (#159)
* add method to captureMessage with level (#157)
* listing assets file on the wrong dir (#156)

Packages were released on [`bintray`](https://dl.bintray.com/getsentry/sentry-android/io/sentry/), [`jcenter`](https://jcenter.bintray.com/io/sentry/sentry-android/)

We'd love to get feedback and we'll work in getting the GA `2.0.0` out soon.
Until then, the [stable SDK offered by Sentry is at version 1.7.28](https://github.com/getsentry/sentry-java/releases/tag/v1.7.28)

# 2.0.0-alpha07

Third release of Sentry's new SDK for Android.

*  Fixed release for jcenter and bintray

Packages were released on [`bintray`](https://dl.bintray.com/getsentry/sentry-android/io/sentry/), [`jcenter`](https://jcenter.bintray.com/io/sentry/sentry-android/)

We'd love to get feedback and we'll work in getting the GA `2.0.0` out soon.
Until then, the [stable SDK offered by Sentry is at version 1.7.28](https://github.com/getsentry/sentry-java/releases/tag/v1.7.28)

# 2.0.0-alpha06

Second release of Sentry's new SDK for Android.

* Fixed a typo on pom generation.

Packages were released on [`bintray`](https://dl.bintray.com/getsentry/sentry-android/io/sentry/), [`jcenter`](https://jcenter.bintray.com/io/sentry/sentry-android/)

We'd love to get feedback and we'll work in getting the GA `2.0.0` out soon.
Until then, the [stable SDK offered by Sentry is at version 1.7.28](https://github.com/getsentry/sentry-java/releases/tag/v1.7.28)

# 2.0.0-alpha05

First release of Sentry's new SDK for Android.

New features not offered by our current (1.7.x), stable SDK are:

* NDK support
  * Captures crashes caused by native code
  * Access to the [`sentry-native` SDK](https://github.com/getsentry/sentry-native/) API by your native (C/C++/Rust code/..).
* Automatic init (just add your `DSN` to the manifest)
   * Proguard rules are added automatically
   * Permission (Internet) is added automatically
* Uncaught Exceptions might be captured even before the app restarts
* Unified API which include scopes etc.
* More context/device information
* Packaged as `aar`
* Frames from the app automatically marked as `InApp=true` (stack traces in Sentry highlights them by default).
* Complete Sentry Protocol available.
* All threads and their stack traces are captured.
* Sample project in this repo to test many features (segfault, uncaught exception, scope)

Features from the current SDK like `ANR` are also available (by default triggered after 4 seconds).

Packages were released on [`bintray`](https://dl.bintray.com/getsentry/sentry-android/io/sentry/), [`jcenter`](https://jcenter.bintray.com/io/sentry/sentry-android/)

We'd love to get feedback and we'll work in getting the GA `2.0.0` out soon.
Until then, the [stable SDK offered by Sentry is at version 1.7.28](https://github.com/getsentry/sentry-java/releases/tag/v1.7.28)<|MERGE_RESOLUTION|>--- conflicted
+++ resolved
@@ -1,11 +1,7 @@
 # vNext
 
-<<<<<<< HEAD
+* Fix: Fix setting in-app-includes from external properties (#1291)
 * Fix: Fix JUL integration SDK name (#1293)
-=======
-* Fix: Fix setting in-app-includes from external properties (#1291)
-
->>>>>>> 4ef3c6de
 
 # 4.2.0
 
