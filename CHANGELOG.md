# Changelog

## Unreleased

<<<<<<< HEAD
## Features

- Make log4j2 integration compatible with log4j 3.0 ([#2634](https://github.com/getsentry/sentry-java/pull/2634))
	- Instead of relying on package scanning, we now use an annotation processor to generate `Log4j2Plugins.dat`
=======
### Features

- Attach Trace Context when an ANR is detected (ANRv1) ([#2583](https://github.com/getsentry/sentry-java/pull/2583))

### Fixes

- Fix timestamps of PerformanceCollectionData in profiles ([#2632](https://github.com/getsentry/sentry-java/pull/2632))
- Fix missing propagateMinConstraints flag for SentryTraced ([#2637](https://github.com/getsentry/sentry-java/pull/2637))
>>>>>>> de453e75

## 6.17.0

### Features

- Add `name` and `geo` to `User` ([#2556](https://github.com/getsentry/sentry-java/pull/2556)) 
- Add breadcrumbs on network changes ([#2608](https://github.com/getsentry/sentry-java/pull/2608))
- Add time-to-initial-display and time-to-full-display measurements to Activity transactions ([#2611](https://github.com/getsentry/sentry-java/pull/2611))
- Read integration list written by sentry gradle plugin from manifest ([#2598](https://github.com/getsentry/sentry-java/pull/2598))
- Add Logcat adapter ([#2620](https://github.com/getsentry/sentry-java/pull/2620))
- Provide CPU count/frequency data as device context ([#2622](https://github.com/getsentry/sentry-java/pull/2622))

### Fixes

- Trim time-to-full-display span if reportFullyDisplayed API is never called ([#2631](https://github.com/getsentry/sentry-java/pull/2631))
- Fix Automatic UI transactions having wrong durations ([#2623](https://github.com/getsentry/sentry-java/pull/2623))
- Fix wrong default environment in Session ([#2610](https://github.com/getsentry/sentry-java/pull/2610))
- Pass through unknown sentry baggage keys into SentryEnvelopeHeader ([#2618](https://github.com/getsentry/sentry-java/pull/2618))
- Fix missing null check when removing lifecycle observer ([#2625](https://github.com/getsentry/sentry-java/pull/2625))

### Dependencies

- Bump Native SDK from v0.6.0 to v0.6.1 ([#2629](https://github.com/getsentry/sentry-java/pull/2629))
  - [changelog](https://github.com/getsentry/sentry-native/blob/master/CHANGELOG.md#061)
  - [diff](https://github.com/getsentry/sentry-native/compare/0.6.0...0.6.1)

## 6.16.0

### Features

- Improve versatility of exception resolver component for Spring with more flexible API for consumers. ([#2577](https://github.com/getsentry/sentry-java/pull/2577))
- Automatic performance instrumentation for WebFlux ([#2597](https://github.com/getsentry/sentry-java/pull/2597))
  - You can enable it by adding `sentry.enable-tracing=true` to your `application.properties`
- The Spring Boot integration can now be configured to add the `SentryAppender` to specific loggers instead of the `ROOT` logger ([#2173](https://github.com/getsentry/sentry-java/pull/2173))
  - You can specify the loggers using `"sentry.logging.loggers[0]=foo.bar` and `"sentry.logging.loggers[1]=baz` in your `application.properties`
- Add capabilities to track Jetpack Compose composition/rendering time ([#2507](https://github.com/getsentry/sentry-java/pull/2507))
- Adapt span op and description for graphql to fit spec ([#2607](https://github.com/getsentry/sentry-java/pull/2607))

### Fixes

- Fix timestamps of slow and frozen frames for profiles ([#2584](https://github.com/getsentry/sentry-java/pull/2584))
- Deprecate reportFullDisplayed in favor of reportFullyDisplayed ([#2585](https://github.com/getsentry/sentry-java/pull/2585))
- Add mechanism for logging integrations and update spring mechanism types ([#2595](https://github.com/getsentry/sentry-java/pull/2595))
	- NOTE: If you're using these mechanism types (`HandlerExceptionResolver`, `SentryWebExceptionHandler`) in your dashboards please update them to use the new types.
- Filter out session cookies sent by Spring and Spring Boot integrations ([#2593](https://github.com/getsentry/sentry-java/pull/2593))
  - We filter out some common cookies like JSESSIONID
  - We also read the value from `server.servlet.session.cookie.name` and filter it out
- No longer send event / transaction to Sentry if `beforeSend` / `beforeSendTransaction` throws ([#2591](https://github.com/getsentry/sentry-java/pull/2591))
- Add version to sentryClientName used in auth header ([#2596](https://github.com/getsentry/sentry-java/pull/2596))
- Keep integration names from being obfuscated ([#2599](https://github.com/getsentry/sentry-java/pull/2599))
- Change log level from INFO to WARN for error message indicating a failed Log4j2 Sentry.init ([#2606](https://github.com/getsentry/sentry-java/pull/2606))
  - The log message was often not visible as our docs suggest a minimum log level of WARN
- Fix session tracking on Android ([#2609](https://github.com/getsentry/sentry-java/pull/2609))
  - Incorrect number of session has been sent. In addition, some of the sessions were not properly ended, messing up Session Health Metrics.

### Dependencies

- Bump `opentelemetry-sdk` to `1.23.1` and `opentelemetry-javaagent` to `1.23.0` ([#2590](https://github.com/getsentry/sentry-java/pull/2590))
- Bump Native SDK from v0.5.4 to v0.6.0 ([#2545](https://github.com/getsentry/sentry-java/pull/2545))
  - [changelog](https://github.com/getsentry/sentry-native/blob/master/CHANGELOG.md#060)
  - [diff](https://github.com/getsentry/sentry-native/compare/0.5.4...0.6.0)

## 6.15.0

### Features

- Adjust time-to-full-display span if reportFullDisplayed is called too early ([#2550](https://github.com/getsentry/sentry-java/pull/2550))
- Add `enableTracing` option ([#2530](https://github.com/getsentry/sentry-java/pull/2530))
    - This change is backwards compatible. The default is `null` meaning existing behaviour remains unchanged (setting either `tracesSampleRate` or `tracesSampler` enables performance).
    - If set to `true`, performance is enabled, even if no `tracesSampleRate` or `tracesSampler` have been configured.
    - If set to `false` performance is disabled, regardless of `tracesSampleRate` and `tracesSampler` options.
- Detect dependencies by listing MANIFEST.MF files at runtime ([#2538](https://github.com/getsentry/sentry-java/pull/2538))
- Report integrations in use, report packages in use more consistently ([#2179](https://github.com/getsentry/sentry-java/pull/2179))
- Implement `ThreadLocalAccessor` for propagating Sentry hub with reactor / WebFlux ([#2570](https://github.com/getsentry/sentry-java/pull/2570))
  - Requires `io.micrometer:context-propagation:1.0.2+` as well as Spring Boot 3.0.3+
  - Enable the feature by setting `sentry.reactive.thread-local-accessor-enabled=true`
  - This is still considered experimental. Once we have enough feedback we may turn this on by default.
  - Checkout the sample here: https://github.com/getsentry/sentry-java/tree/main/sentry-samples/sentry-samples-spring-boot-webflux-jakarta
  - A new hub is now cloned from the main hub for every request

### Fixes

- Leave `inApp` flag for stack frames undecided in SDK if unsure and let ingestion decide instead ([#2547](https://github.com/getsentry/sentry-java/pull/2547))
- Allow `0.0` error sample rate ([#2573](https://github.com/getsentry/sentry-java/pull/2573))
- Fix memory leak in WebFlux related to an ever growing stack ([#2580](https://github.com/getsentry/sentry-java/pull/2580))
- Use the same hub in WebFlux exception handler as we do in WebFilter ([#2566](https://github.com/getsentry/sentry-java/pull/2566))
- Switch upstream Jetpack Compose dependencies to `compileOnly` in `sentry-compose-android` ([#2578](https://github.com/getsentry/sentry-java/pull/2578))
  - NOTE: If you're using Compose Navigation/User Interaction integrations, make sure to have the following dependencies on the classpath as we do not bring them in transitively anymore:
    - `androidx.navigation:navigation-compose:`
    - `androidx.compose.runtime:runtime:`
    - `androidx.compose.ui:ui:`

## 6.14.0

### Features

- Add time-to-full-display span to Activity auto-instrumentation ([#2432](https://github.com/getsentry/sentry-java/pull/2432))
- Add `main` flag to threads and `in_foreground` flag for app contexts  ([#2516](https://github.com/getsentry/sentry-java/pull/2516))

### Fixes

- Ignore Shutdown in progress when closing ShutdownHookIntegration ([#2521](https://github.com/getsentry/sentry-java/pull/2521))
- Fix app start span end-time is wrong if SDK init is deferred ([#2519](https://github.com/getsentry/sentry-java/pull/2519))
- Fix invalid session creation when app is launched in background ([#2543](https://github.com/getsentry/sentry-java/pull/2543))

## 6.13.1

### Fixes

- Fix transaction performance collector oom ([#2505](https://github.com/getsentry/sentry-java/pull/2505))
- Remove authority from URLs sent to Sentry ([#2366](https://github.com/getsentry/sentry-java/pull/2366))
- Fix `sentry-bom` containing incorrect artifacts ([#2504](https://github.com/getsentry/sentry-java/pull/2504))

### Dependencies

- Bump Native SDK from v0.5.3 to v0.5.4 ([#2500](https://github.com/getsentry/sentry-java/pull/2500))
  - [changelog](https://github.com/getsentry/sentry-native/blob/master/CHANGELOG.md#054)
  - [diff](https://github.com/getsentry/sentry-native/compare/0.5.3...0.5.4)

## 6.13.0

### Features

- Send cpu usage percentage in profile payload ([#2469](https://github.com/getsentry/sentry-java/pull/2469))
- Send transaction memory stats in profile payload ([#2447](https://github.com/getsentry/sentry-java/pull/2447))
- Add cpu usage collection ([#2462](https://github.com/getsentry/sentry-java/pull/2462))
- Improve ANR implementation: ([#2475](https://github.com/getsentry/sentry-java/pull/2475))
  - Add `abnormal_mechanism` to sessions for ANR rate calculation
  - Always attach thread dump to ANR events
  - Distinguish between foreground and background ANRs
- Improve possible date precision to 10 μs ([#2451](https://github.com/getsentry/sentry-java/pull/2451))

### Fixes

- Fix performance collector setup called in main thread ([#2499](https://github.com/getsentry/sentry-java/pull/2499))
- Expand guard against CVE-2018-9492 "Privilege Escalation via Content Provider" ([#2482](https://github.com/getsentry/sentry-java/pull/2482))
- Prevent OOM by disabling TransactionPerformanceCollector for now ([#2498](https://github.com/getsentry/sentry-java/pull/2498))

## 6.12.1

### Fixes

- Create timer in `TransactionPerformanceCollector` lazily ([#2478](https://github.com/getsentry/sentry-java/pull/2478))

## 6.12.0

### Features

- Attach View Hierarchy to the errored/crashed events ([#2440](https://github.com/getsentry/sentry-java/pull/2440))
- Collect memory usage in transactions ([#2445](https://github.com/getsentry/sentry-java/pull/2445))
- Add `traceOptionsRequests` option to disable tracing of OPTIONS requests ([#2453](https://github.com/getsentry/sentry-java/pull/2453))
- Extend list of HTTP headers considered sensitive ([#2455](https://github.com/getsentry/sentry-java/pull/2455))

### Fixes

- Use a single TransactionPerfomanceCollector ([#2464](https://github.com/getsentry/sentry-java/pull/2464))
- Don't override sdk name with Timber ([#2450](https://github.com/getsentry/sentry-java/pull/2450))
- Set transactionNameSource to CUSTOM when setting transaction name ([#2405](https://github.com/getsentry/sentry-java/pull/2405))
- Guard against CVE-2018-9492 "Privilege Escalation via Content Provider" ([#2466](https://github.com/getsentry/sentry-java/pull/2466))

## 6.11.0

### Features

- Disable Android concurrent profiling ([#2434](https://github.com/getsentry/sentry-java/pull/2434))
- Add logging for OpenTelemetry integration ([#2425](https://github.com/getsentry/sentry-java/pull/2425))
- Auto add `OpenTelemetryLinkErrorEventProcessor` for Spring Boot ([#2429](https://github.com/getsentry/sentry-java/pull/2429))

### Fixes

- Use minSdk compatible `Objects` class ([#2436](https://github.com/getsentry/sentry-java/pull/2436))
- Prevent R8 from warning on missing classes, as we check for their presence at runtime ([#2439](https://github.com/getsentry/sentry-java/pull/2439))

### Dependencies

- Bump Gradle from v7.5.1 to v7.6.0 ([#2438](https://github.com/getsentry/sentry-java/pull/2438))
  - [changelog](https://github.com/gradle/gradle/blob/master/CHANGELOG.md#v760)
  - [diff](https://github.com/gradle/gradle/compare/v7.5.1...v7.6.0)

## 6.10.0

### Features

- Add time-to-initial-display span to Activity transactions ([#2369](https://github.com/getsentry/sentry-java/pull/2369))
- Start a session after init if AutoSessionTracking is enabled ([#2356](https://github.com/getsentry/sentry-java/pull/2356))
- Provide automatic breadcrumbs and transactions for click/scroll events for Compose ([#2390](https://github.com/getsentry/sentry-java/pull/2390))
- Add `blocked_main_thread` and `call_stack` to File I/O spans to detect performance issues ([#2382](https://github.com/getsentry/sentry-java/pull/2382))

### Dependencies

- Bump Native SDK from v0.5.2 to v0.5.3 ([#2423](https://github.com/getsentry/sentry-java/pull/2423))
  - [changelog](https://github.com/getsentry/sentry-native/blob/master/CHANGELOG.md#053)
  - [diff](https://github.com/getsentry/sentry-native/compare/0.5.2...0.5.3)

## 6.9.2

### Fixes

- Updated ProfileMeasurementValue types ([#2412](https://github.com/getsentry/sentry-java/pull/2412))
- Clear window reference only on activity stop in profileMeasurements collector ([#2407](https://github.com/getsentry/sentry-java/pull/2407))
- No longer disable OpenTelemetry exporters in default Java Agent config ([#2408](https://github.com/getsentry/sentry-java/pull/2408))
- Fix `ClassNotFoundException` for `io.sentry.spring.SentrySpringServletContainerInitializer` in `sentry-spring-jakarta` ([#2411](https://github.com/getsentry/sentry-java/issues/2411))
- Fix `sentry-samples-spring-jakarta` ([#2411](https://github.com/getsentry/sentry-java/issues/2411))

### Features

- Add SENTRY_AUTO_INIT environment variable to control OpenTelemetry Agent init ([#2410](https://github.com/getsentry/sentry-java/pull/2410))
- Add OpenTelemetryLinkErrorEventProcessor for linking errors to traces created via OpenTelemetry ([#2418](https://github.com/getsentry/sentry-java/pull/2418))

### Dependencies

- Bump OpenTelemetry to 1.20.1 and OpenTelemetry Java Agent to 1.20.2 ([#2420](https://github.com/getsentry/sentry-java/pull/2420))

## 6.9.1

### Fixes

- OpenTelemetry modules were missing in `6.9.0` so we released the same code again as `6.9.1` including OpenTelemetry modules

## 6.9.0

### Fixes

- Use `canonicalName` in Fragment Integration for better de-obfuscation ([#2379](https://github.com/getsentry/sentry-java/pull/2379))
- Fix Timber and Fragment integrations auto-installation for obfuscated builds ([#2379](https://github.com/getsentry/sentry-java/pull/2379))
- Don't attach screenshots to events from Hybrid SDKs ([#2360](https://github.com/getsentry/sentry-java/pull/2360))
- Ensure Hints do not cause memory leaks ([#2387](https://github.com/getsentry/sentry-java/pull/2387))
- Do not attach empty `sentry-trace` and `baggage` headers ([#2385](https://github.com/getsentry/sentry-java/pull/2385))

### Features

- Add beforeSendTransaction which allows users to filter and change transactions ([#2388](https://github.com/getsentry/sentry-java/pull/2388))
- Add experimental support for OpenTelemetry ([README](sentry-opentelemetry/README.md))([#2344](https://github.com/getsentry/sentry-java/pull/2344))

### Dependencies

- Update Spring Boot Jakarta to Spring Boot 3.0.0 ([#2389](https://github.com/getsentry/sentry-java/pull/2389))
- Bump Spring Boot to 2.7.5 ([#2383](https://github.com/getsentry/sentry-java/pull/2383))

## 6.8.0

### Features

- Add FrameMetrics to Android profiling data ([#2342](https://github.com/getsentry/sentry-java/pull/2342))

### Fixes

- Remove profiler main thread io ([#2348](https://github.com/getsentry/sentry-java/pull/2348))
- Fix ensure all options are processed before integrations are loaded ([#2377](https://github.com/getsentry/sentry-java/pull/2377))

## 6.7.1

### Fixes

- Fix `Gpu.vendorId` should be a String ([#2343](https://github.com/getsentry/sentry-java/pull/2343))
- Don't set device name on Android if `sendDefaultPii` is disabled ([#2354](https://github.com/getsentry/sentry-java/pull/2354))
- Fix corrupted UUID on Motorola devices ([#2363](https://github.com/getsentry/sentry-java/pull/2363))
- Fix ANR on dropped uncaught exception events ([#2368](https://github.com/getsentry/sentry-java/pull/2368))

### Features

- Update Spring Boot Jakarta to Spring Boot 3.0.0-RC2 ([#2347](https://github.com/getsentry/sentry-java/pull/2347))

## 6.7.0

### Fixes

- Use correct set-cookie for the HTTP Client response object ([#2326](https://github.com/getsentry/sentry-java/pull/2326))
- Fix NoSuchElementException in CircularFifoQueue when cloning a Scope ([#2328](https://github.com/getsentry/sentry-java/pull/2328))

### Features

- Customizable fragment lifecycle breadcrumbs ([#2299](https://github.com/getsentry/sentry-java/pull/2299))
- Provide hook for Jetpack Compose navigation instrumentation ([#2320](https://github.com/getsentry/sentry-java/pull/2320))
- Populate `event.modules` with dependencies metadata ([#2324](https://github.com/getsentry/sentry-java/pull/2324))
- Support Spring 6 and Spring Boot 3 ([#2289](https://github.com/getsentry/sentry-java/pull/2289))

### Dependencies

- Bump Native SDK from v0.5.1 to v0.5.2 ([#2315](https://github.com/getsentry/sentry-java/pull/2315))
  - [changelog](https://github.com/getsentry/sentry-native/blob/master/CHANGELOG.md#052)
  - [diff](https://github.com/getsentry/sentry-native/compare/0.5.1...0.5.2)

## 6.6.0

### Fixes

- Ensure potential callback exceptions are caught #2123 ([#2291](https://github.com/getsentry/sentry-java/pull/2291))
- Remove verbose FrameMetricsAggregator failure logging ([#2293](https://github.com/getsentry/sentry-java/pull/2293))
- Ignore broken regex for tracePropagationTarget ([#2288](https://github.com/getsentry/sentry-java/pull/2288))
- No longer serialize static fields; use toString as fallback ([#2309](https://github.com/getsentry/sentry-java/pull/2309))
- Fix `SentryFileWriter`/`SentryFileOutputStream` append overwrites file contents ([#2304](https://github.com/getsentry/sentry-java/pull/2304))
- Respect incoming parent sampled decision when continuing a trace ([#2311](https://github.com/getsentry/sentry-java/pull/2311))

### Features

- Profile envelopes are sent directly from profiler ([#2298](https://github.com/getsentry/sentry-java/pull/2298))
- Add support for using Encoder with logback.SentryAppender ([#2246](https://github.com/getsentry/sentry-java/pull/2246))
- Report Startup Crashes ([#2277](https://github.com/getsentry/sentry-java/pull/2277))
- HTTP Client errors for OkHttp ([#2287](https://github.com/getsentry/sentry-java/pull/2287))
- Add option to enable or disable Frame Tracking ([#2314](https://github.com/getsentry/sentry-java/pull/2314))

### Dependencies

- Bump Native SDK from v0.5.0 to v0.5.1 ([#2306](https://github.com/getsentry/sentry-java/pull/2306))
  - [changelog](https://github.com/getsentry/sentry-native/blob/master/CHANGELOG.md#051)
  - [diff](https://github.com/getsentry/sentry-native/compare/0.5.0...0.5.1)

## 6.5.0

### Fixes

- Improve public facing API for creating Baggage from header ([#2284](https://github.com/getsentry/sentry-java/pull/2284))

## 6.5.0-beta.3

### Features

- Provide API for attaching custom measurements to transactions ([#2260](https://github.com/getsentry/sentry-java/pull/2260))
- Bump spring to 2.7.4 ([#2279](https://github.com/getsentry/sentry-java/pull/2279))

## 6.5.0-beta.2

### Features

- Make user segment a top level property ([#2257](https://github.com/getsentry/sentry-java/pull/2257))
- Replace user `other` with `data` ([#2258](https://github.com/getsentry/sentry-java/pull/2258))
- `isTraceSampling` is now on by default. `tracingOrigins` has been replaced by `tracePropagationTargets` ([#2255](https://github.com/getsentry/sentry-java/pull/2255))

## 6.5.0-beta.1

### Features

- Server-Side Dynamic Sampling Context support  ([#2226](https://github.com/getsentry/sentry-java/pull/2226))

## 6.4.4

### Fixes

- Fix ConcurrentModificationException due to FrameMetricsAggregator manipulation ([#2282](https://github.com/getsentry/sentry-java/pull/2282))

## 6.4.3

- Fix slow and frozen frames tracking ([#2271](https://github.com/getsentry/sentry-java/pull/2271))

## 6.4.2

### Fixes

- Fixed AbstractMethodError when getting Lifecycle ([#2228](https://github.com/getsentry/sentry-java/pull/2228))
- Missing unit fields for Android measurements ([#2204](https://github.com/getsentry/sentry-java/pull/2204))
- Avoid sending empty profiles ([#2232](https://github.com/getsentry/sentry-java/pull/2232))
- Fix file descriptor leak in FileIO instrumentation ([#2248](https://github.com/getsentry/sentry-java/pull/2248))

## 6.4.1

### Fixes

- Fix memory leak caused by throwableToSpan ([#2227](https://github.com/getsentry/sentry-java/pull/2227))

## 6.4.0

### Fixes

- make profiling rate defaults to 101 hz ([#2211](https://github.com/getsentry/sentry-java/pull/2211))
- SentryOptions.setProfilingTracesIntervalMillis has been deprecated
- Added cpu architecture and default environment in profiles envelope ([#2207](https://github.com/getsentry/sentry-java/pull/2207))
- SentryOptions.setProfilingEnabled has been deprecated in favor of setProfilesSampleRate
- Use toString for enum serialization ([#2220](https://github.com/getsentry/sentry-java/pull/2220))

### Features

- Concurrent profiling 3 - added truncation reason ([#2247](https://github.com/getsentry/sentry-java/pull/2247))
- Concurrent profiling 2 - added list of transactions ([#2218](https://github.com/getsentry/sentry-java/pull/2218))
- Concurrent profiling 1 - added envelope payload data format ([#2216](https://github.com/getsentry/sentry-java/pull/2216))
- Send source for transactions ([#2180](https://github.com/getsentry/sentry-java/pull/2180))
- Add profilesSampleRate and profileSampler options for Android sdk ([#2184](https://github.com/getsentry/sentry-java/pull/2184))
- Add baggage header to RestTemplate ([#2206](https://github.com/getsentry/sentry-java/pull/2206))
- Bump Native SDK from v0.4.18 to v0.5.0 ([#2199](https://github.com/getsentry/sentry-java/pull/2199))
  - [changelog](https://github.com/getsentry/sentry-native/blob/master/CHANGELOG.md#050)
  - [diff](https://github.com/getsentry/sentry-native/compare/0.4.18...0.5.0)
- Bump Gradle from v7.5.0 to v7.5.1 ([#2212](https://github.com/getsentry/sentry-java/pull/2212))
  - [changelog](https://github.com/gradle/gradle/blob/master/CHANGELOG.md#v751)
  - [diff](https://github.com/gradle/gradle/compare/v7.5.0...v7.5.1)

## 6.3.1

### Fixes

- Prevent NPE by checking SentryTracer.timer for null again inside synchronized ([#2200](https://github.com/getsentry/sentry-java/pull/2200))
- Weakly reference Activity for transaction finished callback ([#2203](https://github.com/getsentry/sentry-java/pull/2203))
- `attach-screenshot` set on Manual init. didn't work ([#2186](https://github.com/getsentry/sentry-java/pull/2186))
- Remove extra space from `spring.factories` causing issues in old versions of Spring Boot ([#2181](https://github.com/getsentry/sentry-java/pull/2181))


### Features

- Bump Native SDK to v0.4.18 ([#2154](https://github.com/getsentry/sentry-java/pull/2154))
  - [changelog](https://github.com/getsentry/sentry-native/blob/master/CHANGELOG.md#0418)
  - [diff](https://github.com/getsentry/sentry-native/compare/0.4.17...0.4.18)
- Bump Gradle to v7.5.0 ([#2174](https://github.com/getsentry/sentry-java/pull/2174), [#2191](https://github.com/getsentry/sentry-java/pull/2191))
  - [changelog](https://github.com/gradle/gradle/blob/master/CHANGELOG.md#v750)
  - [diff](https://github.com/gradle/gradle/compare/v7.4.2...v7.5.0)

## 6.3.0

### Features

- Switch upstream dependencies to `compileOnly` in integrations ([#2175](https://github.com/getsentry/sentry-java/pull/2175))

### Fixes

- Lazily retrieve HostnameCache in MainEventProcessor ([#2170](https://github.com/getsentry/sentry-java/pull/2170))

## 6.2.1

### Fixes

- Only send userid in Dynamic Sampling Context if sendDefaultPii is true ([#2147](https://github.com/getsentry/sentry-java/pull/2147))
- Remove userId from baggage due to PII ([#2157](https://github.com/getsentry/sentry-java/pull/2157))

### Features

- Add integration for Apollo-Kotlin 3 ([#2109](https://github.com/getsentry/sentry-java/pull/2109))
- New package `sentry-android-navigation` for AndroidX Navigation support ([#2136](https://github.com/getsentry/sentry-java/pull/2136))
- New package `sentry-compose` for Jetpack Compose support (Navigation) ([#2136](https://github.com/getsentry/sentry-java/pull/2136))
- Add sample rate to baggage as well as trace in envelope header and flatten user ([#2135](https://github.com/getsentry/sentry-java/pull/2135))

## 6.1.4

### Fixes

- Filter out app starts with more than 60s ([#2127](https://github.com/getsentry/sentry-java/pull/2127))

## 6.1.3

### Fixes

- Fix thread leak due to Timer being created and never cancelled ([#2131](https://github.com/getsentry/sentry-java/pull/2131))

## 6.1.2

### Fixes

- Swallow error when reading ActivityManager#getProcessesInErrorState instead of crashing ([#2114](https://github.com/getsentry/sentry-java/pull/2114))
- Use charset string directly as StandardCharsets is not available on earlier Android versions ([#2111](https://github.com/getsentry/sentry-java/pull/2111))

## 6.1.1

### Features

- Replace `tracestate` header with `baggage` header ([#2078](https://github.com/getsentry/sentry-java/pull/2078))
- Allow opting out of device info collection that requires Inter-Process Communication (IPC) ([#2100](https://github.com/getsentry/sentry-java/pull/2100))

## 6.1.0

### Features

- Implement local scope by adding overloads to the capture methods that accept a ScopeCallback ([#2084](https://github.com/getsentry/sentry-java/pull/2084))
- SentryOptions#merge is now public and can be used to load ExternalOptions ([#2088](https://github.com/getsentry/sentry-java/pull/2088))

### Fixes

- Fix proguard rules to work R8 [issue](https://issuetracker.google.com/issues/235733922) around on AGP 7.3.0-betaX and 7.4.0-alphaX ([#2094](https://github.com/getsentry/sentry-java/pull/2094))
- Fix GraalVM Native Image compatibility ([#2172](https://github.com/getsentry/sentry-java/pull/2172))

## 6.0.0

### Sentry Self-hosted Compatibility

- Starting with version `6.0.0` of the `sentry` package, [Sentry's self hosted version >= v21.9.0](https://github.com/getsentry/self-hosted/releases) is required or you have to manually disable sending client reports via the `sendClientReports` option. This only applies to self-hosted Sentry. If you are using [sentry.io](https://sentry.io), no action is needed.

### Features

- Allow optimization and obfuscation of the SDK by reducing proguard rules ([#2031](https://github.com/getsentry/sentry-java/pull/2031))
- Relax TransactionNameProvider ([#1861](https://github.com/getsentry/sentry-java/pull/1861))
- Use float instead of Date for protocol types for higher precision ([#1737](https://github.com/getsentry/sentry-java/pull/1737))
- Allow setting SDK info (name & version) in manifest ([#2016](https://github.com/getsentry/sentry-java/pull/2016))
- Allow setting native Android SDK name during build ([#2035](https://github.com/getsentry/sentry-java/pull/2035))
- Include application permissions in Android events ([#2018](https://github.com/getsentry/sentry-java/pull/2018))
- Automatically create transactions for UI events ([#1975](https://github.com/getsentry/sentry-java/pull/1975))
- Hints are now used via a Hint object and passed into beforeSend and EventProcessor as @NotNull Hint object ([#2045](https://github.com/getsentry/sentry-java/pull/2045))
- Attachments can be manipulated via hint ([#2046](https://github.com/getsentry/sentry-java/pull/2046))
- Add sentry-servlet-jakarta module ([#1987](https://github.com/getsentry/sentry-java/pull/1987))
- Add client reports ([#1982](https://github.com/getsentry/sentry-java/pull/1982))
- Screenshot is taken when there is an error ([#1967](https://github.com/getsentry/sentry-java/pull/1967))
- Add Android profiling traces ([#1897](https://github.com/getsentry/sentry-java/pull/1897)) ([#1959](https://github.com/getsentry/sentry-java/pull/1959)) and its tests ([#1949](https://github.com/getsentry/sentry-java/pull/1949))
- Enable enableScopeSync by default for Android ([#1928](https://github.com/getsentry/sentry-java/pull/1928))
- Feat: Vendor JSON ([#1554](https://github.com/getsentry/sentry-java/pull/1554))
    - Introduce `JsonSerializable` and `JsonDeserializer` interfaces for manual json
      serialization/deserialization.
    - Introduce `JsonUnknwon` interface to preserve unknown properties when deserializing/serializing
      SDK classes.
    - When passing custom objects, for example in `Contexts`, these are supported for serialization:
        - `JsonSerializable`
        - `Map`, `Collection`, `Array`, `String` and all primitive types.
        - Objects with the help of refection.
            - `Map`, `Collection`, `Array`, `String` and all primitive types.
            - Call `toString()` on objects that have a cyclic reference to a ancestor object.
            - Call `toString()` where object graphs exceed max depth.
    - Remove `gson` dependency.
    - Remove `IUnknownPropertiesConsumer`
- Pass MDC tags as Sentry tags ([#1954](https://github.com/getsentry/sentry-java/pull/1954))

### Fixes

- Calling Sentry.init and specifying contextTags now has an effect on the Logback SentryAppender ([#2052](https://github.com/getsentry/sentry-java/pull/2052))
- Calling Sentry.init and specifying contextTags now has an effect on the Log4j SentryAppender ([#2054](https://github.com/getsentry/sentry-java/pull/2054))
- Calling Sentry.init and specifying contextTags now has an effect on the jul SentryAppender ([#2057](https://github.com/getsentry/sentry-java/pull/2057))
- Update Spring Boot dependency to 2.6.8 and fix the CVE-2022-22970 ([#2068](https://github.com/getsentry/sentry-java/pull/2068))
- Sentry can now self heal after a Thread had its currentHub set to a NoOpHub ([#2076](https://github.com/getsentry/sentry-java/pull/2076))
- No longer close OutputStream that is passed into JsonSerializer ([#2029](https://github.com/getsentry/sentry-java/pull/2029))
- Fix setting context tags on events captured by Spring ([#2060](https://github.com/getsentry/sentry-java/pull/2060))
- Isolate cached events with hashed DSN subfolder ([#2038](https://github.com/getsentry/sentry-java/pull/2038))
- SentryThread.current flag will not be overridden by DefaultAndroidEventProcessor if already set ([#2050](https://github.com/getsentry/sentry-java/pull/2050))
- Fix serialization of Long inside of Request.data ([#2051](https://github.com/getsentry/sentry-java/pull/2051))
- Update sentry-native to 0.4.17 ([#2033](https://github.com/getsentry/sentry-java/pull/2033))
- Update Gradle to 7.4.2 and AGP to 7.2 ([#2042](https://github.com/getsentry/sentry-java/pull/2042))
- Change order of event filtering mechanisms ([#2001](https://github.com/getsentry/sentry-java/pull/2001))
- Only send session update for dropped events if state changed ([#2002](https://github.com/getsentry/sentry-java/pull/2002))
- Android profiling initializes on first profile start ([#2009](https://github.com/getsentry/sentry-java/pull/2009))
- Profiling rate decreased from 300hz to 100hz ([#1997](https://github.com/getsentry/sentry-java/pull/1997))
- Allow disabling sending of client reports via Android Manifest and external options ([#2007](https://github.com/getsentry/sentry-java/pull/2007))
- Ref: Upgrade Spring Boot dependency to 2.5.13 ([#2011](https://github.com/getsentry/sentry-java/pull/2011))
- Ref: Make options.printUncaughtStackTrace primitive type ([#1995](https://github.com/getsentry/sentry-java/pull/1995))
- Ref: Remove not needed interface abstractions on Android ([#1953](https://github.com/getsentry/sentry-java/pull/1953))
- Ref: Make hints Map<String, Object> instead of only Object ([#1929](https://github.com/getsentry/sentry-java/pull/1929))
- Ref: Simplify DateUtils with ISO8601Utils ([#1837](https://github.com/getsentry/sentry-java/pull/1837))
- Ref: Remove deprecated and scheduled fields ([#1875](https://github.com/getsentry/sentry-java/pull/1875))
- Ref: Add shutdownTimeoutMillis in favor of shutdownTimeout ([#1873](https://github.com/getsentry/sentry-java/pull/1873))
- Ref: Remove Attachment ContentType since the Server infers it ([#1874](https://github.com/getsentry/sentry-java/pull/1874))
- Ref: Bind external properties to a dedicated class. ([#1750](https://github.com/getsentry/sentry-java/pull/1750))
- Ref: Debug log serializable objects ([#1795](https://github.com/getsentry/sentry-java/pull/1795))
- Ref: catch Throwable instead of Exception to suppress internal SDK errors ([#1812](https://github.com/getsentry/sentry-java/pull/1812))
- `SentryOptions` can merge properties from `ExternalOptions` instead of another instance of `SentryOptions`
- Following boolean properties from `SentryOptions` that allowed `null` values are now not nullable - `debug`, `enableUncaughtExceptionHandler`, `enableDeduplication`
- `SentryOptions` cannot be created anymore using `PropertiesProvider` with `SentryOptions#from` method. Use `ExternalOptions#from` instead and merge created object with `SentryOptions#merge`
- Bump: Kotlin to 1.5 and compatibility to 1.4 for sentry-android-timber ([#1815](https://github.com/getsentry/sentry-java/pull/1815))

## 5.7.4

### Fixes

* Change order of event filtering mechanisms and only send session update for dropped events if session state changed (#2028)

## 5.7.3

### Fixes

- Sentry Timber integration throws an exception when using args ([#1986](https://github.com/getsentry/sentry-java/pull/1986))

## 5.7.2

### Fixes

- Bring back support for `Timber.tag` ([#1974](https://github.com/getsentry/sentry-java/pull/1974))

## 5.7.1

### Fixes

- Sentry Timber integration does not submit msg.formatted breadcrumbs ([#1957](https://github.com/getsentry/sentry-java/pull/1957))
- ANR WatchDog won't crash on SecurityException ([#1962](https://github.com/getsentry/sentry-java/pull/1962))

## 5.7.0

### Features

- Automatically enable `Timber` and `Fragment` integrations if they are present on the classpath ([#1936](https://github.com/getsentry/sentry-java/pull/1936))

## 5.6.3

### Fixes

- If transaction or span is finished, do not allow to mutate ([#1940](https://github.com/getsentry/sentry-java/pull/1940))
- Keep used AndroidX classes from obfuscation (Fixes UI breadcrumbs and Slow/Frozen frames) ([#1942](https://github.com/getsentry/sentry-java/pull/1942))

## 5.6.2

### Fixes

- Ref: Make ActivityFramesTracker public to be used by Hybrid SDKs ([#1931](https://github.com/getsentry/sentry-java/pull/1931))
- Bump: AGP to 7.1.2 ([#1930](https://github.com/getsentry/sentry-java/pull/1930))
- NPE while adding "response_body_size" breadcrumb, when response body length is unknown ([#1908](https://github.com/getsentry/sentry-java/pull/1908))
- Do not include stacktrace frames into Timber message ([#1898](https://github.com/getsentry/sentry-java/pull/1898))
- Potential memory leaks ([#1909](https://github.com/getsentry/sentry-java/pull/1909))

Breaking changes:
`Timber.tag` is no longer supported by our [Timber integration](https://docs.sentry.io/platforms/android/configuration/integrations/timber/) and will not appear on Sentry for error events.
Please vote on this [issue](https://github.com/getsentry/sentry-java/issues/1900), if you'd like us to provide support for that.

## 5.6.2-beta.3

### Fixes

- Ref: Make ActivityFramesTracker public to be used by Hybrid SDKs ([#1931](https://github.com/getsentry/sentry-java/pull/1931))
- Bump: AGP to 7.1.2 ([#1930](https://github.com/getsentry/sentry-java/pull/1930))

## 5.6.2-beta.2

### Fixes

- NPE while adding "response_body_size" breadcrumb, when response body length is unknown ([#1908](https://github.com/getsentry/sentry-java/pull/1908))

## 5.6.2-beta.1

### Fixes

- Do not include stacktrace frames into Timber message ([#1898](https://github.com/getsentry/sentry-java/pull/1898))
- Potential memory leaks ([#1909](https://github.com/getsentry/sentry-java/pull/1909))

Breaking changes:
`Timber.tag` is no longer supported by our [Timber integration](https://docs.sentry.io/platforms/android/configuration/integrations/timber/) and will not appear on Sentry for error events.
Please vote on this [issue](https://github.com/getsentry/sentry-java/issues/1900), if you'd like us to provide support for that.

## 5.6.1

### Features

- Add options.printUncaughtStackTrace to print uncaught exceptions ([#1890](https://github.com/getsentry/sentry-java/pull/1890))

### Fixes

- NPE while adding "response_body_size" breadcrumb, when response body is null ([#1884](https://github.com/getsentry/sentry-java/pull/1884))
- Bump: AGP to 7.1.0 ([#1892](https://github.com/getsentry/sentry-java/pull/1892))

## 5.6.0

### Features

- Add breadcrumbs support for UI events (automatically captured) ([#1876](https://github.com/getsentry/sentry-java/pull/1876))

### Fixes

- Change scope of servlet-api to compileOnly ([#1880](https://github.com/getsentry/sentry-java/pull/1880))

## 5.5.3

### Fixes

- Do not create SentryExceptionResolver bean when Spring MVC is not on the classpath ([#1865](https://github.com/getsentry/sentry-java/pull/1865))

## 5.5.2

### Fixes

- Detect App Cold start correctly for Hybrid SDKs ([#1855](https://github.com/getsentry/sentry-java/pull/1855))
- Bump: log4j to 2.17.0 ([#1852](https://github.com/getsentry/sentry-java/pull/1852))
- Bump: logback to 1.2.9 ([#1853](https://github.com/getsentry/sentry-java/pull/1853))

## 5.5.1

### Fixes

- Bump: log4j to 2.16.0 ([#1845](https://github.com/getsentry/sentry-java/pull/1845))
- Make App start cold/warm visible to Hybrid SDKs ([#1848](https://github.com/getsentry/sentry-java/pull/1848))

## 5.5.0

### Features

- Add locale to device context and deprecate language ([#1832](https://github.com/getsentry/sentry-java/pull/1832))
- Add `SentryFileInputStream` and `SentryFileOutputStream` for File I/O performance instrumentation ([#1826](https://github.com/getsentry/sentry-java/pull/1826))
- Add `SentryFileReader` and `SentryFileWriter` for File I/O instrumentation ([#1843](https://github.com/getsentry/sentry-java/pull/1843))

### Fixes

- Bump: log4j to 2.15.0 ([#1839](https://github.com/getsentry/sentry-java/pull/1839))
- Ref: Rename Fragment span operation from `ui.fragment.load` to `ui.load` ([#1824](https://github.com/getsentry/sentry-java/pull/1824))
- Ref: change `java.util.Random` to `java.security.SecureRandom` for possible security reasons ([#1831](https://github.com/getsentry/sentry-java/pull/1831))

## 5.4.3

### Fixes

- Only report App start measurement for full launch on Android ([#1821](https://github.com/getsentry/sentry-java/pull/1821))

## 5.4.2

### Fixes

- Ref: catch Throwable instead of Exception to suppress internal SDK errors ([#1812](https://github.com/getsentry/sentry-java/pull/1812))

## 5.4.1

### Features

- Refactor OkHttp and Apollo to Kotlin functional interfaces ([#1797](https://github.com/getsentry/sentry-java/pull/1797))
- Add secondary constructor to SentryInstrumentation ([#1804](https://github.com/getsentry/sentry-java/pull/1804))

### Fixes

- Do not start fragment span if not added to the Activity ([#1813](https://github.com/getsentry/sentry-java/pull/1813))

## 5.4.0

### Features

- Add `graphql-java` instrumentation ([#1777](https://github.com/getsentry/sentry-java/pull/1777))

### Fixes

- Do not crash when event processors throw a lower level Throwable class ([#1800](https://github.com/getsentry/sentry-java/pull/1800))
- ActivityFramesTracker does not throw if Activity has no observers ([#1799](https://github.com/getsentry/sentry-java/pull/1799))

## 5.3.0

### Features

- Add datasource tracing with P6Spy ([#1784](https://github.com/getsentry/sentry-java/pull/1784))

### Fixes

- ActivityFramesTracker does not throw if Activity has not been added ([#1782](https://github.com/getsentry/sentry-java/pull/1782))
- PerformanceAndroidEventProcessor uses up to date isTracingEnabled set on Configuration callback ([#1786](https://github.com/getsentry/sentry-java/pull/1786))

## 5.2.4

### Fixes

- Window.FEATURE_NO_TITLE does not work when using activity traces ([#1769](https://github.com/getsentry/sentry-java/pull/1769))
- unregister UncaughtExceptionHandler on close ([#1770](https://github.com/getsentry/sentry-java/pull/1770))

## 5.2.3

### Fixes

- Make ActivityFramesTracker operations thread-safe ([#1762](https://github.com/getsentry/sentry-java/pull/1762))
- Clone Scope Contexts ([#1763](https://github.com/getsentry/sentry-java/pull/1763))
- Bump: AGP to 7.0.3 ([#1765](https://github.com/getsentry/sentry-java/pull/1765))

## 5.2.2

### Fixes

- Close HostnameCache#executorService on SentryClient#close ([#1757](https://github.com/getsentry/sentry-java/pull/1757))

## 5.2.1

### Features

- Add isCrashedLastRun support ([#1739](https://github.com/getsentry/sentry-java/pull/1739))
- Attach Java vendor and version to events and transactions ([#1703](https://github.com/getsentry/sentry-java/pull/1703))

### Fixes

- Handle exception if Context.registerReceiver throws ([#1747](https://github.com/getsentry/sentry-java/pull/1747))

## 5.2.0

### Features

- Allow setting proguard via Options and/or external resources ([#1728](https://github.com/getsentry/sentry-java/pull/1728))
- Add breadcrumbs for the Apollo integration ([#1726](https://github.com/getsentry/sentry-java/pull/1726))

### Fixes

- Don't set lastEventId for transactions ([#1727](https://github.com/getsentry/sentry-java/pull/1727))
- ActivityLifecycleIntegration#appStartSpan memory leak ([#1732](https://github.com/getsentry/sentry-java/pull/1732))

## 5.2.0-beta.3

### Features

- Add "data" to spans ([#1717](https://github.com/getsentry/sentry-java/pull/1717))

### Fixes

- Check at runtime if AndroidX.Core is available ([#1718](https://github.com/getsentry/sentry-java/pull/1718))
- Should not capture unfinished transaction ([#1719](https://github.com/getsentry/sentry-java/pull/1719))

## 5.2.0-beta.2

### Fixes

- Bump AGP to 7.0.2 ([#1650](https://github.com/getsentry/sentry-java/pull/1650))
- Drop spans in BeforeSpanCallback. ([#1713](https://github.com/getsentry/sentry-java/pull/1713))

## 5.2.0-beta.1

### Features

- Add tracestate HTTP header support ([#1683](https://github.com/getsentry/sentry-java/pull/1683))
- Add option to filter which origins receive tracing headers ([#1698](https://github.com/getsentry/sentry-java/pull/1698))
- Include unfinished spans in transaction ([#1699](https://github.com/getsentry/sentry-java/pull/1699))
- Add static helpers for creating breadcrumbs ([#1702](https://github.com/getsentry/sentry-java/pull/1702))
- Performance support for Android Apollo ([#1705](https://github.com/getsentry/sentry-java/pull/1705))

### Fixes

- Move tags from transaction.contexts.trace.tags to transaction.tags ([#1700](https://github.com/getsentry/sentry-java/pull/1700))

Breaking changes:

- Updated proguard keep rule for enums, which affects consumer application code ([#1694](https://github.com/getsentry/sentry-java/pull/1694))

## 5.1.2

### Fixes

- Servlet 3.1 compatibility issue ([#1681](https://github.com/getsentry/sentry-java/pull/1681))
- Do not drop Contexts key if Collection, Array or Char ([#1680](https://github.com/getsentry/sentry-java/pull/1680))

## 5.1.1

### Features

- Add support for async methods in Spring MVC ([#1652](https://github.com/getsentry/sentry-java/pull/1652))
- Add secondary constructor taking IHub to SentryOkHttpInterceptor ([#1657](https://github.com/getsentry/sentry-java/pull/1657))
- Merge external map properties ([#1656](https://github.com/getsentry/sentry-java/pull/1656))

### Fixes

- Remove onActivityPreCreated call in favor of onActivityCreated ([#1661](https://github.com/getsentry/sentry-java/pull/1661))
- Do not crash if SENSOR_SERVICE throws ([#1655](https://github.com/getsentry/sentry-java/pull/1655))
- Make sure scope is popped when processing request results in exception ([#1665](https://github.com/getsentry/sentry-java/pull/1665))

## 5.1.0

### Features

- Spring WebClient integration ([#1621](https://github.com/getsentry/sentry-java/pull/1621))
- OpenFeign integration ([#1632](https://github.com/getsentry/sentry-java/pull/1632))
- Add more convenient way to pass BeforeSpanCallback in OpenFeign integration ([#1637](https://github.com/getsentry/sentry-java/pull/1637))

### Fixes

- Bump: sentry-native to 0.4.12 ([#1651](https://github.com/getsentry/sentry-java/pull/1651))

## 5.1.0-beta.9

- No documented changes.

## 5.1.0-beta.8

### Features

- Generate Sentry BOM ([#1486](https://github.com/getsentry/sentry-java/pull/1486))

## 5.1.0-beta.7

### Features

- Slow/Frozen frames metrics ([#1609](https://github.com/getsentry/sentry-java/pull/1609))

## 5.1.0-beta.6

### Features

- Add request body extraction for Spring MVC integration ([#1595](https://github.com/getsentry/sentry-java/pull/1595))

### Fixes

- set min sdk version of sentry-android-fragment to API 14 ([#1608](https://github.com/getsentry/sentry-java/pull/1608))
- Ser/Deser of the UserFeedback from cached envelope ([#1611](https://github.com/getsentry/sentry-java/pull/1611))

## 5.1.0-beta.5

### Fixes

- Make SentryAppender non-final for Log4j2 and Logback ([#1603](https://github.com/getsentry/sentry-java/pull/1603))
- Do not throw IAE when tracing header contain invalid trace id ([#1605](https://github.com/getsentry/sentry-java/pull/1605))

## 5.1.0-beta.4

### Fixes

- Update sentry-native to 0.4.11 ([#1591](https://github.com/getsentry/sentry-java/pull/1591))

## 5.1.0-beta.3

### Features

- Spring Webflux integration ([#1529](https://github.com/getsentry/sentry-java/pull/1529))

## 5.1.0-beta.2

### Features

- Support transaction waiting for children to finish. ([#1535](https://github.com/getsentry/sentry-java/pull/1535))
- Capture logged marker in log4j2 and logback appenders ([#1551](https://github.com/getsentry/sentry-java/pull/1551))
- Allow clearing of attachments in the scope ([#1562](https://github.com/getsentry/sentry-java/pull/1562))
- Set mechanism type in SentryExceptionResolver ([#1556](https://github.com/getsentry/sentry-java/pull/1556))
- Perf. for fragments ([#1528](https://github.com/getsentry/sentry-java/pull/1528))

### Fixes

- Handling missing Spring Security on classpath on Java 8 ([#1552](https://github.com/getsentry/sentry-java/pull/1552))
- Use a different method to get strings from JNI, and avoid excessive Stack Space usage. ([#1214](https://github.com/getsentry/sentry-java/pull/1214))
- Add data field to SentrySpan ([#1555](https://github.com/getsentry/sentry-java/pull/1555))
- Clock drift issue when calling DateUtils#getDateTimeWithMillisPrecision ([#1557](https://github.com/getsentry/sentry-java/pull/1557))
- Prefer snake case for HTTP integration data keys ([#1559](https://github.com/getsentry/sentry-java/pull/1559))
- Assign lastEventId only if event was queued for submission ([#1565](https://github.com/getsentry/sentry-java/pull/1565))

## 5.1.0-beta.1

### Features

- Measure app start time ([#1487](https://github.com/getsentry/sentry-java/pull/1487))
- Automatic breadcrumbs logging for fragment lifecycle ([#1522](https://github.com/getsentry/sentry-java/pull/1522))

## 5.0.1

### Fixes

- Sources and Javadoc artifacts were mixed up ([#1515](https://github.com/getsentry/sentry-java/pull/1515))

## 5.0.0

This release brings many improvements but also new features:

- OkHttp Interceptor for Android ([#1330](https://github.com/getsentry/sentry-java/pull/1330))
- GraalVM Native Image Compatibility ([#1329](https://github.com/getsentry/sentry-java/pull/1329))
- Add option to ignore exceptions by type ([#1352](https://github.com/getsentry/sentry-java/pull/1352))
- Enrich transactions with device contexts ([#1430](https://github.com/getsentry/sentry-java/pull/1430)) ([#1469](https://github.com/getsentry/sentry-java/pull/1469))
- Better interoperability with Kotlin null-safety ([#1439](https://github.com/getsentry/sentry-java/pull/1439)) and ([#1462](https://github.com/getsentry/sentry-java/pull/1462))
- Add coroutines support ([#1479](https://github.com/getsentry/sentry-java/pull/1479))
- OkHttp callback for Customising the Span ([#1478](https://github.com/getsentry/sentry-java/pull/1478))
- Add breadcrumb in Spring RestTemplate integration ([#1481](https://github.com/getsentry/sentry-java/pull/1481))

Breaking changes:

- Migration Guide for [Java](https://docs.sentry.io/platforms/java/migration/)
- Migration Guide for [Android](https://docs.sentry.io/platforms/android/migration/)

Other fixes:

- Fix: Add attachmentType to envelope ser/deser. ([#1504](https://github.com/getsentry/sentry-java/pull/1504))

Thank you:

- @maciejwalkowiak for coding most of it.

## 5.0.0-beta.7

### Fixes


- Ref: Deprecate SentryBaseEvent#getOriginThrowable and add SentryBaseEvent#getThrowableMechanism ([#1502](https://github.com/getsentry/sentry-java/pull/1502))
- Graceful Shutdown flushes event instead of Closing SDK ([#1500](https://github.com/getsentry/sentry-java/pull/1500))
- Do not append threads that come from the EnvelopeFileObserver ([#1501](https://github.com/getsentry/sentry-java/pull/1501))
- Ref: Deprecate cacheDirSize and add maxCacheItems ([#1499](https://github.com/getsentry/sentry-java/pull/1499))
- Append all threads if Hint is Cached but attachThreads is enabled ([#1503](https://github.com/getsentry/sentry-java/pull/1503))

## 5.0.0-beta.6

### Features

- Add secondary constructor to SentryOkHttpInterceptor ([#1491](https://github.com/getsentry/sentry-java/pull/1491))
- Add option to enable debug mode in Log4j2 integration ([#1492](https://github.com/getsentry/sentry-java/pull/1492))

### Fixes

- Ref: Replace clone() with copy constructor ([#1496](https://github.com/getsentry/sentry-java/pull/1496))

## 5.0.0-beta.5

### Features

- OkHttp callback for Customising the Span ([#1478](https://github.com/getsentry/sentry-java/pull/1478))
- Add breadcrumb in Spring RestTemplate integration ([#1481](https://github.com/getsentry/sentry-java/pull/1481))
- Add coroutines support ([#1479](https://github.com/getsentry/sentry-java/pull/1479))

### Fixes

- Cloning Stack ([#1483](https://github.com/getsentry/sentry-java/pull/1483))

## 5.0.0-beta.4

### Fixes

- Enrich Transactions with Context Data ([#1469](https://github.com/getsentry/sentry-java/pull/1469))
- Bump: Apache HttpClient to 5.0.4 ([#1476](https://github.com/getsentry/sentry-java/pull/1476))

## 5.0.0-beta.3

### Fixes

- Handling immutable collections on SentryEvent and protocol objects ([#1468](https://github.com/getsentry/sentry-java/pull/1468))
- Associate event with transaction when thrown exception is not a direct cause ([#1463](https://github.com/getsentry/sentry-java/pull/1463))
- Ref: nullability annotations to Sentry module ([#1439](https://github.com/getsentry/sentry-java/pull/1439)) and ([#1462](https://github.com/getsentry/sentry-java/pull/1462))
- NPE when adding Context Data with null values for log4j2 ([#1465](https://github.com/getsentry/sentry-java/pull/1465))

## 5.0.0-beta.2

### Fixes

- sentry-android-timber package sets sentry.java.android.timber as SDK name ([#1456](https://github.com/getsentry/sentry-java/pull/1456))
- When AppLifecycleIntegration is closed, it should remove observer using UI thread ([#1459](https://github.com/getsentry/sentry-java/pull/1459))
- Bump: AGP to 4.2.0 ([#1460](https://github.com/getsentry/sentry-java/pull/1460))

Breaking Changes:

- Remove: Settings.Secure.ANDROID_ID in favor of generated installationId ([#1455](https://github.com/getsentry/sentry-java/pull/1455))
- Rename: enableSessionTracking to enableAutoSessionTracking ([#1457](https://github.com/getsentry/sentry-java/pull/1457))

## 5.0.0-beta.1

### Fixes

- Ref: Refactor converting HttpServletRequest to Sentry Request in Spring integration ([#1387](https://github.com/getsentry/sentry-java/pull/1387))
- Bump: sentry-native to 0.4.9 ([#1431](https://github.com/getsentry/sentry-java/pull/1431))
- Activity tracing auto instrumentation for Android API < 29 ([#1402](https://github.com/getsentry/sentry-java/pull/1402))
- use connection and read timeouts in ApacheHttpClient based transport ([#1397](https://github.com/getsentry/sentry-java/pull/1397))
- set correct transaction status for unhandled exceptions in SentryTracingFilter ([#1406](https://github.com/getsentry/sentry-java/pull/1406))
- handle network errors in SentrySpanClientHttpRequestInterceptor ([#1407](https://github.com/getsentry/sentry-java/pull/1407))
- set scope on transaction ([#1409](https://github.com/getsentry/sentry-java/pull/1409))
- set status and associate events with transactions ([#1426](https://github.com/getsentry/sentry-java/pull/1426))
- Do not set free memory and is low memory fields when it's a NDK hard crash ([#1399](https://github.com/getsentry/sentry-java/pull/1399))
- Apply user from the scope to transaction ([#1424](https://github.com/getsentry/sentry-java/pull/1424))
- Pass maxBreadcrumbs config. to sentry-native ([#1425](https://github.com/getsentry/sentry-java/pull/1425))
- Run event processors and enrich transactions with contexts ([#1430](https://github.com/getsentry/sentry-java/pull/1430))
- Set Span status for OkHttp integration ([#1447](https://github.com/getsentry/sentry-java/pull/1447))
- Set user on transaction in Spring & Spring Boot integrations ([#1443](https://github.com/getsentry/sentry-java/pull/1443))

## 4.4.0-alpha.2

### Features

- Add option to ignore exceptions by type ([#1352](https://github.com/getsentry/sentry-java/pull/1352))
- Sentry closes Android NDK and ShutdownHook integrations ([#1358](https://github.com/getsentry/sentry-java/pull/1358))
- Allow inheritance of SentryHandler class in sentry-jul package([#1367](https://github.com/getsentry/sentry-java/pull/1367))
- Make NoOpHub public ([#1379](https://github.com/getsentry/sentry-java/pull/1379))
- Configure max spans per transaction ([#1394](https://github.com/getsentry/sentry-java/pull/1394))

### Fixes

- Bump: Upgrade Apache HttpComponents Core to 5.0.3 ([#1375](https://github.com/getsentry/sentry-java/pull/1375))
- NPE when MDC contains null values (sentry-logback) ([#1364](https://github.com/getsentry/sentry-java/pull/1364))
- Avoid NPE when MDC contains null values (sentry-jul) ([#1385](https://github.com/getsentry/sentry-java/pull/1385))
- Accept only non null value maps ([#1368](https://github.com/getsentry/sentry-java/pull/1368))
- Do not bind transactions to scope by default. ([#1376](https://github.com/getsentry/sentry-java/pull/1376))
- Hub thread safety ([#1388](https://github.com/getsentry/sentry-java/pull/1388))
- SentryTransactionAdvice should operate on the new scope ([#1389](https://github.com/getsentry/sentry-java/pull/1389))

## 4.4.0-alpha.1

### Features

- Add an overload for `startTransaction` that sets the created transaction to the Scope ([#1313](https://github.com/getsentry/sentry-java/pull/1313))
- Set SDK version on Transactions ([#1307](https://github.com/getsentry/sentry-java/pull/1307))
- GraalVM Native Image Compatibility ([#1329](https://github.com/getsentry/sentry-java/pull/1329))
- Add OkHttp client application interceptor ([#1330](https://github.com/getsentry/sentry-java/pull/1330))

### Fixes

- Bump: sentry-native to 0.4.8
- Ref: Separate user facing and protocol classes in the Performance feature ([#1304](https://github.com/getsentry/sentry-java/pull/1304))
- Use logger set on SentryOptions in GsonSerializer ([#1308](https://github.com/getsentry/sentry-java/pull/1308))
- Use the bindToScope correctly
- Allow 0.0 to be set on tracesSampleRate ([#1328](https://github.com/getsentry/sentry-java/pull/1328))
- set "java" platform to transactions ([#1332](https://github.com/getsentry/sentry-java/pull/1332))
- Allow disabling tracing through SentryOptions ([#1337](https://github.com/getsentry/sentry-java/pull/1337))

## 4.3.0

### Features

- Activity tracing auto instrumentation

### Fixes

- Aetting in-app-includes from external properties ([#1291](https://github.com/getsentry/sentry-java/pull/1291))
- Initialize Sentry in Logback appender when DSN is not set in XML config ([#1296](https://github.com/getsentry/sentry-java/pull/1296))
- JUL integration SDK name ([#1293](https://github.com/getsentry/sentry-java/pull/1293))

## 4.2.0

### Features

- Improve EventProcessor nullability annotations ([#1229](https://github.com/getsentry/sentry-java/pull/1229)).
- Add ability to flush events synchronously.
- Support @SentrySpan and @SentryTransaction on classes and interfaces. ([#1243](https://github.com/getsentry/sentry-java/pull/1243))
- Do not serialize empty collections and maps ([#1245](https://github.com/getsentry/sentry-java/pull/1245))
- Integration interface better compatibility with Kotlin null-safety
- Simplify Sentry configuration in Spring integration ([#1259](https://github.com/getsentry/sentry-java/pull/1259))
- Simplify configuring Logback integration when environment variable with the DSN is not set ([#1271](https://github.com/getsentry/sentry-java/pull/1271))
- Add Request to the Scope. [#1270](https://github.com/getsentry/sentry-java/pull/1270))
- Optimize SentryTracingFilter when hub is disabled.

### Fixes

- Bump: sentry-native to 0.4.7
- Optimize DuplicateEventDetectionEventProcessor performance ([#1247](https://github.com/getsentry/sentry-java/pull/1247)).
- Prefix sdk.package names with io.sentry ([#1249](https://github.com/getsentry/sentry-java/pull/1249))
- Remove experimental annotation for Attachment ([#1257](https://github.com/getsentry/sentry-java/pull/1257))
- Mark stacktrace as snapshot if captured at arbitrary moment ([#1231](https://github.com/getsentry/sentry-java/pull/1231))
- Disable Gson HTML escaping
- Make the ANR Atomic flags immutable
- Prevent NoOpHub from creating heavy SentryOptions objects ([#1272](https://github.com/getsentry/sentry-java/pull/1272))
- SentryTransaction#getStatus NPE ([#1273](https://github.com/getsentry/sentry-java/pull/1273))
- Discard unfinished Spans before sending them over to Sentry ([#1279](https://github.com/getsentry/sentry-java/pull/1279))
- Interrupt the thread in QueuedThreadPoolExecutor ([#1276](https://github.com/getsentry/sentry-java/pull/1276))
- SentryTransaction#finish should not clear another transaction from the scope ([#1278](https://github.com/getsentry/sentry-java/pull/1278))

Breaking Changes:
- Enchancement: SentryExceptionResolver should not send handled errors by default ([#1248](https://github.com/getsentry/sentry-java/pull/1248)).
- Ref: Simplify RestTemplate instrumentation ([#1246](https://github.com/getsentry/sentry-java/pull/1246))
- Enchancement: Add overloads for startTransaction taking op and description ([#1244](https://github.com/getsentry/sentry-java/pull/1244))

## 4.1.0

### Features

- Improve Kotlin compatibility for SdkVersion ([#1213](https://github.com/getsentry/sentry-java/pull/1213))
- Support logging via JUL ([#1211](https://github.com/getsentry/sentry-java/pull/1211))

### Fixes

- Returning Sentry trace header from Span ([#1217](https://github.com/getsentry/sentry-java/pull/1217))
- Remove misleading error logs ([#1222](https://github.com/getsentry/sentry-java/pull/1222))

## 4.0.0

This release brings the Sentry Performance feature to Java SDK, Spring, Spring Boot, and Android integrations. Read more in the reference documentation:

- [Performance for Java](https://docs.sentry.io/platforms/java/performance/)
- [Performance for Spring](https://docs.sentry.io/platforms/java/guides/spring/)
- [Performance for Spring Boot](https://docs.sentry.io/platforms/java/guides/spring-boot/)
- [Performance for Android](https://docs.sentry.io/platforms/android/performance/)

### Other improvements:

#### Core:

- Improved loading external configuration:
  - Load `sentry.properties` from the application's current working directory ([#1046](https://github.com/getsentry/sentry-java/pull/1046))
  - Resolve `in-app-includes`, `in-app-excludes`, `tags`, `debug`, `uncaught.handler.enabled` parameters from the external configuration
- Set global tags on SentryOptions and load them from external configuration ([#1066](https://github.com/getsentry/sentry-java/pull/1066))
- Add support for attachments ([#1082](https://github.com/getsentry/sentry-java/pull/1082))
- Resolve `servername` from the localhost address
- Simplified transport configuration through setting `TransportFactory` instead of `ITransport` on SentryOptions ([#1124](https://github.com/getsentry/sentry-java/pull/1124))

#### Spring Boot:

- Add the ability to register multiple `OptionsConfiguration` beans ([#1093](https://github.com/getsentry/sentry-java/pull/1093))
- Initialize Logback after context refreshes ([#1129](https://github.com/getsentry/sentry-java/pull/1129))

#### Android:

- Add `isSideLoaded` and `installerStore` tags automatically (Where your App. was installed from eg Google Play, Amazon Store, downloaded APK, etc...)
- Bump: sentry-native to 0.4.6
- Bump: Gradle to 6.8.1 and AGP to 4.1.2

## 4.0.0-beta.1

### Features

- Add addToTransactions to Attachment ([#1191](https://github.com/getsentry/sentry-java/pull/1191))
- Support SENTRY_TRACES_SAMPLE_RATE conf. via env variables ([#1171](https://github.com/getsentry/sentry-java/pull/1171))
- Pass request to CustomSamplingContext in Spring integration ([#1172](https://github.com/getsentry/sentry-java/pull/1172))
- Move `SentrySpanClientHttpRequestInterceptor` to Spring module ([#1181](https://github.com/getsentry/sentry-java/pull/1181))
- Add overload for `transaction/span.finish(SpanStatus)` ([#1182](https://github.com/getsentry/sentry-java/pull/1182))
- Simplify registering traces sample callback in Spring integration ([#1184](https://github.com/getsentry/sentry-java/pull/1184))
- Polish Performance API ([#1165](https://github.com/getsentry/sentry-java/pull/1165))
- Set "debug" through external properties ([#1186](https://github.com/getsentry/sentry-java/pull/1186))
- Simplify Spring integration ([#1188](https://github.com/getsentry/sentry-java/pull/1188))
- Init overload with dsn ([#1195](https://github.com/getsentry/sentry-java/pull/1195))
- Enable Kotlin map-like access on CustomSamplingContext ([#1192](https://github.com/getsentry/sentry-java/pull/1192))
- Auto register custom ITransportFactory in Spring integration ([#1194](https://github.com/getsentry/sentry-java/pull/1194))
- Improve Kotlin property access in Performance API ([#1193](https://github.com/getsentry/sentry-java/pull/1193))
- Copy options tags to transactions ([#1198](https://github.com/getsentry/sentry-java/pull/1198))
- Add convenient method for accessing event's throwable ([#1202](https://github.com/getsentry/sentry-java/pull/1202))

### Fixes

- Ref: Set SpanContext on SentryTransaction to avoid potential NPE ([#1173](https://github.com/getsentry/sentry-java/pull/1173))
- Free Local Refs manually due to Android local ref. count limits
- Bring back support for setting transaction name without ongoing transaction ([#1183](https://github.com/getsentry/sentry-java/pull/1183))

## 4.0.0-alpha.3

### Features

- Improve ITransaction and ISpan null-safety compatibility ([#1161](https://github.com/getsentry/sentry-java/pull/1161))
- Automatically assign span context to captured events ([#1156](https://github.com/getsentry/sentry-java/pull/1156))
- Autoconfigure Apache HttpClient 5 based Transport in Spring Boot integration ([#1143](https://github.com/getsentry/sentry-java/pull/1143))
- Send user.ip_address = {{auto}} when sendDefaultPii is true ([#1015](https://github.com/getsentry/sentry-java/pull/1015))
- Read tracesSampleRate from AndroidManifest
- OutboxSender supports all envelope item types ([#1158](https://github.com/getsentry/sentry-java/pull/1158))
- Read `uncaught.handler.enabled` property from the external configuration
- Resolve servername from the localhost address
- Add maxAttachmentSize to SentryOptions ([#1138](https://github.com/getsentry/sentry-java/pull/1138))
- Drop invalid attachments ([#1134](https://github.com/getsentry/sentry-java/pull/1134))
- Set isSideLoaded info tags
- Add non blocking Apache HttpClient 5 based Transport ([#1136](https://github.com/getsentry/sentry-java/pull/1136))

### Fixes

- Ref: Make Attachment immutable ([#1120](https://github.com/getsentry/sentry-java/pull/1120))
- Ref: using Calendar to generate Dates
- Ref: Return NoOpTransaction instead of null ([#1126](https://github.com/getsentry/sentry-java/pull/1126))
- Ref: `ITransport` implementations are now responsible for executing request in asynchronous or synchronous way ([#1118](https://github.com/getsentry/sentry-java/pull/1118))
- Ref: Add option to set `TransportFactory` instead of `ITransport` on `SentryOptions` ([#1124](https://github.com/getsentry/sentry-java/pull/1124))
- Ref: Simplify ITransport creation in ITransportFactory ([#1135](https://github.com/getsentry/sentry-java/pull/1135))
- Fixes and Tests: Session serialization and deserialization
- Inheriting sampling decision from parent ([#1100](https://github.com/getsentry/sentry-java/pull/1100))
- Exception only sets a stack trace if there are frames
- Initialize Logback after context refreshes ([#1129](https://github.com/getsentry/sentry-java/pull/1129))
- Do not crash when passing null values to @Nullable methods, eg User and Scope
- Resolving dashed properties from external configuration
- Consider {{ auto }} as a default ip address ([#1015](https://github.com/getsentry/sentry-java/pull/1015))
- Set release and environment on Transactions ([#1152](https://github.com/getsentry/sentry-java/pull/1152))
- Do not set transaction on the scope automatically

## 4.0.0-alpha.2

### Features

- Add basic support for attachments ([#1082](https://github.com/getsentry/sentry-java/pull/1082))
- Set transaction name on events and transactions sent using Spring integration ([#1067](https://github.com/getsentry/sentry-java/pull/1067))
- Set global tags on SentryOptions and load them from external configuration ([#1066](https://github.com/getsentry/sentry-java/pull/1066))
- Add API validator and remove deprecated methods
- Add more convenient method to start a child span ([#1073](https://github.com/getsentry/sentry-java/pull/1073))
- Autoconfigure traces callback in Spring Boot integration ([#1074](https://github.com/getsentry/sentry-java/pull/1074))
- Resolve in-app-includes and in-app-excludes parameters from the external configuration
- Make InAppIncludesResolver public ([#1084](https://github.com/getsentry/sentry-java/pull/1084))
- Add the ability to register multiple OptionsConfiguration beans ([#1093](https://github.com/getsentry/sentry-java/pull/1093))
- Database query tracing with datasource-proxy ([#1095](https://github.com/getsentry/sentry-java/pull/1095))

### Fixes

- Ref: Refactor resolving SpanContext for Throwable ([#1068](https://github.com/getsentry/sentry-java/pull/1068))
- Ref: Change "op" to "operation" in @SentrySpan and @SentryTransaction
- Remove method reference in SentryEnvelopeItem ([#1091](https://github.com/getsentry/sentry-java/pull/1091))
- Set current thread only if there are no exceptions
- SentryOptions creates GsonSerializer by default
- Append DebugImage list if event already has it
- Sort breadcrumbs by Date if there are breadcrumbs already in the event

## 4.0.0-alpha.1

### Features

- Load `sentry.properties` from the application's current working directory ([#1046](https://github.com/getsentry/sentry-java/pull/1046))
- Performance monitoring ([#971](https://github.com/getsentry/sentry-java/pull/971))
- Performance monitoring for Spring Boot applications ([#971](https://github.com/getsentry/sentry-java/pull/971))

### Fixes

- Ref: Refactor JSON deserialization ([#1047](https://github.com/getsentry/sentry-java/pull/1047))

## 3.2.1

### Fixes

- Set current thread only if theres no exceptions ([#1064](https://github.com/getsentry/sentry-java/pull/1064))
- Append DebugImage list if event already has it ([#1092](https://github.com/getsentry/sentry-java/pull/1092))
- Sort breadcrumbs by Date if there are breadcrumbs already in the event ([#1094](https://github.com/getsentry/sentry-java/pull/1094))
- Free Local Refs manually due to Android local ref. count limits  ([#1179](https://github.com/getsentry/sentry-java/pull/1179))

## 3.2.0

### Features

- Expose a Module (Debug images) Loader for Android thru sentry-native ([#1043](https://github.com/getsentry/sentry-java/pull/1043))
- Added java doc to protocol classes based on sentry-data-schemes project ([#1045](https://github.com/getsentry/sentry-java/pull/1045))
- Make SentryExceptionResolver Order configurable to not send handled web exceptions ([#1008](https://github.com/getsentry/sentry-java/pull/1008))
- Resolve HTTP Proxy parameters from the external configuration ([#1028](https://github.com/getsentry/sentry-java/pull/1028))
- Sentry NDK integration is compiled against default NDK version based on AGP's version ([#1048](https://github.com/getsentry/sentry-java/pull/1048))

### Fixes

- Bump: AGP 4.1.1 ([#1040](https://github.com/getsentry/sentry-java/pull/1040))
- Update to sentry-native 0.4.4 and fix shared library builds ([#1039](https://github.com/getsentry/sentry-java/pull/1039))
- use neutral Locale for String operations ([#1033](https://github.com/getsentry/sentry-java/pull/1033))
- Clean up JNI code and properly free strings ([#1050](https://github.com/getsentry/sentry-java/pull/1050))
- set userId for hard-crashes if no user is set ([#1049](https://github.com/getsentry/sentry-java/pull/1049))

## 3.1.3

### Fixes

- Fix broken NDK integration on 3.1.2 (release failed on packaging a .so file)
- Increase max cached events to 30 ([#1029](https://github.com/getsentry/sentry-java/pull/1029))
- Normalize DSN URI ([#1030](https://github.com/getsentry/sentry-java/pull/1030))

## 3.1.2

### Features

- Manually capturing User Feedback
- Set environment to "production" by default.
- Make public the Breadcrumb constructor that accepts a Date ([#1012](https://github.com/getsentry/sentry-java/pull/1012))

### Fixes

- ref: Validate event id on user feedback submission

## 3.1.1

### Features

- Bind logging related SentryProperties to Slf4j Level instead of Logback to improve Log4j2 compatibility

### Fixes

- Prevent Logback and Log4j2 integrations from re-initializing Sentry when Sentry is already initialized
- Make sure HttpServletRequestSentryUserProvider runs by default before custom SentryUserProvider beans
- Fix setting up Sentry in Spring Webflux annotation by changing the scope of Spring WebMvc related dependencies

## 3.1.0

### Features

- Make getThrowable public and improve set contexts ([#967](https://github.com/getsentry/sentry-java/pull/967))
- Accepted quoted values in properties from external configuration ([#972](https://github.com/getsentry/sentry-java/pull/972))

### Fixes

- Auto-Configure `inAppIncludes` in Spring Boot integration ([#966](https://github.com/getsentry/sentry-java/pull/966))
- Bump: Android Gradle Plugin 4.0.2 ([#968](https://github.com/getsentry/sentry-java/pull/968))
- Don't require `sentry.dsn` to be set when using `io.sentry:sentry-spring-boot-starter` and `io.sentry:sentry-logback` together ([#965](https://github.com/getsentry/sentry-java/pull/965))
- Remove chunked streaming mode ([#974](https://github.com/getsentry/sentry-java/pull/974))
- Android 11 + targetSdkVersion 30 crashes Sentry on start ([#977](https://github.com/getsentry/sentry-java/pull/977))

## 3.0.0

## Java + Android

This release marks the re-unification of Java and Android SDK code bases.
It's based on the Android 2.0 SDK, which implements [Sentry's unified API](https://develop.sentry.dev/sdk/unified-api/).

Considerable changes were done, which include a lot of improvements. More are covered below, but the highlights are:

- Improved `log4j2` integration
  - Capture breadcrumbs for level INFO and higher
  - Raises event for ERROR and higher.
  - Minimum levels are configurable.
  - Optionally initializes the SDK via appender.xml
- Dropped support to `log4j`.
- Improved `logback` integration
  - Capture breadcrumbs for level INFO and higher
  - Raises event for ERROR and higher.
  - Minimum levels are configurable.
  - Optionally initializes the SDK via appender.xml
  - Configurable via Spring integration if both are enabled
- Spring
  - No more duplicate events with Spring and logback
  - Auto initalizes if DSN is available
  - Configuration options available with auto complete
- Google App Engine support dropped

## What’s Changed

- Callback to validate SSL certificate ([#944](https://github.com/getsentry/sentry-java/pull/944))
- Attach stack traces enabled by default

### Android specific

- Release health enabled by default for Android
- Sync of Scopes for Java -> Native (NDK)
- Bump Sentry-Native v0.4.2
- Android 11 Support

[Android migration docs](https://docs.sentry.io/platforms/android/migration/#migrating-from-sentry-android-2x-to-sentry-android-3x)

### Java specific

- Unified API for Java SDK and integrations (Spring, Spring boot starter, Servlet, Logback, Log4j2)

New Java [docs](https://docs.sentry.io/platforms/java/) are live and being improved.

## Acquisition

Packages were released on [`bintray sentry-java`](https://dl.bintray.com/getsentry/sentry-java/io/sentry/), [`bintray sentry-android`](https://dl.bintray.com/getsentry/sentry-android/io/sentry/), [`jcenter`](https://jcenter.bintray.com/io/sentry/) and [`mavenCentral`](https://repo.maven.apache.org/maven2/io/sentry/)

## Where is the Java 1.7 code base?

The previous Java releases, are all available in this repository through the tagged releases.
## 3.0.0-beta.1

## What’s Changed

- feat: ssl support ([#944](https://github.com/getsentry/sentry-java/pull/944)) @ninekaw9 @marandaneto
- feat: sync Java to C ([#937](https://github.com/getsentry/sentry-java/pull/937)) @bruno-garcia @marandaneto
- feat: Auto-configure Logback appender in Spring Boot integration. ([#938](https://github.com/getsentry/sentry-java/pull/938)) @maciejwalkowiak
- feat: Add Servlet integration. ([#935](https://github.com/getsentry/sentry-java/pull/935)) @maciejwalkowiak
- fix: Pop scope at the end of the request in Spring integration. ([#936](https://github.com/getsentry/sentry-java/pull/936)) @maciejwalkowiak
- bump: Upgrade Spring Boot to 2.3.4. ([#932](https://github.com/getsentry/sentry-java/pull/932)) @maciejwalkowiak
- fix: Do not set cookies when send pii is set to false. ([#931](https://github.com/getsentry/sentry-java/pull/931)) @maciejwalkowiak

Packages were released on [`bintray sentry-java`](https://dl.bintray.com/getsentry/sentry-java/io/sentry/), [`bintray sentry-android`](https://dl.bintray.com/getsentry/sentry-android/io/sentry/), [`jcenter`](https://jcenter.bintray.com/io/sentry/) and [`mavenCentral`](https://repo.maven.apache.org/maven2/io/sentry/)

We'd love to get feedback.

## 3.0.0-alpha.3

### Features

- Enable attach stack traces and disable attach threads by default ([#921](https://github.com/getsentry/sentry-java/pull/921)) @marandaneto

### Fixes

- Bump sentry-native to 0.4.2 ([#926](https://github.com/getsentry/sentry-java/pull/926)) @marandaneto
- ref: remove log level as RN do not use it anymore ([#924](https://github.com/getsentry/sentry-java/pull/924)) @marandaneto
- Read sample rate correctly from manifest meta data ([#923](https://github.com/getsentry/sentry-java/pull/923)) @marandaneto

Packages were released on [`bintray sentry-android`](https://dl.bintray.com/getsentry/sentry-android/io/sentry/) and [`bintray sentry-java`](https://dl.bintray.com/getsentry/sentry-java/io/sentry/)

We'd love to get feedback.

## 3.0.0-alpha.2

TBD

Packages were released on [bintray](https://dl.bintray.com/getsentry/maven/io/sentry/)

> Note: This release marks the unification of the Java and Android Sentry codebases based on the core of the Android SDK (version 2.x).
Previous releases for the Android SDK (version 2.x) can be found on the now archived: https://github.com/getsentry/sentry-android/

## 3.0.0-alpha.1

### Features

### Fixes


## New releases will happen on a different repository:

https://github.com/getsentry/sentry-java

## What’s Changed

### Features

### Fixes


- feat: enable release health by default

Packages were released on [`bintray`](https://dl.bintray.com/getsentry/sentry-android/io/sentry/sentry-android/), [`jcenter`](https://jcenter.bintray.com/io/sentry/sentry-android/) and [`mavenCentral`](https://repo.maven.apache.org/maven2/io/sentry/sentry-android/)

We'd love to get feedback.

## 2.3.1

### Fixes

- Add main thread checker for the app lifecycle integration ([#525](https://github.com/getsentry/sentry-android/pull/525)) @marandaneto
- Set correct migration link ([#523](https://github.com/getsentry/sentry-android/pull/523)) @fupduck
- Warn about Sentry re-initialization. ([#521](https://github.com/getsentry/sentry-android/pull/521)) @maciejwalkowiak
- Set SDK version in `MainEventProcessor`. ([#513](https://github.com/getsentry/sentry-android/pull/513)) @maciejwalkowiak
- Bump sentry-native to 0.4.0 ([#512](https://github.com/getsentry/sentry-android/pull/512)) @marandaneto
- Bump Gradle to 6.6 and fix linting issues ([#510](https://github.com/getsentry/sentry-android/pull/510)) @marandaneto
- fix(sentry-java): Contexts belong on the Scope ([#504](https://github.com/getsentry/sentry-android/pull/504)) @maciejwalkowiak
- Add tests for verifying scope changes thread isolation ([#508](https://github.com/getsentry/sentry-android/pull/508)) @maciejwalkowiak
- Set `SdkVersion` in default `SentryOptions` created in sentry-core module ([#506](https://github.com/getsentry/sentry-android/pull/506)) @maciejwalkowiak

Packages were released on [`bintray`](https://dl.bintray.com/getsentry/sentry-android/io/sentry/sentry-android/), [`jcenter`](https://jcenter.bintray.com/io/sentry/sentry-android/) and [`mavenCentral`](https://repo.maven.apache.org/maven2/io/sentry/sentry-android/)

We'd love to get feedback.

## 2.3.0

### Features

- Add console application sample. ([#502](https://github.com/getsentry/sentry-android/pull/502)) @maciejwalkowiak
- Log stacktraces in SystemOutLogger ([#498](https://github.com/getsentry/sentry-android/pull/498)) @maciejwalkowiak
- Add method to add breadcrumb with string parameter. ([#501](https://github.com/getsentry/sentry-android/pull/501)) @maciejwalkowiak

### Fixes

- Converting UTC and ISO timestamp when missing Locale/TimeZone do not error ([#505](https://github.com/getsentry/sentry-android/pull/505)) @marandaneto
- Call `Sentry#close` on JVM shutdown. ([#497](https://github.com/getsentry/sentry-android/pull/497)) @maciejwalkowiak
- ref: sentry-core changes for console app ([#473](https://github.com/getsentry/sentry-android/pull/473)) @marandaneto

Obs: If you are using its own instance of `Hub`/`SentryClient` and reflection to set up the SDK to be usable within Libraries, this change may break your code, please fix the renamed classes.

Packages were released on [`bintray`](https://dl.bintray.com/getsentry/sentry-android/io/sentry/sentry-android/), [`jcenter`](https://jcenter.bintray.com/io/sentry/sentry-android/) and [`mavenCentral`](https://repo.maven.apache.org/maven2/io/sentry/sentry-android/)

We'd love to get feedback.

## 2.2.2

### Features

- Add sdk to envelope header ([#488](https://github.com/getsentry/sentry-android/pull/488)) @marandaneto
- Log request if response code is not 200 ([#484](https://github.com/getsentry/sentry-android/pull/484)) @marandaneto

### Fixes

- Bump plugin versions ([#487](https://github.com/getsentry/sentry-android/pull/487)) @marandaneto
- Bump: AGP 4.0.1 ([#486](https://github.com/getsentry/sentry-android/pull/486)) @marandaneto

Packages were released on [`bintray`](https://dl.bintray.com/getsentry/sentry-android/io/sentry/sentry-android/), [`jcenter`](https://jcenter.bintray.com/io/sentry/sentry-android/) and [`mavenCentral`](https://repo.maven.apache.org/maven2/io/sentry/sentry-android/)

We'd love to get feedback.

## 2.2.1

### Fixes

- Timber adds breadcrumb even if event level is < minEventLevel ([#480](https://github.com/getsentry/sentry-android/pull/480)) @marandaneto
- Contexts serializer avoids reflection and fixes desugaring issue ([#478](https://github.com/getsentry/sentry-android/pull/478)) @marandaneto
- clone session before sending to the transport ([#474](https://github.com/getsentry/sentry-android/pull/474)) @marandaneto
- Bump Gradle 6.5.1 ([#479](https://github.com/getsentry/sentry-android/pull/479)) @marandaneto

Packages were released on [`bintray`](https://dl.bintray.com/getsentry/sentry-android/io/sentry/sentry-android/), [`jcenter`](https://jcenter.bintray.com/io/sentry/sentry-android/) and [`mavenCentral`](https://repo.maven.apache.org/maven2/io/sentry/sentry-android/)

We'd love to get feedback.

## 2.2.0

### Fixes

- Negative session sequence if the date is before java date epoch ([#471](https://github.com/getsentry/sentry-android/pull/471)) @marandaneto
- Deserialise unmapped contexts values from envelope ([#470](https://github.com/getsentry/sentry-android/pull/470)) @marandaneto
- Bump: sentry-native 0.3.4 ([#468](https://github.com/getsentry/sentry-android/pull/468)) @marandaneto

- feat: timber integration ([#464](https://github.com/getsentry/sentry-android/pull/464)) @marandaneto

1) To add integrations it requires a [manual initialization](https://docs.sentry.io/platforms/android/#manual-initialization) of the Android SDK.

2) Add the `sentry-android-timber` dependency:

```groovy
implementation 'io.sentry:sentry-android-timber:{version}' // version >= 2.2.0
```

3) Initialize and add the `SentryTimberIntegration`:

```java
SentryAndroid.init(this, options -> {
    // default values:
    // minEventLevel = ERROR
    // minBreadcrumbLevel = INFO
    options.addIntegration(new SentryTimberIntegration());

    // custom values for minEventLevel and minBreadcrumbLevel
    // options.addIntegration(new SentryTimberIntegration(SentryLevel.WARNING, SentryLevel.ERROR));
});
```

4) Use the Timber integration:

```java
try {
    int x = 1 / 0;
} catch (Exception e) {
    Timber.e(e);
}
```

Packages were released on [`bintray`](https://dl.bintray.com/getsentry/sentry-android/io/sentry/sentry-android/), [`jcenter`](https://jcenter.bintray.com/io/sentry/sentry-android/) and [`mavenCentral`](https://repo.maven.apache.org/maven2/io/sentry/sentry-android/)

We'd love to get feedback.

## 2.1.7

### Fixes

- Init native libs if available on SDK init ([#461](https://github.com/getsentry/sentry-android/pull/461)) @marandaneto
- Make JVM target explicit in sentry-core ([#462](https://github.com/getsentry/sentry-android/pull/462)) @dilbernd
- Timestamp with millis from react-native should be in UTC format ([#456](https://github.com/getsentry/sentry-android/pull/456)) @marandaneto
- Bump Gradle to 6.5 ([#454](https://github.com/getsentry/sentry-android/pull/454)) @marandaneto

Packages were released on [`bintray`](https://dl.bintray.com/getsentry/sentry-android/io/sentry/sentry-android/), [`jcenter`](https://jcenter.bintray.com/io/sentry/sentry-android/) and [`mavenCentral`](https://repo.maven.apache.org/maven2/io/sentry/sentry-android/)

We'd love to get feedback.

## 2.1.6

### Fixes

- Do not lookup sentry-debug-meta but instead load it directly ([#445](https://github.com/getsentry/sentry-android/pull/445)) @marandaneto
- Regression on v2.1.5 which can cause a crash on SDK init

Packages were released on [`bintray`](https://dl.bintray.com/getsentry/sentry-android/io/sentry/sentry-android/), [`jcenter`](https://jcenter.bintray.com/io/sentry/sentry-android/) and [`mavenCentral`](https://repo.maven.apache.org/maven2/io/sentry/sentry-android/)

We'd love to get feedback.

## 2.1.5

### Fixes

This version has a severe bug and can cause a crash on SDK init

Please upgrade to https://github.com/getsentry/sentry-android/releases/tag/2.1.6

## 2.1.4

### Features

- Make gzip as default content encoding type ([#433](https://github.com/getsentry/sentry-android/pull/433)) @marandaneto
- Use AGP 4 features ([#366](https://github.com/getsentry/sentry-android/pull/366)) @marandaneto
- Create GH Actions CI for Ubuntu/macOS ([#403](https://github.com/getsentry/sentry-android/pull/403)) @marandaneto
- Make root checker better and minimize false positive ([#417](https://github.com/getsentry/sentry-android/pull/417)) @marandaneto

### Fixes

- bump: sentry-native to 0.3.1 ([#440](https://github.com/getsentry/sentry-android/pull/440)) @marandaneto
- Update last session timestamp ([#437](https://github.com/getsentry/sentry-android/pull/437)) @marandaneto
- Filter trim memory breadcrumbs ([#431](https://github.com/getsentry/sentry-android/pull/431)) @marandaneto

Packages were released on [`bintray`](https://dl.bintray.com/getsentry/sentry-android/io/sentry/sentry-android/), [`jcenter`](https://jcenter.bintray.com/io/sentry/sentry-android/) and [`mavenCentral`](https://repo.maven.apache.org/maven2/io/sentry/sentry-android/)

We'd love to get feedback.

## 2.1.3

### Fixes

This fixes several critical bugs in sentry-android 2.0 and 2.1

- Sentry.init register integrations after creating the main Hub instead of doing it in the main Hub ctor ([#427](https://github.com/getsentry/sentry-android/pull/427)) @marandaneto
- make NoOpLogger public ([#425](https://github.com/getsentry/sentry-android/pull/425)) @marandaneto
- ConnectivityChecker returns connection status and events are not trying to be sent if no connection. ([#420](https://github.com/getsentry/sentry-android/pull/420)) @marandaneto
- thread pool executor is a single thread executor instead of scheduled thread executor ([#422](https://github.com/getsentry/sentry-android/pull/422)) @marandaneto
- Add Abnormal to the Session.State enum as its part of the protocol ([#424](https://github.com/getsentry/sentry-android/pull/424)) @marandaneto
- Bump: Gradle to 6.4.1 ([#419](https://github.com/getsentry/sentry-android/pull/419)) @marandaneto

We recommend that you use sentry-android 2.1.3 over the initial release of sentry-android 2.0 and 2.1.

Packages were released on [`bintray`](https://dl.bintray.com/getsentry/sentry-android/io/sentry/sentry-android/), [`jcenter`](https://jcenter.bintray.com/io/sentry/sentry-android/) and [`mavenCentral`](https://repo.maven.apache.org/maven2/io/sentry/sentry-android/)

We'd love to get feedback.

## 2.1.2

### Features

- Added options to configure http transport ([#411](https://github.com/getsentry/sentry-android/pull/411)) @marandaneto

### Fixes

- Phone state breadcrumbs require read_phone_state on older OS versions ([#415](https://github.com/getsentry/sentry-android/pull/415)) @marandaneto @bsergean
- before raising ANR events, we check ProcessErrorStateInfo if available ([#412](https://github.com/getsentry/sentry-android/pull/412)) @marandaneto
- send cached events to use a single thread executor ([#405](https://github.com/getsentry/sentry-android/pull/405)) @marandaneto
- initing SDK on AttachBaseContext ([#409](https://github.com/getsentry/sentry-android/pull/409)) @marandaneto
- sessions can't be abnormal, but exited if not ended properly ([#410](https://github.com/getsentry/sentry-android/pull/410)) @marandaneto

Packages were released on [`bintray`](https://dl.bintray.com/getsentry/sentry-android/io/sentry/sentry-android/), [`jcenter`](https://jcenter.bintray.com/io/sentry/sentry-android/) and [`mavenCentral`](https://repo.maven.apache.org/maven2/io/sentry/sentry-android/)

We'd love to get feedback.

## 2.1.1

### Features

- Added missing getters on Breadcrumb and SentryEvent ([#397](https://github.com/getsentry/sentry-android/pull/397)) @marandaneto
- Add trim memory breadcrumbs ([#395](https://github.com/getsentry/sentry-android/pull/395)) @marandaneto
- Only set breadcrumb extras if not empty ([#394](https://github.com/getsentry/sentry-android/pull/394)) @marandaneto
- Added samples of how to disable automatic breadcrumbs ([#389](https://github.com/getsentry/sentry-android/pull/389)) @marandaneto

### Fixes

- Set missing release, environment and dist to sentry-native options ([#404](https://github.com/getsentry/sentry-android/pull/404)) @marandaneto
- Do not add automatic and empty sensor breadcrumbs ([#401](https://github.com/getsentry/sentry-android/pull/401)) @marandaneto
- ref: removed Thread.sleep from LifecycleWatcher tests, using awaitility and DateProvider ([#392](https://github.com/getsentry/sentry-android/pull/392)) @marandaneto
- ref: added a DateTimeProvider for making retry after testable ([#391](https://github.com/getsentry/sentry-android/pull/391)) @marandaneto
- Bump Gradle to 6.4 ([#390](https://github.com/getsentry/sentry-android/pull/390)) @marandaneto
- Bump sentry-native to 0.2.6 ([#396](https://github.com/getsentry/sentry-android/pull/396)) @marandaneto

Packages were released on [`bintray`](https://dl.bintray.com/getsentry/sentry-android/io/sentry/sentry-android/), [`jcenter`](https://jcenter.bintray.com/io/sentry/sentry-android/) and [`mavenCentral`](https://repo.maven.apache.org/maven2/io/sentry/sentry-android/)

We'd love to get feedback.

## 2.1.0

### Features

- Includes all the changes of 2.1.0 alpha, beta and RC

### Fixes

- fix when PhoneStateListener is not ready for use ([#387](https://github.com/getsentry/sentry-android/pull/387)) @marandaneto
- make ANR 5s by default ([#388](https://github.com/getsentry/sentry-android/pull/388)) @marandaneto
- rate limiting by categories ([#381](https://github.com/getsentry/sentry-android/pull/381)) @marandaneto
- Bump NDK to latest stable version 21.1.6352462 ([#386](https://github.com/getsentry/sentry-android/pull/386)) @marandaneto

Packages were released on [`bintray`](https://dl.bintray.com/getsentry/sentry-android/io/sentry/sentry-android/), [`jcenter`](https://jcenter.bintray.com/io/sentry/sentry-android/) and [`mavenCentral`](https://repo.maven.apache.org/maven2/io/sentry/sentry-android/)

We'd love to get feedback.

## 2.0.3

### Fixes

- patch from 2.1.0-alpha.2 - avoid crash if NDK throws UnsatisfiedLinkError ([#344](https://github.com/getsentry/sentry-android/pull/344)) @marandaneto

Packages were released on [`bintray`](https://dl.bintray.com/getsentry/sentry-android/io/sentry/sentry-android/), [`jcenter`](https://jcenter.bintray.com/io/sentry/sentry-android/) and [`mavenCentral`](https://repo.maven.apache.org/maven2/io/sentry/sentry-android/)

We'd love to get feedback.

## 2.1.0-RC.1

### Features

- Options for uncaught exception and make SentryOptions list Thread-Safe ([#384](https://github.com/getsentry/sentry-android/pull/384)) @marandaneto
- Automatic breadcrumbs for app, activity and sessions lifecycles and system events ([#348](https://github.com/getsentry/sentry-android/pull/348)) @marandaneto
- Make capture session and envelope internal ([#372](https://github.com/getsentry/sentry-android/pull/372)) @marandaneto

### Fixes

- If retry after header has empty categories, apply retry after to all of them ([#377](https://github.com/getsentry/sentry-android/pull/377)) @marandaneto
- Discard events and envelopes if cached and retry after ([#378](https://github.com/getsentry/sentry-android/pull/378)) @marandaneto
- Merge loadLibrary calls for sentry-native and clean up CMake files ([#373](https://github.com/getsentry/sentry-android/pull/373)) @Swatinem
- Exceptions should be sorted oldest to newest ([#370](https://github.com/getsentry/sentry-android/pull/370)) @marandaneto
- Check external storage size even if its read only ([#368](https://github.com/getsentry/sentry-android/pull/368)) @marandaneto
- Wrong check for cellular network capability ([#369](https://github.com/getsentry/sentry-android/pull/369)) @marandaneto
- add ScheduledForRemoval annotation to deprecated methods ([#375](https://github.com/getsentry/sentry-android/pull/375)) @marandaneto
- Bump NDK to 21.0.6113669 ([#367](https://github.com/getsentry/sentry-android/pull/367)) @marandaneto
- Bump AGP and add new make cmd to check for updates ([#365](https://github.com/getsentry/sentry-android/pull/365)) @marandaneto

Packages were released on [`bintray`](https://dl.bintray.com/getsentry/sentry-android/io/sentry/sentry-android/), [`jcenter`](https://jcenter.bintray.com/io/sentry/sentry-android/) and [`mavenCentral`](https://repo.maven.apache.org/maven2/io/sentry/sentry-android/)

We'd love to get feedback.

## 2.1.0-beta.2

### Fixes

- Bump sentry-native to 0.2.4 ([#364](https://github.com/getsentry/sentry-android/pull/364)) @marandaneto
- Update current session on session start after deleting previous session ([#362](https://github.com/getsentry/sentry-android/pull/362)) @marandaneto

Packages were released on [`bintray`](https://dl.bintray.com/getsentry/sentry-android/io/sentry/sentry-android/), [`jcenter`](https://jcenter.bintray.com/io/sentry/sentry-android/) and [`mavenCentral`](https://repo.maven.apache.org/maven2/io/sentry/sentry-android/)

We'd love to get feedback.

## 2.1.0-beta.1

### Fixes

- Bump sentry-native to 0.2.3 ([#357](https://github.com/getsentry/sentry-android/pull/357)) @marandaneto
- Check for androidx availability on runtime ([#356](https://github.com/getsentry/sentry-android/pull/356)) @marandaneto
- If theres a left over session file and its crashed, we should not overwrite its state ([#354](https://github.com/getsentry/sentry-android/pull/354)) @marandaneto
- Session should be exited state if state was ok ([#352](https://github.com/getsentry/sentry-android/pull/352)) @marandaneto
- Envelope has dedicated endpoint ([#353](https://github.com/getsentry/sentry-android/pull/353)) @marandaneto

Packages were released on [`bintray`](https://dl.bintray.com/getsentry/sentry-android/io/sentry/sentry-android/), [`jcenter`](https://jcenter.bintray.com/io/sentry/sentry-android/) and [`mavenCentral`](https://repo.maven.apache.org/maven2/io/sentry/sentry-android/)

We'd love to get feedback.

## 2.1.0-alpha.2

### Fixes

- Change integration order for cached outbox events ([#347](https://github.com/getsentry/sentry-android/pull/347)) @marandaneto
- Avoid crash if NDK throws UnsatisfiedLinkError ([#344](https://github.com/getsentry/sentry-android/pull/344)) @marandaneto
- Avoid getting a threadlocal twice. ([#339](https://github.com/getsentry/sentry-android/pull/339)) @metlos
- Removing session tracking guard on hub and client ([#338](https://github.com/getsentry/sentry-android/pull/338)) @marandaneto
- Bump agp to 3.6.2 ([#336](https://github.com/getsentry/sentry-android/pull/336)) @marandaneto
- Fix racey ANR integration ([#332](https://github.com/getsentry/sentry-android/pull/332)) @marandaneto
- Logging envelopes path when possible instead of nullable id ([#331](https://github.com/getsentry/sentry-android/pull/331)) @marandaneto
- Renaming transport gate method ([#330](https://github.com/getsentry/sentry-android/pull/330)) @marandaneto

Packages were released on [`bintray`](https://dl.bintray.com/getsentry/sentry-android/io/sentry/sentry-android/), [`jcenter`](https://jcenter.bintray.com/io/sentry/sentry-android/) and [`mavenCentral`](https://repo.maven.apache.org/maven2/io/sentry/sentry-android/)

We'd love to get feedback.

## 2.1.0-alpha.1

Release of Sentry's new SDK for Android.

## What’s Changed

### Features

- Release health @marandaneto @bruno-garcia
- ANR report should have 'was active=yes' on the dashboard ([#299](https://github.com/getsentry/sentry-android/pull/299)) @marandaneto
- NDK events apply scoped data ([#322](https://github.com/getsentry/sentry-android/pull/322)) @marandaneto
- Add a StdoutTransport ([#310](https://github.com/getsentry/sentry-android/pull/310)) @mike-burns
- Implementing new retry after protocol ([#306](https://github.com/getsentry/sentry-android/pull/306)) @marandaneto

### Fixes

- Bump sentry-native to 0.2.2 ([#305](https://github.com/getsentry/sentry-android/pull/305)) @Swatinem
- Missing App's info ([#315](https://github.com/getsentry/sentry-android/pull/315)) @marandaneto
- Buffered writers/readers - otimizations ([#311](https://github.com/getsentry/sentry-android/pull/311)) @marandaneto
- Boot time should be UTC ([#309](https://github.com/getsentry/sentry-android/pull/309)) @marandaneto
- Make transport result public ([#300](https://github.com/getsentry/sentry-android/pull/300)) @marandaneto

Packages were released on [`bintray`](https://dl.bintray.com/getsentry/sentry-android/io/sentry/sentry-android/), [`jcenter`](https://jcenter.bintray.com/io/sentry/sentry-android/) and [`mavenCentral`](https://repo.maven.apache.org/maven2/io/sentry/sentry-android/)

We'd love to get feedback.

## 2.0.2

Release of Sentry's new SDK for Android.

### Features

- MavenCentral support ([#284](https://github.com/getsentry/sentry-android/pull/284)) @marandaneto

### Fixes

- Bump AGP to 3.6.1 ([#285](https://github.com/getsentry/sentry-android/pull/285)) @marandaneto

Packages were released on [`bintray`](https://dl.bintray.com/getsentry/sentry-android/io/sentry/sentry-android/), [`jcenter`](https://jcenter.bintray.com/io/sentry/sentry-android/) and [`mavenCentral`](https://repo.maven.apache.org/maven2/io/sentry/sentry-android/)

We'd love to get feedback.

## 2.0.1

Release of Sentry's new SDK for Android.

## What’s Changed

### Features

- Attach threads/stacktraces ([#267](https://github.com/getsentry/sentry-android/pull/267)) @marandaneto
- Add the default serverName to SentryOptions and use it in MainEventProcessor ([#279](https://github.com/getsentry/sentry-android/pull/279)) @metlos

### Fixes

- set current threadId when there's no mechanism set ([#277](https://github.com/getsentry/sentry-android/pull/277)) @marandaneto
- Preview package manager ([#269](https://github.com/getsentry/sentry-android/pull/269)) @bruno-garcia

Packages were released on [`bintray`](https://dl.bintray.com/getsentry/sentry-android/io/sentry/), [`jcenter`](https://jcenter.bintray.com/io/sentry/sentry-android/)

We'd love to get feedback.

## 2.0.0

Release of Sentry's new SDK for Android.

New features not offered by (1.7.x):

- NDK support
  - Captures crashes caused by native code
  - Access to the [`sentry-native` SDK](https://github.com/getsentry/sentry-native/) API by your native (C/C++/Rust code/..).
- Automatic init (just add your `DSN` to the manifest)
   - Proguard rules are added automatically
   - Permission (Internet) is added automatically
- Uncaught Exceptions might be captured even before the app restarts
- Sentry's Unified API.
- More context/device information
- Packaged as `aar`
- Frames from the app automatically marked as `InApp=true` (stack traces in Sentry highlights them by default).
- Complete Sentry Protocol available.
- All threads and their stack traces are captured.
- Sample project in this repo to test many features (segfault, uncaught exception, ANR...)

Features from the current SDK like `ANR` are also available (by default triggered after 4 seconds).

Packages were released on [`bintray`](https://dl.bintray.com/getsentry/sentry-android/io/sentry/), [`jcenter`](https://jcenter.bintray.com/io/sentry/sentry-android/)

We'd love to get feedback.

## 2.0.0-rc04

Release of Sentry's new SDK for Android.

### Features

- Take sampleRate from metadata ([#262](https://github.com/getsentry/sentry-android/pull/262)) @bruno-garcia
- Support mills timestamp format ([#263](https://github.com/getsentry/sentry-android/pull/263)) @marandaneto
- Adding logs to installed integrations ([#265](https://github.com/getsentry/sentry-android/pull/265)) @marandaneto

### Fixes

- Breacrumb.data to string,object, Add LOG level ([#264](https://github.com/getsentry/sentry-android/pull/264)) @HazAT
- Read release conf. on manifest ([#266](https://github.com/getsentry/sentry-android/pull/266)) @marandaneto

Packages were released on [`bintray`](https://dl.bintray.com/getsentry/sentry-android/io/sentry/), [`jcenter`](https://jcenter.bintray.com/io/sentry/sentry-android/)

We'd love to get feedback and we'll work in getting the GA `2.0.0` out soon.
Until then, the [stable SDK offered by Sentry is at version 1.7.30](https://github.com/getsentry/sentry-java/releases/tag/v1.7.30)

## 2.0.0-rc03

Release of Sentry's new SDK for Android.

### Fixes

- fixes ([#259](https://github.com/getsentry/sentry-android/issues/259)) - NPE check on getExternalFilesDirs items. ([#260](https://github.com/getsentry/sentry-android/pull/260)) @marandaneto
- strictMode typo ([#258](https://github.com/getsentry/sentry-android/pull/258)) @marandaneto

Packages were released on [`bintray`](https://dl.bintray.com/getsentry/sentry-android/io/sentry/), [`jcenter`](https://jcenter.bintray.com/io/sentry/sentry-android/)

We'd love to get feedback and we'll work in getting the GA `2.0.0` out soon.
Until then, the [stable SDK offered by Sentry is at version 1.7.30](https://github.com/getsentry/sentry-java/releases/tag/v1.7.30)

## 2.0.0-rc02

Release of Sentry's new SDK for Android.

### Features

- Hub mode configurable ([#247](https://github.com/getsentry/sentry-android/pull/247)) @bruno-garcia
- Added remove methods (tags/extras) to the sentry static class ([#243](https://github.com/getsentry/sentry-android/pull/243)) @marandaneto

### Fixes


- Update ndk for new sentry-native version ([#235](https://github.com/getsentry/sentry-android/pull/235)) @Swatinem @marandaneto
- Make integrations public ([#256](https://github.com/getsentry/sentry-android/pull/256)) @marandaneto
- Bump build-tools ([#255](https://github.com/getsentry/sentry-android/pull/255)) @marandaneto
- Added javadocs to scope and its dependencies ([#253](https://github.com/getsentry/sentry-android/pull/253)) @marandaneto
- Build all ABIs ([#254](https://github.com/getsentry/sentry-android/pull/254)) @marandaneto
- Moving back ANR timeout from long to int param. ([#252](https://github.com/getsentry/sentry-android/pull/252)) @marandaneto
- Added HubAdapter to call Sentry static methods from Integrations ([#250](https://github.com/getsentry/sentry-android/pull/250)) @marandaneto
- New Release format ([#242](https://github.com/getsentry/sentry-android/pull/242)) @marandaneto
- Javadocs for SentryOptions ([#246](https://github.com/getsentry/sentry-android/pull/246)) @marandaneto
- non-app is already inApp excluded by default. ([#244](https://github.com/getsentry/sentry-android/pull/244)) @marandaneto
- Fix if symlink exists for sentry-native ([#241](https://github.com/getsentry/sentry-android/pull/241)) @marandaneto
- Clone method - race condition free ([#226](https://github.com/getsentry/sentry-android/pull/226)) @marandaneto
- Refactoring breadcrumbs callback ([#239](https://github.com/getsentry/sentry-android/pull/239)) @marandaneto

Packages were released on [`bintray`](https://dl.bintray.com/getsentry/sentry-android/io/sentry/), [`jcenter`](https://jcenter.bintray.com/io/sentry/sentry-android/)

We'd love to get feedback and we'll work in getting the GA `2.0.0` out soon.
Until then, the [stable SDK offered by Sentry is at version 1.7.30](https://github.com/getsentry/sentry-java/releases/tag/v1.7.30)

## 2.0.0-rc01

Release of Sentry's new SDK for Android.

## What’s Changed

### Features

- Added remove methods for Scope data ([#237](https://github.com/getsentry/sentry-android/pull/237)) @marandaneto
- More device context (deviceId, connectionType and language) ([#229](https://github.com/getsentry/sentry-android/pull/229)) @marandaneto
- Added a few java docs (Sentry, Hub and SentryClient) ([#223](https://github.com/getsentry/sentry-android/pull/223)) @marandaneto
- Implemented diagnostic logger ([#218](https://github.com/getsentry/sentry-android/pull/218)) @marandaneto
- Added event processors to scope ([#209](https://github.com/getsentry/sentry-android/pull/209)) @marandaneto
- Added android transport gate ([#206](https://github.com/getsentry/sentry-android/pull/206)) @marandaneto
- Added executor for caching values out of the main thread ([#201](https://github.com/getsentry/sentry-android/pull/201)) @marandaneto

### Fixes


- Honor RetryAfter ([#236](https://github.com/getsentry/sentry-android/pull/236)) @marandaneto
- Add tests for SentryValues ([#238](https://github.com/getsentry/sentry-android/pull/238)) @philipphofmann
- Do not set frames if there's none ([#234](https://github.com/getsentry/sentry-android/pull/234)) @marandaneto
- Always call interrupt after InterruptedException ([#232](https://github.com/getsentry/sentry-android/pull/232)) @marandaneto
- Mark as current thread if its the main thread ([#228](https://github.com/getsentry/sentry-android/pull/228)) @marandaneto
- Fix lgtm alerts ([#219](https://github.com/getsentry/sentry-android/pull/219)) @marandaneto
- Written unit tests to ANR integration ([#215](https://github.com/getsentry/sentry-android/pull/215)) @marandaneto
- Added blog posts to README ([#214](https://github.com/getsentry/sentry-android/pull/214)) @marandaneto
- Raise code coverage for Dsn to 100% ([#212](https://github.com/getsentry/sentry-android/pull/212)) @philipphofmann
- Remove redundant times(1) for Mockito.verify ([#211](https://github.com/getsentry/sentry-android/pull/211)) @philipphofmann
- Transport may be set on options ([#203](https://github.com/getsentry/sentry-android/pull/203)) @marandaneto
- dist may be set on options ([#204](https://github.com/getsentry/sentry-android/pull/204)) @marandaneto
- Throw an exception if DSN is not set ([#200](https://github.com/getsentry/sentry-android/pull/200)) @marandaneto
- Migration guide markdown ([#197](https://github.com/getsentry/sentry-android/pull/197)) @marandaneto

Packages were released on [`bintray`](https://dl.bintray.com/getsentry/sentry-android/io/sentry/), [`jcenter`](https://jcenter.bintray.com/io/sentry/sentry-android/)

We'd love to get feedback and we'll work in getting the GA `2.0.0` out soon.
Until then, the [stable SDK offered by Sentry is at version 1.7.29](https://github.com/getsentry/sentry-java/releases/tag/v1.7.29)

## 2.0.0-beta02

Release of Sentry's new SDK for Android.

### Features

- addBreadcrumb overloads ([#196](https://github.com/getsentry/sentry-android/pull/196)) and ([#198](https://github.com/getsentry/sentry-android/pull/198))

### Fixes

- fix Android bug on API 24 and 25 about getting current threads and stack traces ([#194](https://github.com/getsentry/sentry-android/pull/194))

Packages were released on [`bintray`](https://dl.bintray.com/getsentry/sentry-android/io/sentry/), [`jcenter`](https://jcenter.bintray.com/io/sentry/sentry-android/)

We'd love to get feedback and we'll work in getting the GA `2.0.0` out soon.
Until then, the [stable SDK offered by Sentry is at version 1.7.28](https://github.com/getsentry/sentry-java/releases/tag/v1.7.28)

## 2.0.0-beta01

Release of Sentry's new SDK for Android.

### Fixes

- ref: ANR doesn't set handled flag ([#186](https://github.com/getsentry/sentry-android/pull/186))
- SDK final review ([#183](https://github.com/getsentry/sentry-android/pull/183))
- ref: Drop errored in favor of crashed ([#187](https://github.com/getsentry/sentry-android/pull/187))
- Workaround android_id ([#185](https://github.com/getsentry/sentry-android/pull/185))
- Renamed sampleRate ([#191](https://github.com/getsentry/sentry-android/pull/191))
- Making timestamp package-private or test-only ([#190](https://github.com/getsentry/sentry-android/pull/190))
- Split event processor in Device/App data ([#180](https://github.com/getsentry/sentry-android/pull/180))

Packages were released on [`bintray`](https://dl.bintray.com/getsentry/sentry-android/io/sentry/), [`jcenter`](https://jcenter.bintray.com/io/sentry/sentry-android/)

We'd love to get feedback and we'll work in getting the GA `2.0.0` out soon.
Until then, the [stable SDK offered by Sentry is at version 1.7.28](https://github.com/getsentry/sentry-java/releases/tag/v1.7.28)

## 2.0.0-alpha09

Release of Sentry's new SDK for Android.

### Features

- Adding nativeBundle plugin ([#161](https://github.com/getsentry/sentry-android/pull/161))
- Adding scope methods to sentry static class ([#179](https://github.com/getsentry/sentry-android/pull/179))

### Fixes

- fix: DSN parsing ([#165](https://github.com/getsentry/sentry-android/pull/165))
- Don't avoid exception type minification ([#166](https://github.com/getsentry/sentry-android/pull/166))
- make Gson retro compatible with older versions of AGP ([#177](https://github.com/getsentry/sentry-android/pull/177))
- Bump sentry-native with message object instead of a string ([#172](https://github.com/getsentry/sentry-android/pull/172))

Packages were released on [`bintray`](https://dl.bintray.com/getsentry/sentry-android/io/sentry/), [`jcenter`](https://jcenter.bintray.com/io/sentry/sentry-android/)

We'd love to get feedback and we'll work in getting the GA `2.0.0` out soon.
Until then, the [stable SDK offered by Sentry is at version 1.7.28](https://github.com/getsentry/sentry-java/releases/tag/v1.7.28)

## 2.0.0-alpha08

Release of Sentry's new SDK for Android.

### Fixes

- DebugId endianness ([#162](https://github.com/getsentry/sentry-android/pull/162))
- Executed beforeBreadcrumb also for scope ([#160](https://github.com/getsentry/sentry-android/pull/160))
- Benefit of manifest merging when minSdk ([#159](https://github.com/getsentry/sentry-android/pull/159))
- Add method to captureMessage with level ([#157](https://github.com/getsentry/sentry-android/pull/157))
- Listing assets file on the wrong dir ([#156](https://github.com/getsentry/sentry-android/pull/156))

Packages were released on [`bintray`](https://dl.bintray.com/getsentry/sentry-android/io/sentry/), [`jcenter`](https://jcenter.bintray.com/io/sentry/sentry-android/)

We'd love to get feedback and we'll work in getting the GA `2.0.0` out soon.
Until then, the [stable SDK offered by Sentry is at version 1.7.28](https://github.com/getsentry/sentry-java/releases/tag/v1.7.28)

## 2.0.0-alpha07

Third release of Sentry's new SDK for Android.

### Fixes

-  Fixed release for jcenter and bintray

Packages were released on [`bintray`](https://dl.bintray.com/getsentry/sentry-android/io/sentry/), [`jcenter`](https://jcenter.bintray.com/io/sentry/sentry-android/)

We'd love to get feedback and we'll work in getting the GA `2.0.0` out soon.
Until then, the [stable SDK offered by Sentry is at version 1.7.28](https://github.com/getsentry/sentry-java/releases/tag/v1.7.28)

## 2.0.0-alpha06

Second release of Sentry's new SDK for Android.

### Fixes

- Fixed a typo on pom generation.

Packages were released on [`bintray`](https://dl.bintray.com/getsentry/sentry-android/io/sentry/), [`jcenter`](https://jcenter.bintray.com/io/sentry/sentry-android/)

We'd love to get feedback and we'll work in getting the GA `2.0.0` out soon.
Until then, the [stable SDK offered by Sentry is at version 1.7.28](https://github.com/getsentry/sentry-java/releases/tag/v1.7.28)

## 2.0.0-alpha05

First release of Sentry's new SDK for Android.

New features not offered by our current (1.7.x), stable SDK are:

- NDK support
  - Captures crashes caused by native code
  - Access to the [`sentry-native` SDK](https://github.com/getsentry/sentry-native/) API by your native (C/C++/Rust code/..).
- Automatic init (just add your `DSN` to the manifest)
   - Proguard rules are added automatically
   - Permission (Internet) is added automatically
- Uncaught Exceptions might be captured even before the app restarts
- Unified API which include scopes etc.
- More context/device information
- Packaged as `aar`
- Frames from the app automatically marked as `InApp=true` (stack traces in Sentry highlights them by default).
- Complete Sentry Protocol available.
- All threads and their stack traces are captured.
- Sample project in this repo to test many features (segfault, uncaught exception, scope)

Features from the current SDK like `ANR` are also available (by default triggered after 4 seconds).

Packages were released on [`bintray`](https://dl.bintray.com/getsentry/sentry-android/io/sentry/), [`jcenter`](https://jcenter.bintray.com/io/sentry/sentry-android/)

We'd love to get feedback and we'll work in getting the GA `2.0.0` out soon.
Until then, the [stable SDK offered by Sentry is at version 1.7.28](https://github.com/getsentry/sentry-java/releases/tag/v1.7.28)<|MERGE_RESOLUTION|>--- conflicted
+++ resolved
@@ -2,21 +2,16 @@
 
 ## Unreleased
 
-<<<<<<< HEAD
-## Features
-
+### Features
+
+- Attach Trace Context when an ANR is detected (ANRv1) ([#2583](https://github.com/getsentry/sentry-java/pull/2583))
 - Make log4j2 integration compatible with log4j 3.0 ([#2634](https://github.com/getsentry/sentry-java/pull/2634))
-	- Instead of relying on package scanning, we now use an annotation processor to generate `Log4j2Plugins.dat`
-=======
-### Features
-
-- Attach Trace Context when an ANR is detected (ANRv1) ([#2583](https://github.com/getsentry/sentry-java/pull/2583))
+    - Instead of relying on package scanning, we now use an annotation processor to generate `Log4j2Plugins.dat`
 
 ### Fixes
 
 - Fix timestamps of PerformanceCollectionData in profiles ([#2632](https://github.com/getsentry/sentry-java/pull/2632))
 - Fix missing propagateMinConstraints flag for SentryTraced ([#2637](https://github.com/getsentry/sentry-java/pull/2637))
->>>>>>> de453e75
 
 ## 6.17.0
 
