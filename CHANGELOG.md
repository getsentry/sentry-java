--- conflicted
+++ resolved
@@ -10,18 +10,15 @@
 
 - Fix timestamps of slow and frozen frames for profiles ([#2584](https://github.com/getsentry/sentry-java/pull/2584))
 - Deprecate reportFullDisplayed in favor of reportFullyDisplayed ([#2585](https://github.com/getsentry/sentry-java/pull/2585))
-<<<<<<< HEAD
 - Filter out session cookies sent by Spring and Spring Boot integrations ([#2593](https://github.com/getsentry/sentry-java/pull/2593))
   - We filter out some common cookies like JSESSIONID
   - We also read the value from `server.servlet.session.cookie.name` and filter it out
-=======
 - No longer send event / transaction to Sentry if `beforeSend` / `beforeSendTransaction` throws ([#2591](https://github.com/getsentry/sentry-java/pull/2591))
 - Add version to sentryClientName used in auth header ([#2596](https://github.com/getsentry/sentry-java/pull/2596))
 
 ### Dependencies
 
 - Bump `opentelemetry-sdk` to `1.23.1` and `opentelemetry-javaagent` to `1.23.0` ([#2590](https://github.com/getsentry/sentry-java/pull/2590))
->>>>>>> fe928040
 
 ## 6.15.0
 
