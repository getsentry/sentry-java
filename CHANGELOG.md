--- conflicted
+++ resolved
@@ -2,21 +2,16 @@
 
 ## Unreleased
 
-<<<<<<< HEAD
-### Features
-
+### Fixes
+
+- (Internal) Extract Android Profiler and Measurements for Hybrid SDKs ([#3016](https://github.com/getsentry/sentry-java/pull/3016))
+- Ensure DSN uses http/https protocol ([#3044](https://github.com/getsentry/sentry-java/pull/3044))
+
+### Features
+
+- Add current activity name to app context ([#2999](https://github.com/getsentry/sentry-java/pull/2999))
 - Add `MonitorConfig` param to `CheckInUtils.withCheckIn` ([#3038](https://github.com/getsentry/sentry-java/pull/3038))
   - This makes it easier to automatically create or update (upsert) monitors.
-=======
-### Fixes
-
-- (Internal) Extract Android Profiler and Measurements for Hybrid SDKs ([#3016](https://github.com/getsentry/sentry-java/pull/3016))
-- Ensure DSN uses http/https protocol ([#3044](https://github.com/getsentry/sentry-java/pull/3044))
-
-### Features
-
-- Add current activity name to app context ([#2999](https://github.com/getsentry/sentry-java/pull/2999))
->>>>>>> 4e290632
 
 ## 6.33.1
 
