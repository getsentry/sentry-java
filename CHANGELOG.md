# Changelog

## Unreleased

<<<<<<< HEAD
* Fix: Check at runtime if AndroidX.Core is available (#1718)
=======
* Feat: Add "data" to spans (#1717)
>>>>>>> 28ed7301
* Fix: Should not capture unfinished transaction (#1719)

## 5.2.0-beta.2

* Bump AGP to 7.0.2 (#1650)
* Fix: drop spans in BeforeSpanCallback. (#1713)

## 5.2.0-beta.1

* Feat: Add tracestate HTTP header support (#1683)
* Feat: Add option to filter which origins receive tracing headers (#1698)
* Feat: Include unfinished spans in transaction (#1699)
* Fix: Move tags from transaction.contexts.trace.tags to transaction.tags (#1700)
* Feat: Add static helpers for creating breadcrumbs (#1702)

Breaking changes:

* Updated proguard keep rule for enums, which affects consumer application code (#1694)

## 5.1.2

* Fix: Servlet 3.1 compatibility issue (#1681)
* Fix: Do not drop Contexts key if Collection, Array or Char (#1680)

## 5.1.1

* Fix: Remove onActivityPreCreated call in favor of onActivityCreated (#1661)
* Fix: Do not crash if SENSOR_SERVICE throws (#1655)
* Feat: Add support for async methods in Spring MVC (#1652)
* Feat: Add secondary constructor taking IHub to SentryOkHttpInterceptor (#1657)
* Feat: Merge external map properties (#1656)
* Fix: Make sure scope is popped when processing request results in exception (#1665)

## 5.1.0

* Feat: Spring WebClient integration (#1621)
* Feat: OpenFeign integration (#1632)
* Feat: Add more convenient way to pass BeforeSpanCallback in OpenFeign integration (#1637)
* Bump: sentry-native to 0.4.12 (#1651)

## 5.1.0-beta.9

- No documented changes.

## 5.1.0-beta.8

* Feat: Generate Sentry BOM (#1486)

## 5.1.0-beta.7

* Feat: Slow/Frozen frames metrics (#1609)

## 5.1.0-beta.6

* Fix: set min sdk version of sentry-android-fragment to API 14 (#1608)
* Fix: Ser/Deser of the UserFeedback from cached envelope (#1611)
* Feat: Add request body extraction for Spring MVC integration (#1595)

## 5.1.0-beta.5

* Make SentryAppender non-final for Log4j2 and Logback (#1603) 
* Fix: Do not throw IAE when tracing header contain invalid trace id (#1605)

## 5.1.0-beta.4

* Update sentry-native to 0.4.11 (#1591)

## 5.1.0-beta.3

* Feat: Spring Webflux integration (#1529)

## 5.1.0-beta.2

* Fix: Handling missing Spring Security on classpath on Java 8 (#1552)
* Feat: Support transaction waiting for children to finish. (#1535) 
* Feat: Capture logged marker in log4j2 and logback appenders (#1551)
* Feat: Allow clearing of attachments in the scope (#1562)
* Fix: Use a different method to get strings from JNI, and avoid excessive Stack Space usage. (#1214)
* Fix: Add data field to SentrySpan (#1555)
* Fix: Clock drift issue when calling DateUtils#getDateTimeWithMillisPrecision (#1557)
* Feat: Set mechanism type in SentryExceptionResolver (#1556)
* Feat: Perf. for fragments (#1528)
* Ref: Prefer snake case for HTTP integration data keys (#1559)
* Fix: Assign lastEventId only if event was queued for submission (#1565)

## 5.1.0-beta.1

* Feat: Measure app start time (#1487)
* Feat: Automatic breadcrumbs logging for fragment lifecycle (#1522) 

## 5.0.1

* Fix: Sources and Javadoc artifacts were mixed up (#1515)

## 5.0.0

This release brings many improvements but also new features:

* OkHttp Interceptor for Android (#1330)
* GraalVM Native Image Compatibility (#1329)
* Add option to ignore exceptions by type (#1352)
* Enrich transactions with device contexts (#1430) (#1469)
* Better interoperability with Kotlin null-safety (#1439) and (#1462)
* Add coroutines support (#1479)
* OkHttp callback for Customising the Span (#1478)
* Add breadcrumb in Spring RestTemplate integration (#1481)

Breaking changes:

* Migration Guide for [Java](https://docs.sentry.io/platforms/java/migration/)
* Migration Guide for [Android](https://docs.sentry.io/platforms/android/migration/)

Other fixes:

* Fix: Add attachmentType to envelope ser/deser. (#1504)

Thank you:

* @maciejwalkowiak for coding most of it.

## 5.0.0-beta.7

* Ref: Deprecate SentryBaseEvent#getOriginThrowable and add SentryBaseEvent#getThrowableMechanism (#1502)
* Fix: Graceful Shutdown flushes event instead of Closing SDK (#1500)
* Fix: Do not append threads that come from the EnvelopeFileObserver (#1501)
* Ref: Deprecate cacheDirSize and add maxCacheItems (#1499)
* Fix: Append all threads if Hint is Cached but attachThreads is enabled (#1503)

## 5.0.0-beta.6

* Feat: Add secondary constructor to SentryOkHttpInterceptor (#1491)
* Feat: Add option to enable debug mode in Log4j2 integration (#1492)
* Ref: Replace clone() with copy constructor (#1496)

## 5.0.0-beta.5

* Feat: OkHttp callback for Customising the Span (#1478)
* Feat: Add breadcrumb in Spring RestTemplate integration (#1481)
* Fix: Cloning Stack (#1483)
* Feat: Add coroutines support (#1479)

## 5.0.0-beta.4

* Fix: Enrich Transactions with Context Data (#1469)
* Bump: Apache HttpClient to 5.0.4 (#1476)

## 5.0.0-beta.3

* Fix: handling immutable collections on SentryEvent and protocol objects (#1468)
* Fix: associate event with transaction when thrown exception is not a direct cause (#1463)
* Ref: nullability annotations to Sentry module (#1439) and (#1462)
* Fix: NPE when adding Context Data with null values for log4j2 (#1465)

## 5.0.0-beta.2

* Fix: sentry-android-timber package sets sentry.java.android.timber as SDK name (#1456)
* Fix: When AppLifecycleIntegration is closed, it should remove observer using UI thread (#1459)
* Bump: AGP to 4.2.0 (#1460)

Breaking Changes:

* Remove: Settings.Secure.ANDROID_ID in favor of generated installationId (#1455)
* Rename: enableSessionTracking to enableAutoSessionTracking (#1457)

## 5.0.0-beta.1

* Fix: Activity tracing auto instrumentation for Android API < 29 (#1402)
* Fix: use connection and read timeouts in ApacheHttpClient based transport (#1397)
* Ref: Refactor converting HttpServletRequest to Sentry Request in Spring integration (#1387)
* Fix: set correct transaction status for unhandled exceptions in SentryTracingFilter (#1406)
* Fix: handle network errors in SentrySpanClientHttpRequestInterceptor (#1407)
* Fix: set scope on transaction (#1409)
* Fix: set status and associate events with transactions (#1426)
* Fix: Do not set free memory and is low memory fields when it's a NDK hard crash (#1399)
* Fix: Apply user from the scope to transaction (#1424)
* Fix: Pass maxBreadcrumbs config. to sentry-native (#1425)
* Fix: Run event processors and enrich transactions with contexts (#1430)
* Bump: sentry-native to 0.4.9 (#1431)
* Fix: Set Span status for OkHttp integration (#1447)
* Fix: Set user on transaction in Spring & Spring Boot integrations (#1443)

## 4.4.0-alpha.2

* Feat: Add option to ignore exceptions by type (#1352)
* Fix: NPE when MDC contains null values (sentry-logback) (#1364)
* Fix: Avoid NPE when MDC contains null values (sentry-jul) (#1385)
* Feat: Sentry closes Android NDK and ShutdownHook integrations (#1358)
* Enhancement: Allow inheritance of SentryHandler class in sentry-jul package(#1367)
* Fix: Accept only non null value maps (#1368)
* Bump: Upgrade Apache HttpComponents Core to 5.0.3 (#1375)
* Enhancement: Make NoOpHub public (#1379)
* Fix: Do not bind transactions to scope by default. (#1376)
* Fix: Hub thread safety (#1388)
* Fix: SentryTransactionAdvice should operate on the new scope (#1389)
* Feat: configure max spans per transaction (#1394)

## 4.4.0-alpha.1

* Bump: sentry-native to 0.4.8
* Feat: Add an overload for `startTransaction` that sets the created transaction to the Scope #1313
* Ref: Separate user facing and protocol classes in the Performance feature (#1304)
* Feat: Set SDK version on Transactions (#1307)
* Fix: Use logger set on SentryOptions in GsonSerializer (#1308)
* Fix: Use the bindToScope correctly
* Feat: GraalVM Native Image Compatibility (#1329)
* Fix: Allow 0.0 to be set on tracesSampleRate (#1328)
* Fix: set "java" platform to transactions #1332
* Feat: Add OkHttp client application interceptor (#1330)
* Fix: Allow disabling tracing through SentryOptions (#1337)

## 4.3.0

* Fix: setting in-app-includes from external properties (#1291)
* Fix: Initialize Sentry in Logback appender when DSN is not set in XML config (#1296)
* Fix: JUL integration SDK name (#1293)
* Feat: Activity tracing auto instrumentation

## 4.2.0

* Fix: Remove experimental annotation for Attachment #1257
* Fix: Mark stacktrace as snapshot if captured at arbitrary moment #1231
* Enchancement: Improve EventProcessor nullability annotations (#1229).
* Bump: sentry-native to 0.4.7
* Enchancement: Add ability to flush events synchronously.
* Fix: Disable Gson HTML escaping
* Enchancement: Support @SentrySpan and @SentryTransaction on classes and interfaces. (#1243)
* Enchancement: Do not serialize empty collections and maps (#1245)
* Ref: Optimize DuplicateEventDetectionEventProcessor performance (#1247).
* Ref: Prefix sdk.package names with io.sentry (#1249)
* Fix: Make the ANR Atomic flags immutable
* Enchancement: Integration interface better compatibility with Kotlin null-safety
* Enchancement: Simplify Sentry configuration in Spring integration (#1259)
* Enchancement: Simplify configuring Logback integration when environment variable with the DSN is not set (#1271)
* Fix: Prevent NoOpHub from creating heavy SentryOptions objects (#1272)
* Enchancement: Add Request to the Scope. #1270
* Fix: SentryTransaction#getStatus NPE (#1273)
* Enchancement: Optimize SentryTracingFilter when hub is disabled.
* Fix: Discard unfinished Spans before sending them over to Sentry (#1279)
* Fix: Interrupt the thread in QueuedThreadPoolExecutor (#1276)
* Fix: SentryTransaction#finish should not clear another transaction from the scope (#1278)

Breaking Changes:
* Enchancement: SentryExceptionResolver should not send handled errors by default (#1248).
* Ref: Simplify RestTemplate instrumentation (#1246)
* Enchancement: Add overloads for startTransaction taking op and description (#1244)

## 4.1.0

* Improve Kotlin compatibility for SdkVersion (#1213)
* Feat: Support logging via JUL (#1211)
* Fix: returning Sentry trace header from Span (#1217)
* Fix: Remove misleading error logs (#1222)

## 4.0.0

This release brings the Sentry Performance feature to Java SDK, Spring, Spring Boot, and Android integrations. Read more in the reference documentation:

- [Performance for Java](https://docs.sentry.io/platforms/java/performance/)
- [Performance for Spring](https://docs.sentry.io/platforms/java/guides/spring/)
- [Performance for Spring Boot](https://docs.sentry.io/platforms/java/guides/spring-boot/)
- [Performance for Android](https://docs.sentry.io/platforms/android/performance/)

### Other improvements:

#### Core:

- Improved loading external configuration:
  - Load `sentry.properties` from the application's current working directory (#1046)
  - Resolve `in-app-includes`, `in-app-excludes`, `tags`, `debug`, `uncaught.handler.enabled` parameters from the external configuration
- Set global tags on SentryOptions and load them from external configuration (#1066)
- Add support for attachments (#1082)
- Resolve `servername` from the localhost address
- Simplified transport configuration through setting `TransportFactory` instead of `ITransport` on SentryOptions (#1124)

#### Spring Boot:
- Add the ability to register multiple `OptionsConfiguration` beans (#1093)
- Initialize Logback after context refreshes (#1129)

#### Android:
- Add `isSideLoaded` and `installerStore` tags automatically (Where your App. was installed from eg Google Play, Amazon Store, downloaded APK, etc...)
- Bump: sentry-native to 0.4.6
- Bump: Gradle to 6.8.1 and AGP to 4.1.2

## 4.0.0-beta.1

* Feat: Add addToTransactions to Attachment (#1191)
* Enhancement: Support SENTRY_TRACES_SAMPLE_RATE conf. via env variables (#1171)
* Enhancement: Pass request to CustomSamplingContext in Spring integration (#1172)
* Ref: Set SpanContext on SentryTransaction to avoid potential NPE (#1173)
* Fix: Free Local Refs manually due to Android local ref. count limits
* Enhancement: Move `SentrySpanClientHttpRequestInterceptor` to Spring module (#1181)
* Enhancement: Add overload for `transaction/span.finish(SpanStatus)` (#1182)
* Fix: Bring back support for setting transaction name without ongoing transaction (#1183)
* Enhancement: Simplify registering traces sample callback in Spring integration (#1184)
* Enhancement: Polish Performance API (#1165)
* Enhancement: Set "debug" through external properties (#1186)
* Enhancement: Simplify Spring integration (#1188)
* Enhancement: Init overload with dsn (#1195)
* Enhancement: Enable Kotlin map-like access on CustomSamplingContext (#1192)
* Enhancement: Auto register custom ITransportFactory in Spring integration (#1194)
* Enhancement: Improve Kotlin property access in Performance API (#1193)
* Enhancement: Copy options tags to transactions (#1198)
* Enhancement: Add convenient method for accessing event's throwable (1202)

## 4.0.0-alpha.3

* Feat: Add maxAttachmentSize to SentryOptions (#1138)
* Feat: Drop invalid attachments (#1134)
* Ref: Make Attachment immutable (#1120)
* Fix inheriting sampling decision from parent (#1100)
* Fixes and Tests: Session serialization and deserialization
* Ref: using Calendar to generate Dates
* Fix: Exception only sets a stack trace if there are frames
* Feat: set isSideLoaded info tags
* Enhancement: Read tracesSampleRate from AndroidManifest
* Fix: Initialize Logback after context refreshes (#1129)
* Ref: Return NoOpTransaction instead of null (#1126)
* Fix: Do not crash when passing null values to @Nullable methods, eg User and Scope
* Ref: `ITransport` implementations are now responsible for executing request in asynchronous or synchronous way (#1118)
* Ref: Add option to set `TransportFactory` instead of `ITransport` on `SentryOptions` (#1124)
* Ref: Simplify ITransport creation in ITransportFactory (#1135) 
* Feat: Add non blocking Apache HttpClient 5 based Transport (#1136)
* Enhancement: Autoconfigure Apache HttpClient 5 based Transport in Spring Boot integration (#1143)
* Enhancement: Send user.ip_address = {{auto}} when sendDefaultPii is true (#1015)
* Fix: Resolving dashed properties from external configuration
* Feat: Read `uncaught.handler.enabled` property from the external configuration 
* Feat: Resolve servername from the localhost address
* Fix: Consider {{ auto }} as a default ip address (#1015) 
* Fix: Set release and environment on Transactions (#1152)
* Fix: Do not set transaction on the scope automatically   
* Enhancement: Automatically assign span context to captured events (#1156)
* Feat: OutboxSender supports all envelope item types #1158
* Enhancement: Improve ITransaction and ISpan null-safety compatibility (#1161)

## 4.0.0-alpha.2

* Feat: Add basic support for attachments (#1082)
* Fix: Remove method reference in SentryEnvelopeItem (#1091)
* Enhancement: Set transaction name on events and transactions sent using Spring integration (#1067)
* Fix: Set current thread only if there are no exceptions
* Enhancement: Set global tags on SentryOptions and load them from external configuration (#1066)
* Ref: Refactor resolving SpanContext for Throwable (#1068)
* Enhancement: Add API validator and remove deprecated methods
* Enhancement: Add more convenient method to start a child span (#1073)
* Enhancement: Autoconfigure traces callback in Spring Boot integration (#1074)
* Enhancement: Resolve in-app-includes and in-app-excludes parameters from the external configuration
* Enhancement: Make InAppIncludesResolver public (#1084)
* Ref: Change "op" to "operation" in @SentrySpan and @SentryTransaction
* Fix: SentryOptions creates GsonSerializer by default
* Enhancement: Add the ability to register multiple OptionsConfiguration beans (#1093)
* Fix: Append DebugImage list if event already has it
* Fix: Sort breadcrumbs by Date if there are breadcrumbs already in the event
* Feat: Database query tracing with datasource-proxy (#1095)

## 4.0.0-alpha.1

* Enhancement: Load `sentry.properties` from the application's current working directory (#1046)
* Ref: Refactor JSON deserialization (#1047)
* Feat: Performance monitoring (#971)
* Feat: Performance monitoring for Spring Boot applications (#971)

## 3.2.1

* Fix: Set current thread only if theres no exceptions (#1064)
* Fix: Append DebugImage list if event already has it (#1092)
* Fix: Sort breadcrumbs by Date if there are breadcrumbs already in the event (#1094)
* Fix: Free Local Refs manually due to Android local ref. count limits  (#1179)

## 3.2.0

* Bump: AGP 4.1.1 (#1040)
* Fix: use neutral Locale for String operations #1033
* Update to sentry-native 0.4.4 and fix shared library builds (#1039)
* Feat: Expose a Module (Debug images) Loader for Android thru sentry-native #1043
* Enhancement: Added java doc to protocol classes based on sentry-data-schemes project (#1045)
* Enhancement: Make SentryExceptionResolver Order configurable to not send handled web exceptions (#1008)
* Enhancement: Resolve HTTP Proxy parameters from the external configuration (#1028)
* Enhancement: Sentry NDK integration is compiled against default NDK version based on AGP's version #1048
* Fix: Clean up JNI code and properly free strings #1050
* Fix: set userId for hard-crashes if no user is set #1049

## 3.1.3

* Fix broken NDK integration on 3.1.2 (release failed on packaging a .so file)
* Increase max cached events to 30 (#1029)
* Normalize DSN URI (#1030)

## 3.1.2

* feat: Manually capturing User Feedback
* Enhancement: Set environment to "production" by default.
* Enhancement: Make public the Breadcrumb constructor that accepts a Date #1012
* ref: Validate event id on user feedback submission
 
## 3.1.1

* fix: Prevent Logback and Log4j2 integrations from re-initializing Sentry when Sentry is already initialized
* Enhancement: Bind logging related SentryProperties to Slf4j Level instead of Logback to improve Log4j2 compatibility
* fix: Make sure HttpServletRequestSentryUserProvider runs by default before custom SentryUserProvider beans
* fix: fix setting up Sentry in Spring Webflux annotation by changing the scope of Spring WebMvc related dependencies

## 3.1.0

* fix: Don't require `sentry.dsn` to be set when using `io.sentry:sentry-spring-boot-starter` and `io.sentry:sentry-logback` together #965
* Auto-Configure `inAppIncludes` in Spring Boot integration #966
* Enhancement: make getThrowable public and improve set contexts #967
* Bump: Android Gradle Plugin 4.0.2 #968
* Enhancement: accepted quoted values in properties from external configuration #972
* fix: remove chunked streaming mode #974
* fix: Android 11 + targetSdkVersion 30 crashes Sentry on start #977

## 3.0.0

## Java + Android

This release marks the re-unification of Java and Android SDK code bases.
It's based on the Android 2.0 SDK, which implements [Sentry's unified API](https://develop.sentry.dev/sdk/unified-api/).

Considerable changes were done, which include a lot of improvements. More are covered below, but the highlights are:

* Improved `log4j2` integration
  * Capture breadcrumbs for level INFO and higher
  * Raises event for ERROR and higher.
  * Minimum levels are configurable.
  * Optionally initializes the SDK via appender.xml
* Dropped support to `log4j`.
* Improved `logback` integration
  * Capture breadcrumbs for level INFO and higher
  * Raises event for ERROR and higher. 
  * Minimum levels are configurable.
  * Optionally initializes the SDK via appender.xml
  * Configurable via Spring integration if both are enabled
* Spring
  * No more duplicate events with Spring and logback
  * Auto initalizes if DSN is available
  * Configuration options available with auto complete
* Google App Engine support dropped

## What’s Changed

* Callback to validate SSL certificate (#944) 
* Attach stack traces enabled by default

### Android specific

* Release health enabled by default for Android
* Sync of Scopes for Java -> Native (NDK)
* Bump Sentry-Native v0.4.2
* Android 11 Support

[Android migration docs](https://docs.sentry.io/platforms/android/migration/#migrating-from-sentry-android-2x-to-sentry-android-3x)

### Java specific

* Unified API for Java SDK and integrations (Spring, Spring boot starter, Servlet, Logback, Log4j2)

New Java [docs](https://docs.sentry.io/platforms/java/) are live and being improved.

## Acquisition

Packages were released on [`bintray sentry-java`](https://dl.bintray.com/getsentry/sentry-java/io/sentry/), [`bintray sentry-android`](https://dl.bintray.com/getsentry/sentry-android/io/sentry/), [`jcenter`](https://jcenter.bintray.com/io/sentry/) and [`mavenCentral`](https://repo.maven.apache.org/maven2/io/sentry/)

## Where is the Java 1.7 code base?

The previous Java releases, are all available in this repository through the tagged releases.
## 3.0.0-beta.1

## What’s Changed

* feat: ssl support (#944) @ninekaw9 @marandaneto 
* feat: sync Java to C (#937) @bruno-garcia @marandaneto
* feat: Auto-configure Logback appender in Spring Boot integration. (#938) @maciejwalkowiak
* feat: Add Servlet integration. (#935) @maciejwalkowiak
* fix: Pop scope at the end of the request in Spring integration. (#936) @maciejwalkowiak
* bump: Upgrade Spring Boot to 2.3.4. (#932) @maciejwalkowiak
* fix: Do not set cookies when send pii is set to false. (#931) @maciejwalkowiak

Packages were released on [`bintray sentry-java`](https://dl.bintray.com/getsentry/sentry-java/io/sentry/), [`bintray sentry-android`](https://dl.bintray.com/getsentry/sentry-android/io/sentry/), [`jcenter`](https://jcenter.bintray.com/io/sentry/) and [`mavenCentral`](https://repo.maven.apache.org/maven2/io/sentry/)

We'd love to get feedback.

## 3.0.0-alpha.3

## What’s Changed

* Bump sentry-native to 0.4.2 (#926) @marandaneto
* feat: enable attach stack traces and disable attach threads by default (#921) @marandaneto
* fix: read sample rate correctly from manifest meta data (#923) @marandaneto
* ref: remove log level as RN do not use it anymore (#924) @marandaneto

Packages were released on [`bintray sentry-android`](https://dl.bintray.com/getsentry/sentry-android/io/sentry/) and [`bintray sentry-java`](https://dl.bintray.com/getsentry/sentry-java/io/sentry/)

We'd love to get feedback.

## 3.0.0-alpha.2

TBD

Packages were released on [bintray](https://dl.bintray.com/getsentry/maven/io/sentry/)

> Note: This release marks the unification of the Java and Android Sentry codebases based on the core of the Android SDK (version 2.x).
Previous releases for the Android SDK (version 2.x) can be found on the now archived: https://github.com/getsentry/sentry-android/

## 3.0.0-alpha.1

## New releases will happen on a different repository:

https://github.com/getsentry/sentry-java

## What’s Changed

* feat: enable release health by default

Packages were released on [`bintray`](https://dl.bintray.com/getsentry/sentry-android/io/sentry/sentry-android/), [`jcenter`](https://jcenter.bintray.com/io/sentry/sentry-android/) and [`mavenCentral`](https://repo.maven.apache.org/maven2/io/sentry/sentry-android/)

We'd love to get feedback.

## 2.3.1

## What’s Changed

* fix: add main thread checker for the app lifecycle integration (#525) @marandaneto
* Set correct migration link (#523) @fupduck
* Warn about Sentry re-initialization. (#521) @maciejwalkowiak
* Set SDK version in `MainEventProcessor`. (#513) @maciejwalkowiak
* Bump sentry-native to 0.4.0 (#512) @marandaneto
* Bump Gradle to 6.6 and fix linting issues (#510) @marandaneto
* fix(sentry-java): Contexts belong on the Scope (#504) @maciejwalkowiak
* Add tests for verifying scope changes thread isolation (#508) @maciejwalkowiak
* Set `SdkVersion` in default `SentryOptions` created in sentry-core module (#506) @maciejwalkowiak

Packages were released on [`bintray`](https://dl.bintray.com/getsentry/sentry-android/io/sentry/sentry-android/), [`jcenter`](https://jcenter.bintray.com/io/sentry/sentry-android/) and [`mavenCentral`](https://repo.maven.apache.org/maven2/io/sentry/sentry-android/)

We'd love to get feedback.

## 2.3.0

## What’s Changed

* fix: converting UTC and ISO timestamp when missing Locale/TimeZone do not error (#505) @marandaneto
* Add console application sample. (#502) @maciejwalkowiak
* Log stacktraces in SystemOutLogger (#498) @maciejwalkowiak
* Add method to add breadcrumb with string parameter. (#501) @maciejwalkowiak
* Call `Sentry#close` on JVM shutdown. (#497) @maciejwalkowiak
* ref: sentry-core changes for console app (#473) @marandaneto

Obs: If you are using its own instance of `Hub`/`SentryClient` and reflection to set up the SDK to be usable within Libraries, this change may break your code, please fix the renamed classes.

Packages were released on [`bintray`](https://dl.bintray.com/getsentry/sentry-android/io/sentry/sentry-android/), [`jcenter`](https://jcenter.bintray.com/io/sentry/sentry-android/) and [`mavenCentral`](https://repo.maven.apache.org/maven2/io/sentry/sentry-android/)

We'd love to get feedback.

## 2.2.2

## What’s Changed

* feat: add sdk to envelope header (#488) @marandaneto
* Bump plugin versions (#487) @marandaneto
* Bump: AGP 4.0.1 (#486) @marandaneto
* feat: log request if response code is not 200 (#484) @marandaneto

Packages were released on [`bintray`](https://dl.bintray.com/getsentry/sentry-android/io/sentry/sentry-android/), [`jcenter`](https://jcenter.bintray.com/io/sentry/sentry-android/) and [`mavenCentral`](https://repo.maven.apache.org/maven2/io/sentry/sentry-android/)

We'd love to get feedback.

## 2.2.1

## What’s Changed

* fix: Timber adds breadcrumb even if event level is < minEventLevel (#480) @marandaneto
* enhancement: Bump Gradle 6.5.1 (#479) @marandaneto
* fix: contexts serializer avoids reflection and fixes desugaring issue (#478) @marandaneto
* fix: clone session before sending to the transport (#474) @marandaneto

Packages were released on [`bintray`](https://dl.bintray.com/getsentry/sentry-android/io/sentry/sentry-android/), [`jcenter`](https://jcenter.bintray.com/io/sentry/sentry-android/) and [`mavenCentral`](https://repo.maven.apache.org/maven2/io/sentry/sentry-android/)

We'd love to get feedback.

## 2.2.0

## What’s Changed

* fix: negative session sequence if the date is before java date epoch (#471) @marandaneto
* fix: deserialise unmapped contexts values from envelope (#470) @marandaneto
* Bump: sentry-native 0.3.4 (#468) @marandaneto

* feat: timber integration (#464) @marandaneto

1) To add integrations it requires a [manual initialization](https://docs.sentry.io/platforms/android/#manual-initialization) of the Android SDK.

2) Add the `sentry-android-timber` dependency:

```groovy
implementation 'io.sentry:sentry-android-timber:{version}' // version >= 2.2.0
```

3) Initialize and add the `SentryTimberIntegration`:

```java
SentryAndroid.init(this, options -> {
    // default values:
    // minEventLevel = ERROR
    // minBreadcrumbLevel = INFO
    options.addIntegration(new SentryTimberIntegration());

    // custom values for minEventLevel and minBreadcrumbLevel
    // options.addIntegration(new SentryTimberIntegration(SentryLevel.WARNING, SentryLevel.ERROR));
});
```

4) Use the Timber integration:

```java
try {
    int x = 1 / 0;
} catch (Exception e) {
    Timber.e(e);
}
```

Packages were released on [`bintray`](https://dl.bintray.com/getsentry/sentry-android/io/sentry/sentry-android/), [`jcenter`](https://jcenter.bintray.com/io/sentry/sentry-android/) and [`mavenCentral`](https://repo.maven.apache.org/maven2/io/sentry/sentry-android/)

We'd love to get feedback.

## 2.1.7

## What’s Changed

* fix: init native libs if available on SDK init (#461) @marandaneto
* Make JVM target explicit in sentry-core (#462) @dilbernd
* fix: timestamp with millis from react-native should be in UTC format (#456) @marandaneto
* Bump Gradle to 6.5 (#454) @marandaneto

Packages were released on [`bintray`](https://dl.bintray.com/getsentry/sentry-android/io/sentry/sentry-android/), [`jcenter`](https://jcenter.bintray.com/io/sentry/sentry-android/) and [`mavenCentral`](https://repo.maven.apache.org/maven2/io/sentry/sentry-android/)

We'd love to get feedback.

## 2.1.6

## What’s Changed

* fix: do not lookup sentry-debug-meta but instead load it directly (#445) @marandaneto
* fix: regression on v2.1.5 which can cause a crash on SDK init

Packages were released on [`bintray`](https://dl.bintray.com/getsentry/sentry-android/io/sentry/sentry-android/), [`jcenter`](https://jcenter.bintray.com/io/sentry/sentry-android/) and [`mavenCentral`](https://repo.maven.apache.org/maven2/io/sentry/sentry-android/)

We'd love to get feedback.

## 2.1.5

This version has a severe bug and can cause a crash on SDK init

Please upgrade to https://github.com/getsentry/sentry-android/releases/tag/2.1.6

## 2.1.4

## What’s Changed

* bump: sentry-native to 0.3.1 (#440) @marandaneto
* fix: update last session timestamp (#437) @marandaneto
* feat: make gzip as default content encoding type (#433) @marandaneto
* enhancement: use AGP 4 features (#366) @marandaneto
* enhancement: Create GH Actions CI for Ubuntu/macOS (#403) @marandaneto
* enhancement: make root checker better and minimize false positive (#417) @marandaneto
* fix: filter trim memory breadcrumbs (#431) @marandaneto

Packages were released on [`bintray`](https://dl.bintray.com/getsentry/sentry-android/io/sentry/sentry-android/), [`jcenter`](https://jcenter.bintray.com/io/sentry/sentry-android/) and [`mavenCentral`](https://repo.maven.apache.org/maven2/io/sentry/sentry-android/)

We'd love to get feedback.

## 2.1.3

## What’s Changed

This fixes several critical bugs in sentry-android 2.0 and 2.1

* fix: Sentry.init register integrations after creating the main Hub instead of doing it in the main Hub ctor (#427) @marandaneto
* fix: make NoOpLogger public (#425) @marandaneto
* fix: ConnectivityChecker returns connection status and events are not trying to be sent if no connection. (#420) @marandaneto
* ref: thread pool executor is a single thread executor instead of scheduled thread executor (#422) @marandaneto
* fix: Add Abnormal to the Session.State enum as its part of the protocol (#424) @marandaneto
* Bump: Gradle to 6.4.1 (#419) @marandaneto

We recommend that you use sentry-android 2.1.3 over the initial release of sentry-android 2.0 and 2.1.

Packages were released on [`bintray`](https://dl.bintray.com/getsentry/sentry-android/io/sentry/sentry-android/), [`jcenter`](https://jcenter.bintray.com/io/sentry/sentry-android/) and [`mavenCentral`](https://repo.maven.apache.org/maven2/io/sentry/sentry-android/)

We'd love to get feedback.

## 2.1.2

## What’s Changed

* fix: Phone state breadcrumbs require read_phone_state on older OS versions (#415) @marandaneto @bsergean
* fix: before raising ANR events, we check ProcessErrorStateInfo if available (#412) @marandaneto
* fix: send cached events to use a single thread executor (#405) @marandaneto
* enha: added options to configure http transport (#411) @marandaneto
* fix: initing SDK on AttachBaseContext (#409) @marandaneto
* fix: sessions can't be abnormal, but exited if not ended properly (#410) @marandaneto

Packages were released on [`bintray`](https://dl.bintray.com/getsentry/sentry-android/io/sentry/sentry-android/), [`jcenter`](https://jcenter.bintray.com/io/sentry/sentry-android/) and [`mavenCentral`](https://repo.maven.apache.org/maven2/io/sentry/sentry-android/)

We'd love to get feedback.

## 2.1.1

## What’s Changed

* fix: set missing release, environment and dist to sentry-native options (#404) @marandaneto
* fix: do not add automatic and empty sensor breadcrumbs (#401) @marandaneto
* enha: added missing getters on Breadcrumb and SentryEvent (#397) @marandaneto
* enha: bump sentry-native to 0.2.6 (#396) @marandaneto
* feat: add trim memory breadcrumbs (#395) @marandaneto
* enha: only set breadcrumb extras if not empty (#394) @marandaneto
* ref: removed Thread.sleep from LifecycleWatcher tests, using awaitility and DateProvider (#392) @marandaneto
* ref: added a DateTimeProvider for making retry after testable (#391) @marandaneto
* enha: BUMP Gradle to 6.4 (#390) @marandaneto
* enha: added samples of how to disable automatic breadcrumbs (#389) @marandaneto

Packages were released on [`bintray`](https://dl.bintray.com/getsentry/sentry-android/io/sentry/sentry-android/), [`jcenter`](https://jcenter.bintray.com/io/sentry/sentry-android/) and [`mavenCentral`](https://repo.maven.apache.org/maven2/io/sentry/sentry-android/)

We'd love to get feedback.

## 2.1.0

## What’s Changed

* Includes all the changes of 2.1.0 alpha, beta and RC
* fix when PhoneStateListener is not ready for use (#387) @marandaneto
* make ANR 5s by default (#388) @marandaneto
* fix: rate limiting by categories (#381) @marandaneto
* BUMP NDK to latest stable version 21.1.6352462 (#386) @marandaneto

Packages were released on [`bintray`](https://dl.bintray.com/getsentry/sentry-android/io/sentry/sentry-android/), [`jcenter`](https://jcenter.bintray.com/io/sentry/sentry-android/) and [`mavenCentral`](https://repo.maven.apache.org/maven2/io/sentry/sentry-android/)

We'd love to get feedback.

## 2.0.3

## What’s Changed

* patch from 2.1.0-alpha.2 - avoid crash if NDK throws UnsatisfiedLinkError (#344) @marandaneto

Packages were released on [`bintray`](https://dl.bintray.com/getsentry/sentry-android/io/sentry/sentry-android/), [`jcenter`](https://jcenter.bintray.com/io/sentry/sentry-android/) and [`mavenCentral`](https://repo.maven.apache.org/maven2/io/sentry/sentry-android/)

We'd love to get feedback.
## 2.1.0-RC.1

## What’s Changed

* feat: Options for uncaught exception and make SentryOptions list Thread-Safe (#384) @marandaneto
* feat: automatic breadcrumbs for app, activity and sessions lifecycles and system events (#348) @marandaneto
* fix: if retry after header has empty categories, apply retry after to all of them (#377) @marandaneto
* fix: discard events and envelopes if cached and retry after (#378) @marandaneto
* add ScheduledForRemoval annotation to deprecated methods (#375) @marandaneto
* fix: Merge loadLibrary calls for sentry-native and clean up CMake files (#373) @Swatinem
* enha: make capture session and envelope internal (#372) @marandaneto
* fix: exceptions should be sorted oldest to newest (#370) @marandaneto
* fix: check external storage size even if its read only (#368) @marandaneto
* fix: wrong check for cellular network capability (#369) @marandaneto
* bump NDK to 21.0.6113669 (#367) @marandaneto
* bump AGP and add new make cmd to check for updates (#365) @marandaneto

Packages were released on [`bintray`](https://dl.bintray.com/getsentry/sentry-android/io/sentry/sentry-android/), [`jcenter`](https://jcenter.bintray.com/io/sentry/sentry-android/) and [`mavenCentral`](https://repo.maven.apache.org/maven2/io/sentry/sentry-android/)

We'd love to get feedback.

## 2.1.0-beta.2

## What’s Changed

* bump sentry-native to 0.2.4 (#364) @marandaneto
* update current session on session start after deleting previous session (#362) @marandaneto

Packages were released on [`bintray`](https://dl.bintray.com/getsentry/sentry-android/io/sentry/sentry-android/), [`jcenter`](https://jcenter.bintray.com/io/sentry/sentry-android/) and [`mavenCentral`](https://repo.maven.apache.org/maven2/io/sentry/sentry-android/)

We'd love to get feedback.

## 2.1.0-beta.1

## What’s Changed

* BUMP sentry-native to 0.2.3 (#357) @marandaneto
* check for androidx availability on runtime (#356) @marandaneto
* if theres a left over session file and its crashed, we should not overwrite its state (#354) @marandaneto
* session should be exited state if state was ok (#352) @marandaneto
* envelope has dedicated endpoint (#353) @marandaneto

Packages were released on [`bintray`](https://dl.bintray.com/getsentry/sentry-android/io/sentry/sentry-android/), [`jcenter`](https://jcenter.bintray.com/io/sentry/sentry-android/) and [`mavenCentral`](https://repo.maven.apache.org/maven2/io/sentry/sentry-android/)

We'd love to get feedback.

## 2.1.0-alpha.2

## What’s Changed

* change integration order for cached outbox events (#347) @marandaneto
* avoid crash if NDK throws UnsatisfiedLinkError (#344) @marandaneto
* Avoid getting a threadlocal twice. (#339) @metlos
* removing session tracking guard on hub and client (#338) @marandaneto
* bump agp to 3.6.2 (#336) @marandaneto
* fix racey ANR integration (#332) @marandaneto
* logging envelopes path when possible instead of nullable id (#331) @marandaneto
* renaming transport gate method (#330) @marandaneto

Packages were released on [`bintray`](https://dl.bintray.com/getsentry/sentry-android/io/sentry/sentry-android/), [`jcenter`](https://jcenter.bintray.com/io/sentry/sentry-android/) and [`mavenCentral`](https://repo.maven.apache.org/maven2/io/sentry/sentry-android/)

We'd love to get feedback.

## 2.1.0-alpha.1

Release of Sentry's new SDK for Android.

## What’s Changed

* BUMP sentry-native to 0.2.2 (#305) @Swatinem
* ANR report should have 'was active=yes' on the dashboard (#299) @marandaneto
* NDK events apply scoped data (#322) @marandaneto
* fix missing App's info (#315) @marandaneto
* buffered writers/readers - otimizations (#311) @marandaneto
* Add a StdoutTransport (#310) @mike-burns
* boot time should be UTC (#309) @marandaneto
* implementing new retry after protocol (#306) @marandaneto
* make transport result public (#300) @marandaneto
* release health @marandaneto @bruno-garcia 

Packages were released on [`bintray`](https://dl.bintray.com/getsentry/sentry-android/io/sentry/sentry-android/), [`jcenter`](https://jcenter.bintray.com/io/sentry/sentry-android/) and [`mavenCentral`](https://repo.maven.apache.org/maven2/io/sentry/sentry-android/)

We'd love to get feedback.

## 2.0.2

Release of Sentry's new SDK for Android.

## What’s Changed

* BUMP AGP to 3.6.1 (#285) @marandaneto
* MavenCentral support (#284) @marandaneto

Packages were released on [`bintray`](https://dl.bintray.com/getsentry/sentry-android/io/sentry/sentry-android/), [`jcenter`](https://jcenter.bintray.com/io/sentry/sentry-android/) and [`mavenCentral`](https://repo.maven.apache.org/maven2/io/sentry/sentry-android/)

We'd love to get feedback.

## 2.0.1

Release of Sentry's new SDK for Android.

## What’s Changed

* Add the default serverName to SentryOptions and use it in MainEventProcessor (#279) @metlos
* set current threadId when there's no mechanism set (#277) @marandaneto
* feat: attach threads/stacktraces (#267) @marandaneto
* fix: preview package manager (#269) @bruno-garcia

Packages were released on [`bintray`](https://dl.bintray.com/getsentry/sentry-android/io/sentry/), [`jcenter`](https://jcenter.bintray.com/io/sentry/sentry-android/)

We'd love to get feedback.

## 2.0.0

Release of Sentry's new SDK for Android.

New features not offered by (1.7.x):

* NDK support
  * Captures crashes caused by native code
  * Access to the [`sentry-native` SDK](https://github.com/getsentry/sentry-native/) API by your native (C/C++/Rust code/..).
* Automatic init (just add your `DSN` to the manifest)
   * Proguard rules are added automatically
   * Permission (Internet) is added automatically
* Uncaught Exceptions might be captured even before the app restarts
* Sentry's Unified API.
* More context/device information
* Packaged as `aar`
* Frames from the app automatically marked as `InApp=true` (stack traces in Sentry highlights them by default).
* Complete Sentry Protocol available.
* All threads and their stack traces are captured.
* Sample project in this repo to test many features (segfault, uncaught exception, ANR...)

Features from the current SDK like `ANR` are also available (by default triggered after 4 seconds).

Packages were released on [`bintray`](https://dl.bintray.com/getsentry/sentry-android/io/sentry/), [`jcenter`](https://jcenter.bintray.com/io/sentry/sentry-android/)

We'd love to get feedback.

## 2.0.0-rc04

Release of Sentry's new SDK for Android.

## What’s Changed

* fix: breacrumb.data to string,object, Add LOG level (#264) @HazAT
* read release conf. on manifest (#266) @marandaneto
* Support mills timestamp format (#263) @marandaneto
* adding logs to installed integrations (#265) @marandaneto
* feat: Take sampleRate from metadata (#262) @bruno-garcia

Packages were released on [`bintray`](https://dl.bintray.com/getsentry/sentry-android/io/sentry/), [`jcenter`](https://jcenter.bintray.com/io/sentry/sentry-android/)

We'd love to get feedback and we'll work in getting the GA `2.0.0` out soon.
Until then, the [stable SDK offered by Sentry is at version 1.7.30](https://github.com/getsentry/sentry-java/releases/tag/v1.7.30)
## 2.0.0-rc03

Release of Sentry's new SDK for Android.

## What’s Changed

* fixes #259 - NPE check on getExternalFilesDirs items. (#260) @marandaneto
* fix strictMode typo (#258) @marandaneto

Packages were released on [`bintray`](https://dl.bintray.com/getsentry/sentry-android/io/sentry/), [`jcenter`](https://jcenter.bintray.com/io/sentry/sentry-android/)

We'd love to get feedback and we'll work in getting the GA `2.0.0` out soon.
Until then, the [stable SDK offered by Sentry is at version 1.7.30](https://github.com/getsentry/sentry-java/releases/tag/v1.7.30)
## 2.0.0-rc02

Release of Sentry's new SDK for Android.

## What’s Changed

* update ndk for new sentry-native version (#235) @Swatinem @marandaneto
* make integrations public (#256) @marandaneto
* BUMP build-tools (#255) @marandaneto
* added javadocs to scope and its dependencies (#253) @marandaneto
* build all ABIs (#254) @marandaneto
* moving back ANR timeout from long to int param. (#252) @marandaneto
* feat: Hub mode configurable (#247) @bruno-garcia
* Added HubAdapter to call Sentry static methods from Integrations (#250) @marandaneto
* new Release format (#242) @marandaneto
* Javadocs for SentryOptions (#246) @marandaneto
* non-app is already inApp excluded by default. (#244) @marandaneto
* added remove methods (tags/extras) to the sentry static class (#243) @marandaneto
* fix if symlink exists for sentry-native (#241) @marandaneto
* clone method - race condition free (#226) @marandaneto
* refactoring breadcrumbs callback (#239) @marandaneto

Packages were released on [`bintray`](https://dl.bintray.com/getsentry/sentry-android/io/sentry/), [`jcenter`](https://jcenter.bintray.com/io/sentry/sentry-android/)

We'd love to get feedback and we'll work in getting the GA `2.0.0` out soon.
Until then, the [stable SDK offered by Sentry is at version 1.7.30](https://github.com/getsentry/sentry-java/releases/tag/v1.7.30)

## 2.0.0-rc01

Release of Sentry's new SDK for Android.

## What’s Changed

* Honor RetryAfter (#236) @marandaneto
* Add tests for SentryValues (#238) @philipphofmann
* added remove methods for Scope data (#237) @marandaneto
* do not set frames if there's none (#234) @marandaneto
* always call interrupt after InterruptedException (#232) @marandaneto
* more device context (deviceId, connectionType and language) (#229) @marandaneto
* mark as current thread if its the main thread (#228) @marandaneto
* added a few java docs (Sentry, Hub and SentryClient) (#223) @marandaneto
* implemented diagnostic logger (#218) @marandaneto
* fix lgtm alerts (#219) @marandaneto
* written unit tests to ANR integration (#215) @marandaneto
* added blog posts to README (#214) @marandaneto
* added event processors to scope (#209) @marandaneto
* Raise code coverage for Dsn to 100% (#212) @philipphofmann
* Remove redundant times(1) for Mockito.verify (#211) @philipphofmann
* added android transport gate (#206) @marandaneto
* transport may be set on options (#203) @marandaneto
* dist may be set on options (#204) @marandaneto
* added executor for caching values out of the main thread (#201) @marandaneto
* throw an exception if DSN is not set (#200) @marandaneto
* migration guide markdown (#197) @marandaneto

Packages were released on [`bintray`](https://dl.bintray.com/getsentry/sentry-android/io/sentry/), [`jcenter`](https://jcenter.bintray.com/io/sentry/sentry-android/)

We'd love to get feedback and we'll work in getting the GA `2.0.0` out soon.
Until then, the [stable SDK offered by Sentry is at version 1.7.29](https://github.com/getsentry/sentry-java/releases/tag/v1.7.29)

## 2.0.0-beta02

Release of Sentry's new SDK for Android.

* fix Android bug on API 24 and 25 about getting current threads and stack traces (#194)
* addBreadcrumb overloads #196 and #198

Packages were released on [`bintray`](https://dl.bintray.com/getsentry/sentry-android/io/sentry/), [`jcenter`](https://jcenter.bintray.com/io/sentry/sentry-android/)

We'd love to get feedback and we'll work in getting the GA `2.0.0` out soon.
Until then, the [stable SDK offered by Sentry is at version 1.7.28](https://github.com/getsentry/sentry-java/releases/tag/v1.7.28)
## 2.0.0-beta01

Release of Sentry's new SDK for Android.

* ref: ANR doesn't set handled flag #186
* SDK final review (#183)
* ref: Drop errored in favor of crashed (#187)
* workaround android_id (#185)
* renamed sampleRate (#191)
* making timestamp package-private or test-only (#190)
* Split event processor in Device/App data (#180)

Packages were released on [`bintray`](https://dl.bintray.com/getsentry/sentry-android/io/sentry/), [`jcenter`](https://jcenter.bintray.com/io/sentry/sentry-android/)

We'd love to get feedback and we'll work in getting the GA `2.0.0` out soon.
Until then, the [stable SDK offered by Sentry is at version 1.7.28](https://github.com/getsentry/sentry-java/releases/tag/v1.7.28)

## 2.0.0-alpha09

Release of Sentry's new SDK for Android.

* fix: DSN parsing (#165)
* BUMP: sentry-native with message object instead of a string (#172)
* Don't avoid exception type minification (#166)
* make Gson retro compatible with older versions of AGP (#177)
* adding nativeBundle plugin (#161)
* adding scope methods to sentry static class (#179)

Packages were released on [`bintray`](https://dl.bintray.com/getsentry/sentry-android/io/sentry/), [`jcenter`](https://jcenter.bintray.com/io/sentry/sentry-android/)

We'd love to get feedback and we'll work in getting the GA `2.0.0` out soon.
Until then, the [stable SDK offered by Sentry is at version 1.7.28](https://github.com/getsentry/sentry-java/releases/tag/v1.7.28)

## 2.0.0-alpha08

Release of Sentry's new SDK for Android.

* DebugId endianness (#162)
* executed beforeBreadcrumb also for scope (#160)
* benefit of manifest merging when minSdk (#159)
* add method to captureMessage with level (#157)
* listing assets file on the wrong dir (#156)

Packages were released on [`bintray`](https://dl.bintray.com/getsentry/sentry-android/io/sentry/), [`jcenter`](https://jcenter.bintray.com/io/sentry/sentry-android/)

We'd love to get feedback and we'll work in getting the GA `2.0.0` out soon.
Until then, the [stable SDK offered by Sentry is at version 1.7.28](https://github.com/getsentry/sentry-java/releases/tag/v1.7.28)

## 2.0.0-alpha07

Third release of Sentry's new SDK for Android.

*  Fixed release for jcenter and bintray

Packages were released on [`bintray`](https://dl.bintray.com/getsentry/sentry-android/io/sentry/), [`jcenter`](https://jcenter.bintray.com/io/sentry/sentry-android/)

We'd love to get feedback and we'll work in getting the GA `2.0.0` out soon.
Until then, the [stable SDK offered by Sentry is at version 1.7.28](https://github.com/getsentry/sentry-java/releases/tag/v1.7.28)

## 2.0.0-alpha06

Second release of Sentry's new SDK for Android.

* Fixed a typo on pom generation.

Packages were released on [`bintray`](https://dl.bintray.com/getsentry/sentry-android/io/sentry/), [`jcenter`](https://jcenter.bintray.com/io/sentry/sentry-android/)

We'd love to get feedback and we'll work in getting the GA `2.0.0` out soon.
Until then, the [stable SDK offered by Sentry is at version 1.7.28](https://github.com/getsentry/sentry-java/releases/tag/v1.7.28)

## 2.0.0-alpha05

First release of Sentry's new SDK for Android.

New features not offered by our current (1.7.x), stable SDK are:

* NDK support
  * Captures crashes caused by native code
  * Access to the [`sentry-native` SDK](https://github.com/getsentry/sentry-native/) API by your native (C/C++/Rust code/..).
* Automatic init (just add your `DSN` to the manifest)
   * Proguard rules are added automatically
   * Permission (Internet) is added automatically
* Uncaught Exceptions might be captured even before the app restarts
* Unified API which include scopes etc.
* More context/device information
* Packaged as `aar`
* Frames from the app automatically marked as `InApp=true` (stack traces in Sentry highlights them by default).
* Complete Sentry Protocol available.
* All threads and their stack traces are captured.
* Sample project in this repo to test many features (segfault, uncaught exception, scope)

Features from the current SDK like `ANR` are also available (by default triggered after 4 seconds).

Packages were released on [`bintray`](https://dl.bintray.com/getsentry/sentry-android/io/sentry/), [`jcenter`](https://jcenter.bintray.com/io/sentry/sentry-android/)

We'd love to get feedback and we'll work in getting the GA `2.0.0` out soon.
Until then, the [stable SDK offered by Sentry is at version 1.7.28](https://github.com/getsentry/sentry-java/releases/tag/v1.7.28)<|MERGE_RESOLUTION|>--- conflicted
+++ resolved
@@ -2,11 +2,8 @@
 
 ## Unreleased
 
-<<<<<<< HEAD
 * Fix: Check at runtime if AndroidX.Core is available (#1718)
-=======
 * Feat: Add "data" to spans (#1717)
->>>>>>> 28ed7301
 * Fix: Should not capture unfinished transaction (#1719)
 
 ## 5.2.0-beta.2
