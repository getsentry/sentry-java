--- conflicted
+++ resolved
@@ -9,12 +9,9 @@
 - Reduce flush timeout to 4s on Android to avoid ANRs ([#2858](https://github.com/getsentry/sentry-java/pull/2858))
 - Set ip_address to {{auto}} by default, even if sendDefaultPII is disabled ([#2860](https://github.com/getsentry/sentry-java/pull/2860))
   - Instead use the "Prevent Storing of IP Addresses" option in the "Security & Privacy" project settings on sentry.io
-<<<<<<< HEAD
+- Reduce timeout of AsyncHttpTransport to avoid ANR ([#2879](https://github.com/getsentry/sentry-java/pull/2879))
 - Add deadline timeout for automatic transactions ([#2865](https://github.com/getsentry/sentry-java/pull/2865))
   - This affects all automatically generated transactions on Android (UI, clicks), the default timeout is 30s
-=======
-- Reduce timeout of AsyncHttpTransport to avoid ANR ([#2879](https://github.com/getsentry/sentry-java/pull/2879))
->>>>>>> 8e78ac36
 
 ### Fixes
 
