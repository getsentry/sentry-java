--- conflicted
+++ resolved
@@ -1,13 +1,16 @@
 # Changelog
 
+## Unreleased
+
+### Features
+
+- Add TraceOrigin to Transactions and Spans ([#2803](https://github.com/getsentry/sentry-java/pull/2803))
+
 ## 6.25.0
 
 ### Features
 
 - Add manifest `AutoInit` to integrations list ([#2795](https://github.com/getsentry/sentry-java/pull/2795))
-<<<<<<< HEAD
-- Add TraceOrigin to Transactions and Spans ([#2803](https://github.com/getsentry/sentry-java/pull/2803))
-=======
 - Tracing headers (`sentry-trace` and `baggage`) are now attached and passed through even if performance is disabled ([#2788](https://github.com/getsentry/sentry-java/pull/2788))
 
 ### Fixes
@@ -17,7 +20,6 @@
   - This used to enable performance but not send any transactions by default.
   - Performance is now disabled by default.
 - Fix slow/frozen frames were not reported with transactions ([#2811](https://github.com/getsentry/sentry-java/pull/2811))
->>>>>>> f274c795
 
 ### Dependencies
 
