# Changelog

## Unreleased

### Breaking Changes

- Throw IllegalArgumentException when calling Sentry.init on Android ([#3596](https://github.com/getsentry/sentry-java/pull/3596))
- Metrics have been removed from the SDK ([#3774](https://github.com/getsentry/sentry-java/pull/3774))
    - Metrics will return but we don't know in what exact form yet
- `enableTracing` option (a.k.a `enable-tracing`) has been removed from the SDK ([#3776](https://github.com/getsentry/sentry-java/pull/3776))
    - Please set `tracesSampleRate` to a value >= 0.0 for enabling performance instead. The default value is `null` which means performance is disabled.
- Change OkHttp sub-spans to span attributes ([#3556](https://github.com/getsentry/sentry-java/pull/3556))
    - This will reduce the number of spans created by the SDK
- Replace `synchronized` methods and blocks with `ReentrantLock` (`AutoClosableReentrantLock`) ([#3715](https://github.com/getsentry/sentry-java/pull/3715))
    - If you are subclassing any Sentry classes, please check if the parent class used `synchronized` before. Please make sure to use the same lock object as the parent class in that case.
- `traceOrigins` option (`io.sentry.traces.tracing-origins` in manifest) has been removed, please use `tracePropagationTargets` (`io.sentry.traces.trace-propagation-targets` in manifest`) instead ([#3780](https://github.com/getsentry/sentry-java/pull/3780))
- `profilingEnabled` option (`io.sentry.traces.profiling.enable` in manifest) has been removed, please use `profilesSampleRate` (`io.sentry.traces.profiling.sample-rate` instead) instead ([#3780](https://github.com/getsentry/sentry-java/pull/3780))
- `shutdownTimeout` option has been removed, please use `shutdownTimeoutMillis` instead ([#3780](https://github.com/getsentry/sentry-java/pull/3780))
- `profilingTracesIntervalMillis` option for Android has been removed ([#3780](https://github.com/getsentry/sentry-java/pull/3780))
- `io.sentry.session-tracking.enable` manifest option has been removed ([#3780](https://github.com/getsentry/sentry-java/pull/3780))
- `Sentry.traceHeaders()` method has been removed, please use `Sentry.getTraceparent()` instead ([#3718](https://github.com/getsentry/sentry-java/pull/3718))
- `Sentry.reportFullDisplayed()` method has been removed, please use `Sentry.reportFullyDisplayed()` instead ([#3717](https://github.com/getsentry/sentry-java/pull/3717))
- `User.other` has been removed, please use `data` instead ([#3780](https://github.com/getsentry/sentry-java/pull/3780))
- `SdkVersion.getIntegrations()` has been removed, please use `getIntegrationSet` instead ([#3780](https://github.com/getsentry/sentry-java/pull/3780))
- `SdkVersion.getPackages()` has been removed, please use `getPackageSet()` instead ([#3780](https://github.com/getsentry/sentry-java/pull/3780))
- `Device.language` has been removed, please use `locale` instead ([#3780](https://github.com/getsentry/sentry-java/pull/3780))
- `TraceContext.user` and `TraceContextUser` class have been removed, please use `userId` on `TraceContext` instead ([#3780](https://github.com/getsentry/sentry-java/pull/3780))
- `TransactionContext.fromSentryTrace()` has been removed, please use `Sentry.continueTrace()` instead ([#3780](https://github.com/getsentry/sentry-java/pull/3780))
- `SentryDataFetcherExceptionHandler` has been removed, please use `SentryGenericDataFetcherExceptionHandler` in combination with `SentryInstrumentation` instead ([#3780](https://github.com/getsentry/sentry-java/pull/3780))
- One of the `AndroidTransactionProfiler` constructors has been removed, please use a different one ([#3780](https://github.com/getsentry/sentry-java/pull/3780))

### Features

- Add init priority settings ([#3674](https://github.com/getsentry/sentry-java/pull/3674))
    - You may now set `forceInit=true` (`force-init` for `.properties` files) to ensure a call to Sentry.init / SentryAndroid.init takes effect
- Add force init option to Android Manifest ([#3675](https://github.com/getsentry/sentry-java/pull/3675))
    - Use `<meta-data android:name="io.sentry.force-init" android:value="true" />` to ensure Sentry Android auto init is not easily overwritten
- Attach request body for `application/x-www-form-urlencoded` requests in Spring ([#3731](https://github.com/getsentry/sentry-java/pull/3731))
    - Previously request body was only attached for `application/json` requests
- Set breadcrumb level based on http status ([#3771](https://github.com/getsentry/sentry-java/pull/3771))
- Support `graphql-java` v22 via a new module `sentry-graphql-22` ([#3740](https://github.com/getsentry/sentry-java/pull/3740))
    - If you are using `graphql-java` v21 or earlier, you can use the `sentry-graphql` module
    - For `graphql-java` v22 and newer please use the `sentry-graphql-22` module
- We now provide a `SentryInstrumenter` bean directly for Spring (Boot) if there is none yet instead of using `GraphQlSourceBuilderCustomizer` to add the instrumentation ([#3744](https://github.com/getsentry/sentry-java/pull/3744))
<<<<<<< HEAD
  - It is now also possible to provide a bean of type `SentryGraphqlInstrumentation.BeforeSpanCallback` which is then used by `SentryInstrumenter`
- Lazy uuid generation for SentryId and SpanId ([#3770](https://github.com/getsentry/sentry-java/pull/3770))
=======
    - It is now also possible to provide a bean of type `SentryGraphqlInstrumentation.BeforeSpanCallback` which is then used by `SentryInstrumenter`
- Emit transaction.data inside contexts.trace.data ([#3735](https://github.com/getsentry/sentry-java/pull/3735))
  - Also does not emit `transaction.data` in `exras` anymore
>>>>>>> f2373790

### Fixes

- Use OpenTelemetry span name as fallback for transaction name ([#3557](https://github.com/getsentry/sentry-java/pull/3557))
    - In certain cases we were sending transactions as "<unlabeled transaction>" when using OpenTelemetry
- Add OpenTelemetry span data to Sentry span ([#3593](https://github.com/getsentry/sentry-java/pull/3593))
- No longer selectively copy OpenTelemetry attributes to Sentry spans / transactions `data` ([#3663](https://github.com/getsentry/sentry-java/pull/3663))
- Remove `PROCESS_COMMAND_ARGS` (`process.command_args`) OpenTelemetry span attribute as it can be very large ([#3664](https://github.com/getsentry/sentry-java/pull/3664))
- Use RECORD_ONLY sampling decision if performance is disabled ([#3659](https://github.com/getsentry/sentry-java/pull/3659))
    - Also fix check whether Performance is enabled when making a sampling decision in the OpenTelemetry sampler
- Sentry OpenTelemetry Java Agent now sets Instrumenter to SENTRY (used to be OTEL) ([#3697](https://github.com/getsentry/sentry-java/pull/3697))
- Set span origin in `ActivityLifecycleIntegration` on span options instead of after creating the span / transaction ([#3702](https://github.com/getsentry/sentry-java/pull/3702))
    - This allows spans to be filtered by span origin on creation
- Honor ignored span origins in `SentryTracer.startChild` ([#3704](https://github.com/getsentry/sentry-java/pull/3704))
- Add `enable-spotlight` and `spotlight-connection-url` to external options and check if spotlight is enabled when deciding whether to inspect an OpenTelemetry span for connecting to splotlight ([#3709](https://github.com/getsentry/sentry-java/pull/3709))
- Trace context on `Contexts.setTrace` has been marked `@NotNull` ([#3721](https://github.com/getsentry/sentry-java/pull/3721))
    - Setting it to `null` would cause an exception.
    - Transactions are dropped if trace context is missing
- Remove internal annotation on `SpanOptions` ([#3722](https://github.com/getsentry/sentry-java/pull/3722))
- `SentryLogbackInitializer` is now public ([#3723](https://github.com/getsentry/sentry-java/pull/3723))
- Fix order of calling `close` on previous Sentry instance when re-initializing ([#3750](https://github.com/getsentry/sentry-java/pull/3750))
    - Previously some parts of Sentry were immediately closed after re-init that should have stayed open and some parts of the previous init were never closed

### Behavioural Changes

- (Android) Replace thread id with kernel thread id in span data ([#3706](https://github.com/getsentry/sentry-java/pull/3706))

### Dependencies

- Bump OpenTelemetry to 1.41.0, OpenTelemetry Java Agent to 2.7.0 and Semantic Conventions to 1.25.0 ([#3668](https://github.com/getsentry/sentry-java/pull/3668))

## 8.0.0-alpha.4

### Fixes

- Removed user segment ([#3512](https://github.com/getsentry/sentry-java/pull/3512))
- Use span id of remote parent ([#3548](https://github.com/getsentry/sentry-java/pull/3548))
    - Traces were broken because on an incoming request, OtelSentrySpanProcessor did not set the parentSpanId on the span correctly. Traces were not referencing the actual parent span but some other (random) span ID which the server doesn't know.
- Attach active span to scope when using OpenTelemetry ([#3549](https://github.com/getsentry/sentry-java/pull/3549))
    - Errors weren't linked to traces correctly due to parts of the SDK not knowing the current span
- Record dropped spans in client report when sampling out OpenTelemetry spans ([#3552](https://github.com/getsentry/sentry-java/pull/3552))
- Retrieve the correct current span from `Scope`/`Scopes` when using OpenTelemetry ([#3554](https://github.com/getsentry/sentry-java/pull/3554))

## 8.0.0-alpha.3

### Breaking Changes

- `sentry-android-okhttp` has been removed in favor of `sentry-okhttp`, removing android dependency from the module ([#3510](https://github.com/getsentry/sentry-java/pull/3510))

### Fixes

- Support spans that are split into multiple batches ([#3539](https://github.com/getsentry/sentry-java/pull/3539))
    - When spans belonging to a single transaction were split into multiple batches for SpanExporter, we did not add all spans because the isSpanTooOld check wasn't inverted.
- Parse and use `send-default-pii` and `max-request-body-size` from `sentry.properties` ([#3534](https://github.com/getsentry/sentry-java/pull/3534))
- `span.startChild` now uses `.makeCurrent()` by default ([#3544](https://github.com/getsentry/sentry-java/pull/3544))
    - This caused an issue where the span tree wasn't correct because some spans were not added to their direct parent
- Partially fix bootstrap class loading ([#3543](https://github.com/getsentry/sentry-java/pull/3543))
    - There was a problem with two separate Sentry `Scopes` being active inside each OpenTelemetry `Context` due to using context keys from more than one class loader.

## 8.0.0-alpha.2

### Behavioural Changes

- (Android) The JNI layer for sentry-native has now been moved from sentry-java to sentry-native ([#3189](https://github.com/getsentry/sentry-java/pull/3189))
    - This now includes prefab support for sentry-native, allowing you to link and access the sentry-native API within your native app code
    - Checkout the `sentry-samples/sentry-samples-android` example on how to configure CMake and consume `sentry.h`

### Features

- Our `sentry-opentelemetry-agent` has been completely reworked and now plays nicely with the rest of the Java SDK
    - You may also want to give this new agent a try even if you haven't used OpenTelemetry (with Sentry) before. It offers support for [many more libraries and frameworks](https://github.com/open-telemetry/opentelemetry-java-instrumentation/blob/main/docs/supported-libraries.md), improving on our trace propagation, `Scopes` (used to be `Hub`) propagation as well as performance instrumentation (i.e. more spans).
    - If you are using a framework we did not support before and currently resort to manual instrumentation, please give the agent a try. See [here for a list of supported libraries, frameworks and application servers](https://github.com/open-telemetry/opentelemetry-java-instrumentation/blob/main/docs/supported-libraries.md).
    - NOTE: Not all features have been implemented yet for the OpenTelemetry agent. Features of note that are not working yet:
        - Metrics
        - Measurements
        - `forceFinish` on transaction
        - `scheduleFinish` on transaction
        - see [#3436](https://github.com/getsentry/sentry-java/issues/3436) for a more up-to-date list of features we have (not) implemented
    - Please see "Installing `sentry-opentelemetry-agent`" for more details on how to set up the agent.
    - What's new about the Agent
        - When the OpenTelemetry Agent is used, Sentry API creates OpenTelemetry spans under the hood, handing back a wrapper object which bridges the gap between traditional Sentry API and OpenTelemetry. We might be replacing some of the Sentry performance API in the future.
            - This is achieved by configuring the SDK to use `OtelSpanFactory` instead of `DefaultSpanFactory` which is done automatically by the auto init of the Java Agent.
        - OpenTelemetry spans are now only turned into Sentry spans when they are finished so they can be sent to the Sentry server.
        - Now registers an OpenTelemetry `Sampler` which uses Sentry sampling configuration
        - Other Performance integrations automatically stop creating spans to avoid duplicate spans
        - The Sentry SDK now makes use of OpenTelemetry `Context` for storing Sentry `Scopes` (which is similar to what used to be called `Hub`) and thus relies on OpenTelemetry for `Context` propagation.
        - Classes used for the previous version of our OpenTelemetry support have been deprecated but can still be used manually. We're not planning to keep the old agent around in favor of less complexity in the SDK.
- Add `ignoredSpanOrigins` option for ignoring spans coming from certain integrations
    - We pre-configure this to ignore Performance instrumentation for Spring and other integrations when using our OpenTelemetry Agent to avoid duplicate spans
- Add data fetching environment hint to breadcrumb for GraphQL (#3413) ([#3431](https://github.com/getsentry/sentry-java/pull/3431))

### Fixes

- `TracesSampler` is now only created once in `SentryOptions` instead of creating a new one for every `Hub` (which is now `Scopes`). This means we're now creating fewer `SecureRandom` instances.
- Move onFinishCallback before span or transaction is finished ([#3459](https://github.com/getsentry/sentry-java/pull/3459))
- Add timestamp when a profile starts ([#3442](https://github.com/getsentry/sentry-java/pull/3442))
- Move fragment auto span finish to onFragmentStarted ([#3424](https://github.com/getsentry/sentry-java/pull/3424))
- Remove profiling timeout logic and disable profiling on API 21 ([#3478](https://github.com/getsentry/sentry-java/pull/3478))
- Properly reset metric flush flag on metric emission ([#3493](https://github.com/getsentry/sentry-java/pull/3493))

### Migration Guide / Deprecations

- Classes used for the previous version of the Sentry OpenTelemetry Java Agent have been deprecated (`SentrySpanProcessor`, `SentryPropagator`, `OpenTelemetryLinkErrorEventProcessor`)
- Sentry OpenTelemetry Java Agent has been reworked and now allows you to manually create spans using Sentry API as well.
- Please see "Installing `sentry-opentelemetry-agent`" for more details on how to set up the agent.

### Installing `sentry-opentelemetry-agent`

#### Upgrading from a previous agent
If you've been using the previous version of `sentry-opentelemetry-agent`, simply replace the agent JAR with the [latest release](https://central.sonatype.com/artifact/io.sentry/sentry-opentelemetry-agent?smo=true) and start your application. That should be it.

#### New to the agent
If you've not been using OpenTelemetry before, you can add `sentry-opentelemetry-agent` to your setup by downloading the latest release and using it when starting up your application
- `SENTRY_PROPERTIES_FILE=sentry.properties java -javaagent:sentry-opentelemetry-agent-x.x.x.jar -jar your-application.jar`
- Please use `sentry.properties` or environment variables to configure the SDK as the agent is now in charge of initializing the SDK and options coming from things like logging integrations or our Spring Boot integration will not take effect.
- You may find the [docs page](https://docs.sentry.io/platforms/java/tracing/instrumentation/opentelemetry/#using-sentry-opentelemetry-agent-with-auto-initialization) useful. While we haven't updated it yet to reflect the changes described here, the section about using the agent with auto init should still be valid.

If you want to skip auto initialization of the SDK performed by the agent, please follow the steps above and set the environment variable `SENTRY_AUTO_INIT` to `false` then add the following to your `Sentry.init`:

```
Sentry.init(options -> {
  options.setDsn("https://3d2ac63d6e1a4c6e9214443678f119a3@o87286.ingest.us.sentry.io/1801383");
  OpenTelemetryUtil.applyOpenTelemetryOptions(options);
  ...
});
```

If you're using our Spring (Boot) integration with auto init, use the following:
```
@Bean
Sentry.OptionsConfiguration<SentryOptions> optionsConfiguration() {
  return (options) -> {
    OpenTelemetryUtil.applyOpenTelemetryOptions(options);
  };
}
```

### Dependencies

- Bump Native SDK from v0.7.0 to v0.7.5 ([#3441](https://github.com/getsentry/sentry-java/pull/3189))
    - [changelog](https://github.com/getsentry/sentry-native/blob/master/CHANGELOG.md#075)
    - [diff](https://github.com/getsentry/sentry-native/compare/0.7.0...0.7.5)

## 8.0.0-alpha.1

Version 8 of the Sentry Android/Java SDK brings a variety of features and fixes. The most notable changes are:

- New `Scope` types have been introduced, see "Behavioural Changes" for more details.
- Lifecycle tokens have been introduced to manage `Scope` lifecycle, see "Behavioural Changes" for more details.
- `Hub` has been replaced by `Scopes`

### Behavioural Changes

- We're introducing some new `Scope` types in the SDK, allowing for better control over what data is attached where. Previously there was a stack of scopes that was pushed and popped. Instead we now fork scopes for a given lifecycle and then restore the previous scopes. Since `Hub` is gone, it is also never cloned anymore. Separation of data now happens through the different scope types while making it easier to manipulate exactly what you need without having to attach data at the right time to have it apply where wanted.
    - Global scope is attached to all events created by the SDK. It can also be modified before `Sentry.init` has been called. It can be manipulated using `Sentry.configureScope(ScopeType.GLOBAL, (scope) -> { ... })`.
    - Isolation scope can be used e.g. to attach data to all events that come up while handling an incoming request. It can also be used for other isolation purposes. It can be manipulated using `Sentry.configureScope(ScopeType.ISOLATION, (scope) -> { ... })`. The SDK automatically forks isolation scope in certain cases like incoming requests, CRON jobs, Spring `@Async` and more.
    - Current scope is forked often and data added to it is only added to events that are created while this scope is active. Data is also passed on to newly forked child scopes but not to parents.
- `Sentry.popScope` has been deprecated, please call `.close()` on the token returned by `Sentry.pushScope` instead or use it in a way described in more detail in "Migration Guide".
- We have chosen a default scope that is used for `Sentry.configureScope()` as well as API like `Sentry.setTag()`
    - For Android the type defaults to `CURRENT` scope
    - For Backend and other JVM applicatons it defaults to `ISOLATION` scope
- Event processors on `Scope` can now be ordered by overriding the `getOrder` method on implementations of `EventProcessor`. NOTE: This order only applies to event processors on `Scope` but not `SentryOptions` at the moment. Feel free to request this if you need it.
- `Hub` is deprecated in favor of `Scopes`, alongside some `Hub` relevant APIs. More details can be found in the "Migration Guide" section.

### Breaking Changes

- `Contexts` no longer extends `ConcurrentHashMap`, instead we offer a selected set of methods.

### Migration Guide / Deprecations

- `Hub` has been deprecated, we're replacing the following:
    - `IHub` has been replaced by `IScopes`, however you should be able to simply pass `IHub` instances to code expecting `IScopes`, allowing for an easier migration.
    - `HubAdapter.getInstance()` has been replaced by `ScopesAdapter.getInstance()`
    - The `.clone()` method on `IHub`/`IScopes` has been deprecated, please use `.pushScope()` or `.pushIsolationScope()` instead
    - Some internal methods like `.getCurrentHub()` and `.setCurrentHub()` have also been replaced.
- `Sentry.popScope` has been replaced by calling `.close()` on the token returned by `Sentry.pushScope()` and `Sentry.pushIsolationScope()`. The token can also be used in a `try` block like this:

```
try (final @NotNull ISentryLifecycleToken ignored = Sentry.pushScope()) {
  // this block has its separate current scope
}
```

as well as:


```
try (final @NotNull ISentryLifecycleToken ignored = Sentry.pushIsolationScope()) {
  // this block has its separate isolation scope
}
```

You may also use `LifecycleHelper.close(token)`, e.g. in case you need to pass the token around for closing later.

### Features

- Report exceptions returned by Throwable.getSuppressed() to Sentry as exception groups ([#3396] https://github.com/getsentry/sentry-java/pull/3396)


## 7.15.0

### Features

- Add support for `feedback` envelope header item type ([#3687](https://github.com/getsentry/sentry-java/pull/3687))
- Add breadcrumb.origin field ([#3727](https://github.com/getsentry/sentry-java/pull/3727))
- Session Replay: Add options to selectively mask/unmask views captured in replay. The following options are available: ([#3689](https://github.com/getsentry/sentry-java/pull/3689))
    - `android:tag="sentry-mask|sentry-unmask"` in XML or `view.setTag("sentry-mask|sentry-unmask")` in code tags
        - if you already have a tag set for a view, you can set a tag by id: `<tag android:id="@id/sentry_privacy" android:value="mask|unmask"/>` in XML or `view.setTag(io.sentry.android.replay.R.id.sentry_privacy, "mask|unmask")` in code
    - `view.sentryReplayMask()` or `view.sentryReplayUnmask()` extension functions
    - mask/unmask `View`s of a certain type by adding fully-qualified classname to one of the lists `options.experimental.sessionReplay.addMaskViewClass()` or `options.experimental.sessionReplay.addUnmaskViewClass()`. Note, that all of the view subclasses/subtypes will be masked/unmasked as well
        - For example, (this is already a default behavior) to mask all `TextView`s and their subclasses (`RadioButton`, `EditText`, etc.): `options.experimental.sessionReplay.addMaskViewClass("android.widget.TextView")`
        - If you're using code obfuscation, adjust your proguard-rules accordingly, so your custom view class name is not minified
- Session Replay: Support Jetpack Compose masking ([#3739](https://github.com/getsentry/sentry-java/pull/3739))
  - To selectively mask/unmask @Composables, use `Modifier.sentryReplayMask()` and `Modifier.sentryReplayUnmask()` modifiers
- Session Replay: Mask `WebView`, `VideoView` and `androidx.media3.ui.PlayerView` by default ([#3775](https://github.com/getsentry/sentry-java/pull/3775))

### Fixes

- Avoid stopping appStartProfiler after application creation ([#3630](https://github.com/getsentry/sentry-java/pull/3630))
- Session Replay: Correctly detect dominant color for `TextView`s with Spans ([#3682](https://github.com/getsentry/sentry-java/pull/3682))
- Fix ensure Application Context is used even when SDK is initialized via Activity Context ([#3669](https://github.com/getsentry/sentry-java/pull/3669))
- Fix potential ANRs due to `Calendar.getInstance` usage in Breadcrumbs constructor ([#3736](https://github.com/getsentry/sentry-java/pull/3736))
- Fix potential ANRs due to default integrations ([#3778](https://github.com/getsentry/sentry-java/pull/3778))
- Lazily initialize heavy `SentryOptions` members to avoid ANRs on app start ([#3749](https://github.com/getsentry/sentry-java/pull/3749))

*Breaking changes*:

- `options.experimental.sessionReplay.errorSampleRate` was renamed to `options.experimental.sessionReplay.onErrorSampleRate` ([#3637](https://github.com/getsentry/sentry-java/pull/3637))
- Manifest option `io.sentry.session-replay.error-sample-rate` was renamed to `io.sentry.session-replay.on-error-sample-rate` ([#3637](https://github.com/getsentry/sentry-java/pull/3637))
- Change `redactAllText` and `redactAllImages` to `maskAllText` and `maskAllImages` ([#3741](https://github.com/getsentry/sentry-java/pull/3741))

## 7.14.0

### Features

- Session Replay: Gesture/touch support for Flutter ([#3623](https://github.com/getsentry/sentry-java/pull/3623))

### Fixes

- Fix app start spans missing from Pixel devices ([#3634](https://github.com/getsentry/sentry-java/pull/3634))
- Avoid ArrayIndexOutOfBoundsException on Android cpu data collection ([#3598](https://github.com/getsentry/sentry-java/pull/3598))
- Fix lazy select queries instrumentation ([#3604](https://github.com/getsentry/sentry-java/pull/3604))
- Session Replay: buffer mode improvements ([#3622](https://github.com/getsentry/sentry-java/pull/3622))
  - Align next segment timestamp with the end of the buffered segment when converting from buffer mode to session mode
  - Persist `buffer` replay type for the entire replay when converting from buffer mode to session mode
  - Properly store screen names for `buffer` mode
- Session Replay: fix various crashes and issues ([#3628](https://github.com/getsentry/sentry-java/pull/3628))
  - Fix video not being encoded on Pixel devices
  - Fix SIGABRT native crashes on Xiaomi devices when encoding a video
  - Fix `RejectedExecutionException` when redacting a screenshot
  - Fix `FileNotFoundException` when persisting segment values

### Chores

- Introduce `ReplayShadowMediaCodec` and refactor tests using custom encoder ([#3612](https://github.com/getsentry/sentry-java/pull/3612))

## 7.13.0

### Features

- Session Replay: ([#3565](https://github.com/getsentry/sentry-java/pull/3565)) ([#3609](https://github.com/getsentry/sentry-java/pull/3609))
  - Capture remaining replay segment for ANRs on next app launch
  - Capture remaining replay segment for unhandled crashes on next app launch

### Fixes

- Session Replay: ([#3565](https://github.com/getsentry/sentry-java/pull/3565)) ([#3609](https://github.com/getsentry/sentry-java/pull/3609))
  - Fix stopping replay in `session` mode at 1 hour deadline
  - Never encode full frames for a video segment, only do partial updates. This further reduces size of the replay segment
  - Use propagation context when no active transaction for ANRs

### Dependencies

- Bump Spring Boot to 3.3.2 ([#3541](https://github.com/getsentry/sentry-java/pull/3541))

## 7.12.1

### Fixes

- Check app start spans time and ignore background app starts ([#3550](https://github.com/getsentry/sentry-java/pull/3550))
  - This should eliminate long-lasting App Start transactions

## 7.12.0

### Features

- Session Replay Public Beta ([#3339](https://github.com/getsentry/sentry-java/pull/3339))

  To enable Replay use the `sessionReplay.sessionSampleRate` or `sessionReplay.errorSampleRate` experimental options.

  ```kotlin
  import io.sentry.SentryReplayOptions
  import io.sentry.android.core.SentryAndroid

  SentryAndroid.init(context) { options ->
   
    // Currently under experimental options:
    options.experimental.sessionReplay.sessionSampleRate = 1.0
    options.experimental.sessionReplay.errorSampleRate = 1.0
  
    // To change default redaction behavior (defaults to true)
    options.experimental.sessionReplay.redactAllImages = true
    options.experimental.sessionReplay.redactAllText = true
  
    // To change quality of the recording (defaults to MEDIUM)
    options.experimental.sessionReplay.quality = SentryReplayOptions.SentryReplayQuality.MEDIUM // (LOW|MEDIUM|HIGH)
  }
  ```

  To learn more visit [Sentry's Mobile Session Replay](https://docs.sentry.io/product/explore/session-replay/mobile/) documentation page.

## 7.11.0

### Features

- Report dropped spans ([#3528](https://github.com/getsentry/sentry-java/pull/3528))

### Fixes

- Fix duplicate session start for React Native ([#3504](https://github.com/getsentry/sentry-java/pull/3504))
- Move onFinishCallback before span or transaction is finished ([#3459](https://github.com/getsentry/sentry-java/pull/3459))
- Add timestamp when a profile starts ([#3442](https://github.com/getsentry/sentry-java/pull/3442))
- Move fragment auto span finish to onFragmentStarted ([#3424](https://github.com/getsentry/sentry-java/pull/3424))
- Remove profiling timeout logic and disable profiling on API 21 ([#3478](https://github.com/getsentry/sentry-java/pull/3478))
- Properly reset metric flush flag on metric emission ([#3493](https://github.com/getsentry/sentry-java/pull/3493))
- Use SecureRandom in favor of Random for Metrics ([#3495](https://github.com/getsentry/sentry-java/pull/3495))
- Fix UncaughtExceptionHandlerIntegration Memory Leak ([#3398](https://github.com/getsentry/sentry-java/pull/3398))
- Deprecated `User.segment`. Use a custom tag or context instead. ([#3511](https://github.com/getsentry/sentry-java/pull/3511))
- Fix duplicated http spans ([#3526](https://github.com/getsentry/sentry-java/pull/3526))
- When capturing unhandled hybrid exception session should be ended and new start if need ([#3480](https://github.com/getsentry/sentry-java/pull/3480))

### Dependencies

- Bump Native SDK from v0.7.0 to v0.7.2 ([#3314](https://github.com/getsentry/sentry-java/pull/3314))
  - [changelog](https://github.com/getsentry/sentry-native/blob/master/CHANGELOG.md#072)
  - [diff](https://github.com/getsentry/sentry-native/compare/0.7.0...0.7.2)

## 7.10.0

### Features

- Publish Gradle module metadata ([#3422](https://github.com/getsentry/sentry-java/pull/3422))

### Fixes

- Fix faulty `span.frame_delay` calculation for early app start spans ([#3427](https://github.com/getsentry/sentry-java/pull/3427))
- Fix crash when installing `ShutdownHookIntegration` and the VM is shutting down ([#3456](https://github.com/getsentry/sentry-java/pull/3456))

## 7.9.0

### Features

- Add start_type to app context ([#3379](https://github.com/getsentry/sentry-java/pull/3379))
- Add ttid/ttfd contribution flags ([#3386](https://github.com/getsentry/sentry-java/pull/3386))

### Fixes

- (Internal) Metrics code cleanup ([#3403](https://github.com/getsentry/sentry-java/pull/3403))
- Fix Frame measurements in app start transactions ([#3382](https://github.com/getsentry/sentry-java/pull/3382))
- Fix timing metric value different from span duration ([#3368](https://github.com/getsentry/sentry-java/pull/3368))
- Do not always write startup crash marker ([#3409](https://github.com/getsentry/sentry-java/pull/3409))
  - This may have been causing the SDK init logic to block the main thread

## 7.8.0

### Features

- Add description to OkHttp spans ([#3320](https://github.com/getsentry/sentry-java/pull/3320))
- Enable backpressure management by default ([#3284](https://github.com/getsentry/sentry-java/pull/3284))

### Fixes

- Add rate limit to Metrics ([#3334](https://github.com/getsentry/sentry-java/pull/3334))
- Fix java.lang.ClassNotFoundException: org.springframework.web.servlet.HandlerMapping in Spring Boot Servlet mode without WebMVC ([#3336](https://github.com/getsentry/sentry-java/pull/3336))
- Fix normalization of metrics keys, tags and values ([#3332](https://github.com/getsentry/sentry-java/pull/3332))

## 7.7.0

### Features

- Add support for Spring Rest Client ([#3199](https://github.com/getsentry/sentry-java/pull/3199))
- Extend Proxy options with proxy type ([#3326](https://github.com/getsentry/sentry-java/pull/3326))

### Fixes

- Fixed default deadline timeout to 30s instead of 300s ([#3322](https://github.com/getsentry/sentry-java/pull/3322))
- Fixed `Fix java.lang.ClassNotFoundException: org.springframework.web.servlet.HandlerExceptionResolver` in Spring Boot Servlet mode without WebMVC ([#3333](https://github.com/getsentry/sentry-java/pull/3333))

## 7.6.0

### Features

- Experimental: Add support for Sentry Developer Metrics ([#3205](https://github.com/getsentry/sentry-java/pull/3205), [#3238](https://github.com/getsentry/sentry-java/pull/3238), [#3248](https://github.com/getsentry/sentry-java/pull/3248), [#3250](https://github.com/getsentry/sentry-java/pull/3250))  
  Use the Metrics API to track processing time, download sizes, user signups, and conversion rates and correlate them back to tracing data in order to get deeper insights and solve issues faster. Our API supports counters, distributions, sets, gauges and timers, and it's easy to get started:
  ```kotlin
  Sentry.metrics()
    .increment(
        "button_login_click", // key
        1.0,                  // value
        null,                 // unit
        mapOf(                // tags
            "provider" to "e-mail"
        )
    )
  ```
  To learn more about Sentry Developer Metrics, head over to our [Java](https://docs.sentry.io/platforms/java/metrics/) and [Android](https://docs.sentry.io//platforms/android/metrics/) docs page.

## 7.5.0

### Features

- Add support for measurements at span level ([#3219](https://github.com/getsentry/sentry-java/pull/3219))
- Add `enableScopePersistence` option to disable `PersistingScopeObserver` used for ANR reporting which may increase performance overhead. Defaults to `true` ([#3218](https://github.com/getsentry/sentry-java/pull/3218))
  - When disabled, the SDK will not enrich ANRv2 events with scope data (e.g. breadcrumbs, user, tags, etc.)
- Configurable defaults for Cron - MonitorConfig ([#3195](https://github.com/getsentry/sentry-java/pull/3195))
- We now display a warning on startup if an incompatible version of Spring Boot is detected ([#3233](https://github.com/getsentry/sentry-java/pull/3233))
  - This should help notice a mismatching Sentry dependency, especially when upgrading a Spring Boot application
- Experimental: Add Metrics API ([#3205](https://github.com/getsentry/sentry-java/pull/3205))

### Fixes

- Ensure performance measurement collection is not taken too frequently ([#3221](https://github.com/getsentry/sentry-java/pull/3221))
- Fix old profiles deletion on SDK init ([#3216](https://github.com/getsentry/sentry-java/pull/3216))
- Fix hub restore point in wrappers: SentryWrapper, SentryTaskDecorator and SentryScheduleHook ([#3225](https://github.com/getsentry/sentry-java/pull/3225))
  - We now reset the hub to its previous value on the thread where the `Runnable`/`Callable`/`Supplier` is executed instead of setting it to the hub that was used on the thread where the `Runnable`/`Callable`/`Supplier` was created.
- Fix add missing thread name/id to app start spans ([#3226](https://github.com/getsentry/sentry-java/pull/3226))

## 7.4.0

### Features

- Add new threshold parameters to monitor config ([#3181](https://github.com/getsentry/sentry-java/pull/3181))
- Report process init time as a span for app start performance ([#3159](https://github.com/getsentry/sentry-java/pull/3159))
- (perf-v2): Calculate frame delay on a span level ([#3197](https://github.com/getsentry/sentry-java/pull/3197))
- Resolve spring properties in @SentryCheckIn annotation ([#3194](https://github.com/getsentry/sentry-java/pull/3194))
- Experimental: Add Spotlight integration ([#3166](https://github.com/getsentry/sentry-java/pull/3166))
    - For more details about Spotlight head over to https://spotlightjs.com/
    - Set `options.isEnableSpotlight = true` to enable Spotlight

### Fixes

- Don't wait on main thread when SDK restarts ([#3200](https://github.com/getsentry/sentry-java/pull/3200))
- Fix Jetpack Compose widgets are not being correctly identified for user interaction tracing ([#3209](https://github.com/getsentry/sentry-java/pull/3209))
- Fix issue title on Android when a wrapping `RuntimeException` is thrown by the system ([#3212](https://github.com/getsentry/sentry-java/pull/3212))
  - This will change grouping of the issues that were previously titled `RuntimeInit$MethodAndArgsCaller` to have them split up properly by the original root cause exception

## 7.3.0

### Features

- Added App Start profiling
    - This depends on the new option `io.sentry.profiling.enable-app-start`, other than the already existing `io.sentry.traces.profiling.sample-rate`.
    - Sampler functions can check the new `isForNextAppStart` flag, to adjust startup profiling sampling programmatically.
      Relevant PRs:
    - Decouple Profiler from Transaction ([#3101](https://github.com/getsentry/sentry-java/pull/3101))
    - Add options and sampling logic ([#3121](https://github.com/getsentry/sentry-java/pull/3121))
    - Add ContentProvider and start profile ([#3128](https://github.com/getsentry/sentry-java/pull/3128))
- Extend internal performance collector APIs ([#3102](https://github.com/getsentry/sentry-java/pull/3102))
- Collect slow and frozen frames for spans using `OnFrameMetricsAvailableListener` ([#3111](https://github.com/getsentry/sentry-java/pull/3111))
- Interpolate total frame count to match span duration ([#3158](https://github.com/getsentry/sentry-java/pull/3158))

### Fixes

- Avoid multiple breadcrumbs from OkHttpEventListener ([#3175](https://github.com/getsentry/sentry-java/pull/3175))
- Apply OkHttp listener auto finish timestamp to all running spans ([#3167](https://github.com/getsentry/sentry-java/pull/3167))
- Fix not eligible for auto proxying warnings ([#3154](https://github.com/getsentry/sentry-java/pull/3154))
- Set default fingerprint for ANRv2 events to correctly group background and foreground ANRs ([#3164](https://github.com/getsentry/sentry-java/pull/3164))
  - This will improve grouping of ANRs that have similar stacktraces but differ in background vs foreground state. Only affects newly-ingested ANR events with `mechanism:AppExitInfo`
- Fix UserFeedback disk cache name conflicts with linked events ([#3116](https://github.com/getsentry/sentry-java/pull/3116))

### Breaking changes

- Remove `HostnameVerifier` option as it's flagged by security tools of some app stores ([#3150](https://github.com/getsentry/sentry-java/pull/3150))
  - If you were using this option, you have 3 possible paths going forward:
    - Provide a custom `ITransportFactory` through `SentryOptions.setTransportFactory()`, where you can copy over most of the parts like `HttpConnection` and `AsyncHttpTransport` from the SDK with necessary modifications
    - Get a certificate for your server through e.g. [Let's Encrypt](https://letsencrypt.org/)
    - Fork the SDK and add the hostname verifier back

### Dependencies

- Bump Native SDK from v0.6.7 to v0.7.0 ([#3133](https://github.com/getsentry/sentry-java/pull/3133))
  - [changelog](https://github.com/getsentry/sentry-native/blob/master/CHANGELOG.md#070)
  - [diff](https://github.com/getsentry/sentry-native/compare/0.6.7...0.7.0)

## 7.2.0

### Features

- Handle `monitor`/`check_in` in client reports and rate limiter ([#3096](https://github.com/getsentry/sentry-java/pull/3096))
- Add support for `graphql-java` version 21 ([#3090](https://github.com/getsentry/sentry-java/pull/3090))

### Fixes

- Avoid concurrency in AndroidProfiler performance data collection ([#3130](https://github.com/getsentry/sentry-java/pull/3130))
- Improve thresholds for network changes breadcrumbs ([#3083](https://github.com/getsentry/sentry-java/pull/3083))
- SchedulerFactoryBeanCustomizer now runs first so user customization is not overridden ([#3095](https://github.com/getsentry/sentry-java/pull/3095))
  - If you are setting global job listeners please also add `SentryJobListener`
- Ensure serialVersionUID of Exception classes are unique ([#3115](https://github.com/getsentry/sentry-java/pull/3115))
- Get rid of "is not eligible for getting processed by all BeanPostProcessors" warnings in Spring Boot ([#3108](https://github.com/getsentry/sentry-java/pull/3108))
- Fix missing `release` and other fields for ANRs reported with `mechanism:AppExitInfo` ([#3074](https://github.com/getsentry/sentry-java/pull/3074))

### Dependencies

- Bump `opentelemetry-sdk` to `1.33.0` and `opentelemetry-javaagent` to `1.32.0` ([#3112](https://github.com/getsentry/sentry-java/pull/3112))

## 7.1.0

### Features

- Support multiple debug-metadata.properties ([#3024](https://github.com/getsentry/sentry-java/pull/3024))
- Automatically downsample transactions when the system is under load ([#3072](https://github.com/getsentry/sentry-java/pull/3072))
  - You can opt into this behaviour by setting `enable-backpressure-handling=true`.
  - We're happy to receive feedback, e.g. [in this GitHub issue](https://github.com/getsentry/sentry-java/issues/2829)
  - When the system is under load we start reducing the `tracesSampleRate` automatically.
  - Once the system goes back to healthy, we reset the `tracesSampleRate` to its original value.
- (Android) Experimental: Provide more detailed cold app start information ([#3057](https://github.com/getsentry/sentry-java/pull/3057))
  - Attaches spans for Application, ContentProvider, and Activities to app-start timings
  - Application and ContentProvider timings are added using bytecode instrumentation, which requires sentry-android-gradle-plugin version `4.1.0` or newer
  - Uses Process.startUptimeMillis to calculate app-start timings
  - To enable this feature set `options.isEnablePerformanceV2 = true`
- Move slow+frozen frame calculation, as well as frame delay inside SentryFrameMetricsCollector ([#3100](https://github.com/getsentry/sentry-java/pull/3100))
- Extract Activity Breadcrumbs generation into own Integration ([#3064](https://github.com/getsentry/sentry-java/pull/3064))

### Fixes

- Send breadcrumbs and client error in `SentryOkHttpEventListener` even without transactions ([#3087](https://github.com/getsentry/sentry-java/pull/3087))
- Keep `io.sentry.exception.SentryHttpClientException` from obfuscation to display proper issue title on Sentry ([#3093](https://github.com/getsentry/sentry-java/pull/3093))
- (Android) Fix wrong activity transaction duration in case SDK init is deferred ([#3092](https://github.com/getsentry/sentry-java/pull/3092))

### Dependencies

- Bump Gradle from v8.4.0 to v8.5.0 ([#3070](https://github.com/getsentry/sentry-java/pull/3070))
  - [changelog](https://github.com/gradle/gradle/blob/master/CHANGELOG.md#v850)
  - [diff](https://github.com/gradle/gradle/compare/v8.4.0...v8.5.0)

## 7.0.0

Version 7 of the Sentry Android/Java SDK brings a variety of features and fixes. The most notable changes are:
- Bumping `minSdk` level to 19 (Android 4.4)
- The SDK will now listen to connectivity changes and try to re-upload cached events when internet connection is re-established additionally to uploading events on app restart 
- `Sentry.getSpan` now returns the root transaction, which should improve the span hierarchy and make it leaner
- Multiple improvements to reduce probability of the SDK causing ANRs
- New `sentry-okhttp` artifact is unbundled from Android and can be used in pure JVM-only apps

## Sentry Self-hosted Compatibility

This SDK version is compatible with a self-hosted version of Sentry `22.12.0` or higher. If you are using an older version of [self-hosted Sentry](https://develop.sentry.dev/self-hosted/) (aka onpremise), you will need to [upgrade](https://develop.sentry.dev/self-hosted/releases/). If you're using `sentry.io` no action is required.

## Sentry Integrations Version Compatibility (Android)

Make sure to align _all_ Sentry dependencies to the same version when bumping the SDK to 7.+, otherwise it will crash at runtime due to binary incompatibility. (E.g. if you're using `-timber`, `-okhttp` or other packages)

For example, if you're using the [Sentry Android Gradle plugin](https://github.com/getsentry/sentry-android-gradle-plugin) with the `autoInstallation` [feature](https://docs.sentry.io/platforms/android/configuration/gradle/#auto-installation) (enabled by default), make sure to use version 4.+ of the gradle plugin together with version 7.+ of the SDK. If you can't do that for some reason, you can specify sentry version via the plugin config block:

```kotlin
sentry {
  autoInstallation {
    sentryVersion.set("7.0.0")
  }
}
```

Similarly, if you have a Sentry SDK (e.g. `sentry-android-core`) dependency on one of your Gradle modules and you're updating it to 7.+, make sure the Gradle plugin is at 4.+ or specify the SDK version as shown in the snippet above.

## Breaking Changes

- Bump min API to 19 ([#2883](https://github.com/getsentry/sentry-java/pull/2883))
- If you're using `sentry-kotlin-extensions`, it requires `kotlinx-coroutines-core` version `1.6.1` or higher now ([#2838](https://github.com/getsentry/sentry-java/pull/2838))
- Move enableNdk from SentryOptions to SentryAndroidOptions ([#2793](https://github.com/getsentry/sentry-java/pull/2793))
- Apollo v2 BeforeSpanCallback now allows returning null ([#2890](https://github.com/getsentry/sentry-java/pull/2890))
- `SentryOkHttpUtils` was removed from public API as it's been exposed by mistake ([#3005](https://github.com/getsentry/sentry-java/pull/3005))
- `Scope` now implements the `IScope` interface, therefore some methods like `ScopeCallback.run` accept `IScope` now ([#3066](https://github.com/getsentry/sentry-java/pull/3066))
- Cleanup `startTransaction` overloads ([#2964](https://github.com/getsentry/sentry-java/pull/2964))
    - We have reduced the number of overloads by allowing to pass in a `TransactionOptions` object instead of having separate parameters for certain options
    - `TransactionOptions` has defaults set and can be customized, for example:

```kotlin
// old
val transaction = Sentry.startTransaction("name", "op", bindToScope = true)
// new
val transaction = Sentry.startTransaction("name", "op", TransactionOptions().apply { isBindToScope = true })
```

## Behavioural Changes

- Android only: `Sentry.getSpan()` returns the root span/transaction instead of the latest span ([#2855](https://github.com/getsentry/sentry-java/pull/2855))
- Capture failed HTTP and GraphQL (Apollo) requests by default ([#2794](https://github.com/getsentry/sentry-java/pull/2794))
    - This can increase your event consumption and may affect your quota, because we will report failed network requests as Sentry events by default, if you're using the `sentry-android-okhttp` or `sentry-apollo-3` integrations. You can customize what errors you want/don't want to have reported for [OkHttp](https://docs.sentry.io/platforms/android/integrations/okhttp#http-client-errors) and [Apollo3](https://docs.sentry.io/platforms/android/integrations/apollo3#graphql-client-errors) respectively.
- Measure AppStart time till First Draw instead of `onResume` ([#2851](https://github.com/getsentry/sentry-java/pull/2851))
- Automatic user interaction tracking: every click now starts a new automatic transaction ([#2891](https://github.com/getsentry/sentry-java/pull/2891))
    - Previously performing a click on the same UI widget twice would keep the existing transaction running, the new behavior now better aligns with other SDKs
- Add deadline timeout for automatic transactions ([#2865](https://github.com/getsentry/sentry-java/pull/2865))
    - This affects all automatically generated transactions on Android (UI, clicks), the default timeout is 30s, meaning the automatic transaction will be force-finished with status `deadline_exceeded` when reaching the deadline 
- Set ip_address to {{auto}} by default, even if sendDefaultPII is disabled ([#2860](https://github.com/getsentry/sentry-java/pull/2860))
    - Instead use the "Prevent Storing of IP Addresses" option in the "Security & Privacy" project settings on sentry.io
- Raw logback message and parameters are now guarded by `sendDefaultPii` if an `encoder` has been configured ([#2976](https://github.com/getsentry/sentry-java/pull/2976))
- The `maxSpans` setting (defaults to 1000) is enforced for nested child spans which means a single transaction can have `maxSpans` number of children (nested or not) at most ([#3065](https://github.com/getsentry/sentry-java/pull/3065))
- The `ScopeCallback` in `withScope` is now always executed ([#3066](https://github.com/getsentry/sentry-java/pull/3066))

## Deprecations

- `sentry-android-okhttp` was deprecated in favour of the new `sentry-okhttp` module. Make sure to replace `io.sentry.android.okhttp` package name with `io.sentry.okhttp` before the next major, where the classes will be removed ([#3005](https://github.com/getsentry/sentry-java/pull/3005))

## Other Changes

### Features

- Observe network state to upload any unsent envelopes ([#2910](https://github.com/getsentry/sentry-java/pull/2910))
    - Android: it works out-of-the-box as part of the default `SendCachedEnvelopeIntegration`
    - JVM: you'd have to install `SendCachedEnvelopeFireAndForgetIntegration` as mentioned in https://docs.sentry.io/platforms/java/configuration/#configuring-offline-caching and provide your own implementation of `IConnectionStatusProvider` via `SentryOptions`
- Add `sentry-okhttp` module to support instrumenting OkHttp in non-Android projects ([#3005](https://github.com/getsentry/sentry-java/pull/3005))
- Do not filter out Sentry SDK frames in case of uncaught exceptions ([#3021](https://github.com/getsentry/sentry-java/pull/3021))
- Do not try to send and drop cached envelopes when rate-limiting is active ([#2937](https://github.com/getsentry/sentry-java/pull/2937))

### Fixes

- Use `getMyMemoryState()` instead of `getRunningAppProcesses()` to retrieve process importance ([#3004](https://github.com/getsentry/sentry-java/pull/3004))
    - This should prevent some app stores from flagging apps as violating their privacy
- Reduce flush timeout to 4s on Android to avoid ANRs ([#2858](https://github.com/getsentry/sentry-java/pull/2858))
- Reduce timeout of AsyncHttpTransport to avoid ANR ([#2879](https://github.com/getsentry/sentry-java/pull/2879))
- Do not overwrite UI transaction status if set by the user ([#2852](https://github.com/getsentry/sentry-java/pull/2852))
- Capture unfinished transaction on Scope with status `aborted` in case a crash happens ([#2938](https://github.com/getsentry/sentry-java/pull/2938))
    - This will fix the link between transactions and corresponding crashes, you'll be able to see them in a single trace
- Fix Coroutine Context Propagation using CopyableThreadContextElement ([#2838](https://github.com/getsentry/sentry-java/pull/2838))
- Fix don't overwrite the span status of unfinished spans ([#2859](https://github.com/getsentry/sentry-java/pull/2859))
- Migrate from `default` interface methods to proper implementations in each interface implementor ([#2847](https://github.com/getsentry/sentry-java/pull/2847))
    - This prevents issues when using the SDK on older AGP versions (< 4.x.x)
- Reduce main thread work on init ([#3036](https://github.com/getsentry/sentry-java/pull/3036))
- Move Integrations registration to background on init ([#3043](https://github.com/getsentry/sentry-java/pull/3043))
- Fix `SentryOkHttpInterceptor.BeforeSpanCallback` was not finishing span when it was dropped ([#2958](https://github.com/getsentry/sentry-java/pull/2958))

## 6.34.0

### Features

- Add current activity name to app context ([#2999](https://github.com/getsentry/sentry-java/pull/2999))
- Add `MonitorConfig` param to `CheckInUtils.withCheckIn` ([#3038](https://github.com/getsentry/sentry-java/pull/3038))
  - This makes it easier to automatically create or update (upsert) monitors.
- (Internal) Extract Android Profiler and Measurements for Hybrid SDKs ([#3016](https://github.com/getsentry/sentry-java/pull/3016))
- (Internal) Remove SentryOptions dependency from AndroidProfiler ([#3051](https://github.com/getsentry/sentry-java/pull/3051))
- (Internal) Add `readBytesFromFile` for use in Hybrid SDKs ([#3052](https://github.com/getsentry/sentry-java/pull/3052))
- (Internal) Add `getProguardUuid` for use in Hybrid SDKs ([#3054](https://github.com/getsentry/sentry-java/pull/3054))

### Fixes

-  Fix SIGSEV, SIGABRT and SIGBUS crashes happening after/around the August Google Play System update, see [#2955](https://github.com/getsentry/sentry-java/issues/2955) for more details (fix provided by Native SDK bump)
- Ensure DSN uses http/https protocol ([#3044](https://github.com/getsentry/sentry-java/pull/3044))

### Dependencies

- Bump Native SDK from v0.6.6 to v0.6.7 ([#3048](https://github.com/getsentry/sentry-java/pull/3048))
  - [changelog](https://github.com/getsentry/sentry-native/blob/master/CHANGELOG.md#067)
  - [diff](https://github.com/getsentry/sentry-native/compare/0.6.6...0.6.7)

## 6.33.2-beta.1

### Fixes

-  Fix SIGSEV, SIGABRT and SIGBUS crashes happening after/around the August Google Play System update, see [#2955](https://github.com/getsentry/sentry-java/issues/2955) for more details (fix provided by Native SDK bump)

### Dependencies

- Bump Native SDK from v0.6.6 to v0.6.7 ([#3048](https://github.com/getsentry/sentry-java/pull/3048))
  - [changelog](https://github.com/getsentry/sentry-native/blob/master/CHANGELOG.md#067)
  - [diff](https://github.com/getsentry/sentry-native/compare/0.6.6...0.6.7)

## 6.33.1

### Fixes

- Do not register `sentrySpringFilter` in ServletContext for Spring Boot ([#3027](https://github.com/getsentry/sentry-java/pull/3027))

## 6.33.0

### Features

- Add thread information to spans ([#2998](https://github.com/getsentry/sentry-java/pull/2998))
- Use PixelCopy API for capturing screenshots on API level 24+ ([#3008](https://github.com/getsentry/sentry-java/pull/3008))

### Fixes

- Fix crash when HTTP connection error message contains formatting symbols ([#3002](https://github.com/getsentry/sentry-java/pull/3002))
- Cap max number of stack frames to 100 to not exceed payload size limit ([#3009](https://github.com/getsentry/sentry-java/pull/3009))
  - This will ensure we report errors with a big number of frames such as `StackOverflowError`
- Fix user interaction tracking not working for Jetpack Compose 1.5+ ([#3010](https://github.com/getsentry/sentry-java/pull/3010))
- Make sure to close all Closeable resources ([#3000](https://github.com/getsentry/sentry-java/pull/3000))

## 6.32.0

### Features

- Make `DebugImagesLoader` public ([#2993](https://github.com/getsentry/sentry-java/pull/2993))

### Fixes

- Make `SystemEventsBroadcastReceiver` exported on API 33+ ([#2990](https://github.com/getsentry/sentry-java/pull/2990))
  - This will fix the `SystemEventsBreadcrumbsIntegration` crashes that you might have encountered on Play Console

## 6.31.0

### Features

- Improve default debouncing mechanism ([#2945](https://github.com/getsentry/sentry-java/pull/2945))
- Add `CheckInUtils.withCheckIn` which abstracts away some of the manual check-ins complexity ([#2959](https://github.com/getsentry/sentry-java/pull/2959))
- Add `@SentryCaptureExceptionParameter` annotation which captures exceptions passed into an annotated method ([#2764](https://github.com/getsentry/sentry-java/pull/2764))
  - This can be used to replace `Sentry.captureException` calls in `@ExceptionHandler` of a `@ControllerAdvice`
- Add `ServerWebExchange` to `Hint` for WebFlux as `WEBFLUX_EXCEPTION_HANDLER_EXCHANGE` ([#2977](https://github.com/getsentry/sentry-java/pull/2977))
- Allow filtering GraphQL errors ([#2967](https://github.com/getsentry/sentry-java/pull/2967))
  - This list can be set directly when calling the constructor of `SentryInstrumentation`
  - For Spring Boot it can also be set in `application.properties` as `sentry.graphql.ignored-error-types=SOME_ERROR,ANOTHER_ERROR`

### Fixes

- Add OkHttp span auto-close when response body is not read ([#2923](https://github.com/getsentry/sentry-java/pull/2923))
- Fix json parsing of nullable/empty fields for Hybrid SDKs ([#2968](https://github.com/getsentry/sentry-java/pull/2968))
  - (Internal) Rename `nextList` to `nextListOrNull` to actually match what the method does
  - (Hybrid) Check if there's any object in a collection before trying to parse it (which prevents the "Failed to deserilize object in list" log message)
  - (Hybrid) If a date can't be parsed as an ISO timestamp, attempts to parse it as millis silently, without printing a log message
  - (Hybrid) If `op` is not defined as part of `SpanContext`, fallback to an empty string, because the filed is optional in the spec
- Always attach OkHttp errors and Http Client Errors only to call root span ([#2961](https://github.com/getsentry/sentry-java/pull/2961))
- Fixed crash accessing Choreographer instance ([#2970](https://github.com/getsentry/sentry-java/pull/2970))

### Dependencies

- Bump Native SDK from v0.6.5 to v0.6.6 ([#2975](https://github.com/getsentry/sentry-java/pull/2975))
  - [changelog](https://github.com/getsentry/sentry-native/blob/master/CHANGELOG.md#066)
  - [diff](https://github.com/getsentry/sentry-native/compare/0.6.5...0.6.6)
- Bump Gradle from v8.3.0 to v8.4.0 ([#2966](https://github.com/getsentry/sentry-java/pull/2966))
  - [changelog](https://github.com/gradle/gradle/blob/master/CHANGELOG.md#v840)
  - [diff](https://github.com/gradle/gradle/compare/v8.3.0...v8.4.0)

## 6.30.0

### Features

- Add `sendModules` option for disable sending modules ([#2926](https://github.com/getsentry/sentry-java/pull/2926))
- Send `db.system` and `db.name` in span data for androidx.sqlite spans ([#2928](https://github.com/getsentry/sentry-java/pull/2928))
- Check-ins (CRONS) support ([#2952](https://github.com/getsentry/sentry-java/pull/2952))
  - Add API for sending check-ins (CRONS) manually ([#2935](https://github.com/getsentry/sentry-java/pull/2935))
  - Support check-ins (CRONS) for Quartz ([#2940](https://github.com/getsentry/sentry-java/pull/2940))
  - `@SentryCheckIn` annotation and advice config for Spring ([#2946](https://github.com/getsentry/sentry-java/pull/2946))
  - Add option for ignoring certain monitor slugs ([#2943](https://github.com/getsentry/sentry-java/pull/2943))

### Fixes

- Always send memory stats for transactions ([#2936](https://github.com/getsentry/sentry-java/pull/2936))
  - This makes it possible to query transactions by the `device.class` tag on Sentry
- Add `sentry.enable-aot-compatibility` property to SpringBoot Jakarta `SentryAutoConfiguration` to enable building for GraalVM ([#2915](https://github.com/getsentry/sentry-java/pull/2915))

### Dependencies

- Bump Gradle from v8.2.1 to v8.3.0 ([#2900](https://github.com/getsentry/sentry-java/pull/2900))
  - [changelog](https://github.com/gradle/gradle/blob/master release-test/CHANGELOG.md#v830)
  - [diff](https://github.com/gradle/gradle/compare/v8.2.1...v8.3.0)

## 6.29.0

### Features

- Send `db.system` and `db.name` in span data ([#2894](https://github.com/getsentry/sentry-java/pull/2894))
- Send `http.request.method` in span data ([#2896](https://github.com/getsentry/sentry-java/pull/2896))
- Add `enablePrettySerializationOutput` option for opting out of pretty print ([#2871](https://github.com/getsentry/sentry-java/pull/2871))

## 6.28.0

### Features

- Add HTTP response code to Spring WebFlux transactions ([#2870](https://github.com/getsentry/sentry-java/pull/2870))
- Add `sampled` to Dynamic Sampling Context ([#2869](https://github.com/getsentry/sentry-java/pull/2869))
- Improve server side GraphQL support for spring-graphql and Nextflix DGS ([#2856](https://github.com/getsentry/sentry-java/pull/2856))
    - If you have already been using `SentryDataFetcherExceptionHandler` that still works but has been deprecated. Please use `SentryGenericDataFetcherExceptionHandler` combined with `SentryInstrumentation` instead for better error reporting.
    - More exceptions and errors caught and reported to Sentry by also looking at the `ExecutionResult` (more specifically its `errors`)
        - You may want to filter out certain errors, please see [docs on filtering](https://docs.sentry.io/platforms/java/configuration/filtering/)
    - More details for Sentry events: query, variables and response (where possible)
    - Breadcrumbs for operation (query, mutation, subscription), data fetchers and data loaders (Spring only)
    - Better hub propagation by using `GraphQLContext`
- Add autoconfigure modules for Spring Boot called `sentry-spring-boot` and `sentry-spring-boot-jakarta` ([#2880](https://github.com/getsentry/sentry-java/pull/2880))
  - The autoconfigure modules `sentry-spring-boot` and `sentry-spring-boot-jakarta` have a `compileOnly` dependency on `spring-boot-starter` which is needed for our auto installation in [sentry-android-gradle-plugin](https://github.com/getsentry/sentry-android-gradle-plugin)
  - The starter modules  `sentry-spring-boot-starter` and `sentry-spring-boot-starter-jakarta` now bring `spring-boot-starter` as a dependency
- You can now disable Sentry by setting the `enabled` option to `false` ([#2840](https://github.com/getsentry/sentry-java/pull/2840))

### Fixes

- Propagate OkHttp status to parent spans ([#2872](https://github.com/getsentry/sentry-java/pull/2872))

## 6.27.0

### Features

- Add TraceOrigin to Transactions and Spans ([#2803](https://github.com/getsentry/sentry-java/pull/2803))

### Fixes

- Deduplicate events happening in multiple threads simultaneously (e.g. `OutOfMemoryError`) ([#2845](https://github.com/getsentry/sentry-java/pull/2845))
  - This will improve Crash-Free Session Rate as we no longer will send multiple Session updates with `Crashed` status, but only the one that is relevant
- Ensure no Java 8 method reference sugar is used for Android ([#2857](https://github.com/getsentry/sentry-java/pull/2857))
- Do not send session updates for terminated sessions ([#2849](https://github.com/getsentry/sentry-java/pull/2849))

## 6.26.0

### Features
- (Internal) Extend APIs for hybrid SDKs ([#2814](https://github.com/getsentry/sentry-java/pull/2814), [#2846](https://github.com/getsentry/sentry-java/pull/2846))

### Fixes

- Fix ANRv2 thread dump parsing for native-only threads ([#2839](https://github.com/getsentry/sentry-java/pull/2839))
- Derive `TracingContext` values from event for ANRv2 events ([#2839](https://github.com/getsentry/sentry-java/pull/2839))

## 6.25.2

### Fixes

- Change Spring Boot, Apollo, Apollo 3, JUL, Logback, Log4j2, OpenFeign, GraphQL and Kotlin coroutines core dependencies to compileOnly ([#2837](https://github.com/getsentry/sentry-java/pull/2837))

## 6.25.1

### Fixes

- Allow removing integrations in SentryAndroid.init ([#2826](https://github.com/getsentry/sentry-java/pull/2826))
- Fix concurrent access to frameMetrics listener ([#2823](https://github.com/getsentry/sentry-java/pull/2823))

### Dependencies

- Bump Native SDK from v0.6.4 to v0.6.5 ([#2822](https://github.com/getsentry/sentry-java/pull/2822))
  - [changelog](https://github.com/getsentry/sentry-native/blob/master/CHANGELOG.md#065)
  - [diff](https://github.com/getsentry/sentry-native/compare/0.6.4...0.6.5)
- Bump Gradle from v8.2.0 to v8.2.1 ([#2830](https://github.com/getsentry/sentry-java/pull/2830))
  - [changelog](https://github.com/gradle/gradle/blob/master/CHANGELOG.md#v821)
  - [diff](https://github.com/gradle/gradle/compare/v8.2.0...v8.2.1)

## 6.25.0

### Features

- Add manifest `AutoInit` to integrations list ([#2795](https://github.com/getsentry/sentry-java/pull/2795))
- Tracing headers (`sentry-trace` and `baggage`) are now attached and passed through even if performance is disabled ([#2788](https://github.com/getsentry/sentry-java/pull/2788))

### Fixes

- Set `environment` from `SentryOptions` if none persisted in ANRv2 ([#2809](https://github.com/getsentry/sentry-java/pull/2809))
- Remove code that set `tracesSampleRate` to `0.0` for Spring Boot if not set ([#2800](https://github.com/getsentry/sentry-java/pull/2800))
  - This used to enable performance but not send any transactions by default.
  - Performance is now disabled by default.
- Fix slow/frozen frames were not reported with transactions ([#2811](https://github.com/getsentry/sentry-java/pull/2811))

### Dependencies

- Bump Native SDK from v0.6.3 to v0.6.4 ([#2796](https://github.com/getsentry/sentry-java/pull/2796))
  - [changelog](https://github.com/getsentry/sentry-native/blob/master/CHANGELOG.md#064)
  - [diff](https://github.com/getsentry/sentry-native/compare/0.6.3...0.6.4)
- Bump Gradle from v8.1.1 to v8.2.0 ([#2810](https://github.com/getsentry/sentry-java/pull/2810))
  - [changelog](https://github.com/gradle/gradle/blob/master/CHANGELOG.md#v820)
  - [diff](https://github.com/gradle/gradle/compare/v8.1.1...v8.2.0)

## 6.24.0

### Features

- Add debouncing mechanism and before-capture callbacks for screenshots and view hierarchies ([#2773](https://github.com/getsentry/sentry-java/pull/2773))
- Improve ANRv2 implementation ([#2792](https://github.com/getsentry/sentry-java/pull/2792))
  - Add a proguard rule to keep `ApplicationNotResponding` class from obfuscation
  - Add a new option `setReportHistoricalAnrs`; when enabled, it will report all of the ANRs from the [getHistoricalExitReasons](https://developer.android.com/reference/android/app/ActivityManager?hl=en#getHistoricalProcessExitReasons(java.lang.String,%20int,%20int)) list. 
  By default, the SDK only reports and enriches the latest ANR and only this one counts towards ANR rate. 
  Worth noting that this option is mainly useful when updating the SDK to the version where ANRv2 has been introduced, to report all ANRs happened prior to the SDK update. After that, the SDK will always pick up the latest ANR from the historical exit reasons list on next app restart, so there should be no historical ANRs to report.
  These ANRs are reported with the `HistoricalAppExitInfo` mechanism.
  - Add a new option `setAttachAnrThreadDump` to send ANR thread dump from the system as an attachment. 
  This is only useful as additional information, because the SDK attempts to parse the thread dump into proper threads with stacktraces by default.
  - If [ApplicationExitInfo#getTraceInputStream](https://developer.android.com/reference/android/app/ApplicationExitInfo#getTraceInputStream()) returns null, the SDK no longer reports an ANR event, as these events are not very useful without it.
  - Enhance regex patterns for native stackframes

## 6.23.0

### Features

- Add profile rate limiting ([#2782](https://github.com/getsentry/sentry-java/pull/2782))
- Support for automatically capturing Failed GraphQL (Apollo 3) Client errors ([#2781](https://github.com/getsentry/sentry-java/pull/2781))

```kotlin
import com.apollographql.apollo3.ApolloClient
import io.sentry.apollo3.sentryTracing

val apolloClient = ApolloClient.Builder()
    .serverUrl("https://example.com/graphql")
    .sentryTracing(captureFailedRequests = true)    
    .build()
```

### Dependencies

- Bump Native SDK from v0.6.2 to v0.6.3 ([#2746](https://github.com/getsentry/sentry-java/pull/2746))
  - [changelog](https://github.com/getsentry/sentry-native/blob/master/CHANGELOG.md#063)
  - [diff](https://github.com/getsentry/sentry-native/compare/0.6.2...0.6.3)

### Fixes

- Align http.status with [span data conventions](https://develop.sentry.dev/sdk/performance/span-data-conventions/) ([#2786](https://github.com/getsentry/sentry-java/pull/2786))

## 6.22.0

### Features

- Add `lock` attribute to the `SentryStackFrame` protocol to better highlight offending frames in the UI ([#2761](https://github.com/getsentry/sentry-java/pull/2761))
- Enrich database spans with blocked main thread info ([#2760](https://github.com/getsentry/sentry-java/pull/2760))
- Add `api_target` to `Request` and `data` to `Response` Protocols ([#2775](https://github.com/getsentry/sentry-java/pull/2775))

### Fixes

- No longer use `String.join` in `Baggage` as it requires API level 26 ([#2778](https://github.com/getsentry/sentry-java/pull/2778))

## 6.21.0

### Features

- Introduce new `sentry-android-sqlite` integration ([#2722](https://github.com/getsentry/sentry-java/pull/2722))
    - This integration replaces the old `androidx.sqlite` database instrumentation in the Sentry Android Gradle plugin
    - A new capability to manually instrument your `androidx.sqlite` databases. 
      - You can wrap your custom `SupportSQLiteOpenHelper` instance into `SentrySupportSQLiteOpenHelper(myHelper)` if you're not using the Sentry Android Gradle plugin and still benefit from performance auto-instrumentation.
- Add SentryWrapper for Callable and Supplier Interface ([#2720](https://github.com/getsentry/sentry-java/pull/2720))
- Load sentry-debug-meta.properties ([#2734](https://github.com/getsentry/sentry-java/pull/2734))
  - This enables source context for Java
  - For more information on how to enable source context, please refer to [#633](https://github.com/getsentry/sentry-java/issues/633#issuecomment-1465599120)

### Fixes

- Finish WebFlux transaction before popping scope ([#2724](https://github.com/getsentry/sentry-java/pull/2724))
- Use daemon threads for SentryExecutorService ([#2747](https://github.com/getsentry/sentry-java/pull/2747))
  - We started using `SentryExecutorService` in `6.19.0` which caused the application to hang on shutdown unless `Sentry.close()` was called. By using daemon threads we no longer block shutdown.
- Use Base64.NO_WRAP to avoid unexpected char errors in Apollo ([#2745](https://github.com/getsentry/sentry-java/pull/2745))
- Don't warn R8 on missing `ComposeViewHierarchyExporter` class ([#2743](https://github.com/getsentry/sentry-java/pull/2743))

## 6.20.0

### Features

- Add support for Sentry Kotlin Compiler Plugin ([#2695](https://github.com/getsentry/sentry-java/pull/2695))
  - In conjunction with our sentry-kotlin-compiler-plugin we improved Jetpack Compose support for
    - [View Hierarchy](https://docs.sentry.io/platforms/android/enriching-events/viewhierarchy/) support for Jetpack Compose screens
    - Automatic breadcrumbs for [user interactions](https://docs.sentry.io/platforms/android/performance/instrumentation/automatic-instrumentation/#user-interaction-instrumentation)
- More granular http requests instrumentation with a new SentryOkHttpEventListener ([#2659](https://github.com/getsentry/sentry-java/pull/2659))
    - Create spans for time spent on:
        - Proxy selection
        - DNS resolution
        - HTTPS setup
        - Connection
        - Requesting headers
        - Receiving response
    - You can attach the event listener to your OkHttpClient through `client.eventListener(new SentryOkHttpEventListener()).addInterceptor(new SentryOkHttpInterceptor()).build();`
    - In case you already have an event listener you can use the SentryOkHttpEventListener as well through `client.eventListener(new SentryOkHttpEventListener(myListener)).addInterceptor(new SentryOkHttpInterceptor()).build();`
- Add a new option to disable `RootChecker` ([#2735](https://github.com/getsentry/sentry-java/pull/2735))

### Fixes

- Base64 encode internal Apollo3 Headers ([#2707](https://github.com/getsentry/sentry-java/pull/2707))
- Fix `SentryTracer` crash when scheduling auto-finish of a transaction, but the timer has already been cancelled ([#2731](https://github.com/getsentry/sentry-java/pull/2731))
- Fix `AndroidTransactionProfiler` crash when finishing a profile that happened due to race condition ([#2731](https://github.com/getsentry/sentry-java/pull/2731))

## 6.19.1

### Fixes

- Ensure screenshots and view hierarchies are captured on the main thread ([#2712](https://github.com/getsentry/sentry-java/pull/2712))

## 6.19.0

### Features

- Add Screenshot and ViewHierarchy to integrations list ([#2698](https://github.com/getsentry/sentry-java/pull/2698))
- New ANR detection based on [ApplicationExitInfo API](https://developer.android.com/reference/android/app/ApplicationExitInfo) ([#2697](https://github.com/getsentry/sentry-java/pull/2697))
    - This implementation completely replaces the old one (based on a watchdog) on devices running Android 11 and above:
      - New implementation provides more precise ANR events/ANR rate detection as well as system thread dump information. The new implementation reports ANRs exactly as Google Play Console, without producing false positives or missing important background ANR events.
      - New implementation reports ANR events with a new mechanism `mechanism:AppExitInfo`.
      - However, despite producing many false positives, the old implementation is capable of better enriching ANR errors (which is not available with the new implementation), for example:
        - Capturing screenshots at the time of ANR event;
        - Capturing transactions and profiling data corresponding to the ANR event;
        - Auxiliary information (such as current memory load) at the time of ANR event.
      - If you would like us to provide support for the old approach working alongside the new one on Android 11 and above (e.g. for raising events for slow code on main thread), consider upvoting [this issue](https://github.com/getsentry/sentry-java/issues/2693).
    - The old watchdog implementation will continue working for older API versions (Android < 11):
        - The old implementation reports ANR events with the existing mechanism `mechanism:ANR`.
- Open up `TransactionOptions`, `ITransaction` and `IHub` methods allowing consumers modify start/end timestamp of transactions and spans ([#2701](https://github.com/getsentry/sentry-java/pull/2701))
- Send source bundle IDs to Sentry to enable source context ([#2663](https://github.com/getsentry/sentry-java/pull/2663))
  - For more information on how to enable source context, please refer to [#633](https://github.com/getsentry/sentry-java/issues/633#issuecomment-1465599120)

### Fixes

- Android Profiler on calling thread ([#2691](https://github.com/getsentry/sentry-java/pull/2691))
- Use `configureScope` instead of `withScope` in `Hub.close()`. This ensures that the main scope releases the in-memory data when closing a hub instance. ([#2688](https://github.com/getsentry/sentry-java/pull/2688))
- Remove null keys/values before creating concurrent hashmap in order to avoid NPE ([#2708](https://github.com/getsentry/sentry-java/pull/2708))
- Exclude SentryOptions from R8/ProGuard obfuscation ([#2699](https://github.com/getsentry/sentry-java/pull/2699))
  - This fixes AGP 8.+ incompatibility, where full R8 mode is enforced

### Dependencies

- Bump Gradle from v8.1.0 to v8.1.1 ([#2666](https://github.com/getsentry/sentry-java/pull/2666))
  - [changelog](https://github.com/gradle/gradle/blob/master release-test/CHANGELOG.md#v811)
  - [diff](https://github.com/gradle/gradle/compare/v8.1.0...v8.1.1)
- Bump Native SDK from v0.6.1 to v0.6.2 ([#2689](https://github.com/getsentry/sentry-java/pull/2689))
  - [changelog](https://github.com/getsentry/sentry-native/blob/master/CHANGELOG.md#062)
  - [diff](https://github.com/getsentry/sentry-native/compare/0.6.1...0.6.2)

## 6.18.1

### Fixes

- Fix crash when Sentry SDK is initialized more than once ([#2679](https://github.com/getsentry/sentry-java/pull/2679))
- Track a ttfd span per Activity ([#2673](https://github.com/getsentry/sentry-java/pull/2673))

## 6.18.0

### Features

- Attach Trace Context when an ANR is detected (ANRv1) ([#2583](https://github.com/getsentry/sentry-java/pull/2583))
- Make log4j2 integration compatible with log4j 3.0 ([#2634](https://github.com/getsentry/sentry-java/pull/2634))
    - Instead of relying on package scanning, we now use an annotation processor to generate `Log4j2Plugins.dat`
- Create `User` and `Breadcrumb` from map ([#2614](https://github.com/getsentry/sentry-java/pull/2614))
- Add `sent_at` to envelope header item ([#2638](https://github.com/getsentry/sentry-java/pull/2638))

### Fixes

- Fix timestamp intervals of PerformanceCollectionData in profiles ([#2648](https://github.com/getsentry/sentry-java/pull/2648))
- Fix timestamps of PerformanceCollectionData in profiles ([#2632](https://github.com/getsentry/sentry-java/pull/2632))
- Fix missing propagateMinConstraints flag for SentryTraced ([#2637](https://github.com/getsentry/sentry-java/pull/2637))
- Fix potential SecurityException thrown by ConnectivityManager on Android 11 ([#2653](https://github.com/getsentry/sentry-java/pull/2653))
- Fix aar artifacts publishing for Maven ([#2641](https://github.com/getsentry/sentry-java/pull/2641))

### Dependencies
- Bump Kotlin compile version from v1.6.10 to 1.8.0 ([#2563](https://github.com/getsentry/sentry-java/pull/2563))
- Bump Compose compile version from v1.1.1 to v1.3.0 ([#2563](https://github.com/getsentry/sentry-java/pull/2563))
- Bump AGP version from v7.3.0 to v7.4.2 ([#2574](https://github.com/getsentry/sentry-java/pull/2574))
- Bump Gradle from v7.6.0 to v8.0.2 ([#2563](https://github.com/getsentry/sentry-java/pull/2563))
    - [changelog](https://github.com/gradle/gradle/blob/master/CHANGELOG.md#v802)
    - [diff](https://github.com/gradle/gradle/compare/v7.6.0...v8.0.2)
- Bump Gradle from v8.0.2 to v8.1.0 ([#2650](https://github.com/getsentry/sentry-java/pull/2650))
  - [changelog](https://github.com/gradle/gradle/blob/master/CHANGELOG.md#v810)
  - [diff](https://github.com/gradle/gradle/compare/v8.0.2...v8.1.0)

## 6.17.0

### Features

- Add `name` and `geo` to `User` ([#2556](https://github.com/getsentry/sentry-java/pull/2556)) 
- Add breadcrumbs on network changes ([#2608](https://github.com/getsentry/sentry-java/pull/2608))
- Add time-to-initial-display and time-to-full-display measurements to Activity transactions ([#2611](https://github.com/getsentry/sentry-java/pull/2611))
- Read integration list written by sentry gradle plugin from manifest ([#2598](https://github.com/getsentry/sentry-java/pull/2598))
- Add Logcat adapter ([#2620](https://github.com/getsentry/sentry-java/pull/2620))
- Provide CPU count/frequency data as device context ([#2622](https://github.com/getsentry/sentry-java/pull/2622))

### Fixes

- Trim time-to-full-display span if reportFullyDisplayed API is never called ([#2631](https://github.com/getsentry/sentry-java/pull/2631))
- Fix Automatic UI transactions having wrong durations ([#2623](https://github.com/getsentry/sentry-java/pull/2623))
- Fix wrong default environment in Session ([#2610](https://github.com/getsentry/sentry-java/pull/2610))
- Pass through unknown sentry baggage keys into SentryEnvelopeHeader ([#2618](https://github.com/getsentry/sentry-java/pull/2618))
- Fix missing null check when removing lifecycle observer ([#2625](https://github.com/getsentry/sentry-java/pull/2625))

### Dependencies

- Bump Native SDK from v0.6.0 to v0.6.1 ([#2629](https://github.com/getsentry/sentry-java/pull/2629))
  - [changelog](https://github.com/getsentry/sentry-native/blob/master/CHANGELOG.md#061)
  - [diff](https://github.com/getsentry/sentry-native/compare/0.6.0...0.6.1)

## 6.16.0

### Features

- Improve versatility of exception resolver component for Spring with more flexible API for consumers. ([#2577](https://github.com/getsentry/sentry-java/pull/2577))
- Automatic performance instrumentation for WebFlux ([#2597](https://github.com/getsentry/sentry-java/pull/2597))
  - You can enable it by adding `sentry.enable-tracing=true` to your `application.properties`
- The Spring Boot integration can now be configured to add the `SentryAppender` to specific loggers instead of the `ROOT` logger ([#2173](https://github.com/getsentry/sentry-java/pull/2173))
  - You can specify the loggers using `"sentry.logging.loggers[0]=foo.bar` and `"sentry.logging.loggers[1]=baz` in your `application.properties`
- Add capabilities to track Jetpack Compose composition/rendering time ([#2507](https://github.com/getsentry/sentry-java/pull/2507))
- Adapt span op and description for graphql to fit spec ([#2607](https://github.com/getsentry/sentry-java/pull/2607))

### Fixes

- Fix timestamps of slow and frozen frames for profiles ([#2584](https://github.com/getsentry/sentry-java/pull/2584))
- Deprecate reportFullDisplayed in favor of reportFullyDisplayed ([#2585](https://github.com/getsentry/sentry-java/pull/2585))
- Add mechanism for logging integrations and update spring mechanism types ([#2595](https://github.com/getsentry/sentry-java/pull/2595))
	- NOTE: If you're using these mechanism types (`HandlerExceptionResolver`, `SentryWebExceptionHandler`) in your dashboards please update them to use the new types.
- Filter out session cookies sent by Spring and Spring Boot integrations ([#2593](https://github.com/getsentry/sentry-java/pull/2593))
  - We filter out some common cookies like JSESSIONID
  - We also read the value from `server.servlet.session.cookie.name` and filter it out
- No longer send event / transaction to Sentry if `beforeSend` / `beforeSendTransaction` throws ([#2591](https://github.com/getsentry/sentry-java/pull/2591))
- Add version to sentryClientName used in auth header ([#2596](https://github.com/getsentry/sentry-java/pull/2596))
- Keep integration names from being obfuscated ([#2599](https://github.com/getsentry/sentry-java/pull/2599))
- Change log level from INFO to WARN for error message indicating a failed Log4j2 Sentry.init ([#2606](https://github.com/getsentry/sentry-java/pull/2606))
  - The log message was often not visible as our docs suggest a minimum log level of WARN
- Fix session tracking on Android ([#2609](https://github.com/getsentry/sentry-java/pull/2609))
  - Incorrect number of session has been sent. In addition, some of the sessions were not properly ended, messing up Session Health Metrics.

### Dependencies

- Bump `opentelemetry-sdk` to `1.23.1` and `opentelemetry-javaagent` to `1.23.0` ([#2590](https://github.com/getsentry/sentry-java/pull/2590))
- Bump Native SDK from v0.5.4 to v0.6.0 ([#2545](https://github.com/getsentry/sentry-java/pull/2545))
  - [changelog](https://github.com/getsentry/sentry-native/blob/master/CHANGELOG.md#060)
  - [diff](https://github.com/getsentry/sentry-native/compare/0.5.4...0.6.0)

## 6.15.0

### Features

- Adjust time-to-full-display span if reportFullDisplayed is called too early ([#2550](https://github.com/getsentry/sentry-java/pull/2550))
- Add `enableTracing` option ([#2530](https://github.com/getsentry/sentry-java/pull/2530))
    - This change is backwards compatible. The default is `null` meaning existing behaviour remains unchanged (setting either `tracesSampleRate` or `tracesSampler` enables performance).
    - If set to `true`, performance is enabled, even if no `tracesSampleRate` or `tracesSampler` have been configured.
    - If set to `false` performance is disabled, regardless of `tracesSampleRate` and `tracesSampler` options.
- Detect dependencies by listing MANIFEST.MF files at runtime ([#2538](https://github.com/getsentry/sentry-java/pull/2538))
- Report integrations in use, report packages in use more consistently ([#2179](https://github.com/getsentry/sentry-java/pull/2179))
- Implement `ThreadLocalAccessor` for propagating Sentry hub with reactor / WebFlux ([#2570](https://github.com/getsentry/sentry-java/pull/2570))
  - Requires `io.micrometer:context-propagation:1.0.2+` as well as Spring Boot 3.0.3+
  - Enable the feature by setting `sentry.reactive.thread-local-accessor-enabled=true`
  - This is still considered experimental. Once we have enough feedback we may turn this on by default.
  - Checkout the sample here: https://github.com/getsentry/sentry-java/tree/main/sentry-samples/sentry-samples-spring-boot-webflux-jakarta
  - A new hub is now cloned from the main hub for every request

### Fixes

- Leave `inApp` flag for stack frames undecided in SDK if unsure and let ingestion decide instead ([#2547](https://github.com/getsentry/sentry-java/pull/2547))
- Allow `0.0` error sample rate ([#2573](https://github.com/getsentry/sentry-java/pull/2573))
- Fix memory leak in WebFlux related to an ever growing stack ([#2580](https://github.com/getsentry/sentry-java/pull/2580))
- Use the same hub in WebFlux exception handler as we do in WebFilter ([#2566](https://github.com/getsentry/sentry-java/pull/2566))
- Switch upstream Jetpack Compose dependencies to `compileOnly` in `sentry-compose-android` ([#2578](https://github.com/getsentry/sentry-java/pull/2578))
  - NOTE: If you're using Compose Navigation/User Interaction integrations, make sure to have the following dependencies on the classpath as we do not bring them in transitively anymore:
    - `androidx.navigation:navigation-compose:`
    - `androidx.compose.runtime:runtime:`
    - `androidx.compose.ui:ui:`

## 6.14.0

### Features

- Add time-to-full-display span to Activity auto-instrumentation ([#2432](https://github.com/getsentry/sentry-java/pull/2432))
- Add `main` flag to threads and `in_foreground` flag for app contexts  ([#2516](https://github.com/getsentry/sentry-java/pull/2516))

### Fixes

- Ignore Shutdown in progress when closing ShutdownHookIntegration ([#2521](https://github.com/getsentry/sentry-java/pull/2521))
- Fix app start span end-time is wrong if SDK init is deferred ([#2519](https://github.com/getsentry/sentry-java/pull/2519))
- Fix invalid session creation when app is launched in background ([#2543](https://github.com/getsentry/sentry-java/pull/2543))

## 6.13.1

### Fixes

- Fix transaction performance collector oom ([#2505](https://github.com/getsentry/sentry-java/pull/2505))
- Remove authority from URLs sent to Sentry ([#2366](https://github.com/getsentry/sentry-java/pull/2366))
- Fix `sentry-bom` containing incorrect artifacts ([#2504](https://github.com/getsentry/sentry-java/pull/2504))

### Dependencies

- Bump Native SDK from v0.5.3 to v0.5.4 ([#2500](https://github.com/getsentry/sentry-java/pull/2500))
  - [changelog](https://github.com/getsentry/sentry-native/blob/master/CHANGELOG.md#054)
  - [diff](https://github.com/getsentry/sentry-native/compare/0.5.3...0.5.4)

## 6.13.0

### Features

- Send cpu usage percentage in profile payload ([#2469](https://github.com/getsentry/sentry-java/pull/2469))
- Send transaction memory stats in profile payload ([#2447](https://github.com/getsentry/sentry-java/pull/2447))
- Add cpu usage collection ([#2462](https://github.com/getsentry/sentry-java/pull/2462))
- Improve ANR implementation: ([#2475](https://github.com/getsentry/sentry-java/pull/2475))
  - Add `abnormal_mechanism` to sessions for ANR rate calculation
  - Always attach thread dump to ANR events
  - Distinguish between foreground and background ANRs
- Improve possible date precision to 10 μs ([#2451](https://github.com/getsentry/sentry-java/pull/2451))

### Fixes

- Fix performance collector setup called in main thread ([#2499](https://github.com/getsentry/sentry-java/pull/2499))
- Expand guard against CVE-2018-9492 "Privilege Escalation via Content Provider" ([#2482](https://github.com/getsentry/sentry-java/pull/2482))
- Prevent OOM by disabling TransactionPerformanceCollector for now ([#2498](https://github.com/getsentry/sentry-java/pull/2498))

## 6.12.1

### Fixes

- Create timer in `TransactionPerformanceCollector` lazily ([#2478](https://github.com/getsentry/sentry-java/pull/2478))

## 6.12.0

### Features

- Attach View Hierarchy to the errored/crashed events ([#2440](https://github.com/getsentry/sentry-java/pull/2440))
- Collect memory usage in transactions ([#2445](https://github.com/getsentry/sentry-java/pull/2445))
- Add `traceOptionsRequests` option to disable tracing of OPTIONS requests ([#2453](https://github.com/getsentry/sentry-java/pull/2453))
- Extend list of HTTP headers considered sensitive ([#2455](https://github.com/getsentry/sentry-java/pull/2455))

### Fixes

- Use a single TransactionPerfomanceCollector ([#2464](https://github.com/getsentry/sentry-java/pull/2464))
- Don't override sdk name with Timber ([#2450](https://github.com/getsentry/sentry-java/pull/2450))
- Set transactionNameSource to CUSTOM when setting transaction name ([#2405](https://github.com/getsentry/sentry-java/pull/2405))
- Guard against CVE-2018-9492 "Privilege Escalation via Content Provider" ([#2466](https://github.com/getsentry/sentry-java/pull/2466))

## 6.11.0

### Features

- Disable Android concurrent profiling ([#2434](https://github.com/getsentry/sentry-java/pull/2434))
- Add logging for OpenTelemetry integration ([#2425](https://github.com/getsentry/sentry-java/pull/2425))
- Auto add `OpenTelemetryLinkErrorEventProcessor` for Spring Boot ([#2429](https://github.com/getsentry/sentry-java/pull/2429))

### Fixes

- Use minSdk compatible `Objects` class ([#2436](https://github.com/getsentry/sentry-java/pull/2436))
- Prevent R8 from warning on missing classes, as we check for their presence at runtime ([#2439](https://github.com/getsentry/sentry-java/pull/2439))

### Dependencies

- Bump Gradle from v7.5.1 to v7.6.0 ([#2438](https://github.com/getsentry/sentry-java/pull/2438))
  - [changelog](https://github.com/gradle/gradle/blob/master/CHANGELOG.md#v760)
  - [diff](https://github.com/gradle/gradle/compare/v7.5.1...v7.6.0)

## 6.10.0

### Features

- Add time-to-initial-display span to Activity transactions ([#2369](https://github.com/getsentry/sentry-java/pull/2369))
- Start a session after init if AutoSessionTracking is enabled ([#2356](https://github.com/getsentry/sentry-java/pull/2356))
- Provide automatic breadcrumbs and transactions for click/scroll events for Compose ([#2390](https://github.com/getsentry/sentry-java/pull/2390))
- Add `blocked_main_thread` and `call_stack` to File I/O spans to detect performance issues ([#2382](https://github.com/getsentry/sentry-java/pull/2382))

### Dependencies

- Bump Native SDK from v0.5.2 to v0.5.3 ([#2423](https://github.com/getsentry/sentry-java/pull/2423))
  - [changelog](https://github.com/getsentry/sentry-native/blob/master/CHANGELOG.md#053)
  - [diff](https://github.com/getsentry/sentry-native/compare/0.5.2...0.5.3)

## 6.9.2

### Fixes

- Updated ProfileMeasurementValue types ([#2412](https://github.com/getsentry/sentry-java/pull/2412))
- Clear window reference only on activity stop in profileMeasurements collector ([#2407](https://github.com/getsentry/sentry-java/pull/2407))
- No longer disable OpenTelemetry exporters in default Java Agent config ([#2408](https://github.com/getsentry/sentry-java/pull/2408))
- Fix `ClassNotFoundException` for `io.sentry.spring.SentrySpringServletContainerInitializer` in `sentry-spring-jakarta` ([#2411](https://github.com/getsentry/sentry-java/issues/2411))
- Fix `sentry-samples-spring-jakarta` ([#2411](https://github.com/getsentry/sentry-java/issues/2411))

### Features

- Add SENTRY_AUTO_INIT environment variable to control OpenTelemetry Agent init ([#2410](https://github.com/getsentry/sentry-java/pull/2410))
- Add OpenTelemetryLinkErrorEventProcessor for linking errors to traces created via OpenTelemetry ([#2418](https://github.com/getsentry/sentry-java/pull/2418))

### Dependencies

- Bump OpenTelemetry to 1.20.1 and OpenTelemetry Java Agent to 1.20.2 ([#2420](https://github.com/getsentry/sentry-java/pull/2420))

## 6.9.1

### Fixes

- OpenTelemetry modules were missing in `6.9.0` so we released the same code again as `6.9.1` including OpenTelemetry modules

## 6.9.0

### Fixes

- Use `canonicalName` in Fragment Integration for better de-obfuscation ([#2379](https://github.com/getsentry/sentry-java/pull/2379))
- Fix Timber and Fragment integrations auto-installation for obfuscated builds ([#2379](https://github.com/getsentry/sentry-java/pull/2379))
- Don't attach screenshots to events from Hybrid SDKs ([#2360](https://github.com/getsentry/sentry-java/pull/2360))
- Ensure Hints do not cause memory leaks ([#2387](https://github.com/getsentry/sentry-java/pull/2387))
- Do not attach empty `sentry-trace` and `baggage` headers ([#2385](https://github.com/getsentry/sentry-java/pull/2385))

### Features

- Add beforeSendTransaction which allows users to filter and change transactions ([#2388](https://github.com/getsentry/sentry-java/pull/2388))
- Add experimental support for OpenTelemetry ([README](sentry-opentelemetry/README.md))([#2344](https://github.com/getsentry/sentry-java/pull/2344))

### Dependencies

- Update Spring Boot Jakarta to Spring Boot 3.0.0 ([#2389](https://github.com/getsentry/sentry-java/pull/2389))
- Bump Spring Boot to 2.7.5 ([#2383](https://github.com/getsentry/sentry-java/pull/2383))

## 6.8.0

### Features

- Add FrameMetrics to Android profiling data ([#2342](https://github.com/getsentry/sentry-java/pull/2342))

### Fixes

- Remove profiler main thread io ([#2348](https://github.com/getsentry/sentry-java/pull/2348))
- Fix ensure all options are processed before integrations are loaded ([#2377](https://github.com/getsentry/sentry-java/pull/2377))

## 6.7.1

### Fixes

- Fix `Gpu.vendorId` should be a String ([#2343](https://github.com/getsentry/sentry-java/pull/2343))
- Don't set device name on Android if `sendDefaultPii` is disabled ([#2354](https://github.com/getsentry/sentry-java/pull/2354))
- Fix corrupted UUID on Motorola devices ([#2363](https://github.com/getsentry/sentry-java/pull/2363))
- Fix ANR on dropped uncaught exception events ([#2368](https://github.com/getsentry/sentry-java/pull/2368))

### Features

- Update Spring Boot Jakarta to Spring Boot 3.0.0-RC2 ([#2347](https://github.com/getsentry/sentry-java/pull/2347))

## 6.7.0

### Fixes

- Use correct set-cookie for the HTTP Client response object ([#2326](https://github.com/getsentry/sentry-java/pull/2326))
- Fix NoSuchElementException in CircularFifoQueue when cloning a Scope ([#2328](https://github.com/getsentry/sentry-java/pull/2328))

### Features

- Customizable fragment lifecycle breadcrumbs ([#2299](https://github.com/getsentry/sentry-java/pull/2299))
- Provide hook for Jetpack Compose navigation instrumentation ([#2320](https://github.com/getsentry/sentry-java/pull/2320))
- Populate `event.modules` with dependencies metadata ([#2324](https://github.com/getsentry/sentry-java/pull/2324))
- Support Spring 6 and Spring Boot 3 ([#2289](https://github.com/getsentry/sentry-java/pull/2289))

### Dependencies

- Bump Native SDK from v0.5.1 to v0.5.2 ([#2315](https://github.com/getsentry/sentry-java/pull/2315))
  - [changelog](https://github.com/getsentry/sentry-native/blob/master/CHANGELOG.md#052)
  - [diff](https://github.com/getsentry/sentry-native/compare/0.5.1...0.5.2)

## 6.6.0

### Fixes

- Ensure potential callback exceptions are caught #2123 ([#2291](https://github.com/getsentry/sentry-java/pull/2291))
- Remove verbose FrameMetricsAggregator failure logging ([#2293](https://github.com/getsentry/sentry-java/pull/2293))
- Ignore broken regex for tracePropagationTarget ([#2288](https://github.com/getsentry/sentry-java/pull/2288))
- No longer serialize static fields; use toString as fallback ([#2309](https://github.com/getsentry/sentry-java/pull/2309))
- Fix `SentryFileWriter`/`SentryFileOutputStream` append overwrites file contents ([#2304](https://github.com/getsentry/sentry-java/pull/2304))
- Respect incoming parent sampled decision when continuing a trace ([#2311](https://github.com/getsentry/sentry-java/pull/2311))

### Features

- Profile envelopes are sent directly from profiler ([#2298](https://github.com/getsentry/sentry-java/pull/2298))
- Add support for using Encoder with logback.SentryAppender ([#2246](https://github.com/getsentry/sentry-java/pull/2246))
- Report Startup Crashes ([#2277](https://github.com/getsentry/sentry-java/pull/2277))
- HTTP Client errors for OkHttp ([#2287](https://github.com/getsentry/sentry-java/pull/2287))
- Add option to enable or disable Frame Tracking ([#2314](https://github.com/getsentry/sentry-java/pull/2314))

### Dependencies

- Bump Native SDK from v0.5.0 to v0.5.1 ([#2306](https://github.com/getsentry/sentry-java/pull/2306))
  - [changelog](https://github.com/getsentry/sentry-native/blob/master/CHANGELOG.md#051)
  - [diff](https://github.com/getsentry/sentry-native/compare/0.5.0...0.5.1)

## 6.5.0

### Fixes

- Improve public facing API for creating Baggage from header ([#2284](https://github.com/getsentry/sentry-java/pull/2284))

## 6.5.0-beta.3

### Features

- Provide API for attaching custom measurements to transactions ([#2260](https://github.com/getsentry/sentry-java/pull/2260))
- Bump spring to 2.7.4 ([#2279](https://github.com/getsentry/sentry-java/pull/2279))

## 6.5.0-beta.2

### Features

- Make user segment a top level property ([#2257](https://github.com/getsentry/sentry-java/pull/2257))
- Replace user `other` with `data` ([#2258](https://github.com/getsentry/sentry-java/pull/2258))
- `isTraceSampling` is now on by default. `tracingOrigins` has been replaced by `tracePropagationTargets` ([#2255](https://github.com/getsentry/sentry-java/pull/2255))

## 6.5.0-beta.1

### Features

- Server-Side Dynamic Sampling Context support  ([#2226](https://github.com/getsentry/sentry-java/pull/2226))

## 6.4.4

### Fixes

- Fix ConcurrentModificationException due to FrameMetricsAggregator manipulation ([#2282](https://github.com/getsentry/sentry-java/pull/2282))

## 6.4.3

- Fix slow and frozen frames tracking ([#2271](https://github.com/getsentry/sentry-java/pull/2271))

## 6.4.2

### Fixes

- Fixed AbstractMethodError when getting Lifecycle ([#2228](https://github.com/getsentry/sentry-java/pull/2228))
- Missing unit fields for Android measurements ([#2204](https://github.com/getsentry/sentry-java/pull/2204))
- Avoid sending empty profiles ([#2232](https://github.com/getsentry/sentry-java/pull/2232))
- Fix file descriptor leak in FileIO instrumentation ([#2248](https://github.com/getsentry/sentry-java/pull/2248))

## 6.4.1

### Fixes

- Fix memory leak caused by throwableToSpan ([#2227](https://github.com/getsentry/sentry-java/pull/2227))

## 6.4.0

### Fixes

- make profiling rate defaults to 101 hz ([#2211](https://github.com/getsentry/sentry-java/pull/2211))
- SentryOptions.setProfilingTracesIntervalMillis has been deprecated
- Added cpu architecture and default environment in profiles envelope ([#2207](https://github.com/getsentry/sentry-java/pull/2207))
- SentryOptions.setProfilingEnabled has been deprecated in favor of setProfilesSampleRate
- Use toString for enum serialization ([#2220](https://github.com/getsentry/sentry-java/pull/2220))

### Features

- Concurrent profiling 3 - added truncation reason ([#2247](https://github.com/getsentry/sentry-java/pull/2247))
- Concurrent profiling 2 - added list of transactions ([#2218](https://github.com/getsentry/sentry-java/pull/2218))
- Concurrent profiling 1 - added envelope payload data format ([#2216](https://github.com/getsentry/sentry-java/pull/2216))
- Send source for transactions ([#2180](https://github.com/getsentry/sentry-java/pull/2180))
- Add profilesSampleRate and profileSampler options for Android sdk ([#2184](https://github.com/getsentry/sentry-java/pull/2184))
- Add baggage header to RestTemplate ([#2206](https://github.com/getsentry/sentry-java/pull/2206))
- Bump Native SDK from v0.4.18 to v0.5.0 ([#2199](https://github.com/getsentry/sentry-java/pull/2199))
  - [changelog](https://github.com/getsentry/sentry-native/blob/master/CHANGELOG.md#050)
  - [diff](https://github.com/getsentry/sentry-native/compare/0.4.18...0.5.0)
- Bump Gradle from v7.5.0 to v7.5.1 ([#2212](https://github.com/getsentry/sentry-java/pull/2212))
  - [changelog](https://github.com/gradle/gradle/blob/master/CHANGELOG.md#v751)
  - [diff](https://github.com/gradle/gradle/compare/v7.5.0...v7.5.1)

## 6.3.1

### Fixes

- Prevent NPE by checking SentryTracer.timer for null again inside synchronized ([#2200](https://github.com/getsentry/sentry-java/pull/2200))
- Weakly reference Activity for transaction finished callback ([#2203](https://github.com/getsentry/sentry-java/pull/2203))
- `attach-screenshot` set on Manual init. didn't work ([#2186](https://github.com/getsentry/sentry-java/pull/2186))
- Remove extra space from `spring.factories` causing issues in old versions of Spring Boot ([#2181](https://github.com/getsentry/sentry-java/pull/2181))


### Features

- Bump Native SDK to v0.4.18 ([#2154](https://github.com/getsentry/sentry-java/pull/2154))
  - [changelog](https://github.com/getsentry/sentry-native/blob/master/CHANGELOG.md#0418)
  - [diff](https://github.com/getsentry/sentry-native/compare/0.4.17...0.4.18)
- Bump Gradle to v7.5.0 ([#2174](https://github.com/getsentry/sentry-java/pull/2174), [#2191](https://github.com/getsentry/sentry-java/pull/2191))
  - [changelog](https://github.com/gradle/gradle/blob/master/CHANGELOG.md#v750)
  - [diff](https://github.com/gradle/gradle/compare/v7.4.2...v7.5.0)

## 6.3.0

### Features

- Switch upstream dependencies to `compileOnly` in integrations ([#2175](https://github.com/getsentry/sentry-java/pull/2175))

### Fixes

- Lazily retrieve HostnameCache in MainEventProcessor ([#2170](https://github.com/getsentry/sentry-java/pull/2170))

## 6.2.1

### Fixes

- Only send userid in Dynamic Sampling Context if sendDefaultPii is true ([#2147](https://github.com/getsentry/sentry-java/pull/2147))
- Remove userId from baggage due to PII ([#2157](https://github.com/getsentry/sentry-java/pull/2157))

### Features

- Add integration for Apollo-Kotlin 3 ([#2109](https://github.com/getsentry/sentry-java/pull/2109))
- New package `sentry-android-navigation` for AndroidX Navigation support ([#2136](https://github.com/getsentry/sentry-java/pull/2136))
- New package `sentry-compose` for Jetpack Compose support (Navigation) ([#2136](https://github.com/getsentry/sentry-java/pull/2136))
- Add sample rate to baggage as well as trace in envelope header and flatten user ([#2135](https://github.com/getsentry/sentry-java/pull/2135))

Breaking Changes:
- The boolean parameter `samplingDecision` in the `TransactionContext` constructor has been replaced with a `TracesSamplingDecision` object. Feel free to ignore the `@ApiStatus.Internal` in this case.

## 6.1.4

### Fixes

- Filter out app starts with more than 60s ([#2127](https://github.com/getsentry/sentry-java/pull/2127))

## 6.1.3

### Fixes

- Fix thread leak due to Timer being created and never cancelled ([#2131](https://github.com/getsentry/sentry-java/pull/2131))

## 6.1.2

### Fixes

- Swallow error when reading ActivityManager#getProcessesInErrorState instead of crashing ([#2114](https://github.com/getsentry/sentry-java/pull/2114))
- Use charset string directly as StandardCharsets is not available on earlier Android versions ([#2111](https://github.com/getsentry/sentry-java/pull/2111))

## 6.1.1

### Features

- Replace `tracestate` header with `baggage` header ([#2078](https://github.com/getsentry/sentry-java/pull/2078))
- Allow opting out of device info collection that requires Inter-Process Communication (IPC) ([#2100](https://github.com/getsentry/sentry-java/pull/2100))

## 6.1.0

### Features

- Implement local scope by adding overloads to the capture methods that accept a ScopeCallback ([#2084](https://github.com/getsentry/sentry-java/pull/2084))
- SentryOptions#merge is now public and can be used to load ExternalOptions ([#2088](https://github.com/getsentry/sentry-java/pull/2088))

### Fixes

- Fix proguard rules to work R8 [issue](https://issuetracker.google.com/issues/235733922) around on AGP 7.3.0-betaX and 7.4.0-alphaX ([#2094](https://github.com/getsentry/sentry-java/pull/2094))
- Fix GraalVM Native Image compatibility ([#2172](https://github.com/getsentry/sentry-java/pull/2172))

## 6.0.0

### Sentry Self-hosted Compatibility

- Starting with version `6.0.0` of the `sentry` package, [Sentry's self hosted version >= v21.9.0](https://github.com/getsentry/self-hosted/releases) is required or you have to manually disable sending client reports via the `sendClientReports` option. This only applies to self-hosted Sentry. If you are using [sentry.io](https://sentry.io), no action is needed.

### Features

- Allow optimization and obfuscation of the SDK by reducing proguard rules ([#2031](https://github.com/getsentry/sentry-java/pull/2031))
- Relax TransactionNameProvider ([#1861](https://github.com/getsentry/sentry-java/pull/1861))
- Use float instead of Date for protocol types for higher precision ([#1737](https://github.com/getsentry/sentry-java/pull/1737))
- Allow setting SDK info (name & version) in manifest ([#2016](https://github.com/getsentry/sentry-java/pull/2016))
- Allow setting native Android SDK name during build ([#2035](https://github.com/getsentry/sentry-java/pull/2035))
- Include application permissions in Android events ([#2018](https://github.com/getsentry/sentry-java/pull/2018))
- Automatically create transactions for UI events ([#1975](https://github.com/getsentry/sentry-java/pull/1975))
- Hints are now used via a Hint object and passed into beforeSend and EventProcessor as @NotNull Hint object ([#2045](https://github.com/getsentry/sentry-java/pull/2045))
- Attachments can be manipulated via hint ([#2046](https://github.com/getsentry/sentry-java/pull/2046))
- Add sentry-servlet-jakarta module ([#1987](https://github.com/getsentry/sentry-java/pull/1987))
- Add client reports ([#1982](https://github.com/getsentry/sentry-java/pull/1982))
- Screenshot is taken when there is an error ([#1967](https://github.com/getsentry/sentry-java/pull/1967))
- Add Android profiling traces ([#1897](https://github.com/getsentry/sentry-java/pull/1897)) ([#1959](https://github.com/getsentry/sentry-java/pull/1959)) and its tests ([#1949](https://github.com/getsentry/sentry-java/pull/1949))
- Enable enableScopeSync by default for Android ([#1928](https://github.com/getsentry/sentry-java/pull/1928))
- Feat: Vendor JSON ([#1554](https://github.com/getsentry/sentry-java/pull/1554))
    - Introduce `JsonSerializable` and `JsonDeserializer` interfaces for manual json
      serialization/deserialization.
    - Introduce `JsonUnknwon` interface to preserve unknown properties when deserializing/serializing
      SDK classes.
    - When passing custom objects, for example in `Contexts`, these are supported for serialization:
        - `JsonSerializable`
        - `Map`, `Collection`, `Array`, `String` and all primitive types.
        - Objects with the help of refection.
            - `Map`, `Collection`, `Array`, `String` and all primitive types.
            - Call `toString()` on objects that have a cyclic reference to a ancestor object.
            - Call `toString()` where object graphs exceed max depth.
    - Remove `gson` dependency.
    - Remove `IUnknownPropertiesConsumer`
- Pass MDC tags as Sentry tags ([#1954](https://github.com/getsentry/sentry-java/pull/1954))

### Fixes

- Calling Sentry.init and specifying contextTags now has an effect on the Logback SentryAppender ([#2052](https://github.com/getsentry/sentry-java/pull/2052))
- Calling Sentry.init and specifying contextTags now has an effect on the Log4j SentryAppender ([#2054](https://github.com/getsentry/sentry-java/pull/2054))
- Calling Sentry.init and specifying contextTags now has an effect on the jul SentryAppender ([#2057](https://github.com/getsentry/sentry-java/pull/2057))
- Update Spring Boot dependency to 2.6.8 and fix the CVE-2022-22970 ([#2068](https://github.com/getsentry/sentry-java/pull/2068))
- Sentry can now self heal after a Thread had its currentHub set to a NoOpHub ([#2076](https://github.com/getsentry/sentry-java/pull/2076))
- No longer close OutputStream that is passed into JsonSerializer ([#2029](https://github.com/getsentry/sentry-java/pull/2029))
- Fix setting context tags on events captured by Spring ([#2060](https://github.com/getsentry/sentry-java/pull/2060))
- Isolate cached events with hashed DSN subfolder ([#2038](https://github.com/getsentry/sentry-java/pull/2038))
- SentryThread.current flag will not be overridden by DefaultAndroidEventProcessor if already set ([#2050](https://github.com/getsentry/sentry-java/pull/2050))
- Fix serialization of Long inside of Request.data ([#2051](https://github.com/getsentry/sentry-java/pull/2051))
- Update sentry-native to 0.4.17 ([#2033](https://github.com/getsentry/sentry-java/pull/2033))
- Update Gradle to 7.4.2 and AGP to 7.2 ([#2042](https://github.com/getsentry/sentry-java/pull/2042))
- Change order of event filtering mechanisms ([#2001](https://github.com/getsentry/sentry-java/pull/2001))
- Only send session update for dropped events if state changed ([#2002](https://github.com/getsentry/sentry-java/pull/2002))
- Android profiling initializes on first profile start ([#2009](https://github.com/getsentry/sentry-java/pull/2009))
- Profiling rate decreased from 300hz to 100hz ([#1997](https://github.com/getsentry/sentry-java/pull/1997))
- Allow disabling sending of client reports via Android Manifest and external options ([#2007](https://github.com/getsentry/sentry-java/pull/2007))
- Ref: Upgrade Spring Boot dependency to 2.5.13 ([#2011](https://github.com/getsentry/sentry-java/pull/2011))
- Ref: Make options.printUncaughtStackTrace primitive type ([#1995](https://github.com/getsentry/sentry-java/pull/1995))
- Ref: Remove not needed interface abstractions on Android ([#1953](https://github.com/getsentry/sentry-java/pull/1953))
- Ref: Make hints Map<String, Object> instead of only Object ([#1929](https://github.com/getsentry/sentry-java/pull/1929))
- Ref: Simplify DateUtils with ISO8601Utils ([#1837](https://github.com/getsentry/sentry-java/pull/1837))
- Ref: Remove deprecated and scheduled fields ([#1875](https://github.com/getsentry/sentry-java/pull/1875))
- Ref: Add shutdownTimeoutMillis in favor of shutdownTimeout ([#1873](https://github.com/getsentry/sentry-java/pull/1873))
- Ref: Remove Attachment ContentType since the Server infers it ([#1874](https://github.com/getsentry/sentry-java/pull/1874))
- Ref: Bind external properties to a dedicated class. ([#1750](https://github.com/getsentry/sentry-java/pull/1750))
- Ref: Debug log serializable objects ([#1795](https://github.com/getsentry/sentry-java/pull/1795))
- Ref: catch Throwable instead of Exception to suppress internal SDK errors ([#1812](https://github.com/getsentry/sentry-java/pull/1812))
- `SentryOptions` can merge properties from `ExternalOptions` instead of another instance of `SentryOptions`
- Following boolean properties from `SentryOptions` that allowed `null` values are now not nullable - `debug`, `enableUncaughtExceptionHandler`, `enableDeduplication`
- `SentryOptions` cannot be created anymore using `PropertiesProvider` with `SentryOptions#from` method. Use `ExternalOptions#from` instead and merge created object with `SentryOptions#merge`
- Bump: Kotlin to 1.5 and compatibility to 1.4 for sentry-android-timber ([#1815](https://github.com/getsentry/sentry-java/pull/1815))

## 5.7.4

### Fixes

* Change order of event filtering mechanisms and only send session update for dropped events if session state changed (#2028)

## 5.7.3

### Fixes

- Sentry Timber integration throws an exception when using args ([#1986](https://github.com/getsentry/sentry-java/pull/1986))

## 5.7.2

### Fixes

- Bring back support for `Timber.tag` ([#1974](https://github.com/getsentry/sentry-java/pull/1974))

## 5.7.1

### Fixes

- Sentry Timber integration does not submit msg.formatted breadcrumbs ([#1957](https://github.com/getsentry/sentry-java/pull/1957))
- ANR WatchDog won't crash on SecurityException ([#1962](https://github.com/getsentry/sentry-java/pull/1962))

## 5.7.0

### Features

- Automatically enable `Timber` and `Fragment` integrations if they are present on the classpath ([#1936](https://github.com/getsentry/sentry-java/pull/1936))

## 5.6.3

### Fixes

- If transaction or span is finished, do not allow to mutate ([#1940](https://github.com/getsentry/sentry-java/pull/1940))
- Keep used AndroidX classes from obfuscation (Fixes UI breadcrumbs and Slow/Frozen frames) ([#1942](https://github.com/getsentry/sentry-java/pull/1942))

## 5.6.2

### Fixes

- Ref: Make ActivityFramesTracker public to be used by Hybrid SDKs ([#1931](https://github.com/getsentry/sentry-java/pull/1931))
- Bump: AGP to 7.1.2 ([#1930](https://github.com/getsentry/sentry-java/pull/1930))
- NPE while adding "response_body_size" breadcrumb, when response body length is unknown ([#1908](https://github.com/getsentry/sentry-java/pull/1908))
- Do not include stacktrace frames into Timber message ([#1898](https://github.com/getsentry/sentry-java/pull/1898))
- Potential memory leaks ([#1909](https://github.com/getsentry/sentry-java/pull/1909))

Breaking changes:
`Timber.tag` is no longer supported by our [Timber integration](https://docs.sentry.io/platforms/android/configuration/integrations/timber/) and will not appear on Sentry for error events.
Please vote on this [issue](https://github.com/getsentry/sentry-java/issues/1900), if you'd like us to provide support for that.

## 5.6.2-beta.3

### Fixes

- Ref: Make ActivityFramesTracker public to be used by Hybrid SDKs ([#1931](https://github.com/getsentry/sentry-java/pull/1931))
- Bump: AGP to 7.1.2 ([#1930](https://github.com/getsentry/sentry-java/pull/1930))

## 5.6.2-beta.2

### Fixes

- NPE while adding "response_body_size" breadcrumb, when response body length is unknown ([#1908](https://github.com/getsentry/sentry-java/pull/1908))

## 5.6.2-beta.1

### Fixes

- Do not include stacktrace frames into Timber message ([#1898](https://github.com/getsentry/sentry-java/pull/1898))
- Potential memory leaks ([#1909](https://github.com/getsentry/sentry-java/pull/1909))

Breaking changes:
`Timber.tag` is no longer supported by our [Timber integration](https://docs.sentry.io/platforms/android/configuration/integrations/timber/) and will not appear on Sentry for error events.
Please vote on this [issue](https://github.com/getsentry/sentry-java/issues/1900), if you'd like us to provide support for that.

## 5.6.1

### Features

- Add options.printUncaughtStackTrace to print uncaught exceptions ([#1890](https://github.com/getsentry/sentry-java/pull/1890))

### Fixes

- NPE while adding "response_body_size" breadcrumb, when response body is null ([#1884](https://github.com/getsentry/sentry-java/pull/1884))
- Bump: AGP to 7.1.0 ([#1892](https://github.com/getsentry/sentry-java/pull/1892))

## 5.6.0

### Features

- Add breadcrumbs support for UI events (automatically captured) ([#1876](https://github.com/getsentry/sentry-java/pull/1876))

### Fixes

- Change scope of servlet-api to compileOnly ([#1880](https://github.com/getsentry/sentry-java/pull/1880))

## 5.5.3

### Fixes

- Do not create SentryExceptionResolver bean when Spring MVC is not on the classpath ([#1865](https://github.com/getsentry/sentry-java/pull/1865))

## 5.5.2

### Fixes

- Detect App Cold start correctly for Hybrid SDKs ([#1855](https://github.com/getsentry/sentry-java/pull/1855))
- Bump: log4j to 2.17.0 ([#1852](https://github.com/getsentry/sentry-java/pull/1852))
- Bump: logback to 1.2.9 ([#1853](https://github.com/getsentry/sentry-java/pull/1853))

## 5.5.1

### Fixes

- Bump: log4j to 2.16.0 ([#1845](https://github.com/getsentry/sentry-java/pull/1845))
- Make App start cold/warm visible to Hybrid SDKs ([#1848](https://github.com/getsentry/sentry-java/pull/1848))

## 5.5.0

### Features

- Add locale to device context and deprecate language ([#1832](https://github.com/getsentry/sentry-java/pull/1832))
- Add `SentryFileInputStream` and `SentryFileOutputStream` for File I/O performance instrumentation ([#1826](https://github.com/getsentry/sentry-java/pull/1826))
- Add `SentryFileReader` and `SentryFileWriter` for File I/O instrumentation ([#1843](https://github.com/getsentry/sentry-java/pull/1843))

### Fixes

- Bump: log4j to 2.15.0 ([#1839](https://github.com/getsentry/sentry-java/pull/1839))
- Ref: Rename Fragment span operation from `ui.fragment.load` to `ui.load` ([#1824](https://github.com/getsentry/sentry-java/pull/1824))
- Ref: change `java.util.Random` to `java.security.SecureRandom` for possible security reasons ([#1831](https://github.com/getsentry/sentry-java/pull/1831))

## 5.4.3

### Fixes

- Only report App start measurement for full launch on Android ([#1821](https://github.com/getsentry/sentry-java/pull/1821))

## 5.4.2

### Fixes

- Ref: catch Throwable instead of Exception to suppress internal SDK errors ([#1812](https://github.com/getsentry/sentry-java/pull/1812))

## 5.4.1

### Features

- Refactor OkHttp and Apollo to Kotlin functional interfaces ([#1797](https://github.com/getsentry/sentry-java/pull/1797))
- Add secondary constructor to SentryInstrumentation ([#1804](https://github.com/getsentry/sentry-java/pull/1804))

### Fixes

- Do not start fragment span if not added to the Activity ([#1813](https://github.com/getsentry/sentry-java/pull/1813))

## 5.4.0

### Features

- Add `graphql-java` instrumentation ([#1777](https://github.com/getsentry/sentry-java/pull/1777))

### Fixes

- Do not crash when event processors throw a lower level Throwable class ([#1800](https://github.com/getsentry/sentry-java/pull/1800))
- ActivityFramesTracker does not throw if Activity has no observers ([#1799](https://github.com/getsentry/sentry-java/pull/1799))

## 5.3.0

### Features

- Add datasource tracing with P6Spy ([#1784](https://github.com/getsentry/sentry-java/pull/1784))

### Fixes

- ActivityFramesTracker does not throw if Activity has not been added ([#1782](https://github.com/getsentry/sentry-java/pull/1782))
- PerformanceAndroidEventProcessor uses up to date isTracingEnabled set on Configuration callback ([#1786](https://github.com/getsentry/sentry-java/pull/1786))

## 5.2.4

### Fixes

- Window.FEATURE_NO_TITLE does not work when using activity traces ([#1769](https://github.com/getsentry/sentry-java/pull/1769))
- unregister UncaughtExceptionHandler on close ([#1770](https://github.com/getsentry/sentry-java/pull/1770))

## 5.2.3

### Fixes

- Make ActivityFramesTracker operations thread-safe ([#1762](https://github.com/getsentry/sentry-java/pull/1762))
- Clone Scope Contexts ([#1763](https://github.com/getsentry/sentry-java/pull/1763))
- Bump: AGP to 7.0.3 ([#1765](https://github.com/getsentry/sentry-java/pull/1765))

## 5.2.2

### Fixes

- Close HostnameCache#executorService on SentryClient#close ([#1757](https://github.com/getsentry/sentry-java/pull/1757))

## 5.2.1

### Features

- Add isCrashedLastRun support ([#1739](https://github.com/getsentry/sentry-java/pull/1739))
- Attach Java vendor and version to events and transactions ([#1703](https://github.com/getsentry/sentry-java/pull/1703))

### Fixes

- Handle exception if Context.registerReceiver throws ([#1747](https://github.com/getsentry/sentry-java/pull/1747))

## 5.2.0

### Features

- Allow setting proguard via Options and/or external resources ([#1728](https://github.com/getsentry/sentry-java/pull/1728))
- Add breadcrumbs for the Apollo integration ([#1726](https://github.com/getsentry/sentry-java/pull/1726))

### Fixes

- Don't set lastEventId for transactions ([#1727](https://github.com/getsentry/sentry-java/pull/1727))
- ActivityLifecycleIntegration#appStartSpan memory leak ([#1732](https://github.com/getsentry/sentry-java/pull/1732))

## 5.2.0-beta.3

### Features

- Add "data" to spans ([#1717](https://github.com/getsentry/sentry-java/pull/1717))

### Fixes

- Check at runtime if AndroidX.Core is available ([#1718](https://github.com/getsentry/sentry-java/pull/1718))
- Should not capture unfinished transaction ([#1719](https://github.com/getsentry/sentry-java/pull/1719))

## 5.2.0-beta.2

### Fixes

- Bump AGP to 7.0.2 ([#1650](https://github.com/getsentry/sentry-java/pull/1650))
- Drop spans in BeforeSpanCallback. ([#1713](https://github.com/getsentry/sentry-java/pull/1713))

## 5.2.0-beta.1

### Features

- Add tracestate HTTP header support ([#1683](https://github.com/getsentry/sentry-java/pull/1683))
- Add option to filter which origins receive tracing headers ([#1698](https://github.com/getsentry/sentry-java/pull/1698))
- Include unfinished spans in transaction ([#1699](https://github.com/getsentry/sentry-java/pull/1699))
- Add static helpers for creating breadcrumbs ([#1702](https://github.com/getsentry/sentry-java/pull/1702))
- Performance support for Android Apollo ([#1705](https://github.com/getsentry/sentry-java/pull/1705))

### Fixes

- Move tags from transaction.contexts.trace.tags to transaction.tags ([#1700](https://github.com/getsentry/sentry-java/pull/1700))

Breaking changes:

- Updated proguard keep rule for enums, which affects consumer application code ([#1694](https://github.com/getsentry/sentry-java/pull/1694))

## 5.1.2

### Fixes

- Servlet 3.1 compatibility issue ([#1681](https://github.com/getsentry/sentry-java/pull/1681))
- Do not drop Contexts key if Collection, Array or Char ([#1680](https://github.com/getsentry/sentry-java/pull/1680))

## 5.1.1

### Features

- Add support for async methods in Spring MVC ([#1652](https://github.com/getsentry/sentry-java/pull/1652))
- Add secondary constructor taking IHub to SentryOkHttpInterceptor ([#1657](https://github.com/getsentry/sentry-java/pull/1657))
- Merge external map properties ([#1656](https://github.com/getsentry/sentry-java/pull/1656))

### Fixes

- Remove onActivityPreCreated call in favor of onActivityCreated ([#1661](https://github.com/getsentry/sentry-java/pull/1661))
- Do not crash if SENSOR_SERVICE throws ([#1655](https://github.com/getsentry/sentry-java/pull/1655))
- Make sure scope is popped when processing request results in exception ([#1665](https://github.com/getsentry/sentry-java/pull/1665))

## 5.1.0

### Features

- Spring WebClient integration ([#1621](https://github.com/getsentry/sentry-java/pull/1621))
- OpenFeign integration ([#1632](https://github.com/getsentry/sentry-java/pull/1632))
- Add more convenient way to pass BeforeSpanCallback in OpenFeign integration ([#1637](https://github.com/getsentry/sentry-java/pull/1637))

### Fixes

- Bump: sentry-native to 0.4.12 ([#1651](https://github.com/getsentry/sentry-java/pull/1651))

## 5.1.0-beta.9

- No documented changes.

## 5.1.0-beta.8

### Features

- Generate Sentry BOM ([#1486](https://github.com/getsentry/sentry-java/pull/1486))

## 5.1.0-beta.7

### Features

- Slow/Frozen frames metrics ([#1609](https://github.com/getsentry/sentry-java/pull/1609))

## 5.1.0-beta.6

### Features

- Add request body extraction for Spring MVC integration ([#1595](https://github.com/getsentry/sentry-java/pull/1595))

### Fixes

- set min sdk version of sentry-android-fragment to API 14 ([#1608](https://github.com/getsentry/sentry-java/pull/1608))
- Ser/Deser of the UserFeedback from cached envelope ([#1611](https://github.com/getsentry/sentry-java/pull/1611))

## 5.1.0-beta.5

### Fixes

- Make SentryAppender non-final for Log4j2 and Logback ([#1603](https://github.com/getsentry/sentry-java/pull/1603))
- Do not throw IAE when tracing header contain invalid trace id ([#1605](https://github.com/getsentry/sentry-java/pull/1605))

## 5.1.0-beta.4

### Fixes

- Update sentry-native to 0.4.11 ([#1591](https://github.com/getsentry/sentry-java/pull/1591))

## 5.1.0-beta.3

### Features

- Spring Webflux integration ([#1529](https://github.com/getsentry/sentry-java/pull/1529))

## 5.1.0-beta.2

### Features

- Support transaction waiting for children to finish. ([#1535](https://github.com/getsentry/sentry-java/pull/1535))
- Capture logged marker in log4j2 and logback appenders ([#1551](https://github.com/getsentry/sentry-java/pull/1551))
- Allow clearing of attachments in the scope ([#1562](https://github.com/getsentry/sentry-java/pull/1562))
- Set mechanism type in SentryExceptionResolver ([#1556](https://github.com/getsentry/sentry-java/pull/1556))
- Perf. for fragments ([#1528](https://github.com/getsentry/sentry-java/pull/1528))

### Fixes

- Handling missing Spring Security on classpath on Java 8 ([#1552](https://github.com/getsentry/sentry-java/pull/1552))
- Use a different method to get strings from JNI, and avoid excessive Stack Space usage. ([#1214](https://github.com/getsentry/sentry-java/pull/1214))
- Add data field to SentrySpan ([#1555](https://github.com/getsentry/sentry-java/pull/1555))
- Clock drift issue when calling DateUtils#getDateTimeWithMillisPrecision ([#1557](https://github.com/getsentry/sentry-java/pull/1557))
- Prefer snake case for HTTP integration data keys ([#1559](https://github.com/getsentry/sentry-java/pull/1559))
- Assign lastEventId only if event was queued for submission ([#1565](https://github.com/getsentry/sentry-java/pull/1565))

## 5.1.0-beta.1

### Features

- Measure app start time ([#1487](https://github.com/getsentry/sentry-java/pull/1487))
- Automatic breadcrumbs logging for fragment lifecycle ([#1522](https://github.com/getsentry/sentry-java/pull/1522))

## 5.0.1

### Fixes

- Sources and Javadoc artifacts were mixed up ([#1515](https://github.com/getsentry/sentry-java/pull/1515))

## 5.0.0

This release brings many improvements but also new features:

- OkHttp Interceptor for Android ([#1330](https://github.com/getsentry/sentry-java/pull/1330))
- GraalVM Native Image Compatibility ([#1329](https://github.com/getsentry/sentry-java/pull/1329))
- Add option to ignore exceptions by type ([#1352](https://github.com/getsentry/sentry-java/pull/1352))
- Enrich transactions with device contexts ([#1430](https://github.com/getsentry/sentry-java/pull/1430)) ([#1469](https://github.com/getsentry/sentry-java/pull/1469))
- Better interoperability with Kotlin null-safety ([#1439](https://github.com/getsentry/sentry-java/pull/1439)) and ([#1462](https://github.com/getsentry/sentry-java/pull/1462))
- Add coroutines support ([#1479](https://github.com/getsentry/sentry-java/pull/1479))
- OkHttp callback for Customising the Span ([#1478](https://github.com/getsentry/sentry-java/pull/1478))
- Add breadcrumb in Spring RestTemplate integration ([#1481](https://github.com/getsentry/sentry-java/pull/1481))

Breaking changes:

- Migration Guide for [Java](https://docs.sentry.io/platforms/java/migration/)
- Migration Guide for [Android](https://docs.sentry.io/platforms/android/migration/)

Other fixes:

- Fix: Add attachmentType to envelope ser/deser. ([#1504](https://github.com/getsentry/sentry-java/pull/1504))

Thank you:

- @maciejwalkowiak for coding most of it.

## 5.0.0-beta.7

### Fixes


- Ref: Deprecate SentryBaseEvent#getOriginThrowable and add SentryBaseEvent#getThrowableMechanism ([#1502](https://github.com/getsentry/sentry-java/pull/1502))
- Graceful Shutdown flushes event instead of Closing SDK ([#1500](https://github.com/getsentry/sentry-java/pull/1500))
- Do not append threads that come from the EnvelopeFileObserver ([#1501](https://github.com/getsentry/sentry-java/pull/1501))
- Ref: Deprecate cacheDirSize and add maxCacheItems ([#1499](https://github.com/getsentry/sentry-java/pull/1499))
- Append all threads if Hint is Cached but attachThreads is enabled ([#1503](https://github.com/getsentry/sentry-java/pull/1503))

## 5.0.0-beta.6

### Features

- Add secondary constructor to SentryOkHttpInterceptor ([#1491](https://github.com/getsentry/sentry-java/pull/1491))
- Add option to enable debug mode in Log4j2 integration ([#1492](https://github.com/getsentry/sentry-java/pull/1492))

### Fixes

- Ref: Replace clone() with copy constructor ([#1496](https://github.com/getsentry/sentry-java/pull/1496))

## 5.0.0-beta.5

### Features

- OkHttp callback for Customising the Span ([#1478](https://github.com/getsentry/sentry-java/pull/1478))
- Add breadcrumb in Spring RestTemplate integration ([#1481](https://github.com/getsentry/sentry-java/pull/1481))
- Add coroutines support ([#1479](https://github.com/getsentry/sentry-java/pull/1479))

### Fixes

- Cloning Stack ([#1483](https://github.com/getsentry/sentry-java/pull/1483))

## 5.0.0-beta.4

### Fixes

- Enrich Transactions with Context Data ([#1469](https://github.com/getsentry/sentry-java/pull/1469))
- Bump: Apache HttpClient to 5.0.4 ([#1476](https://github.com/getsentry/sentry-java/pull/1476))

## 5.0.0-beta.3

### Fixes

- Handling immutable collections on SentryEvent and protocol objects ([#1468](https://github.com/getsentry/sentry-java/pull/1468))
- Associate event with transaction when thrown exception is not a direct cause ([#1463](https://github.com/getsentry/sentry-java/pull/1463))
- Ref: nullability annotations to Sentry module ([#1439](https://github.com/getsentry/sentry-java/pull/1439)) and ([#1462](https://github.com/getsentry/sentry-java/pull/1462))
- NPE when adding Context Data with null values for log4j2 ([#1465](https://github.com/getsentry/sentry-java/pull/1465))

## 5.0.0-beta.2

### Fixes

- sentry-android-timber package sets sentry.java.android.timber as SDK name ([#1456](https://github.com/getsentry/sentry-java/pull/1456))
- When AppLifecycleIntegration is closed, it should remove observer using UI thread ([#1459](https://github.com/getsentry/sentry-java/pull/1459))
- Bump: AGP to 4.2.0 ([#1460](https://github.com/getsentry/sentry-java/pull/1460))

Breaking Changes:

- Remove: Settings.Secure.ANDROID_ID in favor of generated installationId ([#1455](https://github.com/getsentry/sentry-java/pull/1455))
- Rename: enableSessionTracking to enableAutoSessionTracking ([#1457](https://github.com/getsentry/sentry-java/pull/1457))

## 5.0.0-beta.1

### Fixes

- Ref: Refactor converting HttpServletRequest to Sentry Request in Spring integration ([#1387](https://github.com/getsentry/sentry-java/pull/1387))
- Bump: sentry-native to 0.4.9 ([#1431](https://github.com/getsentry/sentry-java/pull/1431))
- Activity tracing auto instrumentation for Android API < 29 ([#1402](https://github.com/getsentry/sentry-java/pull/1402))
- use connection and read timeouts in ApacheHttpClient based transport ([#1397](https://github.com/getsentry/sentry-java/pull/1397))
- set correct transaction status for unhandled exceptions in SentryTracingFilter ([#1406](https://github.com/getsentry/sentry-java/pull/1406))
- handle network errors in SentrySpanClientHttpRequestInterceptor ([#1407](https://github.com/getsentry/sentry-java/pull/1407))
- set scope on transaction ([#1409](https://github.com/getsentry/sentry-java/pull/1409))
- set status and associate events with transactions ([#1426](https://github.com/getsentry/sentry-java/pull/1426))
- Do not set free memory and is low memory fields when it's a NDK hard crash ([#1399](https://github.com/getsentry/sentry-java/pull/1399))
- Apply user from the scope to transaction ([#1424](https://github.com/getsentry/sentry-java/pull/1424))
- Pass maxBreadcrumbs config. to sentry-native ([#1425](https://github.com/getsentry/sentry-java/pull/1425))
- Run event processors and enrich transactions with contexts ([#1430](https://github.com/getsentry/sentry-java/pull/1430))
- Set Span status for OkHttp integration ([#1447](https://github.com/getsentry/sentry-java/pull/1447))
- Set user on transaction in Spring & Spring Boot integrations ([#1443](https://github.com/getsentry/sentry-java/pull/1443))

## 4.4.0-alpha.2

### Features

- Add option to ignore exceptions by type ([#1352](https://github.com/getsentry/sentry-java/pull/1352))
- Sentry closes Android NDK and ShutdownHook integrations ([#1358](https://github.com/getsentry/sentry-java/pull/1358))
- Allow inheritance of SentryHandler class in sentry-jul package([#1367](https://github.com/getsentry/sentry-java/pull/1367))
- Make NoOpHub public ([#1379](https://github.com/getsentry/sentry-java/pull/1379))
- Configure max spans per transaction ([#1394](https://github.com/getsentry/sentry-java/pull/1394))

### Fixes

- Bump: Upgrade Apache HttpComponents Core to 5.0.3 ([#1375](https://github.com/getsentry/sentry-java/pull/1375))
- NPE when MDC contains null values (sentry-logback) ([#1364](https://github.com/getsentry/sentry-java/pull/1364))
- Avoid NPE when MDC contains null values (sentry-jul) ([#1385](https://github.com/getsentry/sentry-java/pull/1385))
- Accept only non null value maps ([#1368](https://github.com/getsentry/sentry-java/pull/1368))
- Do not bind transactions to scope by default. ([#1376](https://github.com/getsentry/sentry-java/pull/1376))
- Hub thread safety ([#1388](https://github.com/getsentry/sentry-java/pull/1388))
- SentryTransactionAdvice should operate on the new scope ([#1389](https://github.com/getsentry/sentry-java/pull/1389))

## 4.4.0-alpha.1

### Features

- Add an overload for `startTransaction` that sets the created transaction to the Scope ([#1313](https://github.com/getsentry/sentry-java/pull/1313))
- Set SDK version on Transactions ([#1307](https://github.com/getsentry/sentry-java/pull/1307))
- GraalVM Native Image Compatibility ([#1329](https://github.com/getsentry/sentry-java/pull/1329))
- Add OkHttp client application interceptor ([#1330](https://github.com/getsentry/sentry-java/pull/1330))

### Fixes

- Bump: sentry-native to 0.4.8
- Ref: Separate user facing and protocol classes in the Performance feature ([#1304](https://github.com/getsentry/sentry-java/pull/1304))
- Use logger set on SentryOptions in GsonSerializer ([#1308](https://github.com/getsentry/sentry-java/pull/1308))
- Use the bindToScope correctly
- Allow 0.0 to be set on tracesSampleRate ([#1328](https://github.com/getsentry/sentry-java/pull/1328))
- set "java" platform to transactions ([#1332](https://github.com/getsentry/sentry-java/pull/1332))
- Allow disabling tracing through SentryOptions ([#1337](https://github.com/getsentry/sentry-java/pull/1337))

## 4.3.0

### Features

- Activity tracing auto instrumentation

### Fixes

- Aetting in-app-includes from external properties ([#1291](https://github.com/getsentry/sentry-java/pull/1291))
- Initialize Sentry in Logback appender when DSN is not set in XML config ([#1296](https://github.com/getsentry/sentry-java/pull/1296))
- JUL integration SDK name ([#1293](https://github.com/getsentry/sentry-java/pull/1293))

## 4.2.0

### Features

- Improve EventProcessor nullability annotations ([#1229](https://github.com/getsentry/sentry-java/pull/1229)).
- Add ability to flush events synchronously.
- Support @SentrySpan and @SentryTransaction on classes and interfaces. ([#1243](https://github.com/getsentry/sentry-java/pull/1243))
- Do not serialize empty collections and maps ([#1245](https://github.com/getsentry/sentry-java/pull/1245))
- Integration interface better compatibility with Kotlin null-safety
- Simplify Sentry configuration in Spring integration ([#1259](https://github.com/getsentry/sentry-java/pull/1259))
- Simplify configuring Logback integration when environment variable with the DSN is not set ([#1271](https://github.com/getsentry/sentry-java/pull/1271))
- Add Request to the Scope. [#1270](https://github.com/getsentry/sentry-java/pull/1270))
- Optimize SentryTracingFilter when hub is disabled.

### Fixes

- Bump: sentry-native to 0.4.7
- Optimize DuplicateEventDetectionEventProcessor performance ([#1247](https://github.com/getsentry/sentry-java/pull/1247)).
- Prefix sdk.package names with io.sentry ([#1249](https://github.com/getsentry/sentry-java/pull/1249))
- Remove experimental annotation for Attachment ([#1257](https://github.com/getsentry/sentry-java/pull/1257))
- Mark stacktrace as snapshot if captured at arbitrary moment ([#1231](https://github.com/getsentry/sentry-java/pull/1231))
- Disable Gson HTML escaping
- Make the ANR Atomic flags immutable
- Prevent NoOpHub from creating heavy SentryOptions objects ([#1272](https://github.com/getsentry/sentry-java/pull/1272))
- SentryTransaction#getStatus NPE ([#1273](https://github.com/getsentry/sentry-java/pull/1273))
- Discard unfinished Spans before sending them over to Sentry ([#1279](https://github.com/getsentry/sentry-java/pull/1279))
- Interrupt the thread in QueuedThreadPoolExecutor ([#1276](https://github.com/getsentry/sentry-java/pull/1276))
- SentryTransaction#finish should not clear another transaction from the scope ([#1278](https://github.com/getsentry/sentry-java/pull/1278))

Breaking Changes:
- Enchancement: SentryExceptionResolver should not send handled errors by default ([#1248](https://github.com/getsentry/sentry-java/pull/1248)).
- Ref: Simplify RestTemplate instrumentation ([#1246](https://github.com/getsentry/sentry-java/pull/1246))
- Enchancement: Add overloads for startTransaction taking op and description ([#1244](https://github.com/getsentry/sentry-java/pull/1244))

## 4.1.0

### Features

- Improve Kotlin compatibility for SdkVersion ([#1213](https://github.com/getsentry/sentry-java/pull/1213))
- Support logging via JUL ([#1211](https://github.com/getsentry/sentry-java/pull/1211))

### Fixes

- Returning Sentry trace header from Span ([#1217](https://github.com/getsentry/sentry-java/pull/1217))
- Remove misleading error logs ([#1222](https://github.com/getsentry/sentry-java/pull/1222))

## 4.0.0

This release brings the Sentry Performance feature to Java SDK, Spring, Spring Boot, and Android integrations. Read more in the reference documentation:

- [Performance for Java](https://docs.sentry.io/platforms/java/performance/)
- [Performance for Spring](https://docs.sentry.io/platforms/java/guides/spring/)
- [Performance for Spring Boot](https://docs.sentry.io/platforms/java/guides/spring-boot/)
- [Performance for Android](https://docs.sentry.io/platforms/android/performance/)

### Other improvements:

#### Core:

- Improved loading external configuration:
  - Load `sentry.properties` from the application's current working directory ([#1046](https://github.com/getsentry/sentry-java/pull/1046))
  - Resolve `in-app-includes`, `in-app-excludes`, `tags`, `debug`, `uncaught.handler.enabled` parameters from the external configuration
- Set global tags on SentryOptions and load them from external configuration ([#1066](https://github.com/getsentry/sentry-java/pull/1066))
- Add support for attachments ([#1082](https://github.com/getsentry/sentry-java/pull/1082))
- Resolve `servername` from the localhost address
- Simplified transport configuration through setting `TransportFactory` instead of `ITransport` on SentryOptions ([#1124](https://github.com/getsentry/sentry-java/pull/1124))

#### Spring Boot:

- Add the ability to register multiple `OptionsConfiguration` beans ([#1093](https://github.com/getsentry/sentry-java/pull/1093))
- Initialize Logback after context refreshes ([#1129](https://github.com/getsentry/sentry-java/pull/1129))

#### Android:

- Add `isSideLoaded` and `installerStore` tags automatically (Where your App. was installed from eg Google Play, Amazon Store, downloaded APK, etc...)
- Bump: sentry-native to 0.4.6
- Bump: Gradle to 6.8.1 and AGP to 4.1.2

## 4.0.0-beta.1

### Features

- Add addToTransactions to Attachment ([#1191](https://github.com/getsentry/sentry-java/pull/1191))
- Support SENTRY_TRACES_SAMPLE_RATE conf. via env variables ([#1171](https://github.com/getsentry/sentry-java/pull/1171))
- Pass request to CustomSamplingContext in Spring integration ([#1172](https://github.com/getsentry/sentry-java/pull/1172))
- Move `SentrySpanClientHttpRequestInterceptor` to Spring module ([#1181](https://github.com/getsentry/sentry-java/pull/1181))
- Add overload for `transaction/span.finish(SpanStatus)` ([#1182](https://github.com/getsentry/sentry-java/pull/1182))
- Simplify registering traces sample callback in Spring integration ([#1184](https://github.com/getsentry/sentry-java/pull/1184))
- Polish Performance API ([#1165](https://github.com/getsentry/sentry-java/pull/1165))
- Set "debug" through external properties ([#1186](https://github.com/getsentry/sentry-java/pull/1186))
- Simplify Spring integration ([#1188](https://github.com/getsentry/sentry-java/pull/1188))
- Init overload with dsn ([#1195](https://github.com/getsentry/sentry-java/pull/1195))
- Enable Kotlin map-like access on CustomSamplingContext ([#1192](https://github.com/getsentry/sentry-java/pull/1192))
- Auto register custom ITransportFactory in Spring integration ([#1194](https://github.com/getsentry/sentry-java/pull/1194))
- Improve Kotlin property access in Performance API ([#1193](https://github.com/getsentry/sentry-java/pull/1193))
- Copy options tags to transactions ([#1198](https://github.com/getsentry/sentry-java/pull/1198))
- Add convenient method for accessing event's throwable ([#1202](https://github.com/getsentry/sentry-java/pull/1202))

### Fixes

- Ref: Set SpanContext on SentryTransaction to avoid potential NPE ([#1173](https://github.com/getsentry/sentry-java/pull/1173))
- Free Local Refs manually due to Android local ref. count limits
- Bring back support for setting transaction name without ongoing transaction ([#1183](https://github.com/getsentry/sentry-java/pull/1183))

## 4.0.0-alpha.3

### Features

- Improve ITransaction and ISpan null-safety compatibility ([#1161](https://github.com/getsentry/sentry-java/pull/1161))
- Automatically assign span context to captured events ([#1156](https://github.com/getsentry/sentry-java/pull/1156))
- Autoconfigure Apache HttpClient 5 based Transport in Spring Boot integration ([#1143](https://github.com/getsentry/sentry-java/pull/1143))
- Send user.ip_address = {{auto}} when sendDefaultPii is true ([#1015](https://github.com/getsentry/sentry-java/pull/1015))
- Read tracesSampleRate from AndroidManifest
- OutboxSender supports all envelope item types ([#1158](https://github.com/getsentry/sentry-java/pull/1158))
- Read `uncaught.handler.enabled` property from the external configuration
- Resolve servername from the localhost address
- Add maxAttachmentSize to SentryOptions ([#1138](https://github.com/getsentry/sentry-java/pull/1138))
- Drop invalid attachments ([#1134](https://github.com/getsentry/sentry-java/pull/1134))
- Set isSideLoaded info tags
- Add non blocking Apache HttpClient 5 based Transport ([#1136](https://github.com/getsentry/sentry-java/pull/1136))

### Fixes

- Ref: Make Attachment immutable ([#1120](https://github.com/getsentry/sentry-java/pull/1120))
- Ref: using Calendar to generate Dates
- Ref: Return NoOpTransaction instead of null ([#1126](https://github.com/getsentry/sentry-java/pull/1126))
- Ref: `ITransport` implementations are now responsible for executing request in asynchronous or synchronous way ([#1118](https://github.com/getsentry/sentry-java/pull/1118))
- Ref: Add option to set `TransportFactory` instead of `ITransport` on `SentryOptions` ([#1124](https://github.com/getsentry/sentry-java/pull/1124))
- Ref: Simplify ITransport creation in ITransportFactory ([#1135](https://github.com/getsentry/sentry-java/pull/1135))
- Fixes and Tests: Session serialization and deserialization
- Inheriting sampling decision from parent ([#1100](https://github.com/getsentry/sentry-java/pull/1100))
- Exception only sets a stack trace if there are frames
- Initialize Logback after context refreshes ([#1129](https://github.com/getsentry/sentry-java/pull/1129))
- Do not crash when passing null values to @Nullable methods, eg User and Scope
- Resolving dashed properties from external configuration
- Consider {{ auto }} as a default ip address ([#1015](https://github.com/getsentry/sentry-java/pull/1015))
- Set release and environment on Transactions ([#1152](https://github.com/getsentry/sentry-java/pull/1152))
- Do not set transaction on the scope automatically

## 4.0.0-alpha.2

### Features

- Add basic support for attachments ([#1082](https://github.com/getsentry/sentry-java/pull/1082))
- Set transaction name on events and transactions sent using Spring integration ([#1067](https://github.com/getsentry/sentry-java/pull/1067))
- Set global tags on SentryOptions and load them from external configuration ([#1066](https://github.com/getsentry/sentry-java/pull/1066))
- Add API validator and remove deprecated methods
- Add more convenient method to start a child span ([#1073](https://github.com/getsentry/sentry-java/pull/1073))
- Autoconfigure traces callback in Spring Boot integration ([#1074](https://github.com/getsentry/sentry-java/pull/1074))
- Resolve in-app-includes and in-app-excludes parameters from the external configuration
- Make InAppIncludesResolver public ([#1084](https://github.com/getsentry/sentry-java/pull/1084))
- Add the ability to register multiple OptionsConfiguration beans ([#1093](https://github.com/getsentry/sentry-java/pull/1093))
- Database query tracing with datasource-proxy ([#1095](https://github.com/getsentry/sentry-java/pull/1095))

### Fixes

- Ref: Refactor resolving SpanContext for Throwable ([#1068](https://github.com/getsentry/sentry-java/pull/1068))
- Ref: Change "op" to "operation" in @SentrySpan and @SentryTransaction
- Remove method reference in SentryEnvelopeItem ([#1091](https://github.com/getsentry/sentry-java/pull/1091))
- Set current thread only if there are no exceptions
- SentryOptions creates GsonSerializer by default
- Append DebugImage list if event already has it
- Sort breadcrumbs by Date if there are breadcrumbs already in the event

## 4.0.0-alpha.1

### Features

- Load `sentry.properties` from the application's current working directory ([#1046](https://github.com/getsentry/sentry-java/pull/1046))
- Performance monitoring ([#971](https://github.com/getsentry/sentry-java/pull/971))
- Performance monitoring for Spring Boot applications ([#971](https://github.com/getsentry/sentry-java/pull/971))

### Fixes

- Ref: Refactor JSON deserialization ([#1047](https://github.com/getsentry/sentry-java/pull/1047))

## 3.2.1

### Fixes

- Set current thread only if theres no exceptions ([#1064](https://github.com/getsentry/sentry-java/pull/1064))
- Append DebugImage list if event already has it ([#1092](https://github.com/getsentry/sentry-java/pull/1092))
- Sort breadcrumbs by Date if there are breadcrumbs already in the event ([#1094](https://github.com/getsentry/sentry-java/pull/1094))
- Free Local Refs manually due to Android local ref. count limits  ([#1179](https://github.com/getsentry/sentry-java/pull/1179))

## 3.2.0

### Features

- Expose a Module (Debug images) Loader for Android thru sentry-native ([#1043](https://github.com/getsentry/sentry-java/pull/1043))
- Added java doc to protocol classes based on sentry-data-schemes project ([#1045](https://github.com/getsentry/sentry-java/pull/1045))
- Make SentryExceptionResolver Order configurable to not send handled web exceptions ([#1008](https://github.com/getsentry/sentry-java/pull/1008))
- Resolve HTTP Proxy parameters from the external configuration ([#1028](https://github.com/getsentry/sentry-java/pull/1028))
- Sentry NDK integration is compiled against default NDK version based on AGP's version ([#1048](https://github.com/getsentry/sentry-java/pull/1048))

### Fixes

- Bump: AGP 4.1.1 ([#1040](https://github.com/getsentry/sentry-java/pull/1040))
- Update to sentry-native 0.4.4 and fix shared library builds ([#1039](https://github.com/getsentry/sentry-java/pull/1039))
- use neutral Locale for String operations ([#1033](https://github.com/getsentry/sentry-java/pull/1033))
- Clean up JNI code and properly free strings ([#1050](https://github.com/getsentry/sentry-java/pull/1050))
- set userId for hard-crashes if no user is set ([#1049](https://github.com/getsentry/sentry-java/pull/1049))

## 3.1.3

### Fixes

- Fix broken NDK integration on 3.1.2 (release failed on packaging a .so file)
- Increase max cached events to 30 ([#1029](https://github.com/getsentry/sentry-java/pull/1029))
- Normalize DSN URI ([#1030](https://github.com/getsentry/sentry-java/pull/1030))

## 3.1.2

### Features

- Manually capturing User Feedback
- Set environment to "production" by default.
- Make public the Breadcrumb constructor that accepts a Date ([#1012](https://github.com/getsentry/sentry-java/pull/1012))

### Fixes

- ref: Validate event id on user feedback submission

## 3.1.1

### Features

- Bind logging related SentryProperties to Slf4j Level instead of Logback to improve Log4j2 compatibility

### Fixes

- Prevent Logback and Log4j2 integrations from re-initializing Sentry when Sentry is already initialized
- Make sure HttpServletRequestSentryUserProvider runs by default before custom SentryUserProvider beans
- Fix setting up Sentry in Spring Webflux annotation by changing the scope of Spring WebMvc related dependencies

## 3.1.0

### Features

- Make getThrowable public and improve set contexts ([#967](https://github.com/getsentry/sentry-java/pull/967))
- Accepted quoted values in properties from external configuration ([#972](https://github.com/getsentry/sentry-java/pull/972))

### Fixes

- Auto-Configure `inAppIncludes` in Spring Boot integration ([#966](https://github.com/getsentry/sentry-java/pull/966))
- Bump: Android Gradle Plugin 4.0.2 ([#968](https://github.com/getsentry/sentry-java/pull/968))
- Don't require `sentry.dsn` to be set when using `io.sentry:sentry-spring-boot-starter` and `io.sentry:sentry-logback` together ([#965](https://github.com/getsentry/sentry-java/pull/965))
- Remove chunked streaming mode ([#974](https://github.com/getsentry/sentry-java/pull/974))
- Android 11 + targetSdkVersion 30 crashes Sentry on start ([#977](https://github.com/getsentry/sentry-java/pull/977))

## 3.0.0

## Java + Android

This release marks the re-unification of Java and Android SDK code bases.
It's based on the Android 2.0 SDK, which implements [Sentry's unified API](https://develop.sentry.dev/sdk/unified-api/).

Considerable changes were done, which include a lot of improvements. More are covered below, but the highlights are:

- Improved `log4j2` integration
  - Capture breadcrumbs for level INFO and higher
  - Raises event for ERROR and higher.
  - Minimum levels are configurable.
  - Optionally initializes the SDK via appender.xml
- Dropped support to `log4j`.
- Improved `logback` integration
  - Capture breadcrumbs for level INFO and higher
  - Raises event for ERROR and higher.
  - Minimum levels are configurable.
  - Optionally initializes the SDK via appender.xml
  - Configurable via Spring integration if both are enabled
- Spring
  - No more duplicate events with Spring and logback
  - Auto initalizes if DSN is available
  - Configuration options available with auto complete
- Google App Engine support dropped

## What’s Changed

- Callback to validate SSL certificate ([#944](https://github.com/getsentry/sentry-java/pull/944))
- Attach stack traces enabled by default

### Android specific

- Release health enabled by default for Android
- Sync of Scopes for Java -> Native (NDK)
- Bump Sentry-Native v0.4.2
- Android 11 Support

[Android migration docs](https://docs.sentry.io/platforms/android/migration/#migrating-from-sentry-android-2x-to-sentry-android-3x)

### Java specific

- Unified API for Java SDK and integrations (Spring, Spring boot starter, Servlet, Logback, Log4j2)

New Java [docs](https://docs.sentry.io/platforms/java/) are live and being improved.

## Acquisition

Packages were released on [`bintray sentry-java`](https://dl.bintray.com/getsentry/sentry-java/io/sentry/), [`bintray sentry-android`](https://dl.bintray.com/getsentry/sentry-android/io/sentry/), [`jcenter`](https://jcenter.bintray.com/io/sentry/) and [`mavenCentral`](https://repo.maven.apache.org/maven2/io/sentry/)

## Where is the Java 1.7 code base?

The previous Java releases, are all available in this repository through the tagged releases.
## 3.0.0-beta.1

## What’s Changed

- feat: ssl support ([#944](https://github.com/getsentry/sentry-java/pull/944)) @ninekaw9 @marandaneto
- feat: sync Java to C ([#937](https://github.com/getsentry/sentry-java/pull/937)) @bruno-garcia @marandaneto
- feat: Auto-configure Logback appender in Spring Boot integration. ([#938](https://github.com/getsentry/sentry-java/pull/938)) @maciejwalkowiak
- feat: Add Servlet integration. ([#935](https://github.com/getsentry/sentry-java/pull/935)) @maciejwalkowiak
- fix: Pop scope at the end of the request in Spring integration. ([#936](https://github.com/getsentry/sentry-java/pull/936)) @maciejwalkowiak
- bump: Upgrade Spring Boot to 2.3.4. ([#932](https://github.com/getsentry/sentry-java/pull/932)) @maciejwalkowiak
- fix: Do not set cookies when send pii is set to false. ([#931](https://github.com/getsentry/sentry-java/pull/931)) @maciejwalkowiak

Packages were released on [`bintray sentry-java`](https://dl.bintray.com/getsentry/sentry-java/io/sentry/), [`bintray sentry-android`](https://dl.bintray.com/getsentry/sentry-android/io/sentry/), [`jcenter`](https://jcenter.bintray.com/io/sentry/) and [`mavenCentral`](https://repo.maven.apache.org/maven2/io/sentry/)

We'd love to get feedback.

## 3.0.0-alpha.3

### Features

- Enable attach stack traces and disable attach threads by default ([#921](https://github.com/getsentry/sentry-java/pull/921)) @marandaneto

### Fixes

- Bump sentry-native to 0.4.2 ([#926](https://github.com/getsentry/sentry-java/pull/926)) @marandaneto
- ref: remove log level as RN do not use it anymore ([#924](https://github.com/getsentry/sentry-java/pull/924)) @marandaneto
- Read sample rate correctly from manifest meta data ([#923](https://github.com/getsentry/sentry-java/pull/923)) @marandaneto

Packages were released on [`bintray sentry-android`](https://dl.bintray.com/getsentry/sentry-android/io/sentry/) and [`bintray sentry-java`](https://dl.bintray.com/getsentry/sentry-java/io/sentry/)

We'd love to get feedback.

## 3.0.0-alpha.2

TBD

Packages were released on [bintray](https://dl.bintray.com/getsentry/maven/io/sentry/)

> Note: This release marks the unification of the Java and Android Sentry codebases based on the core of the Android SDK (version 2.x).
Previous releases for the Android SDK (version 2.x) can be found on the now archived: https://github.com/getsentry/sentry-android/

## 3.0.0-alpha.1

### Features

### Fixes


## New releases will happen on a different repository:

https://github.com/getsentry/sentry-java

## What’s Changed

### Features

### Fixes


- feat: enable release health by default

Packages were released on [`bintray`](https://dl.bintray.com/getsentry/sentry-android/io/sentry/sentry-android/), [`jcenter`](https://jcenter.bintray.com/io/sentry/sentry-android/) and [`mavenCentral`](https://repo.maven.apache.org/maven2/io/sentry/sentry-android/)

We'd love to get feedback.

## 2.3.1

### Fixes

- Add main thread checker for the app lifecycle integration ([#525](https://github.com/getsentry/sentry-android/pull/525)) @marandaneto
- Set correct migration link ([#523](https://github.com/getsentry/sentry-android/pull/523)) @fupduck
- Warn about Sentry re-initialization. ([#521](https://github.com/getsentry/sentry-android/pull/521)) @maciejwalkowiak
- Set SDK version in `MainEventProcessor`. ([#513](https://github.com/getsentry/sentry-android/pull/513)) @maciejwalkowiak
- Bump sentry-native to 0.4.0 ([#512](https://github.com/getsentry/sentry-android/pull/512)) @marandaneto
- Bump Gradle to 6.6 and fix linting issues ([#510](https://github.com/getsentry/sentry-android/pull/510)) @marandaneto
- fix(sentry-java): Contexts belong on the Scope ([#504](https://github.com/getsentry/sentry-android/pull/504)) @maciejwalkowiak
- Add tests for verifying scope changes thread isolation ([#508](https://github.com/getsentry/sentry-android/pull/508)) @maciejwalkowiak
- Set `SdkVersion` in default `SentryOptions` created in sentry-core module ([#506](https://github.com/getsentry/sentry-android/pull/506)) @maciejwalkowiak

Packages were released on [`bintray`](https://dl.bintray.com/getsentry/sentry-android/io/sentry/sentry-android/), [`jcenter`](https://jcenter.bintray.com/io/sentry/sentry-android/) and [`mavenCentral`](https://repo.maven.apache.org/maven2/io/sentry/sentry-android/)

We'd love to get feedback.

## 2.3.0

### Features

- Add console application sample. ([#502](https://github.com/getsentry/sentry-android/pull/502)) @maciejwalkowiak
- Log stacktraces in SystemOutLogger ([#498](https://github.com/getsentry/sentry-android/pull/498)) @maciejwalkowiak
- Add method to add breadcrumb with string parameter. ([#501](https://github.com/getsentry/sentry-android/pull/501)) @maciejwalkowiak

### Fixes

- Converting UTC and ISO timestamp when missing Locale/TimeZone do not error ([#505](https://github.com/getsentry/sentry-android/pull/505)) @marandaneto
- Call `Sentry#close` on JVM shutdown. ([#497](https://github.com/getsentry/sentry-android/pull/497)) @maciejwalkowiak
- ref: sentry-core changes for console app ([#473](https://github.com/getsentry/sentry-android/pull/473)) @marandaneto

Obs: If you are using its own instance of `Hub`/`SentryClient` and reflection to set up the SDK to be usable within Libraries, this change may break your code, please fix the renamed classes.

Packages were released on [`bintray`](https://dl.bintray.com/getsentry/sentry-android/io/sentry/sentry-android/), [`jcenter`](https://jcenter.bintray.com/io/sentry/sentry-android/) and [`mavenCentral`](https://repo.maven.apache.org/maven2/io/sentry/sentry-android/)

We'd love to get feedback.

## 2.2.2

### Features

- Add sdk to envelope header ([#488](https://github.com/getsentry/sentry-android/pull/488)) @marandaneto
- Log request if response code is not 200 ([#484](https://github.com/getsentry/sentry-android/pull/484)) @marandaneto

### Fixes

- Bump plugin versions ([#487](https://github.com/getsentry/sentry-android/pull/487)) @marandaneto
- Bump: AGP 4.0.1 ([#486](https://github.com/getsentry/sentry-android/pull/486)) @marandaneto

Packages were released on [`bintray`](https://dl.bintray.com/getsentry/sentry-android/io/sentry/sentry-android/), [`jcenter`](https://jcenter.bintray.com/io/sentry/sentry-android/) and [`mavenCentral`](https://repo.maven.apache.org/maven2/io/sentry/sentry-android/)

We'd love to get feedback.

## 2.2.1

### Fixes

- Timber adds breadcrumb even if event level is < minEventLevel ([#480](https://github.com/getsentry/sentry-android/pull/480)) @marandaneto
- Contexts serializer avoids reflection and fixes desugaring issue ([#478](https://github.com/getsentry/sentry-android/pull/478)) @marandaneto
- clone session before sending to the transport ([#474](https://github.com/getsentry/sentry-android/pull/474)) @marandaneto
- Bump Gradle 6.5.1 ([#479](https://github.com/getsentry/sentry-android/pull/479)) @marandaneto

Packages were released on [`bintray`](https://dl.bintray.com/getsentry/sentry-android/io/sentry/sentry-android/), [`jcenter`](https://jcenter.bintray.com/io/sentry/sentry-android/) and [`mavenCentral`](https://repo.maven.apache.org/maven2/io/sentry/sentry-android/)

We'd love to get feedback.

## 2.2.0

### Fixes

- Negative session sequence if the date is before java date epoch ([#471](https://github.com/getsentry/sentry-android/pull/471)) @marandaneto
- Deserialise unmapped contexts values from envelope ([#470](https://github.com/getsentry/sentry-android/pull/470)) @marandaneto
- Bump: sentry-native 0.3.4 ([#468](https://github.com/getsentry/sentry-android/pull/468)) @marandaneto

- feat: timber integration ([#464](https://github.com/getsentry/sentry-android/pull/464)) @marandaneto

1) To add integrations it requires a [manual initialization](https://docs.sentry.io/platforms/android/#manual-initialization) of the Android SDK.

2) Add the `sentry-android-timber` dependency:

```groovy
implementation 'io.sentry:sentry-android-timber:{version}' // version >= 2.2.0
```

3) Initialize and add the `SentryTimberIntegration`:

```java
SentryAndroid.init(this, options -> {
    // default values:
    // minEventLevel = ERROR
    // minBreadcrumbLevel = INFO
    options.addIntegration(new SentryTimberIntegration());

    // custom values for minEventLevel and minBreadcrumbLevel
    // options.addIntegration(new SentryTimberIntegration(SentryLevel.WARNING, SentryLevel.ERROR));
});
```

4) Use the Timber integration:

```java
try {
    int x = 1 / 0;
} catch (Exception e) {
    Timber.e(e);
}
```

Packages were released on [`bintray`](https://dl.bintray.com/getsentry/sentry-android/io/sentry/sentry-android/), [`jcenter`](https://jcenter.bintray.com/io/sentry/sentry-android/) and [`mavenCentral`](https://repo.maven.apache.org/maven2/io/sentry/sentry-android/)

We'd love to get feedback.

## 2.1.7

### Fixes

- Init native libs if available on SDK init ([#461](https://github.com/getsentry/sentry-android/pull/461)) @marandaneto
- Make JVM target explicit in sentry-core ([#462](https://github.com/getsentry/sentry-android/pull/462)) @dilbernd
- Timestamp with millis from react-native should be in UTC format ([#456](https://github.com/getsentry/sentry-android/pull/456)) @marandaneto
- Bump Gradle to 6.5 ([#454](https://github.com/getsentry/sentry-android/pull/454)) @marandaneto

Packages were released on [`bintray`](https://dl.bintray.com/getsentry/sentry-android/io/sentry/sentry-android/), [`jcenter`](https://jcenter.bintray.com/io/sentry/sentry-android/) and [`mavenCentral`](https://repo.maven.apache.org/maven2/io/sentry/sentry-android/)

We'd love to get feedback.

## 2.1.6

### Fixes

- Do not lookup sentry-debug-meta but instead load it directly ([#445](https://github.com/getsentry/sentry-android/pull/445)) @marandaneto
- Regression on v2.1.5 which can cause a crash on SDK init

Packages were released on [`bintray`](https://dl.bintray.com/getsentry/sentry-android/io/sentry/sentry-android/), [`jcenter`](https://jcenter.bintray.com/io/sentry/sentry-android/) and [`mavenCentral`](https://repo.maven.apache.org/maven2/io/sentry/sentry-android/)

We'd love to get feedback.

## 2.1.5

### Fixes

This version has a severe bug and can cause a crash on SDK init

Please upgrade to https://github.com/getsentry/sentry-android/releases/tag/2.1.6

## 2.1.4

### Features

- Make gzip as default content encoding type ([#433](https://github.com/getsentry/sentry-android/pull/433)) @marandaneto
- Use AGP 4 features ([#366](https://github.com/getsentry/sentry-android/pull/366)) @marandaneto
- Create GH Actions CI for Ubuntu/macOS ([#403](https://github.com/getsentry/sentry-android/pull/403)) @marandaneto
- Make root checker better and minimize false positive ([#417](https://github.com/getsentry/sentry-android/pull/417)) @marandaneto

### Fixes

- bump: sentry-native to 0.3.1 ([#440](https://github.com/getsentry/sentry-android/pull/440)) @marandaneto
- Update last session timestamp ([#437](https://github.com/getsentry/sentry-android/pull/437)) @marandaneto
- Filter trim memory breadcrumbs ([#431](https://github.com/getsentry/sentry-android/pull/431)) @marandaneto

Packages were released on [`bintray`](https://dl.bintray.com/getsentry/sentry-android/io/sentry/sentry-android/), [`jcenter`](https://jcenter.bintray.com/io/sentry/sentry-android/) and [`mavenCentral`](https://repo.maven.apache.org/maven2/io/sentry/sentry-android/)

We'd love to get feedback.

## 2.1.3

### Fixes

This fixes several critical bugs in sentry-android 2.0 and 2.1

- Sentry.init register integrations after creating the main Hub instead of doing it in the main Hub ctor ([#427](https://github.com/getsentry/sentry-android/pull/427)) @marandaneto
- make NoOpLogger public ([#425](https://github.com/getsentry/sentry-android/pull/425)) @marandaneto
- ConnectivityChecker returns connection status and events are not trying to be sent if no connection. ([#420](https://github.com/getsentry/sentry-android/pull/420)) @marandaneto
- thread pool executor is a single thread executor instead of scheduled thread executor ([#422](https://github.com/getsentry/sentry-android/pull/422)) @marandaneto
- Add Abnormal to the Session.State enum as its part of the protocol ([#424](https://github.com/getsentry/sentry-android/pull/424)) @marandaneto
- Bump: Gradle to 6.4.1 ([#419](https://github.com/getsentry/sentry-android/pull/419)) @marandaneto

We recommend that you use sentry-android 2.1.3 over the initial release of sentry-android 2.0 and 2.1.

Packages were released on [`bintray`](https://dl.bintray.com/getsentry/sentry-android/io/sentry/sentry-android/), [`jcenter`](https://jcenter.bintray.com/io/sentry/sentry-android/) and [`mavenCentral`](https://repo.maven.apache.org/maven2/io/sentry/sentry-android/)

We'd love to get feedback.

## 2.1.2

### Features

- Added options to configure http transport ([#411](https://github.com/getsentry/sentry-android/pull/411)) @marandaneto

### Fixes

- Phone state breadcrumbs require read_phone_state on older OS versions ([#415](https://github.com/getsentry/sentry-android/pull/415)) @marandaneto @bsergean
- before raising ANR events, we check ProcessErrorStateInfo if available ([#412](https://github.com/getsentry/sentry-android/pull/412)) @marandaneto
- send cached events to use a single thread executor ([#405](https://github.com/getsentry/sentry-android/pull/405)) @marandaneto
- initing SDK on AttachBaseContext ([#409](https://github.com/getsentry/sentry-android/pull/409)) @marandaneto
- sessions can't be abnormal, but exited if not ended properly ([#410](https://github.com/getsentry/sentry-android/pull/410)) @marandaneto

Packages were released on [`bintray`](https://dl.bintray.com/getsentry/sentry-android/io/sentry/sentry-android/), [`jcenter`](https://jcenter.bintray.com/io/sentry/sentry-android/) and [`mavenCentral`](https://repo.maven.apache.org/maven2/io/sentry/sentry-android/)

We'd love to get feedback.

## 2.1.1

### Features

- Added missing getters on Breadcrumb and SentryEvent ([#397](https://github.com/getsentry/sentry-android/pull/397)) @marandaneto
- Add trim memory breadcrumbs ([#395](https://github.com/getsentry/sentry-android/pull/395)) @marandaneto
- Only set breadcrumb extras if not empty ([#394](https://github.com/getsentry/sentry-android/pull/394)) @marandaneto
- Added samples of how to disable automatic breadcrumbs ([#389](https://github.com/getsentry/sentry-android/pull/389)) @marandaneto

### Fixes

- Set missing release, environment and dist to sentry-native options ([#404](https://github.com/getsentry/sentry-android/pull/404)) @marandaneto
- Do not add automatic and empty sensor breadcrumbs ([#401](https://github.com/getsentry/sentry-android/pull/401)) @marandaneto
- ref: removed Thread.sleep from LifecycleWatcher tests, using awaitility and DateProvider ([#392](https://github.com/getsentry/sentry-android/pull/392)) @marandaneto
- ref: added a DateTimeProvider for making retry after testable ([#391](https://github.com/getsentry/sentry-android/pull/391)) @marandaneto
- Bump Gradle to 6.4 ([#390](https://github.com/getsentry/sentry-android/pull/390)) @marandaneto
- Bump sentry-native to 0.2.6 ([#396](https://github.com/getsentry/sentry-android/pull/396)) @marandaneto

Packages were released on [`bintray`](https://dl.bintray.com/getsentry/sentry-android/io/sentry/sentry-android/), [`jcenter`](https://jcenter.bintray.com/io/sentry/sentry-android/) and [`mavenCentral`](https://repo.maven.apache.org/maven2/io/sentry/sentry-android/)

We'd love to get feedback.

## 2.1.0

### Features

- Includes all the changes of 2.1.0 alpha, beta and RC

### Fixes

- fix when PhoneStateListener is not ready for use ([#387](https://github.com/getsentry/sentry-android/pull/387)) @marandaneto
- make ANR 5s by default ([#388](https://github.com/getsentry/sentry-android/pull/388)) @marandaneto
- rate limiting by categories ([#381](https://github.com/getsentry/sentry-android/pull/381)) @marandaneto
- Bump NDK to latest stable version 21.1.6352462 ([#386](https://github.com/getsentry/sentry-android/pull/386)) @marandaneto

Packages were released on [`bintray`](https://dl.bintray.com/getsentry/sentry-android/io/sentry/sentry-android/), [`jcenter`](https://jcenter.bintray.com/io/sentry/sentry-android/) and [`mavenCentral`](https://repo.maven.apache.org/maven2/io/sentry/sentry-android/)

We'd love to get feedback.

## 2.0.3

### Fixes

- patch from 2.1.0-alpha.2 - avoid crash if NDK throws UnsatisfiedLinkError ([#344](https://github.com/getsentry/sentry-android/pull/344)) @marandaneto

Packages were released on [`bintray`](https://dl.bintray.com/getsentry/sentry-android/io/sentry/sentry-android/), [`jcenter`](https://jcenter.bintray.com/io/sentry/sentry-android/) and [`mavenCentral`](https://repo.maven.apache.org/maven2/io/sentry/sentry-android/)

We'd love to get feedback.

## 2.1.0-RC.1

### Features

- Options for uncaught exception and make SentryOptions list Thread-Safe ([#384](https://github.com/getsentry/sentry-android/pull/384)) @marandaneto
- Automatic breadcrumbs for app, activity and sessions lifecycles and system events ([#348](https://github.com/getsentry/sentry-android/pull/348)) @marandaneto
- Make capture session and envelope internal ([#372](https://github.com/getsentry/sentry-android/pull/372)) @marandaneto

### Fixes

- If retry after header has empty categories, apply retry after to all of them ([#377](https://github.com/getsentry/sentry-android/pull/377)) @marandaneto
- Discard events and envelopes if cached and retry after ([#378](https://github.com/getsentry/sentry-android/pull/378)) @marandaneto
- Merge loadLibrary calls for sentry-native and clean up CMake files ([#373](https://github.com/getsentry/sentry-android/pull/373)) @Swatinem
- Exceptions should be sorted oldest to newest ([#370](https://github.com/getsentry/sentry-android/pull/370)) @marandaneto
- Check external storage size even if its read only ([#368](https://github.com/getsentry/sentry-android/pull/368)) @marandaneto
- Wrong check for cellular network capability ([#369](https://github.com/getsentry/sentry-android/pull/369)) @marandaneto
- add ScheduledForRemoval annotation to deprecated methods ([#375](https://github.com/getsentry/sentry-android/pull/375)) @marandaneto
- Bump NDK to 21.0.6113669 ([#367](https://github.com/getsentry/sentry-android/pull/367)) @marandaneto
- Bump AGP and add new make cmd to check for updates ([#365](https://github.com/getsentry/sentry-android/pull/365)) @marandaneto

Packages were released on [`bintray`](https://dl.bintray.com/getsentry/sentry-android/io/sentry/sentry-android/), [`jcenter`](https://jcenter.bintray.com/io/sentry/sentry-android/) and [`mavenCentral`](https://repo.maven.apache.org/maven2/io/sentry/sentry-android/)

We'd love to get feedback.

## 2.1.0-beta.2

### Fixes

- Bump sentry-native to 0.2.4 ([#364](https://github.com/getsentry/sentry-android/pull/364)) @marandaneto
- Update current session on session start after deleting previous session ([#362](https://github.com/getsentry/sentry-android/pull/362)) @marandaneto

Packages were released on [`bintray`](https://dl.bintray.com/getsentry/sentry-android/io/sentry/sentry-android/), [`jcenter`](https://jcenter.bintray.com/io/sentry/sentry-android/) and [`mavenCentral`](https://repo.maven.apache.org/maven2/io/sentry/sentry-android/)

We'd love to get feedback.

## 2.1.0-beta.1

### Fixes

- Bump sentry-native to 0.2.3 ([#357](https://github.com/getsentry/sentry-android/pull/357)) @marandaneto
- Check for androidx availability on runtime ([#356](https://github.com/getsentry/sentry-android/pull/356)) @marandaneto
- If theres a left over session file and its crashed, we should not overwrite its state ([#354](https://github.com/getsentry/sentry-android/pull/354)) @marandaneto
- Session should be exited state if state was ok ([#352](https://github.com/getsentry/sentry-android/pull/352)) @marandaneto
- Envelope has dedicated endpoint ([#353](https://github.com/getsentry/sentry-android/pull/353)) @marandaneto

Packages were released on [`bintray`](https://dl.bintray.com/getsentry/sentry-android/io/sentry/sentry-android/), [`jcenter`](https://jcenter.bintray.com/io/sentry/sentry-android/) and [`mavenCentral`](https://repo.maven.apache.org/maven2/io/sentry/sentry-android/)

We'd love to get feedback.

## 2.1.0-alpha.2

### Fixes

- Change integration order for cached outbox events ([#347](https://github.com/getsentry/sentry-android/pull/347)) @marandaneto
- Avoid crash if NDK throws UnsatisfiedLinkError ([#344](https://github.com/getsentry/sentry-android/pull/344)) @marandaneto
- Avoid getting a threadlocal twice. ([#339](https://github.com/getsentry/sentry-android/pull/339)) @metlos
- Removing session tracking guard on hub and client ([#338](https://github.com/getsentry/sentry-android/pull/338)) @marandaneto
- Bump agp to 3.6.2 ([#336](https://github.com/getsentry/sentry-android/pull/336)) @marandaneto
- Fix racey ANR integration ([#332](https://github.com/getsentry/sentry-android/pull/332)) @marandaneto
- Logging envelopes path when possible instead of nullable id ([#331](https://github.com/getsentry/sentry-android/pull/331)) @marandaneto
- Renaming transport gate method ([#330](https://github.com/getsentry/sentry-android/pull/330)) @marandaneto

Packages were released on [`bintray`](https://dl.bintray.com/getsentry/sentry-android/io/sentry/sentry-android/), [`jcenter`](https://jcenter.bintray.com/io/sentry/sentry-android/) and [`mavenCentral`](https://repo.maven.apache.org/maven2/io/sentry/sentry-android/)

We'd love to get feedback.

## 2.1.0-alpha.1

Release of Sentry's new SDK for Android.

## What’s Changed

### Features

- Release health @marandaneto @bruno-garcia
- ANR report should have 'was active=yes' on the dashboard ([#299](https://github.com/getsentry/sentry-android/pull/299)) @marandaneto
- NDK events apply scoped data ([#322](https://github.com/getsentry/sentry-android/pull/322)) @marandaneto
- Add a StdoutTransport ([#310](https://github.com/getsentry/sentry-android/pull/310)) @mike-burns
- Implementing new retry after protocol ([#306](https://github.com/getsentry/sentry-android/pull/306)) @marandaneto

### Fixes

- Bump sentry-native to 0.2.2 ([#305](https://github.com/getsentry/sentry-android/pull/305)) @Swatinem
- Missing App's info ([#315](https://github.com/getsentry/sentry-android/pull/315)) @marandaneto
- Buffered writers/readers - otimizations ([#311](https://github.com/getsentry/sentry-android/pull/311)) @marandaneto
- Boot time should be UTC ([#309](https://github.com/getsentry/sentry-android/pull/309)) @marandaneto
- Make transport result public ([#300](https://github.com/getsentry/sentry-android/pull/300)) @marandaneto

Packages were released on [`bintray`](https://dl.bintray.com/getsentry/sentry-android/io/sentry/sentry-android/), [`jcenter`](https://jcenter.bintray.com/io/sentry/sentry-android/) and [`mavenCentral`](https://repo.maven.apache.org/maven2/io/sentry/sentry-android/)

We'd love to get feedback.

## 2.0.2

Release of Sentry's new SDK for Android.

### Features

- MavenCentral support ([#284](https://github.com/getsentry/sentry-android/pull/284)) @marandaneto

### Fixes

- Bump AGP to 3.6.1 ([#285](https://github.com/getsentry/sentry-android/pull/285)) @marandaneto

Packages were released on [`bintray`](https://dl.bintray.com/getsentry/sentry-android/io/sentry/sentry-android/), [`jcenter`](https://jcenter.bintray.com/io/sentry/sentry-android/) and [`mavenCentral`](https://repo.maven.apache.org/maven2/io/sentry/sentry-android/)

We'd love to get feedback.

## 2.0.1

Release of Sentry's new SDK for Android.

## What’s Changed

### Features

- Attach threads/stacktraces ([#267](https://github.com/getsentry/sentry-android/pull/267)) @marandaneto
- Add the default serverName to SentryOptions and use it in MainEventProcessor ([#279](https://github.com/getsentry/sentry-android/pull/279)) @metlos

### Fixes

- set current threadId when there's no mechanism set ([#277](https://github.com/getsentry/sentry-android/pull/277)) @marandaneto
- Preview package manager ([#269](https://github.com/getsentry/sentry-android/pull/269)) @bruno-garcia

Packages were released on [`bintray`](https://dl.bintray.com/getsentry/sentry-android/io/sentry/), [`jcenter`](https://jcenter.bintray.com/io/sentry/sentry-android/)

We'd love to get feedback.

## 2.0.0

Release of Sentry's new SDK for Android.

New features not offered by (1.7.x):

- NDK support
  - Captures crashes caused by native code
  - Access to the [`sentry-native` SDK](https://github.com/getsentry/sentry-native/) API by your native (C/C++/Rust code/..).
- Automatic init (just add your `DSN` to the manifest)
   - Proguard rules are added automatically
   - Permission (Internet) is added automatically
- Uncaught Exceptions might be captured even before the app restarts
- Sentry's Unified API.
- More context/device information
- Packaged as `aar`
- Frames from the app automatically marked as `InApp=true` (stack traces in Sentry highlights them by default).
- Complete Sentry Protocol available.
- All threads and their stack traces are captured.
- Sample project in this repo to test many features (segfault, uncaught exception, ANR...)

Features from the current SDK like `ANR` are also available (by default triggered after 4 seconds).

Packages were released on [`bintray`](https://dl.bintray.com/getsentry/sentry-android/io/sentry/), [`jcenter`](https://jcenter.bintray.com/io/sentry/sentry-android/)

We'd love to get feedback.

## 2.0.0-rc04

Release of Sentry's new SDK for Android.

### Features

- Take sampleRate from metadata ([#262](https://github.com/getsentry/sentry-android/pull/262)) @bruno-garcia
- Support mills timestamp format ([#263](https://github.com/getsentry/sentry-android/pull/263)) @marandaneto
- Adding logs to installed integrations ([#265](https://github.com/getsentry/sentry-android/pull/265)) @marandaneto

### Fixes

- Breacrumb.data to string,object, Add LOG level ([#264](https://github.com/getsentry/sentry-android/pull/264)) @HazAT
- Read release conf. on manifest ([#266](https://github.com/getsentry/sentry-android/pull/266)) @marandaneto

Packages were released on [`bintray`](https://dl.bintray.com/getsentry/sentry-android/io/sentry/), [`jcenter`](https://jcenter.bintray.com/io/sentry/sentry-android/)

We'd love to get feedback and we'll work in getting the GA `2.0.0` out soon.
Until then, the [stable SDK offered by Sentry is at version 1.7.30](https://github.com/getsentry/sentry-java/releases/tag/v1.7.30)

## 2.0.0-rc03

Release of Sentry's new SDK for Android.

### Fixes

- fixes ([#259](https://github.com/getsentry/sentry-android/issues/259)) - NPE check on getExternalFilesDirs items. ([#260](https://github.com/getsentry/sentry-android/pull/260)) @marandaneto
- strictMode typo ([#258](https://github.com/getsentry/sentry-android/pull/258)) @marandaneto

Packages were released on [`bintray`](https://dl.bintray.com/getsentry/sentry-android/io/sentry/), [`jcenter`](https://jcenter.bintray.com/io/sentry/sentry-android/)

We'd love to get feedback and we'll work in getting the GA `2.0.0` out soon.
Until then, the [stable SDK offered by Sentry is at version 1.7.30](https://github.com/getsentry/sentry-java/releases/tag/v1.7.30)

## 2.0.0-rc02

Release of Sentry's new SDK for Android.

### Features

- Hub mode configurable ([#247](https://github.com/getsentry/sentry-android/pull/247)) @bruno-garcia
- Added remove methods (tags/extras) to the sentry static class ([#243](https://github.com/getsentry/sentry-android/pull/243)) @marandaneto

### Fixes


- Update ndk for new sentry-native version ([#235](https://github.com/getsentry/sentry-android/pull/235)) @Swatinem @marandaneto
- Make integrations public ([#256](https://github.com/getsentry/sentry-android/pull/256)) @marandaneto
- Bump build-tools ([#255](https://github.com/getsentry/sentry-android/pull/255)) @marandaneto
- Added javadocs to scope and its dependencies ([#253](https://github.com/getsentry/sentry-android/pull/253)) @marandaneto
- Build all ABIs ([#254](https://github.com/getsentry/sentry-android/pull/254)) @marandaneto
- Moving back ANR timeout from long to int param. ([#252](https://github.com/getsentry/sentry-android/pull/252)) @marandaneto
- Added HubAdapter to call Sentry static methods from Integrations ([#250](https://github.com/getsentry/sentry-android/pull/250)) @marandaneto
- New Release format ([#242](https://github.com/getsentry/sentry-android/pull/242)) @marandaneto
- Javadocs for SentryOptions ([#246](https://github.com/getsentry/sentry-android/pull/246)) @marandaneto
- non-app is already inApp excluded by default. ([#244](https://github.com/getsentry/sentry-android/pull/244)) @marandaneto
- Fix if symlink exists for sentry-native ([#241](https://github.com/getsentry/sentry-android/pull/241)) @marandaneto
- Clone method - race condition free ([#226](https://github.com/getsentry/sentry-android/pull/226)) @marandaneto
- Refactoring breadcrumbs callback ([#239](https://github.com/getsentry/sentry-android/pull/239)) @marandaneto

Packages were released on [`bintray`](https://dl.bintray.com/getsentry/sentry-android/io/sentry/), [`jcenter`](https://jcenter.bintray.com/io/sentry/sentry-android/)

We'd love to get feedback and we'll work in getting the GA `2.0.0` out soon.
Until then, the [stable SDK offered by Sentry is at version 1.7.30](https://github.com/getsentry/sentry-java/releases/tag/v1.7.30)

## 2.0.0-rc01

Release of Sentry's new SDK for Android.

## What’s Changed

### Features

- Added remove methods for Scope data ([#237](https://github.com/getsentry/sentry-android/pull/237)) @marandaneto
- More device context (deviceId, connectionType and language) ([#229](https://github.com/getsentry/sentry-android/pull/229)) @marandaneto
- Added a few java docs (Sentry, Hub and SentryClient) ([#223](https://github.com/getsentry/sentry-android/pull/223)) @marandaneto
- Implemented diagnostic logger ([#218](https://github.com/getsentry/sentry-android/pull/218)) @marandaneto
- Added event processors to scope ([#209](https://github.com/getsentry/sentry-android/pull/209)) @marandaneto
- Added android transport gate ([#206](https://github.com/getsentry/sentry-android/pull/206)) @marandaneto
- Added executor for caching values out of the main thread ([#201](https://github.com/getsentry/sentry-android/pull/201)) @marandaneto

### Fixes


- Honor RetryAfter ([#236](https://github.com/getsentry/sentry-android/pull/236)) @marandaneto
- Add tests for SentryValues ([#238](https://github.com/getsentry/sentry-android/pull/238)) @philipphofmann
- Do not set frames if there's none ([#234](https://github.com/getsentry/sentry-android/pull/234)) @marandaneto
- Always call interrupt after InterruptedException ([#232](https://github.com/getsentry/sentry-android/pull/232)) @marandaneto
- Mark as current thread if its the main thread ([#228](https://github.com/getsentry/sentry-android/pull/228)) @marandaneto
- Fix lgtm alerts ([#219](https://github.com/getsentry/sentry-android/pull/219)) @marandaneto
- Written unit tests to ANR integration ([#215](https://github.com/getsentry/sentry-android/pull/215)) @marandaneto
- Added blog posts to README ([#214](https://github.com/getsentry/sentry-android/pull/214)) @marandaneto
- Raise code coverage for Dsn to 100% ([#212](https://github.com/getsentry/sentry-android/pull/212)) @philipphofmann
- Remove redundant times(1) for Mockito.verify ([#211](https://github.com/getsentry/sentry-android/pull/211)) @philipphofmann
- Transport may be set on options ([#203](https://github.com/getsentry/sentry-android/pull/203)) @marandaneto
- dist may be set on options ([#204](https://github.com/getsentry/sentry-android/pull/204)) @marandaneto
- Throw an exception if DSN is not set ([#200](https://github.com/getsentry/sentry-android/pull/200)) @marandaneto
- Migration guide markdown ([#197](https://github.com/getsentry/sentry-android/pull/197)) @marandaneto

Packages were released on [`bintray`](https://dl.bintray.com/getsentry/sentry-android/io/sentry/), [`jcenter`](https://jcenter.bintray.com/io/sentry/sentry-android/)

We'd love to get feedback and we'll work in getting the GA `2.0.0` out soon.
Until then, the [stable SDK offered by Sentry is at version 1.7.29](https://github.com/getsentry/sentry-java/releases/tag/v1.7.29)

## 2.0.0-beta02

Release of Sentry's new SDK for Android.

### Features

- addBreadcrumb overloads ([#196](https://github.com/getsentry/sentry-android/pull/196)) and ([#198](https://github.com/getsentry/sentry-android/pull/198))

### Fixes

- fix Android bug on API 24 and 25 about getting current threads and stack traces ([#194](https://github.com/getsentry/sentry-android/pull/194))

Packages were released on [`bintray`](https://dl.bintray.com/getsentry/sentry-android/io/sentry/), [`jcenter`](https://jcenter.bintray.com/io/sentry/sentry-android/)

We'd love to get feedback and we'll work in getting the GA `2.0.0` out soon.
Until then, the [stable SDK offered by Sentry is at version 1.7.28](https://github.com/getsentry/sentry-java/releases/tag/v1.7.28)

## 2.0.0-beta01

Release of Sentry's new SDK for Android.

### Fixes

- ref: ANR doesn't set handled flag ([#186](https://github.com/getsentry/sentry-android/pull/186))
- SDK final review ([#183](https://github.com/getsentry/sentry-android/pull/183))
- ref: Drop errored in favor of crashed ([#187](https://github.com/getsentry/sentry-android/pull/187))
- Workaround android_id ([#185](https://github.com/getsentry/sentry-android/pull/185))
- Renamed sampleRate ([#191](https://github.com/getsentry/sentry-android/pull/191))
- Making timestamp package-private or test-only ([#190](https://github.com/getsentry/sentry-android/pull/190))
- Split event processor in Device/App data ([#180](https://github.com/getsentry/sentry-android/pull/180))

Packages were released on [`bintray`](https://dl.bintray.com/getsentry/sentry-android/io/sentry/), [`jcenter`](https://jcenter.bintray.com/io/sentry/sentry-android/)

We'd love to get feedback and we'll work in getting the GA `2.0.0` out soon.
Until then, the [stable SDK offered by Sentry is at version 1.7.28](https://github.com/getsentry/sentry-java/releases/tag/v1.7.28)

## 2.0.0-alpha09

Release of Sentry's new SDK for Android.

### Features

- Adding nativeBundle plugin ([#161](https://github.com/getsentry/sentry-android/pull/161))
- Adding scope methods to sentry static class ([#179](https://github.com/getsentry/sentry-android/pull/179))

### Fixes

- fix: DSN parsing ([#165](https://github.com/getsentry/sentry-android/pull/165))
- Don't avoid exception type minification ([#166](https://github.com/getsentry/sentry-android/pull/166))
- make Gson retro compatible with older versions of AGP ([#177](https://github.com/getsentry/sentry-android/pull/177))
- Bump sentry-native with message object instead of a string ([#172](https://github.com/getsentry/sentry-android/pull/172))

Packages were released on [`bintray`](https://dl.bintray.com/getsentry/sentry-android/io/sentry/), [`jcenter`](https://jcenter.bintray.com/io/sentry/sentry-android/)

We'd love to get feedback and we'll work in getting the GA `2.0.0` out soon.
Until then, the [stable SDK offered by Sentry is at version 1.7.28](https://github.com/getsentry/sentry-java/releases/tag/v1.7.28)

## 2.0.0-alpha08

Release of Sentry's new SDK for Android.

### Fixes

- DebugId endianness ([#162](https://github.com/getsentry/sentry-android/pull/162))
- Executed beforeBreadcrumb also for scope ([#160](https://github.com/getsentry/sentry-android/pull/160))
- Benefit of manifest merging when minSdk ([#159](https://github.com/getsentry/sentry-android/pull/159))
- Add method to captureMessage with level ([#157](https://github.com/getsentry/sentry-android/pull/157))
- Listing assets file on the wrong dir ([#156](https://github.com/getsentry/sentry-android/pull/156))

Packages were released on [`bintray`](https://dl.bintray.com/getsentry/sentry-android/io/sentry/), [`jcenter`](https://jcenter.bintray.com/io/sentry/sentry-android/)

We'd love to get feedback and we'll work in getting the GA `2.0.0` out soon.
Until then, the [stable SDK offered by Sentry is at version 1.7.28](https://github.com/getsentry/sentry-java/releases/tag/v1.7.28)

## 2.0.0-alpha07

Third release of Sentry's new SDK for Android.

### Fixes

-  Fixed release for jcenter and bintray

Packages were released on [`bintray`](https://dl.bintray.com/getsentry/sentry-android/io/sentry/), [`jcenter`](https://jcenter.bintray.com/io/sentry/sentry-android/)

We'd love to get feedback and we'll work in getting the GA `2.0.0` out soon.
Until then, the [stable SDK offered by Sentry is at version 1.7.28](https://github.com/getsentry/sentry-java/releases/tag/v1.7.28)

## 2.0.0-alpha06

Second release of Sentry's new SDK for Android.

### Fixes

- Fixed a typo on pom generation.

Packages were released on [`bintray`](https://dl.bintray.com/getsentry/sentry-android/io/sentry/), [`jcenter`](https://jcenter.bintray.com/io/sentry/sentry-android/)

We'd love to get feedback and we'll work in getting the GA `2.0.0` out soon.
Until then, the [stable SDK offered by Sentry is at version 1.7.28](https://github.com/getsentry/sentry-java/releases/tag/v1.7.28)

## 2.0.0-alpha05

First release of Sentry's new SDK for Android.

New features not offered by our current (1.7.x), stable SDK are:

- NDK support
  - Captures crashes caused by native code
  - Access to the [`sentry-native` SDK](https://github.com/getsentry/sentry-native/) API by your native (C/C++/Rust code/..).
- Automatic init (just add your `DSN` to the manifest)
   - Proguard rules are added automatically
   - Permission (Internet) is added automatically
- Uncaught Exceptions might be captured even before the app restarts
- Unified API which include scopes etc.
- More context/device information
- Packaged as `aar`
- Frames from the app automatically marked as `InApp=true` (stack traces in Sentry highlights them by default).
- Complete Sentry Protocol available.
- All threads and their stack traces are captured.
- Sample project in this repo to test many features (segfault, uncaught exception, scope)

Features from the current SDK like `ANR` are also available (by default triggered after 4 seconds).

Packages were released on [`bintray`](https://dl.bintray.com/getsentry/sentry-android/io/sentry/), [`jcenter`](https://jcenter.bintray.com/io/sentry/sentry-android/)

We'd love to get feedback and we'll work in getting the GA `2.0.0` out soon.
Until then, the [stable SDK offered by Sentry is at version 1.7.28](https://github.com/getsentry/sentry-java/releases/tag/v1.7.28)<|MERGE_RESOLUTION|>--- conflicted
+++ resolved
@@ -42,14 +42,10 @@
     - If you are using `graphql-java` v21 or earlier, you can use the `sentry-graphql` module
     - For `graphql-java` v22 and newer please use the `sentry-graphql-22` module
 - We now provide a `SentryInstrumenter` bean directly for Spring (Boot) if there is none yet instead of using `GraphQlSourceBuilderCustomizer` to add the instrumentation ([#3744](https://github.com/getsentry/sentry-java/pull/3744))
-<<<<<<< HEAD
   - It is now also possible to provide a bean of type `SentryGraphqlInstrumentation.BeforeSpanCallback` which is then used by `SentryInstrumenter`
+- Emit transaction.data inside contexts.trace.data ([#3735](https://github.com/getsentry/sentry-java/pull/3735))
+    - Also does not emit `transaction.data` in `exras` anymore
 - Lazy uuid generation for SentryId and SpanId ([#3770](https://github.com/getsentry/sentry-java/pull/3770))
-=======
-    - It is now also possible to provide a bean of type `SentryGraphqlInstrumentation.BeforeSpanCallback` which is then used by `SentryInstrumenter`
-- Emit transaction.data inside contexts.trace.data ([#3735](https://github.com/getsentry/sentry-java/pull/3735))
-  - Also does not emit `transaction.data` in `exras` anymore
->>>>>>> f2373790
 
 ### Fixes
 
