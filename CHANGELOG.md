--- conflicted
+++ resolved
@@ -1,12 +1,11 @@
 # Changelog
 
-<<<<<<< HEAD
 ## Unreleased
 
 ### Fixes
 
 - Check app start spans time and foreground state ([#3550](https://github.com/getsentry/sentry-java/pull/3550))
-=======
+
 ## 7.12.0
 
 ### Features
@@ -35,7 +34,6 @@
   ```
 
   To learn more visit [Sentry's Mobile Session Replay](https://docs.sentry.io/product/explore/session-replay/mobile/) documentation page.
->>>>>>> 7620eacc
 
 ## 7.11.0
 
