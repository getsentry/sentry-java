# vNext

* Bump: AGP 4.1.1 (#1040)
* Fix: use neutral Locale for String operations #1033
* Update to sentry-native 0.4.4 and fix shared library builds (#1039)
* Added java doc to protocol classes based on sentry-data-schemes project (#1045)
* Enhancement: Make SentryExceptionResolver Order configurable to not send handled web exceptions (#1008)
* Enhancement: Resolve HTTP Proxy parameters from the external configuration (#1028)
<<<<<<< HEAD
* Enhancement: Sentry NDK integration is compiled against default NDK version based on AGP's version #1048
* Fix: Clean up JNI code and properly free strings #1050
=======
* Fix: set userId for hard-crashes if no user is set
* Enhancement: Sentry NDK integration is compiled against default NDK version based on AGP's version
>>>>>>> 01cfbfef

# 3.1.3

* Fix broken NDK integration on 3.1.2 (release failed on packaging a .so file)
* Increase max cached events to 30 (#1029)
* Normalize DSN URI (#1030)

# 3.1.2

* feat: Manually capturing User Feedback
* Enhancement: Set environment to "production" by default.
* Enhancement: Make public the Breadcrumb constructor that accepts a Date #1012
* ref: Validate event id on user feedback submission
 
# 3.1.1

* fix: Prevent Logback and Log4j2 integrations from re-initializing Sentry when Sentry is already initialized
* Enhancement: Bind logging related SentryProperties to Slf4j Level instead of Logback to improve Log4j2 compatibility
* fix: Make sure HttpServletRequestSentryUserProvider runs by default before custom SentryUserProvider beans
* fix: fix setting up Sentry in Spring Webflux annotation by changing the scope of Spring WebMvc related dependencies

# 3.1.0

* fix: Don't require `sentry.dsn` to be set when using `io.sentry:sentry-spring-boot-starter` and `io.sentry:sentry-logback` together #965
* Auto-Configure `inAppIncludes` in Spring Boot integration #966
* Enhancement: make getThrowable public and improve set contexts #967
* Bump: Android Gradle Plugin 4.0.2 #968
* Enhancement: accepted quoted values in properties from external configuration #972
* fix: remove chunked streaming mode #974
* fix: Android 11 + targetSdkVersion 30 crashes Sentry on start #977

# 3.0.0

# Java + Android

This release marks the re-unification of Java and Android SDK code bases.
It's based on the Android 2.0 SDK, which implements [Sentry's unified API](https://develop.sentry.dev/sdk/unified-api/).

Considerable changes were done, which include a lot of improvements. More are covered below, but the highlights are:

* Improved `log4j2` integration
  * Capture breadcrumbs for level INFO and higher
  * Raises event for ERROR and higher.
  * Minimum levels are configurable.
  * Optionally initializes the SDK via appender.xml
* Dropped support to `log4j`.
* Improved `logback` integration
  * Capture breadcrumbs for level INFO and higher
  * Raises event for ERROR and higher. 
  * Minimum levels are configurable.
  * Optionally initializes the SDK via appender.xml
  * Configurable via Spring integration if both are enabled
* Spring
  * No more duplicate events with Spring and logback
  * Auto initalizes if DSN is available
  * Configuration options available with auto complete
* Google App Engine support dropped

## What’s Changed

* Callback to validate SSL certificate (#944) 
* Attach stack traces enabled by default

### Android specific

* Release health enabled by default for Android
* Sync of Scopes for Java -> Native (NDK)
* Bump Sentry-Native v0.4.2
* Android 11 Support

[Android migration docs](https://docs.sentry.io/platforms/android/migration/#migrating-from-sentry-android-2x-to-sentry-android-3x)

### Java specific

* Unified API for Java SDK and integrations (Spring, Spring boot starter, Servlet, Logback, Log4j2)

New Java [docs](https://docs.sentry.io/platforms/java/) are live and being improved.

# Acquisition

Packages were released on [`bintray sentry-java`](https://dl.bintray.com/getsentry/sentry-java/io/sentry/), [`bintray sentry-android`](https://dl.bintray.com/getsentry/sentry-android/io/sentry/), [`jcenter`](https://jcenter.bintray.com/io/sentry/) and [`mavenCentral`](https://repo.maven.apache.org/maven2/io/sentry/)

## Where is the Java 1.7 code base?

The previous Java releases, are all available in this repository through the tagged releases.
# 3.0.0-beta.1

## What’s Changed

* feat: ssl support (#944) @ninekaw9 @marandaneto 
* feat: sync Java to C (#937) @bruno-garcia @marandaneto
* feat: Auto-configure Logback appender in Spring Boot integration. (#938) @maciejwalkowiak
* feat: Add Servlet integration. (#935) @maciejwalkowiak
* fix: Pop scope at the end of the request in Spring integration. (#936) @maciejwalkowiak
* bump: Upgrade Spring Boot to 2.3.4. (#932) @maciejwalkowiak
* fix: Do not set cookies when send pii is set to false. (#931) @maciejwalkowiak

Packages were released on [`bintray sentry-java`](https://dl.bintray.com/getsentry/sentry-java/io/sentry/), [`bintray sentry-android`](https://dl.bintray.com/getsentry/sentry-android/io/sentry/), [`jcenter`](https://jcenter.bintray.com/io/sentry/) and [`mavenCentral`](https://repo.maven.apache.org/maven2/io/sentry/)

We'd love to get feedback.

# 3.0.0-alpha.3

## What’s Changed

* Bump sentry-native to 0.4.2 (#926) @marandaneto
* feat: enable attach stack traces and disable attach threads by default (#921) @marandaneto
* fix: read sample rate correctly from manifest meta data (#923) @marandaneto
* ref: remove log level as RN do not use it anymore (#924) @marandaneto

Packages were released on [`bintray sentry-android`](https://dl.bintray.com/getsentry/sentry-android/io/sentry/) and [`bintray sentry-java`](https://dl.bintray.com/getsentry/sentry-java/io/sentry/)

We'd love to get feedback.

# 3.0.0-alpha.2

TBD

Packages were released on [bintray](https://dl.bintray.com/getsentry/maven/io/sentry/)

> Note: This release marks the unification of the Java and Android Sentry codebases based on the core of the Android SDK (version 2.x).
Previous releases for the Android SDK (version 2.x) can be found on the now archived: https://github.com/getsentry/sentry-android/

# 3.0.0-alpha.1

# New releases will happen on a different repository:

https://github.com/getsentry/sentry-java

## What’s Changed

* feat: enable release health by default

Packages were released on [`bintray`](https://dl.bintray.com/getsentry/sentry-android/io/sentry/sentry-android/), [`jcenter`](https://jcenter.bintray.com/io/sentry/sentry-android/) and [`mavenCentral`](https://repo.maven.apache.org/maven2/io/sentry/sentry-android/)

We'd love to get feedback.

# 2.3.1

## What’s Changed

* fix: add main thread checker for the app lifecycle integration (#525) @marandaneto
* Set correct migration link (#523) @fupduck
* Warn about Sentry re-initialization. (#521) @maciejwalkowiak
* Set SDK version in `MainEventProcessor`. (#513) @maciejwalkowiak
* Bump sentry-native to 0.4.0 (#512) @marandaneto
* Bump Gradle to 6.6 and fix linting issues (#510) @marandaneto
* fix(sentry-java): Contexts belong on the Scope (#504) @maciejwalkowiak
* Add tests for verifying scope changes thread isolation (#508) @maciejwalkowiak
* Set `SdkVersion` in default `SentryOptions` created in sentry-core module (#506) @maciejwalkowiak

Packages were released on [`bintray`](https://dl.bintray.com/getsentry/sentry-android/io/sentry/sentry-android/), [`jcenter`](https://jcenter.bintray.com/io/sentry/sentry-android/) and [`mavenCentral`](https://repo.maven.apache.org/maven2/io/sentry/sentry-android/)

We'd love to get feedback.

# 2.3.0

## What’s Changed

* fix: converting UTC and ISO timestamp when missing Locale/TimeZone do not error (#505) @marandaneto
* Add console application sample. (#502) @maciejwalkowiak
* Log stacktraces in SystemOutLogger (#498) @maciejwalkowiak
* Add method to add breadcrumb with string parameter. (#501) @maciejwalkowiak
* Call `Sentry#close` on JVM shutdown. (#497) @maciejwalkowiak
* ref: sentry-core changes for console app (#473) @marandaneto

Obs: If you are using its own instance of `Hub`/`SentryClient` and reflection to set up the SDK to be usable within Libraries, this change may break your code, please fix the renamed classes.

Packages were released on [`bintray`](https://dl.bintray.com/getsentry/sentry-android/io/sentry/sentry-android/), [`jcenter`](https://jcenter.bintray.com/io/sentry/sentry-android/) and [`mavenCentral`](https://repo.maven.apache.org/maven2/io/sentry/sentry-android/)

We'd love to get feedback.

# 2.2.2

## What’s Changed

* feat: add sdk to envelope header (#488) @marandaneto
* Bump plugin versions (#487) @marandaneto
* Bump: AGP 4.0.1 (#486) @marandaneto
* feat: log request if response code is not 200 (#484) @marandaneto

Packages were released on [`bintray`](https://dl.bintray.com/getsentry/sentry-android/io/sentry/sentry-android/), [`jcenter`](https://jcenter.bintray.com/io/sentry/sentry-android/) and [`mavenCentral`](https://repo.maven.apache.org/maven2/io/sentry/sentry-android/)

We'd love to get feedback.

# 2.2.1

## What’s Changed

* fix: Timber adds breadcrumb even if event level is < minEventLevel (#480) @marandaneto
* enhancement: Bump Gradle 6.5.1 (#479) @marandaneto
* fix: contexts serializer avoids reflection and fixes desugaring issue (#478) @marandaneto
* fix: clone session before sending to the transport (#474) @marandaneto

Packages were released on [`bintray`](https://dl.bintray.com/getsentry/sentry-android/io/sentry/sentry-android/), [`jcenter`](https://jcenter.bintray.com/io/sentry/sentry-android/) and [`mavenCentral`](https://repo.maven.apache.org/maven2/io/sentry/sentry-android/)

We'd love to get feedback.

# 2.2.0

## What’s Changed

* fix: negative session sequence if the date is before java date epoch (#471) @marandaneto
* fix: deserialise unmapped contexts values from envelope (#470) @marandaneto
* Bump: sentry-native 0.3.4 (#468) @marandaneto

* feat: timber integration (#464) @marandaneto

1) To add integrations it requires a [manual initialization](https://docs.sentry.io/platforms/android/#manual-initialization) of the Android SDK.

2) Add the `sentry-android-timber` dependency:

```groovy
implementation 'io.sentry:sentry-android-timber:{version}' // version >= 2.2.0
```

3) Initialize and add the `SentryTimberIntegration`:

```java
SentryAndroid.init(this, options -> {
    // default values:
    // minEventLevel = ERROR
    // minBreadcrumbLevel = INFO
    options.addIntegration(new SentryTimberIntegration());

    // custom values for minEventLevel and minBreadcrumbLevel
    // options.addIntegration(new SentryTimberIntegration(SentryLevel.WARNING, SentryLevel.ERROR));
});
```

4) Use the Timber integration:

```java
try {
    int x = 1 / 0;
} catch (Exception e) {
    Timber.e(e);
}
```

Packages were released on [`bintray`](https://dl.bintray.com/getsentry/sentry-android/io/sentry/sentry-android/), [`jcenter`](https://jcenter.bintray.com/io/sentry/sentry-android/) and [`mavenCentral`](https://repo.maven.apache.org/maven2/io/sentry/sentry-android/)

We'd love to get feedback.

# 2.1.7

## What’s Changed

* fix: init native libs if available on SDK init (#461) @marandaneto
* Make JVM target explicit in sentry-core (#462) @dilbernd
* fix: timestamp with millis from react-native should be in UTC format (#456) @marandaneto
* Bump Gradle to 6.5 (#454) @marandaneto

Packages were released on [`bintray`](https://dl.bintray.com/getsentry/sentry-android/io/sentry/sentry-android/), [`jcenter`](https://jcenter.bintray.com/io/sentry/sentry-android/) and [`mavenCentral`](https://repo.maven.apache.org/maven2/io/sentry/sentry-android/)

We'd love to get feedback.

# 2.1.6

## What’s Changed

* fix: do not lookup sentry-debug-meta but instead load it directly (#445) @marandaneto
* fix: regression on v2.1.5 which can cause a crash on SDK init

Packages were released on [`bintray`](https://dl.bintray.com/getsentry/sentry-android/io/sentry/sentry-android/), [`jcenter`](https://jcenter.bintray.com/io/sentry/sentry-android/) and [`mavenCentral`](https://repo.maven.apache.org/maven2/io/sentry/sentry-android/)

We'd love to get feedback.

# 2.1.5

This version has a severe bug and can cause a crash on SDK init

Please upgrade to https://github.com/getsentry/sentry-android/releases/tag/2.1.6

# 2.1.4

## What’s Changed

* bump: sentry-native to 0.3.1 (#440) @marandaneto
* fix: update last session timestamp (#437) @marandaneto
* feat: make gzip as default content encoding type (#433) @marandaneto
* enhancement: use AGP 4 features (#366) @marandaneto
* enhancement: Create GH Actions CI for Ubuntu/macOS (#403) @marandaneto
* enhancement: make root checker better and minimize false positive (#417) @marandaneto
* fix: filter trim memory breadcrumbs (#431) @marandaneto

Packages were released on [`bintray`](https://dl.bintray.com/getsentry/sentry-android/io/sentry/sentry-android/), [`jcenter`](https://jcenter.bintray.com/io/sentry/sentry-android/) and [`mavenCentral`](https://repo.maven.apache.org/maven2/io/sentry/sentry-android/)

We'd love to get feedback.

# 2.1.3

## What’s Changed

This fixes several critical bugs in sentry-android 2.0 and 2.1

* fix: Sentry.init register integrations after creating the main Hub instead of doing it in the main Hub ctor (#427) @marandaneto
* fix: make NoOpLogger public (#425) @marandaneto
* fix: ConnectivityChecker returns connection status and events are not trying to be sent if no connection. (#420) @marandaneto
* ref: thread pool executor is a single thread executor instead of scheduled thread executor (#422) @marandaneto
* fix: Add Abnormal to the Session.State enum as its part of the protocol (#424) @marandaneto
* Bump: Gradle to 6.4.1 (#419) @marandaneto

We recommend that you use sentry-android 2.1.3 over the initial release of sentry-android 2.0 and 2.1.

Packages were released on [`bintray`](https://dl.bintray.com/getsentry/sentry-android/io/sentry/sentry-android/), [`jcenter`](https://jcenter.bintray.com/io/sentry/sentry-android/) and [`mavenCentral`](https://repo.maven.apache.org/maven2/io/sentry/sentry-android/)

We'd love to get feedback.

# 2.1.2

## What’s Changed

* fix: Phone state breadcrumbs require read_phone_state on older OS versions (#415) @marandaneto @bsergean
* fix: before raising ANR events, we check ProcessErrorStateInfo if available (#412) @marandaneto
* fix: send cached events to use a single thread executor (#405) @marandaneto
* enha: added options to configure http transport (#411) @marandaneto
* fix: initing SDK on AttachBaseContext (#409) @marandaneto
* fix: sessions can't be abnormal, but exited if not ended properly (#410) @marandaneto

Packages were released on [`bintray`](https://dl.bintray.com/getsentry/sentry-android/io/sentry/sentry-android/), [`jcenter`](https://jcenter.bintray.com/io/sentry/sentry-android/) and [`mavenCentral`](https://repo.maven.apache.org/maven2/io/sentry/sentry-android/)

We'd love to get feedback.

# 2.1.1

## What’s Changed

* fix: set missing release, environment and dist to sentry-native options (#404) @marandaneto
* fix: do not add automatic and empty sensor breadcrumbs (#401) @marandaneto
* enha: added missing getters on Breadcrumb and SentryEvent (#397) @marandaneto
* enha: bump sentry-native to 0.2.6 (#396) @marandaneto
* feat: add trim memory breadcrumbs (#395) @marandaneto
* enha: only set breadcrumb extras if not empty (#394) @marandaneto
* ref: removed Thread.sleep from LifecycleWatcher tests, using awaitility and DateProvider (#392) @marandaneto
* ref: added a DateTimeProvider for making retry after testable (#391) @marandaneto
* enha: BUMP Gradle to 6.4 (#390) @marandaneto
* enha: added samples of how to disable automatic breadcrumbs (#389) @marandaneto

Packages were released on [`bintray`](https://dl.bintray.com/getsentry/sentry-android/io/sentry/sentry-android/), [`jcenter`](https://jcenter.bintray.com/io/sentry/sentry-android/) and [`mavenCentral`](https://repo.maven.apache.org/maven2/io/sentry/sentry-android/)

We'd love to get feedback.

# 2.1.0

## What’s Changed

* Includes all the changes of 2.1.0 alpha, beta and RC
* fix when PhoneStateListener is not ready for use (#387) @marandaneto
* make ANR 5s by default (#388) @marandaneto
* fix: rate limiting by categories (#381) @marandaneto
* BUMP NDK to latest stable version 21.1.6352462 (#386) @marandaneto

Packages were released on [`bintray`](https://dl.bintray.com/getsentry/sentry-android/io/sentry/sentry-android/), [`jcenter`](https://jcenter.bintray.com/io/sentry/sentry-android/) and [`mavenCentral`](https://repo.maven.apache.org/maven2/io/sentry/sentry-android/)

We'd love to get feedback.

# 2.0.3

## What’s Changed

* patch from 2.1.0-alpha.2 - avoid crash if NDK throws UnsatisfiedLinkError (#344) @marandaneto

Packages were released on [`bintray`](https://dl.bintray.com/getsentry/sentry-android/io/sentry/sentry-android/), [`jcenter`](https://jcenter.bintray.com/io/sentry/sentry-android/) and [`mavenCentral`](https://repo.maven.apache.org/maven2/io/sentry/sentry-android/)

We'd love to get feedback.
# 2.1.0-RC.1

## What’s Changed

* feat: Options for uncaught exception and make SentryOptions list Thread-Safe (#384) @marandaneto
* feat: automatic breadcrumbs for app, activity and sessions lifecycles and system events (#348) @marandaneto
* fix: if retry after header has empty categories, apply retry after to all of them (#377) @marandaneto
* fix: discard events and envelopes if cached and retry after (#378) @marandaneto
* add ScheduledForRemoval annotation to deprecated methods (#375) @marandaneto
* fix: Merge loadLibrary calls for sentry-native and clean up CMake files (#373) @Swatinem
* enha: make capture session and envelope internal (#372) @marandaneto
* fix: exceptions should be sorted oldest to newest (#370) @marandaneto
* fix: check external storage size even if its read only (#368) @marandaneto
* fix: wrong check for cellular network capability (#369) @marandaneto
* bump NDK to 21.0.6113669 (#367) @marandaneto
* bump AGP and add new make cmd to check for updates (#365) @marandaneto

Packages were released on [`bintray`](https://dl.bintray.com/getsentry/sentry-android/io/sentry/sentry-android/), [`jcenter`](https://jcenter.bintray.com/io/sentry/sentry-android/) and [`mavenCentral`](https://repo.maven.apache.org/maven2/io/sentry/sentry-android/)

We'd love to get feedback.

# 2.1.0-beta.2

## What’s Changed

* bump sentry-native to 0.2.4 (#364) @marandaneto
* update current session on session start after deleting previous session (#362) @marandaneto

Packages were released on [`bintray`](https://dl.bintray.com/getsentry/sentry-android/io/sentry/sentry-android/), [`jcenter`](https://jcenter.bintray.com/io/sentry/sentry-android/) and [`mavenCentral`](https://repo.maven.apache.org/maven2/io/sentry/sentry-android/)

We'd love to get feedback.

# 2.1.0-beta.1

## What’s Changed

* BUMP sentry-native to 0.2.3 (#357) @marandaneto
* check for androidx availability on runtime (#356) @marandaneto
* if theres a left over session file and its crashed, we should not overwrite its state (#354) @marandaneto
* session should be exited state if state was ok (#352) @marandaneto
* envelope has dedicated endpoint (#353) @marandaneto

Packages were released on [`bintray`](https://dl.bintray.com/getsentry/sentry-android/io/sentry/sentry-android/), [`jcenter`](https://jcenter.bintray.com/io/sentry/sentry-android/) and [`mavenCentral`](https://repo.maven.apache.org/maven2/io/sentry/sentry-android/)

We'd love to get feedback.

# 2.1.0-alpha.2

## What’s Changed

* change integration order for cached outbox events (#347) @marandaneto
* avoid crash if NDK throws UnsatisfiedLinkError (#344) @marandaneto
* Avoid getting a threadlocal twice. (#339) @metlos
* removing session tracking guard on hub and client (#338) @marandaneto
* bump agp to 3.6.2 (#336) @marandaneto
* fix racey ANR integration (#332) @marandaneto
* logging envelopes path when possible instead of nullable id (#331) @marandaneto
* renaming transport gate method (#330) @marandaneto

Packages were released on [`bintray`](https://dl.bintray.com/getsentry/sentry-android/io/sentry/sentry-android/), [`jcenter`](https://jcenter.bintray.com/io/sentry/sentry-android/) and [`mavenCentral`](https://repo.maven.apache.org/maven2/io/sentry/sentry-android/)

We'd love to get feedback.

# 2.1.0-alpha.1

Release of Sentry's new SDK for Android.

## What’s Changed

* BUMP sentry-native to 0.2.2 (#305) @Swatinem
* ANR report should have 'was active=yes' on the dashboard (#299) @marandaneto
* NDK events apply scoped data (#322) @marandaneto
* fix missing App's info (#315) @marandaneto
* buffered writers/readers - otimizations (#311) @marandaneto
* Add a StdoutTransport (#310) @mike-burns
* boot time should be UTC (#309) @marandaneto
* implementing new retry after protocol (#306) @marandaneto
* make transport result public (#300) @marandaneto
* release health @marandaneto @bruno-garcia 

Packages were released on [`bintray`](https://dl.bintray.com/getsentry/sentry-android/io/sentry/sentry-android/), [`jcenter`](https://jcenter.bintray.com/io/sentry/sentry-android/) and [`mavenCentral`](https://repo.maven.apache.org/maven2/io/sentry/sentry-android/)

We'd love to get feedback.

# 2.0.2

Release of Sentry's new SDK for Android.

## What’s Changed

* BUMP AGP to 3.6.1 (#285) @marandaneto
* MavenCentral support (#284) @marandaneto

Packages were released on [`bintray`](https://dl.bintray.com/getsentry/sentry-android/io/sentry/sentry-android/), [`jcenter`](https://jcenter.bintray.com/io/sentry/sentry-android/) and [`mavenCentral`](https://repo.maven.apache.org/maven2/io/sentry/sentry-android/)

We'd love to get feedback.

# 2.0.1

Release of Sentry's new SDK for Android.

## What’s Changed

* Add the default serverName to SentryOptions and use it in MainEventProcessor (#279) @metlos
* set current threadId when there's no mechanism set (#277) @marandaneto
* feat: attach threads/stacktraces (#267) @marandaneto
* fix: preview package manager (#269) @bruno-garcia

Packages were released on [`bintray`](https://dl.bintray.com/getsentry/sentry-android/io/sentry/), [`jcenter`](https://jcenter.bintray.com/io/sentry/sentry-android/)

We'd love to get feedback.

# 2.0.0

Release of Sentry's new SDK for Android.

New features not offered by (1.7.x):

* NDK support
  * Captures crashes caused by native code
  * Access to the [`sentry-native` SDK](https://github.com/getsentry/sentry-native/) API by your native (C/C++/Rust code/..).
* Automatic init (just add your `DSN` to the manifest)
   * Proguard rules are added automatically
   * Permission (Internet) is added automatically
* Uncaught Exceptions might be captured even before the app restarts
* Sentry's Unified API.
* More context/device information
* Packaged as `aar`
* Frames from the app automatically marked as `InApp=true` (stack traces in Sentry highlights them by default).
* Complete Sentry Protocol available.
* All threads and their stack traces are captured.
* Sample project in this repo to test many features (segfault, uncaught exception, ANR...)

Features from the current SDK like `ANR` are also available (by default triggered after 4 seconds).

Packages were released on [`bintray`](https://dl.bintray.com/getsentry/sentry-android/io/sentry/), [`jcenter`](https://jcenter.bintray.com/io/sentry/sentry-android/)

We'd love to get feedback.

# 2.0.0-rc04

Release of Sentry's new SDK for Android.

## What’s Changed

* fix: breacrumb.data to string,object, Add LOG level (#264) @HazAT
* read release conf. on manifest (#266) @marandaneto
* Support mills timestamp format (#263) @marandaneto
* adding logs to installed integrations (#265) @marandaneto
* feat: Take sampleRate from metadata (#262) @bruno-garcia

Packages were released on [`bintray`](https://dl.bintray.com/getsentry/sentry-android/io/sentry/), [`jcenter`](https://jcenter.bintray.com/io/sentry/sentry-android/)

We'd love to get feedback and we'll work in getting the GA `2.0.0` out soon.
Until then, the [stable SDK offered by Sentry is at version 1.7.30](https://github.com/getsentry/sentry-java/releases/tag/v1.7.30)
# 2.0.0-rc03

Release of Sentry's new SDK for Android.

## What’s Changed

* fixes #259 - NPE check on getExternalFilesDirs items. (#260) @marandaneto
* fix strictMode typo (#258) @marandaneto

Packages were released on [`bintray`](https://dl.bintray.com/getsentry/sentry-android/io/sentry/), [`jcenter`](https://jcenter.bintray.com/io/sentry/sentry-android/)

We'd love to get feedback and we'll work in getting the GA `2.0.0` out soon.
Until then, the [stable SDK offered by Sentry is at version 1.7.30](https://github.com/getsentry/sentry-java/releases/tag/v1.7.30)
# 2.0.0-rc02

Release of Sentry's new SDK for Android.

## What’s Changed

* update ndk for new sentry-native version (#235) @Swatinem @marandaneto
* make integrations public (#256) @marandaneto
* BUMP build-tools (#255) @marandaneto
* added javadocs to scope and its dependencies (#253) @marandaneto
* build all ABIs (#254) @marandaneto
* moving back ANR timeout from long to int param. (#252) @marandaneto
* feat: Hub mode configurable (#247) @bruno-garcia
* Added HubAdapter to call Sentry static methods from Integrations (#250) @marandaneto
* new Release format (#242) @marandaneto
* Javadocs for SentryOptions (#246) @marandaneto
* non-app is already inApp excluded by default. (#244) @marandaneto
* added remove methods (tags/extras) to the sentry static class (#243) @marandaneto
* fix if symlink exists for sentry-native (#241) @marandaneto
* clone method - race condition free (#226) @marandaneto
* refactoring breadcrumbs callback (#239) @marandaneto

Packages were released on [`bintray`](https://dl.bintray.com/getsentry/sentry-android/io/sentry/), [`jcenter`](https://jcenter.bintray.com/io/sentry/sentry-android/)

We'd love to get feedback and we'll work in getting the GA `2.0.0` out soon.
Until then, the [stable SDK offered by Sentry is at version 1.7.30](https://github.com/getsentry/sentry-java/releases/tag/v1.7.30)

# 2.0.0-rc01

Release of Sentry's new SDK for Android.

## What’s Changed

* Honor RetryAfter (#236) @marandaneto
* Add tests for SentryValues (#238) @philipphofmann
* added remove methods for Scope data (#237) @marandaneto
* do not set frames if there's none (#234) @marandaneto
* always call interrupt after InterruptedException (#232) @marandaneto
* more device context (deviceId, connectionType and language) (#229) @marandaneto
* mark as current thread if its the main thread (#228) @marandaneto
* added a few java docs (Sentry, Hub and SentryClient) (#223) @marandaneto
* implemented diagnostic logger (#218) @marandaneto
* fix lgtm alerts (#219) @marandaneto
* written unit tests to ANR integration (#215) @marandaneto
* added blog posts to README (#214) @marandaneto
* added event processors to scope (#209) @marandaneto
* Raise code coverage for Dsn to 100% (#212) @philipphofmann
* Remove redundant times(1) for Mockito.verify (#211) @philipphofmann
* added android transport gate (#206) @marandaneto
* transport may be set on options (#203) @marandaneto
* dist may be set on options (#204) @marandaneto
* added executor for caching values out of the main thread (#201) @marandaneto
* throw an exception if DSN is not set (#200) @marandaneto
* migration guide markdown (#197) @marandaneto

Packages were released on [`bintray`](https://dl.bintray.com/getsentry/sentry-android/io/sentry/), [`jcenter`](https://jcenter.bintray.com/io/sentry/sentry-android/)

We'd love to get feedback and we'll work in getting the GA `2.0.0` out soon.
Until then, the [stable SDK offered by Sentry is at version 1.7.29](https://github.com/getsentry/sentry-java/releases/tag/v1.7.29)

# 2.0.0-beta02

Release of Sentry's new SDK for Android.

* fix Android bug on API 24 and 25 about getting current threads and stack traces (#194)
* addBreadcrumb overloads #196 and #198

Packages were released on [`bintray`](https://dl.bintray.com/getsentry/sentry-android/io/sentry/), [`jcenter`](https://jcenter.bintray.com/io/sentry/sentry-android/)

We'd love to get feedback and we'll work in getting the GA `2.0.0` out soon.
Until then, the [stable SDK offered by Sentry is at version 1.7.28](https://github.com/getsentry/sentry-java/releases/tag/v1.7.28)
# 2.0.0-beta01

Release of Sentry's new SDK for Android.

* ref: ANR doesn't set handled flag #186
* SDK final review (#183)
* ref: Drop errored in favor of crashed (#187)
* workaround android_id (#185)
* renamed sampleRate (#191)
* making timestamp package-private or test-only (#190)
* Split event processor in Device/App data (#180)

Packages were released on [`bintray`](https://dl.bintray.com/getsentry/sentry-android/io/sentry/), [`jcenter`](https://jcenter.bintray.com/io/sentry/sentry-android/)

We'd love to get feedback and we'll work in getting the GA `2.0.0` out soon.
Until then, the [stable SDK offered by Sentry is at version 1.7.28](https://github.com/getsentry/sentry-java/releases/tag/v1.7.28)

# 2.0.0-alpha09

Release of Sentry's new SDK for Android.

* fix: DSN parsing (#165)
* BUMP: sentry-native with message object instead of a string (#172)
* Don't avoid exception type minification (#166)
* make Gson retro compatible with older versions of AGP (#177)
* adding nativeBundle plugin (#161)
* adding scope methods to sentry static class (#179)

Packages were released on [`bintray`](https://dl.bintray.com/getsentry/sentry-android/io/sentry/), [`jcenter`](https://jcenter.bintray.com/io/sentry/sentry-android/)

We'd love to get feedback and we'll work in getting the GA `2.0.0` out soon.
Until then, the [stable SDK offered by Sentry is at version 1.7.28](https://github.com/getsentry/sentry-java/releases/tag/v1.7.28)

# 2.0.0-alpha08

Release of Sentry's new SDK for Android.

* DebugId endianness (#162)
* executed beforeBreadcrumb also for scope (#160)
* benefit of manifest merging when minSdk (#159)
* add method to captureMessage with level (#157)
* listing assets file on the wrong dir (#156)

Packages were released on [`bintray`](https://dl.bintray.com/getsentry/sentry-android/io/sentry/), [`jcenter`](https://jcenter.bintray.com/io/sentry/sentry-android/)

We'd love to get feedback and we'll work in getting the GA `2.0.0` out soon.
Until then, the [stable SDK offered by Sentry is at version 1.7.28](https://github.com/getsentry/sentry-java/releases/tag/v1.7.28)

# 2.0.0-alpha07

Third release of Sentry's new SDK for Android.

*  Fixed release for jcenter and bintray

Packages were released on [`bintray`](https://dl.bintray.com/getsentry/sentry-android/io/sentry/), [`jcenter`](https://jcenter.bintray.com/io/sentry/sentry-android/)

We'd love to get feedback and we'll work in getting the GA `2.0.0` out soon.
Until then, the [stable SDK offered by Sentry is at version 1.7.28](https://github.com/getsentry/sentry-java/releases/tag/v1.7.28)

# 2.0.0-alpha06

Second release of Sentry's new SDK for Android.

* Fixed a typo on pom generation.

Packages were released on [`bintray`](https://dl.bintray.com/getsentry/sentry-android/io/sentry/), [`jcenter`](https://jcenter.bintray.com/io/sentry/sentry-android/)

We'd love to get feedback and we'll work in getting the GA `2.0.0` out soon.
Until then, the [stable SDK offered by Sentry is at version 1.7.28](https://github.com/getsentry/sentry-java/releases/tag/v1.7.28)

# 2.0.0-alpha05

First release of Sentry's new SDK for Android.

New features not offered by our current (1.7.x), stable SDK are:

* NDK support
  * Captures crashes caused by native code
  * Access to the [`sentry-native` SDK](https://github.com/getsentry/sentry-native/) API by your native (C/C++/Rust code/..).
* Automatic init (just add your `DSN` to the manifest)
   * Proguard rules are added automatically
   * Permission (Internet) is added automatically
* Uncaught Exceptions might be captured even before the app restarts
* Unified API which include scopes etc.
* More context/device information
* Packaged as `aar`
* Frames from the app automatically marked as `InApp=true` (stack traces in Sentry highlights them by default).
* Complete Sentry Protocol available.
* All threads and their stack traces are captured.
* Sample project in this repo to test many features (segfault, uncaught exception, scope)

Features from the current SDK like `ANR` are also available (by default triggered after 4 seconds).

Packages were released on [`bintray`](https://dl.bintray.com/getsentry/sentry-android/io/sentry/), [`jcenter`](https://jcenter.bintray.com/io/sentry/sentry-android/)

We'd love to get feedback and we'll work in getting the GA `2.0.0` out soon.
Until then, the [stable SDK offered by Sentry is at version 1.7.28](https://github.com/getsentry/sentry-java/releases/tag/v1.7.28)<|MERGE_RESOLUTION|>--- conflicted
+++ resolved
@@ -6,13 +6,9 @@
 * Added java doc to protocol classes based on sentry-data-schemes project (#1045)
 * Enhancement: Make SentryExceptionResolver Order configurable to not send handled web exceptions (#1008)
 * Enhancement: Resolve HTTP Proxy parameters from the external configuration (#1028)
-<<<<<<< HEAD
 * Enhancement: Sentry NDK integration is compiled against default NDK version based on AGP's version #1048
 * Fix: Clean up JNI code and properly free strings #1050
-=======
-* Fix: set userId for hard-crashes if no user is set
-* Enhancement: Sentry NDK integration is compiled against default NDK version based on AGP's version
->>>>>>> 01cfbfef
+* Fix: set userId for hard-crashes if no user is set #1049
 
 # 3.1.3
 
