# Changelog

<<<<<<< HEAD
## 6.0.0-alpha.4

* Ref: Remove not needed interface abstractions on Android (#1953)
* Feat: Pass MDC tags as Sentry tags (#1954)

## 6.0.0-alpha.3

* Ref: Make hints Map<String, Object> instead of only Object (#1929)
* Feat: Enable enableScopeSync by default for Android (#1928)

## 6.0.0-alpha.2

* Ref: Simplify DateUtils with ISO8601Utils (#1837)

Breaking changes:

* Ref: Remove deprecated and scheduled fields (#1875)
* Ref: Add shutdownTimeoutMillis in favor of shutdownTimeout (#1873)
* Feat: Relax TransactionNameProvider (#1861)
* Ref: Remove Attachment ContentType since the Server infers it (#1874)

## 6.0.0-alpha.1

* Feat: Use float instead of Date for protocol types for higher precision (#1737)
* Ref: Bind external properties to a dedicated class. (#1750)
* Ref: Debug log serializable objects (#1795)
* Ref: catch Throwable instead of Exception to suppress internal SDK errors (#1812)

Breaking changes:

* `SentryOptions` can merge properties from `ExternalOptions` instead of another instance of `SentryOptions`
* Following boolean properties from `SentryOptions` that allowed `null` values are now not nullable - `debug`, `enableUncaughtExceptionHandler`, `enableDeduplication`
* `SentryOptions` cannot be created anymore using `PropertiesProvider` with `SentryOptions#from` method. Use `ExternalOptions#from` instead and merge created object with `SentryOptions#merge`
* Feat: Vendor JSON (#1554)
    * Introduce `JsonSerializable` and `JsonDeserializer` interfaces for manual json
      serialization/deserialization.
    * Introduce `JsonUnknwon` interface to preserve unknown properties when deserializing/serializing
      SDK classes.
    * When passing custom objects, for example in `Contexts`, these are supported for serialization:
        * `JsonSerializable`
        * `Map`, `Collection`, `Array`, `String` and all primitive types.
        * Objects with the help of refection.
            * `Map`, `Collection`, `Array`, `String` and all primitive types.
            * Call `toString()` on objects that have a cyclic reference to a ancestor object.
            * Call `toString()` where object graphs exceed max depth.
    * Remove `gson` dependency.
    * Remove `IUnknownPropertiesConsumer`
* Bump: Kotlin to 1.5 and compatibility to 1.4 for sentry-android-timber (#1815)
=======
## Unreleased

* Fix: Sentry Timber integration does not submit msg.formatted breadcrumbs (#1957)
* Fix: ANR WatchDog won't crash on SecurityException ([#1962](https://github.com/getsentry/sentry-java/pull/1962))

>>>>>>> 80ec67d1

## 5.7.0

* Feat: Automatically enable `Timber` and `Fragment` integrations if they are present on the classpath (#1936)

## 5.6.3

* Fix: If transaction or span is finished, do not allow to mutate (#1940)
* Fix: Keep used AndroidX classes from obfuscation (Fixes UI breadcrumbs and Slow/Frozen frames) (#1942)

## 5.6.2

* Ref: Make ActivityFramesTracker public to be used by Hybrid SDKs (#1931)
* Bump: AGP to 7.1.2 (#1930)
* Fix: NPE while adding "response_body_size" breadcrumb, when response body length is unknown (#1908)
* Fix: Do not include stacktrace frames into Timber message (#1898)
* Fix: Potential memory leaks (#1909)

Breaking changes:
`Timber.tag` is no longer supported by our [Timber integration](https://docs.sentry.io/platforms/android/configuration/integrations/timber/) and will not appear on Sentry for error events. 
Please vote on this [issue](https://github.com/getsentry/sentry-java/issues/1900), if you'd like us to provide support for that.

## 5.6.2-beta.3

* Ref: Make ActivityFramesTracker public to be used by Hybrid SDKs (#1931)
* Bump: AGP to 7.1.2 (#1930)

## 5.6.2-beta.2

* Fix: NPE while adding "response_body_size" breadcrumb, when response body length is unknown (#1908)

## 5.6.2-beta.1

* Fix: Do not include stacktrace frames into Timber message (#1898)
* Fix: Potential memory leaks (#1909)

Breaking changes:
`Timber.tag` is no longer supported by our [Timber integration](https://docs.sentry.io/platforms/android/configuration/integrations/timber/) and will not appear on Sentry for error events.
Please vote on this [issue](https://github.com/getsentry/sentry-java/issues/1900), if you'd like us to provide support for that.

## 5.6.1

* Fix: NPE while adding "response_body_size" breadcrumb, when response body is null (#1884)
* Bump: AGP to 7.1.0 (#1892)
* Feat: Add options.printUncaughtStackTrace to print uncaught exceptions (#1890)

## 5.6.0

* Fix: Change scope of servlet-api to compileOnly (#1880)
* Feat: Add breadcrumbs support for UI events (automatically captured) (#1876)

## 5.5.3

* Fix: Do not create SentryExceptionResolver bean when Spring MVC is not on the classpath (#1865)

## 5.5.2

* Fix: Detect App Cold start correctly for Hybrid SDKs (#1855)
* Bump: log4j to 2.17.0 (#1852)
* Bump: logback to 1.2.9 (#1853)

## 5.5.1

* Bump: log4j to 2.16.0 (#1845)
* Fix: Make App start cold/warm visible to Hybrid SDKs (#1848)

## 5.5.0

* Bump: log4j to 2.15.0 (#1839)
* Ref: Rename Fragment span operation from `ui.fragment.load` to `ui.load` (#1824)
* Feat: Add locale to device context and deprecate language (#1832)
* Ref: change `java.util.Random` to `java.security.SecureRandom` for possible security reasons (#1831)
* Feat: Add `SentryFileInputStream` and `SentryFileOutputStream` for File I/O performance instrumentation (#1826)
* Feat: Add `SentryFileReader` and `SentryFileWriter` for File I/O instrumentation (#1843)

## 5.4.3

* Fix: Only report App start measurement for full launch on Android (#1821)

## 5.4.2

* Ref: catch Throwable instead of Exception to suppress internal SDK errors (#1812)

## 5.4.1

* Feat: Refactor OkHttp and Apollo to Kotlin functional interfaces (#1797)
* Feat: Add secondary constructor to SentryInstrumentation (#1804)
* Fix: Do not start fragment span if not added to the Activity (#1813)

## 5.4.0

* Feat: Add `graphql-java` instrumentation (#1777)
* Fix: Do not crash when event processors throw a lower level Throwable class (#1800)
* Fix: ActivityFramesTracker does not throw if Activity has no observers (#1799)

## 5.3.0

* Feat: Add datasource tracing with P6Spy (#1784)
* Fix: ActivityFramesTracker does not throw if Activity has not been added (#1782)
* Fix: PerformanceAndroidEventProcessor uses up to date isTracingEnabled set on Configuration callback (#1786)

## 5.2.4

* Fix: Window.FEATURE_NO_TITLE does not work when using activity traces (#1769)
* Fix: unregister UncaughtExceptionHandler on close (#1770)

## 5.2.3

* Fix: Make ActivityFramesTracker operations thread-safe (#1762)
* Fix: Clone Scope Contexts (#1763)
* Bump: AGP to 7.0.3 (#1765)

## 5.2.2

* Fix: Close HostnameCache#executorService on SentryClient#close (#1757)

## 5.2.1

* Feat: Add isCrashedLastRun support (#1739)
* Fix: Handle exception if Context.registerReceiver throws (#1747)
* Feat: Attach Java vendor and version to events and transactions (#1703)

## 5.2.0

* Feat: Allow setting proguard via Options and/or external resources (#1728)
* Feat: Add breadcrumbs for the Apollo integration (#1726)
* Fix: Don't set lastEventId for transactions (#1727)
* Fix: ActivityLifecycleIntegration#appStartSpan memory leak (#1732)

## 5.2.0-beta.3

* Fix: Check at runtime if AndroidX.Core is available (#1718)
* Feat: Add "data" to spans (#1717)
* Fix: Should not capture unfinished transaction (#1719)

## 5.2.0-beta.2

* Bump AGP to 7.0.2 (#1650)
* Fix: drop spans in BeforeSpanCallback. (#1713)

## 5.2.0-beta.1

* Feat: Add tracestate HTTP header support (#1683)
* Feat: Add option to filter which origins receive tracing headers (#1698)
* Feat: Include unfinished spans in transaction (#1699)
* Fix: Move tags from transaction.contexts.trace.tags to transaction.tags (#1700)
* Feat: Add static helpers for creating breadcrumbs (#1702)
* Feat: Performance support for Android Apollo (#1705)

Breaking changes:

* Updated proguard keep rule for enums, which affects consumer application code (#1694)

## 5.1.2

* Fix: Servlet 3.1 compatibility issue (#1681)
* Fix: Do not drop Contexts key if Collection, Array or Char (#1680)

## 5.1.1

* Fix: Remove onActivityPreCreated call in favor of onActivityCreated (#1661)
* Fix: Do not crash if SENSOR_SERVICE throws (#1655)
* Feat: Add support for async methods in Spring MVC (#1652)
* Feat: Add secondary constructor taking IHub to SentryOkHttpInterceptor (#1657)
* Feat: Merge external map properties (#1656)
* Fix: Make sure scope is popped when processing request results in exception (#1665)

## 5.1.0

* Feat: Spring WebClient integration (#1621)
* Feat: OpenFeign integration (#1632)
* Feat: Add more convenient way to pass BeforeSpanCallback in OpenFeign integration (#1637)
* Bump: sentry-native to 0.4.12 (#1651)

## 5.1.0-beta.9

- No documented changes.

## 5.1.0-beta.8

* Feat: Generate Sentry BOM (#1486)

## 5.1.0-beta.7

* Feat: Slow/Frozen frames metrics (#1609)

## 5.1.0-beta.6

* Fix: set min sdk version of sentry-android-fragment to API 14 (#1608)
* Fix: Ser/Deser of the UserFeedback from cached envelope (#1611)
* Feat: Add request body extraction for Spring MVC integration (#1595)

## 5.1.0-beta.5

* Make SentryAppender non-final for Log4j2 and Logback (#1603) 
* Fix: Do not throw IAE when tracing header contain invalid trace id (#1605)

## 5.1.0-beta.4

* Update sentry-native to 0.4.11 (#1591)

## 5.1.0-beta.3

* Feat: Spring Webflux integration (#1529)

## 5.1.0-beta.2

* Fix: Handling missing Spring Security on classpath on Java 8 (#1552)
* Feat: Support transaction waiting for children to finish. (#1535) 
* Feat: Capture logged marker in log4j2 and logback appenders (#1551)
* Feat: Allow clearing of attachments in the scope (#1562)
* Fix: Use a different method to get strings from JNI, and avoid excessive Stack Space usage. (#1214)
* Fix: Add data field to SentrySpan (#1555)
* Fix: Clock drift issue when calling DateUtils#getDateTimeWithMillisPrecision (#1557)
* Feat: Set mechanism type in SentryExceptionResolver (#1556)
* Feat: Perf. for fragments (#1528)
* Ref: Prefer snake case for HTTP integration data keys (#1559)
* Fix: Assign lastEventId only if event was queued for submission (#1565)

## 5.1.0-beta.1

* Feat: Measure app start time (#1487)
* Feat: Automatic breadcrumbs logging for fragment lifecycle (#1522) 

## 5.0.1

* Fix: Sources and Javadoc artifacts were mixed up (#1515)

## 5.0.0

This release brings many improvements but also new features:

* OkHttp Interceptor for Android (#1330)
* GraalVM Native Image Compatibility (#1329)
* Add option to ignore exceptions by type (#1352)
* Enrich transactions with device contexts (#1430) (#1469)
* Better interoperability with Kotlin null-safety (#1439) and (#1462)
* Add coroutines support (#1479)
* OkHttp callback for Customising the Span (#1478)
* Add breadcrumb in Spring RestTemplate integration (#1481)

Breaking changes:

* Migration Guide for [Java](https://docs.sentry.io/platforms/java/migration/)
* Migration Guide for [Android](https://docs.sentry.io/platforms/android/migration/)

Other fixes:

* Fix: Add attachmentType to envelope ser/deser. (#1504)

Thank you:

* @maciejwalkowiak for coding most of it.

## 5.0.0-beta.7

* Ref: Deprecate SentryBaseEvent#getOriginThrowable and add SentryBaseEvent#getThrowableMechanism (#1502)
* Fix: Graceful Shutdown flushes event instead of Closing SDK (#1500)
* Fix: Do not append threads that come from the EnvelopeFileObserver (#1501)
* Ref: Deprecate cacheDirSize and add maxCacheItems (#1499)
* Fix: Append all threads if Hint is Cached but attachThreads is enabled (#1503)

## 5.0.0-beta.6

* Feat: Add secondary constructor to SentryOkHttpInterceptor (#1491)
* Feat: Add option to enable debug mode in Log4j2 integration (#1492)
* Ref: Replace clone() with copy constructor (#1496)

## 5.0.0-beta.5

* Feat: OkHttp callback for Customising the Span (#1478)
* Feat: Add breadcrumb in Spring RestTemplate integration (#1481)
* Fix: Cloning Stack (#1483)
* Feat: Add coroutines support (#1479)

## 5.0.0-beta.4

* Fix: Enrich Transactions with Context Data (#1469)
* Bump: Apache HttpClient to 5.0.4 (#1476)

## 5.0.0-beta.3

* Fix: handling immutable collections on SentryEvent and protocol objects (#1468)
* Fix: associate event with transaction when thrown exception is not a direct cause (#1463)
* Ref: nullability annotations to Sentry module (#1439) and (#1462)
* Fix: NPE when adding Context Data with null values for log4j2 (#1465)

## 5.0.0-beta.2

* Fix: sentry-android-timber package sets sentry.java.android.timber as SDK name (#1456)
* Fix: When AppLifecycleIntegration is closed, it should remove observer using UI thread (#1459)
* Bump: AGP to 4.2.0 (#1460)

Breaking Changes:

* Remove: Settings.Secure.ANDROID_ID in favor of generated installationId (#1455)
* Rename: enableSessionTracking to enableAutoSessionTracking (#1457)

## 5.0.0-beta.1

* Fix: Activity tracing auto instrumentation for Android API < 29 (#1402)
* Fix: use connection and read timeouts in ApacheHttpClient based transport (#1397)
* Ref: Refactor converting HttpServletRequest to Sentry Request in Spring integration (#1387)
* Fix: set correct transaction status for unhandled exceptions in SentryTracingFilter (#1406)
* Fix: handle network errors in SentrySpanClientHttpRequestInterceptor (#1407)
* Fix: set scope on transaction (#1409)
* Fix: set status and associate events with transactions (#1426)
* Fix: Do not set free memory and is low memory fields when it's a NDK hard crash (#1399)
* Fix: Apply user from the scope to transaction (#1424)
* Fix: Pass maxBreadcrumbs config. to sentry-native (#1425)
* Fix: Run event processors and enrich transactions with contexts (#1430)
* Bump: sentry-native to 0.4.9 (#1431)
* Fix: Set Span status for OkHttp integration (#1447)
* Fix: Set user on transaction in Spring & Spring Boot integrations (#1443)

## 4.4.0-alpha.2

* Feat: Add option to ignore exceptions by type (#1352)
* Fix: NPE when MDC contains null values (sentry-logback) (#1364)
* Fix: Avoid NPE when MDC contains null values (sentry-jul) (#1385)
* Feat: Sentry closes Android NDK and ShutdownHook integrations (#1358)
* Enhancement: Allow inheritance of SentryHandler class in sentry-jul package(#1367)
* Fix: Accept only non null value maps (#1368)
* Bump: Upgrade Apache HttpComponents Core to 5.0.3 (#1375)
* Enhancement: Make NoOpHub public (#1379)
* Fix: Do not bind transactions to scope by default. (#1376)
* Fix: Hub thread safety (#1388)
* Fix: SentryTransactionAdvice should operate on the new scope (#1389)
* Feat: configure max spans per transaction (#1394)

## 4.4.0-alpha.1

* Bump: sentry-native to 0.4.8
* Feat: Add an overload for `startTransaction` that sets the created transaction to the Scope #1313
* Ref: Separate user facing and protocol classes in the Performance feature (#1304)
* Feat: Set SDK version on Transactions (#1307)
* Fix: Use logger set on SentryOptions in GsonSerializer (#1308)
* Fix: Use the bindToScope correctly
* Feat: GraalVM Native Image Compatibility (#1329)
* Fix: Allow 0.0 to be set on tracesSampleRate (#1328)
* Fix: set "java" platform to transactions #1332
* Feat: Add OkHttp client application interceptor (#1330)
* Fix: Allow disabling tracing through SentryOptions (#1337)

## 4.3.0

* Fix: setting in-app-includes from external properties (#1291)
* Fix: Initialize Sentry in Logback appender when DSN is not set in XML config (#1296)
* Fix: JUL integration SDK name (#1293)
* Feat: Activity tracing auto instrumentation

## 4.2.0

* Fix: Remove experimental annotation for Attachment #1257
* Fix: Mark stacktrace as snapshot if captured at arbitrary moment #1231
* Enchancement: Improve EventProcessor nullability annotations (#1229).
* Bump: sentry-native to 0.4.7
* Enchancement: Add ability to flush events synchronously.
* Fix: Disable Gson HTML escaping
* Enchancement: Support @SentrySpan and @SentryTransaction on classes and interfaces. (#1243)
* Enchancement: Do not serialize empty collections and maps (#1245)
* Ref: Optimize DuplicateEventDetectionEventProcessor performance (#1247).
* Ref: Prefix sdk.package names with io.sentry (#1249)
* Fix: Make the ANR Atomic flags immutable
* Enchancement: Integration interface better compatibility with Kotlin null-safety
* Enchancement: Simplify Sentry configuration in Spring integration (#1259)
* Enchancement: Simplify configuring Logback integration when environment variable with the DSN is not set (#1271)
* Fix: Prevent NoOpHub from creating heavy SentryOptions objects (#1272)
* Enchancement: Add Request to the Scope. #1270
* Fix: SentryTransaction#getStatus NPE (#1273)
* Enchancement: Optimize SentryTracingFilter when hub is disabled.
* Fix: Discard unfinished Spans before sending them over to Sentry (#1279)
* Fix: Interrupt the thread in QueuedThreadPoolExecutor (#1276)
* Fix: SentryTransaction#finish should not clear another transaction from the scope (#1278)

Breaking Changes:
* Enchancement: SentryExceptionResolver should not send handled errors by default (#1248).
* Ref: Simplify RestTemplate instrumentation (#1246)
* Enchancement: Add overloads for startTransaction taking op and description (#1244)

## 4.1.0

* Improve Kotlin compatibility for SdkVersion (#1213)
* Feat: Support logging via JUL (#1211)
* Fix: returning Sentry trace header from Span (#1217)
* Fix: Remove misleading error logs (#1222)

## 4.0.0

This release brings the Sentry Performance feature to Java SDK, Spring, Spring Boot, and Android integrations. Read more in the reference documentation:

- [Performance for Java](https://docs.sentry.io/platforms/java/performance/)
- [Performance for Spring](https://docs.sentry.io/platforms/java/guides/spring/)
- [Performance for Spring Boot](https://docs.sentry.io/platforms/java/guides/spring-boot/)
- [Performance for Android](https://docs.sentry.io/platforms/android/performance/)

### Other improvements:

#### Core:

- Improved loading external configuration:
  - Load `sentry.properties` from the application's current working directory (#1046)
  - Resolve `in-app-includes`, `in-app-excludes`, `tags`, `debug`, `uncaught.handler.enabled` parameters from the external configuration
- Set global tags on SentryOptions and load them from external configuration (#1066)
- Add support for attachments (#1082)
- Resolve `servername` from the localhost address
- Simplified transport configuration through setting `TransportFactory` instead of `ITransport` on SentryOptions (#1124)

#### Spring Boot:
- Add the ability to register multiple `OptionsConfiguration` beans (#1093)
- Initialize Logback after context refreshes (#1129)

#### Android:
- Add `isSideLoaded` and `installerStore` tags automatically (Where your App. was installed from eg Google Play, Amazon Store, downloaded APK, etc...)
- Bump: sentry-native to 0.4.6
- Bump: Gradle to 6.8.1 and AGP to 4.1.2

## 4.0.0-beta.1

* Feat: Add addToTransactions to Attachment (#1191)
* Enhancement: Support SENTRY_TRACES_SAMPLE_RATE conf. via env variables (#1171)
* Enhancement: Pass request to CustomSamplingContext in Spring integration (#1172)
* Ref: Set SpanContext on SentryTransaction to avoid potential NPE (#1173)
* Fix: Free Local Refs manually due to Android local ref. count limits
* Enhancement: Move `SentrySpanClientHttpRequestInterceptor` to Spring module (#1181)
* Enhancement: Add overload for `transaction/span.finish(SpanStatus)` (#1182)
* Fix: Bring back support for setting transaction name without ongoing transaction (#1183)
* Enhancement: Simplify registering traces sample callback in Spring integration (#1184)
* Enhancement: Polish Performance API (#1165)
* Enhancement: Set "debug" through external properties (#1186)
* Enhancement: Simplify Spring integration (#1188)
* Enhancement: Init overload with dsn (#1195)
* Enhancement: Enable Kotlin map-like access on CustomSamplingContext (#1192)
* Enhancement: Auto register custom ITransportFactory in Spring integration (#1194)
* Enhancement: Improve Kotlin property access in Performance API (#1193)
* Enhancement: Copy options tags to transactions (#1198)
* Enhancement: Add convenient method for accessing event's throwable (1202)

## 4.0.0-alpha.3

* Feat: Add maxAttachmentSize to SentryOptions (#1138)
* Feat: Drop invalid attachments (#1134)
* Ref: Make Attachment immutable (#1120)
* Fix inheriting sampling decision from parent (#1100)
* Fixes and Tests: Session serialization and deserialization
* Ref: using Calendar to generate Dates
* Fix: Exception only sets a stack trace if there are frames
* Feat: set isSideLoaded info tags
* Enhancement: Read tracesSampleRate from AndroidManifest
* Fix: Initialize Logback after context refreshes (#1129)
* Ref: Return NoOpTransaction instead of null (#1126)
* Fix: Do not crash when passing null values to @Nullable methods, eg User and Scope
* Ref: `ITransport` implementations are now responsible for executing request in asynchronous or synchronous way (#1118)
* Ref: Add option to set `TransportFactory` instead of `ITransport` on `SentryOptions` (#1124)
* Ref: Simplify ITransport creation in ITransportFactory (#1135) 
* Feat: Add non blocking Apache HttpClient 5 based Transport (#1136)
* Enhancement: Autoconfigure Apache HttpClient 5 based Transport in Spring Boot integration (#1143)
* Enhancement: Send user.ip_address = {{auto}} when sendDefaultPii is true (#1015)
* Fix: Resolving dashed properties from external configuration
* Feat: Read `uncaught.handler.enabled` property from the external configuration 
* Feat: Resolve servername from the localhost address
* Fix: Consider {{ auto }} as a default ip address (#1015) 
* Fix: Set release and environment on Transactions (#1152)
* Fix: Do not set transaction on the scope automatically   
* Enhancement: Automatically assign span context to captured events (#1156)
* Feat: OutboxSender supports all envelope item types #1158
* Enhancement: Improve ITransaction and ISpan null-safety compatibility (#1161)

## 4.0.0-alpha.2

* Feat: Add basic support for attachments (#1082)
* Fix: Remove method reference in SentryEnvelopeItem (#1091)
* Enhancement: Set transaction name on events and transactions sent using Spring integration (#1067)
* Fix: Set current thread only if there are no exceptions
* Enhancement: Set global tags on SentryOptions and load them from external configuration (#1066)
* Ref: Refactor resolving SpanContext for Throwable (#1068)
* Enhancement: Add API validator and remove deprecated methods
* Enhancement: Add more convenient method to start a child span (#1073)
* Enhancement: Autoconfigure traces callback in Spring Boot integration (#1074)
* Enhancement: Resolve in-app-includes and in-app-excludes parameters from the external configuration
* Enhancement: Make InAppIncludesResolver public (#1084)
* Ref: Change "op" to "operation" in @SentrySpan and @SentryTransaction
* Fix: SentryOptions creates GsonSerializer by default
* Enhancement: Add the ability to register multiple OptionsConfiguration beans (#1093)
* Fix: Append DebugImage list if event already has it
* Fix: Sort breadcrumbs by Date if there are breadcrumbs already in the event
* Feat: Database query tracing with datasource-proxy (#1095)

## 4.0.0-alpha.1

* Enhancement: Load `sentry.properties` from the application's current working directory (#1046)
* Ref: Refactor JSON deserialization (#1047)
* Feat: Performance monitoring (#971)
* Feat: Performance monitoring for Spring Boot applications (#971)

## 3.2.1

* Fix: Set current thread only if theres no exceptions (#1064)
* Fix: Append DebugImage list if event already has it (#1092)
* Fix: Sort breadcrumbs by Date if there are breadcrumbs already in the event (#1094)
* Fix: Free Local Refs manually due to Android local ref. count limits  (#1179)

## 3.2.0

* Bump: AGP 4.1.1 (#1040)
* Fix: use neutral Locale for String operations #1033
* Update to sentry-native 0.4.4 and fix shared library builds (#1039)
* Feat: Expose a Module (Debug images) Loader for Android thru sentry-native #1043
* Enhancement: Added java doc to protocol classes based on sentry-data-schemes project (#1045)
* Enhancement: Make SentryExceptionResolver Order configurable to not send handled web exceptions (#1008)
* Enhancement: Resolve HTTP Proxy parameters from the external configuration (#1028)
* Enhancement: Sentry NDK integration is compiled against default NDK version based on AGP's version #1048
* Fix: Clean up JNI code and properly free strings #1050
* Fix: set userId for hard-crashes if no user is set #1049

## 3.1.3

* Fix broken NDK integration on 3.1.2 (release failed on packaging a .so file)
* Increase max cached events to 30 (#1029)
* Normalize DSN URI (#1030)

## 3.1.2

* feat: Manually capturing User Feedback
* Enhancement: Set environment to "production" by default.
* Enhancement: Make public the Breadcrumb constructor that accepts a Date #1012
* ref: Validate event id on user feedback submission
 
## 3.1.1

* fix: Prevent Logback and Log4j2 integrations from re-initializing Sentry when Sentry is already initialized
* Enhancement: Bind logging related SentryProperties to Slf4j Level instead of Logback to improve Log4j2 compatibility
* fix: Make sure HttpServletRequestSentryUserProvider runs by default before custom SentryUserProvider beans
* fix: fix setting up Sentry in Spring Webflux annotation by changing the scope of Spring WebMvc related dependencies

## 3.1.0

* fix: Don't require `sentry.dsn` to be set when using `io.sentry:sentry-spring-boot-starter` and `io.sentry:sentry-logback` together #965
* Auto-Configure `inAppIncludes` in Spring Boot integration #966
* Enhancement: make getThrowable public and improve set contexts #967
* Bump: Android Gradle Plugin 4.0.2 #968
* Enhancement: accepted quoted values in properties from external configuration #972
* fix: remove chunked streaming mode #974
* fix: Android 11 + targetSdkVersion 30 crashes Sentry on start #977

## 3.0.0

## Java + Android

This release marks the re-unification of Java and Android SDK code bases.
It's based on the Android 2.0 SDK, which implements [Sentry's unified API](https://develop.sentry.dev/sdk/unified-api/).

Considerable changes were done, which include a lot of improvements. More are covered below, but the highlights are:

* Improved `log4j2` integration
  * Capture breadcrumbs for level INFO and higher
  * Raises event for ERROR and higher.
  * Minimum levels are configurable.
  * Optionally initializes the SDK via appender.xml
* Dropped support to `log4j`.
* Improved `logback` integration
  * Capture breadcrumbs for level INFO and higher
  * Raises event for ERROR and higher. 
  * Minimum levels are configurable.
  * Optionally initializes the SDK via appender.xml
  * Configurable via Spring integration if both are enabled
* Spring
  * No more duplicate events with Spring and logback
  * Auto initalizes if DSN is available
  * Configuration options available with auto complete
* Google App Engine support dropped

## What’s Changed

* Callback to validate SSL certificate (#944) 
* Attach stack traces enabled by default

### Android specific

* Release health enabled by default for Android
* Sync of Scopes for Java -> Native (NDK)
* Bump Sentry-Native v0.4.2
* Android 11 Support

[Android migration docs](https://docs.sentry.io/platforms/android/migration/#migrating-from-sentry-android-2x-to-sentry-android-3x)

### Java specific

* Unified API for Java SDK and integrations (Spring, Spring boot starter, Servlet, Logback, Log4j2)

New Java [docs](https://docs.sentry.io/platforms/java/) are live and being improved.

## Acquisition

Packages were released on [`bintray sentry-java`](https://dl.bintray.com/getsentry/sentry-java/io/sentry/), [`bintray sentry-android`](https://dl.bintray.com/getsentry/sentry-android/io/sentry/), [`jcenter`](https://jcenter.bintray.com/io/sentry/) and [`mavenCentral`](https://repo.maven.apache.org/maven2/io/sentry/)

## Where is the Java 1.7 code base?

The previous Java releases, are all available in this repository through the tagged releases.
## 3.0.0-beta.1

## What’s Changed

* feat: ssl support (#944) @ninekaw9 @marandaneto 
* feat: sync Java to C (#937) @bruno-garcia @marandaneto
* feat: Auto-configure Logback appender in Spring Boot integration. (#938) @maciejwalkowiak
* feat: Add Servlet integration. (#935) @maciejwalkowiak
* fix: Pop scope at the end of the request in Spring integration. (#936) @maciejwalkowiak
* bump: Upgrade Spring Boot to 2.3.4. (#932) @maciejwalkowiak
* fix: Do not set cookies when send pii is set to false. (#931) @maciejwalkowiak

Packages were released on [`bintray sentry-java`](https://dl.bintray.com/getsentry/sentry-java/io/sentry/), [`bintray sentry-android`](https://dl.bintray.com/getsentry/sentry-android/io/sentry/), [`jcenter`](https://jcenter.bintray.com/io/sentry/) and [`mavenCentral`](https://repo.maven.apache.org/maven2/io/sentry/)

We'd love to get feedback.

## 3.0.0-alpha.3

## What’s Changed

* Bump sentry-native to 0.4.2 (#926) @marandaneto
* feat: enable attach stack traces and disable attach threads by default (#921) @marandaneto
* fix: read sample rate correctly from manifest meta data (#923) @marandaneto
* ref: remove log level as RN do not use it anymore (#924) @marandaneto

Packages were released on [`bintray sentry-android`](https://dl.bintray.com/getsentry/sentry-android/io/sentry/) and [`bintray sentry-java`](https://dl.bintray.com/getsentry/sentry-java/io/sentry/)

We'd love to get feedback.

## 3.0.0-alpha.2

TBD

Packages were released on [bintray](https://dl.bintray.com/getsentry/maven/io/sentry/)

> Note: This release marks the unification of the Java and Android Sentry codebases based on the core of the Android SDK (version 2.x).
Previous releases for the Android SDK (version 2.x) can be found on the now archived: https://github.com/getsentry/sentry-android/

## 3.0.0-alpha.1

## New releases will happen on a different repository:

https://github.com/getsentry/sentry-java

## What’s Changed

* feat: enable release health by default

Packages were released on [`bintray`](https://dl.bintray.com/getsentry/sentry-android/io/sentry/sentry-android/), [`jcenter`](https://jcenter.bintray.com/io/sentry/sentry-android/) and [`mavenCentral`](https://repo.maven.apache.org/maven2/io/sentry/sentry-android/)

We'd love to get feedback.

## 2.3.1

## What’s Changed

* fix: add main thread checker for the app lifecycle integration (#525) @marandaneto
* Set correct migration link (#523) @fupduck
* Warn about Sentry re-initialization. (#521) @maciejwalkowiak
* Set SDK version in `MainEventProcessor`. (#513) @maciejwalkowiak
* Bump sentry-native to 0.4.0 (#512) @marandaneto
* Bump Gradle to 6.6 and fix linting issues (#510) @marandaneto
* fix(sentry-java): Contexts belong on the Scope (#504) @maciejwalkowiak
* Add tests for verifying scope changes thread isolation (#508) @maciejwalkowiak
* Set `SdkVersion` in default `SentryOptions` created in sentry-core module (#506) @maciejwalkowiak

Packages were released on [`bintray`](https://dl.bintray.com/getsentry/sentry-android/io/sentry/sentry-android/), [`jcenter`](https://jcenter.bintray.com/io/sentry/sentry-android/) and [`mavenCentral`](https://repo.maven.apache.org/maven2/io/sentry/sentry-android/)

We'd love to get feedback.

## 2.3.0

## What’s Changed

* fix: converting UTC and ISO timestamp when missing Locale/TimeZone do not error (#505) @marandaneto
* Add console application sample. (#502) @maciejwalkowiak
* Log stacktraces in SystemOutLogger (#498) @maciejwalkowiak
* Add method to add breadcrumb with string parameter. (#501) @maciejwalkowiak
* Call `Sentry#close` on JVM shutdown. (#497) @maciejwalkowiak
* ref: sentry-core changes for console app (#473) @marandaneto

Obs: If you are using its own instance of `Hub`/`SentryClient` and reflection to set up the SDK to be usable within Libraries, this change may break your code, please fix the renamed classes.

Packages were released on [`bintray`](https://dl.bintray.com/getsentry/sentry-android/io/sentry/sentry-android/), [`jcenter`](https://jcenter.bintray.com/io/sentry/sentry-android/) and [`mavenCentral`](https://repo.maven.apache.org/maven2/io/sentry/sentry-android/)

We'd love to get feedback.

## 2.2.2

## What’s Changed

* feat: add sdk to envelope header (#488) @marandaneto
* Bump plugin versions (#487) @marandaneto
* Bump: AGP 4.0.1 (#486) @marandaneto
* feat: log request if response code is not 200 (#484) @marandaneto

Packages were released on [`bintray`](https://dl.bintray.com/getsentry/sentry-android/io/sentry/sentry-android/), [`jcenter`](https://jcenter.bintray.com/io/sentry/sentry-android/) and [`mavenCentral`](https://repo.maven.apache.org/maven2/io/sentry/sentry-android/)

We'd love to get feedback.

## 2.2.1

## What’s Changed

* fix: Timber adds breadcrumb even if event level is < minEventLevel (#480) @marandaneto
* enhancement: Bump Gradle 6.5.1 (#479) @marandaneto
* fix: contexts serializer avoids reflection and fixes desugaring issue (#478) @marandaneto
* fix: clone session before sending to the transport (#474) @marandaneto

Packages were released on [`bintray`](https://dl.bintray.com/getsentry/sentry-android/io/sentry/sentry-android/), [`jcenter`](https://jcenter.bintray.com/io/sentry/sentry-android/) and [`mavenCentral`](https://repo.maven.apache.org/maven2/io/sentry/sentry-android/)

We'd love to get feedback.

## 2.2.0

## What’s Changed

* fix: negative session sequence if the date is before java date epoch (#471) @marandaneto
* fix: deserialise unmapped contexts values from envelope (#470) @marandaneto
* Bump: sentry-native 0.3.4 (#468) @marandaneto

* feat: timber integration (#464) @marandaneto

1) To add integrations it requires a [manual initialization](https://docs.sentry.io/platforms/android/#manual-initialization) of the Android SDK.

2) Add the `sentry-android-timber` dependency:

```groovy
implementation 'io.sentry:sentry-android-timber:{version}' // version >= 2.2.0
```

3) Initialize and add the `SentryTimberIntegration`:

```java
SentryAndroid.init(this, options -> {
    // default values:
    // minEventLevel = ERROR
    // minBreadcrumbLevel = INFO
    options.addIntegration(new SentryTimberIntegration());

    // custom values for minEventLevel and minBreadcrumbLevel
    // options.addIntegration(new SentryTimberIntegration(SentryLevel.WARNING, SentryLevel.ERROR));
});
```

4) Use the Timber integration:

```java
try {
    int x = 1 / 0;
} catch (Exception e) {
    Timber.e(e);
}
```

Packages were released on [`bintray`](https://dl.bintray.com/getsentry/sentry-android/io/sentry/sentry-android/), [`jcenter`](https://jcenter.bintray.com/io/sentry/sentry-android/) and [`mavenCentral`](https://repo.maven.apache.org/maven2/io/sentry/sentry-android/)

We'd love to get feedback.

## 2.1.7

## What’s Changed

* fix: init native libs if available on SDK init (#461) @marandaneto
* Make JVM target explicit in sentry-core (#462) @dilbernd
* fix: timestamp with millis from react-native should be in UTC format (#456) @marandaneto
* Bump Gradle to 6.5 (#454) @marandaneto

Packages were released on [`bintray`](https://dl.bintray.com/getsentry/sentry-android/io/sentry/sentry-android/), [`jcenter`](https://jcenter.bintray.com/io/sentry/sentry-android/) and [`mavenCentral`](https://repo.maven.apache.org/maven2/io/sentry/sentry-android/)

We'd love to get feedback.

## 2.1.6

## What’s Changed

* fix: do not lookup sentry-debug-meta but instead load it directly (#445) @marandaneto
* fix: regression on v2.1.5 which can cause a crash on SDK init

Packages were released on [`bintray`](https://dl.bintray.com/getsentry/sentry-android/io/sentry/sentry-android/), [`jcenter`](https://jcenter.bintray.com/io/sentry/sentry-android/) and [`mavenCentral`](https://repo.maven.apache.org/maven2/io/sentry/sentry-android/)

We'd love to get feedback.

## 2.1.5

This version has a severe bug and can cause a crash on SDK init

Please upgrade to https://github.com/getsentry/sentry-android/releases/tag/2.1.6

## 2.1.4

## What’s Changed

* bump: sentry-native to 0.3.1 (#440) @marandaneto
* fix: update last session timestamp (#437) @marandaneto
* feat: make gzip as default content encoding type (#433) @marandaneto
* enhancement: use AGP 4 features (#366) @marandaneto
* enhancement: Create GH Actions CI for Ubuntu/macOS (#403) @marandaneto
* enhancement: make root checker better and minimize false positive (#417) @marandaneto
* fix: filter trim memory breadcrumbs (#431) @marandaneto

Packages were released on [`bintray`](https://dl.bintray.com/getsentry/sentry-android/io/sentry/sentry-android/), [`jcenter`](https://jcenter.bintray.com/io/sentry/sentry-android/) and [`mavenCentral`](https://repo.maven.apache.org/maven2/io/sentry/sentry-android/)

We'd love to get feedback.

## 2.1.3

## What’s Changed

This fixes several critical bugs in sentry-android 2.0 and 2.1

* fix: Sentry.init register integrations after creating the main Hub instead of doing it in the main Hub ctor (#427) @marandaneto
* fix: make NoOpLogger public (#425) @marandaneto
* fix: ConnectivityChecker returns connection status and events are not trying to be sent if no connection. (#420) @marandaneto
* ref: thread pool executor is a single thread executor instead of scheduled thread executor (#422) @marandaneto
* fix: Add Abnormal to the Session.State enum as its part of the protocol (#424) @marandaneto
* Bump: Gradle to 6.4.1 (#419) @marandaneto

We recommend that you use sentry-android 2.1.3 over the initial release of sentry-android 2.0 and 2.1.

Packages were released on [`bintray`](https://dl.bintray.com/getsentry/sentry-android/io/sentry/sentry-android/), [`jcenter`](https://jcenter.bintray.com/io/sentry/sentry-android/) and [`mavenCentral`](https://repo.maven.apache.org/maven2/io/sentry/sentry-android/)

We'd love to get feedback.

## 2.1.2

## What’s Changed

* fix: Phone state breadcrumbs require read_phone_state on older OS versions (#415) @marandaneto @bsergean
* fix: before raising ANR events, we check ProcessErrorStateInfo if available (#412) @marandaneto
* fix: send cached events to use a single thread executor (#405) @marandaneto
* enha: added options to configure http transport (#411) @marandaneto
* fix: initing SDK on AttachBaseContext (#409) @marandaneto
* fix: sessions can't be abnormal, but exited if not ended properly (#410) @marandaneto

Packages were released on [`bintray`](https://dl.bintray.com/getsentry/sentry-android/io/sentry/sentry-android/), [`jcenter`](https://jcenter.bintray.com/io/sentry/sentry-android/) and [`mavenCentral`](https://repo.maven.apache.org/maven2/io/sentry/sentry-android/)

We'd love to get feedback.

## 2.1.1

## What’s Changed

* fix: set missing release, environment and dist to sentry-native options (#404) @marandaneto
* fix: do not add automatic and empty sensor breadcrumbs (#401) @marandaneto
* enha: added missing getters on Breadcrumb and SentryEvent (#397) @marandaneto
* enha: bump sentry-native to 0.2.6 (#396) @marandaneto
* feat: add trim memory breadcrumbs (#395) @marandaneto
* enha: only set breadcrumb extras if not empty (#394) @marandaneto
* ref: removed Thread.sleep from LifecycleWatcher tests, using awaitility and DateProvider (#392) @marandaneto
* ref: added a DateTimeProvider for making retry after testable (#391) @marandaneto
* enha: BUMP Gradle to 6.4 (#390) @marandaneto
* enha: added samples of how to disable automatic breadcrumbs (#389) @marandaneto

Packages were released on [`bintray`](https://dl.bintray.com/getsentry/sentry-android/io/sentry/sentry-android/), [`jcenter`](https://jcenter.bintray.com/io/sentry/sentry-android/) and [`mavenCentral`](https://repo.maven.apache.org/maven2/io/sentry/sentry-android/)

We'd love to get feedback.

## 2.1.0

## What’s Changed

* Includes all the changes of 2.1.0 alpha, beta and RC
* fix when PhoneStateListener is not ready for use (#387) @marandaneto
* make ANR 5s by default (#388) @marandaneto
* fix: rate limiting by categories (#381) @marandaneto
* BUMP NDK to latest stable version 21.1.6352462 (#386) @marandaneto

Packages were released on [`bintray`](https://dl.bintray.com/getsentry/sentry-android/io/sentry/sentry-android/), [`jcenter`](https://jcenter.bintray.com/io/sentry/sentry-android/) and [`mavenCentral`](https://repo.maven.apache.org/maven2/io/sentry/sentry-android/)

We'd love to get feedback.

## 2.0.3

## What’s Changed

* patch from 2.1.0-alpha.2 - avoid crash if NDK throws UnsatisfiedLinkError (#344) @marandaneto

Packages were released on [`bintray`](https://dl.bintray.com/getsentry/sentry-android/io/sentry/sentry-android/), [`jcenter`](https://jcenter.bintray.com/io/sentry/sentry-android/) and [`mavenCentral`](https://repo.maven.apache.org/maven2/io/sentry/sentry-android/)

We'd love to get feedback.
## 2.1.0-RC.1

## What’s Changed

* feat: Options for uncaught exception and make SentryOptions list Thread-Safe (#384) @marandaneto
* feat: automatic breadcrumbs for app, activity and sessions lifecycles and system events (#348) @marandaneto
* fix: if retry after header has empty categories, apply retry after to all of them (#377) @marandaneto
* fix: discard events and envelopes if cached and retry after (#378) @marandaneto
* add ScheduledForRemoval annotation to deprecated methods (#375) @marandaneto
* fix: Merge loadLibrary calls for sentry-native and clean up CMake files (#373) @Swatinem
* enha: make capture session and envelope internal (#372) @marandaneto
* fix: exceptions should be sorted oldest to newest (#370) @marandaneto
* fix: check external storage size even if its read only (#368) @marandaneto
* fix: wrong check for cellular network capability (#369) @marandaneto
* bump NDK to 21.0.6113669 (#367) @marandaneto
* bump AGP and add new make cmd to check for updates (#365) @marandaneto

Packages were released on [`bintray`](https://dl.bintray.com/getsentry/sentry-android/io/sentry/sentry-android/), [`jcenter`](https://jcenter.bintray.com/io/sentry/sentry-android/) and [`mavenCentral`](https://repo.maven.apache.org/maven2/io/sentry/sentry-android/)

We'd love to get feedback.

## 2.1.0-beta.2

## What’s Changed

* bump sentry-native to 0.2.4 (#364) @marandaneto
* update current session on session start after deleting previous session (#362) @marandaneto

Packages were released on [`bintray`](https://dl.bintray.com/getsentry/sentry-android/io/sentry/sentry-android/), [`jcenter`](https://jcenter.bintray.com/io/sentry/sentry-android/) and [`mavenCentral`](https://repo.maven.apache.org/maven2/io/sentry/sentry-android/)

We'd love to get feedback.

## 2.1.0-beta.1

## What’s Changed

* BUMP sentry-native to 0.2.3 (#357) @marandaneto
* check for androidx availability on runtime (#356) @marandaneto
* if theres a left over session file and its crashed, we should not overwrite its state (#354) @marandaneto
* session should be exited state if state was ok (#352) @marandaneto
* envelope has dedicated endpoint (#353) @marandaneto

Packages were released on [`bintray`](https://dl.bintray.com/getsentry/sentry-android/io/sentry/sentry-android/), [`jcenter`](https://jcenter.bintray.com/io/sentry/sentry-android/) and [`mavenCentral`](https://repo.maven.apache.org/maven2/io/sentry/sentry-android/)

We'd love to get feedback.

## 2.1.0-alpha.2

## What’s Changed

* change integration order for cached outbox events (#347) @marandaneto
* avoid crash if NDK throws UnsatisfiedLinkError (#344) @marandaneto
* Avoid getting a threadlocal twice. (#339) @metlos
* removing session tracking guard on hub and client (#338) @marandaneto
* bump agp to 3.6.2 (#336) @marandaneto
* fix racey ANR integration (#332) @marandaneto
* logging envelopes path when possible instead of nullable id (#331) @marandaneto
* renaming transport gate method (#330) @marandaneto

Packages were released on [`bintray`](https://dl.bintray.com/getsentry/sentry-android/io/sentry/sentry-android/), [`jcenter`](https://jcenter.bintray.com/io/sentry/sentry-android/) and [`mavenCentral`](https://repo.maven.apache.org/maven2/io/sentry/sentry-android/)

We'd love to get feedback.

## 2.1.0-alpha.1

Release of Sentry's new SDK for Android.

## What’s Changed

* BUMP sentry-native to 0.2.2 (#305) @Swatinem
* ANR report should have 'was active=yes' on the dashboard (#299) @marandaneto
* NDK events apply scoped data (#322) @marandaneto
* fix missing App's info (#315) @marandaneto
* buffered writers/readers - otimizations (#311) @marandaneto
* Add a StdoutTransport (#310) @mike-burns
* boot time should be UTC (#309) @marandaneto
* implementing new retry after protocol (#306) @marandaneto
* make transport result public (#300) @marandaneto
* release health @marandaneto @bruno-garcia 

Packages were released on [`bintray`](https://dl.bintray.com/getsentry/sentry-android/io/sentry/sentry-android/), [`jcenter`](https://jcenter.bintray.com/io/sentry/sentry-android/) and [`mavenCentral`](https://repo.maven.apache.org/maven2/io/sentry/sentry-android/)

We'd love to get feedback.

## 2.0.2

Release of Sentry's new SDK for Android.

## What’s Changed

* BUMP AGP to 3.6.1 (#285) @marandaneto
* MavenCentral support (#284) @marandaneto

Packages were released on [`bintray`](https://dl.bintray.com/getsentry/sentry-android/io/sentry/sentry-android/), [`jcenter`](https://jcenter.bintray.com/io/sentry/sentry-android/) and [`mavenCentral`](https://repo.maven.apache.org/maven2/io/sentry/sentry-android/)

We'd love to get feedback.

## 2.0.1

Release of Sentry's new SDK for Android.

## What’s Changed

* Add the default serverName to SentryOptions and use it in MainEventProcessor (#279) @metlos
* set current threadId when there's no mechanism set (#277) @marandaneto
* feat: attach threads/stacktraces (#267) @marandaneto
* fix: preview package manager (#269) @bruno-garcia

Packages were released on [`bintray`](https://dl.bintray.com/getsentry/sentry-android/io/sentry/), [`jcenter`](https://jcenter.bintray.com/io/sentry/sentry-android/)

We'd love to get feedback.

## 2.0.0

Release of Sentry's new SDK for Android.

New features not offered by (1.7.x):

* NDK support
  * Captures crashes caused by native code
  * Access to the [`sentry-native` SDK](https://github.com/getsentry/sentry-native/) API by your native (C/C++/Rust code/..).
* Automatic init (just add your `DSN` to the manifest)
   * Proguard rules are added automatically
   * Permission (Internet) is added automatically
* Uncaught Exceptions might be captured even before the app restarts
* Sentry's Unified API.
* More context/device information
* Packaged as `aar`
* Frames from the app automatically marked as `InApp=true` (stack traces in Sentry highlights them by default).
* Complete Sentry Protocol available.
* All threads and their stack traces are captured.
* Sample project in this repo to test many features (segfault, uncaught exception, ANR...)

Features from the current SDK like `ANR` are also available (by default triggered after 4 seconds).

Packages were released on [`bintray`](https://dl.bintray.com/getsentry/sentry-android/io/sentry/), [`jcenter`](https://jcenter.bintray.com/io/sentry/sentry-android/)

We'd love to get feedback.

## 2.0.0-rc04

Release of Sentry's new SDK for Android.

## What’s Changed

* fix: breacrumb.data to string,object, Add LOG level (#264) @HazAT
* read release conf. on manifest (#266) @marandaneto
* Support mills timestamp format (#263) @marandaneto
* adding logs to installed integrations (#265) @marandaneto
* feat: Take sampleRate from metadata (#262) @bruno-garcia

Packages were released on [`bintray`](https://dl.bintray.com/getsentry/sentry-android/io/sentry/), [`jcenter`](https://jcenter.bintray.com/io/sentry/sentry-android/)

We'd love to get feedback and we'll work in getting the GA `2.0.0` out soon.
Until then, the [stable SDK offered by Sentry is at version 1.7.30](https://github.com/getsentry/sentry-java/releases/tag/v1.7.30)
## 2.0.0-rc03

Release of Sentry's new SDK for Android.

## What’s Changed

* fixes #259 - NPE check on getExternalFilesDirs items. (#260) @marandaneto
* fix strictMode typo (#258) @marandaneto

Packages were released on [`bintray`](https://dl.bintray.com/getsentry/sentry-android/io/sentry/), [`jcenter`](https://jcenter.bintray.com/io/sentry/sentry-android/)

We'd love to get feedback and we'll work in getting the GA `2.0.0` out soon.
Until then, the [stable SDK offered by Sentry is at version 1.7.30](https://github.com/getsentry/sentry-java/releases/tag/v1.7.30)
## 2.0.0-rc02

Release of Sentry's new SDK for Android.

## What’s Changed

* update ndk for new sentry-native version (#235) @Swatinem @marandaneto
* make integrations public (#256) @marandaneto
* BUMP build-tools (#255) @marandaneto
* added javadocs to scope and its dependencies (#253) @marandaneto
* build all ABIs (#254) @marandaneto
* moving back ANR timeout from long to int param. (#252) @marandaneto
* feat: Hub mode configurable (#247) @bruno-garcia
* Added HubAdapter to call Sentry static methods from Integrations (#250) @marandaneto
* new Release format (#242) @marandaneto
* Javadocs for SentryOptions (#246) @marandaneto
* non-app is already inApp excluded by default. (#244) @marandaneto
* added remove methods (tags/extras) to the sentry static class (#243) @marandaneto
* fix if symlink exists for sentry-native (#241) @marandaneto
* clone method - race condition free (#226) @marandaneto
* refactoring breadcrumbs callback (#239) @marandaneto

Packages were released on [`bintray`](https://dl.bintray.com/getsentry/sentry-android/io/sentry/), [`jcenter`](https://jcenter.bintray.com/io/sentry/sentry-android/)

We'd love to get feedback and we'll work in getting the GA `2.0.0` out soon.
Until then, the [stable SDK offered by Sentry is at version 1.7.30](https://github.com/getsentry/sentry-java/releases/tag/v1.7.30)

## 2.0.0-rc01

Release of Sentry's new SDK for Android.

## What’s Changed

* Honor RetryAfter (#236) @marandaneto
* Add tests for SentryValues (#238) @philipphofmann
* added remove methods for Scope data (#237) @marandaneto
* do not set frames if there's none (#234) @marandaneto
* always call interrupt after InterruptedException (#232) @marandaneto
* more device context (deviceId, connectionType and language) (#229) @marandaneto
* mark as current thread if its the main thread (#228) @marandaneto
* added a few java docs (Sentry, Hub and SentryClient) (#223) @marandaneto
* implemented diagnostic logger (#218) @marandaneto
* fix lgtm alerts (#219) @marandaneto
* written unit tests to ANR integration (#215) @marandaneto
* added blog posts to README (#214) @marandaneto
* added event processors to scope (#209) @marandaneto
* Raise code coverage for Dsn to 100% (#212) @philipphofmann
* Remove redundant times(1) for Mockito.verify (#211) @philipphofmann
* added android transport gate (#206) @marandaneto
* transport may be set on options (#203) @marandaneto
* dist may be set on options (#204) @marandaneto
* added executor for caching values out of the main thread (#201) @marandaneto
* throw an exception if DSN is not set (#200) @marandaneto
* migration guide markdown (#197) @marandaneto

Packages were released on [`bintray`](https://dl.bintray.com/getsentry/sentry-android/io/sentry/), [`jcenter`](https://jcenter.bintray.com/io/sentry/sentry-android/)

We'd love to get feedback and we'll work in getting the GA `2.0.0` out soon.
Until then, the [stable SDK offered by Sentry is at version 1.7.29](https://github.com/getsentry/sentry-java/releases/tag/v1.7.29)

## 2.0.0-beta02

Release of Sentry's new SDK for Android.

* fix Android bug on API 24 and 25 about getting current threads and stack traces (#194)
* addBreadcrumb overloads #196 and #198

Packages were released on [`bintray`](https://dl.bintray.com/getsentry/sentry-android/io/sentry/), [`jcenter`](https://jcenter.bintray.com/io/sentry/sentry-android/)

We'd love to get feedback and we'll work in getting the GA `2.0.0` out soon.
Until then, the [stable SDK offered by Sentry is at version 1.7.28](https://github.com/getsentry/sentry-java/releases/tag/v1.7.28)
## 2.0.0-beta01

Release of Sentry's new SDK for Android.

* ref: ANR doesn't set handled flag #186
* SDK final review (#183)
* ref: Drop errored in favor of crashed (#187)
* workaround android_id (#185)
* renamed sampleRate (#191)
* making timestamp package-private or test-only (#190)
* Split event processor in Device/App data (#180)

Packages were released on [`bintray`](https://dl.bintray.com/getsentry/sentry-android/io/sentry/), [`jcenter`](https://jcenter.bintray.com/io/sentry/sentry-android/)

We'd love to get feedback and we'll work in getting the GA `2.0.0` out soon.
Until then, the [stable SDK offered by Sentry is at version 1.7.28](https://github.com/getsentry/sentry-java/releases/tag/v1.7.28)

## 2.0.0-alpha09

Release of Sentry's new SDK for Android.

* fix: DSN parsing (#165)
* BUMP: sentry-native with message object instead of a string (#172)
* Don't avoid exception type minification (#166)
* make Gson retro compatible with older versions of AGP (#177)
* adding nativeBundle plugin (#161)
* adding scope methods to sentry static class (#179)

Packages were released on [`bintray`](https://dl.bintray.com/getsentry/sentry-android/io/sentry/), [`jcenter`](https://jcenter.bintray.com/io/sentry/sentry-android/)

We'd love to get feedback and we'll work in getting the GA `2.0.0` out soon.
Until then, the [stable SDK offered by Sentry is at version 1.7.28](https://github.com/getsentry/sentry-java/releases/tag/v1.7.28)

## 2.0.0-alpha08

Release of Sentry's new SDK for Android.

* DebugId endianness (#162)
* executed beforeBreadcrumb also for scope (#160)
* benefit of manifest merging when minSdk (#159)
* add method to captureMessage with level (#157)
* listing assets file on the wrong dir (#156)

Packages were released on [`bintray`](https://dl.bintray.com/getsentry/sentry-android/io/sentry/), [`jcenter`](https://jcenter.bintray.com/io/sentry/sentry-android/)

We'd love to get feedback and we'll work in getting the GA `2.0.0` out soon.
Until then, the [stable SDK offered by Sentry is at version 1.7.28](https://github.com/getsentry/sentry-java/releases/tag/v1.7.28)

## 2.0.0-alpha07

Third release of Sentry's new SDK for Android.

*  Fixed release for jcenter and bintray

Packages were released on [`bintray`](https://dl.bintray.com/getsentry/sentry-android/io/sentry/), [`jcenter`](https://jcenter.bintray.com/io/sentry/sentry-android/)

We'd love to get feedback and we'll work in getting the GA `2.0.0` out soon.
Until then, the [stable SDK offered by Sentry is at version 1.7.28](https://github.com/getsentry/sentry-java/releases/tag/v1.7.28)

## 2.0.0-alpha06

Second release of Sentry's new SDK for Android.

* Fixed a typo on pom generation.

Packages were released on [`bintray`](https://dl.bintray.com/getsentry/sentry-android/io/sentry/), [`jcenter`](https://jcenter.bintray.com/io/sentry/sentry-android/)

We'd love to get feedback and we'll work in getting the GA `2.0.0` out soon.
Until then, the [stable SDK offered by Sentry is at version 1.7.28](https://github.com/getsentry/sentry-java/releases/tag/v1.7.28)

## 2.0.0-alpha05

First release of Sentry's new SDK for Android.

New features not offered by our current (1.7.x), stable SDK are:

* NDK support
  * Captures crashes caused by native code
  * Access to the [`sentry-native` SDK](https://github.com/getsentry/sentry-native/) API by your native (C/C++/Rust code/..).
* Automatic init (just add your `DSN` to the manifest)
   * Proguard rules are added automatically
   * Permission (Internet) is added automatically
* Uncaught Exceptions might be captured even before the app restarts
* Unified API which include scopes etc.
* More context/device information
* Packaged as `aar`
* Frames from the app automatically marked as `InApp=true` (stack traces in Sentry highlights them by default).
* Complete Sentry Protocol available.
* All threads and their stack traces are captured.
* Sample project in this repo to test many features (segfault, uncaught exception, scope)

Features from the current SDK like `ANR` are also available (by default triggered after 4 seconds).

Packages were released on [`bintray`](https://dl.bintray.com/getsentry/sentry-android/io/sentry/), [`jcenter`](https://jcenter.bintray.com/io/sentry/sentry-android/)

We'd love to get feedback and we'll work in getting the GA `2.0.0` out soon.
Until then, the [stable SDK offered by Sentry is at version 1.7.28](https://github.com/getsentry/sentry-java/releases/tag/v1.7.28)<|MERGE_RESOLUTION|>--- conflicted
+++ resolved
@@ -1,10 +1,14 @@
 # Changelog
 
-<<<<<<< HEAD
+## Unreleased
+
+* Fix: Sentry Timber integration does not submit msg.formatted breadcrumbs (#1957)
+* Fix: ANR WatchDog won't crash on SecurityException ([#1962](https://github.com/getsentry/sentry-java/pull/1962))
+* Feat: Pass MDC tags as Sentry tags (#1954)
+
 ## 6.0.0-alpha.4
 
 * Ref: Remove not needed interface abstractions on Android (#1953)
-* Feat: Pass MDC tags as Sentry tags (#1954)
 
 ## 6.0.0-alpha.3
 
@@ -49,13 +53,6 @@
     * Remove `gson` dependency.
     * Remove `IUnknownPropertiesConsumer`
 * Bump: Kotlin to 1.5 and compatibility to 1.4 for sentry-android-timber (#1815)
-=======
-## Unreleased
-
-* Fix: Sentry Timber integration does not submit msg.formatted breadcrumbs (#1957)
-* Fix: ANR WatchDog won't crash on SecurityException ([#1962](https://github.com/getsentry/sentry-java/pull/1962))
-
->>>>>>> 80ec67d1
 
 ## 5.7.0
 
