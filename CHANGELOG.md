# Changelog

## Unreleased

<<<<<<< HEAD
* Ref: Simplify DateUtils with ISO8601Utils (#1837)

Breaking changes:

* Ref: Remove deprecated and scheduled fields (#1875)
* Ref: Add shutdownTimeoutMillis in favor of shutdownTimeout (#1873)
* Feat: Relax TransactionNameProvider (#1861)
* Ref: Remove Attachment ContentType since the Server infers it (#1874)

## 6.0.0-alpha.1

* Feat: Use float instead of Date for protocol types for higher precision (#1737)
* Ref: Bind external properties to a dedicated class. (#1750)
* Ref: Debug log serializable objects (#1795)
* Ref: catch Throwable instead of Exception to suppress internal SDK errors (#1812)

Breaking changes:

* `SentryOptions` can merge properties from `ExternalOptions` instead of another instance of `SentryOptions`
* Following boolean properties from `SentryOptions` that allowed `null` values are now not nullable - `debug`, `enableUncaughtExceptionHandler`, `enableDeduplication`
* `SentryOptions` cannot be created anymore using `PropertiesProvider` with `SentryOptions#from` method. Use `ExternalOptions#from` instead and merge created object with `SentryOptions#merge`
* Feat: Vendor JSON (#1554)
    * Introduce `JsonSerializable` and `JsonDeserializer` interfaces for manual json
      serialization/deserialization.
    * Introduce `JsonUnknwon` interface to preserve unknown properties when deserializing/serializing
      SDK classes.
    * When passing custom objects, for example in `Contexts`, these are supported for serialization:
        * `JsonSerializable`
        * `Map`, `Collection`, `Array`, `String` and all primitive types.
        * Objects with the help of refection.
            * `Map`, `Collection`, `Array`, `String` and all primitive types.
            * Call `toString()` on objects that have a cyclic reference to a ancestor object.
            * Call `toString()` where object graphs exceed max depth.
    * Remove `gson` dependency.
    * Remove `IUnknownPropertiesConsumer`
* Bump: Kotlin to 1.5 and compatibility to 1.4 for sentry-android-timber (#1815)
=======
## 5.6.0

* Fix: Change scope of servlet-api to compileOnly (#1880)
* Feat: Add breadcrumbs support for UI events (automatically captured) (#1876)
>>>>>>> 2ecfa90d

## 5.5.3

* Fix: Do not create SentryExceptionResolver bean when Spring MVC is not on the classpath (#1865)

## 5.5.2

* Fix: Detect App Cold start correctly for Hybrid SDKs (#1855)
* Bump: log4j to 2.17.0 (#1852)
* Bump: logback to 1.2.9 (#1853)

## 5.5.1

* Bump: log4j to 2.16.0 (#1845)
* Fix: Make App start cold/warm visible to Hybrid SDKs (#1848)

## 5.5.0

* Bump: log4j to 2.15.0 (#1839)
* Ref: Rename Fragment span operation from `ui.fragment.load` to `ui.load` (#1824)
* Feat: Add locale to device context and deprecate language (#1832)
* Ref: change `java.util.Random` to `java.security.SecureRandom` for possible security reasons (#1831)
* Feat: Add `SentryFileInputStream` and `SentryFileOutputStream` for File I/O performance instrumentation (#1826)
- Feat: Add `SentryFileReader` and `SentryFileWriter` for File I/O instrumentation (#1843)

## 5.4.3

* Fix: Only report App start measurement for full launch on Android (#1821)

## 5.4.2

* Ref: catch Throwable instead of Exception to suppress internal SDK errors (#1812)

## 5.4.1

* Feat: Refactor OkHttp and Apollo to Kotlin functional interfaces (#1797)
* Feat: Add secondary constructor to SentryInstrumentation (#1804)
* Fix: Do not start fragment span if not added to the Activity (#1813)

## 5.4.0

* Feat: Add `graphql-java` instrumentation (#1777)
* Fix: Do not crash when event processors throw a lower level Throwable class (#1800)
* Fix: ActivityFramesTracker does not throw if Activity has no observers (#1799)

## 5.3.0

* Feat: Add datasource tracing with P6Spy (#1784)
* Fix: ActivityFramesTracker does not throw if Activity has not been added (#1782)
* Fix: PerformanceAndroidEventProcessor uses up to date isTracingEnabled set on Configuration callback (#1786)

## 5.2.4

* Fix: Window.FEATURE_NO_TITLE does not work when using activity traces (#1769)
* Fix: unregister UncaughtExceptionHandler on close (#1770)

## 5.2.3

* Fix: Make ActivityFramesTracker operations thread-safe (#1762)
* Fix: Clone Scope Contexts (#1763)
* Bump: AGP to 7.0.3 (#1765)

## 5.2.2

* Fix: Close HostnameCache#executorService on SentryClient#close (#1757)

## 5.2.1

* Feat: Add isCrashedLastRun support (#1739)
* Fix: Handle exception if Context.registerReceiver throws (#1747)
* Feat: Attach Java vendor and version to events and transactions (#1703)

## 5.2.0

* Feat: Allow setting proguard via Options and/or external resources (#1728)
* Feat: Add breadcrumbs for the Apollo integration (#1726)
* Fix: Don't set lastEventId for transactions (#1727)
* Fix: ActivityLifecycleIntegration#appStartSpan memory leak (#1732)

## 5.2.0-beta.3

* Fix: Check at runtime if AndroidX.Core is available (#1718)
* Feat: Add "data" to spans (#1717)
* Fix: Should not capture unfinished transaction (#1719)

## 5.2.0-beta.2

* Bump AGP to 7.0.2 (#1650)
* Fix: drop spans in BeforeSpanCallback. (#1713)

## 5.2.0-beta.1

* Feat: Add tracestate HTTP header support (#1683)
* Feat: Add option to filter which origins receive tracing headers (#1698)
* Feat: Include unfinished spans in transaction (#1699)
* Fix: Move tags from transaction.contexts.trace.tags to transaction.tags (#1700)
* Feat: Add static helpers for creating breadcrumbs (#1702)
* Feat: Performance support for Android Apollo (#1705)

Breaking changes:

* Updated proguard keep rule for enums, which affects consumer application code (#1694)

## 5.1.2

* Fix: Servlet 3.1 compatibility issue (#1681)
* Fix: Do not drop Contexts key if Collection, Array or Char (#1680)

## 5.1.1

* Fix: Remove onActivityPreCreated call in favor of onActivityCreated (#1661)
* Fix: Do not crash if SENSOR_SERVICE throws (#1655)
* Feat: Add support for async methods in Spring MVC (#1652)
* Feat: Add secondary constructor taking IHub to SentryOkHttpInterceptor (#1657)
* Feat: Merge external map properties (#1656)
* Fix: Make sure scope is popped when processing request results in exception (#1665)

## 5.1.0

* Feat: Spring WebClient integration (#1621)
* Feat: OpenFeign integration (#1632)
* Feat: Add more convenient way to pass BeforeSpanCallback in OpenFeign integration (#1637)
* Bump: sentry-native to 0.4.12 (#1651)

## 5.1.0-beta.9

- No documented changes.

## 5.1.0-beta.8

* Feat: Generate Sentry BOM (#1486)

## 5.1.0-beta.7

* Feat: Slow/Frozen frames metrics (#1609)

## 5.1.0-beta.6

* Fix: set min sdk version of sentry-android-fragment to API 14 (#1608)
* Fix: Ser/Deser of the UserFeedback from cached envelope (#1611)
* Feat: Add request body extraction for Spring MVC integration (#1595)

## 5.1.0-beta.5

* Make SentryAppender non-final for Log4j2 and Logback (#1603) 
* Fix: Do not throw IAE when tracing header contain invalid trace id (#1605)

## 5.1.0-beta.4

* Update sentry-native to 0.4.11 (#1591)

## 5.1.0-beta.3

* Feat: Spring Webflux integration (#1529)

## 5.1.0-beta.2

* Fix: Handling missing Spring Security on classpath on Java 8 (#1552)
* Feat: Support transaction waiting for children to finish. (#1535) 
* Feat: Capture logged marker in log4j2 and logback appenders (#1551)
* Feat: Allow clearing of attachments in the scope (#1562)
* Fix: Use a different method to get strings from JNI, and avoid excessive Stack Space usage. (#1214)
* Fix: Add data field to SentrySpan (#1555)
* Fix: Clock drift issue when calling DateUtils#getDateTimeWithMillisPrecision (#1557)
* Feat: Set mechanism type in SentryExceptionResolver (#1556)
* Feat: Perf. for fragments (#1528)
* Ref: Prefer snake case for HTTP integration data keys (#1559)
* Fix: Assign lastEventId only if event was queued for submission (#1565)

## 5.1.0-beta.1

* Feat: Measure app start time (#1487)
* Feat: Automatic breadcrumbs logging for fragment lifecycle (#1522) 

## 5.0.1

* Fix: Sources and Javadoc artifacts were mixed up (#1515)

## 5.0.0

This release brings many improvements but also new features:

* OkHttp Interceptor for Android (#1330)
* GraalVM Native Image Compatibility (#1329)
* Add option to ignore exceptions by type (#1352)
* Enrich transactions with device contexts (#1430) (#1469)
* Better interoperability with Kotlin null-safety (#1439) and (#1462)
* Add coroutines support (#1479)
* OkHttp callback for Customising the Span (#1478)
* Add breadcrumb in Spring RestTemplate integration (#1481)

Breaking changes:

* Migration Guide for [Java](https://docs.sentry.io/platforms/java/migration/)
* Migration Guide for [Android](https://docs.sentry.io/platforms/android/migration/)

Other fixes:

* Fix: Add attachmentType to envelope ser/deser. (#1504)

Thank you:

* @maciejwalkowiak for coding most of it.

## 5.0.0-beta.7

* Ref: Deprecate SentryBaseEvent#getOriginThrowable and add SentryBaseEvent#getThrowableMechanism (#1502)
* Fix: Graceful Shutdown flushes event instead of Closing SDK (#1500)
* Fix: Do not append threads that come from the EnvelopeFileObserver (#1501)
* Ref: Deprecate cacheDirSize and add maxCacheItems (#1499)
* Fix: Append all threads if Hint is Cached but attachThreads is enabled (#1503)

## 5.0.0-beta.6

* Feat: Add secondary constructor to SentryOkHttpInterceptor (#1491)
* Feat: Add option to enable debug mode in Log4j2 integration (#1492)
* Ref: Replace clone() with copy constructor (#1496)

## 5.0.0-beta.5

* Feat: OkHttp callback for Customising the Span (#1478)
* Feat: Add breadcrumb in Spring RestTemplate integration (#1481)
* Fix: Cloning Stack (#1483)
* Feat: Add coroutines support (#1479)

## 5.0.0-beta.4

* Fix: Enrich Transactions with Context Data (#1469)
* Bump: Apache HttpClient to 5.0.4 (#1476)

## 5.0.0-beta.3

* Fix: handling immutable collections on SentryEvent and protocol objects (#1468)
* Fix: associate event with transaction when thrown exception is not a direct cause (#1463)
* Ref: nullability annotations to Sentry module (#1439) and (#1462)
* Fix: NPE when adding Context Data with null values for log4j2 (#1465)

## 5.0.0-beta.2

* Fix: sentry-android-timber package sets sentry.java.android.timber as SDK name (#1456)
* Fix: When AppLifecycleIntegration is closed, it should remove observer using UI thread (#1459)
* Bump: AGP to 4.2.0 (#1460)

Breaking Changes:

* Remove: Settings.Secure.ANDROID_ID in favor of generated installationId (#1455)
* Rename: enableSessionTracking to enableAutoSessionTracking (#1457)

## 5.0.0-beta.1

* Fix: Activity tracing auto instrumentation for Android API < 29 (#1402)
* Fix: use connection and read timeouts in ApacheHttpClient based transport (#1397)
* Ref: Refactor converting HttpServletRequest to Sentry Request in Spring integration (#1387)
* Fix: set correct transaction status for unhandled exceptions in SentryTracingFilter (#1406)
* Fix: handle network errors in SentrySpanClientHttpRequestInterceptor (#1407)
* Fix: set scope on transaction (#1409)
* Fix: set status and associate events with transactions (#1426)
* Fix: Do not set free memory and is low memory fields when it's a NDK hard crash (#1399)
* Fix: Apply user from the scope to transaction (#1424)
* Fix: Pass maxBreadcrumbs config. to sentry-native (#1425)
* Fix: Run event processors and enrich transactions with contexts (#1430)
* Bump: sentry-native to 0.4.9 (#1431)
* Fix: Set Span status for OkHttp integration (#1447)
* Fix: Set user on transaction in Spring & Spring Boot integrations (#1443)

## 4.4.0-alpha.2

* Feat: Add option to ignore exceptions by type (#1352)
* Fix: NPE when MDC contains null values (sentry-logback) (#1364)
* Fix: Avoid NPE when MDC contains null values (sentry-jul) (#1385)
* Feat: Sentry closes Android NDK and ShutdownHook integrations (#1358)
* Enhancement: Allow inheritance of SentryHandler class in sentry-jul package(#1367)
* Fix: Accept only non null value maps (#1368)
* Bump: Upgrade Apache HttpComponents Core to 5.0.3 (#1375)
* Enhancement: Make NoOpHub public (#1379)
* Fix: Do not bind transactions to scope by default. (#1376)
* Fix: Hub thread safety (#1388)
* Fix: SentryTransactionAdvice should operate on the new scope (#1389)
* Feat: configure max spans per transaction (#1394)

## 4.4.0-alpha.1

* Bump: sentry-native to 0.4.8
* Feat: Add an overload for `startTransaction` that sets the created transaction to the Scope #1313
* Ref: Separate user facing and protocol classes in the Performance feature (#1304)
* Feat: Set SDK version on Transactions (#1307)
* Fix: Use logger set on SentryOptions in GsonSerializer (#1308)
* Fix: Use the bindToScope correctly
* Feat: GraalVM Native Image Compatibility (#1329)
* Fix: Allow 0.0 to be set on tracesSampleRate (#1328)
* Fix: set "java" platform to transactions #1332
* Feat: Add OkHttp client application interceptor (#1330)
* Fix: Allow disabling tracing through SentryOptions (#1337)

## 4.3.0

* Fix: setting in-app-includes from external properties (#1291)
* Fix: Initialize Sentry in Logback appender when DSN is not set in XML config (#1296)
* Fix: JUL integration SDK name (#1293)
* Feat: Activity tracing auto instrumentation

## 4.2.0

* Fix: Remove experimental annotation for Attachment #1257
* Fix: Mark stacktrace as snapshot if captured at arbitrary moment #1231
* Enchancement: Improve EventProcessor nullability annotations (#1229).
* Bump: sentry-native to 0.4.7
* Enchancement: Add ability to flush events synchronously.
* Fix: Disable Gson HTML escaping
* Enchancement: Support @SentrySpan and @SentryTransaction on classes and interfaces. (#1243)
* Enchancement: Do not serialize empty collections and maps (#1245)
* Ref: Optimize DuplicateEventDetectionEventProcessor performance (#1247).
* Ref: Prefix sdk.package names with io.sentry (#1249)
* Fix: Make the ANR Atomic flags immutable
* Enchancement: Integration interface better compatibility with Kotlin null-safety
* Enchancement: Simplify Sentry configuration in Spring integration (#1259)
* Enchancement: Simplify configuring Logback integration when environment variable with the DSN is not set (#1271)
* Fix: Prevent NoOpHub from creating heavy SentryOptions objects (#1272)
* Enchancement: Add Request to the Scope. #1270
* Fix: SentryTransaction#getStatus NPE (#1273)
* Enchancement: Optimize SentryTracingFilter when hub is disabled.
* Fix: Discard unfinished Spans before sending them over to Sentry (#1279)
* Fix: Interrupt the thread in QueuedThreadPoolExecutor (#1276)
* Fix: SentryTransaction#finish should not clear another transaction from the scope (#1278)

Breaking Changes:
* Enchancement: SentryExceptionResolver should not send handled errors by default (#1248).
* Ref: Simplify RestTemplate instrumentation (#1246)
* Enchancement: Add overloads for startTransaction taking op and description (#1244)

## 4.1.0

* Improve Kotlin compatibility for SdkVersion (#1213)
* Feat: Support logging via JUL (#1211)
* Fix: returning Sentry trace header from Span (#1217)
* Fix: Remove misleading error logs (#1222)

## 4.0.0

This release brings the Sentry Performance feature to Java SDK, Spring, Spring Boot, and Android integrations. Read more in the reference documentation:

- [Performance for Java](https://docs.sentry.io/platforms/java/performance/)
- [Performance for Spring](https://docs.sentry.io/platforms/java/guides/spring/)
- [Performance for Spring Boot](https://docs.sentry.io/platforms/java/guides/spring-boot/)
- [Performance for Android](https://docs.sentry.io/platforms/android/performance/)

### Other improvements:

#### Core:

- Improved loading external configuration:
  - Load `sentry.properties` from the application's current working directory (#1046)
  - Resolve `in-app-includes`, `in-app-excludes`, `tags`, `debug`, `uncaught.handler.enabled` parameters from the external configuration
- Set global tags on SentryOptions and load them from external configuration (#1066)
- Add support for attachments (#1082)
- Resolve `servername` from the localhost address
- Simplified transport configuration through setting `TransportFactory` instead of `ITransport` on SentryOptions (#1124)

#### Spring Boot:
- Add the ability to register multiple `OptionsConfiguration` beans (#1093)
- Initialize Logback after context refreshes (#1129)

#### Android:
- Add `isSideLoaded` and `installerStore` tags automatically (Where your App. was installed from eg Google Play, Amazon Store, downloaded APK, etc...)
- Bump: sentry-native to 0.4.6
- Bump: Gradle to 6.8.1 and AGP to 4.1.2

## 4.0.0-beta.1

* Feat: Add addToTransactions to Attachment (#1191)
* Enhancement: Support SENTRY_TRACES_SAMPLE_RATE conf. via env variables (#1171)
* Enhancement: Pass request to CustomSamplingContext in Spring integration (#1172)
* Ref: Set SpanContext on SentryTransaction to avoid potential NPE (#1173)
* Fix: Free Local Refs manually due to Android local ref. count limits
* Enhancement: Move `SentrySpanClientHttpRequestInterceptor` to Spring module (#1181)
* Enhancement: Add overload for `transaction/span.finish(SpanStatus)` (#1182)
* Fix: Bring back support for setting transaction name without ongoing transaction (#1183)
* Enhancement: Simplify registering traces sample callback in Spring integration (#1184)
* Enhancement: Polish Performance API (#1165)
* Enhancement: Set "debug" through external properties (#1186)
* Enhancement: Simplify Spring integration (#1188)
* Enhancement: Init overload with dsn (#1195)
* Enhancement: Enable Kotlin map-like access on CustomSamplingContext (#1192)
* Enhancement: Auto register custom ITransportFactory in Spring integration (#1194)
* Enhancement: Improve Kotlin property access in Performance API (#1193)
* Enhancement: Copy options tags to transactions (#1198)
* Enhancement: Add convenient method for accessing event's throwable (1202)

## 4.0.0-alpha.3

* Feat: Add maxAttachmentSize to SentryOptions (#1138)
* Feat: Drop invalid attachments (#1134)
* Ref: Make Attachment immutable (#1120)
* Fix inheriting sampling decision from parent (#1100)
* Fixes and Tests: Session serialization and deserialization
* Ref: using Calendar to generate Dates
* Fix: Exception only sets a stack trace if there are frames
* Feat: set isSideLoaded info tags
* Enhancement: Read tracesSampleRate from AndroidManifest
* Fix: Initialize Logback after context refreshes (#1129)
* Ref: Return NoOpTransaction instead of null (#1126)
* Fix: Do not crash when passing null values to @Nullable methods, eg User and Scope
* Ref: `ITransport` implementations are now responsible for executing request in asynchronous or synchronous way (#1118)
* Ref: Add option to set `TransportFactory` instead of `ITransport` on `SentryOptions` (#1124)
* Ref: Simplify ITransport creation in ITransportFactory (#1135) 
* Feat: Add non blocking Apache HttpClient 5 based Transport (#1136)
* Enhancement: Autoconfigure Apache HttpClient 5 based Transport in Spring Boot integration (#1143)
* Enhancement: Send user.ip_address = {{auto}} when sendDefaultPii is true (#1015)
* Fix: Resolving dashed properties from external configuration
* Feat: Read `uncaught.handler.enabled` property from the external configuration 
* Feat: Resolve servername from the localhost address
* Fix: Consider {{ auto }} as a default ip address (#1015) 
* Fix: Set release and environment on Transactions (#1152)
* Fix: Do not set transaction on the scope automatically   
* Enhancement: Automatically assign span context to captured events (#1156)
* Feat: OutboxSender supports all envelope item types #1158
* Enhancement: Improve ITransaction and ISpan null-safety compatibility (#1161)

## 4.0.0-alpha.2

* Feat: Add basic support for attachments (#1082)
* Fix: Remove method reference in SentryEnvelopeItem (#1091)
* Enhancement: Set transaction name on events and transactions sent using Spring integration (#1067)
* Fix: Set current thread only if there are no exceptions
* Enhancement: Set global tags on SentryOptions and load them from external configuration (#1066)
* Ref: Refactor resolving SpanContext for Throwable (#1068)
* Enhancement: Add API validator and remove deprecated methods
* Enhancement: Add more convenient method to start a child span (#1073)
* Enhancement: Autoconfigure traces callback in Spring Boot integration (#1074)
* Enhancement: Resolve in-app-includes and in-app-excludes parameters from the external configuration
* Enhancement: Make InAppIncludesResolver public (#1084)
* Ref: Change "op" to "operation" in @SentrySpan and @SentryTransaction
* Fix: SentryOptions creates GsonSerializer by default
* Enhancement: Add the ability to register multiple OptionsConfiguration beans (#1093)
* Fix: Append DebugImage list if event already has it
* Fix: Sort breadcrumbs by Date if there are breadcrumbs already in the event
* Feat: Database query tracing with datasource-proxy (#1095)

## 4.0.0-alpha.1

* Enhancement: Load `sentry.properties` from the application's current working directory (#1046)
* Ref: Refactor JSON deserialization (#1047)
* Feat: Performance monitoring (#971)
* Feat: Performance monitoring for Spring Boot applications (#971)

## 3.2.1

* Fix: Set current thread only if theres no exceptions (#1064)
* Fix: Append DebugImage list if event already has it (#1092)
* Fix: Sort breadcrumbs by Date if there are breadcrumbs already in the event (#1094)
* Fix: Free Local Refs manually due to Android local ref. count limits  (#1179)

## 3.2.0

* Bump: AGP 4.1.1 (#1040)
* Fix: use neutral Locale for String operations #1033
* Update to sentry-native 0.4.4 and fix shared library builds (#1039)
* Feat: Expose a Module (Debug images) Loader for Android thru sentry-native #1043
* Enhancement: Added java doc to protocol classes based on sentry-data-schemes project (#1045)
* Enhancement: Make SentryExceptionResolver Order configurable to not send handled web exceptions (#1008)
* Enhancement: Resolve HTTP Proxy parameters from the external configuration (#1028)
* Enhancement: Sentry NDK integration is compiled against default NDK version based on AGP's version #1048
* Fix: Clean up JNI code and properly free strings #1050
* Fix: set userId for hard-crashes if no user is set #1049

## 3.1.3

* Fix broken NDK integration on 3.1.2 (release failed on packaging a .so file)
* Increase max cached events to 30 (#1029)
* Normalize DSN URI (#1030)

## 3.1.2

* feat: Manually capturing User Feedback
* Enhancement: Set environment to "production" by default.
* Enhancement: Make public the Breadcrumb constructor that accepts a Date #1012
* ref: Validate event id on user feedback submission
 
## 3.1.1

* fix: Prevent Logback and Log4j2 integrations from re-initializing Sentry when Sentry is already initialized
* Enhancement: Bind logging related SentryProperties to Slf4j Level instead of Logback to improve Log4j2 compatibility
* fix: Make sure HttpServletRequestSentryUserProvider runs by default before custom SentryUserProvider beans
* fix: fix setting up Sentry in Spring Webflux annotation by changing the scope of Spring WebMvc related dependencies

## 3.1.0

* fix: Don't require `sentry.dsn` to be set when using `io.sentry:sentry-spring-boot-starter` and `io.sentry:sentry-logback` together #965
* Auto-Configure `inAppIncludes` in Spring Boot integration #966
* Enhancement: make getThrowable public and improve set contexts #967
* Bump: Android Gradle Plugin 4.0.2 #968
* Enhancement: accepted quoted values in properties from external configuration #972
* fix: remove chunked streaming mode #974
* fix: Android 11 + targetSdkVersion 30 crashes Sentry on start #977

## 3.0.0

## Java + Android

This release marks the re-unification of Java and Android SDK code bases.
It's based on the Android 2.0 SDK, which implements [Sentry's unified API](https://develop.sentry.dev/sdk/unified-api/).

Considerable changes were done, which include a lot of improvements. More are covered below, but the highlights are:

* Improved `log4j2` integration
  * Capture breadcrumbs for level INFO and higher
  * Raises event for ERROR and higher.
  * Minimum levels are configurable.
  * Optionally initializes the SDK via appender.xml
* Dropped support to `log4j`.
* Improved `logback` integration
  * Capture breadcrumbs for level INFO and higher
  * Raises event for ERROR and higher. 
  * Minimum levels are configurable.
  * Optionally initializes the SDK via appender.xml
  * Configurable via Spring integration if both are enabled
* Spring
  * No more duplicate events with Spring and logback
  * Auto initalizes if DSN is available
  * Configuration options available with auto complete
* Google App Engine support dropped

## What’s Changed

* Callback to validate SSL certificate (#944) 
* Attach stack traces enabled by default

### Android specific

* Release health enabled by default for Android
* Sync of Scopes for Java -> Native (NDK)
* Bump Sentry-Native v0.4.2
* Android 11 Support

[Android migration docs](https://docs.sentry.io/platforms/android/migration/#migrating-from-sentry-android-2x-to-sentry-android-3x)

### Java specific

* Unified API for Java SDK and integrations (Spring, Spring boot starter, Servlet, Logback, Log4j2)

New Java [docs](https://docs.sentry.io/platforms/java/) are live and being improved.

## Acquisition

Packages were released on [`bintray sentry-java`](https://dl.bintray.com/getsentry/sentry-java/io/sentry/), [`bintray sentry-android`](https://dl.bintray.com/getsentry/sentry-android/io/sentry/), [`jcenter`](https://jcenter.bintray.com/io/sentry/) and [`mavenCentral`](https://repo.maven.apache.org/maven2/io/sentry/)

## Where is the Java 1.7 code base?

The previous Java releases, are all available in this repository through the tagged releases.
## 3.0.0-beta.1

## What’s Changed

* feat: ssl support (#944) @ninekaw9 @marandaneto 
* feat: sync Java to C (#937) @bruno-garcia @marandaneto
* feat: Auto-configure Logback appender in Spring Boot integration. (#938) @maciejwalkowiak
* feat: Add Servlet integration. (#935) @maciejwalkowiak
* fix: Pop scope at the end of the request in Spring integration. (#936) @maciejwalkowiak
* bump: Upgrade Spring Boot to 2.3.4. (#932) @maciejwalkowiak
* fix: Do not set cookies when send pii is set to false. (#931) @maciejwalkowiak

Packages were released on [`bintray sentry-java`](https://dl.bintray.com/getsentry/sentry-java/io/sentry/), [`bintray sentry-android`](https://dl.bintray.com/getsentry/sentry-android/io/sentry/), [`jcenter`](https://jcenter.bintray.com/io/sentry/) and [`mavenCentral`](https://repo.maven.apache.org/maven2/io/sentry/)

We'd love to get feedback.

## 3.0.0-alpha.3

## What’s Changed

* Bump sentry-native to 0.4.2 (#926) @marandaneto
* feat: enable attach stack traces and disable attach threads by default (#921) @marandaneto
* fix: read sample rate correctly from manifest meta data (#923) @marandaneto
* ref: remove log level as RN do not use it anymore (#924) @marandaneto

Packages were released on [`bintray sentry-android`](https://dl.bintray.com/getsentry/sentry-android/io/sentry/) and [`bintray sentry-java`](https://dl.bintray.com/getsentry/sentry-java/io/sentry/)

We'd love to get feedback.

## 3.0.0-alpha.2

TBD

Packages were released on [bintray](https://dl.bintray.com/getsentry/maven/io/sentry/)

> Note: This release marks the unification of the Java and Android Sentry codebases based on the core of the Android SDK (version 2.x).
Previous releases for the Android SDK (version 2.x) can be found on the now archived: https://github.com/getsentry/sentry-android/

## 3.0.0-alpha.1

## New releases will happen on a different repository:

https://github.com/getsentry/sentry-java

## What’s Changed

* feat: enable release health by default

Packages were released on [`bintray`](https://dl.bintray.com/getsentry/sentry-android/io/sentry/sentry-android/), [`jcenter`](https://jcenter.bintray.com/io/sentry/sentry-android/) and [`mavenCentral`](https://repo.maven.apache.org/maven2/io/sentry/sentry-android/)

We'd love to get feedback.

## 2.3.1

## What’s Changed

* fix: add main thread checker for the app lifecycle integration (#525) @marandaneto
* Set correct migration link (#523) @fupduck
* Warn about Sentry re-initialization. (#521) @maciejwalkowiak
* Set SDK version in `MainEventProcessor`. (#513) @maciejwalkowiak
* Bump sentry-native to 0.4.0 (#512) @marandaneto
* Bump Gradle to 6.6 and fix linting issues (#510) @marandaneto
* fix(sentry-java): Contexts belong on the Scope (#504) @maciejwalkowiak
* Add tests for verifying scope changes thread isolation (#508) @maciejwalkowiak
* Set `SdkVersion` in default `SentryOptions` created in sentry-core module (#506) @maciejwalkowiak

Packages were released on [`bintray`](https://dl.bintray.com/getsentry/sentry-android/io/sentry/sentry-android/), [`jcenter`](https://jcenter.bintray.com/io/sentry/sentry-android/) and [`mavenCentral`](https://repo.maven.apache.org/maven2/io/sentry/sentry-android/)

We'd love to get feedback.

## 2.3.0

## What’s Changed

* fix: converting UTC and ISO timestamp when missing Locale/TimeZone do not error (#505) @marandaneto
* Add console application sample. (#502) @maciejwalkowiak
* Log stacktraces in SystemOutLogger (#498) @maciejwalkowiak
* Add method to add breadcrumb with string parameter. (#501) @maciejwalkowiak
* Call `Sentry#close` on JVM shutdown. (#497) @maciejwalkowiak
* ref: sentry-core changes for console app (#473) @marandaneto

Obs: If you are using its own instance of `Hub`/`SentryClient` and reflection to set up the SDK to be usable within Libraries, this change may break your code, please fix the renamed classes.

Packages were released on [`bintray`](https://dl.bintray.com/getsentry/sentry-android/io/sentry/sentry-android/), [`jcenter`](https://jcenter.bintray.com/io/sentry/sentry-android/) and [`mavenCentral`](https://repo.maven.apache.org/maven2/io/sentry/sentry-android/)

We'd love to get feedback.

## 2.2.2

## What’s Changed

* feat: add sdk to envelope header (#488) @marandaneto
* Bump plugin versions (#487) @marandaneto
* Bump: AGP 4.0.1 (#486) @marandaneto
* feat: log request if response code is not 200 (#484) @marandaneto

Packages were released on [`bintray`](https://dl.bintray.com/getsentry/sentry-android/io/sentry/sentry-android/), [`jcenter`](https://jcenter.bintray.com/io/sentry/sentry-android/) and [`mavenCentral`](https://repo.maven.apache.org/maven2/io/sentry/sentry-android/)

We'd love to get feedback.

## 2.2.1

## What’s Changed

* fix: Timber adds breadcrumb even if event level is < minEventLevel (#480) @marandaneto
* enhancement: Bump Gradle 6.5.1 (#479) @marandaneto
* fix: contexts serializer avoids reflection and fixes desugaring issue (#478) @marandaneto
* fix: clone session before sending to the transport (#474) @marandaneto

Packages were released on [`bintray`](https://dl.bintray.com/getsentry/sentry-android/io/sentry/sentry-android/), [`jcenter`](https://jcenter.bintray.com/io/sentry/sentry-android/) and [`mavenCentral`](https://repo.maven.apache.org/maven2/io/sentry/sentry-android/)

We'd love to get feedback.

## 2.2.0

## What’s Changed

* fix: negative session sequence if the date is before java date epoch (#471) @marandaneto
* fix: deserialise unmapped contexts values from envelope (#470) @marandaneto
* Bump: sentry-native 0.3.4 (#468) @marandaneto

* feat: timber integration (#464) @marandaneto

1) To add integrations it requires a [manual initialization](https://docs.sentry.io/platforms/android/#manual-initialization) of the Android SDK.

2) Add the `sentry-android-timber` dependency:

```groovy
implementation 'io.sentry:sentry-android-timber:{version}' // version >= 2.2.0
```

3) Initialize and add the `SentryTimberIntegration`:

```java
SentryAndroid.init(this, options -> {
    // default values:
    // minEventLevel = ERROR
    // minBreadcrumbLevel = INFO
    options.addIntegration(new SentryTimberIntegration());

    // custom values for minEventLevel and minBreadcrumbLevel
    // options.addIntegration(new SentryTimberIntegration(SentryLevel.WARNING, SentryLevel.ERROR));
});
```

4) Use the Timber integration:

```java
try {
    int x = 1 / 0;
} catch (Exception e) {
    Timber.e(e);
}
```

Packages were released on [`bintray`](https://dl.bintray.com/getsentry/sentry-android/io/sentry/sentry-android/), [`jcenter`](https://jcenter.bintray.com/io/sentry/sentry-android/) and [`mavenCentral`](https://repo.maven.apache.org/maven2/io/sentry/sentry-android/)

We'd love to get feedback.

## 2.1.7

## What’s Changed

* fix: init native libs if available on SDK init (#461) @marandaneto
* Make JVM target explicit in sentry-core (#462) @dilbernd
* fix: timestamp with millis from react-native should be in UTC format (#456) @marandaneto
* Bump Gradle to 6.5 (#454) @marandaneto

Packages were released on [`bintray`](https://dl.bintray.com/getsentry/sentry-android/io/sentry/sentry-android/), [`jcenter`](https://jcenter.bintray.com/io/sentry/sentry-android/) and [`mavenCentral`](https://repo.maven.apache.org/maven2/io/sentry/sentry-android/)

We'd love to get feedback.

## 2.1.6

## What’s Changed

* fix: do not lookup sentry-debug-meta but instead load it directly (#445) @marandaneto
* fix: regression on v2.1.5 which can cause a crash on SDK init

Packages were released on [`bintray`](https://dl.bintray.com/getsentry/sentry-android/io/sentry/sentry-android/), [`jcenter`](https://jcenter.bintray.com/io/sentry/sentry-android/) and [`mavenCentral`](https://repo.maven.apache.org/maven2/io/sentry/sentry-android/)

We'd love to get feedback.

## 2.1.5

This version has a severe bug and can cause a crash on SDK init

Please upgrade to https://github.com/getsentry/sentry-android/releases/tag/2.1.6

## 2.1.4

## What’s Changed

* bump: sentry-native to 0.3.1 (#440) @marandaneto
* fix: update last session timestamp (#437) @marandaneto
* feat: make gzip as default content encoding type (#433) @marandaneto
* enhancement: use AGP 4 features (#366) @marandaneto
* enhancement: Create GH Actions CI for Ubuntu/macOS (#403) @marandaneto
* enhancement: make root checker better and minimize false positive (#417) @marandaneto
* fix: filter trim memory breadcrumbs (#431) @marandaneto

Packages were released on [`bintray`](https://dl.bintray.com/getsentry/sentry-android/io/sentry/sentry-android/), [`jcenter`](https://jcenter.bintray.com/io/sentry/sentry-android/) and [`mavenCentral`](https://repo.maven.apache.org/maven2/io/sentry/sentry-android/)

We'd love to get feedback.

## 2.1.3

## What’s Changed

This fixes several critical bugs in sentry-android 2.0 and 2.1

* fix: Sentry.init register integrations after creating the main Hub instead of doing it in the main Hub ctor (#427) @marandaneto
* fix: make NoOpLogger public (#425) @marandaneto
* fix: ConnectivityChecker returns connection status and events are not trying to be sent if no connection. (#420) @marandaneto
* ref: thread pool executor is a single thread executor instead of scheduled thread executor (#422) @marandaneto
* fix: Add Abnormal to the Session.State enum as its part of the protocol (#424) @marandaneto
* Bump: Gradle to 6.4.1 (#419) @marandaneto

We recommend that you use sentry-android 2.1.3 over the initial release of sentry-android 2.0 and 2.1.

Packages were released on [`bintray`](https://dl.bintray.com/getsentry/sentry-android/io/sentry/sentry-android/), [`jcenter`](https://jcenter.bintray.com/io/sentry/sentry-android/) and [`mavenCentral`](https://repo.maven.apache.org/maven2/io/sentry/sentry-android/)

We'd love to get feedback.

## 2.1.2

## What’s Changed

* fix: Phone state breadcrumbs require read_phone_state on older OS versions (#415) @marandaneto @bsergean
* fix: before raising ANR events, we check ProcessErrorStateInfo if available (#412) @marandaneto
* fix: send cached events to use a single thread executor (#405) @marandaneto
* enha: added options to configure http transport (#411) @marandaneto
* fix: initing SDK on AttachBaseContext (#409) @marandaneto
* fix: sessions can't be abnormal, but exited if not ended properly (#410) @marandaneto

Packages were released on [`bintray`](https://dl.bintray.com/getsentry/sentry-android/io/sentry/sentry-android/), [`jcenter`](https://jcenter.bintray.com/io/sentry/sentry-android/) and [`mavenCentral`](https://repo.maven.apache.org/maven2/io/sentry/sentry-android/)

We'd love to get feedback.

## 2.1.1

## What’s Changed

* fix: set missing release, environment and dist to sentry-native options (#404) @marandaneto
* fix: do not add automatic and empty sensor breadcrumbs (#401) @marandaneto
* enha: added missing getters on Breadcrumb and SentryEvent (#397) @marandaneto
* enha: bump sentry-native to 0.2.6 (#396) @marandaneto
* feat: add trim memory breadcrumbs (#395) @marandaneto
* enha: only set breadcrumb extras if not empty (#394) @marandaneto
* ref: removed Thread.sleep from LifecycleWatcher tests, using awaitility and DateProvider (#392) @marandaneto
* ref: added a DateTimeProvider for making retry after testable (#391) @marandaneto
* enha: BUMP Gradle to 6.4 (#390) @marandaneto
* enha: added samples of how to disable automatic breadcrumbs (#389) @marandaneto

Packages were released on [`bintray`](https://dl.bintray.com/getsentry/sentry-android/io/sentry/sentry-android/), [`jcenter`](https://jcenter.bintray.com/io/sentry/sentry-android/) and [`mavenCentral`](https://repo.maven.apache.org/maven2/io/sentry/sentry-android/)

We'd love to get feedback.

## 2.1.0

## What’s Changed

* Includes all the changes of 2.1.0 alpha, beta and RC
* fix when PhoneStateListener is not ready for use (#387) @marandaneto
* make ANR 5s by default (#388) @marandaneto
* fix: rate limiting by categories (#381) @marandaneto
* BUMP NDK to latest stable version 21.1.6352462 (#386) @marandaneto

Packages were released on [`bintray`](https://dl.bintray.com/getsentry/sentry-android/io/sentry/sentry-android/), [`jcenter`](https://jcenter.bintray.com/io/sentry/sentry-android/) and [`mavenCentral`](https://repo.maven.apache.org/maven2/io/sentry/sentry-android/)

We'd love to get feedback.

## 2.0.3

## What’s Changed

* patch from 2.1.0-alpha.2 - avoid crash if NDK throws UnsatisfiedLinkError (#344) @marandaneto

Packages were released on [`bintray`](https://dl.bintray.com/getsentry/sentry-android/io/sentry/sentry-android/), [`jcenter`](https://jcenter.bintray.com/io/sentry/sentry-android/) and [`mavenCentral`](https://repo.maven.apache.org/maven2/io/sentry/sentry-android/)

We'd love to get feedback.
## 2.1.0-RC.1

## What’s Changed

* feat: Options for uncaught exception and make SentryOptions list Thread-Safe (#384) @marandaneto
* feat: automatic breadcrumbs for app, activity and sessions lifecycles and system events (#348) @marandaneto
* fix: if retry after header has empty categories, apply retry after to all of them (#377) @marandaneto
* fix: discard events and envelopes if cached and retry after (#378) @marandaneto
* add ScheduledForRemoval annotation to deprecated methods (#375) @marandaneto
* fix: Merge loadLibrary calls for sentry-native and clean up CMake files (#373) @Swatinem
* enha: make capture session and envelope internal (#372) @marandaneto
* fix: exceptions should be sorted oldest to newest (#370) @marandaneto
* fix: check external storage size even if its read only (#368) @marandaneto
* fix: wrong check for cellular network capability (#369) @marandaneto
* bump NDK to 21.0.6113669 (#367) @marandaneto
* bump AGP and add new make cmd to check for updates (#365) @marandaneto

Packages were released on [`bintray`](https://dl.bintray.com/getsentry/sentry-android/io/sentry/sentry-android/), [`jcenter`](https://jcenter.bintray.com/io/sentry/sentry-android/) and [`mavenCentral`](https://repo.maven.apache.org/maven2/io/sentry/sentry-android/)

We'd love to get feedback.

## 2.1.0-beta.2

## What’s Changed

* bump sentry-native to 0.2.4 (#364) @marandaneto
* update current session on session start after deleting previous session (#362) @marandaneto

Packages were released on [`bintray`](https://dl.bintray.com/getsentry/sentry-android/io/sentry/sentry-android/), [`jcenter`](https://jcenter.bintray.com/io/sentry/sentry-android/) and [`mavenCentral`](https://repo.maven.apache.org/maven2/io/sentry/sentry-android/)

We'd love to get feedback.

## 2.1.0-beta.1

## What’s Changed

* BUMP sentry-native to 0.2.3 (#357) @marandaneto
* check for androidx availability on runtime (#356) @marandaneto
* if theres a left over session file and its crashed, we should not overwrite its state (#354) @marandaneto
* session should be exited state if state was ok (#352) @marandaneto
* envelope has dedicated endpoint (#353) @marandaneto

Packages were released on [`bintray`](https://dl.bintray.com/getsentry/sentry-android/io/sentry/sentry-android/), [`jcenter`](https://jcenter.bintray.com/io/sentry/sentry-android/) and [`mavenCentral`](https://repo.maven.apache.org/maven2/io/sentry/sentry-android/)

We'd love to get feedback.

## 2.1.0-alpha.2

## What’s Changed

* change integration order for cached outbox events (#347) @marandaneto
* avoid crash if NDK throws UnsatisfiedLinkError (#344) @marandaneto
* Avoid getting a threadlocal twice. (#339) @metlos
* removing session tracking guard on hub and client (#338) @marandaneto
* bump agp to 3.6.2 (#336) @marandaneto
* fix racey ANR integration (#332) @marandaneto
* logging envelopes path when possible instead of nullable id (#331) @marandaneto
* renaming transport gate method (#330) @marandaneto

Packages were released on [`bintray`](https://dl.bintray.com/getsentry/sentry-android/io/sentry/sentry-android/), [`jcenter`](https://jcenter.bintray.com/io/sentry/sentry-android/) and [`mavenCentral`](https://repo.maven.apache.org/maven2/io/sentry/sentry-android/)

We'd love to get feedback.

## 2.1.0-alpha.1

Release of Sentry's new SDK for Android.

## What’s Changed

* BUMP sentry-native to 0.2.2 (#305) @Swatinem
* ANR report should have 'was active=yes' on the dashboard (#299) @marandaneto
* NDK events apply scoped data (#322) @marandaneto
* fix missing App's info (#315) @marandaneto
* buffered writers/readers - otimizations (#311) @marandaneto
* Add a StdoutTransport (#310) @mike-burns
* boot time should be UTC (#309) @marandaneto
* implementing new retry after protocol (#306) @marandaneto
* make transport result public (#300) @marandaneto
* release health @marandaneto @bruno-garcia 

Packages were released on [`bintray`](https://dl.bintray.com/getsentry/sentry-android/io/sentry/sentry-android/), [`jcenter`](https://jcenter.bintray.com/io/sentry/sentry-android/) and [`mavenCentral`](https://repo.maven.apache.org/maven2/io/sentry/sentry-android/)

We'd love to get feedback.

## 2.0.2

Release of Sentry's new SDK for Android.

## What’s Changed

* BUMP AGP to 3.6.1 (#285) @marandaneto
* MavenCentral support (#284) @marandaneto

Packages were released on [`bintray`](https://dl.bintray.com/getsentry/sentry-android/io/sentry/sentry-android/), [`jcenter`](https://jcenter.bintray.com/io/sentry/sentry-android/) and [`mavenCentral`](https://repo.maven.apache.org/maven2/io/sentry/sentry-android/)

We'd love to get feedback.

## 2.0.1

Release of Sentry's new SDK for Android.

## What’s Changed

* Add the default serverName to SentryOptions and use it in MainEventProcessor (#279) @metlos
* set current threadId when there's no mechanism set (#277) @marandaneto
* feat: attach threads/stacktraces (#267) @marandaneto
* fix: preview package manager (#269) @bruno-garcia

Packages were released on [`bintray`](https://dl.bintray.com/getsentry/sentry-android/io/sentry/), [`jcenter`](https://jcenter.bintray.com/io/sentry/sentry-android/)

We'd love to get feedback.

## 2.0.0

Release of Sentry's new SDK for Android.

New features not offered by (1.7.x):

* NDK support
  * Captures crashes caused by native code
  * Access to the [`sentry-native` SDK](https://github.com/getsentry/sentry-native/) API by your native (C/C++/Rust code/..).
* Automatic init (just add your `DSN` to the manifest)
   * Proguard rules are added automatically
   * Permission (Internet) is added automatically
* Uncaught Exceptions might be captured even before the app restarts
* Sentry's Unified API.
* More context/device information
* Packaged as `aar`
* Frames from the app automatically marked as `InApp=true` (stack traces in Sentry highlights them by default).
* Complete Sentry Protocol available.
* All threads and their stack traces are captured.
* Sample project in this repo to test many features (segfault, uncaught exception, ANR...)

Features from the current SDK like `ANR` are also available (by default triggered after 4 seconds).

Packages were released on [`bintray`](https://dl.bintray.com/getsentry/sentry-android/io/sentry/), [`jcenter`](https://jcenter.bintray.com/io/sentry/sentry-android/)

We'd love to get feedback.

## 2.0.0-rc04

Release of Sentry's new SDK for Android.

## What’s Changed

* fix: breacrumb.data to string,object, Add LOG level (#264) @HazAT
* read release conf. on manifest (#266) @marandaneto
* Support mills timestamp format (#263) @marandaneto
* adding logs to installed integrations (#265) @marandaneto
* feat: Take sampleRate from metadata (#262) @bruno-garcia

Packages were released on [`bintray`](https://dl.bintray.com/getsentry/sentry-android/io/sentry/), [`jcenter`](https://jcenter.bintray.com/io/sentry/sentry-android/)

We'd love to get feedback and we'll work in getting the GA `2.0.0` out soon.
Until then, the [stable SDK offered by Sentry is at version 1.7.30](https://github.com/getsentry/sentry-java/releases/tag/v1.7.30)
## 2.0.0-rc03

Release of Sentry's new SDK for Android.

## What’s Changed

* fixes #259 - NPE check on getExternalFilesDirs items. (#260) @marandaneto
* fix strictMode typo (#258) @marandaneto

Packages were released on [`bintray`](https://dl.bintray.com/getsentry/sentry-android/io/sentry/), [`jcenter`](https://jcenter.bintray.com/io/sentry/sentry-android/)

We'd love to get feedback and we'll work in getting the GA `2.0.0` out soon.
Until then, the [stable SDK offered by Sentry is at version 1.7.30](https://github.com/getsentry/sentry-java/releases/tag/v1.7.30)
## 2.0.0-rc02

Release of Sentry's new SDK for Android.

## What’s Changed

* update ndk for new sentry-native version (#235) @Swatinem @marandaneto
* make integrations public (#256) @marandaneto
* BUMP build-tools (#255) @marandaneto
* added javadocs to scope and its dependencies (#253) @marandaneto
* build all ABIs (#254) @marandaneto
* moving back ANR timeout from long to int param. (#252) @marandaneto
* feat: Hub mode configurable (#247) @bruno-garcia
* Added HubAdapter to call Sentry static methods from Integrations (#250) @marandaneto
* new Release format (#242) @marandaneto
* Javadocs for SentryOptions (#246) @marandaneto
* non-app is already inApp excluded by default. (#244) @marandaneto
* added remove methods (tags/extras) to the sentry static class (#243) @marandaneto
* fix if symlink exists for sentry-native (#241) @marandaneto
* clone method - race condition free (#226) @marandaneto
* refactoring breadcrumbs callback (#239) @marandaneto

Packages were released on [`bintray`](https://dl.bintray.com/getsentry/sentry-android/io/sentry/), [`jcenter`](https://jcenter.bintray.com/io/sentry/sentry-android/)

We'd love to get feedback and we'll work in getting the GA `2.0.0` out soon.
Until then, the [stable SDK offered by Sentry is at version 1.7.30](https://github.com/getsentry/sentry-java/releases/tag/v1.7.30)

## 2.0.0-rc01

Release of Sentry's new SDK for Android.

## What’s Changed

* Honor RetryAfter (#236) @marandaneto
* Add tests for SentryValues (#238) @philipphofmann
* added remove methods for Scope data (#237) @marandaneto
* do not set frames if there's none (#234) @marandaneto
* always call interrupt after InterruptedException (#232) @marandaneto
* more device context (deviceId, connectionType and language) (#229) @marandaneto
* mark as current thread if its the main thread (#228) @marandaneto
* added a few java docs (Sentry, Hub and SentryClient) (#223) @marandaneto
* implemented diagnostic logger (#218) @marandaneto
* fix lgtm alerts (#219) @marandaneto
* written unit tests to ANR integration (#215) @marandaneto
* added blog posts to README (#214) @marandaneto
* added event processors to scope (#209) @marandaneto
* Raise code coverage for Dsn to 100% (#212) @philipphofmann
* Remove redundant times(1) for Mockito.verify (#211) @philipphofmann
* added android transport gate (#206) @marandaneto
* transport may be set on options (#203) @marandaneto
* dist may be set on options (#204) @marandaneto
* added executor for caching values out of the main thread (#201) @marandaneto
* throw an exception if DSN is not set (#200) @marandaneto
* migration guide markdown (#197) @marandaneto

Packages were released on [`bintray`](https://dl.bintray.com/getsentry/sentry-android/io/sentry/), [`jcenter`](https://jcenter.bintray.com/io/sentry/sentry-android/)

We'd love to get feedback and we'll work in getting the GA `2.0.0` out soon.
Until then, the [stable SDK offered by Sentry is at version 1.7.29](https://github.com/getsentry/sentry-java/releases/tag/v1.7.29)

## 2.0.0-beta02

Release of Sentry's new SDK for Android.

* fix Android bug on API 24 and 25 about getting current threads and stack traces (#194)
* addBreadcrumb overloads #196 and #198

Packages were released on [`bintray`](https://dl.bintray.com/getsentry/sentry-android/io/sentry/), [`jcenter`](https://jcenter.bintray.com/io/sentry/sentry-android/)

We'd love to get feedback and we'll work in getting the GA `2.0.0` out soon.
Until then, the [stable SDK offered by Sentry is at version 1.7.28](https://github.com/getsentry/sentry-java/releases/tag/v1.7.28)
## 2.0.0-beta01

Release of Sentry's new SDK for Android.

* ref: ANR doesn't set handled flag #186
* SDK final review (#183)
* ref: Drop errored in favor of crashed (#187)
* workaround android_id (#185)
* renamed sampleRate (#191)
* making timestamp package-private or test-only (#190)
* Split event processor in Device/App data (#180)

Packages were released on [`bintray`](https://dl.bintray.com/getsentry/sentry-android/io/sentry/), [`jcenter`](https://jcenter.bintray.com/io/sentry/sentry-android/)

We'd love to get feedback and we'll work in getting the GA `2.0.0` out soon.
Until then, the [stable SDK offered by Sentry is at version 1.7.28](https://github.com/getsentry/sentry-java/releases/tag/v1.7.28)

## 2.0.0-alpha09

Release of Sentry's new SDK for Android.

* fix: DSN parsing (#165)
* BUMP: sentry-native with message object instead of a string (#172)
* Don't avoid exception type minification (#166)
* make Gson retro compatible with older versions of AGP (#177)
* adding nativeBundle plugin (#161)
* adding scope methods to sentry static class (#179)

Packages were released on [`bintray`](https://dl.bintray.com/getsentry/sentry-android/io/sentry/), [`jcenter`](https://jcenter.bintray.com/io/sentry/sentry-android/)

We'd love to get feedback and we'll work in getting the GA `2.0.0` out soon.
Until then, the [stable SDK offered by Sentry is at version 1.7.28](https://github.com/getsentry/sentry-java/releases/tag/v1.7.28)

## 2.0.0-alpha08

Release of Sentry's new SDK for Android.

* DebugId endianness (#162)
* executed beforeBreadcrumb also for scope (#160)
* benefit of manifest merging when minSdk (#159)
* add method to captureMessage with level (#157)
* listing assets file on the wrong dir (#156)

Packages were released on [`bintray`](https://dl.bintray.com/getsentry/sentry-android/io/sentry/), [`jcenter`](https://jcenter.bintray.com/io/sentry/sentry-android/)

We'd love to get feedback and we'll work in getting the GA `2.0.0` out soon.
Until then, the [stable SDK offered by Sentry is at version 1.7.28](https://github.com/getsentry/sentry-java/releases/tag/v1.7.28)

## 2.0.0-alpha07

Third release of Sentry's new SDK for Android.

*  Fixed release for jcenter and bintray

Packages were released on [`bintray`](https://dl.bintray.com/getsentry/sentry-android/io/sentry/), [`jcenter`](https://jcenter.bintray.com/io/sentry/sentry-android/)

We'd love to get feedback and we'll work in getting the GA `2.0.0` out soon.
Until then, the [stable SDK offered by Sentry is at version 1.7.28](https://github.com/getsentry/sentry-java/releases/tag/v1.7.28)

## 2.0.0-alpha06

Second release of Sentry's new SDK for Android.

* Fixed a typo on pom generation.

Packages were released on [`bintray`](https://dl.bintray.com/getsentry/sentry-android/io/sentry/), [`jcenter`](https://jcenter.bintray.com/io/sentry/sentry-android/)

We'd love to get feedback and we'll work in getting the GA `2.0.0` out soon.
Until then, the [stable SDK offered by Sentry is at version 1.7.28](https://github.com/getsentry/sentry-java/releases/tag/v1.7.28)

## 2.0.0-alpha05

First release of Sentry's new SDK for Android.

New features not offered by our current (1.7.x), stable SDK are:

* NDK support
  * Captures crashes caused by native code
  * Access to the [`sentry-native` SDK](https://github.com/getsentry/sentry-native/) API by your native (C/C++/Rust code/..).
* Automatic init (just add your `DSN` to the manifest)
   * Proguard rules are added automatically
   * Permission (Internet) is added automatically
* Uncaught Exceptions might be captured even before the app restarts
* Unified API which include scopes etc.
* More context/device information
* Packaged as `aar`
* Frames from the app automatically marked as `InApp=true` (stack traces in Sentry highlights them by default).
* Complete Sentry Protocol available.
* All threads and their stack traces are captured.
* Sample project in this repo to test many features (segfault, uncaught exception, scope)

Features from the current SDK like `ANR` are also available (by default triggered after 4 seconds).

Packages were released on [`bintray`](https://dl.bintray.com/getsentry/sentry-android/io/sentry/), [`jcenter`](https://jcenter.bintray.com/io/sentry/sentry-android/)

We'd love to get feedback and we'll work in getting the GA `2.0.0` out soon.
Until then, the [stable SDK offered by Sentry is at version 1.7.28](https://github.com/getsentry/sentry-java/releases/tag/v1.7.28)<|MERGE_RESOLUTION|>--- conflicted
+++ resolved
@@ -2,7 +2,6 @@
 
 ## Unreleased
 
-<<<<<<< HEAD
 * Ref: Simplify DateUtils with ISO8601Utils (#1837)
 
 Breaking changes:
@@ -39,12 +38,11 @@
     * Remove `gson` dependency.
     * Remove `IUnknownPropertiesConsumer`
 * Bump: Kotlin to 1.5 and compatibility to 1.4 for sentry-android-timber (#1815)
-=======
+
 ## 5.6.0
 
 * Fix: Change scope of servlet-api to compileOnly (#1880)
 * Feat: Add breadcrumbs support for UI events (automatically captured) (#1876)
->>>>>>> 2ecfa90d
 
 ## 5.5.3
 
