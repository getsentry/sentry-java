# Changelog

## Unreleased

<<<<<<< HEAD
### Features

- Add Ktor client integration ([#4527](https://github.com/getsentry/sentry-java/pull/4527))
  - To use the integration, add a dependency on `io.sentry:sentry-ktor`, then install the `SentryKtorClientPlugin` on your `HttpClient`,
    e.g.:
    ```kotlin
    val client =
      HttpClient(Java) {
        install(io.sentry.ktor.SentryKtorClientPlugin) {
          captureFailedRequests = true
          failedRequestTargets = listOf(".*")
          failedRequestStatusCodes = listOf(HttpStatusCodeRange(500, 599))
        }
      }
    ```
=======
### Fixes

- Allow multiple UncaughtExceptionHandlerIntegrations to be active at the same time ([#4462](https://github.com/getsentry/sentry-java/pull/4462))

## 8.17.0

### Features

- Send Timber logs through Sentry Logs ([#4490](https://github.com/getsentry/sentry-java/pull/4490))
  - Enable the Logs feature in your `SentryOptions` or with the `io.sentry.logs.enabled` manifest option and the SDK will automatically send Timber logs to Sentry, if the TimberIntegration is enabled.
  - The SDK will automatically detect Timber and use it to send logs to Sentry.
- Send logcat through Sentry Logs ([#4487](https://github.com/getsentry/sentry-java/pull/4487))
  - Enable the Logs feature in your `SentryOptions` or with the `io.sentry.logs.enabled` manifest option and the SDK will automatically send logcat logs to Sentry, if the Sentry Android Gradle plugin is applied.
  - To set the logcat level check the [Logcat integration documentation](https://docs.sentry.io/platforms/android/integrations/logcat/#configure).
- Read build tool info from `sentry-debug-meta.properties` and attach it to events ([#4314](https://github.com/getsentry/sentry-java/pull/4314))

### Dependencies

- Bump OpenTelemetry ([#4532](https://github.com/getsentry/sentry-java/pull/4532))
  - `opentelemetry-sdk` to `1.51.0`
  - `opentelemetry-instrumentation` to `2.17.0`
  - `opentelemetry-javaagent` to `2.17.0`
  - `opentelemetry-semconv` to `1.34.0`
  - We are now configuring OpenTelemetry to still behave the same way it did before for span names it generates in GraphQL auto instrumentation ([#4537](https://github.com/getsentry/sentry-java/pull/4537))
- Bump Gradle from v8.14.2 to v8.14.3 ([#4540](https://github.com/getsentry/sentry-java/pull/4540))
  - [changelog](https://github.com/gradle/gradle/blob/master/CHANGELOG.md#v8143)
  - [diff](https://github.com/gradle/gradle/compare/v8.14.2...v8.14.3)

### Fixes

- Use Spring Boot Starter 3 in `sentry-spring-boot-starter-jakarta` ([#4545](https://github.com/getsentry/sentry-java/pull/4545))
  - While refactoring our dependency management, we accidentally added Spring Boot 2 and Spring Boot Starter 2 as dependencies of `sentry-spring-boot-starter-jakarta`, which is intended for Spring Boot 3.
  - Now, the correct dependencies (Spring Boot 3 and Spring Boot Starter 3) are being added.
>>>>>>> 2bfacefb

## 8.16.1-alpha.2

### Fixes

- Optimize scope when maxBreadcrumb is 0 ([#4504](https://github.com/getsentry/sentry-java/pull/4504))
- Fix javadoc on TransportResult ([#4528](https://github.com/getsentry/sentry-java/pull/4528))
- Session Replay: Fix `IllegalArgumentException` when `Bitmap` is initialized with non-positive values ([#4536](https://github.com/getsentry/sentry-java/pull/4536))
- Set thread information on transaction from OpenTelemetry attributes ([#4478](https://github.com/getsentry/sentry-java/pull/4478))

### Internal

- Flattened PerformanceCollectionData ([#4505](https://github.com/getsentry/sentry-java/pull/4505))

## 8.16.0

### Features

- Send JUL logs to Sentry as logs ([#4518](https://github.com/getsentry/sentry-java/pull/4518))
  - You need to enable the logs feature, either in `sentry.properties`:
    ```properties
    logs.enabled=true
    ```
  - Or, if you manually initialize Sentry, you may also enable logs on `Sentry.init`:
    ```java
    Sentry.init(options -> {
      ...
      options.getLogs().setEnabled(true);
    });
    ```
  - It is also possible to set the `minimumLevel` in `logging.properties`, meaning any log message >= the configured level will be sent to Sentry and show up under Logs:
    ```properties
    io.sentry.jul.SentryHandler.minimumLevel=CONFIG
    ```
- Send Log4j2 logs to Sentry as logs ([#4517](https://github.com/getsentry/sentry-java/pull/4517))
  - You need to enable the logs feature either in `sentry.properties`:
    ```properties
    logs.enabled=true
    ```
  - If you manually initialize Sentry, you may also enable logs on `Sentry.init`:
    ```java
    Sentry.init(options -> {
      ...
      options.getLogs().setEnabled(true);
    });
    ```
  - It is also possible to set the `minimumLevel` in `log4j2.xml`, meaning any log message >= the configured level will be sent to Sentry and show up under Logs:
    ```xml
    <Sentry name="Sentry"
        dsn="your DSN"
        minimumBreadcrumbLevel="DEBUG"
        minimumEventLevel="WARN"
        minimumLevel="DEBUG"
    />
    ```

## 8.15.1

### Fixes

- Enabling Sentry Logs through Logback in Spring Boot config did not work in 3.15.0 ([#4523](https://github.com/getsentry/sentry-java/pull/4523))

## 8.15.0

### Features

- Add chipset to device context ([#4512](https://github.com/getsentry/sentry-java/pull/4512))

### Fixes

- No longer send out empty log envelopes ([#4497](https://github.com/getsentry/sentry-java/pull/4497))
- Session Replay: Expand fix for crash on devices to all Unisoc/Spreadtrum chipsets ([#4510](https://github.com/getsentry/sentry-java/pull/4510))
- Log parameter objects are now turned into `String` via `toString` ([#4515](https://github.com/getsentry/sentry-java/pull/4515))
  - One of the two `SentryLogEventAttributeValue` constructors did not convert the value previously.
- Logs are now flushed on shutdown ([#4503](https://github.com/getsentry/sentry-java/pull/4503))
- User Feedback: Do not redefine system attributes for `SentryUserFeedbackButton`, but reference them instead ([#4519](https://github.com/getsentry/sentry-java/pull/4519))

### Features

- Send Logback logs to Sentry as logs ([#4502](https://github.com/getsentry/sentry-java/pull/4502))
  - You need to enable the logs feature and can also set the `minimumLevel` for log events:
    ```xml
    <appender name="sentry" class="io.sentry.logback.SentryAppender">
      <options>
        <!-- NOTE: Replace the test DSN below with YOUR OWN DSN to see the events from this app in your Sentry project/dashboard -->
        <dsn>https://502f25099c204a2fbf4cb16edc5975d1@o447951.ingest.sentry.io/5428563</dsn>
        <logs>
          <enabled>true</enabled>
        </logs>
      </options>
      <!-- Demonstrates how to modify the minimum values -->
      <!-- Default for Events is ERROR -->
      <minimumEventLevel>WARN</minimumEventLevel>
      <!-- Default for Breadcrumbs is INFO -->
      <minimumBreadcrumbLevel>DEBUG</minimumBreadcrumbLevel>
      <!-- Default for Log Events is INFO -->
      <minimumLevel>INFO</minimumLevel>
    </appender>
    ```
  - For Spring Boot you may also enable it in `application.properties` / `application.yml`:
    ```properties
    sentry.logs.enabled=true
    sentry.logging.minimum-level=error
    ```
  - If you manually initialize Sentry, you may also enable logs on `Sentry.init`:
    ```java
    Sentry.init(options -> {
      ...
      options.getLogs().setEnabled(true);
    });
    ```
  - Enabling via `sentry.properties` is also possible:
    ```properties
    logs.enabled=true
    ```
- Automatically use `SentryOptions.Logs.BeforeSendLogCallback` Spring beans ([#4509](https://github.com/getsentry/sentry-java/pull/4509))

### Dependencies

- Bump Gradle from v8.14.1 to v8.14.2 ([#4473](https://github.com/getsentry/sentry-java/pull/4473))
  - [changelog](https://github.com/gradle/gradle/blob/master/CHANGELOG.md#v8142)
  - [diff](https://github.com/gradle/gradle/compare/v8.14.1...v8.14.2)

## 8.14.0

### Fixes

- Fix Session Replay masking for newer versions of Jetpack Compose (1.8+) ([#4485](https://github.com/getsentry/sentry-java/pull/4485))

### Features

- Add New User Feedback Widget ([#4450](https://github.com/getsentry/sentry-java/pull/4450))
    - This widget is a custom button that can be used to show the user feedback form
- Add New User Feedback form ([#4384](https://github.com/getsentry/sentry-java/pull/4384))
    - We now introduce SentryUserFeedbackDialog, which extends AlertDialog, inheriting the show() and cancel() methods, among others.
      To use it, just instantiate it and call show() on the instance (Sentry must be previously initialized).
      For customization options, please check the [User Feedback documentation](https://docs.sentry.io/platforms/android/user-feedback/configuration/).
      ```java
      import io.sentry.android.core.SentryUserFeedbackDialog;
      
      new SentryUserFeedbackDialog.Builder(context).create().show();
      ```
      ```kotlin
      import io.sentry.android.core.SentryUserFeedbackDialog
    
      SentryUserFeedbackDialog.Builder(context).create().show()
      ```
- Add `user.id`, `user.name` and `user.email` to log attributes ([#4486](https://github.com/getsentry/sentry-java/pull/4486))
- User `name` attribute has been deprecated, please use `username` instead ([#4486](https://github.com/getsentry/sentry-java/pull/4486))
- Add device (`device.brand`, `device.model` and `device.family`) and OS (`os.name` and `os.version`) attributes to logs ([#4493](https://github.com/getsentry/sentry-java/pull/4493))
- Serialize `preContext` and `postContext` in `SentryStackFrame` ([#4482](https://github.com/getsentry/sentry-java/pull/4482))

### Internal

- User Feedback now uses SentryUser.username instead of SentryUser.name ([#4494](https://github.com/getsentry/sentry-java/pull/4494))

## 8.13.3

### Fixes

- Send UI Profiling app start chunk when it finishes ([#4423](https://github.com/getsentry/sentry-java/pull/4423))
- Republish Javadoc [#4457](https://github.com/getsentry/sentry-java/pull/4457)
- Finalize `OkHttpEvent` even if no active span in `SentryOkHttpInterceptor` [#4469](https://github.com/getsentry/sentry-java/pull/4469)
- Session Replay: Do not capture current replay for cached events from the past ([#4474](https://github.com/getsentry/sentry-java/pull/4474))
- Session Replay: Correctly capture Dialogs and non full-sized windows ([#4354](https://github.com/getsentry/sentry-java/pull/4354))
- Session Replay: Fix inconsistent `segment_id` ([#4471](https://github.com/getsentry/sentry-java/pull/4471))
- Session Replay: Fix crash on devices with the Unisoc/Spreadtrum T606 chipset ([#4477](https://github.com/getsentry/sentry-java/pull/4477))

## 8.13.2

### Fixes

- Don't apply Spring Boot plugin in `sentry-spring-boot-jakarta` ([#4456](https://github.com/getsentry/sentry-java/pull/4456))
  - The jar for `io.sentry:sentry-spring-boot-jakarta` is now correctly being built and published to Maven Central.

## 8.13.1

### Fixes

- Fix `SentryAndroid.init` crash if SDK is initialized from a background thread while an `Activity` is in resumed state ([#4449](https://github.com/getsentry/sentry-java/pull/4449))

### Dependencies

- Bump Gradle from v8.14 to v8.14.1 ([#4437](https://github.com/getsentry/sentry-java/pull/4437))
  - [changelog](https://github.com/gradle/gradle/blob/master/CHANGELOG.md#v8141)
  - [diff](https://github.com/gradle/gradle/compare/v8.14...v8.14.1)

## 8.13.0

### Features

- Add debug mode for Session Replay masking ([#4357](https://github.com/getsentry/sentry-java/pull/4357))
    - Use `Sentry.replay().enableDebugMaskingOverlay()` to overlay the screen with the Session Replay masks.
    - The masks will be invalidated at most once per `frameRate` (default 1 fps).
- Extend Logs API to allow passing in `attributes` ([#4402](https://github.com/getsentry/sentry-java/pull/4402))
  - `Sentry.logger.log` now takes a `SentryLogParameters`
  - Use `SentryLogParameters.create(SentryAttributes.of(...))` to pass attributes
    - Attribute values may be of type `string`, `boolean`, `integer` or `double`.
    - Other types will be converted to `string`. Currently we simply call `toString()` but we might offer more in the future.
    - You may manually flatten complex types into multiple separate attributes of simple types.
      - e.g. intead of `SentryAttribute.named("point", Point(10, 20))` you may store it as `SentryAttribute.integerAttribute("point.x", point.x)` and `SentryAttribute.integerAttribute("point.y", point.y)`
    - `SentryAttribute.named()` will automatically infer the type or fall back to `string`.
    - `SentryAttribute.booleanAttribute()` takes a `Boolean` value
    - `SentryAttribute.integerAttribute()` takes a `Integer` value
    - `SentryAttribute.doubleAttribute()` takes a `Double` value
    - `SentryAttribute.stringAttribute()` takes a `String` value
  - We opted for handling parameters via `SentryLogParameters` to avoid creating tons of overloads that are ambiguous.

### Fixes

- Isolation scope is now forked in `OtelSentrySpanProcessor` instead of `OtelSentryPropagator` ([#4434](https://github.com/getsentry/sentry-java/pull/4434))
  - Since propagator may never be invoked we moved the location where isolation scope is forked.
  - Not invoking `OtelSentryPropagator.extract` or having a `sentry-trace` header that failed to parse would cause isolation scope not to be forked.
  - This in turn caused data to bleed between scopes, e.g. from one request into another

### Dependencies

- Bump Spring Boot to `3.5.0` ([#4111](https://github.com/getsentry/sentry-java/pull/4111))

## 8.12.0

### Features

- Add new User Feedback API ([#4286](https://github.com/getsentry/sentry-java/pull/4286))
    - We now introduced Sentry.captureFeedback, which supersedes Sentry.captureUserFeedback
- Add Sentry Log Feature ([#4372](https://github.com/getsentry/sentry-java/pull/4372))
    - The feature is disabled by default and needs to be enabled by:
        - `options.getLogs().setEnabled(true)` in `Sentry.init` / `SentryAndroid.init`
        - `<meta-data android:name="io.sentry.logs.enabled" android:value="true" />` in `AndroidManifest.xml`
        - `logs.enabled=true` in `sentry.properties`
        - `sentry.logs.enabled=true` in `application.properties`
        - `sentry.logs.enabled: true` in `application.yml`
    - Logs can be captured using `Sentry.logger().info()` and similar methods.
    - Logs also take a format string and arguments which we then send through `String.format`.
    - Please use `options.getLogs().setBeforeSend()` to filter outgoing logs

### Fixes

- Hook User Interaction integration into running Activity in case of deferred SDK init ([#4337](https://github.com/getsentry/sentry-java/pull/4337))

### Dependencies

- Bump Gradle from v8.13 to v8.14.0 ([#4360](https://github.com/getsentry/sentry-java/pull/4360))
  - [changelog](https://github.com/gradle/gradle/blob/master/CHANGELOG.md#v8140)
  - [diff](https://github.com/gradle/gradle/compare/v8.13...v8.14.0)

## 8.11.1

### Fixes

- Fix Android profile chunk envelope type for UI Profiling ([#4366](https://github.com/getsentry/sentry-java/pull/4366))

## 8.11.0

### Features

- Make `RequestDetailsResolver` public ([#4326](https://github.com/getsentry/sentry-java/pull/4326))
  - `RequestDetailsResolver` is now public and has an additional constructor, making it easier to use a custom `TransportFactory`

### Fixes

- Session Replay: Fix masking of non-styled `Text` Composables ([#4361](https://github.com/getsentry/sentry-java/pull/4361))
- Session Replay: Fix masking read-only `TextField` Composables ([#4362](https://github.com/getsentry/sentry-java/pull/4362))

## 8.10.0

### Features

- Wrap configured OpenTelemetry `ContextStorageProvider` if available ([#4359](https://github.com/getsentry/sentry-java/pull/4359))
  - This is only relevant if you see `java.lang.IllegalStateException: Found multiple ContextStorageProvider. Set the io.opentelemetry.context.ContextStorageProvider property to the fully qualified class name of the provider to use. Falling back to default ContextStorage. Found providers: ...` 
  - Set `-Dio.opentelemetry.context.contextStorageProvider=io.sentry.opentelemetry.SentryContextStorageProvider` on your `java` command
  - Sentry will then wrap the other `ContextStorageProvider` that has been configured by loading it through SPI
  - If no other `ContextStorageProvider` is available or there are problems loading it, we fall back to using `SentryOtelThreadLocalStorage`
    
### Fixes

- Update profile chunk rate limit and client report ([#4353](https://github.com/getsentry/sentry-java/pull/4353))

### Dependencies

- Bump Native SDK from v0.8.3 to v0.8.4 ([#4343](https://github.com/getsentry/sentry-java/pull/4343))
  - [changelog](https://github.com/getsentry/sentry-native/blob/master/CHANGELOG.md#084)
  - [diff](https://github.com/getsentry/sentry-native/compare/0.8.3...0.8.4)

## 8.9.0

### Features

- Add `SentryWrapper.wrapRunnable` to wrap `Runnable` for use with Sentry ([#4332](https://github.com/getsentry/sentry-java/pull/4332))

### Fixes

- Fix TTFD measurement when API called too early ([#4297](https://github.com/getsentry/sentry-java/pull/4297))
- Tag sockets traffic originating from Sentry's HttpConnection ([#4340](https://github.com/getsentry/sentry-java/pull/4340))
  - This should suppress the StrictMode's `UntaggedSocketViolation`
- Reduce debug logs verbosity ([#4341](https://github.com/getsentry/sentry-java/pull/4341))
- Fix unregister `SystemEventsBroadcastReceiver` when entering background ([#4338](https://github.com/getsentry/sentry-java/pull/4338))
  - This should reduce ANRs seen with this class in the stack trace for Android 14 and above

### Improvements

- Make user interaction tracing faster and do fewer allocations ([#4347](https://github.com/getsentry/sentry-java/pull/4347))
- Pre-load modules on a background thread upon SDK init ([#4348](https://github.com/getsentry/sentry-java/pull/4348))

## 8.8.0

### Features

- Add `CoroutineExceptionHandler` for reporting uncaught exceptions in coroutines to Sentry ([#4259](https://github.com/getsentry/sentry-java/pull/4259))
  - This is now part of `sentry-kotlin-extensions` and can be used together with `SentryContext` when launching a coroutine
  - Any exceptions thrown in a coroutine when using the handler will be captured (not rethrown!) and reported to Sentry
  - It's also possible to extend `CoroutineExceptionHandler` to implement custom behavior in addition to the one we provide by default

### Fixes

- Use thread context classloader when available ([#4320](https://github.com/getsentry/sentry-java/pull/4320))
  - This ensures correct resource loading in environments like Spring Boot where the thread context classloader is used for resource loading.
- Improve low memory breadcrumb capturing ([#4325](https://github.com/getsentry/sentry-java/pull/4325))
- Fix do not initialize SDK for Jetpack Compose Preview builds ([#4324](https://github.com/getsentry/sentry-java/pull/4324))
- Fix Synchronize Baggage values ([#4327](https://github.com/getsentry/sentry-java/pull/4327))

### Improvements

- Make `SystemEventsBreadcrumbsIntegration` faster ([#4330](https://github.com/getsentry/sentry-java/pull/4330))

## 8.7.0

### Features

- UI Profiling GA

  Continuous Profiling is now GA, named UI Profiling. To enable it you can use one of the following options. More info can be found at https://docs.sentry.io/platforms/android/profiling/.
    Note: Both `options.profilesSampler` and `options.profilesSampleRate` must **not** be set to enable UI Profiling.
    To keep the same transaction-based behaviour, without the 30 seconds limitation, you can use the `trace` lifecycle mode.
  
  ```xml
  <application>
    <!-- Enable UI profiling, adjust in production env. This is evaluated only once per session -->
    <meta-data android:name="io.sentry.traces.profiling.session-sample-rate" android:value="1.0" />
    <!-- Set profiling lifecycle, can be `manual` (controlled through `Sentry.startProfiler()` and `Sentry.stopProfiler()`) or `trace` (automatically starts and stop a profile whenever a sampled trace starts and finishes) -->
    <meta-data android:name="io.sentry.traces.profiling.lifecycle" android:value="trace" />
    <!-- Enable profiling on app start. The app start profile will be stopped automatically when the app start root span finishes -->
    <meta-data android:name="io.sentry.traces.profiling.start-on-app-start" android:value="true" />
  </application>
  ```
  ```java
  import io.sentry.ProfileLifecycle;
  import io.sentry.android.core.SentryAndroid;
  
  SentryAndroid.init(context, options -> {
      // Enable UI profiling, adjust in production env. This is evaluated only once per session
      options.setProfileSessionSampleRate(1.0);
      // Set profiling lifecycle, can be `manual` (controlled through `Sentry.startProfiler()` and `Sentry.stopProfiler()`) or `trace` (automatically starts and stop a profile whenever a sampled trace starts and finishes)
      options.setProfileLifecycle(ProfileLifecycle.TRACE);
      // Enable profiling on app start. The app start profile will be stopped automatically when the app start root span finishes
      options.setStartProfilerOnAppStart(true);
    });
  ```
  ```kotlin
  import io.sentry.ProfileLifecycle
  import io.sentry.android.core.SentryAndroid

  SentryAndroid.init(context, { options ->
    // Enable UI profiling, adjust in production env. This is evaluated only once per session
    options.profileSessionSampleRate = 1.0
    // Set profiling lifecycle, can be `manual` (controlled through `Sentry.startProfiler()` and `Sentry.stopProfiler()`) or `trace` (automatically starts and stop a profile whenever a sampled trace starts and finishes)
    options.profileLifecycle = ProfileLifecycle.TRACE
    // Enable profiling on app start. The app start profile will be stopped automatically when the app start root span finishes
    options.isStartProfilerOnAppStart = true
    })
  ```

  - Continuous Profiling - Stop when app goes in background ([#4311](https://github.com/getsentry/sentry-java/pull/4311))
  - Continuous Profiling - Add delayed stop ([#4293](https://github.com/getsentry/sentry-java/pull/4293))
  - Continuous Profiling - Out of Experimental ([#4310](https://github.com/getsentry/sentry-java/pull/4310))

### Fixes

- Compress Screenshots on a background thread ([#4295](https://github.com/getsentry/sentry-java/pull/4295))

## 8.6.0

### Behavioral Changes

- The Sentry SDK will now crash on startup if mixed versions have been detected ([#4277](https://github.com/getsentry/sentry-java/pull/4277))
  - On `Sentry.init` / `SentryAndroid.init` the SDK now checks if all Sentry Java / Android SDK dependencies have the same version.
  - While this may seem like a bad idea at first glance, mixing versions of dependencies has a very high chance of causing a crash later. We opted for a controlled crash that's hard to miss.
  - Note: This detection only works for new versions of the SDK, so please take this as a reminder to check your SDK version alignment manually when upgrading the SDK to this version and then you should be good.
  - The SDK will also print log messages if mixed versions have been detected at a later point. ([#4270](https://github.com/getsentry/sentry-java/pull/4270))
    - This takes care of cases missed by the startup check above due to older versions.

### Features

- Increase http timeouts from 5s to 30s to have a better chance of events being delivered without retry ([#4276](https://github.com/getsentry/sentry-java/pull/4276))
- Add `MANIFEST.MF` to Sentry JARs ([#4272](https://github.com/getsentry/sentry-java/pull/4272))
- Retain baggage sample rate/rand values as doubles ([#4279](https://github.com/getsentry/sentry-java/pull/4279))
- Introduce fatal SDK logger ([#4288](https://github.com/getsentry/sentry-java/pull/4288))
  - We use this to print out messages when there is a problem that prevents the SDK from working correctly.
  - One example for this is when the SDK has been configured with mixed dependency versions where we print out details, which module and version are affected.

### Fixes

- Do not override user-defined `SentryOptions` ([#4262](https://github.com/getsentry/sentry-java/pull/4262))
- Session Replay: Change bitmap config to `ARGB_8888` for screenshots ([#4282](https://github.com/getsentry/sentry-java/pull/4282))
- The `MANIFEST.MF` of `sentry-opentelemetry-agent` now has `Implementation-Version` set to the raw version ([#4291](https://github.com/getsentry/sentry-java/pull/4291))
  - An example value would be `8.6.0`
  - The value of the `Sentry-Version-Name` attribute looks like `sentry-8.5.0-otel-2.10.0`
- Fix tags missing for compose view hierarchies ([#4275](https://github.com/getsentry/sentry-java/pull/4275))
- Do not leak SentryFileInputStream/SentryFileOutputStream descriptors and channels ([#4296](https://github.com/getsentry/sentry-java/pull/4296))
- Remove "not yet implemented" from `Sentry.flush` comment ([#4305](https://github.com/getsentry/sentry-java/pull/4305))

### Internal

- Added `platform` to SentryEnvelopeItemHeader ([#4287](https://github.com/getsentry/sentry-java/pull/4287))
  - Set `android` platform to ProfileChunk envelope item header

### Dependencies

- Bump Native SDK from v0.8.1 to v0.8.3 ([#4267](https://github.com/getsentry/sentry-java/pull/4267), [#4298](https://github.com/getsentry/sentry-java/pull/4298))
  - [changelog](https://github.com/getsentry/sentry-native/blob/master/CHANGELOG.md#083)
  - [diff](https://github.com/getsentry/sentry-native/compare/0.8.1...0.8.3)
- Bump Spring Boot from 2.7.5 to 2.7.18 ([#3496](https://github.com/getsentry/sentry-java/pull/3496))

## 8.5.0

### Features

- Add native stack frame address information and debug image metadata to ANR events ([#4061](https://github.com/getsentry/sentry-java/pull/4061))
    - This enables symbolication for stripped native code in ANRs
- Add Continuous Profiling Support ([#3710](https://github.com/getsentry/sentry-java/pull/3710))

  To enable Continuous Profiling use the `Sentry.startProfiler` and `Sentry.stopProfiler` experimental APIs. Sampling rate can be set through `options.profileSessionSampleRate`, which defaults to null (disabled).   
  Note: Both `options.profilesSampler` and `options.profilesSampleRate` must **not** be set to enable Continuous Profiling.

  ```java
  import io.sentry.ProfileLifecycle;
  import io.sentry.android.core.SentryAndroid;

  SentryAndroid.init(context) { options ->
   
    // Currently under experimental options:
    options.getExperimental().setProfileSessionSampleRate(1.0);
    // In manual mode, you need to start and stop the profiler manually using Sentry.startProfiler and Sentry.stopProfiler
    // In trace mode, the profiler will start and stop automatically whenever a sampled trace starts and finishes
    options.getExperimental().setProfileLifecycle(ProfileLifecycle.MANUAL);
  }
  // Start profiling
  Sentry.startProfiler();
  
  // After all profiling is done, stop the profiler. Profiles can last indefinitely if not stopped.
  Sentry.stopProfiler();
  ```
  ```kotlin
  import io.sentry.ProfileLifecycle
  import io.sentry.android.core.SentryAndroid

  SentryAndroid.init(context) { options ->
   
    // Currently under experimental options:
    options.experimental.profileSessionSampleRate = 1.0
    // In manual mode, you need to start and stop the profiler manually using Sentry.startProfiler and Sentry.stopProfiler
    // In trace mode, the profiler will start and stop automatically whenever a sampled trace starts and finishes
    options.experimental.profileLifecycle = ProfileLifecycle.MANUAL
  }
  // Start profiling
  Sentry.startProfiler()
  
  // After all profiling is done, stop the profiler. Profiles can last indefinitely if not stopped.
  Sentry.stopProfiler()
  ```

  To learn more visit [Sentry's Continuous Profiling](https://docs.sentry.io/product/explore/profiling/transaction-vs-continuous-profiling/#continuous-profiling-mode) documentation page.

### Fixes

- Reduce excessive CPU usage when serializing breadcrumbs to disk for ANRs ([#4181](https://github.com/getsentry/sentry-java/pull/4181))
- Ensure app start type is set, even when ActivityLifecycleIntegration is not running ([#4250](https://github.com/getsentry/sentry-java/pull/4250))
- Use `SpringServletTransactionNameProvider` as fallback for Spring WebMVC ([#4263](https://github.com/getsentry/sentry-java/pull/4263))
  - In certain cases the SDK was not able to provide a transaction name automatically and thus did not finish the transaction for the request.
  - We now first try `SpringMvcTransactionNameProvider` which would provide the route as transaction name.
  - If that does not return anything, we try `SpringServletTransactionNameProvider` next, which returns the URL of the request.

### Behavioral Changes

- The user's `device.name` is not reported anymore via the device context, even if `options.isSendDefaultPii` is enabled ([#4179](https://github.com/getsentry/sentry-java/pull/4179))

### Dependencies

- Bump Gradle from v8.12.1 to v8.13.0 ([#4209](https://github.com/getsentry/sentry-java/pull/4209))
  - [changelog](https://github.com/gradle/gradle/blob/master/CHANGELOG.md#v8130)
  - [diff](https://github.com/gradle/gradle/compare/v8.12.1...v8.13.0)

## 8.4.0

### Fixes

- The SDK now handles `null` on many APIs instead of expecting a non `null` value ([#4245](https://github.com/getsentry/sentry-java/pull/4245))
  - Certain APIs like `setTag`, `setData`, `setExtra`, `setContext` previously caused a `NullPointerException` when invoked with either `null` key or value.
  - The SDK now tries to have a sane fallback when `null` is passed and no longer throws `NullPointerException`
  - If `null` is passed, the SDK will
    - do nothing if a `null` key is passed, returning `null` for non void methods
    - remove any previous value if the new value is set to `null`
- Add support for setting in-app-includes/in-app-excludes via AndroidManifest.xml ([#4240](https://github.com/getsentry/sentry-java/pull/4240))
- Modifications to OkHttp requests are now properly propagated to the affected span / breadcrumbs ([#4238](https://github.com/getsentry/sentry-java/pull/4238))
  - Please ensure the SentryOkHttpInterceptor is added last to your OkHttpClient, as otherwise changes to the `Request`  by subsequent interceptors won't be considered
- Fix "class ch.qos.logback.classic.spi.ThrowableProxyVO cannot be cast to class ch.qos.logback.classic.spi.ThrowableProxy" ([#4206](https://github.com/getsentry/sentry-java/pull/4206))
  - In this case we cannot report the `Throwable` to Sentry as it's not available
  - If you are using OpenTelemetry v1 `OpenTelemetryAppender`, please consider upgrading to v2
- Pass OpenTelemetry span attributes into TracesSampler callback ([#4253](https://github.com/getsentry/sentry-java/pull/4253))
  - `SamplingContext` now has a `getAttribute` method that grants access to OpenTelemetry span attributes via their String key (e.g. `http.request.method`)
- Fix AbstractMethodError when using SentryTraced for Jetpack Compose ([#4255](https://github.com/getsentry/sentry-java/pull/4255))
- Assume `http.client` for span `op` if not a root span ([#4257](https://github.com/getsentry/sentry-java/pull/4257))
- Avoid unnecessary copies when using `CopyOnWriteArrayList` ([#4247](https://github.com/getsentry/sentry-java/pull/4247))
  - This affects in particular `SentryTracer.getLatestActiveSpan` which would have previously copied all child span references. This may have caused `OutOfMemoryError` on certain devices due to high frequency of calling the method.

### Features

- The SDK now automatically propagates the trace-context to the native layer. This allows to connect errors on different layers of the application. ([#4137](https://github.com/getsentry/sentry-java/pull/4137))
- Capture OpenTelemetry span events ([#3564](https://github.com/getsentry/sentry-java/pull/3564))
  - OpenTelemetry spans may have exceptions attached to them (`openTelemetrySpan.recordException`). We can now send those to Sentry as errors.
  - Set `capture-open-telemetry-events=true` in `sentry.properties` to enable it
  - Set `sentry.capture-open-telemetry-events=true` in Springs `application.properties` to enable it
  - Set `sentry.captureOpenTelemetryEvents: true` in Springs `application.yml` to enable it

### Behavioural Changes

- Use `java.net.URI` for parsing URLs in `UrlUtils` ([#4210](https://github.com/getsentry/sentry-java/pull/4210))
  - This could affect grouping for issues with messages containing URLs that fall in known corner cases that were handled incorrectly previously (e.g. email in URL path)

### Internal

- Also use port when checking if a request is made to Sentry DSN ([#4231](https://github.com/getsentry/sentry-java/pull/4231))
  - For our OpenTelemetry integration we check if a span is for a request to Sentry
  - We now also consider the port when performing this check

### Dependencies

- Bump Native SDK from v0.7.20 to v0.8.1 ([#4137](https://github.com/getsentry/sentry-java/pull/4137))
  - [changelog](https://github.com/getsentry/sentry-native/blob/master/CHANGELOG.md#0810)
  - [diff](https://github.com/getsentry/sentry-native/compare/v0.7.20...0.8.1)

## 8.3.0

### Features

- Add HTTP server request headers from OpenTelemetry span attributes to sentry `request` in payload ([#4102](https://github.com/getsentry/sentry-java/pull/4102))
  - You have to explicitly enable each header by adding it to the [OpenTelemetry config](https://opentelemetry.io/docs/zero-code/java/agent/instrumentation/http/#capturing-http-request-and-response-headers)
  - Please only enable headers you actually want to send to Sentry. Some may contain sensitive data like PII, cookies, tokens etc.
  - We are no longer adding request/response headers to `contexts/otel/attributes` of the event.
- The `ignoredErrors` option is now configurable via the manifest property `io.sentry.traces.ignored-errors` ([#4178](https://github.com/getsentry/sentry-java/pull/4178))
- A list of active Spring profiles is attached to payloads sent to Sentry (errors, traces, etc.) and displayed in the UI when using our Spring or Spring Boot integrations ([#4147](https://github.com/getsentry/sentry-java/pull/4147))
  - This consists of an empty list when only the default profile is active
- Added `enableTraceIdGeneration` to the AndroidOptions. This allows Hybrid SDKs to "freeze" and control the trace and connect errors on different layers of the application ([4188](https://github.com/getsentry/sentry-java/pull/4188))
- Move to a single NetworkCallback listener to reduce number of IPC calls on Android ([#4164](https://github.com/getsentry/sentry-java/pull/4164))
- Add GraphQL Apollo Kotlin 4 integration ([#4166](https://github.com/getsentry/sentry-java/pull/4166))
- Add support for async dispatch requests to Spring Boot 2 and 3 ([#3983](https://github.com/getsentry/sentry-java/pull/3983))
  - To enable it, please set `sentry.keep-transactions-open-for-async-responses=true` in `application.properties` or `sentry.keepTransactionsOpenForAsyncResponses: true` in `application.yml`
- Add constructor to JUL `SentryHandler` for disabling external config ([#4208](https://github.com/getsentry/sentry-java/pull/4208))

### Fixes

- Filter strings that cannot be parsed as Regex no longer cause an SDK crash ([#4213](https://github.com/getsentry/sentry-java/pull/4213))
  - This was the case e.g. for `ignoredErrors`, `ignoredTransactions` and `ignoredCheckIns`
  - We now simply don't use such strings for Regex matching and only use them for String comparison
- `SentryOptions.setTracePropagationTargets` is no longer marked internal ([#4170](https://github.com/getsentry/sentry-java/pull/4170))
- Session Replay: Fix crash when a navigation breadcrumb does not have "to" destination ([#4185](https://github.com/getsentry/sentry-java/pull/4185))
- Session Replay: Cap video segment duration to maximum 5 minutes to prevent endless video encoding in background ([#4185](https://github.com/getsentry/sentry-java/pull/4185))
- Check `tracePropagationTargets` in OpenTelemetry propagator ([#4191](https://github.com/getsentry/sentry-java/pull/4191))
  - If a URL can be retrieved from OpenTelemetry span attributes, we check it against `tracePropagationTargets` before attaching `sentry-trace` and `baggage` headers to outgoing requests
  - If no URL can be retrieved we always attach the headers
- Fix `ignoredErrors`, `ignoredTransactions` and `ignoredCheckIns` being unset by external options like `sentry.properties` or ENV vars ([#4207](https://github.com/getsentry/sentry-java/pull/4207))
  - Whenever parsing of external options was enabled (`enableExternalConfiguration`), which is the default for many integrations, the values set on `SentryOptions` passed to `Sentry.init` would be lost
  - Even if the value was not set in any external configuration it would still be set to an empty list

### Behavioural Changes

- The class `io.sentry.spring.jakarta.webflux.ReactorUtils` is now deprecated, please use `io.sentry.reactor.SentryReactorUtils` in the new `sentry-reactor` module instead ([#4155](https://github.com/getsentry/sentry-java/pull/4155))
  - The new module will be exposed as an `api` dependency when using `sentry-spring-boot-jakarta` (Spring Boot 3) or `sentry-spring-jakarta` (Spring 6). 
    Therefore, if you're using one of those modules, changing your imports will suffice.

## 8.2.0

### Breaking Changes

- The Kotlin Language version is now set to 1.6 ([#3936](https://github.com/getsentry/sentry-java/pull/3936))

### Features

- Create onCreate and onStart spans for all Activities ([#4025](https://github.com/getsentry/sentry-java/pull/4025))
- Add split apks info to the `App` context ([#3193](https://github.com/getsentry/sentry-java/pull/3193))
- Expose new `withSentryObservableEffect` method overload that accepts `SentryNavigationListener` as a parameter ([#4143](https://github.com/getsentry/sentry-java/pull/4143))
  - This allows sharing the same `SentryNavigationListener` instance across fragments and composables to preserve the trace 
- (Internal) Add API to filter native debug images based on stacktrace addresses ([#4089](https://github.com/getsentry/sentry-java/pull/4089))
- Propagate sampling random value ([#4153](https://github.com/getsentry/sentry-java/pull/4153))
  - The random value used for sampling traces is now sent to Sentry and attached to the `baggage` header on outgoing requests
- Update `sampleRate` that is sent to Sentry and attached to the `baggage` header on outgoing requests ([#4158](https://github.com/getsentry/sentry-java/pull/4158))
  - If the SDK uses its `sampleRate` or `tracesSampler` callback, it now updates the `sampleRate` in Dynamic Sampling Context.

### Fixes

- Log a warning when envelope or items are dropped due to rate limiting ([#4148](https://github.com/getsentry/sentry-java/pull/4148))
- Do not log if `OtelContextScopesStorage` cannot be found ([#4127](https://github.com/getsentry/sentry-java/pull/4127))
  - Previously `java.lang.ClassNotFoundException: io.sentry.opentelemetry.OtelContextScopesStorage` was shown in the log if the class could not be found.
  - This is just a lookup the SDK performs to configure itself. The SDK also works without OpenTelemetry.
- Session Replay: Fix various crashes and issues ([#4135](https://github.com/getsentry/sentry-java/pull/4135))
  - Fix `FileNotFoundException` when trying to read/write `.ongoing_segment` file
  - Fix `IllegalStateException` when registering `onDrawListener`
  - Fix SIGABRT native crashes on Motorola devices when encoding a video
- Mention javadoc and sources for published artifacts in Gradle `.module` metadata ([#3936](https://github.com/getsentry/sentry-java/pull/3936))
- (Jetpack Compose) Modifier.sentryTag now uses Modifier.Node ([#4029](https://github.com/getsentry/sentry-java/pull/4029))
  - This allows Composables that use this modifier to be skippable

### Dependencies

- Bump Native SDK from v0.7.19 to v0.7.20 ([#4128](https://github.com/getsentry/sentry-java/pull/4128))
  - [changelog](https://github.com/getsentry/sentry-native/blob/master/CHANGELOG.md#0720)
  - [diff](https://github.com/getsentry/sentry-native/compare/v0.7.19...0.7.20)
- Bump Gradle from v8.9.0 to v8.12.1 ([#4106](https://github.com/getsentry/sentry-java/pull/4106))
  - [changelog](https://github.com/gradle/gradle/blob/master/CHANGELOG.md#v8121)
  - [diff](https://github.com/gradle/gradle/compare/v8.9.0...v8.12.1)

## 8.1.0

### Features

- Add `options.ignoredErrors` to filter out errors that match a certain String or Regex ([#4083](https://github.com/getsentry/sentry-java/pull/4083))
  - The matching is attempted on `event.message`, `event.formatted`, and `{event.throwable.class.name}: {event.throwable.message}`
  - Can be set in `sentry.properties`, e.g. `ignored-errors=Some error,Another .*`
  - Can be set in environment variables, e.g. `SENTRY_IGNORED_ERRORS=Some error,Another .*`
  - For Spring Boot, it can be set in `application.properties`, e.g. `sentry.ignored-errors=Some error,Another .*`
- Log OpenTelemetry related Sentry config ([#4122](https://github.com/getsentry/sentry-java/pull/4122))

### Fixes

- Avoid logging an error when a float is passed in the manifest ([#4031](https://github.com/getsentry/sentry-java/pull/4031))
- Add `request` details to transactions created through OpenTelemetry ([#4098](https://github.com/getsentry/sentry-java/pull/4098))
  - We now add HTTP request method and URL where Sentry expects it to display it in Sentry UI
- Remove `java.lang.ClassNotFoundException` debug logs when searching for OpenTelemetry marker classes ([#4091](https://github.com/getsentry/sentry-java/pull/4091))
  - There was up to three of these, one for `io.sentry.opentelemetry.agent.AgentMarker`, `io.sentry.opentelemetry.agent.AgentlessMarker` and `io.sentry.opentelemetry.agent.AgentlessSpringMarker`.
  - These were not indicators of something being wrong but rather the SDK looking at what is available at runtime to configure itself accordingly.
- Do not instrument File I/O operations if tracing is disabled ([#4051](https://github.com/getsentry/sentry-java/pull/4051))
- Do not instrument User Interaction multiple times ([#4051](https://github.com/getsentry/sentry-java/pull/4051))
- Speed up view traversal to find touched target in `UserInteractionIntegration` ([#4051](https://github.com/getsentry/sentry-java/pull/4051))
- Reduce IPC/Binder calls performed by the SDK ([#4058](https://github.com/getsentry/sentry-java/pull/4058))

### Behavioural Changes

- Reduce the number of broadcasts the SDK is subscribed for ([#4052](https://github.com/getsentry/sentry-java/pull/4052))
  - Drop `TempSensorBreadcrumbsIntegration`
  - Drop `PhoneStateBreadcrumbsIntegration`
  - Reduce number of broadcasts in `SystemEventsBreadcrumbsIntegration`

Current list of the broadcast events can be found [here](https://github.com/getsentry/sentry-java/blob/9b8dc0a844d10b55ddeddf55d278c0ab0f86421c/sentry-android-core/src/main/java/io/sentry/android/core/SystemEventsBreadcrumbsIntegration.java#L131-L153). If you'd like to subscribe for more events, consider overriding the `SystemEventsBreadcrumbsIntegration` as follows:

```kotlin
SentryAndroid.init(context) { options ->
    options.integrations.removeAll { it is SystemEventsBreadcrumbsIntegration }
    options.integrations.add(SystemEventsBreadcrumbsIntegration(context, SystemEventsBreadcrumbsIntegration.getDefaultActions() + listOf(/* your custom actions */)))
}
```

If you would like to keep some of the default broadcast events as breadcrumbs, consider opening a [GitHub issue](https://github.com/getsentry/sentry-java/issues/new).
- Set mechanism `type` to `suppressed` for suppressed exceptions ([#4125](https://github.com/getsentry/sentry-java/pull/4125))
  - This helps to distinguish an exceptions cause from any suppressed exceptions in the Sentry UI

### Dependencies

- Bump Spring Boot to `3.4.2` ([#4081](https://github.com/getsentry/sentry-java/pull/4081))
- Bump Native SDK from v0.7.14 to v0.7.19 ([#4076](https://github.com/getsentry/sentry-java/pull/4076))
  - [changelog](https://github.com/getsentry/sentry-native/blob/master/CHANGELOG.md#0719)
  - [diff](https://github.com/getsentry/sentry-native/compare/v0.7.14...0.7.19)

## 8.0.0

### Summary

Version 8 of the Sentry Android/Java SDK brings a variety of features and fixes. The most notable changes are:

- `Hub` has been replaced by `Scopes`
- New `Scope` types have been introduced, see "Behavioural Changes" for more details.
- Lifecycle tokens have been introduced to manage `Scope` lifecycle, see "Behavioural Changes" for more details.
- Bumping `minSdk` level to 21 (Android 5.0)
- Our `sentry-opentelemetry-agent` has been improved and now works in combination with the rest of Sentry. You may now combine OpenTelemetry and Sentry for instrumenting your application.
    - You may now use both OpenTelemetry SDK and Sentry SDK to capture transactions and spans. They can also be mixed and end up on the same transaction.
    - OpenTelemetry extends the Sentry SDK by adding spans for numerous integrations, like Ktor, Vert.x and MongoDB. Please check [the OpenTelemetry GitHub repository](https://github.com/open-telemetry/opentelemetry-java-instrumentation/tree/main/instrumentation) for a full list.
    - OpenTelemetry allows propagating trace information from and to additional libraries, that Sentry did not support before, for example gRPC.
    - OpenTelemetry also has broader support for propagating the Sentry `Scopes` through reactive libraries like RxJava.
- The SDK is now compatible with Spring Boot 3.4
- We now support GraphQL v22 (`sentry-graphql-22`)
- Metrics have been removed

Please take a look at [our migration guide in docs](https://docs.sentry.io/platforms/java/migration/7.x-to-8.0).

### Sentry Self-hosted Compatibility

This SDK version is compatible with a self-hosted version of Sentry `22.12.0` or higher. If you are using an older version of [self-hosted Sentry](https://develop.sentry.dev/self-hosted/) (aka onpremise), you will need to [upgrade](https://develop.sentry.dev/self-hosted/releases/). If you're using `sentry.io` no action is required.

### Breaking Changes

- The Android minSdk level for all Android modules is now 21 ([#3852](https://github.com/getsentry/sentry-java/pull/3852))
- The minSdk level for sentry-android-ndk changed from 19 to 21 ([#3851](https://github.com/getsentry/sentry-java/pull/3851))
- Throw IllegalArgumentException when calling Sentry.init on Android ([#3596](https://github.com/getsentry/sentry-java/pull/3596))
- Metrics have been removed from the SDK ([#3774](https://github.com/getsentry/sentry-java/pull/3774))
    - Metrics will return but we don't know in what exact form yet
- `enableTracing` option (a.k.a `enable-tracing`) has been removed from the SDK ([#3776](https://github.com/getsentry/sentry-java/pull/3776))
    - Please set `tracesSampleRate` to a value >= 0.0 for enabling performance instead. The default value is `null` which means performance is disabled.
- Replace `synchronized` methods and blocks with `ReentrantLock` (`AutoClosableReentrantLock`) ([#3715](https://github.com/getsentry/sentry-java/pull/3715))
    - If you are subclassing any Sentry classes, please check if the parent class used `synchronized` before. Please make sure to use the same lock object as the parent class in that case.
- `traceOrigins` option (`io.sentry.traces.tracing-origins` in manifest) has been removed, please use `tracePropagationTargets` (`io.sentry.traces.trace-propagation-targets` in manifest`) instead ([#3780](https://github.com/getsentry/sentry-java/pull/3780))
- `profilingEnabled` option (`io.sentry.traces.profiling.enable` in manifest) has been removed, please use `profilesSampleRate` (`io.sentry.traces.profiling.sample-rate` instead) instead ([#3780](https://github.com/getsentry/sentry-java/pull/3780))
- `shutdownTimeout` option has been removed, please use `shutdownTimeoutMillis` instead ([#3780](https://github.com/getsentry/sentry-java/pull/3780))
- `profilingTracesIntervalMillis` option for Android has been removed ([#3780](https://github.com/getsentry/sentry-java/pull/3780))
- `io.sentry.session-tracking.enable` manifest option has been removed ([#3780](https://github.com/getsentry/sentry-java/pull/3780))
- `Sentry.traceHeaders()` method has been removed, please use `Sentry.getTraceparent()` instead ([#3718](https://github.com/getsentry/sentry-java/pull/3718))
- `Sentry.reportFullDisplayed()` method has been removed, please use `Sentry.reportFullyDisplayed()` instead ([#3717](https://github.com/getsentry/sentry-java/pull/3717))
- `User.other` has been removed, please use `data` instead ([#3780](https://github.com/getsentry/sentry-java/pull/3780))
- `SdkVersion.getIntegrations()` has been removed, please use `getIntegrationSet` instead ([#3780](https://github.com/getsentry/sentry-java/pull/3780))
- `SdkVersion.getPackages()` has been removed, please use `getPackageSet()` instead ([#3780](https://github.com/getsentry/sentry-java/pull/3780))
- `Device.language` has been removed, please use `locale` instead ([#3780](https://github.com/getsentry/sentry-java/pull/3780))
- `TraceContext.user` and `TraceContextUser` class have been removed, please use `userId` on `TraceContext` instead ([#3780](https://github.com/getsentry/sentry-java/pull/3780))
- `TransactionContext.fromSentryTrace()` has been removed, please use `Sentry.continueTrace()` instead ([#3780](https://github.com/getsentry/sentry-java/pull/3780))
- `SentryDataFetcherExceptionHandler` has been removed, please use `SentryGenericDataFetcherExceptionHandler` in combination with `SentryInstrumentation` instead ([#3780](https://github.com/getsentry/sentry-java/pull/3780))
- `sentry-android-okhttp` has been removed in favor of `sentry-okhttp`, removing android dependency from the module ([#3510](https://github.com/getsentry/sentry-java/pull/3510))
- `Contexts` no longer extends `ConcurrentHashMap`, instead we offer a selected set of methods.
- User segment has been removed ([#3512](https://github.com/getsentry/sentry-java/pull/3512))
- One of the `AndroidTransactionProfiler` constructors has been removed, please use a different one ([#3780](https://github.com/getsentry/sentry-java/pull/3780))
- Use String instead of UUID for SessionId ([#3834](https://github.com/getsentry/sentry-java/pull/3834))
    - The `Session` constructor now takes a `String` instead of a `UUID` for the `sessionId` parameter.
    - `Session.getSessionId()` now returns a `String` instead of a `UUID`.
- All status codes below 400 are now mapped to `SpanStatus.OK` ([#3869](https://github.com/getsentry/sentry-java/pull/3869))
- Change OkHttp sub-spans to span attributes ([#3556](https://github.com/getsentry/sentry-java/pull/3556))
    - This will reduce the number of spans created by the SDK
- `instrumenter` option should no longer be needed as our new OpenTelemetry integration now works in combination with the rest of Sentry

### Behavioural Changes

- We're introducing some new `Scope` types in the SDK, allowing for better control over what data is attached where. Previously there was a stack of scopes that was pushed and popped. Instead we now fork scopes for a given lifecycle and then restore the previous scopes. Since `Hub` is gone, it is also never cloned anymore. Separation of data now happens through the different scope types while making it easier to manipulate exactly what you need without having to attach data at the right time to have it apply where wanted.
    - Global scope is attached to all events created by the SDK. It can also be modified before `Sentry.init` has been called. It can be manipulated using `Sentry.configureScope(ScopeType.GLOBAL, (scope) -> { ... })`.
    - Isolation scope can be used e.g. to attach data to all events that come up while handling an incoming request. It can also be used for other isolation purposes. It can be manipulated using `Sentry.configureScope(ScopeType.ISOLATION, (scope) -> { ... })`. The SDK automatically forks isolation scope in certain cases like incoming requests, CRON jobs, Spring `@Async` and more.
    - Current scope is forked often and data added to it is only added to events that are created while this scope is active. Data is also passed on to newly forked child scopes but not to parents. It can be manipulated using `Sentry.configureScope(ScopeType.CURRENT, (scope) -> { ... })`.
- `Sentry.popScope` has been deprecated, please call `.close()` on the token returned by `Sentry.pushScope` instead or use it in a way described in more detail in [our migration guide](https://docs.sentry.io/platforms/java/migration/7.x-to-8.0).
- We have chosen a default scope that is used for `Sentry.configureScope()` as well as API like `Sentry.setTag()`
    - For Android the type defaults to `CURRENT` scope
    - For Backend and other JVM applicatons it defaults to `ISOLATION` scope
- Event processors on `Scope` can now be ordered by overriding the `getOrder` method on implementations of `EventProcessor`. NOTE: This order only applies to event processors on `Scope` but not `SentryOptions` at the moment. Feel free to request this if you need it.
- `Hub` is deprecated in favor of `Scopes`, alongside some `Hub` relevant APIs. More details can be found in [our migration guide](https://docs.sentry.io/platforms/java/migration/7.x-to-8.0).
- Send file name and path only if `isSendDefaultPii` is `true` ([#3919](https://github.com/getsentry/sentry-java/pull/3919))
- (Android) Enable Performance V2 by default ([#3824](https://github.com/getsentry/sentry-java/pull/3824))
    - With this change cold app start spans will include spans for ContentProviders, Application and Activity load.
- (Android) Replace thread id with kernel thread id in span data ([#3706](https://github.com/getsentry/sentry-java/pull/3706))
- (Android) The JNI layer for sentry-native has now been moved from sentry-java to sentry-native ([#3189](https://github.com/getsentry/sentry-java/pull/3189))
    - This now includes prefab support for sentry-native, allowing you to link and access the sentry-native API within your native app code
    - Checkout the `sentry-samples/sentry-samples-android` example on how to configure CMake and consume `sentry.h`
- The user ip-address is now only set to `"{{auto}}"` if `sendDefaultPii` is enabled ([#4072](https://github.com/getsentry/sentry-java/pull/4072))
  - This change gives you control over IP address collection directly on the client

### Features

- The SDK is now compatible with Spring Boot 3.4 ([#3939](https://github.com/getsentry/sentry-java/pull/3939))
- Our `sentry-opentelemetry-agent` has been completely reworked and now plays nicely with the rest of the Java SDK
    - You may also want to give this new agent a try even if you haven't used OpenTelemetry (with Sentry) before. It offers support for [many more libraries and frameworks](https://github.com/open-telemetry/opentelemetry-java-instrumentation/blob/main/docs/supported-libraries.md), improving on our trace propagation, `Scopes` (used to be `Hub`) propagation as well as performance instrumentation (i.e. more spans).
    - If you are using a framework we did not support before and currently resort to manual instrumentation, please give the agent a try. See [here for a list of supported libraries, frameworks and application servers](https://github.com/open-telemetry/opentelemetry-java-instrumentation/blob/main/docs/supported-libraries.md).
    - Please see [Java SDK docs](https://docs.sentry.io/platforms/java/tracing/instrumentation/opentelemetry/) for more details on how to set up the agent. Please make sure to select the correct SDK from the dropdown on the left side of the docs.
    - What's new about the Agent
        - When the OpenTelemetry Agent is used, Sentry API creates OpenTelemetry spans under the hood, handing back a wrapper object which bridges the gap between traditional Sentry API and OpenTelemetry. We might be replacing some of the Sentry performance API in the future.
            - This is achieved by configuring the SDK to use `OtelSpanFactory` instead of `DefaultSpanFactory` which is done automatically by the auto init of the Java Agent.
        - OpenTelemetry spans are now only turned into Sentry spans when they are finished so they can be sent to the Sentry server.
        - Now registers an OpenTelemetry `Sampler` which uses Sentry sampling configuration
        - Other Performance integrations automatically stop creating spans to avoid duplicate spans
        - The Sentry SDK now makes use of OpenTelemetry `Context` for storing Sentry `Scopes` (which is similar to what used to be called `Hub`) and thus relies on OpenTelemetry for `Context` propagation.
        - Classes used for the previous version of our OpenTelemetry support have been deprecated but can still be used manually. We're not planning to keep the old agent around in favor of less complexity in the SDK.
- Add `sentry-opentelemetry-agentless-spring` module ([#4000](https://github.com/getsentry/sentry-java/pull/4000))
    - This module can be added as a dependency when using Sentry with OpenTelemetry and Spring Boot but don't want to use our Agent. It takes care of configuring OpenTelemetry for use with Sentry.
    - You may want to set `OTEL_LOGS_EXPORTER=none;OTEL_METRICS_EXPORTER=none;OTEL_TRACES_EXPORTER=none` env vars to not have the log flooded with error messages regarding OpenTelemetry features we don't use.
- Add `sentry-opentelemetry-agentless` module ([#3961](https://github.com/getsentry/sentry-java/pull/3961))
    - This module can be added as a dependency when using Sentry with OpenTelemetry but don't want to use our Agent. It takes care of configuring OpenTelemetry for use with Sentry.
    - To enable the auto configuration of it, please set `-Dotel.java.global-autoconfigure.enabled=true` on the `java` command, when starting your application.
    - You may also want to set `OTEL_LOGS_EXPORTER=none;OTEL_METRICS_EXPORTER=none;OTEL_TRACES_EXPORTER=none` env vars to not have the log flooded with error messages regarding OpenTelemetry features we don't use.
- `OpenTelemetryUtil.applyOpenTelemetryOptions` now takes an enum instead of a boolean for its mode
- Add `openTelemetryMode` option ([#3994](https://github.com/getsentry/sentry-java/pull/3994))
    - It defaults to `AUTO` meaning the SDK will figure out how to best configure itself for use with OpenTelemetry
    - Use of OpenTelemetry can also be disabled completely by setting it to `OFF` ([#3995](https://github.com/getsentry/sentry-java/pull/3995))
        - In this case even if OpenTelemetry is present, the Sentry SDK will not use it
    - Use `AGENT` when using `sentry-opentelemetry-agent`
    - Use `AGENTLESS` when using `sentry-opentelemetry-agentless`
    - Use `AGENTLESS_SPRING` when using `sentry-opentelemetry-agentless-spring`
- Add `ignoredTransactions` option to filter out transactions by name ([#3871](https://github.com/getsentry/sentry-java/pull/3871))
    - can be used via ENV vars, e.g. `SENTRY_IGNORED_TRANSACTIONS=POST /person/,GET /pers.*`
    - can also be set in options directly, e.g. `options.setIgnoredTransactions(...)`
    - can also be set in `sentry.properties`, e.g. `ignored-transactions=POST /person/,GET /pers.*`
    - can also be set in Spring config `application.properties`, e.g. `sentry.ignored-transactions=POST /person/,GET /pers.*`
- Add `scopeBindingMode` to `SpanOptions` ([#4004](https://github.com/getsentry/sentry-java/pull/4004))
    - This setting only affects the SDK when used with OpenTelemetry.
    - Defaults to `AUTO` meaning the SDK will decide whether the span should be bound to the current scope. It will not bind transactions to scope using `AUTO`, it will only bind spans where the parent span is on the current scope.
    - `ON` sets the new span on the current scope.
    - `OFF` does not set the new span on the scope.
- Add `ignoredSpanOrigins` option for ignoring spans coming from certain integrations
    - We pre-configure this to ignore Performance instrumentation for Spring and other integrations when using our OpenTelemetry Agent to avoid duplicate spans
- Support `graphql-java` v22 via a new module `sentry-graphql-22` ([#3740](https://github.com/getsentry/sentry-java/pull/3740))
    - If you are using `graphql-java` v21 or earlier, you can use the `sentry-graphql` module
    - For `graphql-java` v22 and newer please use the `sentry-graphql-22` module
- We now provide a `SentryInstrumenter` bean directly for Spring (Boot) if there is none yet instead of using `GraphQlSourceBuilderCustomizer` to add the instrumentation ([#3744](https://github.com/getsentry/sentry-java/pull/3744))
    - It is now also possible to provide a bean of type `SentryGraphqlInstrumentation.BeforeSpanCallback` which is then used by `SentryInstrumenter`
- Add data fetching environment hint to breadcrumb for GraphQL (#3413) ([#3431](https://github.com/getsentry/sentry-java/pull/3431))
- Report exceptions returned by Throwable.getSuppressed() to Sentry as exception groups ([#3396] https://github.com/getsentry/sentry-java/pull/3396)
  - Any suppressed exceptions are added to the issue details page in Sentry, the same way any cause is.
  - We are planning to improve how we visualize suppressed exceptions. See https://github.com/getsentry/sentry-java/issues/4059
- Enable `ThreadLocalAccessor` for Spring Boot 3 WebFlux by default ([#4023](https://github.com/getsentry/sentry-java/pull/4023))
- Allow passing `environment` to `CheckinUtils.withCheckIn` ([3889](https://github.com/getsentry/sentry-java/pull/3889))
- Add `globalHubMode` to options ([#3805](https://github.com/getsentry/sentry-java/pull/3805))
    - `globalHubMode` used to only be a param on `Sentry.init`. To make it easier to be used in e.g. Desktop environments, we now additionally added it as an option on SentryOptions that can also be set via `sentry.properties`.
    - If both the param on `Sentry.init` and the option are set, the option will win. By default the option is set to `null` meaning whatever is passed to `Sentry.init` takes effect.
- Lazy uuid generation for SentryId and SpanId ([#3770](https://github.com/getsentry/sentry-java/pull/3770))
- Faster generation of Sentry and Span IDs ([#3818](https://github.com/getsentry/sentry-java/pull/3818))
    - Uses faster implementation to convert UUID to SentryID String
    - Uses faster Random implementation to generate UUIDs
- Android 15: Add support for 16KB page sizes ([#3851](https://github.com/getsentry/sentry-java/pull/3851))
    - See https://developer.android.com/guide/practices/page-sizes for more details
- Add init priority settings ([#3674](https://github.com/getsentry/sentry-java/pull/3674))
    - You may now set `forceInit=true` (`force-init` for `.properties` files) to ensure a call to Sentry.init / SentryAndroid.init takes effect
- Add force init option to Android Manifest ([#3675](https://github.com/getsentry/sentry-java/pull/3675))
    - Use `<meta-data android:name="io.sentry.force-init" android:value="true" />` to ensure Sentry Android auto init is not easily overwritten
- Attach request body for `application/x-www-form-urlencoded` requests in Spring ([#3731](https://github.com/getsentry/sentry-java/pull/3731))
    - Previously request body was only attached for `application/json` requests
- Set breadcrumb level based on http status ([#3771](https://github.com/getsentry/sentry-java/pull/3771))
- Emit transaction.data inside contexts.trace.data ([#3735](https://github.com/getsentry/sentry-java/pull/3735))
    - Also does not emit `transaction.data` in `extras` anymore
- Add a sample for showcasing Sentry with OpenTelemetry for Spring Boot 3 with our Java agent (`sentry-samples-spring-boot-jakarta-opentelemetry`) ([#3856](https://github.com/getsentry/sentry-java/pull/3828))
- Add a sample for showcasing Sentry with OpenTelemetry for Spring Boot 3 without our Java agent (`sentry-samples-spring-boot-jakarta-opentelemetry-noagent`) ([#3856](https://github.com/getsentry/sentry-java/pull/3856))
- Add a sample for showcasing Sentry with OpenTelemetry (`sentry-samples-console-opentelemetry-noagent`) ([#3856](https://github.com/getsentry/sentry-java/pull/3862))

### Fixes

- Fix incoming defer sampling decision `sentry-trace` header ([#3942](https://github.com/getsentry/sentry-java/pull/3942))
    - A `sentry-trace` header that only contains trace ID and span ID but no sampled flag (`-1`, `-0` suffix) means the receiving system can make its own sampling decision
    - When generating `sentry-trace` header from `PropagationContext` we now copy the `sampled` flag.
    - In `TransactionContext.fromPropagationContext` when there is no parent sampling decision, keep the decision `null` so a new sampling decision is made instead of defaulting to `false`
- Fix order of calling `close` on previous Sentry instance when re-initializing ([#3750](https://github.com/getsentry/sentry-java/pull/3750))
    - Previously some parts of Sentry were immediately closed after re-init that should have stayed open and some parts of the previous init were never closed
- All status codes below 400 are now mapped to `SpanStatus.OK` ([#3869](https://github.com/getsentry/sentry-java/pull/3869))
- Improve ignored check performance ([#3992](https://github.com/getsentry/sentry-java/pull/3992))
    - Checking if a span origin, a transaction or a checkIn should be ignored is now faster
- Cache requests for Spring using Springs `ContentCachingRequestWrapper` instead of our own Wrapper to also cache parameters ([#3641](https://github.com/getsentry/sentry-java/pull/3641))
    - Previously only the body was cached which could lead to problems in the FilterChain as Request parameters were not available
- Close backpressure monitor on SDK shutdown ([#3998](https://github.com/getsentry/sentry-java/pull/3998))
    - Due to the backpressure monitor rescheduling a task to run every 10s, it very likely caused shutdown to wait the full `shutdownTimeoutMillis` (defaulting to 2s) instead of being able to terminate immediately
- Let OpenTelemetry auto instrumentation handle extracting and injecting tracing information if present ([#3953](https://github.com/getsentry/sentry-java/pull/3953))
    - Our integrations no longer call `.continueTrace` and also do not inject tracing headers if the integration has been added to `ignoredSpanOrigins`
- Fix testTag not working for Jetpack Compose user interaction tracking ([#3878](https://github.com/getsentry/sentry-java/pull/3878))
- Mark `DiskFlushNotification` hint flushed when rate limited ([#3892](https://github.com/getsentry/sentry-java/pull/3892))
    - Our `UncaughtExceptionHandlerIntegration` waited for the full flush timeout duration (default 15s) when rate limited.
- Do not replace `op` with auto generated content for OpenTelemetry spans with span kind `INTERNAL` ([#3906](https://github.com/getsentry/sentry-java/pull/3906))
- Add `enable-spotlight` and `spotlight-connection-url` to external options and check if spotlight is enabled when deciding whether to inspect an OpenTelemetry span for connecting to splotlight ([#3709](https://github.com/getsentry/sentry-java/pull/3709))
- Trace context on `Contexts.setTrace` has been marked `@NotNull` ([#3721](https://github.com/getsentry/sentry-java/pull/3721))
    - Setting it to `null` would cause an exception.
    - Transactions are dropped if trace context is missing
- Remove internal annotation on `SpanOptions` ([#3722](https://github.com/getsentry/sentry-java/pull/3722))
- `SentryLogbackInitializer` is now public ([#3723](https://github.com/getsentry/sentry-java/pull/3723))
- Parse and use `send-default-pii` and `max-request-body-size` from `sentry.properties` ([#3534](https://github.com/getsentry/sentry-java/pull/3534))
- `TracesSampler` is now only created once in `SentryOptions` instead of creating a new one for every `Hub` (which is now `Scopes`). This means we're now creating fewer `SecureRandom` instances.

### Internal

- Make `SentryClient` constructor public ([#4045](https://github.com/getsentry/sentry-java/pull/4045))
- Warm starts cleanup ([#3954](https://github.com/getsentry/sentry-java/pull/3954))

### Changes in pre-releases

These changes have been made during development of `8.0.0`. You may skip this section. We just put it here for sake of completeness.

- Extract OpenTelemetry `URL_PATH` span attribute into description ([#3933](https://github.com/getsentry/sentry-java/pull/3933))
- Replace OpenTelemetry `ContextStorage` wrapper with `ContextStorageProvider` ([#3938](https://github.com/getsentry/sentry-java/pull/3938))
    - The wrapper had to be put in place before any call to `Context` whereas `ContextStorageProvider` is automatically invoked at the correct time.
- Send `otel.kind` to Sentry ([#3907](https://github.com/getsentry/sentry-java/pull/3907))
- Spring Boot now automatically detects if OpenTelemetry is available and makes use of it ([#3846](https://github.com/getsentry/sentry-java/pull/3846))
    - This is only enabled if there is no OpenTelemetry agent available
    - We prefer to use the OpenTelemetry agent as it offers more auto instrumentation
    - In some cases the OpenTelemetry agent cannot be used, please see https://opentelemetry.io/docs/zero-code/java/spring-boot-starter/ for more details on when to prefer the Agent and when the Spring Boot starter makes more sense.
    - In this mode the SDK makes use of the `OpenTelemetry` bean that is created by `opentelemetry-spring-boot-starter` instead of `GlobalOpenTelemetry`
- Spring Boot now automatically detects our OpenTelemetry agent if its auto init is disabled ([#3848](https://github.com/getsentry/sentry-java/pull/3848))
    - This means Spring Boot config mechanisms can now be combined with our OpenTelemetry agent
    - The `sentry-opentelemetry-extra` module has been removed again, most classes have been moved to `sentry-opentelemetry-bootstrap` which is loaded into the bootstrap classloader (i.e. `null`) when our Java agent is used. The rest has been moved into `sentry-opentelemetry-agentcustomization` and is loaded into the agent classloader when our Java agent is used.
    - The `sentry-opentelemetry-bootstrap` and `sentry-opentelemetry-agentcustomization` modules can be used without the agent as well, in which case all classes are loaded into the application classloader. Check out our `sentry-samples-spring-boot-jakarta-opentelemetry-noagent` sample.
    - In this mode the SDK makes use of `GlobalOpenTelemetry`
- Automatically set span factory based on presence of OpenTelemetry ([#3858](https://github.com/getsentry/sentry-java/pull/3858))
    - `SentrySpanFactoryHolder` has been removed as it is no longer required.

- Replace deprecated `SimpleInstrumentation` with `SimplePerformantInstrumentation` for graphql 22 ([#3974](https://github.com/getsentry/sentry-java/pull/3974))
- We now hold a strong reference to the underlying OpenTelemetry span when it is created through Sentry API ([#3997](https://github.com/getsentry/sentry-java/pull/3997))
    - This keeps it from being garbage collected too early
- Defer sampling decision by setting `sampled` to `null` in `PropagationContext` when using OpenTelemetry in case of an incoming defer sampling `sentry-trace` header. ([#3945](https://github.com/getsentry/sentry-java/pull/3945))
- Build `PropagationContext` from `SamplingDecision` made by `SentrySampler` instead of parsing headers and potentially ignoring a sampling decision in case a `sentry-trace` header comes in with deferred sampling decision. ([#3947](https://github.com/getsentry/sentry-java/pull/3947))
- The Sentry OpenTelemetry Java agent now makes sure Sentry `Scopes` storage is initialized even if the agents auto init is disabled ([#3848](https://github.com/getsentry/sentry-java/pull/3848))
    - This is required for all integrations to work together with our OpenTelemetry Java agent if its auto init has been disabled and the SDKs init should be used instead.
- Fix `startChild` for span that is not in current OpenTelemetry `Context` ([#3862](https://github.com/getsentry/sentry-java/pull/3862))
    - Starting a child span from a transaction that wasn't in the current `Context` lead to multiple transactions being created (one for the transaction and another per span created).
- Add `auto.graphql.graphql22` to ignored span origins when using OpenTelemetry ([#3828](https://github.com/getsentry/sentry-java/pull/3828))
- Use OpenTelemetry span name as fallback for transaction name ([#3557](https://github.com/getsentry/sentry-java/pull/3557))
    - In certain cases we were sending transactions as "<unlabeled transaction>" when using OpenTelemetry
- Add OpenTelemetry span data to Sentry span ([#3593](https://github.com/getsentry/sentry-java/pull/3593))
- No longer selectively copy OpenTelemetry attributes to Sentry spans / transactions `data` ([#3663](https://github.com/getsentry/sentry-java/pull/3663))
- Remove `PROCESS_COMMAND_ARGS` (`process.command_args`) OpenTelemetry span attribute as it can be very large ([#3664](https://github.com/getsentry/sentry-java/pull/3664))
- Use RECORD_ONLY sampling decision if performance is disabled ([#3659](https://github.com/getsentry/sentry-java/pull/3659))
    - Also fix check whether Performance is enabled when making a sampling decision in the OpenTelemetry sampler
- Sentry OpenTelemetry Java Agent now sets Instrumenter to SENTRY (used to be OTEL) ([#3697](https://github.com/getsentry/sentry-java/pull/3697))
- Set span origin in `ActivityLifecycleIntegration` on span options instead of after creating the span / transaction ([#3702](https://github.com/getsentry/sentry-java/pull/3702))
    - This allows spans to be filtered by span origin on creation
- Honor ignored span origins in `SentryTracer.startChild` ([#3704](https://github.com/getsentry/sentry-java/pull/3704))
- Use span id of remote parent ([#3548](https://github.com/getsentry/sentry-java/pull/3548))
    - Traces were broken because on an incoming request, OtelSentrySpanProcessor did not set the parentSpanId on the span correctly. Traces were not referencing the actual parent span but some other (random) span ID which the server doesn't know.
- Attach active span to scope when using OpenTelemetry ([#3549](https://github.com/getsentry/sentry-java/pull/3549))
    - Errors weren't linked to traces correctly due to parts of the SDK not knowing the current span
- Record dropped spans in client report when sampling out OpenTelemetry spans ([#3552](https://github.com/getsentry/sentry-java/pull/3552))
- Retrieve the correct current span from `Scope`/`Scopes` when using OpenTelemetry ([#3554](https://github.com/getsentry/sentry-java/pull/3554))
- Support spans that are split into multiple batches ([#3539](https://github.com/getsentry/sentry-java/pull/3539))
    - When spans belonging to a single transaction were split into multiple batches for SpanExporter, we did not add all spans because the isSpanTooOld check wasn't inverted.
- Partially fix bootstrap class loading ([#3543](https://github.com/getsentry/sentry-java/pull/3543))
    - There was a problem with two separate Sentry `Scopes` being active inside each OpenTelemetry `Context` due to using context keys from more than one class loader.
- The Spring Boot 3 WebFlux sample now uses our GraphQL v22 integration ([#3828](https://github.com/getsentry/sentry-java/pull/3828))
- Do not ignore certain span origins for OpenTelemetry without agent ([#3856](https://github.com/getsentry/sentry-java/pull/3856))
- `span.startChild` now uses `.makeCurrent()` by default ([#3544](https://github.com/getsentry/sentry-java/pull/3544))
    - This caused an issue where the span tree wasn't correct because some spans were not added to their direct parent
- Do not set the exception group marker when there is a suppressed exception ([#4056](https://github.com/getsentry/sentry-java/pull/4056))
    - Due to how grouping works in Sentry currently sometimes the suppressed exception is treated as the main exception. This change ensures we keep using the main exception and not change how grouping works.
    - As a consequence the list of exceptions in the group on top of an issue is no longer shown in Sentry UI.
    - We are planning to improve this in the future but opted for this fix first.

### Dependencies

- Bump Native SDK from v0.7.0 to v0.7.17 ([#3441](https://github.com/getsentry/sentry-java/pull/3189)) ([#3851](https://github.com/getsentry/sentry-java/pull/3851)) ([#3914](https://github.com/getsentry/sentry-java/pull/3914)) ([#4003](https://github.com/getsentry/sentry-java/pull/4003))
    - [changelog](https://github.com/getsentry/sentry-native/blob/master/CHANGELOG.md#0717)
    - [diff](https://github.com/getsentry/sentry-native/compare/0.7.0...0.7.17)
- Bump OpenTelemetry to 1.44.1, OpenTelemetry Java Agent to 2.10.0 and Semantic Conventions to 1.28.0 ([#3668](https://github.com/getsentry/sentry-java/pull/3668)) ([#3935](https://github.com/getsentry/sentry-java/pull/3935))

### Migration Guide / Deprecations

Please take a look at [our migration guide in docs](https://docs.sentry.io/platforms/java/migration/7.x-to-8.0).

- `Hub` has been deprecated, we're replacing the following:
    - `IHub` has been replaced by `IScopes`, however you should be able to simply pass `IHub` instances to code expecting `IScopes`, allowing for an easier migration.
    - `HubAdapter.getInstance()` has been replaced by `ScopesAdapter.getInstance()`
    - The `.clone()` method on `IHub`/`IScopes` has been deprecated, please use `.pushScope()` or `.pushIsolationScope()` instead
    - Some internal methods like `.getCurrentHub()` and `.setCurrentHub()` have also been replaced.
- `Sentry.popScope` has been replaced by calling `.close()` on the token returned by `Sentry.pushScope()` and `Sentry.pushIsolationScope()`. The token can also be used in a `try` block like this:

```
try (final @NotNull ISentryLifecycleToken ignored = Sentry.pushScope()) {
  // this block has its separate current scope
}
```

as well as:


```
try (final @NotNull ISentryLifecycleToken ignored = Sentry.pushIsolationScope()) {
  // this block has its separate isolation scope
}
```
- Classes used by our previous OpenTelemetry integration have been deprecated (`SentrySpanProcessor`, `SentryPropagator`, `OpenTelemetryLinkErrorEventProcessor`). Please take a look at [docs](https://docs.sentry.io/platforms/java/tracing/instrumentation/opentelemetry/) on how to setup OpenTelemetry in v8.

You may also use `LifecycleHelper.close(token)`, e.g. in case you need to pass the token around for closing later.


### Changes from `rc.4`

If you have been using `8.0.0-rc.4` of the Java SDK, here's the new changes that have been included in the `8.0.0` release:

- Make `SentryClient` constructor public ([#4045](https://github.com/getsentry/sentry-java/pull/4045))
- The user ip-address is now only set to `"{{auto}}"` if sendDefaultPii is enabled ([#4072](https://github.com/getsentry/sentry-java/pull/4072))
    - This change gives you control over IP address collection directly on the client
- Do not set the exception group marker when there is a suppressed exception ([#4056](https://github.com/getsentry/sentry-java/pull/4056))
    - Due to how grouping works in Sentry currently sometimes the suppressed exception is treated as the main exception. This change ensures we keep using the main exception and not change how grouping works.
    - As a consequence the list of exceptions in the group on top of an issue is no longer shown in Sentry UI.
    - We are planning to improve this in the future but opted for this fix first.
- Fix swallow NDK loadLibrary errors ([#4082](https://github.com/getsentry/sentry-java/pull/4082))

## 7.22.6

### Fixes

- Compress Screenshots on a background thread ([#4295](https://github.com/getsentry/sentry-java/pull/4295))
- Improve low memory breadcrumb capturing ([#4325](https://github.com/getsentry/sentry-java/pull/4325))
- Make `SystemEventsBreadcrumbsIntegration` faster ([#4330](https://github.com/getsentry/sentry-java/pull/4330))
- Fix unregister `SystemEventsBroadcastReceiver` when entering background ([#4338](https://github.com/getsentry/sentry-java/pull/4338))
    - This should reduce ANRs seen with this class in the stack trace for Android 14 and above
- Pre-load modules on a background thread upon SDK init ([#4348](https://github.com/getsentry/sentry-java/pull/4348))
- Session Replay: Fix inconsistent `segment_id` ([#4471](https://github.com/getsentry/sentry-java/pull/4471))
- Session Replay: Do not capture current replay for cached events from the past ([#4474](https://github.com/getsentry/sentry-java/pull/4474))
- Session Replay: Fix crash on devices with the Unisoc/Spreadtrum T606 chipset ([#4477](https://github.com/getsentry/sentry-java/pull/4477))
- Session Replay: Fix masking of non-styled `Text` Composables ([#4361](https://github.com/getsentry/sentry-java/pull/4361))
- Session Replay: Fix masking read-only `TextField` Composables ([#4362](https://github.com/getsentry/sentry-java/pull/4362))
- Fix Session Replay masking for newer versions of Jetpack Compose (1.8+) ([#4485](https://github.com/getsentry/sentry-java/pull/4485))
- Session Replay: Expand fix for crash on devices to all Unisoc/Spreadtrum chipsets ([#4510](https://github.com/getsentry/sentry-java/pull/4510))

## 7.22.5

### Fixes

- Session Replay: Change bitmap config to `ARGB_8888` for screenshots ([#4282](https://github.com/getsentry/sentry-java/pull/4282))

## 7.22.4

### Fixes

- Session Replay: Fix crash when a navigation breadcrumb does not have "to" destination ([#4185](https://github.com/getsentry/sentry-java/pull/4185))
- Session Replay: Cap video segment duration to maximum 5 minutes to prevent endless video encoding in background ([#4185](https://github.com/getsentry/sentry-java/pull/4185))
- Avoid logging an error when a float is passed in the manifest ([#4266](https://github.com/getsentry/sentry-java/pull/4266))

## 7.22.3

### Fixes

- Reduce excessive CPU usage when serializing breadcrumbs to disk for ANRs ([#4181](https://github.com/getsentry/sentry-java/pull/4181))

## 7.22.2

### Fixes

- Fix AbstractMethodError when using SentryTraced for Jetpack Compose ([#4256](https://github.com/getsentry/sentry-java/pull/4256))

## 7.22.1

### Fixes

- Fix Ensure app start type is set, even when ActivityLifecycleIntegration is not running ([#4216](https://github.com/getsentry/sentry-java/pull/4216))
- Fix properly reset application/content-provider timespans for warm app starts ([#4244](https://github.com/getsentry/sentry-java/pull/4244))

## 7.22.0

### Fixes

- Session Replay: Fix various crashes and issues ([#4135](https://github.com/getsentry/sentry-java/pull/4135))
    - Fix `FileNotFoundException` when trying to read/write `.ongoing_segment` file
    - Fix `IllegalStateException` when registering `onDrawListener`
    - Fix SIGABRT native crashes on Motorola devices when encoding a video
- (Jetpack Compose) Modifier.sentryTag now uses Modifier.Node ([#4029](https://github.com/getsentry/sentry-java/pull/4029))
    - This allows Composables that use this modifier to be skippable

## 7.21.0

### Fixes

- Do not instrument File I/O operations if tracing is disabled ([#4051](https://github.com/getsentry/sentry-java/pull/4051))
- Do not instrument User Interaction multiple times ([#4051](https://github.com/getsentry/sentry-java/pull/4051))
- Speed up view traversal to find touched target in `UserInteractionIntegration` ([#4051](https://github.com/getsentry/sentry-java/pull/4051))
- Reduce IPC/Binder calls performed by the SDK ([#4058](https://github.com/getsentry/sentry-java/pull/4058))

### Behavioural Changes

- (changed in [7.20.1](https://github.com/getsentry/sentry-java/releases/tag/7.20.1)) The user ip-address is now only set to `"{{auto}}"` if sendDefaultPii is enabled ([#4071](https://github.com/getsentry/sentry-java/pull/4071))
    - This change gives you control over IP address collection directly on the client
- Reduce the number of broadcasts the SDK is subscribed for ([#4052](https://github.com/getsentry/sentry-java/pull/4052))
  - Drop `TempSensorBreadcrumbsIntegration`
  - Drop `PhoneStateBreadcrumbsIntegration`
  - Reduce number of broadcasts in `SystemEventsBreadcrumbsIntegration`

Current list of the broadcast events can be found [here](https://github.com/getsentry/sentry-java/blob/9b8dc0a844d10b55ddeddf55d278c0ab0f86421c/sentry-android-core/src/main/java/io/sentry/android/core/SystemEventsBreadcrumbsIntegration.java#L131-L153). If you'd like to subscribe for more events, consider overriding the `SystemEventsBreadcrumbsIntegration` as follows:

```kotlin
SentryAndroid.init(context) { options ->
    options.integrations.removeAll { it is SystemEventsBreadcrumbsIntegration }
    options.integrations.add(SystemEventsBreadcrumbsIntegration(context, SystemEventsBreadcrumbsIntegration.getDefaultActions() + listOf(/* your custom actions */)))
}
```

If you would like to keep some of the default broadcast events as breadcrumbs, consider opening a [GitHub issue](https://github.com/getsentry/sentry-java/issues/new).

## 7.21.0-beta.1

### Fixes

- Do not instrument File I/O operations if tracing is disabled ([#4051](https://github.com/getsentry/sentry-java/pull/4051))
- Do not instrument User Interaction multiple times ([#4051](https://github.com/getsentry/sentry-java/pull/4051))
- Speed up view traversal to find touched target in `UserInteractionIntegration` ([#4051](https://github.com/getsentry/sentry-java/pull/4051))
- Reduce IPC/Binder calls performed by the SDK ([#4058](https://github.com/getsentry/sentry-java/pull/4058))

### Behavioural Changes

- Reduce the number of broadcasts the SDK is subscribed for ([#4052](https://github.com/getsentry/sentry-java/pull/4052))
  - Drop `TempSensorBreadcrumbsIntegration`
  - Drop `PhoneStateBreadcrumbsIntegration`
  - Reduce number of broadcasts in `SystemEventsBreadcrumbsIntegration`

Current list of the broadcast events can be found [here](https://github.com/getsentry/sentry-java/blob/9b8dc0a844d10b55ddeddf55d278c0ab0f86421c/sentry-android-core/src/main/java/io/sentry/android/core/SystemEventsBreadcrumbsIntegration.java#L131-L153). If you'd like to subscribe for more events, consider overriding the `SystemEventsBreadcrumbsIntegration` as follows:

```kotlin
SentryAndroid.init(context) { options ->
    options.integrations.removeAll { it is SystemEventsBreadcrumbsIntegration }
    options.integrations.add(SystemEventsBreadcrumbsIntegration(context, SystemEventsBreadcrumbsIntegration.getDefaultActions() + listOf(/* your custom actions */)))
}
```

If you would like to keep some of the default broadcast events as breadcrumbs, consider opening a [GitHub issue](https://github.com/getsentry/sentry-java/issues/new).

## 7.20.1

### Behavioural Changes

- The user ip-address is now only set to `"{{auto}}"` if sendDefaultPii is enabled ([#4071](https://github.com/getsentry/sentry-java/pull/4071))
    - This change gives you control over IP address collection directly on the client

## 7.20.0

### Features

- Session Replay GA ([#4017](https://github.com/getsentry/sentry-java/pull/4017))

To enable Replay use the `sessionReplay.sessionSampleRate` or `sessionReplay.onErrorSampleRate` options.

  ```kotlin
  import io.sentry.SentryReplayOptions
  import io.sentry.android.core.SentryAndroid

  SentryAndroid.init(context) { options ->
   
    options.sessionReplay.sessionSampleRate = 1.0
    options.sessionReplay.onErrorSampleRate = 1.0
  
    // To change default redaction behavior (defaults to true)
    options.sessionReplay.redactAllImages = true
    options.sessionReplay.redactAllText = true
  
    // To change quality of the recording (defaults to MEDIUM)
    options.sessionReplay.quality = SentryReplayOptions.SentryReplayQuality.MEDIUM // (LOW|MEDIUM|HIGH)
  }
  ```

### Fixes

- Fix warm start detection ([#3937](https://github.com/getsentry/sentry-java/pull/3937))
- Session Replay: Reduce memory allocations, disk space consumption, and payload size ([#4016](https://github.com/getsentry/sentry-java/pull/4016))
- Session Replay: Do not try to encode corrupted frames multiple times ([#4016](https://github.com/getsentry/sentry-java/pull/4016))

### Internal

- Session Replay: Allow overriding `SdkVersion` for replay events ([#4014](https://github.com/getsentry/sentry-java/pull/4014))
- Session Replay: Send replay options as tags ([#4015](https://github.com/getsentry/sentry-java/pull/4015))

### Breaking changes

- Session Replay options were moved from under `experimental` to the main `options` object ([#4017](https://github.com/getsentry/sentry-java/pull/4017))

## 7.19.1

### Fixes

- Change TTFD timeout to 25 seconds ([#3984](https://github.com/getsentry/sentry-java/pull/3984))
- Session Replay: Fix memory leak when masking Compose screens ([#3985](https://github.com/getsentry/sentry-java/pull/3985))
- Session Replay: Fix potential ANRs in `GestureRecorder` ([#4001](https://github.com/getsentry/sentry-java/pull/4001))

### Internal

- Session Replay: Flutter improvements ([#4007](https://github.com/getsentry/sentry-java/pull/4007))

## 7.19.0

### Fixes

- Session Replay: fix various crashes and issues ([#3970](https://github.com/getsentry/sentry-java/pull/3970))
    - Fix `IndexOutOfBoundsException` when tracking window changes
    - Fix `IllegalStateException` when adding/removing draw listener for a dead view
    - Fix `ConcurrentModificationException` when registering window listeners and stopping `WindowRecorder`/`GestureRecorder`
- Add support for setting sentry-native handler_strategy ([#3671](https://github.com/getsentry/sentry-java/pull/3671))

### Dependencies

- Bump Native SDK from v0.7.8 to v0.7.16 ([#3671](https://github.com/getsentry/sentry-java/pull/3671))
    - [changelog](https://github.com/getsentry/sentry-native/blob/master/CHANGELOG.md#0716)
    - [diff](https://github.com/getsentry/sentry-native/compare/0.7.8...0.7.16)

## 7.18.1

### Fixes

- Fix testTag not working for Jetpack Compose user interaction tracking ([#3878](https://github.com/getsentry/sentry-java/pull/3878))

## 7.18.0

### Features

- Android 15: Add support for 16KB page sizes ([#3620](https://github.com/getsentry/sentry-java/pull/3620))
    - See https://developer.android.com/guide/practices/page-sizes for more details
- Session Replay: Add `beforeSendReplay` callback ([#3855](https://github.com/getsentry/sentry-java/pull/3855))
- Session Replay: Add support for masking/unmasking view containers ([#3881](https://github.com/getsentry/sentry-java/pull/3881))

### Fixes

- Avoid collecting normal frames ([#3782](https://github.com/getsentry/sentry-java/pull/3782))
- Ensure android initialization process continues even if options configuration block throws an exception ([#3887](https://github.com/getsentry/sentry-java/pull/3887))
- Do not report parsing ANR error when there are no threads ([#3888](https://github.com/getsentry/sentry-java/pull/3888))
    - This should significantly reduce the number of events with message "Sentry Android SDK failed to parse system thread dump..." reported
- Session Replay: Disable replay in session mode when rate limit is active ([#3854](https://github.com/getsentry/sentry-java/pull/3854))

### Dependencies

- Bump Native SDK from v0.7.2 to v0.7.8 ([#3620](https://github.com/getsentry/sentry-java/pull/3620))
    - [changelog](https://github.com/getsentry/sentry-native/blob/master/CHANGELOG.md#078)
    - [diff](https://github.com/getsentry/sentry-native/compare/0.7.2...0.7.8)

## 7.17.0

### Features

- Add meta option to set the maximum amount of breadcrumbs to be logged. ([#3836](https://github.com/getsentry/sentry-java/pull/3836))
- Use a separate `Random` instance per thread to improve SDK performance ([#3835](https://github.com/getsentry/sentry-java/pull/3835))

### Fixes

- Using MaxBreadcrumb with value 0 no longer crashes. ([#3836](https://github.com/getsentry/sentry-java/pull/3836))
- Accept manifest integer values when requiring floating values ([#3823](https://github.com/getsentry/sentry-java/pull/3823))
- Fix standalone tomcat jndi issue ([#3873](https://github.com/getsentry/sentry-java/pull/3873))
    - Using Sentry Spring Boot on a standalone tomcat caused the following error:
        - Failed to bind properties under 'sentry.parsed-dsn' to io.sentry.Dsn

## 7.16.0

### Features

- Add meta option to attach ANR thread dumps ([#3791](https://github.com/getsentry/sentry-java/pull/3791))

### Fixes

- Cache parsed Dsn ([#3796](https://github.com/getsentry/sentry-java/pull/3796))
- fix invalid profiles when the transaction name is empty ([#3747](https://github.com/getsentry/sentry-java/pull/3747))
- Deprecate `enableTracing` option ([#3777](https://github.com/getsentry/sentry-java/pull/3777))
- Vendor `java.util.Random` and replace `java.security.SecureRandom` usages ([#3783](https://github.com/getsentry/sentry-java/pull/3783))
- Fix potential ANRs due to NDK scope sync ([#3754](https://github.com/getsentry/sentry-java/pull/3754))
- Fix potential ANRs due to NDK System.loadLibrary calls ([#3670](https://github.com/getsentry/sentry-java/pull/3670))
- Fix slow `Log` calls on app startup ([#3793](https://github.com/getsentry/sentry-java/pull/3793))
- Fix slow Integration name parsing ([#3794](https://github.com/getsentry/sentry-java/pull/3794))
- Session Replay: Reduce startup and capture overhead ([#3799](https://github.com/getsentry/sentry-java/pull/3799))
- Load lazy fields on init in the background ([#3803](https://github.com/getsentry/sentry-java/pull/3803))
- Replace setOf with HashSet.add ([#3801](https://github.com/getsentry/sentry-java/pull/3801))

### Breaking changes

- The method `addIntegrationToSdkVersion(Ljava/lang/Class;)V` has been removed from the core (`io.sentry:sentry`) package. Please make sure all of the packages (e.g. `io.sentry:sentry-android-core`, `io.sentry:sentry-android-fragment`, `io.sentry:sentry-okhttp`  and others) are all aligned and using the same version to prevent the `NoSuchMethodError` exception.

## 7.16.0-alpha.1

### Features

- Add meta option to attach ANR thread dumps ([#3791](https://github.com/getsentry/sentry-java/pull/3791))

### Fixes

- Cache parsed Dsn ([#3796](https://github.com/getsentry/sentry-java/pull/3796))
- fix invalid profiles when the transaction name is empty ([#3747](https://github.com/getsentry/sentry-java/pull/3747))
- Deprecate `enableTracing` option ([#3777](https://github.com/getsentry/sentry-java/pull/3777))
- Vendor `java.util.Random` and replace `java.security.SecureRandom` usages ([#3783](https://github.com/getsentry/sentry-java/pull/3783))
- Fix potential ANRs due to NDK scope sync ([#3754](https://github.com/getsentry/sentry-java/pull/3754))
- Fix potential ANRs due to NDK System.loadLibrary calls ([#3670](https://github.com/getsentry/sentry-java/pull/3670))
- Fix slow `Log` calls on app startup ([#3793](https://github.com/getsentry/sentry-java/pull/3793))
- Fix slow Integration name parsing ([#3794](https://github.com/getsentry/sentry-java/pull/3794))
- Session Replay: Reduce startup and capture overhead ([#3799](https://github.com/getsentry/sentry-java/pull/3799))

## 7.15.0

### Features

- Add support for `feedback` envelope header item type ([#3687](https://github.com/getsentry/sentry-java/pull/3687))
- Add breadcrumb.origin field ([#3727](https://github.com/getsentry/sentry-java/pull/3727))
- Session Replay: Add options to selectively mask/unmask views captured in replay. The following options are available: ([#3689](https://github.com/getsentry/sentry-java/pull/3689))
    - `android:tag="sentry-mask|sentry-unmask"` in XML or `view.setTag("sentry-mask|sentry-unmask")` in code tags
        - if you already have a tag set for a view, you can set a tag by id: `<tag android:id="@id/sentry_privacy" android:value="mask|unmask"/>` in XML or `view.setTag(io.sentry.android.replay.R.id.sentry_privacy, "mask|unmask")` in code
    - `view.sentryReplayMask()` or `view.sentryReplayUnmask()` extension functions
    - mask/unmask `View`s of a certain type by adding fully-qualified classname to one of the lists `options.experimental.sessionReplay.addMaskViewClass()` or `options.experimental.sessionReplay.addUnmaskViewClass()`. Note, that all of the view subclasses/subtypes will be masked/unmasked as well
        - For example, (this is already a default behavior) to mask all `TextView`s and their subclasses (`RadioButton`, `EditText`, etc.): `options.experimental.sessionReplay.addMaskViewClass("android.widget.TextView")`
        - If you're using code obfuscation, adjust your proguard-rules accordingly, so your custom view class name is not minified
- Session Replay: Support Jetpack Compose masking ([#3739](https://github.com/getsentry/sentry-java/pull/3739))
  - To selectively mask/unmask @Composables, use `Modifier.sentryReplayMask()` and `Modifier.sentryReplayUnmask()` modifiers
- Session Replay: Mask `WebView`, `VideoView` and `androidx.media3.ui.PlayerView` by default ([#3775](https://github.com/getsentry/sentry-java/pull/3775))

### Fixes

- Avoid stopping appStartProfiler after application creation ([#3630](https://github.com/getsentry/sentry-java/pull/3630))
- Session Replay: Correctly detect dominant color for `TextView`s with Spans ([#3682](https://github.com/getsentry/sentry-java/pull/3682))
- Fix ensure Application Context is used even when SDK is initialized via Activity Context ([#3669](https://github.com/getsentry/sentry-java/pull/3669))
- Fix potential ANRs due to `Calendar.getInstance` usage in Breadcrumbs constructor ([#3736](https://github.com/getsentry/sentry-java/pull/3736))
- Fix potential ANRs due to default integrations ([#3778](https://github.com/getsentry/sentry-java/pull/3778))
- Lazily initialize heavy `SentryOptions` members to avoid ANRs on app start ([#3749](https://github.com/getsentry/sentry-java/pull/3749))

*Breaking changes*:

- `options.experimental.sessionReplay.errorSampleRate` was renamed to `options.experimental.sessionReplay.onErrorSampleRate` ([#3637](https://github.com/getsentry/sentry-java/pull/3637))
- Manifest option `io.sentry.session-replay.error-sample-rate` was renamed to `io.sentry.session-replay.on-error-sample-rate` ([#3637](https://github.com/getsentry/sentry-java/pull/3637))
- Change `redactAllText` and `redactAllImages` to `maskAllText` and `maskAllImages` ([#3741](https://github.com/getsentry/sentry-java/pull/3741))

## 7.14.0

### Features

- Session Replay: Gesture/touch support for Flutter ([#3623](https://github.com/getsentry/sentry-java/pull/3623))

### Fixes

- Fix app start spans missing from Pixel devices ([#3634](https://github.com/getsentry/sentry-java/pull/3634))
- Avoid ArrayIndexOutOfBoundsException on Android cpu data collection ([#3598](https://github.com/getsentry/sentry-java/pull/3598))
- Fix lazy select queries instrumentation ([#3604](https://github.com/getsentry/sentry-java/pull/3604))
- Session Replay: buffer mode improvements ([#3622](https://github.com/getsentry/sentry-java/pull/3622))
  - Align next segment timestamp with the end of the buffered segment when converting from buffer mode to session mode
  - Persist `buffer` replay type for the entire replay when converting from buffer mode to session mode
  - Properly store screen names for `buffer` mode
- Session Replay: fix various crashes and issues ([#3628](https://github.com/getsentry/sentry-java/pull/3628))
  - Fix video not being encoded on Pixel devices
  - Fix SIGABRT native crashes on Xiaomi devices when encoding a video
  - Fix `RejectedExecutionException` when redacting a screenshot
  - Fix `FileNotFoundException` when persisting segment values

### Chores

- Introduce `ReplayShadowMediaCodec` and refactor tests using custom encoder ([#3612](https://github.com/getsentry/sentry-java/pull/3612))

## 7.13.0

### Features

- Session Replay: ([#3565](https://github.com/getsentry/sentry-java/pull/3565)) ([#3609](https://github.com/getsentry/sentry-java/pull/3609))
  - Capture remaining replay segment for ANRs on next app launch
  - Capture remaining replay segment for unhandled crashes on next app launch

### Fixes

- Session Replay: ([#3565](https://github.com/getsentry/sentry-java/pull/3565)) ([#3609](https://github.com/getsentry/sentry-java/pull/3609))
  - Fix stopping replay in `session` mode at 1 hour deadline
  - Never encode full frames for a video segment, only do partial updates. This further reduces size of the replay segment
  - Use propagation context when no active transaction for ANRs

### Dependencies

- Bump Spring Boot to 3.3.2 ([#3541](https://github.com/getsentry/sentry-java/pull/3541))

## 7.12.1

### Fixes

- Check app start spans time and ignore background app starts ([#3550](https://github.com/getsentry/sentry-java/pull/3550))
  - This should eliminate long-lasting App Start transactions

## 7.12.0

### Features

- Session Replay Public Beta ([#3339](https://github.com/getsentry/sentry-java/pull/3339))

  To enable Replay use the `sessionReplay.sessionSampleRate` or `sessionReplay.errorSampleRate` experimental options.

  ```kotlin
  import io.sentry.SentryReplayOptions
  import io.sentry.android.core.SentryAndroid

  SentryAndroid.init(context) { options ->
   
    // Currently under experimental options:
    options.experimental.sessionReplay.sessionSampleRate = 1.0
    options.experimental.sessionReplay.errorSampleRate = 1.0
  
    // To change default redaction behavior (defaults to true)
    options.experimental.sessionReplay.redactAllImages = true
    options.experimental.sessionReplay.redactAllText = true
  
    // To change quality of the recording (defaults to MEDIUM)
    options.experimental.sessionReplay.quality = SentryReplayOptions.SentryReplayQuality.MEDIUM // (LOW|MEDIUM|HIGH)
  }
  ```

  To learn more visit [Sentry's Mobile Session Replay](https://docs.sentry.io/product/explore/session-replay/mobile/) documentation page.

## 7.11.0

### Features

- Report dropped spans ([#3528](https://github.com/getsentry/sentry-java/pull/3528))

### Fixes

- Fix duplicate session start for React Native ([#3504](https://github.com/getsentry/sentry-java/pull/3504))
- Move onFinishCallback before span or transaction is finished ([#3459](https://github.com/getsentry/sentry-java/pull/3459))
- Add timestamp when a profile starts ([#3442](https://github.com/getsentry/sentry-java/pull/3442))
- Move fragment auto span finish to onFragmentStarted ([#3424](https://github.com/getsentry/sentry-java/pull/3424))
- Remove profiling timeout logic and disable profiling on API 21 ([#3478](https://github.com/getsentry/sentry-java/pull/3478))
- Properly reset metric flush flag on metric emission ([#3493](https://github.com/getsentry/sentry-java/pull/3493))
- Use SecureRandom in favor of Random for Metrics ([#3495](https://github.com/getsentry/sentry-java/pull/3495))
- Fix UncaughtExceptionHandlerIntegration Memory Leak ([#3398](https://github.com/getsentry/sentry-java/pull/3398))
- Deprecated `User.segment`. Use a custom tag or context instead. ([#3511](https://github.com/getsentry/sentry-java/pull/3511))
- Fix duplicated http spans ([#3526](https://github.com/getsentry/sentry-java/pull/3526))
- When capturing unhandled hybrid exception session should be ended and new start if need ([#3480](https://github.com/getsentry/sentry-java/pull/3480))

### Dependencies

- Bump Native SDK from v0.7.0 to v0.7.2 ([#3314](https://github.com/getsentry/sentry-java/pull/3314))
  - [changelog](https://github.com/getsentry/sentry-native/blob/master/CHANGELOG.md#072)
  - [diff](https://github.com/getsentry/sentry-native/compare/0.7.0...0.7.2)

## 7.10.0

### Features

- Publish Gradle module metadata ([#3422](https://github.com/getsentry/sentry-java/pull/3422))

### Fixes

- Fix faulty `span.frame_delay` calculation for early app start spans ([#3427](https://github.com/getsentry/sentry-java/pull/3427))
- Fix crash when installing `ShutdownHookIntegration` and the VM is shutting down ([#3456](https://github.com/getsentry/sentry-java/pull/3456))

## 7.9.0

### Features

- Add start_type to app context ([#3379](https://github.com/getsentry/sentry-java/pull/3379))
- Add ttid/ttfd contribution flags ([#3386](https://github.com/getsentry/sentry-java/pull/3386))

### Fixes

- (Internal) Metrics code cleanup ([#3403](https://github.com/getsentry/sentry-java/pull/3403))
- Fix Frame measurements in app start transactions ([#3382](https://github.com/getsentry/sentry-java/pull/3382))
- Fix timing metric value different from span duration ([#3368](https://github.com/getsentry/sentry-java/pull/3368))
- Do not always write startup crash marker ([#3409](https://github.com/getsentry/sentry-java/pull/3409))
  - This may have been causing the SDK init logic to block the main thread

## 7.8.0

### Features

- Add description to OkHttp spans ([#3320](https://github.com/getsentry/sentry-java/pull/3320))
- Enable backpressure management by default ([#3284](https://github.com/getsentry/sentry-java/pull/3284))

### Fixes

- Add rate limit to Metrics ([#3334](https://github.com/getsentry/sentry-java/pull/3334))
- Fix java.lang.ClassNotFoundException: org.springframework.web.servlet.HandlerMapping in Spring Boot Servlet mode without WebMVC ([#3336](https://github.com/getsentry/sentry-java/pull/3336))
- Fix normalization of metrics keys, tags and values ([#3332](https://github.com/getsentry/sentry-java/pull/3332))

## 7.7.0

### Features

- Add support for Spring Rest Client ([#3199](https://github.com/getsentry/sentry-java/pull/3199))
- Extend Proxy options with proxy type ([#3326](https://github.com/getsentry/sentry-java/pull/3326))

### Fixes

- Fixed default deadline timeout to 30s instead of 300s ([#3322](https://github.com/getsentry/sentry-java/pull/3322))
- Fixed `Fix java.lang.ClassNotFoundException: org.springframework.web.servlet.HandlerExceptionResolver` in Spring Boot Servlet mode without WebMVC ([#3333](https://github.com/getsentry/sentry-java/pull/3333))

## 7.6.0

### Features

- Experimental: Add support for Sentry Developer Metrics ([#3205](https://github.com/getsentry/sentry-java/pull/3205), [#3238](https://github.com/getsentry/sentry-java/pull/3238), [#3248](https://github.com/getsentry/sentry-java/pull/3248), [#3250](https://github.com/getsentry/sentry-java/pull/3250))  
  Use the Metrics API to track processing time, download sizes, user signups, and conversion rates and correlate them back to tracing data in order to get deeper insights and solve issues faster. Our API supports counters, distributions, sets, gauges and timers, and it's easy to get started:
  ```kotlin
  Sentry.metrics()
    .increment(
        "button_login_click", // key
        1.0,                  // value
        null,                 // unit
        mapOf(                // tags
            "provider" to "e-mail"
        )
    )
  ```
  To learn more about Sentry Developer Metrics, head over to our [Java](https://docs.sentry.io/platforms/java/metrics/) and [Android](https://docs.sentry.io//platforms/android/metrics/) docs page.

## 7.5.0

### Features

- Add support for measurements at span level ([#3219](https://github.com/getsentry/sentry-java/pull/3219))
- Add `enableScopePersistence` option to disable `PersistingScopeObserver` used for ANR reporting which may increase performance overhead. Defaults to `true` ([#3218](https://github.com/getsentry/sentry-java/pull/3218))
  - When disabled, the SDK will not enrich ANRv2 events with scope data (e.g. breadcrumbs, user, tags, etc.)
- Configurable defaults for Cron - MonitorConfig ([#3195](https://github.com/getsentry/sentry-java/pull/3195))
- We now display a warning on startup if an incompatible version of Spring Boot is detected ([#3233](https://github.com/getsentry/sentry-java/pull/3233))
  - This should help notice a mismatching Sentry dependency, especially when upgrading a Spring Boot application
- Experimental: Add Metrics API ([#3205](https://github.com/getsentry/sentry-java/pull/3205))

### Fixes

- Ensure performance measurement collection is not taken too frequently ([#3221](https://github.com/getsentry/sentry-java/pull/3221))
- Fix old profiles deletion on SDK init ([#3216](https://github.com/getsentry/sentry-java/pull/3216))
- Fix hub restore point in wrappers: SentryWrapper, SentryTaskDecorator and SentryScheduleHook ([#3225](https://github.com/getsentry/sentry-java/pull/3225))
  - We now reset the hub to its previous value on the thread where the `Runnable`/`Callable`/`Supplier` is executed instead of setting it to the hub that was used on the thread where the `Runnable`/`Callable`/`Supplier` was created.
- Fix add missing thread name/id to app start spans ([#3226](https://github.com/getsentry/sentry-java/pull/3226))

## 7.4.0

### Features

- Add new threshold parameters to monitor config ([#3181](https://github.com/getsentry/sentry-java/pull/3181))
- Report process init time as a span for app start performance ([#3159](https://github.com/getsentry/sentry-java/pull/3159))
- (perf-v2): Calculate frame delay on a span level ([#3197](https://github.com/getsentry/sentry-java/pull/3197))
- Resolve spring properties in @SentryCheckIn annotation ([#3194](https://github.com/getsentry/sentry-java/pull/3194))
- Experimental: Add Spotlight integration ([#3166](https://github.com/getsentry/sentry-java/pull/3166))
    - For more details about Spotlight head over to https://spotlightjs.com/
    - Set `options.isEnableSpotlight = true` to enable Spotlight

### Fixes

- Don't wait on main thread when SDK restarts ([#3200](https://github.com/getsentry/sentry-java/pull/3200))
- Fix Jetpack Compose widgets are not being correctly identified for user interaction tracing ([#3209](https://github.com/getsentry/sentry-java/pull/3209))
- Fix issue title on Android when a wrapping `RuntimeException` is thrown by the system ([#3212](https://github.com/getsentry/sentry-java/pull/3212))
  - This will change grouping of the issues that were previously titled `RuntimeInit$MethodAndArgsCaller` to have them split up properly by the original root cause exception

## 7.3.0

### Features

- Added App Start profiling
    - This depends on the new option `io.sentry.profiling.enable-app-start`, other than the already existing `io.sentry.traces.profiling.sample-rate`.
    - Sampler functions can check the new `isForNextAppStart` flag, to adjust startup profiling sampling programmatically.
      Relevant PRs:
    - Decouple Profiler from Transaction ([#3101](https://github.com/getsentry/sentry-java/pull/3101))
    - Add options and sampling logic ([#3121](https://github.com/getsentry/sentry-java/pull/3121))
    - Add ContentProvider and start profile ([#3128](https://github.com/getsentry/sentry-java/pull/3128))
- Extend internal performance collector APIs ([#3102](https://github.com/getsentry/sentry-java/pull/3102))
- Collect slow and frozen frames for spans using `OnFrameMetricsAvailableListener` ([#3111](https://github.com/getsentry/sentry-java/pull/3111))
- Interpolate total frame count to match span duration ([#3158](https://github.com/getsentry/sentry-java/pull/3158))

### Fixes

- Avoid multiple breadcrumbs from OkHttpEventListener ([#3175](https://github.com/getsentry/sentry-java/pull/3175))
- Apply OkHttp listener auto finish timestamp to all running spans ([#3167](https://github.com/getsentry/sentry-java/pull/3167))
- Fix not eligible for auto proxying warnings ([#3154](https://github.com/getsentry/sentry-java/pull/3154))
- Set default fingerprint for ANRv2 events to correctly group background and foreground ANRs ([#3164](https://github.com/getsentry/sentry-java/pull/3164))
  - This will improve grouping of ANRs that have similar stacktraces but differ in background vs foreground state. Only affects newly-ingested ANR events with `mechanism:AppExitInfo`
- Fix UserFeedback disk cache name conflicts with linked events ([#3116](https://github.com/getsentry/sentry-java/pull/3116))

### Breaking changes

- Remove `HostnameVerifier` option as it's flagged by security tools of some app stores ([#3150](https://github.com/getsentry/sentry-java/pull/3150))
  - If you were using this option, you have 3 possible paths going forward:
    - Provide a custom `ITransportFactory` through `SentryOptions.setTransportFactory()`, where you can copy over most of the parts like `HttpConnection` and `AsyncHttpTransport` from the SDK with necessary modifications
    - Get a certificate for your server through e.g. [Let's Encrypt](https://letsencrypt.org/)
    - Fork the SDK and add the hostname verifier back

### Dependencies

- Bump Native SDK from v0.6.7 to v0.7.0 ([#3133](https://github.com/getsentry/sentry-java/pull/3133))
  - [changelog](https://github.com/getsentry/sentry-native/blob/master/CHANGELOG.md#070)
  - [diff](https://github.com/getsentry/sentry-native/compare/0.6.7...0.7.0)

## 7.2.0

### Features

- Handle `monitor`/`check_in` in client reports and rate limiter ([#3096](https://github.com/getsentry/sentry-java/pull/3096))
- Add support for `graphql-java` version 21 ([#3090](https://github.com/getsentry/sentry-java/pull/3090))

### Fixes

- Avoid concurrency in AndroidProfiler performance data collection ([#3130](https://github.com/getsentry/sentry-java/pull/3130))
- Improve thresholds for network changes breadcrumbs ([#3083](https://github.com/getsentry/sentry-java/pull/3083))
- SchedulerFactoryBeanCustomizer now runs first so user customization is not overridden ([#3095](https://github.com/getsentry/sentry-java/pull/3095))
  - If you are setting global job listeners please also add `SentryJobListener`
- Ensure serialVersionUID of Exception classes are unique ([#3115](https://github.com/getsentry/sentry-java/pull/3115))
- Get rid of "is not eligible for getting processed by all BeanPostProcessors" warnings in Spring Boot ([#3108](https://github.com/getsentry/sentry-java/pull/3108))
- Fix missing `release` and other fields for ANRs reported with `mechanism:AppExitInfo` ([#3074](https://github.com/getsentry/sentry-java/pull/3074))

### Dependencies

- Bump `opentelemetry-sdk` to `1.33.0` and `opentelemetry-javaagent` to `1.32.0` ([#3112](https://github.com/getsentry/sentry-java/pull/3112))

## 7.1.0

### Features

- Support multiple debug-metadata.properties ([#3024](https://github.com/getsentry/sentry-java/pull/3024))
- Automatically downsample transactions when the system is under load ([#3072](https://github.com/getsentry/sentry-java/pull/3072))
  - You can opt into this behaviour by setting `enable-backpressure-handling=true`.
  - We're happy to receive feedback, e.g. [in this GitHub issue](https://github.com/getsentry/sentry-java/issues/2829)
  - When the system is under load we start reducing the `tracesSampleRate` automatically.
  - Once the system goes back to healthy, we reset the `tracesSampleRate` to its original value.
- (Android) Experimental: Provide more detailed cold app start information ([#3057](https://github.com/getsentry/sentry-java/pull/3057))
  - Attaches spans for Application, ContentProvider, and Activities to app-start timings
  - Application and ContentProvider timings are added using bytecode instrumentation, which requires sentry-android-gradle-plugin version `4.1.0` or newer
  - Uses Process.startUptimeMillis to calculate app-start timings
  - To enable this feature set `options.isEnablePerformanceV2 = true`
- Move slow+frozen frame calculation, as well as frame delay inside SentryFrameMetricsCollector ([#3100](https://github.com/getsentry/sentry-java/pull/3100))
- Extract Activity Breadcrumbs generation into own Integration ([#3064](https://github.com/getsentry/sentry-java/pull/3064))

### Fixes

- Send breadcrumbs and client error in `SentryOkHttpEventListener` even without transactions ([#3087](https://github.com/getsentry/sentry-java/pull/3087))
- Keep `io.sentry.exception.SentryHttpClientException` from obfuscation to display proper issue title on Sentry ([#3093](https://github.com/getsentry/sentry-java/pull/3093))
- (Android) Fix wrong activity transaction duration in case SDK init is deferred ([#3092](https://github.com/getsentry/sentry-java/pull/3092))

### Dependencies

- Bump Gradle from v8.4.0 to v8.5.0 ([#3070](https://github.com/getsentry/sentry-java/pull/3070))
  - [changelog](https://github.com/gradle/gradle/blob/master/CHANGELOG.md#v850)
  - [diff](https://github.com/gradle/gradle/compare/v8.4.0...v8.5.0)

## 7.0.0

Version 7 of the Sentry Android/Java SDK brings a variety of features and fixes. The most notable changes are:
- Bumping `minSdk` level to 19 (Android 4.4)
- The SDK will now listen to connectivity changes and try to re-upload cached events when internet connection is re-established additionally to uploading events on app restart 
- `Sentry.getSpan` now returns the root transaction, which should improve the span hierarchy and make it leaner
- Multiple improvements to reduce probability of the SDK causing ANRs
- New `sentry-okhttp` artifact is unbundled from Android and can be used in pure JVM-only apps

## Sentry Self-hosted Compatibility

This SDK version is compatible with a self-hosted version of Sentry `22.12.0` or higher. If you are using an older version of [self-hosted Sentry](https://develop.sentry.dev/self-hosted/) (aka onpremise), you will need to [upgrade](https://develop.sentry.dev/self-hosted/releases/). If you're using `sentry.io` no action is required.

## Sentry Integrations Version Compatibility (Android)

Make sure to align _all_ Sentry dependencies to the same version when bumping the SDK to 7.+, otherwise it will crash at runtime due to binary incompatibility. (E.g. if you're using `-timber`, `-okhttp` or other packages)

For example, if you're using the [Sentry Android Gradle plugin](https://github.com/getsentry/sentry-android-gradle-plugin) with the `autoInstallation` [feature](https://docs.sentry.io/platforms/android/configuration/gradle/#auto-installation) (enabled by default), make sure to use version 4.+ of the gradle plugin together with version 7.+ of the SDK. If you can't do that for some reason, you can specify sentry version via the plugin config block:

```kotlin
sentry {
  autoInstallation {
    sentryVersion.set("7.0.0")
  }
}
```

Similarly, if you have a Sentry SDK (e.g. `sentry-android-core`) dependency on one of your Gradle modules and you're updating it to 7.+, make sure the Gradle plugin is at 4.+ or specify the SDK version as shown in the snippet above.

## Breaking Changes

- Bump min API to 19 ([#2883](https://github.com/getsentry/sentry-java/pull/2883))
- If you're using `sentry-kotlin-extensions`, it requires `kotlinx-coroutines-core` version `1.6.1` or higher now ([#2838](https://github.com/getsentry/sentry-java/pull/2838))
- Move enableNdk from SentryOptions to SentryAndroidOptions ([#2793](https://github.com/getsentry/sentry-java/pull/2793))
- Apollo v2 BeforeSpanCallback now allows returning null ([#2890](https://github.com/getsentry/sentry-java/pull/2890))
- `SentryOkHttpUtils` was removed from public API as it's been exposed by mistake ([#3005](https://github.com/getsentry/sentry-java/pull/3005))
- `Scope` now implements the `IScope` interface, therefore some methods like `ScopeCallback.run` accept `IScope` now ([#3066](https://github.com/getsentry/sentry-java/pull/3066))
- Cleanup `startTransaction` overloads ([#2964](https://github.com/getsentry/sentry-java/pull/2964))
    - We have reduced the number of overloads by allowing to pass in a `TransactionOptions` object instead of having separate parameters for certain options
    - `TransactionOptions` has defaults set and can be customized, for example:

```kotlin
// old
val transaction = Sentry.startTransaction("name", "op", bindToScope = true)
// new
val transaction = Sentry.startTransaction("name", "op", TransactionOptions().apply { isBindToScope = true })
```

## Behavioural Changes

- Android only: `Sentry.getSpan()` returns the root span/transaction instead of the latest span ([#2855](https://github.com/getsentry/sentry-java/pull/2855))
- Capture failed HTTP and GraphQL (Apollo) requests by default ([#2794](https://github.com/getsentry/sentry-java/pull/2794))
    - This can increase your event consumption and may affect your quota, because we will report failed network requests as Sentry events by default, if you're using the `sentry-android-okhttp` or `sentry-apollo-3` integrations. You can customize what errors you want/don't want to have reported for [OkHttp](https://docs.sentry.io/platforms/android/integrations/okhttp#http-client-errors) and [Apollo3](https://docs.sentry.io/platforms/android/integrations/apollo3#graphql-client-errors) respectively.
- Measure AppStart time till First Draw instead of `onResume` ([#2851](https://github.com/getsentry/sentry-java/pull/2851))
- Automatic user interaction tracking: every click now starts a new automatic transaction ([#2891](https://github.com/getsentry/sentry-java/pull/2891))
    - Previously performing a click on the same UI widget twice would keep the existing transaction running, the new behavior now better aligns with other SDKs
- Add deadline timeout for automatic transactions ([#2865](https://github.com/getsentry/sentry-java/pull/2865))
    - This affects all automatically generated transactions on Android (UI, clicks), the default timeout is 30s, meaning the automatic transaction will be force-finished with status `deadline_exceeded` when reaching the deadline 
- Set ip_address to {{auto}} by default, even if sendDefaultPII is disabled ([#2860](https://github.com/getsentry/sentry-java/pull/2860))
    - Instead use the "Prevent Storing of IP Addresses" option in the "Security & Privacy" project settings on sentry.io
- Raw logback message and parameters are now guarded by `sendDefaultPii` if an `encoder` has been configured ([#2976](https://github.com/getsentry/sentry-java/pull/2976))
- The `maxSpans` setting (defaults to 1000) is enforced for nested child spans which means a single transaction can have `maxSpans` number of children (nested or not) at most ([#3065](https://github.com/getsentry/sentry-java/pull/3065))
- The `ScopeCallback` in `withScope` is now always executed ([#3066](https://github.com/getsentry/sentry-java/pull/3066))

## Deprecations

- `sentry-android-okhttp` was deprecated in favour of the new `sentry-okhttp` module. Make sure to replace `io.sentry.android.okhttp` package name with `io.sentry.okhttp` before the next major, where the classes will be removed ([#3005](https://github.com/getsentry/sentry-java/pull/3005))

## Other Changes

### Features

- Observe network state to upload any unsent envelopes ([#2910](https://github.com/getsentry/sentry-java/pull/2910))
    - Android: it works out-of-the-box as part of the default `SendCachedEnvelopeIntegration`
    - JVM: you'd have to install `SendCachedEnvelopeFireAndForgetIntegration` as mentioned in https://docs.sentry.io/platforms/java/configuration/#configuring-offline-caching and provide your own implementation of `IConnectionStatusProvider` via `SentryOptions`
- Add `sentry-okhttp` module to support instrumenting OkHttp in non-Android projects ([#3005](https://github.com/getsentry/sentry-java/pull/3005))
- Do not filter out Sentry SDK frames in case of uncaught exceptions ([#3021](https://github.com/getsentry/sentry-java/pull/3021))
- Do not try to send and drop cached envelopes when rate-limiting is active ([#2937](https://github.com/getsentry/sentry-java/pull/2937))

### Fixes

- Use `getMyMemoryState()` instead of `getRunningAppProcesses()` to retrieve process importance ([#3004](https://github.com/getsentry/sentry-java/pull/3004))
    - This should prevent some app stores from flagging apps as violating their privacy
- Reduce flush timeout to 4s on Android to avoid ANRs ([#2858](https://github.com/getsentry/sentry-java/pull/2858))
- Reduce timeout of AsyncHttpTransport to avoid ANR ([#2879](https://github.com/getsentry/sentry-java/pull/2879))
- Do not overwrite UI transaction status if set by the user ([#2852](https://github.com/getsentry/sentry-java/pull/2852))
- Capture unfinished transaction on Scope with status `aborted` in case a crash happens ([#2938](https://github.com/getsentry/sentry-java/pull/2938))
    - This will fix the link between transactions and corresponding crashes, you'll be able to see them in a single trace
- Fix Coroutine Context Propagation using CopyableThreadContextElement ([#2838](https://github.com/getsentry/sentry-java/pull/2838))
- Fix don't overwrite the span status of unfinished spans ([#2859](https://github.com/getsentry/sentry-java/pull/2859))
- Migrate from `default` interface methods to proper implementations in each interface implementor ([#2847](https://github.com/getsentry/sentry-java/pull/2847))
    - This prevents issues when using the SDK on older AGP versions (< 4.x.x)
- Reduce main thread work on init ([#3036](https://github.com/getsentry/sentry-java/pull/3036))
- Move Integrations registration to background on init ([#3043](https://github.com/getsentry/sentry-java/pull/3043))
- Fix `SentryOkHttpInterceptor.BeforeSpanCallback` was not finishing span when it was dropped ([#2958](https://github.com/getsentry/sentry-java/pull/2958))

## 6.34.0

### Features

- Add current activity name to app context ([#2999](https://github.com/getsentry/sentry-java/pull/2999))
- Add `MonitorConfig` param to `CheckInUtils.withCheckIn` ([#3038](https://github.com/getsentry/sentry-java/pull/3038))
  - This makes it easier to automatically create or update (upsert) monitors.
- (Internal) Extract Android Profiler and Measurements for Hybrid SDKs ([#3016](https://github.com/getsentry/sentry-java/pull/3016))
- (Internal) Remove SentryOptions dependency from AndroidProfiler ([#3051](https://github.com/getsentry/sentry-java/pull/3051))
- (Internal) Add `readBytesFromFile` for use in Hybrid SDKs ([#3052](https://github.com/getsentry/sentry-java/pull/3052))
- (Internal) Add `getProguardUuid` for use in Hybrid SDKs ([#3054](https://github.com/getsentry/sentry-java/pull/3054))

### Fixes

-  Fix SIGSEV, SIGABRT and SIGBUS crashes happening after/around the August Google Play System update, see [#2955](https://github.com/getsentry/sentry-java/issues/2955) for more details (fix provided by Native SDK bump)
- Ensure DSN uses http/https protocol ([#3044](https://github.com/getsentry/sentry-java/pull/3044))

### Dependencies

- Bump Native SDK from v0.6.6 to v0.6.7 ([#3048](https://github.com/getsentry/sentry-java/pull/3048))
  - [changelog](https://github.com/getsentry/sentry-native/blob/master/CHANGELOG.md#067)
  - [diff](https://github.com/getsentry/sentry-native/compare/0.6.6...0.6.7)

## 6.33.2-beta.1

### Fixes

-  Fix SIGSEV, SIGABRT and SIGBUS crashes happening after/around the August Google Play System update, see [#2955](https://github.com/getsentry/sentry-java/issues/2955) for more details (fix provided by Native SDK bump)

### Dependencies

- Bump Native SDK from v0.6.6 to v0.6.7 ([#3048](https://github.com/getsentry/sentry-java/pull/3048))
  - [changelog](https://github.com/getsentry/sentry-native/blob/master/CHANGELOG.md#067)
  - [diff](https://github.com/getsentry/sentry-native/compare/0.6.6...0.6.7)

## 6.33.1

### Fixes

- Do not register `sentrySpringFilter` in ServletContext for Spring Boot ([#3027](https://github.com/getsentry/sentry-java/pull/3027))

## 6.33.0

### Features

- Add thread information to spans ([#2998](https://github.com/getsentry/sentry-java/pull/2998))
- Use PixelCopy API for capturing screenshots on API level 24+ ([#3008](https://github.com/getsentry/sentry-java/pull/3008))

### Fixes

- Fix crash when HTTP connection error message contains formatting symbols ([#3002](https://github.com/getsentry/sentry-java/pull/3002))
- Cap max number of stack frames to 100 to not exceed payload size limit ([#3009](https://github.com/getsentry/sentry-java/pull/3009))
  - This will ensure we report errors with a big number of frames such as `StackOverflowError`
- Fix user interaction tracking not working for Jetpack Compose 1.5+ ([#3010](https://github.com/getsentry/sentry-java/pull/3010))
- Make sure to close all Closeable resources ([#3000](https://github.com/getsentry/sentry-java/pull/3000))

## 6.32.0

### Features

- Make `DebugImagesLoader` public ([#2993](https://github.com/getsentry/sentry-java/pull/2993))

### Fixes

- Make `SystemEventsBroadcastReceiver` exported on API 33+ ([#2990](https://github.com/getsentry/sentry-java/pull/2990))
  - This will fix the `SystemEventsBreadcrumbsIntegration` crashes that you might have encountered on Play Console

## 6.31.0

### Features

- Improve default debouncing mechanism ([#2945](https://github.com/getsentry/sentry-java/pull/2945))
- Add `CheckInUtils.withCheckIn` which abstracts away some of the manual check-ins complexity ([#2959](https://github.com/getsentry/sentry-java/pull/2959))
- Add `@SentryCaptureExceptionParameter` annotation which captures exceptions passed into an annotated method ([#2764](https://github.com/getsentry/sentry-java/pull/2764))
  - This can be used to replace `Sentry.captureException` calls in `@ExceptionHandler` of a `@ControllerAdvice`
- Add `ServerWebExchange` to `Hint` for WebFlux as `WEBFLUX_EXCEPTION_HANDLER_EXCHANGE` ([#2977](https://github.com/getsentry/sentry-java/pull/2977))
- Allow filtering GraphQL errors ([#2967](https://github.com/getsentry/sentry-java/pull/2967))
  - This list can be set directly when calling the constructor of `SentryInstrumentation`
  - For Spring Boot it can also be set in `application.properties` as `sentry.graphql.ignored-error-types=SOME_ERROR,ANOTHER_ERROR`

### Fixes

- Add OkHttp span auto-close when response body is not read ([#2923](https://github.com/getsentry/sentry-java/pull/2923))
- Fix json parsing of nullable/empty fields for Hybrid SDKs ([#2968](https://github.com/getsentry/sentry-java/pull/2968))
  - (Internal) Rename `nextList` to `nextListOrNull` to actually match what the method does
  - (Hybrid) Check if there's any object in a collection before trying to parse it (which prevents the "Failed to deserilize object in list" log message)
  - (Hybrid) If a date can't be parsed as an ISO timestamp, attempts to parse it as millis silently, without printing a log message
  - (Hybrid) If `op` is not defined as part of `SpanContext`, fallback to an empty string, because the filed is optional in the spec
- Always attach OkHttp errors and Http Client Errors only to call root span ([#2961](https://github.com/getsentry/sentry-java/pull/2961))
- Fixed crash accessing Choreographer instance ([#2970](https://github.com/getsentry/sentry-java/pull/2970))

### Dependencies

- Bump Native SDK from v0.6.5 to v0.6.6 ([#2975](https://github.com/getsentry/sentry-java/pull/2975))
  - [changelog](https://github.com/getsentry/sentry-native/blob/master/CHANGELOG.md#066)
  - [diff](https://github.com/getsentry/sentry-native/compare/0.6.5...0.6.6)
- Bump Gradle from v8.3.0 to v8.4.0 ([#2966](https://github.com/getsentry/sentry-java/pull/2966))
  - [changelog](https://github.com/gradle/gradle/blob/master/CHANGELOG.md#v840)
  - [diff](https://github.com/gradle/gradle/compare/v8.3.0...v8.4.0)

## 6.30.0

### Features

- Add `sendModules` option for disable sending modules ([#2926](https://github.com/getsentry/sentry-java/pull/2926))
- Send `db.system` and `db.name` in span data for androidx.sqlite spans ([#2928](https://github.com/getsentry/sentry-java/pull/2928))
- Check-ins (CRONS) support ([#2952](https://github.com/getsentry/sentry-java/pull/2952))
  - Add API for sending check-ins (CRONS) manually ([#2935](https://github.com/getsentry/sentry-java/pull/2935))
  - Support check-ins (CRONS) for Quartz ([#2940](https://github.com/getsentry/sentry-java/pull/2940))
  - `@SentryCheckIn` annotation and advice config for Spring ([#2946](https://github.com/getsentry/sentry-java/pull/2946))
  - Add option for ignoring certain monitor slugs ([#2943](https://github.com/getsentry/sentry-java/pull/2943))

### Fixes

- Always send memory stats for transactions ([#2936](https://github.com/getsentry/sentry-java/pull/2936))
  - This makes it possible to query transactions by the `device.class` tag on Sentry
- Add `sentry.enable-aot-compatibility` property to SpringBoot Jakarta `SentryAutoConfiguration` to enable building for GraalVM ([#2915](https://github.com/getsentry/sentry-java/pull/2915))

### Dependencies

- Bump Gradle from v8.2.1 to v8.3.0 ([#2900](https://github.com/getsentry/sentry-java/pull/2900))
  - [changelog](https://github.com/gradle/gradle/blob/master release-test/CHANGELOG.md#v830)
  - [diff](https://github.com/gradle/gradle/compare/v8.2.1...v8.3.0)

## 6.29.0

### Features

- Send `db.system` and `db.name` in span data ([#2894](https://github.com/getsentry/sentry-java/pull/2894))
- Send `http.request.method` in span data ([#2896](https://github.com/getsentry/sentry-java/pull/2896))
- Add `enablePrettySerializationOutput` option for opting out of pretty print ([#2871](https://github.com/getsentry/sentry-java/pull/2871))

## 6.28.0

### Features

- Add HTTP response code to Spring WebFlux transactions ([#2870](https://github.com/getsentry/sentry-java/pull/2870))
- Add `sampled` to Dynamic Sampling Context ([#2869](https://github.com/getsentry/sentry-java/pull/2869))
- Improve server side GraphQL support for spring-graphql and Nextflix DGS ([#2856](https://github.com/getsentry/sentry-java/pull/2856))
    - If you have already been using `SentryDataFetcherExceptionHandler` that still works but has been deprecated. Please use `SentryGenericDataFetcherExceptionHandler` combined with `SentryInstrumentation` instead for better error reporting.
    - More exceptions and errors caught and reported to Sentry by also looking at the `ExecutionResult` (more specifically its `errors`)
        - You may want to filter out certain errors, please see [docs on filtering](https://docs.sentry.io/platforms/java/configuration/filtering/)
    - More details for Sentry events: query, variables and response (where possible)
    - Breadcrumbs for operation (query, mutation, subscription), data fetchers and data loaders (Spring only)
    - Better hub propagation by using `GraphQLContext`
- Add autoconfigure modules for Spring Boot called `sentry-spring-boot` and `sentry-spring-boot-jakarta` ([#2880](https://github.com/getsentry/sentry-java/pull/2880))
  - The autoconfigure modules `sentry-spring-boot` and `sentry-spring-boot-jakarta` have a `compileOnly` dependency on `spring-boot-starter` which is needed for our auto installation in [sentry-android-gradle-plugin](https://github.com/getsentry/sentry-android-gradle-plugin)
  - The starter modules  `sentry-spring-boot-starter` and `sentry-spring-boot-starter-jakarta` now bring `spring-boot-starter` as a dependency
- You can now disable Sentry by setting the `enabled` option to `false` ([#2840](https://github.com/getsentry/sentry-java/pull/2840))

### Fixes

- Propagate OkHttp status to parent spans ([#2872](https://github.com/getsentry/sentry-java/pull/2872))

## 6.27.0

### Features

- Add TraceOrigin to Transactions and Spans ([#2803](https://github.com/getsentry/sentry-java/pull/2803))

### Fixes

- Deduplicate events happening in multiple threads simultaneously (e.g. `OutOfMemoryError`) ([#2845](https://github.com/getsentry/sentry-java/pull/2845))
  - This will improve Crash-Free Session Rate as we no longer will send multiple Session updates with `Crashed` status, but only the one that is relevant
- Ensure no Java 8 method reference sugar is used for Android ([#2857](https://github.com/getsentry/sentry-java/pull/2857))
- Do not send session updates for terminated sessions ([#2849](https://github.com/getsentry/sentry-java/pull/2849))

## 6.26.0

### Features
- (Internal) Extend APIs for hybrid SDKs ([#2814](https://github.com/getsentry/sentry-java/pull/2814), [#2846](https://github.com/getsentry/sentry-java/pull/2846))

### Fixes

- Fix ANRv2 thread dump parsing for native-only threads ([#2839](https://github.com/getsentry/sentry-java/pull/2839))
- Derive `TracingContext` values from event for ANRv2 events ([#2839](https://github.com/getsentry/sentry-java/pull/2839))

## 6.25.2

### Fixes

- Change Spring Boot, Apollo, Apollo 3, JUL, Logback, Log4j2, OpenFeign, GraphQL and Kotlin coroutines core dependencies to compileOnly ([#2837](https://github.com/getsentry/sentry-java/pull/2837))

## 6.25.1

### Fixes

- Allow removing integrations in SentryAndroid.init ([#2826](https://github.com/getsentry/sentry-java/pull/2826))
- Fix concurrent access to frameMetrics listener ([#2823](https://github.com/getsentry/sentry-java/pull/2823))

### Dependencies

- Bump Native SDK from v0.6.4 to v0.6.5 ([#2822](https://github.com/getsentry/sentry-java/pull/2822))
  - [changelog](https://github.com/getsentry/sentry-native/blob/master/CHANGELOG.md#065)
  - [diff](https://github.com/getsentry/sentry-native/compare/0.6.4...0.6.5)
- Bump Gradle from v8.2.0 to v8.2.1 ([#2830](https://github.com/getsentry/sentry-java/pull/2830))
  - [changelog](https://github.com/gradle/gradle/blob/master/CHANGELOG.md#v821)
  - [diff](https://github.com/gradle/gradle/compare/v8.2.0...v8.2.1)

## 6.25.0

### Features

- Add manifest `AutoInit` to integrations list ([#2795](https://github.com/getsentry/sentry-java/pull/2795))
- Tracing headers (`sentry-trace` and `baggage`) are now attached and passed through even if performance is disabled ([#2788](https://github.com/getsentry/sentry-java/pull/2788))

### Fixes

- Set `environment` from `SentryOptions` if none persisted in ANRv2 ([#2809](https://github.com/getsentry/sentry-java/pull/2809))
- Remove code that set `tracesSampleRate` to `0.0` for Spring Boot if not set ([#2800](https://github.com/getsentry/sentry-java/pull/2800))
  - This used to enable performance but not send any transactions by default.
  - Performance is now disabled by default.
- Fix slow/frozen frames were not reported with transactions ([#2811](https://github.com/getsentry/sentry-java/pull/2811))

### Dependencies

- Bump Native SDK from v0.6.3 to v0.6.4 ([#2796](https://github.com/getsentry/sentry-java/pull/2796))
  - [changelog](https://github.com/getsentry/sentry-native/blob/master/CHANGELOG.md#064)
  - [diff](https://github.com/getsentry/sentry-native/compare/0.6.3...0.6.4)
- Bump Gradle from v8.1.1 to v8.2.0 ([#2810](https://github.com/getsentry/sentry-java/pull/2810))
  - [changelog](https://github.com/gradle/gradle/blob/master/CHANGELOG.md#v820)
  - [diff](https://github.com/gradle/gradle/compare/v8.1.1...v8.2.0)

## 6.24.0

### Features

- Add debouncing mechanism and before-capture callbacks for screenshots and view hierarchies ([#2773](https://github.com/getsentry/sentry-java/pull/2773))
- Improve ANRv2 implementation ([#2792](https://github.com/getsentry/sentry-java/pull/2792))
  - Add a proguard rule to keep `ApplicationNotResponding` class from obfuscation
  - Add a new option `setReportHistoricalAnrs`; when enabled, it will report all of the ANRs from the [getHistoricalExitReasons](https://developer.android.com/reference/android/app/ActivityManager?hl=en#getHistoricalProcessExitReasons(java.lang.String,%20int,%20int)) list. 
  By default, the SDK only reports and enriches the latest ANR and only this one counts towards ANR rate. 
  Worth noting that this option is mainly useful when updating the SDK to the version where ANRv2 has been introduced, to report all ANRs happened prior to the SDK update. After that, the SDK will always pick up the latest ANR from the historical exit reasons list on next app restart, so there should be no historical ANRs to report.
  These ANRs are reported with the `HistoricalAppExitInfo` mechanism.
  - Add a new option `setAttachAnrThreadDump` to send ANR thread dump from the system as an attachment. 
  This is only useful as additional information, because the SDK attempts to parse the thread dump into proper threads with stacktraces by default.
  - If [ApplicationExitInfo#getTraceInputStream](https://developer.android.com/reference/android/app/ApplicationExitInfo#getTraceInputStream()) returns null, the SDK no longer reports an ANR event, as these events are not very useful without it.
  - Enhance regex patterns for native stackframes

## 6.23.0

### Features

- Add profile rate limiting ([#2782](https://github.com/getsentry/sentry-java/pull/2782))
- Support for automatically capturing Failed GraphQL (Apollo 3) Client errors ([#2781](https://github.com/getsentry/sentry-java/pull/2781))

```kotlin
import com.apollographql.apollo3.ApolloClient
import io.sentry.apollo3.sentryTracing

val apolloClient = ApolloClient.Builder()
    .serverUrl("https://example.com/graphql")
    .sentryTracing(captureFailedRequests = true)    
    .build()
```

### Dependencies

- Bump Native SDK from v0.6.2 to v0.6.3 ([#2746](https://github.com/getsentry/sentry-java/pull/2746))
  - [changelog](https://github.com/getsentry/sentry-native/blob/master/CHANGELOG.md#063)
  - [diff](https://github.com/getsentry/sentry-native/compare/0.6.2...0.6.3)

### Fixes

- Align http.status with [span data conventions](https://develop.sentry.dev/sdk/performance/span-data-conventions/) ([#2786](https://github.com/getsentry/sentry-java/pull/2786))

## 6.22.0

### Features

- Add `lock` attribute to the `SentryStackFrame` protocol to better highlight offending frames in the UI ([#2761](https://github.com/getsentry/sentry-java/pull/2761))
- Enrich database spans with blocked main thread info ([#2760](https://github.com/getsentry/sentry-java/pull/2760))
- Add `api_target` to `Request` and `data` to `Response` Protocols ([#2775](https://github.com/getsentry/sentry-java/pull/2775))

### Fixes

- No longer use `String.join` in `Baggage` as it requires API level 26 ([#2778](https://github.com/getsentry/sentry-java/pull/2778))

## 6.21.0

### Features

- Introduce new `sentry-android-sqlite` integration ([#2722](https://github.com/getsentry/sentry-java/pull/2722))
    - This integration replaces the old `androidx.sqlite` database instrumentation in the Sentry Android Gradle plugin
    - A new capability to manually instrument your `androidx.sqlite` databases. 
      - You can wrap your custom `SupportSQLiteOpenHelper` instance into `SentrySupportSQLiteOpenHelper(myHelper)` if you're not using the Sentry Android Gradle plugin and still benefit from performance auto-instrumentation.
- Add SentryWrapper for Callable and Supplier Interface ([#2720](https://github.com/getsentry/sentry-java/pull/2720))
- Load sentry-debug-meta.properties ([#2734](https://github.com/getsentry/sentry-java/pull/2734))
  - This enables source context for Java
  - For more information on how to enable source context, please refer to [#633](https://github.com/getsentry/sentry-java/issues/633#issuecomment-1465599120)

### Fixes

- Finish WebFlux transaction before popping scope ([#2724](https://github.com/getsentry/sentry-java/pull/2724))
- Use daemon threads for SentryExecutorService ([#2747](https://github.com/getsentry/sentry-java/pull/2747))
  - We started using `SentryExecutorService` in `6.19.0` which caused the application to hang on shutdown unless `Sentry.close()` was called. By using daemon threads we no longer block shutdown.
- Use Base64.NO_WRAP to avoid unexpected char errors in Apollo ([#2745](https://github.com/getsentry/sentry-java/pull/2745))
- Don't warn R8 on missing `ComposeViewHierarchyExporter` class ([#2743](https://github.com/getsentry/sentry-java/pull/2743))

## 6.20.0

### Features

- Add support for Sentry Kotlin Compiler Plugin ([#2695](https://github.com/getsentry/sentry-java/pull/2695))
  - In conjunction with our sentry-kotlin-compiler-plugin we improved Jetpack Compose support for
    - [View Hierarchy](https://docs.sentry.io/platforms/android/enriching-events/viewhierarchy/) support for Jetpack Compose screens
    - Automatic breadcrumbs for [user interactions](https://docs.sentry.io/platforms/android/performance/instrumentation/automatic-instrumentation/#user-interaction-instrumentation)
- More granular http requests instrumentation with a new SentryOkHttpEventListener ([#2659](https://github.com/getsentry/sentry-java/pull/2659))
    - Create spans for time spent on:
        - Proxy selection
        - DNS resolution
        - HTTPS setup
        - Connection
        - Requesting headers
        - Receiving response
    - You can attach the event listener to your OkHttpClient through `client.eventListener(new SentryOkHttpEventListener()).addInterceptor(new SentryOkHttpInterceptor()).build();`
    - In case you already have an event listener you can use the SentryOkHttpEventListener as well through `client.eventListener(new SentryOkHttpEventListener(myListener)).addInterceptor(new SentryOkHttpInterceptor()).build();`
- Add a new option to disable `RootChecker` ([#2735](https://github.com/getsentry/sentry-java/pull/2735))

### Fixes

- Base64 encode internal Apollo3 Headers ([#2707](https://github.com/getsentry/sentry-java/pull/2707))
- Fix `SentryTracer` crash when scheduling auto-finish of a transaction, but the timer has already been cancelled ([#2731](https://github.com/getsentry/sentry-java/pull/2731))
- Fix `AndroidTransactionProfiler` crash when finishing a profile that happened due to race condition ([#2731](https://github.com/getsentry/sentry-java/pull/2731))

## 6.19.1

### Fixes

- Ensure screenshots and view hierarchies are captured on the main thread ([#2712](https://github.com/getsentry/sentry-java/pull/2712))

## 6.19.0

### Features

- Add Screenshot and ViewHierarchy to integrations list ([#2698](https://github.com/getsentry/sentry-java/pull/2698))
- New ANR detection based on [ApplicationExitInfo API](https://developer.android.com/reference/android/app/ApplicationExitInfo) ([#2697](https://github.com/getsentry/sentry-java/pull/2697))
    - This implementation completely replaces the old one (based on a watchdog) on devices running Android 11 and above:
      - New implementation provides more precise ANR events/ANR rate detection as well as system thread dump information. The new implementation reports ANRs exactly as Google Play Console, without producing false positives or missing important background ANR events.
      - New implementation reports ANR events with a new mechanism `mechanism:AppExitInfo`.
      - However, despite producing many false positives, the old implementation is capable of better enriching ANR errors (which is not available with the new implementation), for example:
        - Capturing screenshots at the time of ANR event;
        - Capturing transactions and profiling data corresponding to the ANR event;
        - Auxiliary information (such as current memory load) at the time of ANR event.
      - If you would like us to provide support for the old approach working alongside the new one on Android 11 and above (e.g. for raising events for slow code on main thread), consider upvoting [this issue](https://github.com/getsentry/sentry-java/issues/2693).
    - The old watchdog implementation will continue working for older API versions (Android < 11):
        - The old implementation reports ANR events with the existing mechanism `mechanism:ANR`.
- Open up `TransactionOptions`, `ITransaction` and `IHub` methods allowing consumers modify start/end timestamp of transactions and spans ([#2701](https://github.com/getsentry/sentry-java/pull/2701))
- Send source bundle IDs to Sentry to enable source context ([#2663](https://github.com/getsentry/sentry-java/pull/2663))
  - For more information on how to enable source context, please refer to [#633](https://github.com/getsentry/sentry-java/issues/633#issuecomment-1465599120)

### Fixes

- Android Profiler on calling thread ([#2691](https://github.com/getsentry/sentry-java/pull/2691))
- Use `configureScope` instead of `withScope` in `Hub.close()`. This ensures that the main scope releases the in-memory data when closing a hub instance. ([#2688](https://github.com/getsentry/sentry-java/pull/2688))
- Remove null keys/values before creating concurrent hashmap in order to avoid NPE ([#2708](https://github.com/getsentry/sentry-java/pull/2708))
- Exclude SentryOptions from R8/ProGuard obfuscation ([#2699](https://github.com/getsentry/sentry-java/pull/2699))
  - This fixes AGP 8.+ incompatibility, where full R8 mode is enforced

### Dependencies

- Bump Gradle from v8.1.0 to v8.1.1 ([#2666](https://github.com/getsentry/sentry-java/pull/2666))
  - [changelog](https://github.com/gradle/gradle/blob/master release-test/CHANGELOG.md#v811)
  - [diff](https://github.com/gradle/gradle/compare/v8.1.0...v8.1.1)
- Bump Native SDK from v0.6.1 to v0.6.2 ([#2689](https://github.com/getsentry/sentry-java/pull/2689))
  - [changelog](https://github.com/getsentry/sentry-native/blob/master/CHANGELOG.md#062)
  - [diff](https://github.com/getsentry/sentry-native/compare/0.6.1...0.6.2)

## 6.18.1

### Fixes

- Fix crash when Sentry SDK is initialized more than once ([#2679](https://github.com/getsentry/sentry-java/pull/2679))
- Track a ttfd span per Activity ([#2673](https://github.com/getsentry/sentry-java/pull/2673))

## 6.18.0

### Features

- Attach Trace Context when an ANR is detected (ANRv1) ([#2583](https://github.com/getsentry/sentry-java/pull/2583))
- Make log4j2 integration compatible with log4j 3.0 ([#2634](https://github.com/getsentry/sentry-java/pull/2634))
    - Instead of relying on package scanning, we now use an annotation processor to generate `Log4j2Plugins.dat`
- Create `User` and `Breadcrumb` from map ([#2614](https://github.com/getsentry/sentry-java/pull/2614))
- Add `sent_at` to envelope header item ([#2638](https://github.com/getsentry/sentry-java/pull/2638))

### Fixes

- Fix timestamp intervals of PerformanceCollectionData in profiles ([#2648](https://github.com/getsentry/sentry-java/pull/2648))
- Fix timestamps of PerformanceCollectionData in profiles ([#2632](https://github.com/getsentry/sentry-java/pull/2632))
- Fix missing propagateMinConstraints flag for SentryTraced ([#2637](https://github.com/getsentry/sentry-java/pull/2637))
- Fix potential SecurityException thrown by ConnectivityManager on Android 11 ([#2653](https://github.com/getsentry/sentry-java/pull/2653))
- Fix aar artifacts publishing for Maven ([#2641](https://github.com/getsentry/sentry-java/pull/2641))

### Dependencies
- Bump Kotlin compile version from v1.6.10 to 1.8.0 ([#2563](https://github.com/getsentry/sentry-java/pull/2563))
- Bump Compose compile version from v1.1.1 to v1.3.0 ([#2563](https://github.com/getsentry/sentry-java/pull/2563))
- Bump AGP version from v7.3.0 to v7.4.2 ([#2574](https://github.com/getsentry/sentry-java/pull/2574))
- Bump Gradle from v7.6.0 to v8.0.2 ([#2563](https://github.com/getsentry/sentry-java/pull/2563))
    - [changelog](https://github.com/gradle/gradle/blob/master/CHANGELOG.md#v802)
    - [diff](https://github.com/gradle/gradle/compare/v7.6.0...v8.0.2)
- Bump Gradle from v8.0.2 to v8.1.0 ([#2650](https://github.com/getsentry/sentry-java/pull/2650))
  - [changelog](https://github.com/gradle/gradle/blob/master/CHANGELOG.md#v810)
  - [diff](https://github.com/gradle/gradle/compare/v8.0.2...v8.1.0)

## 6.17.0

### Features

- Add `name` and `geo` to `User` ([#2556](https://github.com/getsentry/sentry-java/pull/2556)) 
- Add breadcrumbs on network changes ([#2608](https://github.com/getsentry/sentry-java/pull/2608))
- Add time-to-initial-display and time-to-full-display measurements to Activity transactions ([#2611](https://github.com/getsentry/sentry-java/pull/2611))
- Read integration list written by sentry gradle plugin from manifest ([#2598](https://github.com/getsentry/sentry-java/pull/2598))
- Add Logcat adapter ([#2620](https://github.com/getsentry/sentry-java/pull/2620))
- Provide CPU count/frequency data as device context ([#2622](https://github.com/getsentry/sentry-java/pull/2622))

### Fixes

- Trim time-to-full-display span if reportFullyDisplayed API is never called ([#2631](https://github.com/getsentry/sentry-java/pull/2631))
- Fix Automatic UI transactions having wrong durations ([#2623](https://github.com/getsentry/sentry-java/pull/2623))
- Fix wrong default environment in Session ([#2610](https://github.com/getsentry/sentry-java/pull/2610))
- Pass through unknown sentry baggage keys into SentryEnvelopeHeader ([#2618](https://github.com/getsentry/sentry-java/pull/2618))
- Fix missing null check when removing lifecycle observer ([#2625](https://github.com/getsentry/sentry-java/pull/2625))

### Dependencies

- Bump Native SDK from v0.6.0 to v0.6.1 ([#2629](https://github.com/getsentry/sentry-java/pull/2629))
  - [changelog](https://github.com/getsentry/sentry-native/blob/master/CHANGELOG.md#061)
  - [diff](https://github.com/getsentry/sentry-native/compare/0.6.0...0.6.1)

## 6.16.0

### Features

- Improve versatility of exception resolver component for Spring with more flexible API for consumers. ([#2577](https://github.com/getsentry/sentry-java/pull/2577))
- Automatic performance instrumentation for WebFlux ([#2597](https://github.com/getsentry/sentry-java/pull/2597))
  - You can enable it by adding `sentry.enable-tracing=true` to your `application.properties`
- The Spring Boot integration can now be configured to add the `SentryAppender` to specific loggers instead of the `ROOT` logger ([#2173](https://github.com/getsentry/sentry-java/pull/2173))
  - You can specify the loggers using `"sentry.logging.loggers[0]=foo.bar` and `"sentry.logging.loggers[1]=baz` in your `application.properties`
- Add capabilities to track Jetpack Compose composition/rendering time ([#2507](https://github.com/getsentry/sentry-java/pull/2507))
- Adapt span op and description for graphql to fit spec ([#2607](https://github.com/getsentry/sentry-java/pull/2607))

### Fixes

- Fix timestamps of slow and frozen frames for profiles ([#2584](https://github.com/getsentry/sentry-java/pull/2584))
- Deprecate reportFullDisplayed in favor of reportFullyDisplayed ([#2585](https://github.com/getsentry/sentry-java/pull/2585))
- Add mechanism for logging integrations and update spring mechanism types ([#2595](https://github.com/getsentry/sentry-java/pull/2595))
	- NOTE: If you're using these mechanism types (`HandlerExceptionResolver`, `SentryWebExceptionHandler`) in your dashboards please update them to use the new types.
- Filter out session cookies sent by Spring and Spring Boot integrations ([#2593](https://github.com/getsentry/sentry-java/pull/2593))
  - We filter out some common cookies like JSESSIONID
  - We also read the value from `server.servlet.session.cookie.name` and filter it out
- No longer send event / transaction to Sentry if `beforeSend` / `beforeSendTransaction` throws ([#2591](https://github.com/getsentry/sentry-java/pull/2591))
- Add version to sentryClientName used in auth header ([#2596](https://github.com/getsentry/sentry-java/pull/2596))
- Keep integration names from being obfuscated ([#2599](https://github.com/getsentry/sentry-java/pull/2599))
- Change log level from INFO to WARN for error message indicating a failed Log4j2 Sentry.init ([#2606](https://github.com/getsentry/sentry-java/pull/2606))
  - The log message was often not visible as our docs suggest a minimum log level of WARN
- Fix session tracking on Android ([#2609](https://github.com/getsentry/sentry-java/pull/2609))
  - Incorrect number of session has been sent. In addition, some of the sessions were not properly ended, messing up Session Health Metrics.

### Dependencies

- Bump `opentelemetry-sdk` to `1.23.1` and `opentelemetry-javaagent` to `1.23.0` ([#2590](https://github.com/getsentry/sentry-java/pull/2590))
- Bump Native SDK from v0.5.4 to v0.6.0 ([#2545](https://github.com/getsentry/sentry-java/pull/2545))
  - [changelog](https://github.com/getsentry/sentry-native/blob/master/CHANGELOG.md#060)
  - [diff](https://github.com/getsentry/sentry-native/compare/0.5.4...0.6.0)

## 6.15.0

### Features

- Adjust time-to-full-display span if reportFullDisplayed is called too early ([#2550](https://github.com/getsentry/sentry-java/pull/2550))
- Add `enableTracing` option ([#2530](https://github.com/getsentry/sentry-java/pull/2530))
    - This change is backwards compatible. The default is `null` meaning existing behaviour remains unchanged (setting either `tracesSampleRate` or `tracesSampler` enables performance).
    - If set to `true`, performance is enabled, even if no `tracesSampleRate` or `tracesSampler` have been configured.
    - If set to `false` performance is disabled, regardless of `tracesSampleRate` and `tracesSampler` options.
- Detect dependencies by listing MANIFEST.MF files at runtime ([#2538](https://github.com/getsentry/sentry-java/pull/2538))
- Report integrations in use, report packages in use more consistently ([#2179](https://github.com/getsentry/sentry-java/pull/2179))
- Implement `ThreadLocalAccessor` for propagating Sentry hub with reactor / WebFlux ([#2570](https://github.com/getsentry/sentry-java/pull/2570))
  - Requires `io.micrometer:context-propagation:1.0.2+` as well as Spring Boot 3.0.3+
  - Enable the feature by setting `sentry.reactive.thread-local-accessor-enabled=true`
  - This is still considered experimental. Once we have enough feedback we may turn this on by default.
  - Checkout the sample here: https://github.com/getsentry/sentry-java/tree/main/sentry-samples/sentry-samples-spring-boot-webflux-jakarta
  - A new hub is now cloned from the main hub for every request

### Fixes

- Leave `inApp` flag for stack frames undecided in SDK if unsure and let ingestion decide instead ([#2547](https://github.com/getsentry/sentry-java/pull/2547))
- Allow `0.0` error sample rate ([#2573](https://github.com/getsentry/sentry-java/pull/2573))
- Fix memory leak in WebFlux related to an ever growing stack ([#2580](https://github.com/getsentry/sentry-java/pull/2580))
- Use the same hub in WebFlux exception handler as we do in WebFilter ([#2566](https://github.com/getsentry/sentry-java/pull/2566))
- Switch upstream Jetpack Compose dependencies to `compileOnly` in `sentry-compose-android` ([#2578](https://github.com/getsentry/sentry-java/pull/2578))
  - NOTE: If you're using Compose Navigation/User Interaction integrations, make sure to have the following dependencies on the classpath as we do not bring them in transitively anymore:
    - `androidx.navigation:navigation-compose:`
    - `androidx.compose.runtime:runtime:`
    - `androidx.compose.ui:ui:`

## 6.14.0

### Features

- Add time-to-full-display span to Activity auto-instrumentation ([#2432](https://github.com/getsentry/sentry-java/pull/2432))
- Add `main` flag to threads and `in_foreground` flag for app contexts  ([#2516](https://github.com/getsentry/sentry-java/pull/2516))

### Fixes

- Ignore Shutdown in progress when closing ShutdownHookIntegration ([#2521](https://github.com/getsentry/sentry-java/pull/2521))
- Fix app start span end-time is wrong if SDK init is deferred ([#2519](https://github.com/getsentry/sentry-java/pull/2519))
- Fix invalid session creation when app is launched in background ([#2543](https://github.com/getsentry/sentry-java/pull/2543))

## 6.13.1

### Fixes

- Fix transaction performance collector oom ([#2505](https://github.com/getsentry/sentry-java/pull/2505))
- Remove authority from URLs sent to Sentry ([#2366](https://github.com/getsentry/sentry-java/pull/2366))
- Fix `sentry-bom` containing incorrect artifacts ([#2504](https://github.com/getsentry/sentry-java/pull/2504))

### Dependencies

- Bump Native SDK from v0.5.3 to v0.5.4 ([#2500](https://github.com/getsentry/sentry-java/pull/2500))
  - [changelog](https://github.com/getsentry/sentry-native/blob/master/CHANGELOG.md#054)
  - [diff](https://github.com/getsentry/sentry-native/compare/0.5.3...0.5.4)

## 6.13.0

### Features

- Send cpu usage percentage in profile payload ([#2469](https://github.com/getsentry/sentry-java/pull/2469))
- Send transaction memory stats in profile payload ([#2447](https://github.com/getsentry/sentry-java/pull/2447))
- Add cpu usage collection ([#2462](https://github.com/getsentry/sentry-java/pull/2462))
- Improve ANR implementation: ([#2475](https://github.com/getsentry/sentry-java/pull/2475))
  - Add `abnormal_mechanism` to sessions for ANR rate calculation
  - Always attach thread dump to ANR events
  - Distinguish between foreground and background ANRs
- Improve possible date precision to 10 μs ([#2451](https://github.com/getsentry/sentry-java/pull/2451))

### Fixes

- Fix performance collector setup called in main thread ([#2499](https://github.com/getsentry/sentry-java/pull/2499))
- Expand guard against CVE-2018-9492 "Privilege Escalation via Content Provider" ([#2482](https://github.com/getsentry/sentry-java/pull/2482))
- Prevent OOM by disabling TransactionPerformanceCollector for now ([#2498](https://github.com/getsentry/sentry-java/pull/2498))

## 6.12.1

### Fixes

- Create timer in `TransactionPerformanceCollector` lazily ([#2478](https://github.com/getsentry/sentry-java/pull/2478))

## 6.12.0

### Features

- Attach View Hierarchy to the errored/crashed events ([#2440](https://github.com/getsentry/sentry-java/pull/2440))
- Collect memory usage in transactions ([#2445](https://github.com/getsentry/sentry-java/pull/2445))
- Add `traceOptionsRequests` option to disable tracing of OPTIONS requests ([#2453](https://github.com/getsentry/sentry-java/pull/2453))
- Extend list of HTTP headers considered sensitive ([#2455](https://github.com/getsentry/sentry-java/pull/2455))

### Fixes

- Use a single TransactionPerfomanceCollector ([#2464](https://github.com/getsentry/sentry-java/pull/2464))
- Don't override sdk name with Timber ([#2450](https://github.com/getsentry/sentry-java/pull/2450))
- Set transactionNameSource to CUSTOM when setting transaction name ([#2405](https://github.com/getsentry/sentry-java/pull/2405))
- Guard against CVE-2018-9492 "Privilege Escalation via Content Provider" ([#2466](https://github.com/getsentry/sentry-java/pull/2466))

## 6.11.0

### Features

- Disable Android concurrent profiling ([#2434](https://github.com/getsentry/sentry-java/pull/2434))
- Add logging for OpenTelemetry integration ([#2425](https://github.com/getsentry/sentry-java/pull/2425))
- Auto add `OpenTelemetryLinkErrorEventProcessor` for Spring Boot ([#2429](https://github.com/getsentry/sentry-java/pull/2429))

### Fixes

- Use minSdk compatible `Objects` class ([#2436](https://github.com/getsentry/sentry-java/pull/2436))
- Prevent R8 from warning on missing classes, as we check for their presence at runtime ([#2439](https://github.com/getsentry/sentry-java/pull/2439))

### Dependencies

- Bump Gradle from v7.5.1 to v7.6.0 ([#2438](https://github.com/getsentry/sentry-java/pull/2438))
  - [changelog](https://github.com/gradle/gradle/blob/master/CHANGELOG.md#v760)
  - [diff](https://github.com/gradle/gradle/compare/v7.5.1...v7.6.0)

## 6.10.0

### Features

- Add time-to-initial-display span to Activity transactions ([#2369](https://github.com/getsentry/sentry-java/pull/2369))
- Start a session after init if AutoSessionTracking is enabled ([#2356](https://github.com/getsentry/sentry-java/pull/2356))
- Provide automatic breadcrumbs and transactions for click/scroll events for Compose ([#2390](https://github.com/getsentry/sentry-java/pull/2390))
- Add `blocked_main_thread` and `call_stack` to File I/O spans to detect performance issues ([#2382](https://github.com/getsentry/sentry-java/pull/2382))

### Dependencies

- Bump Native SDK from v0.5.2 to v0.5.3 ([#2423](https://github.com/getsentry/sentry-java/pull/2423))
  - [changelog](https://github.com/getsentry/sentry-native/blob/master/CHANGELOG.md#053)
  - [diff](https://github.com/getsentry/sentry-native/compare/0.5.2...0.5.3)

## 6.9.2

### Fixes

- Updated ProfileMeasurementValue types ([#2412](https://github.com/getsentry/sentry-java/pull/2412))
- Clear window reference only on activity stop in profileMeasurements collector ([#2407](https://github.com/getsentry/sentry-java/pull/2407))
- No longer disable OpenTelemetry exporters in default Java Agent config ([#2408](https://github.com/getsentry/sentry-java/pull/2408))
- Fix `ClassNotFoundException` for `io.sentry.spring.SentrySpringServletContainerInitializer` in `sentry-spring-jakarta` ([#2411](https://github.com/getsentry/sentry-java/issues/2411))
- Fix `sentry-samples-spring-jakarta` ([#2411](https://github.com/getsentry/sentry-java/issues/2411))

### Features

- Add SENTRY_AUTO_INIT environment variable to control OpenTelemetry Agent init ([#2410](https://github.com/getsentry/sentry-java/pull/2410))
- Add OpenTelemetryLinkErrorEventProcessor for linking errors to traces created via OpenTelemetry ([#2418](https://github.com/getsentry/sentry-java/pull/2418))

### Dependencies

- Bump OpenTelemetry to 1.20.1 and OpenTelemetry Java Agent to 1.20.2 ([#2420](https://github.com/getsentry/sentry-java/pull/2420))

## 6.9.1

### Fixes

- OpenTelemetry modules were missing in `6.9.0` so we released the same code again as `6.9.1` including OpenTelemetry modules

## 6.9.0

### Fixes

- Use `canonicalName` in Fragment Integration for better de-obfuscation ([#2379](https://github.com/getsentry/sentry-java/pull/2379))
- Fix Timber and Fragment integrations auto-installation for obfuscated builds ([#2379](https://github.com/getsentry/sentry-java/pull/2379))
- Don't attach screenshots to events from Hybrid SDKs ([#2360](https://github.com/getsentry/sentry-java/pull/2360))
- Ensure Hints do not cause memory leaks ([#2387](https://github.com/getsentry/sentry-java/pull/2387))
- Do not attach empty `sentry-trace` and `baggage` headers ([#2385](https://github.com/getsentry/sentry-java/pull/2385))

### Features

- Add beforeSendTransaction which allows users to filter and change transactions ([#2388](https://github.com/getsentry/sentry-java/pull/2388))
- Add experimental support for OpenTelemetry ([README](sentry-opentelemetry/README.md))([#2344](https://github.com/getsentry/sentry-java/pull/2344))

### Dependencies

- Update Spring Boot Jakarta to Spring Boot 3.0.0 ([#2389](https://github.com/getsentry/sentry-java/pull/2389))
- Bump Spring Boot to 2.7.5 ([#2383](https://github.com/getsentry/sentry-java/pull/2383))

## 6.8.0

### Features

- Add FrameMetrics to Android profiling data ([#2342](https://github.com/getsentry/sentry-java/pull/2342))

### Fixes

- Remove profiler main thread io ([#2348](https://github.com/getsentry/sentry-java/pull/2348))
- Fix ensure all options are processed before integrations are loaded ([#2377](https://github.com/getsentry/sentry-java/pull/2377))

## 6.7.1

### Fixes

- Fix `Gpu.vendorId` should be a String ([#2343](https://github.com/getsentry/sentry-java/pull/2343))
- Don't set device name on Android if `sendDefaultPii` is disabled ([#2354](https://github.com/getsentry/sentry-java/pull/2354))
- Fix corrupted UUID on Motorola devices ([#2363](https://github.com/getsentry/sentry-java/pull/2363))
- Fix ANR on dropped uncaught exception events ([#2368](https://github.com/getsentry/sentry-java/pull/2368))

### Features

- Update Spring Boot Jakarta to Spring Boot 3.0.0-RC2 ([#2347](https://github.com/getsentry/sentry-java/pull/2347))

## 6.7.0

### Fixes

- Use correct set-cookie for the HTTP Client response object ([#2326](https://github.com/getsentry/sentry-java/pull/2326))
- Fix NoSuchElementException in CircularFifoQueue when cloning a Scope ([#2328](https://github.com/getsentry/sentry-java/pull/2328))

### Features

- Customizable fragment lifecycle breadcrumbs ([#2299](https://github.com/getsentry/sentry-java/pull/2299))
- Provide hook for Jetpack Compose navigation instrumentation ([#2320](https://github.com/getsentry/sentry-java/pull/2320))
- Populate `event.modules` with dependencies metadata ([#2324](https://github.com/getsentry/sentry-java/pull/2324))
- Support Spring 6 and Spring Boot 3 ([#2289](https://github.com/getsentry/sentry-java/pull/2289))

### Dependencies

- Bump Native SDK from v0.5.1 to v0.5.2 ([#2315](https://github.com/getsentry/sentry-java/pull/2315))
  - [changelog](https://github.com/getsentry/sentry-native/blob/master/CHANGELOG.md#052)
  - [diff](https://github.com/getsentry/sentry-native/compare/0.5.1...0.5.2)

## 6.6.0

### Fixes

- Ensure potential callback exceptions are caught #2123 ([#2291](https://github.com/getsentry/sentry-java/pull/2291))
- Remove verbose FrameMetricsAggregator failure logging ([#2293](https://github.com/getsentry/sentry-java/pull/2293))
- Ignore broken regex for tracePropagationTarget ([#2288](https://github.com/getsentry/sentry-java/pull/2288))
- No longer serialize static fields; use toString as fallback ([#2309](https://github.com/getsentry/sentry-java/pull/2309))
- Fix `SentryFileWriter`/`SentryFileOutputStream` append overwrites file contents ([#2304](https://github.com/getsentry/sentry-java/pull/2304))
- Respect incoming parent sampled decision when continuing a trace ([#2311](https://github.com/getsentry/sentry-java/pull/2311))

### Features

- Profile envelopes are sent directly from profiler ([#2298](https://github.com/getsentry/sentry-java/pull/2298))
- Add support for using Encoder with logback.SentryAppender ([#2246](https://github.com/getsentry/sentry-java/pull/2246))
- Report Startup Crashes ([#2277](https://github.com/getsentry/sentry-java/pull/2277))
- HTTP Client errors for OkHttp ([#2287](https://github.com/getsentry/sentry-java/pull/2287))
- Add option to enable or disable Frame Tracking ([#2314](https://github.com/getsentry/sentry-java/pull/2314))

### Dependencies

- Bump Native SDK from v0.5.0 to v0.5.1 ([#2306](https://github.com/getsentry/sentry-java/pull/2306))
  - [changelog](https://github.com/getsentry/sentry-native/blob/master/CHANGELOG.md#051)
  - [diff](https://github.com/getsentry/sentry-native/compare/0.5.0...0.5.1)

## 6.5.0

### Fixes

- Improve public facing API for creating Baggage from header ([#2284](https://github.com/getsentry/sentry-java/pull/2284))

## 6.5.0-beta.3

### Features

- Provide API for attaching custom measurements to transactions ([#2260](https://github.com/getsentry/sentry-java/pull/2260))
- Bump spring to 2.7.4 ([#2279](https://github.com/getsentry/sentry-java/pull/2279))

## 6.5.0-beta.2

### Features

- Make user segment a top level property ([#2257](https://github.com/getsentry/sentry-java/pull/2257))
- Replace user `other` with `data` ([#2258](https://github.com/getsentry/sentry-java/pull/2258))
- `isTraceSampling` is now on by default. `tracingOrigins` has been replaced by `tracePropagationTargets` ([#2255](https://github.com/getsentry/sentry-java/pull/2255))

## 6.5.0-beta.1

### Features

- Server-Side Dynamic Sampling Context support  ([#2226](https://github.com/getsentry/sentry-java/pull/2226))

## 6.4.4

### Fixes

- Fix ConcurrentModificationException due to FrameMetricsAggregator manipulation ([#2282](https://github.com/getsentry/sentry-java/pull/2282))

## 6.4.3

- Fix slow and frozen frames tracking ([#2271](https://github.com/getsentry/sentry-java/pull/2271))

## 6.4.2

### Fixes

- Fixed AbstractMethodError when getting Lifecycle ([#2228](https://github.com/getsentry/sentry-java/pull/2228))
- Missing unit fields for Android measurements ([#2204](https://github.com/getsentry/sentry-java/pull/2204))
- Avoid sending empty profiles ([#2232](https://github.com/getsentry/sentry-java/pull/2232))
- Fix file descriptor leak in FileIO instrumentation ([#2248](https://github.com/getsentry/sentry-java/pull/2248))

## 6.4.1

### Fixes

- Fix memory leak caused by throwableToSpan ([#2227](https://github.com/getsentry/sentry-java/pull/2227))

## 6.4.0

### Fixes

- make profiling rate defaults to 101 hz ([#2211](https://github.com/getsentry/sentry-java/pull/2211))
- SentryOptions.setProfilingTracesIntervalMillis has been deprecated
- Added cpu architecture and default environment in profiles envelope ([#2207](https://github.com/getsentry/sentry-java/pull/2207))
- SentryOptions.setProfilingEnabled has been deprecated in favor of setProfilesSampleRate
- Use toString for enum serialization ([#2220](https://github.com/getsentry/sentry-java/pull/2220))

### Features

- Concurrent profiling 3 - added truncation reason ([#2247](https://github.com/getsentry/sentry-java/pull/2247))
- Concurrent profiling 2 - added list of transactions ([#2218](https://github.com/getsentry/sentry-java/pull/2218))
- Concurrent profiling 1 - added envelope payload data format ([#2216](https://github.com/getsentry/sentry-java/pull/2216))
- Send source for transactions ([#2180](https://github.com/getsentry/sentry-java/pull/2180))
- Add profilesSampleRate and profileSampler options for Android sdk ([#2184](https://github.com/getsentry/sentry-java/pull/2184))
- Add baggage header to RestTemplate ([#2206](https://github.com/getsentry/sentry-java/pull/2206))
- Bump Native SDK from v0.4.18 to v0.5.0 ([#2199](https://github.com/getsentry/sentry-java/pull/2199))
  - [changelog](https://github.com/getsentry/sentry-native/blob/master/CHANGELOG.md#050)
  - [diff](https://github.com/getsentry/sentry-native/compare/0.4.18...0.5.0)
- Bump Gradle from v7.5.0 to v7.5.1 ([#2212](https://github.com/getsentry/sentry-java/pull/2212))
  - [changelog](https://github.com/gradle/gradle/blob/master/CHANGELOG.md#v751)
  - [diff](https://github.com/gradle/gradle/compare/v7.5.0...v7.5.1)

## 6.3.1

### Fixes

- Prevent NPE by checking SentryTracer.timer for null again inside synchronized ([#2200](https://github.com/getsentry/sentry-java/pull/2200))
- Weakly reference Activity for transaction finished callback ([#2203](https://github.com/getsentry/sentry-java/pull/2203))
- `attach-screenshot` set on Manual init. didn't work ([#2186](https://github.com/getsentry/sentry-java/pull/2186))
- Remove extra space from `spring.factories` causing issues in old versions of Spring Boot ([#2181](https://github.com/getsentry/sentry-java/pull/2181))


### Features

- Bump Native SDK to v0.4.18 ([#2154](https://github.com/getsentry/sentry-java/pull/2154))
  - [changelog](https://github.com/getsentry/sentry-native/blob/master/CHANGELOG.md#0418)
  - [diff](https://github.com/getsentry/sentry-native/compare/0.4.17...0.4.18)
- Bump Gradle to v7.5.0 ([#2174](https://github.com/getsentry/sentry-java/pull/2174), [#2191](https://github.com/getsentry/sentry-java/pull/2191))
  - [changelog](https://github.com/gradle/gradle/blob/master/CHANGELOG.md#v750)
  - [diff](https://github.com/gradle/gradle/compare/v7.4.2...v7.5.0)

## 6.3.0

### Features

- Switch upstream dependencies to `compileOnly` in integrations ([#2175](https://github.com/getsentry/sentry-java/pull/2175))

### Fixes

- Lazily retrieve HostnameCache in MainEventProcessor ([#2170](https://github.com/getsentry/sentry-java/pull/2170))

## 6.2.1

### Fixes

- Only send userid in Dynamic Sampling Context if sendDefaultPii is true ([#2147](https://github.com/getsentry/sentry-java/pull/2147))
- Remove userId from baggage due to PII ([#2157](https://github.com/getsentry/sentry-java/pull/2157))

### Features

- Add integration for Apollo-Kotlin 3 ([#2109](https://github.com/getsentry/sentry-java/pull/2109))
- New package `sentry-android-navigation` for AndroidX Navigation support ([#2136](https://github.com/getsentry/sentry-java/pull/2136))
- New package `sentry-compose` for Jetpack Compose support (Navigation) ([#2136](https://github.com/getsentry/sentry-java/pull/2136))
- Add sample rate to baggage as well as trace in envelope header and flatten user ([#2135](https://github.com/getsentry/sentry-java/pull/2135))

Breaking Changes:
- The boolean parameter `samplingDecision` in the `TransactionContext` constructor has been replaced with a `TracesSamplingDecision` object. Feel free to ignore the `@ApiStatus.Internal` in this case.

## 6.1.4

### Fixes

- Filter out app starts with more than 60s ([#2127](https://github.com/getsentry/sentry-java/pull/2127))

## 6.1.3

### Fixes

- Fix thread leak due to Timer being created and never cancelled ([#2131](https://github.com/getsentry/sentry-java/pull/2131))

## 6.1.2

### Fixes

- Swallow error when reading ActivityManager#getProcessesInErrorState instead of crashing ([#2114](https://github.com/getsentry/sentry-java/pull/2114))
- Use charset string directly as StandardCharsets is not available on earlier Android versions ([#2111](https://github.com/getsentry/sentry-java/pull/2111))

## 6.1.1

### Features

- Replace `tracestate` header with `baggage` header ([#2078](https://github.com/getsentry/sentry-java/pull/2078))
- Allow opting out of device info collection that requires Inter-Process Communication (IPC) ([#2100](https://github.com/getsentry/sentry-java/pull/2100))

## 6.1.0

### Features

- Implement local scope by adding overloads to the capture methods that accept a ScopeCallback ([#2084](https://github.com/getsentry/sentry-java/pull/2084))
- SentryOptions#merge is now public and can be used to load ExternalOptions ([#2088](https://github.com/getsentry/sentry-java/pull/2088))

### Fixes

- Fix proguard rules to work R8 [issue](https://issuetracker.google.com/issues/235733922) around on AGP 7.3.0-betaX and 7.4.0-alphaX ([#2094](https://github.com/getsentry/sentry-java/pull/2094))
- Fix GraalVM Native Image compatibility ([#2172](https://github.com/getsentry/sentry-java/pull/2172))

## 6.0.0

### Sentry Self-hosted Compatibility

- Starting with version `6.0.0` of the `sentry` package, [Sentry's self hosted version >= v21.9.0](https://github.com/getsentry/self-hosted/releases) is required or you have to manually disable sending client reports via the `sendClientReports` option. This only applies to self-hosted Sentry. If you are using [sentry.io](https://sentry.io), no action is needed.

### Features

- Allow optimization and obfuscation of the SDK by reducing proguard rules ([#2031](https://github.com/getsentry/sentry-java/pull/2031))
- Relax TransactionNameProvider ([#1861](https://github.com/getsentry/sentry-java/pull/1861))
- Use float instead of Date for protocol types for higher precision ([#1737](https://github.com/getsentry/sentry-java/pull/1737))
- Allow setting SDK info (name & version) in manifest ([#2016](https://github.com/getsentry/sentry-java/pull/2016))
- Allow setting native Android SDK name during build ([#2035](https://github.com/getsentry/sentry-java/pull/2035))
- Include application permissions in Android events ([#2018](https://github.com/getsentry/sentry-java/pull/2018))
- Automatically create transactions for UI events ([#1975](https://github.com/getsentry/sentry-java/pull/1975))
- Hints are now used via a Hint object and passed into beforeSend and EventProcessor as @NotNull Hint object ([#2045](https://github.com/getsentry/sentry-java/pull/2045))
- Attachments can be manipulated via hint ([#2046](https://github.com/getsentry/sentry-java/pull/2046))
- Add sentry-servlet-jakarta module ([#1987](https://github.com/getsentry/sentry-java/pull/1987))
- Add client reports ([#1982](https://github.com/getsentry/sentry-java/pull/1982))
- Screenshot is taken when there is an error ([#1967](https://github.com/getsentry/sentry-java/pull/1967))
- Add Android profiling traces ([#1897](https://github.com/getsentry/sentry-java/pull/1897)) ([#1959](https://github.com/getsentry/sentry-java/pull/1959)) and its tests ([#1949](https://github.com/getsentry/sentry-java/pull/1949))
- Enable enableScopeSync by default for Android ([#1928](https://github.com/getsentry/sentry-java/pull/1928))
- Feat: Vendor JSON ([#1554](https://github.com/getsentry/sentry-java/pull/1554))
    - Introduce `JsonSerializable` and `JsonDeserializer` interfaces for manual json
      serialization/deserialization.
    - Introduce `JsonUnknwon` interface to preserve unknown properties when deserializing/serializing
      SDK classes.
    - When passing custom objects, for example in `Contexts`, these are supported for serialization:
        - `JsonSerializable`
        - `Map`, `Collection`, `Array`, `String` and all primitive types.
        - Objects with the help of refection.
            - `Map`, `Collection`, `Array`, `String` and all primitive types.
            - Call `toString()` on objects that have a cyclic reference to a ancestor object.
            - Call `toString()` where object graphs exceed max depth.
    - Remove `gson` dependency.
    - Remove `IUnknownPropertiesConsumer`
- Pass MDC tags as Sentry tags ([#1954](https://github.com/getsentry/sentry-java/pull/1954))

### Fixes

- Calling Sentry.init and specifying contextTags now has an effect on the Logback SentryAppender ([#2052](https://github.com/getsentry/sentry-java/pull/2052))
- Calling Sentry.init and specifying contextTags now has an effect on the Log4j SentryAppender ([#2054](https://github.com/getsentry/sentry-java/pull/2054))
- Calling Sentry.init and specifying contextTags now has an effect on the jul SentryAppender ([#2057](https://github.com/getsentry/sentry-java/pull/2057))
- Update Spring Boot dependency to 2.6.8 and fix the CVE-2022-22970 ([#2068](https://github.com/getsentry/sentry-java/pull/2068))
- Sentry can now self heal after a Thread had its currentHub set to a NoOpHub ([#2076](https://github.com/getsentry/sentry-java/pull/2076))
- No longer close OutputStream that is passed into JsonSerializer ([#2029](https://github.com/getsentry/sentry-java/pull/2029))
- Fix setting context tags on events captured by Spring ([#2060](https://github.com/getsentry/sentry-java/pull/2060))
- Isolate cached events with hashed DSN subfolder ([#2038](https://github.com/getsentry/sentry-java/pull/2038))
- SentryThread.current flag will not be overridden by DefaultAndroidEventProcessor if already set ([#2050](https://github.com/getsentry/sentry-java/pull/2050))
- Fix serialization of Long inside of Request.data ([#2051](https://github.com/getsentry/sentry-java/pull/2051))
- Update sentry-native to 0.4.17 ([#2033](https://github.com/getsentry/sentry-java/pull/2033))
- Update Gradle to 7.4.2 and AGP to 7.2 ([#2042](https://github.com/getsentry/sentry-java/pull/2042))
- Change order of event filtering mechanisms ([#2001](https://github.com/getsentry/sentry-java/pull/2001))
- Only send session update for dropped events if state changed ([#2002](https://github.com/getsentry/sentry-java/pull/2002))
- Android profiling initializes on first profile start ([#2009](https://github.com/getsentry/sentry-java/pull/2009))
- Profiling rate decreased from 300hz to 100hz ([#1997](https://github.com/getsentry/sentry-java/pull/1997))
- Allow disabling sending of client reports via Android Manifest and external options ([#2007](https://github.com/getsentry/sentry-java/pull/2007))
- Ref: Upgrade Spring Boot dependency to 2.5.13 ([#2011](https://github.com/getsentry/sentry-java/pull/2011))
- Ref: Make options.printUncaughtStackTrace primitive type ([#1995](https://github.com/getsentry/sentry-java/pull/1995))
- Ref: Remove not needed interface abstractions on Android ([#1953](https://github.com/getsentry/sentry-java/pull/1953))
- Ref: Make hints Map<String, Object> instead of only Object ([#1929](https://github.com/getsentry/sentry-java/pull/1929))
- Ref: Simplify DateUtils with ISO8601Utils ([#1837](https://github.com/getsentry/sentry-java/pull/1837))
- Ref: Remove deprecated and scheduled fields ([#1875](https://github.com/getsentry/sentry-java/pull/1875))
- Ref: Add shutdownTimeoutMillis in favor of shutdownTimeout ([#1873](https://github.com/getsentry/sentry-java/pull/1873))
- Ref: Remove Attachment ContentType since the Server infers it ([#1874](https://github.com/getsentry/sentry-java/pull/1874))
- Ref: Bind external properties to a dedicated class. ([#1750](https://github.com/getsentry/sentry-java/pull/1750))
- Ref: Debug log serializable objects ([#1795](https://github.com/getsentry/sentry-java/pull/1795))
- Ref: catch Throwable instead of Exception to suppress internal SDK errors ([#1812](https://github.com/getsentry/sentry-java/pull/1812))
- `SentryOptions` can merge properties from `ExternalOptions` instead of another instance of `SentryOptions`
- Following boolean properties from `SentryOptions` that allowed `null` values are now not nullable - `debug`, `enableUncaughtExceptionHandler`, `enableDeduplication`
- `SentryOptions` cannot be created anymore using `PropertiesProvider` with `SentryOptions#from` method. Use `ExternalOptions#from` instead and merge created object with `SentryOptions#merge`
- Bump: Kotlin to 1.5 and compatibility to 1.4 for sentry-android-timber ([#1815](https://github.com/getsentry/sentry-java/pull/1815))

## 5.7.4

### Fixes

* Change order of event filtering mechanisms and only send session update for dropped events if session state changed (#2028)

## 5.7.3

### Fixes

- Sentry Timber integration throws an exception when using args ([#1986](https://github.com/getsentry/sentry-java/pull/1986))

## 5.7.2

### Fixes

- Bring back support for `Timber.tag` ([#1974](https://github.com/getsentry/sentry-java/pull/1974))

## 5.7.1

### Fixes

- Sentry Timber integration does not submit msg.formatted breadcrumbs ([#1957](https://github.com/getsentry/sentry-java/pull/1957))
- ANR WatchDog won't crash on SecurityException ([#1962](https://github.com/getsentry/sentry-java/pull/1962))

## 5.7.0

### Features

- Automatically enable `Timber` and `Fragment` integrations if they are present on the classpath ([#1936](https://github.com/getsentry/sentry-java/pull/1936))

## 5.6.3

### Fixes

- If transaction or span is finished, do not allow to mutate ([#1940](https://github.com/getsentry/sentry-java/pull/1940))
- Keep used AndroidX classes from obfuscation (Fixes UI breadcrumbs and Slow/Frozen frames) ([#1942](https://github.com/getsentry/sentry-java/pull/1942))

## 5.6.2

### Fixes

- Ref: Make ActivityFramesTracker public to be used by Hybrid SDKs ([#1931](https://github.com/getsentry/sentry-java/pull/1931))
- Bump: AGP to 7.1.2 ([#1930](https://github.com/getsentry/sentry-java/pull/1930))
- NPE while adding "response_body_size" breadcrumb, when response body length is unknown ([#1908](https://github.com/getsentry/sentry-java/pull/1908))
- Do not include stacktrace frames into Timber message ([#1898](https://github.com/getsentry/sentry-java/pull/1898))
- Potential memory leaks ([#1909](https://github.com/getsentry/sentry-java/pull/1909))

Breaking changes:
`Timber.tag` is no longer supported by our [Timber integration](https://docs.sentry.io/platforms/android/configuration/integrations/timber/) and will not appear on Sentry for error events.
Please vote on this [issue](https://github.com/getsentry/sentry-java/issues/1900), if you'd like us to provide support for that.

## 5.6.2-beta.3

### Fixes

- Ref: Make ActivityFramesTracker public to be used by Hybrid SDKs ([#1931](https://github.com/getsentry/sentry-java/pull/1931))
- Bump: AGP to 7.1.2 ([#1930](https://github.com/getsentry/sentry-java/pull/1930))

## 5.6.2-beta.2

### Fixes

- NPE while adding "response_body_size" breadcrumb, when response body length is unknown ([#1908](https://github.com/getsentry/sentry-java/pull/1908))

## 5.6.2-beta.1

### Fixes

- Do not include stacktrace frames into Timber message ([#1898](https://github.com/getsentry/sentry-java/pull/1898))
- Potential memory leaks ([#1909](https://github.com/getsentry/sentry-java/pull/1909))

Breaking changes:
`Timber.tag` is no longer supported by our [Timber integration](https://docs.sentry.io/platforms/android/configuration/integrations/timber/) and will not appear on Sentry for error events.
Please vote on this [issue](https://github.com/getsentry/sentry-java/issues/1900), if you'd like us to provide support for that.

## 5.6.1

### Features

- Add options.printUncaughtStackTrace to print uncaught exceptions ([#1890](https://github.com/getsentry/sentry-java/pull/1890))

### Fixes

- NPE while adding "response_body_size" breadcrumb, when response body is null ([#1884](https://github.com/getsentry/sentry-java/pull/1884))
- Bump: AGP to 7.1.0 ([#1892](https://github.com/getsentry/sentry-java/pull/1892))

## 5.6.0

### Features

- Add breadcrumbs support for UI events (automatically captured) ([#1876](https://github.com/getsentry/sentry-java/pull/1876))

### Fixes

- Change scope of servlet-api to compileOnly ([#1880](https://github.com/getsentry/sentry-java/pull/1880))

## 5.5.3

### Fixes

- Do not create SentryExceptionResolver bean when Spring MVC is not on the classpath ([#1865](https://github.com/getsentry/sentry-java/pull/1865))

## 5.5.2

### Fixes

- Detect App Cold start correctly for Hybrid SDKs ([#1855](https://github.com/getsentry/sentry-java/pull/1855))
- Bump: log4j to 2.17.0 ([#1852](https://github.com/getsentry/sentry-java/pull/1852))
- Bump: logback to 1.2.9 ([#1853](https://github.com/getsentry/sentry-java/pull/1853))

## 5.5.1

### Fixes

- Bump: log4j to 2.16.0 ([#1845](https://github.com/getsentry/sentry-java/pull/1845))
- Make App start cold/warm visible to Hybrid SDKs ([#1848](https://github.com/getsentry/sentry-java/pull/1848))

## 5.5.0

### Features

- Add locale to device context and deprecate language ([#1832](https://github.com/getsentry/sentry-java/pull/1832))
- Add `SentryFileInputStream` and `SentryFileOutputStream` for File I/O performance instrumentation ([#1826](https://github.com/getsentry/sentry-java/pull/1826))
- Add `SentryFileReader` and `SentryFileWriter` for File I/O instrumentation ([#1843](https://github.com/getsentry/sentry-java/pull/1843))

### Fixes

- Bump: log4j to 2.15.0 ([#1839](https://github.com/getsentry/sentry-java/pull/1839))
- Ref: Rename Fragment span operation from `ui.fragment.load` to `ui.load` ([#1824](https://github.com/getsentry/sentry-java/pull/1824))
- Ref: change `java.util.Random` to `java.security.SecureRandom` for possible security reasons ([#1831](https://github.com/getsentry/sentry-java/pull/1831))

## 5.4.3

### Fixes

- Only report App start measurement for full launch on Android ([#1821](https://github.com/getsentry/sentry-java/pull/1821))

## 5.4.2

### Fixes

- Ref: catch Throwable instead of Exception to suppress internal SDK errors ([#1812](https://github.com/getsentry/sentry-java/pull/1812))

## 5.4.1

### Features

- Refactor OkHttp and Apollo to Kotlin functional interfaces ([#1797](https://github.com/getsentry/sentry-java/pull/1797))
- Add secondary constructor to SentryInstrumentation ([#1804](https://github.com/getsentry/sentry-java/pull/1804))

### Fixes

- Do not start fragment span if not added to the Activity ([#1813](https://github.com/getsentry/sentry-java/pull/1813))

## 5.4.0

### Features

- Add `graphql-java` instrumentation ([#1777](https://github.com/getsentry/sentry-java/pull/1777))

### Fixes

- Do not crash when event processors throw a lower level Throwable class ([#1800](https://github.com/getsentry/sentry-java/pull/1800))
- ActivityFramesTracker does not throw if Activity has no observers ([#1799](https://github.com/getsentry/sentry-java/pull/1799))

## 5.3.0

### Features

- Add datasource tracing with P6Spy ([#1784](https://github.com/getsentry/sentry-java/pull/1784))

### Fixes

- ActivityFramesTracker does not throw if Activity has not been added ([#1782](https://github.com/getsentry/sentry-java/pull/1782))
- PerformanceAndroidEventProcessor uses up to date isTracingEnabled set on Configuration callback ([#1786](https://github.com/getsentry/sentry-java/pull/1786))

## 5.2.4

### Fixes

- Window.FEATURE_NO_TITLE does not work when using activity traces ([#1769](https://github.com/getsentry/sentry-java/pull/1769))
- unregister UncaughtExceptionHandler on close ([#1770](https://github.com/getsentry/sentry-java/pull/1770))

## 5.2.3

### Fixes

- Make ActivityFramesTracker operations thread-safe ([#1762](https://github.com/getsentry/sentry-java/pull/1762))
- Clone Scope Contexts ([#1763](https://github.com/getsentry/sentry-java/pull/1763))
- Bump: AGP to 7.0.3 ([#1765](https://github.com/getsentry/sentry-java/pull/1765))

## 5.2.2

### Fixes

- Close HostnameCache#executorService on SentryClient#close ([#1757](https://github.com/getsentry/sentry-java/pull/1757))

## 5.2.1

### Features

- Add isCrashedLastRun support ([#1739](https://github.com/getsentry/sentry-java/pull/1739))
- Attach Java vendor and version to events and transactions ([#1703](https://github.com/getsentry/sentry-java/pull/1703))

### Fixes

- Handle exception if Context.registerReceiver throws ([#1747](https://github.com/getsentry/sentry-java/pull/1747))

## 5.2.0

### Features

- Allow setting proguard via Options and/or external resources ([#1728](https://github.com/getsentry/sentry-java/pull/1728))
- Add breadcrumbs for the Apollo integration ([#1726](https://github.com/getsentry/sentry-java/pull/1726))

### Fixes

- Don't set lastEventId for transactions ([#1727](https://github.com/getsentry/sentry-java/pull/1727))
- ActivityLifecycleIntegration#appStartSpan memory leak ([#1732](https://github.com/getsentry/sentry-java/pull/1732))

## 5.2.0-beta.3

### Features

- Add "data" to spans ([#1717](https://github.com/getsentry/sentry-java/pull/1717))

### Fixes

- Check at runtime if AndroidX.Core is available ([#1718](https://github.com/getsentry/sentry-java/pull/1718))
- Should not capture unfinished transaction ([#1719](https://github.com/getsentry/sentry-java/pull/1719))

## 5.2.0-beta.2

### Fixes

- Bump AGP to 7.0.2 ([#1650](https://github.com/getsentry/sentry-java/pull/1650))
- Drop spans in BeforeSpanCallback. ([#1713](https://github.com/getsentry/sentry-java/pull/1713))

## 5.2.0-beta.1

### Features

- Add tracestate HTTP header support ([#1683](https://github.com/getsentry/sentry-java/pull/1683))
- Add option to filter which origins receive tracing headers ([#1698](https://github.com/getsentry/sentry-java/pull/1698))
- Include unfinished spans in transaction ([#1699](https://github.com/getsentry/sentry-java/pull/1699))
- Add static helpers for creating breadcrumbs ([#1702](https://github.com/getsentry/sentry-java/pull/1702))
- Performance support for Android Apollo ([#1705](https://github.com/getsentry/sentry-java/pull/1705))

### Fixes

- Move tags from transaction.contexts.trace.tags to transaction.tags ([#1700](https://github.com/getsentry/sentry-java/pull/1700))

Breaking changes:

- Updated proguard keep rule for enums, which affects consumer application code ([#1694](https://github.com/getsentry/sentry-java/pull/1694))

## 5.1.2

### Fixes

- Servlet 3.1 compatibility issue ([#1681](https://github.com/getsentry/sentry-java/pull/1681))
- Do not drop Contexts key if Collection, Array or Char ([#1680](https://github.com/getsentry/sentry-java/pull/1680))

## 5.1.1

### Features

- Add support for async methods in Spring MVC ([#1652](https://github.com/getsentry/sentry-java/pull/1652))
- Add secondary constructor taking IHub to SentryOkHttpInterceptor ([#1657](https://github.com/getsentry/sentry-java/pull/1657))
- Merge external map properties ([#1656](https://github.com/getsentry/sentry-java/pull/1656))

### Fixes

- Remove onActivityPreCreated call in favor of onActivityCreated ([#1661](https://github.com/getsentry/sentry-java/pull/1661))
- Do not crash if SENSOR_SERVICE throws ([#1655](https://github.com/getsentry/sentry-java/pull/1655))
- Make sure scope is popped when processing request results in exception ([#1665](https://github.com/getsentry/sentry-java/pull/1665))

## 5.1.0

### Features

- Spring WebClient integration ([#1621](https://github.com/getsentry/sentry-java/pull/1621))
- OpenFeign integration ([#1632](https://github.com/getsentry/sentry-java/pull/1632))
- Add more convenient way to pass BeforeSpanCallback in OpenFeign integration ([#1637](https://github.com/getsentry/sentry-java/pull/1637))

### Fixes

- Bump: sentry-native to 0.4.12 ([#1651](https://github.com/getsentry/sentry-java/pull/1651))

## 5.1.0-beta.9

- No documented changes.

## 5.1.0-beta.8

### Features

- Generate Sentry BOM ([#1486](https://github.com/getsentry/sentry-java/pull/1486))

## 5.1.0-beta.7

### Features

- Slow/Frozen frames metrics ([#1609](https://github.com/getsentry/sentry-java/pull/1609))

## 5.1.0-beta.6

### Features

- Add request body extraction for Spring MVC integration ([#1595](https://github.com/getsentry/sentry-java/pull/1595))

### Fixes

- set min sdk version of sentry-android-fragment to API 14 ([#1608](https://github.com/getsentry/sentry-java/pull/1608))
- Ser/Deser of the UserFeedback from cached envelope ([#1611](https://github.com/getsentry/sentry-java/pull/1611))

## 5.1.0-beta.5

### Fixes

- Make SentryAppender non-final for Log4j2 and Logback ([#1603](https://github.com/getsentry/sentry-java/pull/1603))
- Do not throw IAE when tracing header contain invalid trace id ([#1605](https://github.com/getsentry/sentry-java/pull/1605))

## 5.1.0-beta.4

### Fixes

- Update sentry-native to 0.4.11 ([#1591](https://github.com/getsentry/sentry-java/pull/1591))

## 5.1.0-beta.3

### Features

- Spring Webflux integration ([#1529](https://github.com/getsentry/sentry-java/pull/1529))

## 5.1.0-beta.2

### Features

- Support transaction waiting for children to finish. ([#1535](https://github.com/getsentry/sentry-java/pull/1535))
- Capture logged marker in log4j2 and logback appenders ([#1551](https://github.com/getsentry/sentry-java/pull/1551))
- Allow clearing of attachments in the scope ([#1562](https://github.com/getsentry/sentry-java/pull/1562))
- Set mechanism type in SentryExceptionResolver ([#1556](https://github.com/getsentry/sentry-java/pull/1556))
- Perf. for fragments ([#1528](https://github.com/getsentry/sentry-java/pull/1528))

### Fixes

- Handling missing Spring Security on classpath on Java 8 ([#1552](https://github.com/getsentry/sentry-java/pull/1552))
- Use a different method to get strings from JNI, and avoid excessive Stack Space usage. ([#1214](https://github.com/getsentry/sentry-java/pull/1214))
- Add data field to SentrySpan ([#1555](https://github.com/getsentry/sentry-java/pull/1555))
- Clock drift issue when calling DateUtils#getDateTimeWithMillisPrecision ([#1557](https://github.com/getsentry/sentry-java/pull/1557))
- Prefer snake case for HTTP integration data keys ([#1559](https://github.com/getsentry/sentry-java/pull/1559))
- Assign lastEventId only if event was queued for submission ([#1565](https://github.com/getsentry/sentry-java/pull/1565))

## 5.1.0-beta.1

### Features

- Measure app start time ([#1487](https://github.com/getsentry/sentry-java/pull/1487))
- Automatic breadcrumbs logging for fragment lifecycle ([#1522](https://github.com/getsentry/sentry-java/pull/1522))

## 5.0.1

### Fixes

- Sources and Javadoc artifacts were mixed up ([#1515](https://github.com/getsentry/sentry-java/pull/1515))

## 5.0.0

This release brings many improvements but also new features:

- OkHttp Interceptor for Android ([#1330](https://github.com/getsentry/sentry-java/pull/1330))
- GraalVM Native Image Compatibility ([#1329](https://github.com/getsentry/sentry-java/pull/1329))
- Add option to ignore exceptions by type ([#1352](https://github.com/getsentry/sentry-java/pull/1352))
- Enrich transactions with device contexts ([#1430](https://github.com/getsentry/sentry-java/pull/1430)) ([#1469](https://github.com/getsentry/sentry-java/pull/1469))
- Better interoperability with Kotlin null-safety ([#1439](https://github.com/getsentry/sentry-java/pull/1439)) and ([#1462](https://github.com/getsentry/sentry-java/pull/1462))
- Add coroutines support ([#1479](https://github.com/getsentry/sentry-java/pull/1479))
- OkHttp callback for Customising the Span ([#1478](https://github.com/getsentry/sentry-java/pull/1478))
- Add breadcrumb in Spring RestTemplate integration ([#1481](https://github.com/getsentry/sentry-java/pull/1481))

Breaking changes:

- Migration Guide for [Java](https://docs.sentry.io/platforms/java/migration/)
- Migration Guide for [Android](https://docs.sentry.io/platforms/android/migration/)

Other fixes:

- Fix: Add attachmentType to envelope ser/deser. ([#1504](https://github.com/getsentry/sentry-java/pull/1504))

Thank you:

- @maciejwalkowiak for coding most of it.

## 5.0.0-beta.7

### Fixes


- Ref: Deprecate SentryBaseEvent#getOriginThrowable and add SentryBaseEvent#getThrowableMechanism ([#1502](https://github.com/getsentry/sentry-java/pull/1502))
- Graceful Shutdown flushes event instead of Closing SDK ([#1500](https://github.com/getsentry/sentry-java/pull/1500))
- Do not append threads that come from the EnvelopeFileObserver ([#1501](https://github.com/getsentry/sentry-java/pull/1501))
- Ref: Deprecate cacheDirSize and add maxCacheItems ([#1499](https://github.com/getsentry/sentry-java/pull/1499))
- Append all threads if Hint is Cached but attachThreads is enabled ([#1503](https://github.com/getsentry/sentry-java/pull/1503))

## 5.0.0-beta.6

### Features

- Add secondary constructor to SentryOkHttpInterceptor ([#1491](https://github.com/getsentry/sentry-java/pull/1491))
- Add option to enable debug mode in Log4j2 integration ([#1492](https://github.com/getsentry/sentry-java/pull/1492))

### Fixes

- Ref: Replace clone() with copy constructor ([#1496](https://github.com/getsentry/sentry-java/pull/1496))

## 5.0.0-beta.5

### Features

- OkHttp callback for Customising the Span ([#1478](https://github.com/getsentry/sentry-java/pull/1478))
- Add breadcrumb in Spring RestTemplate integration ([#1481](https://github.com/getsentry/sentry-java/pull/1481))
- Add coroutines support ([#1479](https://github.com/getsentry/sentry-java/pull/1479))

### Fixes

- Cloning Stack ([#1483](https://github.com/getsentry/sentry-java/pull/1483))

## 5.0.0-beta.4

### Fixes

- Enrich Transactions with Context Data ([#1469](https://github.com/getsentry/sentry-java/pull/1469))
- Bump: Apache HttpClient to 5.0.4 ([#1476](https://github.com/getsentry/sentry-java/pull/1476))

## 5.0.0-beta.3

### Fixes

- Handling immutable collections on SentryEvent and protocol objects ([#1468](https://github.com/getsentry/sentry-java/pull/1468))
- Associate event with transaction when thrown exception is not a direct cause ([#1463](https://github.com/getsentry/sentry-java/pull/1463))
- Ref: nullability annotations to Sentry module ([#1439](https://github.com/getsentry/sentry-java/pull/1439)) and ([#1462](https://github.com/getsentry/sentry-java/pull/1462))
- NPE when adding Context Data with null values for log4j2 ([#1465](https://github.com/getsentry/sentry-java/pull/1465))

## 5.0.0-beta.2

### Fixes

- sentry-android-timber package sets sentry.java.android.timber as SDK name ([#1456](https://github.com/getsentry/sentry-java/pull/1456))
- When AppLifecycleIntegration is closed, it should remove observer using UI thread ([#1459](https://github.com/getsentry/sentry-java/pull/1459))
- Bump: AGP to 4.2.0 ([#1460](https://github.com/getsentry/sentry-java/pull/1460))

Breaking Changes:

- Remove: Settings.Secure.ANDROID_ID in favor of generated installationId ([#1455](https://github.com/getsentry/sentry-java/pull/1455))
- Rename: enableSessionTracking to enableAutoSessionTracking ([#1457](https://github.com/getsentry/sentry-java/pull/1457))

## 5.0.0-beta.1

### Fixes

- Ref: Refactor converting HttpServletRequest to Sentry Request in Spring integration ([#1387](https://github.com/getsentry/sentry-java/pull/1387))
- Bump: sentry-native to 0.4.9 ([#1431](https://github.com/getsentry/sentry-java/pull/1431))
- Activity tracing auto instrumentation for Android API < 29 ([#1402](https://github.com/getsentry/sentry-java/pull/1402))
- use connection and read timeouts in ApacheHttpClient based transport ([#1397](https://github.com/getsentry/sentry-java/pull/1397))
- set correct transaction status for unhandled exceptions in SentryTracingFilter ([#1406](https://github.com/getsentry/sentry-java/pull/1406))
- handle network errors in SentrySpanClientHttpRequestInterceptor ([#1407](https://github.com/getsentry/sentry-java/pull/1407))
- set scope on transaction ([#1409](https://github.com/getsentry/sentry-java/pull/1409))
- set status and associate events with transactions ([#1426](https://github.com/getsentry/sentry-java/pull/1426))
- Do not set free memory and is low memory fields when it's a NDK hard crash ([#1399](https://github.com/getsentry/sentry-java/pull/1399))
- Apply user from the scope to transaction ([#1424](https://github.com/getsentry/sentry-java/pull/1424))
- Pass maxBreadcrumbs config. to sentry-native ([#1425](https://github.com/getsentry/sentry-java/pull/1425))
- Run event processors and enrich transactions with contexts ([#1430](https://github.com/getsentry/sentry-java/pull/1430))
- Set Span status for OkHttp integration ([#1447](https://github.com/getsentry/sentry-java/pull/1447))
- Set user on transaction in Spring & Spring Boot integrations ([#1443](https://github.com/getsentry/sentry-java/pull/1443))

## 4.4.0-alpha.2

### Features

- Add option to ignore exceptions by type ([#1352](https://github.com/getsentry/sentry-java/pull/1352))
- Sentry closes Android NDK and ShutdownHook integrations ([#1358](https://github.com/getsentry/sentry-java/pull/1358))
- Allow inheritance of SentryHandler class in sentry-jul package([#1367](https://github.com/getsentry/sentry-java/pull/1367))
- Make NoOpHub public ([#1379](https://github.com/getsentry/sentry-java/pull/1379))
- Configure max spans per transaction ([#1394](https://github.com/getsentry/sentry-java/pull/1394))

### Fixes

- Bump: Upgrade Apache HttpComponents Core to 5.0.3 ([#1375](https://github.com/getsentry/sentry-java/pull/1375))
- NPE when MDC contains null values (sentry-logback) ([#1364](https://github.com/getsentry/sentry-java/pull/1364))
- Avoid NPE when MDC contains null values (sentry-jul) ([#1385](https://github.com/getsentry/sentry-java/pull/1385))
- Accept only non null value maps ([#1368](https://github.com/getsentry/sentry-java/pull/1368))
- Do not bind transactions to scope by default. ([#1376](https://github.com/getsentry/sentry-java/pull/1376))
- Hub thread safety ([#1388](https://github.com/getsentry/sentry-java/pull/1388))
- SentryTransactionAdvice should operate on the new scope ([#1389](https://github.com/getsentry/sentry-java/pull/1389))

## 4.4.0-alpha.1

### Features

- Add an overload for `startTransaction` that sets the created transaction to the Scope ([#1313](https://github.com/getsentry/sentry-java/pull/1313))
- Set SDK version on Transactions ([#1307](https://github.com/getsentry/sentry-java/pull/1307))
- GraalVM Native Image Compatibility ([#1329](https://github.com/getsentry/sentry-java/pull/1329))
- Add OkHttp client application interceptor ([#1330](https://github.com/getsentry/sentry-java/pull/1330))

### Fixes

- Bump: sentry-native to 0.4.8
- Ref: Separate user facing and protocol classes in the Performance feature ([#1304](https://github.com/getsentry/sentry-java/pull/1304))
- Use logger set on SentryOptions in GsonSerializer ([#1308](https://github.com/getsentry/sentry-java/pull/1308))
- Use the bindToScope correctly
- Allow 0.0 to be set on tracesSampleRate ([#1328](https://github.com/getsentry/sentry-java/pull/1328))
- set "java" platform to transactions ([#1332](https://github.com/getsentry/sentry-java/pull/1332))
- Allow disabling tracing through SentryOptions ([#1337](https://github.com/getsentry/sentry-java/pull/1337))

## 4.3.0

### Features

- Activity tracing auto instrumentation

### Fixes

- Aetting in-app-includes from external properties ([#1291](https://github.com/getsentry/sentry-java/pull/1291))
- Initialize Sentry in Logback appender when DSN is not set in XML config ([#1296](https://github.com/getsentry/sentry-java/pull/1296))
- JUL integration SDK name ([#1293](https://github.com/getsentry/sentry-java/pull/1293))

## 4.2.0

### Features

- Improve EventProcessor nullability annotations ([#1229](https://github.com/getsentry/sentry-java/pull/1229)).
- Add ability to flush events synchronously.
- Support @SentrySpan and @SentryTransaction on classes and interfaces. ([#1243](https://github.com/getsentry/sentry-java/pull/1243))
- Do not serialize empty collections and maps ([#1245](https://github.com/getsentry/sentry-java/pull/1245))
- Integration interface better compatibility with Kotlin null-safety
- Simplify Sentry configuration in Spring integration ([#1259](https://github.com/getsentry/sentry-java/pull/1259))
- Simplify configuring Logback integration when environment variable with the DSN is not set ([#1271](https://github.com/getsentry/sentry-java/pull/1271))
- Add Request to the Scope. [#1270](https://github.com/getsentry/sentry-java/pull/1270))
- Optimize SentryTracingFilter when hub is disabled.

### Fixes

- Bump: sentry-native to 0.4.7
- Optimize DuplicateEventDetectionEventProcessor performance ([#1247](https://github.com/getsentry/sentry-java/pull/1247)).
- Prefix sdk.package names with io.sentry ([#1249](https://github.com/getsentry/sentry-java/pull/1249))
- Remove experimental annotation for Attachment ([#1257](https://github.com/getsentry/sentry-java/pull/1257))
- Mark stacktrace as snapshot if captured at arbitrary moment ([#1231](https://github.com/getsentry/sentry-java/pull/1231))
- Disable Gson HTML escaping
- Make the ANR Atomic flags immutable
- Prevent NoOpHub from creating heavy SentryOptions objects ([#1272](https://github.com/getsentry/sentry-java/pull/1272))
- SentryTransaction#getStatus NPE ([#1273](https://github.com/getsentry/sentry-java/pull/1273))
- Discard unfinished Spans before sending them over to Sentry ([#1279](https://github.com/getsentry/sentry-java/pull/1279))
- Interrupt the thread in QueuedThreadPoolExecutor ([#1276](https://github.com/getsentry/sentry-java/pull/1276))
- SentryTransaction#finish should not clear another transaction from the scope ([#1278](https://github.com/getsentry/sentry-java/pull/1278))

Breaking Changes:
- Enchancement: SentryExceptionResolver should not send handled errors by default ([#1248](https://github.com/getsentry/sentry-java/pull/1248)).
- Ref: Simplify RestTemplate instrumentation ([#1246](https://github.com/getsentry/sentry-java/pull/1246))
- Enchancement: Add overloads for startTransaction taking op and description ([#1244](https://github.com/getsentry/sentry-java/pull/1244))

## 4.1.0

### Features

- Improve Kotlin compatibility for SdkVersion ([#1213](https://github.com/getsentry/sentry-java/pull/1213))
- Support logging via JUL ([#1211](https://github.com/getsentry/sentry-java/pull/1211))

### Fixes

- Returning Sentry trace header from Span ([#1217](https://github.com/getsentry/sentry-java/pull/1217))
- Remove misleading error logs ([#1222](https://github.com/getsentry/sentry-java/pull/1222))

## 4.0.0

This release brings the Sentry Performance feature to Java SDK, Spring, Spring Boot, and Android integrations. Read more in the reference documentation:

- [Performance for Java](https://docs.sentry.io/platforms/java/performance/)
- [Performance for Spring](https://docs.sentry.io/platforms/java/guides/spring/)
- [Performance for Spring Boot](https://docs.sentry.io/platforms/java/guides/spring-boot/)
- [Performance for Android](https://docs.sentry.io/platforms/android/performance/)

### Other improvements:

#### Core:

- Improved loading external configuration:
  - Load `sentry.properties` from the application's current working directory ([#1046](https://github.com/getsentry/sentry-java/pull/1046))
  - Resolve `in-app-includes`, `in-app-excludes`, `tags`, `debug`, `uncaught.handler.enabled` parameters from the external configuration
- Set global tags on SentryOptions and load them from external configuration ([#1066](https://github.com/getsentry/sentry-java/pull/1066))
- Add support for attachments ([#1082](https://github.com/getsentry/sentry-java/pull/1082))
- Resolve `servername` from the localhost address
- Simplified transport configuration through setting `TransportFactory` instead of `ITransport` on SentryOptions ([#1124](https://github.com/getsentry/sentry-java/pull/1124))

#### Spring Boot:

- Add the ability to register multiple `OptionsConfiguration` beans ([#1093](https://github.com/getsentry/sentry-java/pull/1093))
- Initialize Logback after context refreshes ([#1129](https://github.com/getsentry/sentry-java/pull/1129))

#### Android:

- Add `isSideLoaded` and `installerStore` tags automatically (Where your App. was installed from eg Google Play, Amazon Store, downloaded APK, etc...)
- Bump: sentry-native to 0.4.6
- Bump: Gradle to 6.8.1 and AGP to 4.1.2

## 4.0.0-beta.1

### Features

- Add addToTransactions to Attachment ([#1191](https://github.com/getsentry/sentry-java/pull/1191))
- Support SENTRY_TRACES_SAMPLE_RATE conf. via env variables ([#1171](https://github.com/getsentry/sentry-java/pull/1171))
- Pass request to CustomSamplingContext in Spring integration ([#1172](https://github.com/getsentry/sentry-java/pull/1172))
- Move `SentrySpanClientHttpRequestInterceptor` to Spring module ([#1181](https://github.com/getsentry/sentry-java/pull/1181))
- Add overload for `transaction/span.finish(SpanStatus)` ([#1182](https://github.com/getsentry/sentry-java/pull/1182))
- Simplify registering traces sample callback in Spring integration ([#1184](https://github.com/getsentry/sentry-java/pull/1184))
- Polish Performance API ([#1165](https://github.com/getsentry/sentry-java/pull/1165))
- Set "debug" through external properties ([#1186](https://github.com/getsentry/sentry-java/pull/1186))
- Simplify Spring integration ([#1188](https://github.com/getsentry/sentry-java/pull/1188))
- Init overload with dsn ([#1195](https://github.com/getsentry/sentry-java/pull/1195))
- Enable Kotlin map-like access on CustomSamplingContext ([#1192](https://github.com/getsentry/sentry-java/pull/1192))
- Auto register custom ITransportFactory in Spring integration ([#1194](https://github.com/getsentry/sentry-java/pull/1194))
- Improve Kotlin property access in Performance API ([#1193](https://github.com/getsentry/sentry-java/pull/1193))
- Copy options tags to transactions ([#1198](https://github.com/getsentry/sentry-java/pull/1198))
- Add convenient method for accessing event's throwable ([#1202](https://github.com/getsentry/sentry-java/pull/1202))

### Fixes

- Ref: Set SpanContext on SentryTransaction to avoid potential NPE ([#1173](https://github.com/getsentry/sentry-java/pull/1173))
- Free Local Refs manually due to Android local ref. count limits
- Bring back support for setting transaction name without ongoing transaction ([#1183](https://github.com/getsentry/sentry-java/pull/1183))

## 4.0.0-alpha.3

### Features

- Improve ITransaction and ISpan null-safety compatibility ([#1161](https://github.com/getsentry/sentry-java/pull/1161))
- Automatically assign span context to captured events ([#1156](https://github.com/getsentry/sentry-java/pull/1156))
- Autoconfigure Apache HttpClient 5 based Transport in Spring Boot integration ([#1143](https://github.com/getsentry/sentry-java/pull/1143))
- Send user.ip_address = {{auto}} when sendDefaultPii is true ([#1015](https://github.com/getsentry/sentry-java/pull/1015))
- Read tracesSampleRate from AndroidManifest
- OutboxSender supports all envelope item types ([#1158](https://github.com/getsentry/sentry-java/pull/1158))
- Read `uncaught.handler.enabled` property from the external configuration
- Resolve servername from the localhost address
- Add maxAttachmentSize to SentryOptions ([#1138](https://github.com/getsentry/sentry-java/pull/1138))
- Drop invalid attachments ([#1134](https://github.com/getsentry/sentry-java/pull/1134))
- Set isSideLoaded info tags
- Add non blocking Apache HttpClient 5 based Transport ([#1136](https://github.com/getsentry/sentry-java/pull/1136))

### Fixes

- Ref: Make Attachment immutable ([#1120](https://github.com/getsentry/sentry-java/pull/1120))
- Ref: using Calendar to generate Dates
- Ref: Return NoOpTransaction instead of null ([#1126](https://github.com/getsentry/sentry-java/pull/1126))
- Ref: `ITransport` implementations are now responsible for executing request in asynchronous or synchronous way ([#1118](https://github.com/getsentry/sentry-java/pull/1118))
- Ref: Add option to set `TransportFactory` instead of `ITransport` on `SentryOptions` ([#1124](https://github.com/getsentry/sentry-java/pull/1124))
- Ref: Simplify ITransport creation in ITransportFactory ([#1135](https://github.com/getsentry/sentry-java/pull/1135))
- Fixes and Tests: Session serialization and deserialization
- Inheriting sampling decision from parent ([#1100](https://github.com/getsentry/sentry-java/pull/1100))
- Exception only sets a stack trace if there are frames
- Initialize Logback after context refreshes ([#1129](https://github.com/getsentry/sentry-java/pull/1129))
- Do not crash when passing null values to @Nullable methods, eg User and Scope
- Resolving dashed properties from external configuration
- Consider {{ auto }} as a default ip address ([#1015](https://github.com/getsentry/sentry-java/pull/1015))
- Set release and environment on Transactions ([#1152](https://github.com/getsentry/sentry-java/pull/1152))
- Do not set transaction on the scope automatically

## 4.0.0-alpha.2

### Features

- Add basic support for attachments ([#1082](https://github.com/getsentry/sentry-java/pull/1082))
- Set transaction name on events and transactions sent using Spring integration ([#1067](https://github.com/getsentry/sentry-java/pull/1067))
- Set global tags on SentryOptions and load them from external configuration ([#1066](https://github.com/getsentry/sentry-java/pull/1066))
- Add API validator and remove deprecated methods
- Add more convenient method to start a child span ([#1073](https://github.com/getsentry/sentry-java/pull/1073))
- Autoconfigure traces callback in Spring Boot integration ([#1074](https://github.com/getsentry/sentry-java/pull/1074))
- Resolve in-app-includes and in-app-excludes parameters from the external configuration
- Make InAppIncludesResolver public ([#1084](https://github.com/getsentry/sentry-java/pull/1084))
- Add the ability to register multiple OptionsConfiguration beans ([#1093](https://github.com/getsentry/sentry-java/pull/1093))
- Database query tracing with datasource-proxy ([#1095](https://github.com/getsentry/sentry-java/pull/1095))

### Fixes

- Ref: Refactor resolving SpanContext for Throwable ([#1068](https://github.com/getsentry/sentry-java/pull/1068))
- Ref: Change "op" to "operation" in @SentrySpan and @SentryTransaction
- Remove method reference in SentryEnvelopeItem ([#1091](https://github.com/getsentry/sentry-java/pull/1091))
- Set current thread only if there are no exceptions
- SentryOptions creates GsonSerializer by default
- Append DebugImage list if event already has it
- Sort breadcrumbs by Date if there are breadcrumbs already in the event

## 4.0.0-alpha.1

### Features

- Load `sentry.properties` from the application's current working directory ([#1046](https://github.com/getsentry/sentry-java/pull/1046))
- Performance monitoring ([#971](https://github.com/getsentry/sentry-java/pull/971))
- Performance monitoring for Spring Boot applications ([#971](https://github.com/getsentry/sentry-java/pull/971))

### Fixes

- Ref: Refactor JSON deserialization ([#1047](https://github.com/getsentry/sentry-java/pull/1047))

## 3.2.1

### Fixes

- Set current thread only if theres no exceptions ([#1064](https://github.com/getsentry/sentry-java/pull/1064))
- Append DebugImage list if event already has it ([#1092](https://github.com/getsentry/sentry-java/pull/1092))
- Sort breadcrumbs by Date if there are breadcrumbs already in the event ([#1094](https://github.com/getsentry/sentry-java/pull/1094))
- Free Local Refs manually due to Android local ref. count limits  ([#1179](https://github.com/getsentry/sentry-java/pull/1179))

## 3.2.0

### Features

- Expose a Module (Debug images) Loader for Android thru sentry-native ([#1043](https://github.com/getsentry/sentry-java/pull/1043))
- Added java doc to protocol classes based on sentry-data-schemes project ([#1045](https://github.com/getsentry/sentry-java/pull/1045))
- Make SentryExceptionResolver Order configurable to not send handled web exceptions ([#1008](https://github.com/getsentry/sentry-java/pull/1008))
- Resolve HTTP Proxy parameters from the external configuration ([#1028](https://github.com/getsentry/sentry-java/pull/1028))
- Sentry NDK integration is compiled against default NDK version based on AGP's version ([#1048](https://github.com/getsentry/sentry-java/pull/1048))

### Fixes

- Bump: AGP 4.1.1 ([#1040](https://github.com/getsentry/sentry-java/pull/1040))
- Update to sentry-native 0.4.4 and fix shared library builds ([#1039](https://github.com/getsentry/sentry-java/pull/1039))
- use neutral Locale for String operations ([#1033](https://github.com/getsentry/sentry-java/pull/1033))
- Clean up JNI code and properly free strings ([#1050](https://github.com/getsentry/sentry-java/pull/1050))
- set userId for hard-crashes if no user is set ([#1049](https://github.com/getsentry/sentry-java/pull/1049))

## 3.1.3

### Fixes

- Fix broken NDK integration on 3.1.2 (release failed on packaging a .so file)
- Increase max cached events to 30 ([#1029](https://github.com/getsentry/sentry-java/pull/1029))
- Normalize DSN URI ([#1030](https://github.com/getsentry/sentry-java/pull/1030))

## 3.1.2

### Features

- Manually capturing User Feedback
- Set environment to "production" by default.
- Make public the Breadcrumb constructor that accepts a Date ([#1012](https://github.com/getsentry/sentry-java/pull/1012))

### Fixes

- ref: Validate event id on user feedback submission

## 3.1.1

### Features

- Bind logging related SentryProperties to Slf4j Level instead of Logback to improve Log4j2 compatibility

### Fixes

- Prevent Logback and Log4j2 integrations from re-initializing Sentry when Sentry is already initialized
- Make sure HttpServletRequestSentryUserProvider runs by default before custom SentryUserProvider beans
- Fix setting up Sentry in Spring Webflux annotation by changing the scope of Spring WebMvc related dependencies

## 3.1.0

### Features

- Make getThrowable public and improve set contexts ([#967](https://github.com/getsentry/sentry-java/pull/967))
- Accepted quoted values in properties from external configuration ([#972](https://github.com/getsentry/sentry-java/pull/972))

### Fixes

- Auto-Configure `inAppIncludes` in Spring Boot integration ([#966](https://github.com/getsentry/sentry-java/pull/966))
- Bump: Android Gradle Plugin 4.0.2 ([#968](https://github.com/getsentry/sentry-java/pull/968))
- Don't require `sentry.dsn` to be set when using `io.sentry:sentry-spring-boot-starter` and `io.sentry:sentry-logback` together ([#965](https://github.com/getsentry/sentry-java/pull/965))
- Remove chunked streaming mode ([#974](https://github.com/getsentry/sentry-java/pull/974))
- Android 11 + targetSdkVersion 30 crashes Sentry on start ([#977](https://github.com/getsentry/sentry-java/pull/977))

## 3.0.0

## Java + Android

This release marks the re-unification of Java and Android SDK code bases.
It's based on the Android 2.0 SDK, which implements [Sentry's unified API](https://develop.sentry.dev/sdk/unified-api/).

Considerable changes were done, which include a lot of improvements. More are covered below, but the highlights are:

- Improved `log4j2` integration
  - Capture breadcrumbs for level INFO and higher
  - Raises event for ERROR and higher.
  - Minimum levels are configurable.
  - Optionally initializes the SDK via appender.xml
- Dropped support to `log4j`.
- Improved `logback` integration
  - Capture breadcrumbs for level INFO and higher
  - Raises event for ERROR and higher.
  - Minimum levels are configurable.
  - Optionally initializes the SDK via appender.xml
  - Configurable via Spring integration if both are enabled
- Spring
  - No more duplicate events with Spring and logback
  - Auto initalizes if DSN is available
  - Configuration options available with auto complete
- Google App Engine support dropped

## What’s Changed

- Callback to validate SSL certificate ([#944](https://github.com/getsentry/sentry-java/pull/944))
- Attach stack traces enabled by default

### Android specific

- Release health enabled by default for Android
- Sync of Scopes for Java -> Native (NDK)
- Bump Sentry-Native v0.4.2
- Android 11 Support

[Android migration docs](https://docs.sentry.io/platforms/android/migration/#migrating-from-sentry-android-2x-to-sentry-android-3x)

### Java specific

- Unified API for Java SDK and integrations (Spring, Spring boot starter, Servlet, Logback, Log4j2)

New Java [docs](https://docs.sentry.io/platforms/java/) are live and being improved.

## Acquisition

Packages were released on [`bintray sentry-java`](https://dl.bintray.com/getsentry/sentry-java/io/sentry/), [`bintray sentry-android`](https://dl.bintray.com/getsentry/sentry-android/io/sentry/), [`jcenter`](https://jcenter.bintray.com/io/sentry/) and [`mavenCentral`](https://repo.maven.apache.org/maven2/io/sentry/)

## Where is the Java 1.7 code base?

The previous Java releases, are all available in this repository through the tagged releases.
## 3.0.0-beta.1

## What’s Changed

- feat: ssl support ([#944](https://github.com/getsentry/sentry-java/pull/944)) @ninekaw9 @marandaneto
- feat: sync Java to C ([#937](https://github.com/getsentry/sentry-java/pull/937)) @bruno-garcia @marandaneto
- feat: Auto-configure Logback appender in Spring Boot integration. ([#938](https://github.com/getsentry/sentry-java/pull/938)) @maciejwalkowiak
- feat: Add Servlet integration. ([#935](https://github.com/getsentry/sentry-java/pull/935)) @maciejwalkowiak
- fix: Pop scope at the end of the request in Spring integration. ([#936](https://github.com/getsentry/sentry-java/pull/936)) @maciejwalkowiak
- bump: Upgrade Spring Boot to 2.3.4. ([#932](https://github.com/getsentry/sentry-java/pull/932)) @maciejwalkowiak
- fix: Do not set cookies when send pii is set to false. ([#931](https://github.com/getsentry/sentry-java/pull/931)) @maciejwalkowiak

Packages were released on [`bintray sentry-java`](https://dl.bintray.com/getsentry/sentry-java/io/sentry/), [`bintray sentry-android`](https://dl.bintray.com/getsentry/sentry-android/io/sentry/), [`jcenter`](https://jcenter.bintray.com/io/sentry/) and [`mavenCentral`](https://repo.maven.apache.org/maven2/io/sentry/)

We'd love to get feedback.

## 3.0.0-alpha.3

### Features

- Enable attach stack traces and disable attach threads by default ([#921](https://github.com/getsentry/sentry-java/pull/921)) @marandaneto

### Fixes

- Bump sentry-native to 0.4.2 ([#926](https://github.com/getsentry/sentry-java/pull/926)) @marandaneto
- ref: remove log level as RN do not use it anymore ([#924](https://github.com/getsentry/sentry-java/pull/924)) @marandaneto
- Read sample rate correctly from manifest meta data ([#923](https://github.com/getsentry/sentry-java/pull/923)) @marandaneto

Packages were released on [`bintray sentry-android`](https://dl.bintray.com/getsentry/sentry-android/io/sentry/) and [`bintray sentry-java`](https://dl.bintray.com/getsentry/sentry-java/io/sentry/)

We'd love to get feedback.

## 3.0.0-alpha.2

TBD

Packages were released on [bintray](https://dl.bintray.com/getsentry/maven/io/sentry/)

> Note: This release marks the unification of the Java and Android Sentry codebases based on the core of the Android SDK (version 2.x).
Previous releases for the Android SDK (version 2.x) can be found on the now archived: https://github.com/getsentry/sentry-android/

## 3.0.0-alpha.1

### Features

### Fixes


## New releases will happen on a different repository:

https://github.com/getsentry/sentry-java

## What’s Changed

### Features

### Fixes


- feat: enable release health by default

Packages were released on [`bintray`](https://dl.bintray.com/getsentry/sentry-android/io/sentry/sentry-android/), [`jcenter`](https://jcenter.bintray.com/io/sentry/sentry-android/) and [`mavenCentral`](https://repo.maven.apache.org/maven2/io/sentry/sentry-android/)

We'd love to get feedback.

## 2.3.1

### Fixes

- Add main thread checker for the app lifecycle integration ([#525](https://github.com/getsentry/sentry-android/pull/525)) @marandaneto
- Set correct migration link ([#523](https://github.com/getsentry/sentry-android/pull/523)) @fupduck
- Warn about Sentry re-initialization. ([#521](https://github.com/getsentry/sentry-android/pull/521)) @maciejwalkowiak
- Set SDK version in `MainEventProcessor`. ([#513](https://github.com/getsentry/sentry-android/pull/513)) @maciejwalkowiak
- Bump sentry-native to 0.4.0 ([#512](https://github.com/getsentry/sentry-android/pull/512)) @marandaneto
- Bump Gradle to 6.6 and fix linting issues ([#510](https://github.com/getsentry/sentry-android/pull/510)) @marandaneto
- fix(sentry-java): Contexts belong on the Scope ([#504](https://github.com/getsentry/sentry-android/pull/504)) @maciejwalkowiak
- Add tests for verifying scope changes thread isolation ([#508](https://github.com/getsentry/sentry-android/pull/508)) @maciejwalkowiak
- Set `SdkVersion` in default `SentryOptions` created in sentry-core module ([#506](https://github.com/getsentry/sentry-android/pull/506)) @maciejwalkowiak

Packages were released on [`bintray`](https://dl.bintray.com/getsentry/sentry-android/io/sentry/sentry-android/), [`jcenter`](https://jcenter.bintray.com/io/sentry/sentry-android/) and [`mavenCentral`](https://repo.maven.apache.org/maven2/io/sentry/sentry-android/)

We'd love to get feedback.

## 2.3.0

### Features

- Add console application sample. ([#502](https://github.com/getsentry/sentry-android/pull/502)) @maciejwalkowiak
- Log stacktraces in SystemOutLogger ([#498](https://github.com/getsentry/sentry-android/pull/498)) @maciejwalkowiak
- Add method to add breadcrumb with string parameter. ([#501](https://github.com/getsentry/sentry-android/pull/501)) @maciejwalkowiak

### Fixes

- Converting UTC and ISO timestamp when missing Locale/TimeZone do not error ([#505](https://github.com/getsentry/sentry-android/pull/505)) @marandaneto
- Call `Sentry#close` on JVM shutdown. ([#497](https://github.com/getsentry/sentry-android/pull/497)) @maciejwalkowiak
- ref: sentry-core changes for console app ([#473](https://github.com/getsentry/sentry-android/pull/473)) @marandaneto

Obs: If you are using its own instance of `Hub`/`SentryClient` and reflection to set up the SDK to be usable within Libraries, this change may break your code, please fix the renamed classes.

Packages were released on [`bintray`](https://dl.bintray.com/getsentry/sentry-android/io/sentry/sentry-android/), [`jcenter`](https://jcenter.bintray.com/io/sentry/sentry-android/) and [`mavenCentral`](https://repo.maven.apache.org/maven2/io/sentry/sentry-android/)

We'd love to get feedback.

## 2.2.2

### Features

- Add sdk to envelope header ([#488](https://github.com/getsentry/sentry-android/pull/488)) @marandaneto
- Log request if response code is not 200 ([#484](https://github.com/getsentry/sentry-android/pull/484)) @marandaneto

### Fixes

- Bump plugin versions ([#487](https://github.com/getsentry/sentry-android/pull/487)) @marandaneto
- Bump: AGP 4.0.1 ([#486](https://github.com/getsentry/sentry-android/pull/486)) @marandaneto

Packages were released on [`bintray`](https://dl.bintray.com/getsentry/sentry-android/io/sentry/sentry-android/), [`jcenter`](https://jcenter.bintray.com/io/sentry/sentry-android/) and [`mavenCentral`](https://repo.maven.apache.org/maven2/io/sentry/sentry-android/)

We'd love to get feedback.

## 2.2.1

### Fixes

- Timber adds breadcrumb even if event level is < minEventLevel ([#480](https://github.com/getsentry/sentry-android/pull/480)) @marandaneto
- Contexts serializer avoids reflection and fixes desugaring issue ([#478](https://github.com/getsentry/sentry-android/pull/478)) @marandaneto
- clone session before sending to the transport ([#474](https://github.com/getsentry/sentry-android/pull/474)) @marandaneto
- Bump Gradle 6.5.1 ([#479](https://github.com/getsentry/sentry-android/pull/479)) @marandaneto

Packages were released on [`bintray`](https://dl.bintray.com/getsentry/sentry-android/io/sentry/sentry-android/), [`jcenter`](https://jcenter.bintray.com/io/sentry/sentry-android/) and [`mavenCentral`](https://repo.maven.apache.org/maven2/io/sentry/sentry-android/)

We'd love to get feedback.

## 2.2.0

### Fixes

- Negative session sequence if the date is before java date epoch ([#471](https://github.com/getsentry/sentry-android/pull/471)) @marandaneto
- Deserialise unmapped contexts values from envelope ([#470](https://github.com/getsentry/sentry-android/pull/470)) @marandaneto
- Bump: sentry-native 0.3.4 ([#468](https://github.com/getsentry/sentry-android/pull/468)) @marandaneto

- feat: timber integration ([#464](https://github.com/getsentry/sentry-android/pull/464)) @marandaneto

1) To add integrations it requires a [manual initialization](https://docs.sentry.io/platforms/android/#manual-initialization) of the Android SDK.

2) Add the `sentry-android-timber` dependency:

```groovy
implementation 'io.sentry:sentry-android-timber:{version}' // version >= 2.2.0
```

3) Initialize and add the `SentryTimberIntegration`:

```java
SentryAndroid.init(this, options -> {
    // default values:
    // minEventLevel = ERROR
    // minBreadcrumbLevel = INFO
    options.addIntegration(new SentryTimberIntegration());

    // custom values for minEventLevel and minBreadcrumbLevel
    // options.addIntegration(new SentryTimberIntegration(SentryLevel.WARNING, SentryLevel.ERROR));
});
```

4) Use the Timber integration:

```java
try {
    int x = 1 / 0;
} catch (Exception e) {
    Timber.e(e);
}
```

Packages were released on [`bintray`](https://dl.bintray.com/getsentry/sentry-android/io/sentry/sentry-android/), [`jcenter`](https://jcenter.bintray.com/io/sentry/sentry-android/) and [`mavenCentral`](https://repo.maven.apache.org/maven2/io/sentry/sentry-android/)

We'd love to get feedback.

## 2.1.7

### Fixes

- Init native libs if available on SDK init ([#461](https://github.com/getsentry/sentry-android/pull/461)) @marandaneto
- Make JVM target explicit in sentry-core ([#462](https://github.com/getsentry/sentry-android/pull/462)) @dilbernd
- Timestamp with millis from react-native should be in UTC format ([#456](https://github.com/getsentry/sentry-android/pull/456)) @marandaneto
- Bump Gradle to 6.5 ([#454](https://github.com/getsentry/sentry-android/pull/454)) @marandaneto

Packages were released on [`bintray`](https://dl.bintray.com/getsentry/sentry-android/io/sentry/sentry-android/), [`jcenter`](https://jcenter.bintray.com/io/sentry/sentry-android/) and [`mavenCentral`](https://repo.maven.apache.org/maven2/io/sentry/sentry-android/)

We'd love to get feedback.

## 2.1.6

### Fixes

- Do not lookup sentry-debug-meta but instead load it directly ([#445](https://github.com/getsentry/sentry-android/pull/445)) @marandaneto
- Regression on v2.1.5 which can cause a crash on SDK init

Packages were released on [`bintray`](https://dl.bintray.com/getsentry/sentry-android/io/sentry/sentry-android/), [`jcenter`](https://jcenter.bintray.com/io/sentry/sentry-android/) and [`mavenCentral`](https://repo.maven.apache.org/maven2/io/sentry/sentry-android/)

We'd love to get feedback.

## 2.1.5

### Fixes

This version has a severe bug and can cause a crash on SDK init

Please upgrade to https://github.com/getsentry/sentry-android/releases/tag/2.1.6

## 2.1.4

### Features

- Make gzip as default content encoding type ([#433](https://github.com/getsentry/sentry-android/pull/433)) @marandaneto
- Use AGP 4 features ([#366](https://github.com/getsentry/sentry-android/pull/366)) @marandaneto
- Create GH Actions CI for Ubuntu/macOS ([#403](https://github.com/getsentry/sentry-android/pull/403)) @marandaneto
- Make root checker better and minimize false positive ([#417](https://github.com/getsentry/sentry-android/pull/417)) @marandaneto

### Fixes

- bump: sentry-native to 0.3.1 ([#440](https://github.com/getsentry/sentry-android/pull/440)) @marandaneto
- Update last session timestamp ([#437](https://github.com/getsentry/sentry-android/pull/437)) @marandaneto
- Filter trim memory breadcrumbs ([#431](https://github.com/getsentry/sentry-android/pull/431)) @marandaneto

Packages were released on [`bintray`](https://dl.bintray.com/getsentry/sentry-android/io/sentry/sentry-android/), [`jcenter`](https://jcenter.bintray.com/io/sentry/sentry-android/) and [`mavenCentral`](https://repo.maven.apache.org/maven2/io/sentry/sentry-android/)

We'd love to get feedback.

## 2.1.3

### Fixes

This fixes several critical bugs in sentry-android 2.0 and 2.1

- Sentry.init register integrations after creating the main Hub instead of doing it in the main Hub ctor ([#427](https://github.com/getsentry/sentry-android/pull/427)) @marandaneto
- make NoOpLogger public ([#425](https://github.com/getsentry/sentry-android/pull/425)) @marandaneto
- ConnectivityChecker returns connection status and events are not trying to be sent if no connection. ([#420](https://github.com/getsentry/sentry-android/pull/420)) @marandaneto
- thread pool executor is a single thread executor instead of scheduled thread executor ([#422](https://github.com/getsentry/sentry-android/pull/422)) @marandaneto
- Add Abnormal to the Session.State enum as its part of the protocol ([#424](https://github.com/getsentry/sentry-android/pull/424)) @marandaneto
- Bump: Gradle to 6.4.1 ([#419](https://github.com/getsentry/sentry-android/pull/419)) @marandaneto

We recommend that you use sentry-android 2.1.3 over the initial release of sentry-android 2.0 and 2.1.

Packages were released on [`bintray`](https://dl.bintray.com/getsentry/sentry-android/io/sentry/sentry-android/), [`jcenter`](https://jcenter.bintray.com/io/sentry/sentry-android/) and [`mavenCentral`](https://repo.maven.apache.org/maven2/io/sentry/sentry-android/)

We'd love to get feedback.

## 2.1.2

### Features

- Added options to configure http transport ([#411](https://github.com/getsentry/sentry-android/pull/411)) @marandaneto

### Fixes

- Phone state breadcrumbs require read_phone_state on older OS versions ([#415](https://github.com/getsentry/sentry-android/pull/415)) @marandaneto @bsergean
- before raising ANR events, we check ProcessErrorStateInfo if available ([#412](https://github.com/getsentry/sentry-android/pull/412)) @marandaneto
- send cached events to use a single thread executor ([#405](https://github.com/getsentry/sentry-android/pull/405)) @marandaneto
- initing SDK on AttachBaseContext ([#409](https://github.com/getsentry/sentry-android/pull/409)) @marandaneto
- sessions can't be abnormal, but exited if not ended properly ([#410](https://github.com/getsentry/sentry-android/pull/410)) @marandaneto

Packages were released on [`bintray`](https://dl.bintray.com/getsentry/sentry-android/io/sentry/sentry-android/), [`jcenter`](https://jcenter.bintray.com/io/sentry/sentry-android/) and [`mavenCentral`](https://repo.maven.apache.org/maven2/io/sentry/sentry-android/)

We'd love to get feedback.

## 2.1.1

### Features

- Added missing getters on Breadcrumb and SentryEvent ([#397](https://github.com/getsentry/sentry-android/pull/397)) @marandaneto
- Add trim memory breadcrumbs ([#395](https://github.com/getsentry/sentry-android/pull/395)) @marandaneto
- Only set breadcrumb extras if not empty ([#394](https://github.com/getsentry/sentry-android/pull/394)) @marandaneto
- Added samples of how to disable automatic breadcrumbs ([#389](https://github.com/getsentry/sentry-android/pull/389)) @marandaneto

### Fixes

- Set missing release, environment and dist to sentry-native options ([#404](https://github.com/getsentry/sentry-android/pull/404)) @marandaneto
- Do not add automatic and empty sensor breadcrumbs ([#401](https://github.com/getsentry/sentry-android/pull/401)) @marandaneto
- ref: removed Thread.sleep from LifecycleWatcher tests, using awaitility and DateProvider ([#392](https://github.com/getsentry/sentry-android/pull/392)) @marandaneto
- ref: added a DateTimeProvider for making retry after testable ([#391](https://github.com/getsentry/sentry-android/pull/391)) @marandaneto
- Bump Gradle to 6.4 ([#390](https://github.com/getsentry/sentry-android/pull/390)) @marandaneto
- Bump sentry-native to 0.2.6 ([#396](https://github.com/getsentry/sentry-android/pull/396)) @marandaneto

Packages were released on [`bintray`](https://dl.bintray.com/getsentry/sentry-android/io/sentry/sentry-android/), [`jcenter`](https://jcenter.bintray.com/io/sentry/sentry-android/) and [`mavenCentral`](https://repo.maven.apache.org/maven2/io/sentry/sentry-android/)

We'd love to get feedback.

## 2.1.0

### Features

- Includes all the changes of 2.1.0 alpha, beta and RC

### Fixes

- fix when PhoneStateListener is not ready for use ([#387](https://github.com/getsentry/sentry-android/pull/387)) @marandaneto
- make ANR 5s by default ([#388](https://github.com/getsentry/sentry-android/pull/388)) @marandaneto
- rate limiting by categories ([#381](https://github.com/getsentry/sentry-android/pull/381)) @marandaneto
- Bump NDK to latest stable version 21.1.6352462 ([#386](https://github.com/getsentry/sentry-android/pull/386)) @marandaneto

Packages were released on [`bintray`](https://dl.bintray.com/getsentry/sentry-android/io/sentry/sentry-android/), [`jcenter`](https://jcenter.bintray.com/io/sentry/sentry-android/) and [`mavenCentral`](https://repo.maven.apache.org/maven2/io/sentry/sentry-android/)

We'd love to get feedback.

## 2.0.3

### Fixes

- patch from 2.1.0-alpha.2 - avoid crash if NDK throws UnsatisfiedLinkError ([#344](https://github.com/getsentry/sentry-android/pull/344)) @marandaneto

Packages were released on [`bintray`](https://dl.bintray.com/getsentry/sentry-android/io/sentry/sentry-android/), [`jcenter`](https://jcenter.bintray.com/io/sentry/sentry-android/) and [`mavenCentral`](https://repo.maven.apache.org/maven2/io/sentry/sentry-android/)

We'd love to get feedback.

## 2.1.0-RC.1

### Features

- Options for uncaught exception and make SentryOptions list Thread-Safe ([#384](https://github.com/getsentry/sentry-android/pull/384)) @marandaneto
- Automatic breadcrumbs for app, activity and sessions lifecycles and system events ([#348](https://github.com/getsentry/sentry-android/pull/348)) @marandaneto
- Make capture session and envelope internal ([#372](https://github.com/getsentry/sentry-android/pull/372)) @marandaneto

### Fixes

- If retry after header has empty categories, apply retry after to all of them ([#377](https://github.com/getsentry/sentry-android/pull/377)) @marandaneto
- Discard events and envelopes if cached and retry after ([#378](https://github.com/getsentry/sentry-android/pull/378)) @marandaneto
- Merge loadLibrary calls for sentry-native and clean up CMake files ([#373](https://github.com/getsentry/sentry-android/pull/373)) @Swatinem
- Exceptions should be sorted oldest to newest ([#370](https://github.com/getsentry/sentry-android/pull/370)) @marandaneto
- Check external storage size even if its read only ([#368](https://github.com/getsentry/sentry-android/pull/368)) @marandaneto
- Wrong check for cellular network capability ([#369](https://github.com/getsentry/sentry-android/pull/369)) @marandaneto
- add ScheduledForRemoval annotation to deprecated methods ([#375](https://github.com/getsentry/sentry-android/pull/375)) @marandaneto
- Bump NDK to 21.0.6113669 ([#367](https://github.com/getsentry/sentry-android/pull/367)) @marandaneto
- Bump AGP and add new make cmd to check for updates ([#365](https://github.com/getsentry/sentry-android/pull/365)) @marandaneto

Packages were released on [`bintray`](https://dl.bintray.com/getsentry/sentry-android/io/sentry/sentry-android/), [`jcenter`](https://jcenter.bintray.com/io/sentry/sentry-android/) and [`mavenCentral`](https://repo.maven.apache.org/maven2/io/sentry/sentry-android/)

We'd love to get feedback.

## 2.1.0-beta.2

### Fixes

- Bump sentry-native to 0.2.4 ([#364](https://github.com/getsentry/sentry-android/pull/364)) @marandaneto
- Update current session on session start after deleting previous session ([#362](https://github.com/getsentry/sentry-android/pull/362)) @marandaneto

Packages were released on [`bintray`](https://dl.bintray.com/getsentry/sentry-android/io/sentry/sentry-android/), [`jcenter`](https://jcenter.bintray.com/io/sentry/sentry-android/) and [`mavenCentral`](https://repo.maven.apache.org/maven2/io/sentry/sentry-android/)

We'd love to get feedback.

## 2.1.0-beta.1

### Fixes

- Bump sentry-native to 0.2.3 ([#357](https://github.com/getsentry/sentry-android/pull/357)) @marandaneto
- Check for androidx availability on runtime ([#356](https://github.com/getsentry/sentry-android/pull/356)) @marandaneto
- If theres a left over session file and its crashed, we should not overwrite its state ([#354](https://github.com/getsentry/sentry-android/pull/354)) @marandaneto
- Session should be exited state if state was ok ([#352](https://github.com/getsentry/sentry-android/pull/352)) @marandaneto
- Envelope has dedicated endpoint ([#353](https://github.com/getsentry/sentry-android/pull/353)) @marandaneto

Packages were released on [`bintray`](https://dl.bintray.com/getsentry/sentry-android/io/sentry/sentry-android/), [`jcenter`](https://jcenter.bintray.com/io/sentry/sentry-android/) and [`mavenCentral`](https://repo.maven.apache.org/maven2/io/sentry/sentry-android/)

We'd love to get feedback.

## 2.1.0-alpha.2

### Fixes

- Change integration order for cached outbox events ([#347](https://github.com/getsentry/sentry-android/pull/347)) @marandaneto
- Avoid crash if NDK throws UnsatisfiedLinkError ([#344](https://github.com/getsentry/sentry-android/pull/344)) @marandaneto
- Avoid getting a threadlocal twice. ([#339](https://github.com/getsentry/sentry-android/pull/339)) @metlos
- Removing session tracking guard on hub and client ([#338](https://github.com/getsentry/sentry-android/pull/338)) @marandaneto
- Bump agp to 3.6.2 ([#336](https://github.com/getsentry/sentry-android/pull/336)) @marandaneto
- Fix racey ANR integration ([#332](https://github.com/getsentry/sentry-android/pull/332)) @marandaneto
- Logging envelopes path when possible instead of nullable id ([#331](https://github.com/getsentry/sentry-android/pull/331)) @marandaneto
- Renaming transport gate method ([#330](https://github.com/getsentry/sentry-android/pull/330)) @marandaneto

Packages were released on [`bintray`](https://dl.bintray.com/getsentry/sentry-android/io/sentry/sentry-android/), [`jcenter`](https://jcenter.bintray.com/io/sentry/sentry-android/) and [`mavenCentral`](https://repo.maven.apache.org/maven2/io/sentry/sentry-android/)

We'd love to get feedback.

## 2.1.0-alpha.1

Release of Sentry's new SDK for Android.

## What’s Changed

### Features

- Release health @marandaneto @bruno-garcia
- ANR report should have 'was active=yes' on the dashboard ([#299](https://github.com/getsentry/sentry-android/pull/299)) @marandaneto
- NDK events apply scoped data ([#322](https://github.com/getsentry/sentry-android/pull/322)) @marandaneto
- Add a StdoutTransport ([#310](https://github.com/getsentry/sentry-android/pull/310)) @mike-burns
- Implementing new retry after protocol ([#306](https://github.com/getsentry/sentry-android/pull/306)) @marandaneto

### Fixes

- Bump sentry-native to 0.2.2 ([#305](https://github.com/getsentry/sentry-android/pull/305)) @Swatinem
- Missing App's info ([#315](https://github.com/getsentry/sentry-android/pull/315)) @marandaneto
- Buffered writers/readers - otimizations ([#311](https://github.com/getsentry/sentry-android/pull/311)) @marandaneto
- Boot time should be UTC ([#309](https://github.com/getsentry/sentry-android/pull/309)) @marandaneto
- Make transport result public ([#300](https://github.com/getsentry/sentry-android/pull/300)) @marandaneto

Packages were released on [`bintray`](https://dl.bintray.com/getsentry/sentry-android/io/sentry/sentry-android/), [`jcenter`](https://jcenter.bintray.com/io/sentry/sentry-android/) and [`mavenCentral`](https://repo.maven.apache.org/maven2/io/sentry/sentry-android/)

We'd love to get feedback.

## 2.0.2

Release of Sentry's new SDK for Android.

### Features

- MavenCentral support ([#284](https://github.com/getsentry/sentry-android/pull/284)) @marandaneto

### Fixes

- Bump AGP to 3.6.1 ([#285](https://github.com/getsentry/sentry-android/pull/285)) @marandaneto

Packages were released on [`bintray`](https://dl.bintray.com/getsentry/sentry-android/io/sentry/sentry-android/), [`jcenter`](https://jcenter.bintray.com/io/sentry/sentry-android/) and [`mavenCentral`](https://repo.maven.apache.org/maven2/io/sentry/sentry-android/)

We'd love to get feedback.

## 2.0.1

Release of Sentry's new SDK for Android.

## What’s Changed

### Features

- Attach threads/stacktraces ([#267](https://github.com/getsentry/sentry-android/pull/267)) @marandaneto
- Add the default serverName to SentryOptions and use it in MainEventProcessor ([#279](https://github.com/getsentry/sentry-android/pull/279)) @metlos

### Fixes

- set current threadId when there's no mechanism set ([#277](https://github.com/getsentry/sentry-android/pull/277)) @marandaneto
- Preview package manager ([#269](https://github.com/getsentry/sentry-android/pull/269)) @bruno-garcia

Packages were released on [`bintray`](https://dl.bintray.com/getsentry/sentry-android/io/sentry/), [`jcenter`](https://jcenter.bintray.com/io/sentry/sentry-android/)

We'd love to get feedback.

## 2.0.0

Release of Sentry's new SDK for Android.

New features not offered by (1.7.x):

- NDK support
  - Captures crashes caused by native code
  - Access to the [`sentry-native` SDK](https://github.com/getsentry/sentry-native/) API by your native (C/C++/Rust code/..).
- Automatic init (just add your `DSN` to the manifest)
   - Proguard rules are added automatically
   - Permission (Internet) is added automatically
- Uncaught Exceptions might be captured even before the app restarts
- Sentry's Unified API.
- More context/device information
- Packaged as `aar`
- Frames from the app automatically marked as `InApp=true` (stack traces in Sentry highlights them by default).
- Complete Sentry Protocol available.
- All threads and their stack traces are captured.
- Sample project in this repo to test many features (segfault, uncaught exception, ANR...)

Features from the current SDK like `ANR` are also available (by default triggered after 4 seconds).

Packages were released on [`bintray`](https://dl.bintray.com/getsentry/sentry-android/io/sentry/), [`jcenter`](https://jcenter.bintray.com/io/sentry/sentry-android/)

We'd love to get feedback.

## 2.0.0-rc04

Release of Sentry's new SDK for Android.

### Features

- Take sampleRate from metadata ([#262](https://github.com/getsentry/sentry-android/pull/262)) @bruno-garcia
- Support mills timestamp format ([#263](https://github.com/getsentry/sentry-android/pull/263)) @marandaneto
- Adding logs to installed integrations ([#265](https://github.com/getsentry/sentry-android/pull/265)) @marandaneto

### Fixes

- Breacrumb.data to string,object, Add LOG level ([#264](https://github.com/getsentry/sentry-android/pull/264)) @HazAT
- Read release conf. on manifest ([#266](https://github.com/getsentry/sentry-android/pull/266)) @marandaneto

Packages were released on [`bintray`](https://dl.bintray.com/getsentry/sentry-android/io/sentry/), [`jcenter`](https://jcenter.bintray.com/io/sentry/sentry-android/)

We'd love to get feedback and we'll work in getting the GA `2.0.0` out soon.
Until then, the [stable SDK offered by Sentry is at version 1.7.30](https://github.com/getsentry/sentry-java/releases/tag/v1.7.30)

## 2.0.0-rc03

Release of Sentry's new SDK for Android.

### Fixes

- fixes ([#259](https://github.com/getsentry/sentry-android/issues/259)) - NPE check on getExternalFilesDirs items. ([#260](https://github.com/getsentry/sentry-android/pull/260)) @marandaneto
- strictMode typo ([#258](https://github.com/getsentry/sentry-android/pull/258)) @marandaneto

Packages were released on [`bintray`](https://dl.bintray.com/getsentry/sentry-android/io/sentry/), [`jcenter`](https://jcenter.bintray.com/io/sentry/sentry-android/)

We'd love to get feedback and we'll work in getting the GA `2.0.0` out soon.
Until then, the [stable SDK offered by Sentry is at version 1.7.30](https://github.com/getsentry/sentry-java/releases/tag/v1.7.30)

## 2.0.0-rc02

Release of Sentry's new SDK for Android.

### Features

- Hub mode configurable ([#247](https://github.com/getsentry/sentry-android/pull/247)) @bruno-garcia
- Added remove methods (tags/extras) to the sentry static class ([#243](https://github.com/getsentry/sentry-android/pull/243)) @marandaneto

### Fixes


- Update ndk for new sentry-native version ([#235](https://github.com/getsentry/sentry-android/pull/235)) @Swatinem @marandaneto
- Make integrations public ([#256](https://github.com/getsentry/sentry-android/pull/256)) @marandaneto
- Bump build-tools ([#255](https://github.com/getsentry/sentry-android/pull/255)) @marandaneto
- Added javadocs to scope and its dependencies ([#253](https://github.com/getsentry/sentry-android/pull/253)) @marandaneto
- Build all ABIs ([#254](https://github.com/getsentry/sentry-android/pull/254)) @marandaneto
- Moving back ANR timeout from long to int param. ([#252](https://github.com/getsentry/sentry-android/pull/252)) @marandaneto
- Added HubAdapter to call Sentry static methods from Integrations ([#250](https://github.com/getsentry/sentry-android/pull/250)) @marandaneto
- New Release format ([#242](https://github.com/getsentry/sentry-android/pull/242)) @marandaneto
- Javadocs for SentryOptions ([#246](https://github.com/getsentry/sentry-android/pull/246)) @marandaneto
- non-app is already inApp excluded by default. ([#244](https://github.com/getsentry/sentry-android/pull/244)) @marandaneto
- Fix if symlink exists for sentry-native ([#241](https://github.com/getsentry/sentry-android/pull/241)) @marandaneto
- Clone method - race condition free ([#226](https://github.com/getsentry/sentry-android/pull/226)) @marandaneto
- Refactoring breadcrumbs callback ([#239](https://github.com/getsentry/sentry-android/pull/239)) @marandaneto

Packages were released on [`bintray`](https://dl.bintray.com/getsentry/sentry-android/io/sentry/), [`jcenter`](https://jcenter.bintray.com/io/sentry/sentry-android/)

We'd love to get feedback and we'll work in getting the GA `2.0.0` out soon.
Until then, the [stable SDK offered by Sentry is at version 1.7.30](https://github.com/getsentry/sentry-java/releases/tag/v1.7.30)

## 2.0.0-rc01

Release of Sentry's new SDK for Android.

## What’s Changed

### Features

- Added remove methods for Scope data ([#237](https://github.com/getsentry/sentry-android/pull/237)) @marandaneto
- More device context (deviceId, connectionType and language) ([#229](https://github.com/getsentry/sentry-android/pull/229)) @marandaneto
- Added a few java docs (Sentry, Hub and SentryClient) ([#223](https://github.com/getsentry/sentry-android/pull/223)) @marandaneto
- Implemented diagnostic logger ([#218](https://github.com/getsentry/sentry-android/pull/218)) @marandaneto
- Added event processors to scope ([#209](https://github.com/getsentry/sentry-android/pull/209)) @marandaneto
- Added android transport gate ([#206](https://github.com/getsentry/sentry-android/pull/206)) @marandaneto
- Added executor for caching values out of the main thread ([#201](https://github.com/getsentry/sentry-android/pull/201)) @marandaneto

### Fixes


- Honor RetryAfter ([#236](https://github.com/getsentry/sentry-android/pull/236)) @marandaneto
- Add tests for SentryValues ([#238](https://github.com/getsentry/sentry-android/pull/238)) @philipphofmann
- Do not set frames if there's none ([#234](https://github.com/getsentry/sentry-android/pull/234)) @marandaneto
- Always call interrupt after InterruptedException ([#232](https://github.com/getsentry/sentry-android/pull/232)) @marandaneto
- Mark as current thread if its the main thread ([#228](https://github.com/getsentry/sentry-android/pull/228)) @marandaneto
- Fix lgtm alerts ([#219](https://github.com/getsentry/sentry-android/pull/219)) @marandaneto
- Written unit tests to ANR integration ([#215](https://github.com/getsentry/sentry-android/pull/215)) @marandaneto
- Added blog posts to README ([#214](https://github.com/getsentry/sentry-android/pull/214)) @marandaneto
- Raise code coverage for Dsn to 100% ([#212](https://github.com/getsentry/sentry-android/pull/212)) @philipphofmann
- Remove redundant times(1) for Mockito.verify ([#211](https://github.com/getsentry/sentry-android/pull/211)) @philipphofmann
- Transport may be set on options ([#203](https://github.com/getsentry/sentry-android/pull/203)) @marandaneto
- dist may be set on options ([#204](https://github.com/getsentry/sentry-android/pull/204)) @marandaneto
- Throw an exception if DSN is not set ([#200](https://github.com/getsentry/sentry-android/pull/200)) @marandaneto
- Migration guide markdown ([#197](https://github.com/getsentry/sentry-android/pull/197)) @marandaneto

Packages were released on [`bintray`](https://dl.bintray.com/getsentry/sentry-android/io/sentry/), [`jcenter`](https://jcenter.bintray.com/io/sentry/sentry-android/)

We'd love to get feedback and we'll work in getting the GA `2.0.0` out soon.
Until then, the [stable SDK offered by Sentry is at version 1.7.29](https://github.com/getsentry/sentry-java/releases/tag/v1.7.29)

## 2.0.0-beta02

Release of Sentry's new SDK for Android.

### Features

- addBreadcrumb overloads ([#196](https://github.com/getsentry/sentry-android/pull/196)) and ([#198](https://github.com/getsentry/sentry-android/pull/198))

### Fixes

- fix Android bug on API 24 and 25 about getting current threads and stack traces ([#194](https://github.com/getsentry/sentry-android/pull/194))

Packages were released on [`bintray`](https://dl.bintray.com/getsentry/sentry-android/io/sentry/), [`jcenter`](https://jcenter.bintray.com/io/sentry/sentry-android/)

We'd love to get feedback and we'll work in getting the GA `2.0.0` out soon.
Until then, the [stable SDK offered by Sentry is at version 1.7.28](https://github.com/getsentry/sentry-java/releases/tag/v1.7.28)

## 2.0.0-beta01

Release of Sentry's new SDK for Android.

### Fixes

- ref: ANR doesn't set handled flag ([#186](https://github.com/getsentry/sentry-android/pull/186))
- SDK final review ([#183](https://github.com/getsentry/sentry-android/pull/183))
- ref: Drop errored in favor of crashed ([#187](https://github.com/getsentry/sentry-android/pull/187))
- Workaround android_id ([#185](https://github.com/getsentry/sentry-android/pull/185))
- Renamed sampleRate ([#191](https://github.com/getsentry/sentry-android/pull/191))
- Making timestamp package-private or test-only ([#190](https://github.com/getsentry/sentry-android/pull/190))
- Split event processor in Device/App data ([#180](https://github.com/getsentry/sentry-android/pull/180))

Packages were released on [`bintray`](https://dl.bintray.com/getsentry/sentry-android/io/sentry/), [`jcenter`](https://jcenter.bintray.com/io/sentry/sentry-android/)

We'd love to get feedback and we'll work in getting the GA `2.0.0` out soon.
Until then, the [stable SDK offered by Sentry is at version 1.7.28](https://github.com/getsentry/sentry-java/releases/tag/v1.7.28)

## 2.0.0-alpha09

Release of Sentry's new SDK for Android.

### Features

- Adding nativeBundle plugin ([#161](https://github.com/getsentry/sentry-android/pull/161))
- Adding scope methods to sentry static class ([#179](https://github.com/getsentry/sentry-android/pull/179))

### Fixes

- fix: DSN parsing ([#165](https://github.com/getsentry/sentry-android/pull/165))
- Don't avoid exception type minification ([#166](https://github.com/getsentry/sentry-android/pull/166))
- make Gson retro compatible with older versions of AGP ([#177](https://github.com/getsentry/sentry-android/pull/177))
- Bump sentry-native with message object instead of a string ([#172](https://github.com/getsentry/sentry-android/pull/172))

Packages were released on [`bintray`](https://dl.bintray.com/getsentry/sentry-android/io/sentry/), [`jcenter`](https://jcenter.bintray.com/io/sentry/sentry-android/)

We'd love to get feedback and we'll work in getting the GA `2.0.0` out soon.
Until then, the [stable SDK offered by Sentry is at version 1.7.28](https://github.com/getsentry/sentry-java/releases/tag/v1.7.28)

## 2.0.0-alpha08

Release of Sentry's new SDK for Android.

### Fixes

- DebugId endianness ([#162](https://github.com/getsentry/sentry-android/pull/162))
- Executed beforeBreadcrumb also for scope ([#160](https://github.com/getsentry/sentry-android/pull/160))
- Benefit of manifest merging when minSdk ([#159](https://github.com/getsentry/sentry-android/pull/159))
- Add method to captureMessage with level ([#157](https://github.com/getsentry/sentry-android/pull/157))
- Listing assets file on the wrong dir ([#156](https://github.com/getsentry/sentry-android/pull/156))

Packages were released on [`bintray`](https://dl.bintray.com/getsentry/sentry-android/io/sentry/), [`jcenter`](https://jcenter.bintray.com/io/sentry/sentry-android/)

We'd love to get feedback and we'll work in getting the GA `2.0.0` out soon.
Until then, the [stable SDK offered by Sentry is at version 1.7.28](https://github.com/getsentry/sentry-java/releases/tag/v1.7.28)

## 2.0.0-alpha07

Third release of Sentry's new SDK for Android.

### Fixes

-  Fixed release for jcenter and bintray

Packages were released on [`bintray`](https://dl.bintray.com/getsentry/sentry-android/io/sentry/), [`jcenter`](https://jcenter.bintray.com/io/sentry/sentry-android/)

We'd love to get feedback and we'll work in getting the GA `2.0.0` out soon.
Until then, the [stable SDK offered by Sentry is at version 1.7.28](https://github.com/getsentry/sentry-java/releases/tag/v1.7.28)

## 2.0.0-alpha06

Second release of Sentry's new SDK for Android.

### Fixes

- Fixed a typo on pom generation.

Packages were released on [`bintray`](https://dl.bintray.com/getsentry/sentry-android/io/sentry/), [`jcenter`](https://jcenter.bintray.com/io/sentry/sentry-android/)

We'd love to get feedback and we'll work in getting the GA `2.0.0` out soon.
Until then, the [stable SDK offered by Sentry is at version 1.7.28](https://github.com/getsentry/sentry-java/releases/tag/v1.7.28)

## 2.0.0-alpha05

First release of Sentry's new SDK for Android.

New features not offered by our current (1.7.x), stable SDK are:

- NDK support
  - Captures crashes caused by native code
  - Access to the [`sentry-native` SDK](https://github.com/getsentry/sentry-native/) API by your native (C/C++/Rust code/..).
- Automatic init (just add your `DSN` to the manifest)
   - Proguard rules are added automatically
   - Permission (Internet) is added automatically
- Uncaught Exceptions might be captured even before the app restarts
- Unified API which include scopes etc.
- More context/device information
- Packaged as `aar`
- Frames from the app automatically marked as `InApp=true` (stack traces in Sentry highlights them by default).
- Complete Sentry Protocol available.
- All threads and their stack traces are captured.
- Sample project in this repo to test many features (segfault, uncaught exception, scope)

Features from the current SDK like `ANR` are also available (by default triggered after 4 seconds).

Packages were released on [`bintray`](https://dl.bintray.com/getsentry/sentry-android/io/sentry/), [`jcenter`](https://jcenter.bintray.com/io/sentry/sentry-android/)

We'd love to get feedback and we'll work in getting the GA `2.0.0` out soon.
Until then, the [stable SDK offered by Sentry is at version 1.7.28](https://github.com/getsentry/sentry-java/releases/tag/v1.7.28)<|MERGE_RESOLUTION|>--- conflicted
+++ resolved
@@ -2,23 +2,22 @@
 
 ## Unreleased
 
-<<<<<<< HEAD
 ### Features
 
 - Add Ktor client integration ([#4527](https://github.com/getsentry/sentry-java/pull/4527))
-  - To use the integration, add a dependency on `io.sentry:sentry-ktor`, then install the `SentryKtorClientPlugin` on your `HttpClient`,
+  - To use the integration, add a dependency on `io.sentry:sentry-ktor-client`, then install the `SentryKtorClientPlugin` on your `HttpClient`,
     e.g.:
     ```kotlin
     val client =
       HttpClient(Java) {
-        install(io.sentry.ktor.SentryKtorClientPlugin) {
+        install(io.sentry.ktorClient.SentryKtorClientPlugin) {
           captureFailedRequests = true
           failedRequestTargets = listOf(".*")
           failedRequestStatusCodes = listOf(HttpStatusCodeRange(500, 599))
         }
       }
     ```
-=======
+
 ### Fixes
 
 - Allow multiple UncaughtExceptionHandlerIntegrations to be active at the same time ([#4462](https://github.com/getsentry/sentry-java/pull/4462))
@@ -52,7 +51,6 @@
 - Use Spring Boot Starter 3 in `sentry-spring-boot-starter-jakarta` ([#4545](https://github.com/getsentry/sentry-java/pull/4545))
   - While refactoring our dependency management, we accidentally added Spring Boot 2 and Spring Boot Starter 2 as dependencies of `sentry-spring-boot-starter-jakarta`, which is intended for Spring Boot 3.
   - Now, the correct dependencies (Spring Boot 3 and Spring Boot Starter 3) are being added.
->>>>>>> 2bfacefb
 
 ## 8.16.1-alpha.2
 
