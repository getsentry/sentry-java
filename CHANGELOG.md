--- conflicted
+++ resolved
@@ -4,11 +4,8 @@
 
 ### Features
 
-<<<<<<< HEAD
 - Add New User Feedback Widget ([#4450](https://github.com/getsentry/sentry-java/pull/4450))
-  - This widget is a custom button that can be used to show the user feedback form
-=======
->>>>>>> 41527016
+    - This widget is a custom button that can be used to show the user feedback form
 - Add New User Feedback form ([#4384](https://github.com/getsentry/sentry-java/pull/4384))
     - We now introduce SentryUserFeedbackDialog, which extends AlertDialog, inheriting the show() and cancel() methods, among others.
       To use it, just instantiate it and call show() on the instance (Sentry must be previously initialized).
@@ -24,11 +21,8 @@
       SentryUserFeedbackDialog.Builder(context).create().show()
       ```
 
-<<<<<<< HEAD
-=======
 ## 8.13.3
 
->>>>>>> 41527016
 ### Fixes
 
 - Send UI Profiling app start chunk when it finishes ([#4423](https://github.com/getsentry/sentry-java/pull/4423))
