# Changelog

## Unreleased

<<<<<<< HEAD
### Features

- Support multiple debug-metadata.properties ([#3024](https://github.com/getsentry/sentry-java/pull/3024))
=======
Version 7 of the Sentry Android/Java SDK brings a variety of features and fixes. The most notable changes are:
- Bumping `minSdk` level to 19 (Android 4.4)
- The SDK will now listen to connectivity changes and try to re-upload cached events when internet connection is re-established additionally to uploading events on app restart 
- `Sentry.getSpan` now returns the root transaction, which should improve the span hierarchy and make it leaner
- Multiple improvements to reduce probability of the SDK causing ANRs
- New `sentry-okhttp` artifact is unbundled from Android and can be used in pure JVM-only apps 

## Sentry Self-hosted Compatibility

This SDK version is compatible with a self-hosted version of Sentry `22.12.0` or higher. If you are using an older version of [self-hosted Sentry](https://develop.sentry.dev/self-hosted/) (aka onpremise), you will need to [upgrade](https://develop.sentry.dev/self-hosted/releases/). If you're using `sentry.io` no action is required.

## Sentry Integrations Version Compatibility (Android)

Make sure to align _all_ Sentry dependencies to the same version when bumping the SDK to 7.+, otherwise it will crash at runtime due to binary incompatibility. (E.g. if you're using `-timber`, `-okhttp` or other packages)

For example, if you're using the [Sentry Android Gradle plugin](https://github.com/getsentry/sentry-android-gradle-plugin) with the `autoInstallation` [feature](https://docs.sentry.io/platforms/android/configuration/gradle/#auto-installation) (enabled by default), make sure to use version 4.+ of the gradle plugin together with version 7.+ of the SDK. If you can't do that for some reason, you can specify sentry version via the plugin config block:

```kotlin
sentry {
  autoInstallation {
    sentryVersion.set("7.0.0")
  }
}
```

Similarly, if you have a Sentry SDK (e.g. `sentry-android-core`) dependency on one of your Gradle modules and you're updating it to 7.+, make sure the Gradle plugin is at 4.+ or specify the SDK version as shown in the snippet above.

## Breaking Changes

- Bump min API to 19 ([#2883](https://github.com/getsentry/sentry-java/pull/2883))
- If you're using `sentry-kotlin-extensions`, it requires `kotlinx-coroutines-core` version `1.6.1` or higher now ([#2838](https://github.com/getsentry/sentry-java/pull/2838))
- Move enableNdk from SentryOptions to SentryAndroidOptions ([#2793](https://github.com/getsentry/sentry-java/pull/2793))
- Apollo v2 BeforeSpanCallback now allows returning null ([#2890](https://github.com/getsentry/sentry-java/pull/2890))
- `SentryOkHttpUtils` was removed from public API as it's been exposed by mistake ([#3005](https://github.com/getsentry/sentry-java/pull/3005))
- `Scope` now implements the `IScope` interface, therefore some methods like `ScopeCallback.run` accept `IScope` now ([#3066](https://github.com/getsentry/sentry-java/pull/3066))
- Cleanup `startTransaction` overloads ([#2964](https://github.com/getsentry/sentry-java/pull/2964))
    - We have reduced the number of overloads by allowing to pass in a `TransactionOptions` object instead of having separate parameters for certain options
    - `TransactionOptions` has defaults set and can be customized, for example:

```kotlin
// old
val transaction = Sentry.startTransaction("name", "op", bindToScope = true)
// new
val transaction = Sentry.startTransaction("name", "op", TransactionOptions().apply { isBindToScope = true })
```

## Behavioural Changes

- Android only: `Sentry.getSpan()` returns the root span/transaction instead of the latest span ([#2855](https://github.com/getsentry/sentry-java/pull/2855))
- Capture failed HTTP and GraphQL (Apollo) requests by default ([#2794](https://github.com/getsentry/sentry-java/pull/2794))
    - This can increase your event consumption and may affect your quota, because we will report failed network requests as Sentry events by default, if you're using the `sentry-android-okhttp` or `sentry-apollo-3` integrations. You can customize what errors you want/don't want to have reported for [OkHttp](https://docs.sentry.io/platforms/android/integrations/okhttp#http-client-errors) and [Apollo3](https://docs.sentry.io/platforms/android/integrations/apollo3#graphql-client-errors) respectively.
- Measure AppStart time till First Draw instead of `onResume` ([#2851](https://github.com/getsentry/sentry-java/pull/2851))
- Automatic user interaction tracking: every click now starts a new automatic transaction ([#2891](https://github.com/getsentry/sentry-java/pull/2891))
    - Previously performing a click on the same UI widget twice would keep the existing transaction running, the new behavior now better aligns with other SDKs
- Add deadline timeout for automatic transactions ([#2865](https://github.com/getsentry/sentry-java/pull/2865))
    - This affects all automatically generated transactions on Android (UI, clicks), the default timeout is 30s, meaning the automatic transaction will be force-finished with status `deadline_exceeded` when reaching the deadline 
- Set ip_address to {{auto}} by default, even if sendDefaultPII is disabled ([#2860](https://github.com/getsentry/sentry-java/pull/2860))
    - Instead use the "Prevent Storing of IP Addresses" option in the "Security & Privacy" project settings on sentry.io
- Raw logback message and parameters are now guarded by `sendDefaultPii` if an `encoder` has been configured ([#2976](https://github.com/getsentry/sentry-java/pull/2976))
- The `maxSpans` setting (defaults to 1000) is enforced for nested child spans which means a single transaction can have `maxSpans` number of children (nested or not) at most ([#3065](https://github.com/getsentry/sentry-java/pull/3065))
- The `ScopeCallback` in `withScope` is now always executed ([#3066](https://github.com/getsentry/sentry-java/pull/3066))

## Deprecations

- `sentry-android-okhttp` was deprecated in favour of the new `sentry-okhttp` module. Make sure to replace `io.sentry.android.okhttp` package name with `io.sentry.okhttp` before the next major, where the classes will be removed ([#3005](https://github.com/getsentry/sentry-java/pull/3005))

## Other Changes

### Features

- Observe network state to upload any unsent envelopes ([#2910](https://github.com/getsentry/sentry-java/pull/2910))
    - Android: it works out-of-the-box as part of the default `SendCachedEnvelopeIntegration`
    - JVM: you'd have to install `SendCachedEnvelopeFireAndForgetIntegration` as mentioned in https://docs.sentry.io/platforms/java/configuration/#configuring-offline-caching and provide your own implementation of `IConnectionStatusProvider` via `SentryOptions`
- Add `sentry-okhttp` module to support instrumenting OkHttp in non-Android projects ([#3005](https://github.com/getsentry/sentry-java/pull/3005))
- Do not filter out Sentry SDK frames in case of uncaught exceptions ([#3021](https://github.com/getsentry/sentry-java/pull/3021))
- Do not try to send and drop cached envelopes when rate-limiting is active ([#2937](https://github.com/getsentry/sentry-java/pull/2937))

### Fixes

- Use `getMyMemoryState()` instead of `getRunningAppProcesses()` to retrieve process importance ([#3004](https://github.com/getsentry/sentry-java/pull/3004))
    - This should prevent some app stores from flagging apps as violating their privacy
- Reduce flush timeout to 4s on Android to avoid ANRs ([#2858](https://github.com/getsentry/sentry-java/pull/2858))
- Reduce timeout of AsyncHttpTransport to avoid ANR ([#2879](https://github.com/getsentry/sentry-java/pull/2879))
- Do not overwrite UI transaction status if set by the user ([#2852](https://github.com/getsentry/sentry-java/pull/2852))
- Capture unfinished transaction on Scope with status `aborted` in case a crash happens ([#2938](https://github.com/getsentry/sentry-java/pull/2938))
    - This will fix the link between transactions and corresponding crashes, you'll be able to see them in a single trace
- Fix Coroutine Context Propagation using CopyableThreadContextElement ([#2838](https://github.com/getsentry/sentry-java/pull/2838))
- Fix don't overwrite the span status of unfinished spans ([#2859](https://github.com/getsentry/sentry-java/pull/2859))
- Migrate from `default` interface methods to proper implementations in each interface implementor ([#2847](https://github.com/getsentry/sentry-java/pull/2847))
    - This prevents issues when using the SDK on older AGP versions (< 4.x.x)
- Reduce main thread work on init ([#3036](https://github.com/getsentry/sentry-java/pull/3036))
- Move Integrations registration to background on init ([#3043](https://github.com/getsentry/sentry-java/pull/3043))
- Fix `SentryOkHttpInterceptor.BeforeSpanCallback` was not finishing span when it was dropped ([#2958](https://github.com/getsentry/sentry-java/pull/2958))

## 6.34.0

### Features

- Add current activity name to app context ([#2999](https://github.com/getsentry/sentry-java/pull/2999))
- Add `MonitorConfig` param to `CheckInUtils.withCheckIn` ([#3038](https://github.com/getsentry/sentry-java/pull/3038))
  - This makes it easier to automatically create or update (upsert) monitors.
- (Internal) Extract Android Profiler and Measurements for Hybrid SDKs ([#3016](https://github.com/getsentry/sentry-java/pull/3016))
- (Internal) Remove SentryOptions dependency from AndroidProfiler ([#3051](https://github.com/getsentry/sentry-java/pull/3051))
- (Internal) Add `readBytesFromFile` for use in Hybrid SDKs ([#3052](https://github.com/getsentry/sentry-java/pull/3052))
- (Internal) Add `getProguardUuid` for use in Hybrid SDKs ([#3054](https://github.com/getsentry/sentry-java/pull/3054))

### Fixes

-  Fix SIGSEV, SIGABRT and SIGBUS crashes happening after/around the August Google Play System update, see [#2955](https://github.com/getsentry/sentry-java/issues/2955) for more details (fix provided by Native SDK bump)
- Ensure DSN uses http/https protocol ([#3044](https://github.com/getsentry/sentry-java/pull/3044))

### Dependencies

- Bump Native SDK from v0.6.6 to v0.6.7 ([#3048](https://github.com/getsentry/sentry-java/pull/3048))
  - [changelog](https://github.com/getsentry/sentry-native/blob/master/CHANGELOG.md#067)
  - [diff](https://github.com/getsentry/sentry-native/compare/0.6.6...0.6.7)

## 6.33.2-beta.1

### Fixes

-  Fix SIGSEV, SIGABRT and SIGBUS crashes happening after/around the August Google Play System update, see [#2955](https://github.com/getsentry/sentry-java/issues/2955) for more details (fix provided by Native SDK bump)

### Dependencies

- Bump Native SDK from v0.6.6 to v0.6.7 ([#3048](https://github.com/getsentry/sentry-java/pull/3048))
  - [changelog](https://github.com/getsentry/sentry-native/blob/master/CHANGELOG.md#067)
  - [diff](https://github.com/getsentry/sentry-native/compare/0.6.6...0.6.7)

## 6.33.1
>>>>>>> 8fd337bb

### Fixes

- Do not register `sentrySpringFilter` in ServletContext for Spring Boot ([#3027](https://github.com/getsentry/sentry-java/pull/3027))

## 6.33.0

### Features

- Add thread information to spans ([#2998](https://github.com/getsentry/sentry-java/pull/2998))
- Use PixelCopy API for capturing screenshots on API level 24+ ([#3008](https://github.com/getsentry/sentry-java/pull/3008))

### Fixes

- Fix crash when HTTP connection error message contains formatting symbols ([#3002](https://github.com/getsentry/sentry-java/pull/3002))
- Cap max number of stack frames to 100 to not exceed payload size limit ([#3009](https://github.com/getsentry/sentry-java/pull/3009))
  - This will ensure we report errors with a big number of frames such as `StackOverflowError`
- Fix user interaction tracking not working for Jetpack Compose 1.5+ ([#3010](https://github.com/getsentry/sentry-java/pull/3010))
- Make sure to close all Closeable resources ([#3000](https://github.com/getsentry/sentry-java/pull/3000))

## 6.32.0

### Features

- Make `DebugImagesLoader` public ([#2993](https://github.com/getsentry/sentry-java/pull/2993))

### Fixes

- Make `SystemEventsBroadcastReceiver` exported on API 33+ ([#2990](https://github.com/getsentry/sentry-java/pull/2990))
  - This will fix the `SystemEventsBreadcrumbsIntegration` crashes that you might have encountered on Play Console

## 6.31.0

### Features

- Improve default debouncing mechanism ([#2945](https://github.com/getsentry/sentry-java/pull/2945))
- Add `CheckInUtils.withCheckIn` which abstracts away some of the manual check-ins complexity ([#2959](https://github.com/getsentry/sentry-java/pull/2959))
- Add `@SentryCaptureExceptionParameter` annotation which captures exceptions passed into an annotated method ([#2764](https://github.com/getsentry/sentry-java/pull/2764))
  - This can be used to replace `Sentry.captureException` calls in `@ExceptionHandler` of a `@ControllerAdvice`
- Add `ServerWebExchange` to `Hint` for WebFlux as `WEBFLUX_EXCEPTION_HANDLER_EXCHANGE` ([#2977](https://github.com/getsentry/sentry-java/pull/2977))
- Allow filtering GraphQL errors ([#2967](https://github.com/getsentry/sentry-java/pull/2967))
  - This list can be set directly when calling the constructor of `SentryInstrumentation`
  - For Spring Boot it can also be set in `application.properties` as `sentry.graphql.ignored-error-types=SOME_ERROR,ANOTHER_ERROR`

### Fixes

- Add OkHttp span auto-close when response body is not read ([#2923](https://github.com/getsentry/sentry-java/pull/2923))
- Fix json parsing of nullable/empty fields for Hybrid SDKs ([#2968](https://github.com/getsentry/sentry-java/pull/2968))
  - (Internal) Rename `nextList` to `nextListOrNull` to actually match what the method does
  - (Hybrid) Check if there's any object in a collection before trying to parse it (which prevents the "Failed to deserilize object in list" log message)
  - (Hybrid) If a date can't be parsed as an ISO timestamp, attempts to parse it as millis silently, without printing a log message
  - (Hybrid) If `op` is not defined as part of `SpanContext`, fallback to an empty string, because the filed is optional in the spec
- Always attach OkHttp errors and Http Client Errors only to call root span ([#2961](https://github.com/getsentry/sentry-java/pull/2961))
- Fixed crash accessing Choreographer instance ([#2970](https://github.com/getsentry/sentry-java/pull/2970))

### Dependencies

- Bump Native SDK from v0.6.5 to v0.6.6 ([#2975](https://github.com/getsentry/sentry-java/pull/2975))
  - [changelog](https://github.com/getsentry/sentry-native/blob/master/CHANGELOG.md#066)
  - [diff](https://github.com/getsentry/sentry-native/compare/0.6.5...0.6.6)
- Bump Gradle from v8.3.0 to v8.4.0 ([#2966](https://github.com/getsentry/sentry-java/pull/2966))
  - [changelog](https://github.com/gradle/gradle/blob/master/CHANGELOG.md#v840)
  - [diff](https://github.com/gradle/gradle/compare/v8.3.0...v8.4.0)

## 6.30.0

### Features

- Add `sendModules` option for disable sending modules ([#2926](https://github.com/getsentry/sentry-java/pull/2926))
- Send `db.system` and `db.name` in span data for androidx.sqlite spans ([#2928](https://github.com/getsentry/sentry-java/pull/2928))
- Check-ins (CRONS) support ([#2952](https://github.com/getsentry/sentry-java/pull/2952))
  - Add API for sending check-ins (CRONS) manually ([#2935](https://github.com/getsentry/sentry-java/pull/2935))
  - Support check-ins (CRONS) for Quartz ([#2940](https://github.com/getsentry/sentry-java/pull/2940))
  - `@SentryCheckIn` annotation and advice config for Spring ([#2946](https://github.com/getsentry/sentry-java/pull/2946))
  - Add option for ignoring certain monitor slugs ([#2943](https://github.com/getsentry/sentry-java/pull/2943))

### Fixes

- Always send memory stats for transactions ([#2936](https://github.com/getsentry/sentry-java/pull/2936))
  - This makes it possible to query transactions by the `device.class` tag on Sentry
- Add `sentry.enable-aot-compatibility` property to SpringBoot Jakarta `SentryAutoConfiguration` to enable building for GraalVM ([#2915](https://github.com/getsentry/sentry-java/pull/2915))

### Dependencies

- Bump Gradle from v8.2.1 to v8.3.0 ([#2900](https://github.com/getsentry/sentry-java/pull/2900))
  - [changelog](https://github.com/gradle/gradle/blob/master release-test/CHANGELOG.md#v830)
  - [diff](https://github.com/gradle/gradle/compare/v8.2.1...v8.3.0)

## 6.29.0

### Features

- Send `db.system` and `db.name` in span data ([#2894](https://github.com/getsentry/sentry-java/pull/2894))
- Send `http.request.method` in span data ([#2896](https://github.com/getsentry/sentry-java/pull/2896))
- Add `enablePrettySerializationOutput` option for opting out of pretty print ([#2871](https://github.com/getsentry/sentry-java/pull/2871))

## 6.28.0

### Features

- Add HTTP response code to Spring WebFlux transactions ([#2870](https://github.com/getsentry/sentry-java/pull/2870))
- Add `sampled` to Dynamic Sampling Context ([#2869](https://github.com/getsentry/sentry-java/pull/2869))
- Improve server side GraphQL support for spring-graphql and Nextflix DGS ([#2856](https://github.com/getsentry/sentry-java/pull/2856))
    - If you have already been using `SentryDataFetcherExceptionHandler` that still works but has been deprecated. Please use `SentryGenericDataFetcherExceptionHandler` combined with `SentryInstrumentation` instead for better error reporting.
    - More exceptions and errors caught and reported to Sentry by also looking at the `ExecutionResult` (more specifically its `errors`)
        - You may want to filter out certain errors, please see [docs on filtering](https://docs.sentry.io/platforms/java/configuration/filtering/)
    - More details for Sentry events: query, variables and response (where possible)
    - Breadcrumbs for operation (query, mutation, subscription), data fetchers and data loaders (Spring only)
    - Better hub propagation by using `GraphQLContext`
- Add autoconfigure modules for Spring Boot called `sentry-spring-boot` and `sentry-spring-boot-jakarta` ([#2880](https://github.com/getsentry/sentry-java/pull/2880))
  - The autoconfigure modules `sentry-spring-boot` and `sentry-spring-boot-jakarta` have a `compileOnly` dependency on `spring-boot-starter` which is needed for our auto installation in [sentry-android-gradle-plugin](https://github.com/getsentry/sentry-android-gradle-plugin)
  - The starter modules  `sentry-spring-boot-starter` and `sentry-spring-boot-starter-jakarta` now bring `spring-boot-starter` as a dependency
- You can now disable Sentry by setting the `enabled` option to `false` ([#2840](https://github.com/getsentry/sentry-java/pull/2840))

### Fixes

- Propagate OkHttp status to parent spans ([#2872](https://github.com/getsentry/sentry-java/pull/2872))

## 6.27.0

### Features

- Add TraceOrigin to Transactions and Spans ([#2803](https://github.com/getsentry/sentry-java/pull/2803))

### Fixes

- Deduplicate events happening in multiple threads simultaneously (e.g. `OutOfMemoryError`) ([#2845](https://github.com/getsentry/sentry-java/pull/2845))
  - This will improve Crash-Free Session Rate as we no longer will send multiple Session updates with `Crashed` status, but only the one that is relevant
- Ensure no Java 8 method reference sugar is used for Android ([#2857](https://github.com/getsentry/sentry-java/pull/2857))
- Do not send session updates for terminated sessions ([#2849](https://github.com/getsentry/sentry-java/pull/2849))

## 6.26.0

### Features
- (Internal) Extend APIs for hybrid SDKs ([#2814](https://github.com/getsentry/sentry-java/pull/2814), [#2846](https://github.com/getsentry/sentry-java/pull/2846))

### Fixes

- Fix ANRv2 thread dump parsing for native-only threads ([#2839](https://github.com/getsentry/sentry-java/pull/2839))
- Derive `TracingContext` values from event for ANRv2 events ([#2839](https://github.com/getsentry/sentry-java/pull/2839))

## 6.25.2

### Fixes

- Change Spring Boot, Apollo, Apollo 3, JUL, Logback, Log4j2, OpenFeign, GraphQL and Kotlin coroutines core dependencies to compileOnly ([#2837](https://github.com/getsentry/sentry-java/pull/2837))

## 6.25.1

### Fixes

- Allow removing integrations in SentryAndroid.init ([#2826](https://github.com/getsentry/sentry-java/pull/2826))
- Fix concurrent access to frameMetrics listener ([#2823](https://github.com/getsentry/sentry-java/pull/2823))

### Dependencies

- Bump Native SDK from v0.6.4 to v0.6.5 ([#2822](https://github.com/getsentry/sentry-java/pull/2822))
  - [changelog](https://github.com/getsentry/sentry-native/blob/master/CHANGELOG.md#065)
  - [diff](https://github.com/getsentry/sentry-native/compare/0.6.4...0.6.5)
- Bump Gradle from v8.2.0 to v8.2.1 ([#2830](https://github.com/getsentry/sentry-java/pull/2830))
  - [changelog](https://github.com/gradle/gradle/blob/master/CHANGELOG.md#v821)
  - [diff](https://github.com/gradle/gradle/compare/v8.2.0...v8.2.1)

## 6.25.0

### Features

- Add manifest `AutoInit` to integrations list ([#2795](https://github.com/getsentry/sentry-java/pull/2795))
- Tracing headers (`sentry-trace` and `baggage`) are now attached and passed through even if performance is disabled ([#2788](https://github.com/getsentry/sentry-java/pull/2788))

### Fixes

- Set `environment` from `SentryOptions` if none persisted in ANRv2 ([#2809](https://github.com/getsentry/sentry-java/pull/2809))
- Remove code that set `tracesSampleRate` to `0.0` for Spring Boot if not set ([#2800](https://github.com/getsentry/sentry-java/pull/2800))
  - This used to enable performance but not send any transactions by default.
  - Performance is now disabled by default.
- Fix slow/frozen frames were not reported with transactions ([#2811](https://github.com/getsentry/sentry-java/pull/2811))

### Dependencies

- Bump Native SDK from v0.6.3 to v0.6.4 ([#2796](https://github.com/getsentry/sentry-java/pull/2796))
  - [changelog](https://github.com/getsentry/sentry-native/blob/master/CHANGELOG.md#064)
  - [diff](https://github.com/getsentry/sentry-native/compare/0.6.3...0.6.4)
- Bump Gradle from v8.1.1 to v8.2.0 ([#2810](https://github.com/getsentry/sentry-java/pull/2810))
  - [changelog](https://github.com/gradle/gradle/blob/master/CHANGELOG.md#v820)
  - [diff](https://github.com/gradle/gradle/compare/v8.1.1...v8.2.0)

## 6.24.0

### Features

- Add debouncing mechanism and before-capture callbacks for screenshots and view hierarchies ([#2773](https://github.com/getsentry/sentry-java/pull/2773))
- Improve ANRv2 implementation ([#2792](https://github.com/getsentry/sentry-java/pull/2792))
  - Add a proguard rule to keep `ApplicationNotResponding` class from obfuscation
  - Add a new option `setReportHistoricalAnrs`; when enabled, it will report all of the ANRs from the [getHistoricalExitReasons](https://developer.android.com/reference/android/app/ActivityManager?hl=en#getHistoricalProcessExitReasons(java.lang.String,%20int,%20int)) list. 
  By default, the SDK only reports and enriches the latest ANR and only this one counts towards ANR rate. 
  Worth noting that this option is mainly useful when updating the SDK to the version where ANRv2 has been introduced, to report all ANRs happened prior to the SDK update. After that, the SDK will always pick up the latest ANR from the historical exit reasons list on next app restart, so there should be no historical ANRs to report.
  These ANRs are reported with the `HistoricalAppExitInfo` mechanism.
  - Add a new option `setAttachAnrThreadDump` to send ANR thread dump from the system as an attachment. 
  This is only useful as additional information, because the SDK attempts to parse the thread dump into proper threads with stacktraces by default.
  - If [ApplicationExitInfo#getTraceInputStream](https://developer.android.com/reference/android/app/ApplicationExitInfo#getTraceInputStream()) returns null, the SDK no longer reports an ANR event, as these events are not very useful without it.
  - Enhance regex patterns for native stackframes

## 6.23.0

### Features

- Add profile rate limiting ([#2782](https://github.com/getsentry/sentry-java/pull/2782))
- Support for automatically capturing Failed GraphQL (Apollo 3) Client errors ([#2781](https://github.com/getsentry/sentry-java/pull/2781))

```kotlin
import com.apollographql.apollo3.ApolloClient
import io.sentry.apollo3.sentryTracing

val apolloClient = ApolloClient.Builder()
    .serverUrl("https://example.com/graphql")
    .sentryTracing(captureFailedRequests = true)    
    .build()
```

### Dependencies

- Bump Native SDK from v0.6.2 to v0.6.3 ([#2746](https://github.com/getsentry/sentry-java/pull/2746))
  - [changelog](https://github.com/getsentry/sentry-native/blob/master/CHANGELOG.md#063)
  - [diff](https://github.com/getsentry/sentry-native/compare/0.6.2...0.6.3)

### Fixes

- Align http.status with [span data conventions](https://develop.sentry.dev/sdk/performance/span-data-conventions/) ([#2786](https://github.com/getsentry/sentry-java/pull/2786))

## 6.22.0

### Features

- Add `lock` attribute to the `SentryStackFrame` protocol to better highlight offending frames in the UI ([#2761](https://github.com/getsentry/sentry-java/pull/2761))
- Enrich database spans with blocked main thread info ([#2760](https://github.com/getsentry/sentry-java/pull/2760))
- Add `api_target` to `Request` and `data` to `Response` Protocols ([#2775](https://github.com/getsentry/sentry-java/pull/2775))

### Fixes

- No longer use `String.join` in `Baggage` as it requires API level 26 ([#2778](https://github.com/getsentry/sentry-java/pull/2778))

## 6.21.0

### Features

- Introduce new `sentry-android-sqlite` integration ([#2722](https://github.com/getsentry/sentry-java/pull/2722))
    - This integration replaces the old `androidx.sqlite` database instrumentation in the Sentry Android Gradle plugin
    - A new capability to manually instrument your `androidx.sqlite` databases. 
      - You can wrap your custom `SupportSQLiteOpenHelper` instance into `SentrySupportSQLiteOpenHelper(myHelper)` if you're not using the Sentry Android Gradle plugin and still benefit from performance auto-instrumentation.
- Add SentryWrapper for Callable and Supplier Interface ([#2720](https://github.com/getsentry/sentry-java/pull/2720))
- Load sentry-debug-meta.properties ([#2734](https://github.com/getsentry/sentry-java/pull/2734))
  - This enables source context for Java
  - For more information on how to enable source context, please refer to [#633](https://github.com/getsentry/sentry-java/issues/633#issuecomment-1465599120)

### Fixes

- Finish WebFlux transaction before popping scope ([#2724](https://github.com/getsentry/sentry-java/pull/2724))
- Use daemon threads for SentryExecutorService ([#2747](https://github.com/getsentry/sentry-java/pull/2747))
  - We started using `SentryExecutorService` in `6.19.0` which caused the application to hang on shutdown unless `Sentry.close()` was called. By using daemon threads we no longer block shutdown.
- Use Base64.NO_WRAP to avoid unexpected char errors in Apollo ([#2745](https://github.com/getsentry/sentry-java/pull/2745))
- Don't warn R8 on missing `ComposeViewHierarchyExporter` class ([#2743](https://github.com/getsentry/sentry-java/pull/2743))

## 6.20.0

### Features

- Add support for Sentry Kotlin Compiler Plugin ([#2695](https://github.com/getsentry/sentry-java/pull/2695))
  - In conjunction with our sentry-kotlin-compiler-plugin we improved Jetpack Compose support for
    - [View Hierarchy](https://docs.sentry.io/platforms/android/enriching-events/viewhierarchy/) support for Jetpack Compose screens
    - Automatic breadcrumbs for [user interactions](https://docs.sentry.io/platforms/android/performance/instrumentation/automatic-instrumentation/#user-interaction-instrumentation)
- More granular http requests instrumentation with a new SentryOkHttpEventListener ([#2659](https://github.com/getsentry/sentry-java/pull/2659))
    - Create spans for time spent on:
        - Proxy selection
        - DNS resolution
        - HTTPS setup
        - Connection
        - Requesting headers
        - Receiving response
    - You can attach the event listener to your OkHttpClient through `client.eventListener(new SentryOkHttpEventListener()).addInterceptor(new SentryOkHttpInterceptor()).build();`
    - In case you already have an event listener you can use the SentryOkHttpEventListener as well through `client.eventListener(new SentryOkHttpEventListener(myListener)).addInterceptor(new SentryOkHttpInterceptor()).build();`
- Add a new option to disable `RootChecker` ([#2735](https://github.com/getsentry/sentry-java/pull/2735))

### Fixes

- Base64 encode internal Apollo3 Headers ([#2707](https://github.com/getsentry/sentry-java/pull/2707))
- Fix `SentryTracer` crash when scheduling auto-finish of a transaction, but the timer has already been cancelled ([#2731](https://github.com/getsentry/sentry-java/pull/2731))
- Fix `AndroidTransactionProfiler` crash when finishing a profile that happened due to race condition ([#2731](https://github.com/getsentry/sentry-java/pull/2731))

## 6.19.1

### Fixes

- Ensure screenshots and view hierarchies are captured on the main thread ([#2712](https://github.com/getsentry/sentry-java/pull/2712))

## 6.19.0

### Features

- Add Screenshot and ViewHierarchy to integrations list ([#2698](https://github.com/getsentry/sentry-java/pull/2698))
- New ANR detection based on [ApplicationExitInfo API](https://developer.android.com/reference/android/app/ApplicationExitInfo) ([#2697](https://github.com/getsentry/sentry-java/pull/2697))
    - This implementation completely replaces the old one (based on a watchdog) on devices running Android 11 and above:
      - New implementation provides more precise ANR events/ANR rate detection as well as system thread dump information. The new implementation reports ANRs exactly as Google Play Console, without producing false positives or missing important background ANR events.
      - New implementation reports ANR events with a new mechanism `mechanism:AppExitInfo`.
      - However, despite producing many false positives, the old implementation is capable of better enriching ANR errors (which is not available with the new implementation), for example:
        - Capturing screenshots at the time of ANR event;
        - Capturing transactions and profiling data corresponding to the ANR event;
        - Auxiliary information (such as current memory load) at the time of ANR event.
      - If you would like us to provide support for the old approach working alongside the new one on Android 11 and above (e.g. for raising events for slow code on main thread), consider upvoting [this issue](https://github.com/getsentry/sentry-java/issues/2693).
    - The old watchdog implementation will continue working for older API versions (Android < 11):
        - The old implementation reports ANR events with the existing mechanism `mechanism:ANR`.
- Open up `TransactionOptions`, `ITransaction` and `IHub` methods allowing consumers modify start/end timestamp of transactions and spans ([#2701](https://github.com/getsentry/sentry-java/pull/2701))
- Send source bundle IDs to Sentry to enable source context ([#2663](https://github.com/getsentry/sentry-java/pull/2663))
  - For more information on how to enable source context, please refer to [#633](https://github.com/getsentry/sentry-java/issues/633#issuecomment-1465599120)

### Fixes

- Android Profiler on calling thread ([#2691](https://github.com/getsentry/sentry-java/pull/2691))
- Use `configureScope` instead of `withScope` in `Hub.close()`. This ensures that the main scope releases the in-memory data when closing a hub instance. ([#2688](https://github.com/getsentry/sentry-java/pull/2688))
- Remove null keys/values before creating concurrent hashmap in order to avoid NPE ([#2708](https://github.com/getsentry/sentry-java/pull/2708))
- Exclude SentryOptions from R8/ProGuard obfuscation ([#2699](https://github.com/getsentry/sentry-java/pull/2699))
  - This fixes AGP 8.+ incompatibility, where full R8 mode is enforced

### Dependencies

- Bump Gradle from v8.1.0 to v8.1.1 ([#2666](https://github.com/getsentry/sentry-java/pull/2666))
  - [changelog](https://github.com/gradle/gradle/blob/master release-test/CHANGELOG.md#v811)
  - [diff](https://github.com/gradle/gradle/compare/v8.1.0...v8.1.1)
- Bump Native SDK from v0.6.1 to v0.6.2 ([#2689](https://github.com/getsentry/sentry-java/pull/2689))
  - [changelog](https://github.com/getsentry/sentry-native/blob/master/CHANGELOG.md#062)
  - [diff](https://github.com/getsentry/sentry-native/compare/0.6.1...0.6.2)

## 6.18.1

### Fixes

- Fix crash when Sentry SDK is initialized more than once ([#2679](https://github.com/getsentry/sentry-java/pull/2679))
- Track a ttfd span per Activity ([#2673](https://github.com/getsentry/sentry-java/pull/2673))

## 6.18.0

### Features

- Attach Trace Context when an ANR is detected (ANRv1) ([#2583](https://github.com/getsentry/sentry-java/pull/2583))
- Make log4j2 integration compatible with log4j 3.0 ([#2634](https://github.com/getsentry/sentry-java/pull/2634))
    - Instead of relying on package scanning, we now use an annotation processor to generate `Log4j2Plugins.dat`
- Create `User` and `Breadcrumb` from map ([#2614](https://github.com/getsentry/sentry-java/pull/2614))
- Add `sent_at` to envelope header item ([#2638](https://github.com/getsentry/sentry-java/pull/2638))

### Fixes

- Fix timestamp intervals of PerformanceCollectionData in profiles ([#2648](https://github.com/getsentry/sentry-java/pull/2648))
- Fix timestamps of PerformanceCollectionData in profiles ([#2632](https://github.com/getsentry/sentry-java/pull/2632))
- Fix missing propagateMinConstraints flag for SentryTraced ([#2637](https://github.com/getsentry/sentry-java/pull/2637))
- Fix potential SecurityException thrown by ConnectivityManager on Android 11 ([#2653](https://github.com/getsentry/sentry-java/pull/2653))
- Fix aar artifacts publishing for Maven ([#2641](https://github.com/getsentry/sentry-java/pull/2641))

### Dependencies
- Bump Kotlin compile version from v1.6.10 to 1.8.0 ([#2563](https://github.com/getsentry/sentry-java/pull/2563))
- Bump Compose compile version from v1.1.1 to v1.3.0 ([#2563](https://github.com/getsentry/sentry-java/pull/2563))
- Bump AGP version from v7.3.0 to v7.4.2 ([#2574](https://github.com/getsentry/sentry-java/pull/2574))
- Bump Gradle from v7.6.0 to v8.0.2 ([#2563](https://github.com/getsentry/sentry-java/pull/2563))
    - [changelog](https://github.com/gradle/gradle/blob/master/CHANGELOG.md#v802)
    - [diff](https://github.com/gradle/gradle/compare/v7.6.0...v8.0.2)
- Bump Gradle from v8.0.2 to v8.1.0 ([#2650](https://github.com/getsentry/sentry-java/pull/2650))
  - [changelog](https://github.com/gradle/gradle/blob/master/CHANGELOG.md#v810)
  - [diff](https://github.com/gradle/gradle/compare/v8.0.2...v8.1.0)

## 6.17.0

### Features

- Add `name` and `geo` to `User` ([#2556](https://github.com/getsentry/sentry-java/pull/2556)) 
- Add breadcrumbs on network changes ([#2608](https://github.com/getsentry/sentry-java/pull/2608))
- Add time-to-initial-display and time-to-full-display measurements to Activity transactions ([#2611](https://github.com/getsentry/sentry-java/pull/2611))
- Read integration list written by sentry gradle plugin from manifest ([#2598](https://github.com/getsentry/sentry-java/pull/2598))
- Add Logcat adapter ([#2620](https://github.com/getsentry/sentry-java/pull/2620))
- Provide CPU count/frequency data as device context ([#2622](https://github.com/getsentry/sentry-java/pull/2622))

### Fixes

- Trim time-to-full-display span if reportFullyDisplayed API is never called ([#2631](https://github.com/getsentry/sentry-java/pull/2631))
- Fix Automatic UI transactions having wrong durations ([#2623](https://github.com/getsentry/sentry-java/pull/2623))
- Fix wrong default environment in Session ([#2610](https://github.com/getsentry/sentry-java/pull/2610))
- Pass through unknown sentry baggage keys into SentryEnvelopeHeader ([#2618](https://github.com/getsentry/sentry-java/pull/2618))
- Fix missing null check when removing lifecycle observer ([#2625](https://github.com/getsentry/sentry-java/pull/2625))

### Dependencies

- Bump Native SDK from v0.6.0 to v0.6.1 ([#2629](https://github.com/getsentry/sentry-java/pull/2629))
  - [changelog](https://github.com/getsentry/sentry-native/blob/master/CHANGELOG.md#061)
  - [diff](https://github.com/getsentry/sentry-native/compare/0.6.0...0.6.1)

## 6.16.0

### Features

- Improve versatility of exception resolver component for Spring with more flexible API for consumers. ([#2577](https://github.com/getsentry/sentry-java/pull/2577))
- Automatic performance instrumentation for WebFlux ([#2597](https://github.com/getsentry/sentry-java/pull/2597))
  - You can enable it by adding `sentry.enable-tracing=true` to your `application.properties`
- The Spring Boot integration can now be configured to add the `SentryAppender` to specific loggers instead of the `ROOT` logger ([#2173](https://github.com/getsentry/sentry-java/pull/2173))
  - You can specify the loggers using `"sentry.logging.loggers[0]=foo.bar` and `"sentry.logging.loggers[1]=baz` in your `application.properties`
- Add capabilities to track Jetpack Compose composition/rendering time ([#2507](https://github.com/getsentry/sentry-java/pull/2507))
- Adapt span op and description for graphql to fit spec ([#2607](https://github.com/getsentry/sentry-java/pull/2607))

### Fixes

- Fix timestamps of slow and frozen frames for profiles ([#2584](https://github.com/getsentry/sentry-java/pull/2584))
- Deprecate reportFullDisplayed in favor of reportFullyDisplayed ([#2585](https://github.com/getsentry/sentry-java/pull/2585))
- Add mechanism for logging integrations and update spring mechanism types ([#2595](https://github.com/getsentry/sentry-java/pull/2595))
	- NOTE: If you're using these mechanism types (`HandlerExceptionResolver`, `SentryWebExceptionHandler`) in your dashboards please update them to use the new types.
- Filter out session cookies sent by Spring and Spring Boot integrations ([#2593](https://github.com/getsentry/sentry-java/pull/2593))
  - We filter out some common cookies like JSESSIONID
  - We also read the value from `server.servlet.session.cookie.name` and filter it out
- No longer send event / transaction to Sentry if `beforeSend` / `beforeSendTransaction` throws ([#2591](https://github.com/getsentry/sentry-java/pull/2591))
- Add version to sentryClientName used in auth header ([#2596](https://github.com/getsentry/sentry-java/pull/2596))
- Keep integration names from being obfuscated ([#2599](https://github.com/getsentry/sentry-java/pull/2599))
- Change log level from INFO to WARN for error message indicating a failed Log4j2 Sentry.init ([#2606](https://github.com/getsentry/sentry-java/pull/2606))
  - The log message was often not visible as our docs suggest a minimum log level of WARN
- Fix session tracking on Android ([#2609](https://github.com/getsentry/sentry-java/pull/2609))
  - Incorrect number of session has been sent. In addition, some of the sessions were not properly ended, messing up Session Health Metrics.

### Dependencies

- Bump `opentelemetry-sdk` to `1.23.1` and `opentelemetry-javaagent` to `1.23.0` ([#2590](https://github.com/getsentry/sentry-java/pull/2590))
- Bump Native SDK from v0.5.4 to v0.6.0 ([#2545](https://github.com/getsentry/sentry-java/pull/2545))
  - [changelog](https://github.com/getsentry/sentry-native/blob/master/CHANGELOG.md#060)
  - [diff](https://github.com/getsentry/sentry-native/compare/0.5.4...0.6.0)

## 6.15.0

### Features

- Adjust time-to-full-display span if reportFullDisplayed is called too early ([#2550](https://github.com/getsentry/sentry-java/pull/2550))
- Add `enableTracing` option ([#2530](https://github.com/getsentry/sentry-java/pull/2530))
    - This change is backwards compatible. The default is `null` meaning existing behaviour remains unchanged (setting either `tracesSampleRate` or `tracesSampler` enables performance).
    - If set to `true`, performance is enabled, even if no `tracesSampleRate` or `tracesSampler` have been configured.
    - If set to `false` performance is disabled, regardless of `tracesSampleRate` and `tracesSampler` options.
- Detect dependencies by listing MANIFEST.MF files at runtime ([#2538](https://github.com/getsentry/sentry-java/pull/2538))
- Report integrations in use, report packages in use more consistently ([#2179](https://github.com/getsentry/sentry-java/pull/2179))
- Implement `ThreadLocalAccessor` for propagating Sentry hub with reactor / WebFlux ([#2570](https://github.com/getsentry/sentry-java/pull/2570))
  - Requires `io.micrometer:context-propagation:1.0.2+` as well as Spring Boot 3.0.3+
  - Enable the feature by setting `sentry.reactive.thread-local-accessor-enabled=true`
  - This is still considered experimental. Once we have enough feedback we may turn this on by default.
  - Checkout the sample here: https://github.com/getsentry/sentry-java/tree/main/sentry-samples/sentry-samples-spring-boot-webflux-jakarta
  - A new hub is now cloned from the main hub for every request

### Fixes

- Leave `inApp` flag for stack frames undecided in SDK if unsure and let ingestion decide instead ([#2547](https://github.com/getsentry/sentry-java/pull/2547))
- Allow `0.0` error sample rate ([#2573](https://github.com/getsentry/sentry-java/pull/2573))
- Fix memory leak in WebFlux related to an ever growing stack ([#2580](https://github.com/getsentry/sentry-java/pull/2580))
- Use the same hub in WebFlux exception handler as we do in WebFilter ([#2566](https://github.com/getsentry/sentry-java/pull/2566))
- Switch upstream Jetpack Compose dependencies to `compileOnly` in `sentry-compose-android` ([#2578](https://github.com/getsentry/sentry-java/pull/2578))
  - NOTE: If you're using Compose Navigation/User Interaction integrations, make sure to have the following dependencies on the classpath as we do not bring them in transitively anymore:
    - `androidx.navigation:navigation-compose:`
    - `androidx.compose.runtime:runtime:`
    - `androidx.compose.ui:ui:`

## 6.14.0

### Features

- Add time-to-full-display span to Activity auto-instrumentation ([#2432](https://github.com/getsentry/sentry-java/pull/2432))
- Add `main` flag to threads and `in_foreground` flag for app contexts  ([#2516](https://github.com/getsentry/sentry-java/pull/2516))

### Fixes

- Ignore Shutdown in progress when closing ShutdownHookIntegration ([#2521](https://github.com/getsentry/sentry-java/pull/2521))
- Fix app start span end-time is wrong if SDK init is deferred ([#2519](https://github.com/getsentry/sentry-java/pull/2519))
- Fix invalid session creation when app is launched in background ([#2543](https://github.com/getsentry/sentry-java/pull/2543))

## 6.13.1

### Fixes

- Fix transaction performance collector oom ([#2505](https://github.com/getsentry/sentry-java/pull/2505))
- Remove authority from URLs sent to Sentry ([#2366](https://github.com/getsentry/sentry-java/pull/2366))
- Fix `sentry-bom` containing incorrect artifacts ([#2504](https://github.com/getsentry/sentry-java/pull/2504))

### Dependencies

- Bump Native SDK from v0.5.3 to v0.5.4 ([#2500](https://github.com/getsentry/sentry-java/pull/2500))
  - [changelog](https://github.com/getsentry/sentry-native/blob/master/CHANGELOG.md#054)
  - [diff](https://github.com/getsentry/sentry-native/compare/0.5.3...0.5.4)

## 6.13.0

### Features

- Send cpu usage percentage in profile payload ([#2469](https://github.com/getsentry/sentry-java/pull/2469))
- Send transaction memory stats in profile payload ([#2447](https://github.com/getsentry/sentry-java/pull/2447))
- Add cpu usage collection ([#2462](https://github.com/getsentry/sentry-java/pull/2462))
- Improve ANR implementation: ([#2475](https://github.com/getsentry/sentry-java/pull/2475))
  - Add `abnormal_mechanism` to sessions for ANR rate calculation
  - Always attach thread dump to ANR events
  - Distinguish between foreground and background ANRs
- Improve possible date precision to 10 μs ([#2451](https://github.com/getsentry/sentry-java/pull/2451))

### Fixes

- Fix performance collector setup called in main thread ([#2499](https://github.com/getsentry/sentry-java/pull/2499))
- Expand guard against CVE-2018-9492 "Privilege Escalation via Content Provider" ([#2482](https://github.com/getsentry/sentry-java/pull/2482))
- Prevent OOM by disabling TransactionPerformanceCollector for now ([#2498](https://github.com/getsentry/sentry-java/pull/2498))

## 6.12.1

### Fixes

- Create timer in `TransactionPerformanceCollector` lazily ([#2478](https://github.com/getsentry/sentry-java/pull/2478))

## 6.12.0

### Features

- Attach View Hierarchy to the errored/crashed events ([#2440](https://github.com/getsentry/sentry-java/pull/2440))
- Collect memory usage in transactions ([#2445](https://github.com/getsentry/sentry-java/pull/2445))
- Add `traceOptionsRequests` option to disable tracing of OPTIONS requests ([#2453](https://github.com/getsentry/sentry-java/pull/2453))
- Extend list of HTTP headers considered sensitive ([#2455](https://github.com/getsentry/sentry-java/pull/2455))

### Fixes

- Use a single TransactionPerfomanceCollector ([#2464](https://github.com/getsentry/sentry-java/pull/2464))
- Don't override sdk name with Timber ([#2450](https://github.com/getsentry/sentry-java/pull/2450))
- Set transactionNameSource to CUSTOM when setting transaction name ([#2405](https://github.com/getsentry/sentry-java/pull/2405))
- Guard against CVE-2018-9492 "Privilege Escalation via Content Provider" ([#2466](https://github.com/getsentry/sentry-java/pull/2466))

## 6.11.0

### Features

- Disable Android concurrent profiling ([#2434](https://github.com/getsentry/sentry-java/pull/2434))
- Add logging for OpenTelemetry integration ([#2425](https://github.com/getsentry/sentry-java/pull/2425))
- Auto add `OpenTelemetryLinkErrorEventProcessor` for Spring Boot ([#2429](https://github.com/getsentry/sentry-java/pull/2429))

### Fixes

- Use minSdk compatible `Objects` class ([#2436](https://github.com/getsentry/sentry-java/pull/2436))
- Prevent R8 from warning on missing classes, as we check for their presence at runtime ([#2439](https://github.com/getsentry/sentry-java/pull/2439))

### Dependencies

- Bump Gradle from v7.5.1 to v7.6.0 ([#2438](https://github.com/getsentry/sentry-java/pull/2438))
  - [changelog](https://github.com/gradle/gradle/blob/master/CHANGELOG.md#v760)
  - [diff](https://github.com/gradle/gradle/compare/v7.5.1...v7.6.0)

## 6.10.0

### Features

- Add time-to-initial-display span to Activity transactions ([#2369](https://github.com/getsentry/sentry-java/pull/2369))
- Start a session after init if AutoSessionTracking is enabled ([#2356](https://github.com/getsentry/sentry-java/pull/2356))
- Provide automatic breadcrumbs and transactions for click/scroll events for Compose ([#2390](https://github.com/getsentry/sentry-java/pull/2390))
- Add `blocked_main_thread` and `call_stack` to File I/O spans to detect performance issues ([#2382](https://github.com/getsentry/sentry-java/pull/2382))

### Dependencies

- Bump Native SDK from v0.5.2 to v0.5.3 ([#2423](https://github.com/getsentry/sentry-java/pull/2423))
  - [changelog](https://github.com/getsentry/sentry-native/blob/master/CHANGELOG.md#053)
  - [diff](https://github.com/getsentry/sentry-native/compare/0.5.2...0.5.3)

## 6.9.2

### Fixes

- Updated ProfileMeasurementValue types ([#2412](https://github.com/getsentry/sentry-java/pull/2412))
- Clear window reference only on activity stop in profileMeasurements collector ([#2407](https://github.com/getsentry/sentry-java/pull/2407))
- No longer disable OpenTelemetry exporters in default Java Agent config ([#2408](https://github.com/getsentry/sentry-java/pull/2408))
- Fix `ClassNotFoundException` for `io.sentry.spring.SentrySpringServletContainerInitializer` in `sentry-spring-jakarta` ([#2411](https://github.com/getsentry/sentry-java/issues/2411))
- Fix `sentry-samples-spring-jakarta` ([#2411](https://github.com/getsentry/sentry-java/issues/2411))

### Features

- Add SENTRY_AUTO_INIT environment variable to control OpenTelemetry Agent init ([#2410](https://github.com/getsentry/sentry-java/pull/2410))
- Add OpenTelemetryLinkErrorEventProcessor for linking errors to traces created via OpenTelemetry ([#2418](https://github.com/getsentry/sentry-java/pull/2418))

### Dependencies

- Bump OpenTelemetry to 1.20.1 and OpenTelemetry Java Agent to 1.20.2 ([#2420](https://github.com/getsentry/sentry-java/pull/2420))

## 6.9.1

### Fixes

- OpenTelemetry modules were missing in `6.9.0` so we released the same code again as `6.9.1` including OpenTelemetry modules

## 6.9.0

### Fixes

- Use `canonicalName` in Fragment Integration for better de-obfuscation ([#2379](https://github.com/getsentry/sentry-java/pull/2379))
- Fix Timber and Fragment integrations auto-installation for obfuscated builds ([#2379](https://github.com/getsentry/sentry-java/pull/2379))
- Don't attach screenshots to events from Hybrid SDKs ([#2360](https://github.com/getsentry/sentry-java/pull/2360))
- Ensure Hints do not cause memory leaks ([#2387](https://github.com/getsentry/sentry-java/pull/2387))
- Do not attach empty `sentry-trace` and `baggage` headers ([#2385](https://github.com/getsentry/sentry-java/pull/2385))

### Features

- Add beforeSendTransaction which allows users to filter and change transactions ([#2388](https://github.com/getsentry/sentry-java/pull/2388))
- Add experimental support for OpenTelemetry ([README](sentry-opentelemetry/README.md))([#2344](https://github.com/getsentry/sentry-java/pull/2344))

### Dependencies

- Update Spring Boot Jakarta to Spring Boot 3.0.0 ([#2389](https://github.com/getsentry/sentry-java/pull/2389))
- Bump Spring Boot to 2.7.5 ([#2383](https://github.com/getsentry/sentry-java/pull/2383))

## 6.8.0

### Features

- Add FrameMetrics to Android profiling data ([#2342](https://github.com/getsentry/sentry-java/pull/2342))

### Fixes

- Remove profiler main thread io ([#2348](https://github.com/getsentry/sentry-java/pull/2348))
- Fix ensure all options are processed before integrations are loaded ([#2377](https://github.com/getsentry/sentry-java/pull/2377))

## 6.7.1

### Fixes

- Fix `Gpu.vendorId` should be a String ([#2343](https://github.com/getsentry/sentry-java/pull/2343))
- Don't set device name on Android if `sendDefaultPii` is disabled ([#2354](https://github.com/getsentry/sentry-java/pull/2354))
- Fix corrupted UUID on Motorola devices ([#2363](https://github.com/getsentry/sentry-java/pull/2363))
- Fix ANR on dropped uncaught exception events ([#2368](https://github.com/getsentry/sentry-java/pull/2368))

### Features

- Update Spring Boot Jakarta to Spring Boot 3.0.0-RC2 ([#2347](https://github.com/getsentry/sentry-java/pull/2347))

## 6.7.0

### Fixes

- Use correct set-cookie for the HTTP Client response object ([#2326](https://github.com/getsentry/sentry-java/pull/2326))
- Fix NoSuchElementException in CircularFifoQueue when cloning a Scope ([#2328](https://github.com/getsentry/sentry-java/pull/2328))

### Features

- Customizable fragment lifecycle breadcrumbs ([#2299](https://github.com/getsentry/sentry-java/pull/2299))
- Provide hook for Jetpack Compose navigation instrumentation ([#2320](https://github.com/getsentry/sentry-java/pull/2320))
- Populate `event.modules` with dependencies metadata ([#2324](https://github.com/getsentry/sentry-java/pull/2324))
- Support Spring 6 and Spring Boot 3 ([#2289](https://github.com/getsentry/sentry-java/pull/2289))

### Dependencies

- Bump Native SDK from v0.5.1 to v0.5.2 ([#2315](https://github.com/getsentry/sentry-java/pull/2315))
  - [changelog](https://github.com/getsentry/sentry-native/blob/master/CHANGELOG.md#052)
  - [diff](https://github.com/getsentry/sentry-native/compare/0.5.1...0.5.2)

## 6.6.0

### Fixes

- Ensure potential callback exceptions are caught #2123 ([#2291](https://github.com/getsentry/sentry-java/pull/2291))
- Remove verbose FrameMetricsAggregator failure logging ([#2293](https://github.com/getsentry/sentry-java/pull/2293))
- Ignore broken regex for tracePropagationTarget ([#2288](https://github.com/getsentry/sentry-java/pull/2288))
- No longer serialize static fields; use toString as fallback ([#2309](https://github.com/getsentry/sentry-java/pull/2309))
- Fix `SentryFileWriter`/`SentryFileOutputStream` append overwrites file contents ([#2304](https://github.com/getsentry/sentry-java/pull/2304))
- Respect incoming parent sampled decision when continuing a trace ([#2311](https://github.com/getsentry/sentry-java/pull/2311))

### Features

- Profile envelopes are sent directly from profiler ([#2298](https://github.com/getsentry/sentry-java/pull/2298))
- Add support for using Encoder with logback.SentryAppender ([#2246](https://github.com/getsentry/sentry-java/pull/2246))
- Report Startup Crashes ([#2277](https://github.com/getsentry/sentry-java/pull/2277))
- HTTP Client errors for OkHttp ([#2287](https://github.com/getsentry/sentry-java/pull/2287))
- Add option to enable or disable Frame Tracking ([#2314](https://github.com/getsentry/sentry-java/pull/2314))

### Dependencies

- Bump Native SDK from v0.5.0 to v0.5.1 ([#2306](https://github.com/getsentry/sentry-java/pull/2306))
  - [changelog](https://github.com/getsentry/sentry-native/blob/master/CHANGELOG.md#051)
  - [diff](https://github.com/getsentry/sentry-native/compare/0.5.0...0.5.1)

## 6.5.0

### Fixes

- Improve public facing API for creating Baggage from header ([#2284](https://github.com/getsentry/sentry-java/pull/2284))

## 6.5.0-beta.3

### Features

- Provide API for attaching custom measurements to transactions ([#2260](https://github.com/getsentry/sentry-java/pull/2260))
- Bump spring to 2.7.4 ([#2279](https://github.com/getsentry/sentry-java/pull/2279))

## 6.5.0-beta.2

### Features

- Make user segment a top level property ([#2257](https://github.com/getsentry/sentry-java/pull/2257))
- Replace user `other` with `data` ([#2258](https://github.com/getsentry/sentry-java/pull/2258))
- `isTraceSampling` is now on by default. `tracingOrigins` has been replaced by `tracePropagationTargets` ([#2255](https://github.com/getsentry/sentry-java/pull/2255))

## 6.5.0-beta.1

### Features

- Server-Side Dynamic Sampling Context support  ([#2226](https://github.com/getsentry/sentry-java/pull/2226))

## 6.4.4

### Fixes

- Fix ConcurrentModificationException due to FrameMetricsAggregator manipulation ([#2282](https://github.com/getsentry/sentry-java/pull/2282))

## 6.4.3

- Fix slow and frozen frames tracking ([#2271](https://github.com/getsentry/sentry-java/pull/2271))

## 6.4.2

### Fixes

- Fixed AbstractMethodError when getting Lifecycle ([#2228](https://github.com/getsentry/sentry-java/pull/2228))
- Missing unit fields for Android measurements ([#2204](https://github.com/getsentry/sentry-java/pull/2204))
- Avoid sending empty profiles ([#2232](https://github.com/getsentry/sentry-java/pull/2232))
- Fix file descriptor leak in FileIO instrumentation ([#2248](https://github.com/getsentry/sentry-java/pull/2248))

## 6.4.1

### Fixes

- Fix memory leak caused by throwableToSpan ([#2227](https://github.com/getsentry/sentry-java/pull/2227))

## 6.4.0

### Fixes

- make profiling rate defaults to 101 hz ([#2211](https://github.com/getsentry/sentry-java/pull/2211))
- SentryOptions.setProfilingTracesIntervalMillis has been deprecated
- Added cpu architecture and default environment in profiles envelope ([#2207](https://github.com/getsentry/sentry-java/pull/2207))
- SentryOptions.setProfilingEnabled has been deprecated in favor of setProfilesSampleRate
- Use toString for enum serialization ([#2220](https://github.com/getsentry/sentry-java/pull/2220))

### Features

- Concurrent profiling 3 - added truncation reason ([#2247](https://github.com/getsentry/sentry-java/pull/2247))
- Concurrent profiling 2 - added list of transactions ([#2218](https://github.com/getsentry/sentry-java/pull/2218))
- Concurrent profiling 1 - added envelope payload data format ([#2216](https://github.com/getsentry/sentry-java/pull/2216))
- Send source for transactions ([#2180](https://github.com/getsentry/sentry-java/pull/2180))
- Add profilesSampleRate and profileSampler options for Android sdk ([#2184](https://github.com/getsentry/sentry-java/pull/2184))
- Add baggage header to RestTemplate ([#2206](https://github.com/getsentry/sentry-java/pull/2206))
- Bump Native SDK from v0.4.18 to v0.5.0 ([#2199](https://github.com/getsentry/sentry-java/pull/2199))
  - [changelog](https://github.com/getsentry/sentry-native/blob/master/CHANGELOG.md#050)
  - [diff](https://github.com/getsentry/sentry-native/compare/0.4.18...0.5.0)
- Bump Gradle from v7.5.0 to v7.5.1 ([#2212](https://github.com/getsentry/sentry-java/pull/2212))
  - [changelog](https://github.com/gradle/gradle/blob/master/CHANGELOG.md#v751)
  - [diff](https://github.com/gradle/gradle/compare/v7.5.0...v7.5.1)

## 6.3.1

### Fixes

- Prevent NPE by checking SentryTracer.timer for null again inside synchronized ([#2200](https://github.com/getsentry/sentry-java/pull/2200))
- Weakly reference Activity for transaction finished callback ([#2203](https://github.com/getsentry/sentry-java/pull/2203))
- `attach-screenshot` set on Manual init. didn't work ([#2186](https://github.com/getsentry/sentry-java/pull/2186))
- Remove extra space from `spring.factories` causing issues in old versions of Spring Boot ([#2181](https://github.com/getsentry/sentry-java/pull/2181))


### Features

- Bump Native SDK to v0.4.18 ([#2154](https://github.com/getsentry/sentry-java/pull/2154))
  - [changelog](https://github.com/getsentry/sentry-native/blob/master/CHANGELOG.md#0418)
  - [diff](https://github.com/getsentry/sentry-native/compare/0.4.17...0.4.18)
- Bump Gradle to v7.5.0 ([#2174](https://github.com/getsentry/sentry-java/pull/2174), [#2191](https://github.com/getsentry/sentry-java/pull/2191))
  - [changelog](https://github.com/gradle/gradle/blob/master/CHANGELOG.md#v750)
  - [diff](https://github.com/gradle/gradle/compare/v7.4.2...v7.5.0)

## 6.3.0

### Features

- Switch upstream dependencies to `compileOnly` in integrations ([#2175](https://github.com/getsentry/sentry-java/pull/2175))

### Fixes

- Lazily retrieve HostnameCache in MainEventProcessor ([#2170](https://github.com/getsentry/sentry-java/pull/2170))

## 6.2.1

### Fixes

- Only send userid in Dynamic Sampling Context if sendDefaultPii is true ([#2147](https://github.com/getsentry/sentry-java/pull/2147))
- Remove userId from baggage due to PII ([#2157](https://github.com/getsentry/sentry-java/pull/2157))

### Features

- Add integration for Apollo-Kotlin 3 ([#2109](https://github.com/getsentry/sentry-java/pull/2109))
- New package `sentry-android-navigation` for AndroidX Navigation support ([#2136](https://github.com/getsentry/sentry-java/pull/2136))
- New package `sentry-compose` for Jetpack Compose support (Navigation) ([#2136](https://github.com/getsentry/sentry-java/pull/2136))
- Add sample rate to baggage as well as trace in envelope header and flatten user ([#2135](https://github.com/getsentry/sentry-java/pull/2135))

## 6.1.4

### Fixes

- Filter out app starts with more than 60s ([#2127](https://github.com/getsentry/sentry-java/pull/2127))

## 6.1.3

### Fixes

- Fix thread leak due to Timer being created and never cancelled ([#2131](https://github.com/getsentry/sentry-java/pull/2131))

## 6.1.2

### Fixes

- Swallow error when reading ActivityManager#getProcessesInErrorState instead of crashing ([#2114](https://github.com/getsentry/sentry-java/pull/2114))
- Use charset string directly as StandardCharsets is not available on earlier Android versions ([#2111](https://github.com/getsentry/sentry-java/pull/2111))

## 6.1.1

### Features

- Replace `tracestate` header with `baggage` header ([#2078](https://github.com/getsentry/sentry-java/pull/2078))
- Allow opting out of device info collection that requires Inter-Process Communication (IPC) ([#2100](https://github.com/getsentry/sentry-java/pull/2100))

## 6.1.0

### Features

- Implement local scope by adding overloads to the capture methods that accept a ScopeCallback ([#2084](https://github.com/getsentry/sentry-java/pull/2084))
- SentryOptions#merge is now public and can be used to load ExternalOptions ([#2088](https://github.com/getsentry/sentry-java/pull/2088))

### Fixes

- Fix proguard rules to work R8 [issue](https://issuetracker.google.com/issues/235733922) around on AGP 7.3.0-betaX and 7.4.0-alphaX ([#2094](https://github.com/getsentry/sentry-java/pull/2094))
- Fix GraalVM Native Image compatibility ([#2172](https://github.com/getsentry/sentry-java/pull/2172))

## 6.0.0

### Sentry Self-hosted Compatibility

- Starting with version `6.0.0` of the `sentry` package, [Sentry's self hosted version >= v21.9.0](https://github.com/getsentry/self-hosted/releases) is required or you have to manually disable sending client reports via the `sendClientReports` option. This only applies to self-hosted Sentry. If you are using [sentry.io](https://sentry.io), no action is needed.

### Features

- Allow optimization and obfuscation of the SDK by reducing proguard rules ([#2031](https://github.com/getsentry/sentry-java/pull/2031))
- Relax TransactionNameProvider ([#1861](https://github.com/getsentry/sentry-java/pull/1861))
- Use float instead of Date for protocol types for higher precision ([#1737](https://github.com/getsentry/sentry-java/pull/1737))
- Allow setting SDK info (name & version) in manifest ([#2016](https://github.com/getsentry/sentry-java/pull/2016))
- Allow setting native Android SDK name during build ([#2035](https://github.com/getsentry/sentry-java/pull/2035))
- Include application permissions in Android events ([#2018](https://github.com/getsentry/sentry-java/pull/2018))
- Automatically create transactions for UI events ([#1975](https://github.com/getsentry/sentry-java/pull/1975))
- Hints are now used via a Hint object and passed into beforeSend and EventProcessor as @NotNull Hint object ([#2045](https://github.com/getsentry/sentry-java/pull/2045))
- Attachments can be manipulated via hint ([#2046](https://github.com/getsentry/sentry-java/pull/2046))
- Add sentry-servlet-jakarta module ([#1987](https://github.com/getsentry/sentry-java/pull/1987))
- Add client reports ([#1982](https://github.com/getsentry/sentry-java/pull/1982))
- Screenshot is taken when there is an error ([#1967](https://github.com/getsentry/sentry-java/pull/1967))
- Add Android profiling traces ([#1897](https://github.com/getsentry/sentry-java/pull/1897)) ([#1959](https://github.com/getsentry/sentry-java/pull/1959)) and its tests ([#1949](https://github.com/getsentry/sentry-java/pull/1949))
- Enable enableScopeSync by default for Android ([#1928](https://github.com/getsentry/sentry-java/pull/1928))
- Feat: Vendor JSON ([#1554](https://github.com/getsentry/sentry-java/pull/1554))
    - Introduce `JsonSerializable` and `JsonDeserializer` interfaces for manual json
      serialization/deserialization.
    - Introduce `JsonUnknwon` interface to preserve unknown properties when deserializing/serializing
      SDK classes.
    - When passing custom objects, for example in `Contexts`, these are supported for serialization:
        - `JsonSerializable`
        - `Map`, `Collection`, `Array`, `String` and all primitive types.
        - Objects with the help of refection.
            - `Map`, `Collection`, `Array`, `String` and all primitive types.
            - Call `toString()` on objects that have a cyclic reference to a ancestor object.
            - Call `toString()` where object graphs exceed max depth.
    - Remove `gson` dependency.
    - Remove `IUnknownPropertiesConsumer`
- Pass MDC tags as Sentry tags ([#1954](https://github.com/getsentry/sentry-java/pull/1954))

### Fixes

- Calling Sentry.init and specifying contextTags now has an effect on the Logback SentryAppender ([#2052](https://github.com/getsentry/sentry-java/pull/2052))
- Calling Sentry.init and specifying contextTags now has an effect on the Log4j SentryAppender ([#2054](https://github.com/getsentry/sentry-java/pull/2054))
- Calling Sentry.init and specifying contextTags now has an effect on the jul SentryAppender ([#2057](https://github.com/getsentry/sentry-java/pull/2057))
- Update Spring Boot dependency to 2.6.8 and fix the CVE-2022-22970 ([#2068](https://github.com/getsentry/sentry-java/pull/2068))
- Sentry can now self heal after a Thread had its currentHub set to a NoOpHub ([#2076](https://github.com/getsentry/sentry-java/pull/2076))
- No longer close OutputStream that is passed into JsonSerializer ([#2029](https://github.com/getsentry/sentry-java/pull/2029))
- Fix setting context tags on events captured by Spring ([#2060](https://github.com/getsentry/sentry-java/pull/2060))
- Isolate cached events with hashed DSN subfolder ([#2038](https://github.com/getsentry/sentry-java/pull/2038))
- SentryThread.current flag will not be overridden by DefaultAndroidEventProcessor if already set ([#2050](https://github.com/getsentry/sentry-java/pull/2050))
- Fix serialization of Long inside of Request.data ([#2051](https://github.com/getsentry/sentry-java/pull/2051))
- Update sentry-native to 0.4.17 ([#2033](https://github.com/getsentry/sentry-java/pull/2033))
- Update Gradle to 7.4.2 and AGP to 7.2 ([#2042](https://github.com/getsentry/sentry-java/pull/2042))
- Change order of event filtering mechanisms ([#2001](https://github.com/getsentry/sentry-java/pull/2001))
- Only send session update for dropped events if state changed ([#2002](https://github.com/getsentry/sentry-java/pull/2002))
- Android profiling initializes on first profile start ([#2009](https://github.com/getsentry/sentry-java/pull/2009))
- Profiling rate decreased from 300hz to 100hz ([#1997](https://github.com/getsentry/sentry-java/pull/1997))
- Allow disabling sending of client reports via Android Manifest and external options ([#2007](https://github.com/getsentry/sentry-java/pull/2007))
- Ref: Upgrade Spring Boot dependency to 2.5.13 ([#2011](https://github.com/getsentry/sentry-java/pull/2011))
- Ref: Make options.printUncaughtStackTrace primitive type ([#1995](https://github.com/getsentry/sentry-java/pull/1995))
- Ref: Remove not needed interface abstractions on Android ([#1953](https://github.com/getsentry/sentry-java/pull/1953))
- Ref: Make hints Map<String, Object> instead of only Object ([#1929](https://github.com/getsentry/sentry-java/pull/1929))
- Ref: Simplify DateUtils with ISO8601Utils ([#1837](https://github.com/getsentry/sentry-java/pull/1837))
- Ref: Remove deprecated and scheduled fields ([#1875](https://github.com/getsentry/sentry-java/pull/1875))
- Ref: Add shutdownTimeoutMillis in favor of shutdownTimeout ([#1873](https://github.com/getsentry/sentry-java/pull/1873))
- Ref: Remove Attachment ContentType since the Server infers it ([#1874](https://github.com/getsentry/sentry-java/pull/1874))
- Ref: Bind external properties to a dedicated class. ([#1750](https://github.com/getsentry/sentry-java/pull/1750))
- Ref: Debug log serializable objects ([#1795](https://github.com/getsentry/sentry-java/pull/1795))
- Ref: catch Throwable instead of Exception to suppress internal SDK errors ([#1812](https://github.com/getsentry/sentry-java/pull/1812))
- `SentryOptions` can merge properties from `ExternalOptions` instead of another instance of `SentryOptions`
- Following boolean properties from `SentryOptions` that allowed `null` values are now not nullable - `debug`, `enableUncaughtExceptionHandler`, `enableDeduplication`
- `SentryOptions` cannot be created anymore using `PropertiesProvider` with `SentryOptions#from` method. Use `ExternalOptions#from` instead and merge created object with `SentryOptions#merge`
- Bump: Kotlin to 1.5 and compatibility to 1.4 for sentry-android-timber ([#1815](https://github.com/getsentry/sentry-java/pull/1815))

## 5.7.4

### Fixes

* Change order of event filtering mechanisms and only send session update for dropped events if session state changed (#2028)

## 5.7.3

### Fixes

- Sentry Timber integration throws an exception when using args ([#1986](https://github.com/getsentry/sentry-java/pull/1986))

## 5.7.2

### Fixes

- Bring back support for `Timber.tag` ([#1974](https://github.com/getsentry/sentry-java/pull/1974))

## 5.7.1

### Fixes

- Sentry Timber integration does not submit msg.formatted breadcrumbs ([#1957](https://github.com/getsentry/sentry-java/pull/1957))
- ANR WatchDog won't crash on SecurityException ([#1962](https://github.com/getsentry/sentry-java/pull/1962))

## 5.7.0

### Features

- Automatically enable `Timber` and `Fragment` integrations if they are present on the classpath ([#1936](https://github.com/getsentry/sentry-java/pull/1936))

## 5.6.3

### Fixes

- If transaction or span is finished, do not allow to mutate ([#1940](https://github.com/getsentry/sentry-java/pull/1940))
- Keep used AndroidX classes from obfuscation (Fixes UI breadcrumbs and Slow/Frozen frames) ([#1942](https://github.com/getsentry/sentry-java/pull/1942))

## 5.6.2

### Fixes

- Ref: Make ActivityFramesTracker public to be used by Hybrid SDKs ([#1931](https://github.com/getsentry/sentry-java/pull/1931))
- Bump: AGP to 7.1.2 ([#1930](https://github.com/getsentry/sentry-java/pull/1930))
- NPE while adding "response_body_size" breadcrumb, when response body length is unknown ([#1908](https://github.com/getsentry/sentry-java/pull/1908))
- Do not include stacktrace frames into Timber message ([#1898](https://github.com/getsentry/sentry-java/pull/1898))
- Potential memory leaks ([#1909](https://github.com/getsentry/sentry-java/pull/1909))

Breaking changes:
`Timber.tag` is no longer supported by our [Timber integration](https://docs.sentry.io/platforms/android/configuration/integrations/timber/) and will not appear on Sentry for error events.
Please vote on this [issue](https://github.com/getsentry/sentry-java/issues/1900), if you'd like us to provide support for that.

## 5.6.2-beta.3

### Fixes

- Ref: Make ActivityFramesTracker public to be used by Hybrid SDKs ([#1931](https://github.com/getsentry/sentry-java/pull/1931))
- Bump: AGP to 7.1.2 ([#1930](https://github.com/getsentry/sentry-java/pull/1930))

## 5.6.2-beta.2

### Fixes

- NPE while adding "response_body_size" breadcrumb, when response body length is unknown ([#1908](https://github.com/getsentry/sentry-java/pull/1908))

## 5.6.2-beta.1

### Fixes

- Do not include stacktrace frames into Timber message ([#1898](https://github.com/getsentry/sentry-java/pull/1898))
- Potential memory leaks ([#1909](https://github.com/getsentry/sentry-java/pull/1909))

Breaking changes:
`Timber.tag` is no longer supported by our [Timber integration](https://docs.sentry.io/platforms/android/configuration/integrations/timber/) and will not appear on Sentry for error events.
Please vote on this [issue](https://github.com/getsentry/sentry-java/issues/1900), if you'd like us to provide support for that.

## 5.6.1

### Features

- Add options.printUncaughtStackTrace to print uncaught exceptions ([#1890](https://github.com/getsentry/sentry-java/pull/1890))

### Fixes

- NPE while adding "response_body_size" breadcrumb, when response body is null ([#1884](https://github.com/getsentry/sentry-java/pull/1884))
- Bump: AGP to 7.1.0 ([#1892](https://github.com/getsentry/sentry-java/pull/1892))

## 5.6.0

### Features

- Add breadcrumbs support for UI events (automatically captured) ([#1876](https://github.com/getsentry/sentry-java/pull/1876))

### Fixes

- Change scope of servlet-api to compileOnly ([#1880](https://github.com/getsentry/sentry-java/pull/1880))

## 5.5.3

### Fixes

- Do not create SentryExceptionResolver bean when Spring MVC is not on the classpath ([#1865](https://github.com/getsentry/sentry-java/pull/1865))

## 5.5.2

### Fixes

- Detect App Cold start correctly for Hybrid SDKs ([#1855](https://github.com/getsentry/sentry-java/pull/1855))
- Bump: log4j to 2.17.0 ([#1852](https://github.com/getsentry/sentry-java/pull/1852))
- Bump: logback to 1.2.9 ([#1853](https://github.com/getsentry/sentry-java/pull/1853))

## 5.5.1

### Fixes

- Bump: log4j to 2.16.0 ([#1845](https://github.com/getsentry/sentry-java/pull/1845))
- Make App start cold/warm visible to Hybrid SDKs ([#1848](https://github.com/getsentry/sentry-java/pull/1848))

## 5.5.0

### Features

- Add locale to device context and deprecate language ([#1832](https://github.com/getsentry/sentry-java/pull/1832))
- Add `SentryFileInputStream` and `SentryFileOutputStream` for File I/O performance instrumentation ([#1826](https://github.com/getsentry/sentry-java/pull/1826))
- Add `SentryFileReader` and `SentryFileWriter` for File I/O instrumentation ([#1843](https://github.com/getsentry/sentry-java/pull/1843))

### Fixes

- Bump: log4j to 2.15.0 ([#1839](https://github.com/getsentry/sentry-java/pull/1839))
- Ref: Rename Fragment span operation from `ui.fragment.load` to `ui.load` ([#1824](https://github.com/getsentry/sentry-java/pull/1824))
- Ref: change `java.util.Random` to `java.security.SecureRandom` for possible security reasons ([#1831](https://github.com/getsentry/sentry-java/pull/1831))

## 5.4.3

### Fixes

- Only report App start measurement for full launch on Android ([#1821](https://github.com/getsentry/sentry-java/pull/1821))

## 5.4.2

### Fixes

- Ref: catch Throwable instead of Exception to suppress internal SDK errors ([#1812](https://github.com/getsentry/sentry-java/pull/1812))

## 5.4.1

### Features

- Refactor OkHttp and Apollo to Kotlin functional interfaces ([#1797](https://github.com/getsentry/sentry-java/pull/1797))
- Add secondary constructor to SentryInstrumentation ([#1804](https://github.com/getsentry/sentry-java/pull/1804))

### Fixes

- Do not start fragment span if not added to the Activity ([#1813](https://github.com/getsentry/sentry-java/pull/1813))

## 5.4.0

### Features

- Add `graphql-java` instrumentation ([#1777](https://github.com/getsentry/sentry-java/pull/1777))

### Fixes

- Do not crash when event processors throw a lower level Throwable class ([#1800](https://github.com/getsentry/sentry-java/pull/1800))
- ActivityFramesTracker does not throw if Activity has no observers ([#1799](https://github.com/getsentry/sentry-java/pull/1799))

## 5.3.0

### Features

- Add datasource tracing with P6Spy ([#1784](https://github.com/getsentry/sentry-java/pull/1784))

### Fixes

- ActivityFramesTracker does not throw if Activity has not been added ([#1782](https://github.com/getsentry/sentry-java/pull/1782))
- PerformanceAndroidEventProcessor uses up to date isTracingEnabled set on Configuration callback ([#1786](https://github.com/getsentry/sentry-java/pull/1786))

## 5.2.4

### Fixes

- Window.FEATURE_NO_TITLE does not work when using activity traces ([#1769](https://github.com/getsentry/sentry-java/pull/1769))
- unregister UncaughtExceptionHandler on close ([#1770](https://github.com/getsentry/sentry-java/pull/1770))

## 5.2.3

### Fixes

- Make ActivityFramesTracker operations thread-safe ([#1762](https://github.com/getsentry/sentry-java/pull/1762))
- Clone Scope Contexts ([#1763](https://github.com/getsentry/sentry-java/pull/1763))
- Bump: AGP to 7.0.3 ([#1765](https://github.com/getsentry/sentry-java/pull/1765))

## 5.2.2

### Fixes

- Close HostnameCache#executorService on SentryClient#close ([#1757](https://github.com/getsentry/sentry-java/pull/1757))

## 5.2.1

### Features

- Add isCrashedLastRun support ([#1739](https://github.com/getsentry/sentry-java/pull/1739))
- Attach Java vendor and version to events and transactions ([#1703](https://github.com/getsentry/sentry-java/pull/1703))

### Fixes

- Handle exception if Context.registerReceiver throws ([#1747](https://github.com/getsentry/sentry-java/pull/1747))

## 5.2.0

### Features

- Allow setting proguard via Options and/or external resources ([#1728](https://github.com/getsentry/sentry-java/pull/1728))
- Add breadcrumbs for the Apollo integration ([#1726](https://github.com/getsentry/sentry-java/pull/1726))

### Fixes

- Don't set lastEventId for transactions ([#1727](https://github.com/getsentry/sentry-java/pull/1727))
- ActivityLifecycleIntegration#appStartSpan memory leak ([#1732](https://github.com/getsentry/sentry-java/pull/1732))

## 5.2.0-beta.3

### Features

- Add "data" to spans ([#1717](https://github.com/getsentry/sentry-java/pull/1717))

### Fixes

- Check at runtime if AndroidX.Core is available ([#1718](https://github.com/getsentry/sentry-java/pull/1718))
- Should not capture unfinished transaction ([#1719](https://github.com/getsentry/sentry-java/pull/1719))

## 5.2.0-beta.2

### Fixes

- Bump AGP to 7.0.2 ([#1650](https://github.com/getsentry/sentry-java/pull/1650))
- Drop spans in BeforeSpanCallback. ([#1713](https://github.com/getsentry/sentry-java/pull/1713))

## 5.2.0-beta.1

### Features

- Add tracestate HTTP header support ([#1683](https://github.com/getsentry/sentry-java/pull/1683))
- Add option to filter which origins receive tracing headers ([#1698](https://github.com/getsentry/sentry-java/pull/1698))
- Include unfinished spans in transaction ([#1699](https://github.com/getsentry/sentry-java/pull/1699))
- Add static helpers for creating breadcrumbs ([#1702](https://github.com/getsentry/sentry-java/pull/1702))
- Performance support for Android Apollo ([#1705](https://github.com/getsentry/sentry-java/pull/1705))

### Fixes

- Move tags from transaction.contexts.trace.tags to transaction.tags ([#1700](https://github.com/getsentry/sentry-java/pull/1700))

Breaking changes:

- Updated proguard keep rule for enums, which affects consumer application code ([#1694](https://github.com/getsentry/sentry-java/pull/1694))

## 5.1.2

### Fixes

- Servlet 3.1 compatibility issue ([#1681](https://github.com/getsentry/sentry-java/pull/1681))
- Do not drop Contexts key if Collection, Array or Char ([#1680](https://github.com/getsentry/sentry-java/pull/1680))

## 5.1.1

### Features

- Add support for async methods in Spring MVC ([#1652](https://github.com/getsentry/sentry-java/pull/1652))
- Add secondary constructor taking IHub to SentryOkHttpInterceptor ([#1657](https://github.com/getsentry/sentry-java/pull/1657))
- Merge external map properties ([#1656](https://github.com/getsentry/sentry-java/pull/1656))

### Fixes

- Remove onActivityPreCreated call in favor of onActivityCreated ([#1661](https://github.com/getsentry/sentry-java/pull/1661))
- Do not crash if SENSOR_SERVICE throws ([#1655](https://github.com/getsentry/sentry-java/pull/1655))
- Make sure scope is popped when processing request results in exception ([#1665](https://github.com/getsentry/sentry-java/pull/1665))

## 5.1.0

### Features

- Spring WebClient integration ([#1621](https://github.com/getsentry/sentry-java/pull/1621))
- OpenFeign integration ([#1632](https://github.com/getsentry/sentry-java/pull/1632))
- Add more convenient way to pass BeforeSpanCallback in OpenFeign integration ([#1637](https://github.com/getsentry/sentry-java/pull/1637))

### Fixes

- Bump: sentry-native to 0.4.12 ([#1651](https://github.com/getsentry/sentry-java/pull/1651))

## 5.1.0-beta.9

- No documented changes.

## 5.1.0-beta.8

### Features

- Generate Sentry BOM ([#1486](https://github.com/getsentry/sentry-java/pull/1486))

## 5.1.0-beta.7

### Features

- Slow/Frozen frames metrics ([#1609](https://github.com/getsentry/sentry-java/pull/1609))

## 5.1.0-beta.6

### Features

- Add request body extraction for Spring MVC integration ([#1595](https://github.com/getsentry/sentry-java/pull/1595))

### Fixes

- set min sdk version of sentry-android-fragment to API 14 ([#1608](https://github.com/getsentry/sentry-java/pull/1608))
- Ser/Deser of the UserFeedback from cached envelope ([#1611](https://github.com/getsentry/sentry-java/pull/1611))

## 5.1.0-beta.5

### Fixes

- Make SentryAppender non-final for Log4j2 and Logback ([#1603](https://github.com/getsentry/sentry-java/pull/1603))
- Do not throw IAE when tracing header contain invalid trace id ([#1605](https://github.com/getsentry/sentry-java/pull/1605))

## 5.1.0-beta.4

### Fixes

- Update sentry-native to 0.4.11 ([#1591](https://github.com/getsentry/sentry-java/pull/1591))

## 5.1.0-beta.3

### Features

- Spring Webflux integration ([#1529](https://github.com/getsentry/sentry-java/pull/1529))

## 5.1.0-beta.2

### Features

- Support transaction waiting for children to finish. ([#1535](https://github.com/getsentry/sentry-java/pull/1535))
- Capture logged marker in log4j2 and logback appenders ([#1551](https://github.com/getsentry/sentry-java/pull/1551))
- Allow clearing of attachments in the scope ([#1562](https://github.com/getsentry/sentry-java/pull/1562))
- Set mechanism type in SentryExceptionResolver ([#1556](https://github.com/getsentry/sentry-java/pull/1556))
- Perf. for fragments ([#1528](https://github.com/getsentry/sentry-java/pull/1528))

### Fixes

- Handling missing Spring Security on classpath on Java 8 ([#1552](https://github.com/getsentry/sentry-java/pull/1552))
- Use a different method to get strings from JNI, and avoid excessive Stack Space usage. ([#1214](https://github.com/getsentry/sentry-java/pull/1214))
- Add data field to SentrySpan ([#1555](https://github.com/getsentry/sentry-java/pull/1555))
- Clock drift issue when calling DateUtils#getDateTimeWithMillisPrecision ([#1557](https://github.com/getsentry/sentry-java/pull/1557))
- Prefer snake case for HTTP integration data keys ([#1559](https://github.com/getsentry/sentry-java/pull/1559))
- Assign lastEventId only if event was queued for submission ([#1565](https://github.com/getsentry/sentry-java/pull/1565))

## 5.1.0-beta.1

### Features

- Measure app start time ([#1487](https://github.com/getsentry/sentry-java/pull/1487))
- Automatic breadcrumbs logging for fragment lifecycle ([#1522](https://github.com/getsentry/sentry-java/pull/1522))

## 5.0.1

### Fixes

- Sources and Javadoc artifacts were mixed up ([#1515](https://github.com/getsentry/sentry-java/pull/1515))

## 5.0.0

This release brings many improvements but also new features:

- OkHttp Interceptor for Android ([#1330](https://github.com/getsentry/sentry-java/pull/1330))
- GraalVM Native Image Compatibility ([#1329](https://github.com/getsentry/sentry-java/pull/1329))
- Add option to ignore exceptions by type ([#1352](https://github.com/getsentry/sentry-java/pull/1352))
- Enrich transactions with device contexts ([#1430](https://github.com/getsentry/sentry-java/pull/1430)) ([#1469](https://github.com/getsentry/sentry-java/pull/1469))
- Better interoperability with Kotlin null-safety ([#1439](https://github.com/getsentry/sentry-java/pull/1439)) and ([#1462](https://github.com/getsentry/sentry-java/pull/1462))
- Add coroutines support ([#1479](https://github.com/getsentry/sentry-java/pull/1479))
- OkHttp callback for Customising the Span ([#1478](https://github.com/getsentry/sentry-java/pull/1478))
- Add breadcrumb in Spring RestTemplate integration ([#1481](https://github.com/getsentry/sentry-java/pull/1481))

Breaking changes:

- Migration Guide for [Java](https://docs.sentry.io/platforms/java/migration/)
- Migration Guide for [Android](https://docs.sentry.io/platforms/android/migration/)

Other fixes:

- Fix: Add attachmentType to envelope ser/deser. ([#1504](https://github.com/getsentry/sentry-java/pull/1504))

Thank you:

- @maciejwalkowiak for coding most of it.

## 5.0.0-beta.7

### Fixes


- Ref: Deprecate SentryBaseEvent#getOriginThrowable and add SentryBaseEvent#getThrowableMechanism ([#1502](https://github.com/getsentry/sentry-java/pull/1502))
- Graceful Shutdown flushes event instead of Closing SDK ([#1500](https://github.com/getsentry/sentry-java/pull/1500))
- Do not append threads that come from the EnvelopeFileObserver ([#1501](https://github.com/getsentry/sentry-java/pull/1501))
- Ref: Deprecate cacheDirSize and add maxCacheItems ([#1499](https://github.com/getsentry/sentry-java/pull/1499))
- Append all threads if Hint is Cached but attachThreads is enabled ([#1503](https://github.com/getsentry/sentry-java/pull/1503))

## 5.0.0-beta.6

### Features

- Add secondary constructor to SentryOkHttpInterceptor ([#1491](https://github.com/getsentry/sentry-java/pull/1491))
- Add option to enable debug mode in Log4j2 integration ([#1492](https://github.com/getsentry/sentry-java/pull/1492))

### Fixes

- Ref: Replace clone() with copy constructor ([#1496](https://github.com/getsentry/sentry-java/pull/1496))

## 5.0.0-beta.5

### Features

- OkHttp callback for Customising the Span ([#1478](https://github.com/getsentry/sentry-java/pull/1478))
- Add breadcrumb in Spring RestTemplate integration ([#1481](https://github.com/getsentry/sentry-java/pull/1481))
- Add coroutines support ([#1479](https://github.com/getsentry/sentry-java/pull/1479))

### Fixes

- Cloning Stack ([#1483](https://github.com/getsentry/sentry-java/pull/1483))

## 5.0.0-beta.4

### Fixes

- Enrich Transactions with Context Data ([#1469](https://github.com/getsentry/sentry-java/pull/1469))
- Bump: Apache HttpClient to 5.0.4 ([#1476](https://github.com/getsentry/sentry-java/pull/1476))

## 5.0.0-beta.3

### Fixes

- Handling immutable collections on SentryEvent and protocol objects ([#1468](https://github.com/getsentry/sentry-java/pull/1468))
- Associate event with transaction when thrown exception is not a direct cause ([#1463](https://github.com/getsentry/sentry-java/pull/1463))
- Ref: nullability annotations to Sentry module ([#1439](https://github.com/getsentry/sentry-java/pull/1439)) and ([#1462](https://github.com/getsentry/sentry-java/pull/1462))
- NPE when adding Context Data with null values for log4j2 ([#1465](https://github.com/getsentry/sentry-java/pull/1465))

## 5.0.0-beta.2

### Fixes

- sentry-android-timber package sets sentry.java.android.timber as SDK name ([#1456](https://github.com/getsentry/sentry-java/pull/1456))
- When AppLifecycleIntegration is closed, it should remove observer using UI thread ([#1459](https://github.com/getsentry/sentry-java/pull/1459))
- Bump: AGP to 4.2.0 ([#1460](https://github.com/getsentry/sentry-java/pull/1460))

Breaking Changes:

- Remove: Settings.Secure.ANDROID_ID in favor of generated installationId ([#1455](https://github.com/getsentry/sentry-java/pull/1455))
- Rename: enableSessionTracking to enableAutoSessionTracking ([#1457](https://github.com/getsentry/sentry-java/pull/1457))

## 5.0.0-beta.1

### Fixes

- Ref: Refactor converting HttpServletRequest to Sentry Request in Spring integration ([#1387](https://github.com/getsentry/sentry-java/pull/1387))
- Bump: sentry-native to 0.4.9 ([#1431](https://github.com/getsentry/sentry-java/pull/1431))
- Activity tracing auto instrumentation for Android API < 29 ([#1402](https://github.com/getsentry/sentry-java/pull/1402))
- use connection and read timeouts in ApacheHttpClient based transport ([#1397](https://github.com/getsentry/sentry-java/pull/1397))
- set correct transaction status for unhandled exceptions in SentryTracingFilter ([#1406](https://github.com/getsentry/sentry-java/pull/1406))
- handle network errors in SentrySpanClientHttpRequestInterceptor ([#1407](https://github.com/getsentry/sentry-java/pull/1407))
- set scope on transaction ([#1409](https://github.com/getsentry/sentry-java/pull/1409))
- set status and associate events with transactions ([#1426](https://github.com/getsentry/sentry-java/pull/1426))
- Do not set free memory and is low memory fields when it's a NDK hard crash ([#1399](https://github.com/getsentry/sentry-java/pull/1399))
- Apply user from the scope to transaction ([#1424](https://github.com/getsentry/sentry-java/pull/1424))
- Pass maxBreadcrumbs config. to sentry-native ([#1425](https://github.com/getsentry/sentry-java/pull/1425))
- Run event processors and enrich transactions with contexts ([#1430](https://github.com/getsentry/sentry-java/pull/1430))
- Set Span status for OkHttp integration ([#1447](https://github.com/getsentry/sentry-java/pull/1447))
- Set user on transaction in Spring & Spring Boot integrations ([#1443](https://github.com/getsentry/sentry-java/pull/1443))

## 4.4.0-alpha.2

### Features

- Add option to ignore exceptions by type ([#1352](https://github.com/getsentry/sentry-java/pull/1352))
- Sentry closes Android NDK and ShutdownHook integrations ([#1358](https://github.com/getsentry/sentry-java/pull/1358))
- Allow inheritance of SentryHandler class in sentry-jul package([#1367](https://github.com/getsentry/sentry-java/pull/1367))
- Make NoOpHub public ([#1379](https://github.com/getsentry/sentry-java/pull/1379))
- Configure max spans per transaction ([#1394](https://github.com/getsentry/sentry-java/pull/1394))

### Fixes

- Bump: Upgrade Apache HttpComponents Core to 5.0.3 ([#1375](https://github.com/getsentry/sentry-java/pull/1375))
- NPE when MDC contains null values (sentry-logback) ([#1364](https://github.com/getsentry/sentry-java/pull/1364))
- Avoid NPE when MDC contains null values (sentry-jul) ([#1385](https://github.com/getsentry/sentry-java/pull/1385))
- Accept only non null value maps ([#1368](https://github.com/getsentry/sentry-java/pull/1368))
- Do not bind transactions to scope by default. ([#1376](https://github.com/getsentry/sentry-java/pull/1376))
- Hub thread safety ([#1388](https://github.com/getsentry/sentry-java/pull/1388))
- SentryTransactionAdvice should operate on the new scope ([#1389](https://github.com/getsentry/sentry-java/pull/1389))

## 4.4.0-alpha.1

### Features

- Add an overload for `startTransaction` that sets the created transaction to the Scope ([#1313](https://github.com/getsentry/sentry-java/pull/1313))
- Set SDK version on Transactions ([#1307](https://github.com/getsentry/sentry-java/pull/1307))
- GraalVM Native Image Compatibility ([#1329](https://github.com/getsentry/sentry-java/pull/1329))
- Add OkHttp client application interceptor ([#1330](https://github.com/getsentry/sentry-java/pull/1330))

### Fixes

- Bump: sentry-native to 0.4.8
- Ref: Separate user facing and protocol classes in the Performance feature ([#1304](https://github.com/getsentry/sentry-java/pull/1304))
- Use logger set on SentryOptions in GsonSerializer ([#1308](https://github.com/getsentry/sentry-java/pull/1308))
- Use the bindToScope correctly
- Allow 0.0 to be set on tracesSampleRate ([#1328](https://github.com/getsentry/sentry-java/pull/1328))
- set "java" platform to transactions ([#1332](https://github.com/getsentry/sentry-java/pull/1332))
- Allow disabling tracing through SentryOptions ([#1337](https://github.com/getsentry/sentry-java/pull/1337))

## 4.3.0

### Features

- Activity tracing auto instrumentation

### Fixes

- Aetting in-app-includes from external properties ([#1291](https://github.com/getsentry/sentry-java/pull/1291))
- Initialize Sentry in Logback appender when DSN is not set in XML config ([#1296](https://github.com/getsentry/sentry-java/pull/1296))
- JUL integration SDK name ([#1293](https://github.com/getsentry/sentry-java/pull/1293))

## 4.2.0

### Features

- Improve EventProcessor nullability annotations ([#1229](https://github.com/getsentry/sentry-java/pull/1229)).
- Add ability to flush events synchronously.
- Support @SentrySpan and @SentryTransaction on classes and interfaces. ([#1243](https://github.com/getsentry/sentry-java/pull/1243))
- Do not serialize empty collections and maps ([#1245](https://github.com/getsentry/sentry-java/pull/1245))
- Integration interface better compatibility with Kotlin null-safety
- Simplify Sentry configuration in Spring integration ([#1259](https://github.com/getsentry/sentry-java/pull/1259))
- Simplify configuring Logback integration when environment variable with the DSN is not set ([#1271](https://github.com/getsentry/sentry-java/pull/1271))
- Add Request to the Scope. [#1270](https://github.com/getsentry/sentry-java/pull/1270))
- Optimize SentryTracingFilter when hub is disabled.

### Fixes

- Bump: sentry-native to 0.4.7
- Optimize DuplicateEventDetectionEventProcessor performance ([#1247](https://github.com/getsentry/sentry-java/pull/1247)).
- Prefix sdk.package names with io.sentry ([#1249](https://github.com/getsentry/sentry-java/pull/1249))
- Remove experimental annotation for Attachment ([#1257](https://github.com/getsentry/sentry-java/pull/1257))
- Mark stacktrace as snapshot if captured at arbitrary moment ([#1231](https://github.com/getsentry/sentry-java/pull/1231))
- Disable Gson HTML escaping
- Make the ANR Atomic flags immutable
- Prevent NoOpHub from creating heavy SentryOptions objects ([#1272](https://github.com/getsentry/sentry-java/pull/1272))
- SentryTransaction#getStatus NPE ([#1273](https://github.com/getsentry/sentry-java/pull/1273))
- Discard unfinished Spans before sending them over to Sentry ([#1279](https://github.com/getsentry/sentry-java/pull/1279))
- Interrupt the thread in QueuedThreadPoolExecutor ([#1276](https://github.com/getsentry/sentry-java/pull/1276))
- SentryTransaction#finish should not clear another transaction from the scope ([#1278](https://github.com/getsentry/sentry-java/pull/1278))

Breaking Changes:
- Enchancement: SentryExceptionResolver should not send handled errors by default ([#1248](https://github.com/getsentry/sentry-java/pull/1248)).
- Ref: Simplify RestTemplate instrumentation ([#1246](https://github.com/getsentry/sentry-java/pull/1246))
- Enchancement: Add overloads for startTransaction taking op and description ([#1244](https://github.com/getsentry/sentry-java/pull/1244))

## 4.1.0

### Features

- Improve Kotlin compatibility for SdkVersion ([#1213](https://github.com/getsentry/sentry-java/pull/1213))
- Support logging via JUL ([#1211](https://github.com/getsentry/sentry-java/pull/1211))

### Fixes

- Returning Sentry trace header from Span ([#1217](https://github.com/getsentry/sentry-java/pull/1217))
- Remove misleading error logs ([#1222](https://github.com/getsentry/sentry-java/pull/1222))

## 4.0.0

This release brings the Sentry Performance feature to Java SDK, Spring, Spring Boot, and Android integrations. Read more in the reference documentation:

- [Performance for Java](https://docs.sentry.io/platforms/java/performance/)
- [Performance for Spring](https://docs.sentry.io/platforms/java/guides/spring/)
- [Performance for Spring Boot](https://docs.sentry.io/platforms/java/guides/spring-boot/)
- [Performance for Android](https://docs.sentry.io/platforms/android/performance/)

### Other improvements:

#### Core:

- Improved loading external configuration:
  - Load `sentry.properties` from the application's current working directory ([#1046](https://github.com/getsentry/sentry-java/pull/1046))
  - Resolve `in-app-includes`, `in-app-excludes`, `tags`, `debug`, `uncaught.handler.enabled` parameters from the external configuration
- Set global tags on SentryOptions and load them from external configuration ([#1066](https://github.com/getsentry/sentry-java/pull/1066))
- Add support for attachments ([#1082](https://github.com/getsentry/sentry-java/pull/1082))
- Resolve `servername` from the localhost address
- Simplified transport configuration through setting `TransportFactory` instead of `ITransport` on SentryOptions ([#1124](https://github.com/getsentry/sentry-java/pull/1124))

#### Spring Boot:

- Add the ability to register multiple `OptionsConfiguration` beans ([#1093](https://github.com/getsentry/sentry-java/pull/1093))
- Initialize Logback after context refreshes ([#1129](https://github.com/getsentry/sentry-java/pull/1129))

#### Android:

- Add `isSideLoaded` and `installerStore` tags automatically (Where your App. was installed from eg Google Play, Amazon Store, downloaded APK, etc...)
- Bump: sentry-native to 0.4.6
- Bump: Gradle to 6.8.1 and AGP to 4.1.2

## 4.0.0-beta.1

### Features

- Add addToTransactions to Attachment ([#1191](https://github.com/getsentry/sentry-java/pull/1191))
- Support SENTRY_TRACES_SAMPLE_RATE conf. via env variables ([#1171](https://github.com/getsentry/sentry-java/pull/1171))
- Pass request to CustomSamplingContext in Spring integration ([#1172](https://github.com/getsentry/sentry-java/pull/1172))
- Move `SentrySpanClientHttpRequestInterceptor` to Spring module ([#1181](https://github.com/getsentry/sentry-java/pull/1181))
- Add overload for `transaction/span.finish(SpanStatus)` ([#1182](https://github.com/getsentry/sentry-java/pull/1182))
- Simplify registering traces sample callback in Spring integration ([#1184](https://github.com/getsentry/sentry-java/pull/1184))
- Polish Performance API ([#1165](https://github.com/getsentry/sentry-java/pull/1165))
- Set "debug" through external properties ([#1186](https://github.com/getsentry/sentry-java/pull/1186))
- Simplify Spring integration ([#1188](https://github.com/getsentry/sentry-java/pull/1188))
- Init overload with dsn ([#1195](https://github.com/getsentry/sentry-java/pull/1195))
- Enable Kotlin map-like access on CustomSamplingContext ([#1192](https://github.com/getsentry/sentry-java/pull/1192))
- Auto register custom ITransportFactory in Spring integration ([#1194](https://github.com/getsentry/sentry-java/pull/1194))
- Improve Kotlin property access in Performance API ([#1193](https://github.com/getsentry/sentry-java/pull/1193))
- Copy options tags to transactions ([#1198](https://github.com/getsentry/sentry-java/pull/1198))
- Add convenient method for accessing event's throwable ([#1202](https://github.com/getsentry/sentry-java/pull/1202))

### Fixes

- Ref: Set SpanContext on SentryTransaction to avoid potential NPE ([#1173](https://github.com/getsentry/sentry-java/pull/1173))
- Free Local Refs manually due to Android local ref. count limits
- Bring back support for setting transaction name without ongoing transaction ([#1183](https://github.com/getsentry/sentry-java/pull/1183))

## 4.0.0-alpha.3

### Features

- Improve ITransaction and ISpan null-safety compatibility ([#1161](https://github.com/getsentry/sentry-java/pull/1161))
- Automatically assign span context to captured events ([#1156](https://github.com/getsentry/sentry-java/pull/1156))
- Autoconfigure Apache HttpClient 5 based Transport in Spring Boot integration ([#1143](https://github.com/getsentry/sentry-java/pull/1143))
- Send user.ip_address = {{auto}} when sendDefaultPii is true ([#1015](https://github.com/getsentry/sentry-java/pull/1015))
- Read tracesSampleRate from AndroidManifest
- OutboxSender supports all envelope item types ([#1158](https://github.com/getsentry/sentry-java/pull/1158))
- Read `uncaught.handler.enabled` property from the external configuration
- Resolve servername from the localhost address
- Add maxAttachmentSize to SentryOptions ([#1138](https://github.com/getsentry/sentry-java/pull/1138))
- Drop invalid attachments ([#1134](https://github.com/getsentry/sentry-java/pull/1134))
- Set isSideLoaded info tags
- Add non blocking Apache HttpClient 5 based Transport ([#1136](https://github.com/getsentry/sentry-java/pull/1136))

### Fixes

- Ref: Make Attachment immutable ([#1120](https://github.com/getsentry/sentry-java/pull/1120))
- Ref: using Calendar to generate Dates
- Ref: Return NoOpTransaction instead of null ([#1126](https://github.com/getsentry/sentry-java/pull/1126))
- Ref: `ITransport` implementations are now responsible for executing request in asynchronous or synchronous way ([#1118](https://github.com/getsentry/sentry-java/pull/1118))
- Ref: Add option to set `TransportFactory` instead of `ITransport` on `SentryOptions` ([#1124](https://github.com/getsentry/sentry-java/pull/1124))
- Ref: Simplify ITransport creation in ITransportFactory ([#1135](https://github.com/getsentry/sentry-java/pull/1135))
- Fixes and Tests: Session serialization and deserialization
- Inheriting sampling decision from parent ([#1100](https://github.com/getsentry/sentry-java/pull/1100))
- Exception only sets a stack trace if there are frames
- Initialize Logback after context refreshes ([#1129](https://github.com/getsentry/sentry-java/pull/1129))
- Do not crash when passing null values to @Nullable methods, eg User and Scope
- Resolving dashed properties from external configuration
- Consider {{ auto }} as a default ip address ([#1015](https://github.com/getsentry/sentry-java/pull/1015))
- Set release and environment on Transactions ([#1152](https://github.com/getsentry/sentry-java/pull/1152))
- Do not set transaction on the scope automatically

## 4.0.0-alpha.2

### Features

- Add basic support for attachments ([#1082](https://github.com/getsentry/sentry-java/pull/1082))
- Set transaction name on events and transactions sent using Spring integration ([#1067](https://github.com/getsentry/sentry-java/pull/1067))
- Set global tags on SentryOptions and load them from external configuration ([#1066](https://github.com/getsentry/sentry-java/pull/1066))
- Add API validator and remove deprecated methods
- Add more convenient method to start a child span ([#1073](https://github.com/getsentry/sentry-java/pull/1073))
- Autoconfigure traces callback in Spring Boot integration ([#1074](https://github.com/getsentry/sentry-java/pull/1074))
- Resolve in-app-includes and in-app-excludes parameters from the external configuration
- Make InAppIncludesResolver public ([#1084](https://github.com/getsentry/sentry-java/pull/1084))
- Add the ability to register multiple OptionsConfiguration beans ([#1093](https://github.com/getsentry/sentry-java/pull/1093))
- Database query tracing with datasource-proxy ([#1095](https://github.com/getsentry/sentry-java/pull/1095))

### Fixes

- Ref: Refactor resolving SpanContext for Throwable ([#1068](https://github.com/getsentry/sentry-java/pull/1068))
- Ref: Change "op" to "operation" in @SentrySpan and @SentryTransaction
- Remove method reference in SentryEnvelopeItem ([#1091](https://github.com/getsentry/sentry-java/pull/1091))
- Set current thread only if there are no exceptions
- SentryOptions creates GsonSerializer by default
- Append DebugImage list if event already has it
- Sort breadcrumbs by Date if there are breadcrumbs already in the event

## 4.0.0-alpha.1

### Features

- Load `sentry.properties` from the application's current working directory ([#1046](https://github.com/getsentry/sentry-java/pull/1046))
- Performance monitoring ([#971](https://github.com/getsentry/sentry-java/pull/971))
- Performance monitoring for Spring Boot applications ([#971](https://github.com/getsentry/sentry-java/pull/971))

### Fixes

- Ref: Refactor JSON deserialization ([#1047](https://github.com/getsentry/sentry-java/pull/1047))

## 3.2.1

### Fixes

- Set current thread only if theres no exceptions ([#1064](https://github.com/getsentry/sentry-java/pull/1064))
- Append DebugImage list if event already has it ([#1092](https://github.com/getsentry/sentry-java/pull/1092))
- Sort breadcrumbs by Date if there are breadcrumbs already in the event ([#1094](https://github.com/getsentry/sentry-java/pull/1094))
- Free Local Refs manually due to Android local ref. count limits  ([#1179](https://github.com/getsentry/sentry-java/pull/1179))

## 3.2.0

### Features

- Expose a Module (Debug images) Loader for Android thru sentry-native ([#1043](https://github.com/getsentry/sentry-java/pull/1043))
- Added java doc to protocol classes based on sentry-data-schemes project ([#1045](https://github.com/getsentry/sentry-java/pull/1045))
- Make SentryExceptionResolver Order configurable to not send handled web exceptions ([#1008](https://github.com/getsentry/sentry-java/pull/1008))
- Resolve HTTP Proxy parameters from the external configuration ([#1028](https://github.com/getsentry/sentry-java/pull/1028))
- Sentry NDK integration is compiled against default NDK version based on AGP's version ([#1048](https://github.com/getsentry/sentry-java/pull/1048))

### Fixes

- Bump: AGP 4.1.1 ([#1040](https://github.com/getsentry/sentry-java/pull/1040))
- Update to sentry-native 0.4.4 and fix shared library builds ([#1039](https://github.com/getsentry/sentry-java/pull/1039))
- use neutral Locale for String operations ([#1033](https://github.com/getsentry/sentry-java/pull/1033))
- Clean up JNI code and properly free strings ([#1050](https://github.com/getsentry/sentry-java/pull/1050))
- set userId for hard-crashes if no user is set ([#1049](https://github.com/getsentry/sentry-java/pull/1049))

## 3.1.3

### Fixes

- Fix broken NDK integration on 3.1.2 (release failed on packaging a .so file)
- Increase max cached events to 30 ([#1029](https://github.com/getsentry/sentry-java/pull/1029))
- Normalize DSN URI ([#1030](https://github.com/getsentry/sentry-java/pull/1030))

## 3.1.2

### Features

- Manually capturing User Feedback
- Set environment to "production" by default.
- Make public the Breadcrumb constructor that accepts a Date ([#1012](https://github.com/getsentry/sentry-java/pull/1012))

### Fixes

- ref: Validate event id on user feedback submission

## 3.1.1

### Features

- Bind logging related SentryProperties to Slf4j Level instead of Logback to improve Log4j2 compatibility

### Fixes

- Prevent Logback and Log4j2 integrations from re-initializing Sentry when Sentry is already initialized
- Make sure HttpServletRequestSentryUserProvider runs by default before custom SentryUserProvider beans
- Fix setting up Sentry in Spring Webflux annotation by changing the scope of Spring WebMvc related dependencies

## 3.1.0

### Features

- Make getThrowable public and improve set contexts ([#967](https://github.com/getsentry/sentry-java/pull/967))
- Accepted quoted values in properties from external configuration ([#972](https://github.com/getsentry/sentry-java/pull/972))

### Fixes

- Auto-Configure `inAppIncludes` in Spring Boot integration ([#966](https://github.com/getsentry/sentry-java/pull/966))
- Bump: Android Gradle Plugin 4.0.2 ([#968](https://github.com/getsentry/sentry-java/pull/968))
- Don't require `sentry.dsn` to be set when using `io.sentry:sentry-spring-boot-starter` and `io.sentry:sentry-logback` together ([#965](https://github.com/getsentry/sentry-java/pull/965))
- Remove chunked streaming mode ([#974](https://github.com/getsentry/sentry-java/pull/974))
- Android 11 + targetSdkVersion 30 crashes Sentry on start ([#977](https://github.com/getsentry/sentry-java/pull/977))

## 3.0.0

## Java + Android

This release marks the re-unification of Java and Android SDK code bases.
It's based on the Android 2.0 SDK, which implements [Sentry's unified API](https://develop.sentry.dev/sdk/unified-api/).

Considerable changes were done, which include a lot of improvements. More are covered below, but the highlights are:

- Improved `log4j2` integration
  - Capture breadcrumbs for level INFO and higher
  - Raises event for ERROR and higher.
  - Minimum levels are configurable.
  - Optionally initializes the SDK via appender.xml
- Dropped support to `log4j`.
- Improved `logback` integration
  - Capture breadcrumbs for level INFO and higher
  - Raises event for ERROR and higher.
  - Minimum levels are configurable.
  - Optionally initializes the SDK via appender.xml
  - Configurable via Spring integration if both are enabled
- Spring
  - No more duplicate events with Spring and logback
  - Auto initalizes if DSN is available
  - Configuration options available with auto complete
- Google App Engine support dropped

## What’s Changed

- Callback to validate SSL certificate ([#944](https://github.com/getsentry/sentry-java/pull/944))
- Attach stack traces enabled by default

### Android specific

- Release health enabled by default for Android
- Sync of Scopes for Java -> Native (NDK)
- Bump Sentry-Native v0.4.2
- Android 11 Support

[Android migration docs](https://docs.sentry.io/platforms/android/migration/#migrating-from-sentry-android-2x-to-sentry-android-3x)

### Java specific

- Unified API for Java SDK and integrations (Spring, Spring boot starter, Servlet, Logback, Log4j2)

New Java [docs](https://docs.sentry.io/platforms/java/) are live and being improved.

## Acquisition

Packages were released on [`bintray sentry-java`](https://dl.bintray.com/getsentry/sentry-java/io/sentry/), [`bintray sentry-android`](https://dl.bintray.com/getsentry/sentry-android/io/sentry/), [`jcenter`](https://jcenter.bintray.com/io/sentry/) and [`mavenCentral`](https://repo.maven.apache.org/maven2/io/sentry/)

## Where is the Java 1.7 code base?

The previous Java releases, are all available in this repository through the tagged releases.
## 3.0.0-beta.1

## What’s Changed

- feat: ssl support ([#944](https://github.com/getsentry/sentry-java/pull/944)) @ninekaw9 @marandaneto
- feat: sync Java to C ([#937](https://github.com/getsentry/sentry-java/pull/937)) @bruno-garcia @marandaneto
- feat: Auto-configure Logback appender in Spring Boot integration. ([#938](https://github.com/getsentry/sentry-java/pull/938)) @maciejwalkowiak
- feat: Add Servlet integration. ([#935](https://github.com/getsentry/sentry-java/pull/935)) @maciejwalkowiak
- fix: Pop scope at the end of the request in Spring integration. ([#936](https://github.com/getsentry/sentry-java/pull/936)) @maciejwalkowiak
- bump: Upgrade Spring Boot to 2.3.4. ([#932](https://github.com/getsentry/sentry-java/pull/932)) @maciejwalkowiak
- fix: Do not set cookies when send pii is set to false. ([#931](https://github.com/getsentry/sentry-java/pull/931)) @maciejwalkowiak

Packages were released on [`bintray sentry-java`](https://dl.bintray.com/getsentry/sentry-java/io/sentry/), [`bintray sentry-android`](https://dl.bintray.com/getsentry/sentry-android/io/sentry/), [`jcenter`](https://jcenter.bintray.com/io/sentry/) and [`mavenCentral`](https://repo.maven.apache.org/maven2/io/sentry/)

We'd love to get feedback.

## 3.0.0-alpha.3

### Features

- Enable attach stack traces and disable attach threads by default ([#921](https://github.com/getsentry/sentry-java/pull/921)) @marandaneto

### Fixes

- Bump sentry-native to 0.4.2 ([#926](https://github.com/getsentry/sentry-java/pull/926)) @marandaneto
- ref: remove log level as RN do not use it anymore ([#924](https://github.com/getsentry/sentry-java/pull/924)) @marandaneto
- Read sample rate correctly from manifest meta data ([#923](https://github.com/getsentry/sentry-java/pull/923)) @marandaneto

Packages were released on [`bintray sentry-android`](https://dl.bintray.com/getsentry/sentry-android/io/sentry/) and [`bintray sentry-java`](https://dl.bintray.com/getsentry/sentry-java/io/sentry/)

We'd love to get feedback.

## 3.0.0-alpha.2

TBD

Packages were released on [bintray](https://dl.bintray.com/getsentry/maven/io/sentry/)

> Note: This release marks the unification of the Java and Android Sentry codebases based on the core of the Android SDK (version 2.x).
Previous releases for the Android SDK (version 2.x) can be found on the now archived: https://github.com/getsentry/sentry-android/

## 3.0.0-alpha.1

### Features

### Fixes


## New releases will happen on a different repository:

https://github.com/getsentry/sentry-java

## What’s Changed

### Features

### Fixes


- feat: enable release health by default

Packages were released on [`bintray`](https://dl.bintray.com/getsentry/sentry-android/io/sentry/sentry-android/), [`jcenter`](https://jcenter.bintray.com/io/sentry/sentry-android/) and [`mavenCentral`](https://repo.maven.apache.org/maven2/io/sentry/sentry-android/)

We'd love to get feedback.

## 2.3.1

### Fixes

- Add main thread checker for the app lifecycle integration ([#525](https://github.com/getsentry/sentry-android/pull/525)) @marandaneto
- Set correct migration link ([#523](https://github.com/getsentry/sentry-android/pull/523)) @fupduck
- Warn about Sentry re-initialization. ([#521](https://github.com/getsentry/sentry-android/pull/521)) @maciejwalkowiak
- Set SDK version in `MainEventProcessor`. ([#513](https://github.com/getsentry/sentry-android/pull/513)) @maciejwalkowiak
- Bump sentry-native to 0.4.0 ([#512](https://github.com/getsentry/sentry-android/pull/512)) @marandaneto
- Bump Gradle to 6.6 and fix linting issues ([#510](https://github.com/getsentry/sentry-android/pull/510)) @marandaneto
- fix(sentry-java): Contexts belong on the Scope ([#504](https://github.com/getsentry/sentry-android/pull/504)) @maciejwalkowiak
- Add tests for verifying scope changes thread isolation ([#508](https://github.com/getsentry/sentry-android/pull/508)) @maciejwalkowiak
- Set `SdkVersion` in default `SentryOptions` created in sentry-core module ([#506](https://github.com/getsentry/sentry-android/pull/506)) @maciejwalkowiak

Packages were released on [`bintray`](https://dl.bintray.com/getsentry/sentry-android/io/sentry/sentry-android/), [`jcenter`](https://jcenter.bintray.com/io/sentry/sentry-android/) and [`mavenCentral`](https://repo.maven.apache.org/maven2/io/sentry/sentry-android/)

We'd love to get feedback.

## 2.3.0

### Features

- Add console application sample. ([#502](https://github.com/getsentry/sentry-android/pull/502)) @maciejwalkowiak
- Log stacktraces in SystemOutLogger ([#498](https://github.com/getsentry/sentry-android/pull/498)) @maciejwalkowiak
- Add method to add breadcrumb with string parameter. ([#501](https://github.com/getsentry/sentry-android/pull/501)) @maciejwalkowiak

### Fixes

- Converting UTC and ISO timestamp when missing Locale/TimeZone do not error ([#505](https://github.com/getsentry/sentry-android/pull/505)) @marandaneto
- Call `Sentry#close` on JVM shutdown. ([#497](https://github.com/getsentry/sentry-android/pull/497)) @maciejwalkowiak
- ref: sentry-core changes for console app ([#473](https://github.com/getsentry/sentry-android/pull/473)) @marandaneto

Obs: If you are using its own instance of `Hub`/`SentryClient` and reflection to set up the SDK to be usable within Libraries, this change may break your code, please fix the renamed classes.

Packages were released on [`bintray`](https://dl.bintray.com/getsentry/sentry-android/io/sentry/sentry-android/), [`jcenter`](https://jcenter.bintray.com/io/sentry/sentry-android/) and [`mavenCentral`](https://repo.maven.apache.org/maven2/io/sentry/sentry-android/)

We'd love to get feedback.

## 2.2.2

### Features

- Add sdk to envelope header ([#488](https://github.com/getsentry/sentry-android/pull/488)) @marandaneto
- Log request if response code is not 200 ([#484](https://github.com/getsentry/sentry-android/pull/484)) @marandaneto

### Fixes

- Bump plugin versions ([#487](https://github.com/getsentry/sentry-android/pull/487)) @marandaneto
- Bump: AGP 4.0.1 ([#486](https://github.com/getsentry/sentry-android/pull/486)) @marandaneto

Packages were released on [`bintray`](https://dl.bintray.com/getsentry/sentry-android/io/sentry/sentry-android/), [`jcenter`](https://jcenter.bintray.com/io/sentry/sentry-android/) and [`mavenCentral`](https://repo.maven.apache.org/maven2/io/sentry/sentry-android/)

We'd love to get feedback.

## 2.2.1

### Fixes

- Timber adds breadcrumb even if event level is < minEventLevel ([#480](https://github.com/getsentry/sentry-android/pull/480)) @marandaneto
- Contexts serializer avoids reflection and fixes desugaring issue ([#478](https://github.com/getsentry/sentry-android/pull/478)) @marandaneto
- clone session before sending to the transport ([#474](https://github.com/getsentry/sentry-android/pull/474)) @marandaneto
- Bump Gradle 6.5.1 ([#479](https://github.com/getsentry/sentry-android/pull/479)) @marandaneto

Packages were released on [`bintray`](https://dl.bintray.com/getsentry/sentry-android/io/sentry/sentry-android/), [`jcenter`](https://jcenter.bintray.com/io/sentry/sentry-android/) and [`mavenCentral`](https://repo.maven.apache.org/maven2/io/sentry/sentry-android/)

We'd love to get feedback.

## 2.2.0

### Fixes

- Negative session sequence if the date is before java date epoch ([#471](https://github.com/getsentry/sentry-android/pull/471)) @marandaneto
- Deserialise unmapped contexts values from envelope ([#470](https://github.com/getsentry/sentry-android/pull/470)) @marandaneto
- Bump: sentry-native 0.3.4 ([#468](https://github.com/getsentry/sentry-android/pull/468)) @marandaneto

- feat: timber integration ([#464](https://github.com/getsentry/sentry-android/pull/464)) @marandaneto

1) To add integrations it requires a [manual initialization](https://docs.sentry.io/platforms/android/#manual-initialization) of the Android SDK.

2) Add the `sentry-android-timber` dependency:

```groovy
implementation 'io.sentry:sentry-android-timber:{version}' // version >= 2.2.0
```

3) Initialize and add the `SentryTimberIntegration`:

```java
SentryAndroid.init(this, options -> {
    // default values:
    // minEventLevel = ERROR
    // minBreadcrumbLevel = INFO
    options.addIntegration(new SentryTimberIntegration());

    // custom values for minEventLevel and minBreadcrumbLevel
    // options.addIntegration(new SentryTimberIntegration(SentryLevel.WARNING, SentryLevel.ERROR));
});
```

4) Use the Timber integration:

```java
try {
    int x = 1 / 0;
} catch (Exception e) {
    Timber.e(e);
}
```

Packages were released on [`bintray`](https://dl.bintray.com/getsentry/sentry-android/io/sentry/sentry-android/), [`jcenter`](https://jcenter.bintray.com/io/sentry/sentry-android/) and [`mavenCentral`](https://repo.maven.apache.org/maven2/io/sentry/sentry-android/)

We'd love to get feedback.

## 2.1.7

### Fixes

- Init native libs if available on SDK init ([#461](https://github.com/getsentry/sentry-android/pull/461)) @marandaneto
- Make JVM target explicit in sentry-core ([#462](https://github.com/getsentry/sentry-android/pull/462)) @dilbernd
- Timestamp with millis from react-native should be in UTC format ([#456](https://github.com/getsentry/sentry-android/pull/456)) @marandaneto
- Bump Gradle to 6.5 ([#454](https://github.com/getsentry/sentry-android/pull/454)) @marandaneto

Packages were released on [`bintray`](https://dl.bintray.com/getsentry/sentry-android/io/sentry/sentry-android/), [`jcenter`](https://jcenter.bintray.com/io/sentry/sentry-android/) and [`mavenCentral`](https://repo.maven.apache.org/maven2/io/sentry/sentry-android/)

We'd love to get feedback.

## 2.1.6

### Fixes

- Do not lookup sentry-debug-meta but instead load it directly ([#445](https://github.com/getsentry/sentry-android/pull/445)) @marandaneto
- Regression on v2.1.5 which can cause a crash on SDK init

Packages were released on [`bintray`](https://dl.bintray.com/getsentry/sentry-android/io/sentry/sentry-android/), [`jcenter`](https://jcenter.bintray.com/io/sentry/sentry-android/) and [`mavenCentral`](https://repo.maven.apache.org/maven2/io/sentry/sentry-android/)

We'd love to get feedback.

## 2.1.5

### Fixes

This version has a severe bug and can cause a crash on SDK init

Please upgrade to https://github.com/getsentry/sentry-android/releases/tag/2.1.6

## 2.1.4

### Features

- Make gzip as default content encoding type ([#433](https://github.com/getsentry/sentry-android/pull/433)) @marandaneto
- Use AGP 4 features ([#366](https://github.com/getsentry/sentry-android/pull/366)) @marandaneto
- Create GH Actions CI for Ubuntu/macOS ([#403](https://github.com/getsentry/sentry-android/pull/403)) @marandaneto
- Make root checker better and minimize false positive ([#417](https://github.com/getsentry/sentry-android/pull/417)) @marandaneto

### Fixes

- bump: sentry-native to 0.3.1 ([#440](https://github.com/getsentry/sentry-android/pull/440)) @marandaneto
- Update last session timestamp ([#437](https://github.com/getsentry/sentry-android/pull/437)) @marandaneto
- Filter trim memory breadcrumbs ([#431](https://github.com/getsentry/sentry-android/pull/431)) @marandaneto

Packages were released on [`bintray`](https://dl.bintray.com/getsentry/sentry-android/io/sentry/sentry-android/), [`jcenter`](https://jcenter.bintray.com/io/sentry/sentry-android/) and [`mavenCentral`](https://repo.maven.apache.org/maven2/io/sentry/sentry-android/)

We'd love to get feedback.

## 2.1.3

### Fixes

This fixes several critical bugs in sentry-android 2.0 and 2.1

- Sentry.init register integrations after creating the main Hub instead of doing it in the main Hub ctor ([#427](https://github.com/getsentry/sentry-android/pull/427)) @marandaneto
- make NoOpLogger public ([#425](https://github.com/getsentry/sentry-android/pull/425)) @marandaneto
- ConnectivityChecker returns connection status and events are not trying to be sent if no connection. ([#420](https://github.com/getsentry/sentry-android/pull/420)) @marandaneto
- thread pool executor is a single thread executor instead of scheduled thread executor ([#422](https://github.com/getsentry/sentry-android/pull/422)) @marandaneto
- Add Abnormal to the Session.State enum as its part of the protocol ([#424](https://github.com/getsentry/sentry-android/pull/424)) @marandaneto
- Bump: Gradle to 6.4.1 ([#419](https://github.com/getsentry/sentry-android/pull/419)) @marandaneto

We recommend that you use sentry-android 2.1.3 over the initial release of sentry-android 2.0 and 2.1.

Packages were released on [`bintray`](https://dl.bintray.com/getsentry/sentry-android/io/sentry/sentry-android/), [`jcenter`](https://jcenter.bintray.com/io/sentry/sentry-android/) and [`mavenCentral`](https://repo.maven.apache.org/maven2/io/sentry/sentry-android/)

We'd love to get feedback.

## 2.1.2

### Features

- Added options to configure http transport ([#411](https://github.com/getsentry/sentry-android/pull/411)) @marandaneto

### Fixes

- Phone state breadcrumbs require read_phone_state on older OS versions ([#415](https://github.com/getsentry/sentry-android/pull/415)) @marandaneto @bsergean
- before raising ANR events, we check ProcessErrorStateInfo if available ([#412](https://github.com/getsentry/sentry-android/pull/412)) @marandaneto
- send cached events to use a single thread executor ([#405](https://github.com/getsentry/sentry-android/pull/405)) @marandaneto
- initing SDK on AttachBaseContext ([#409](https://github.com/getsentry/sentry-android/pull/409)) @marandaneto
- sessions can't be abnormal, but exited if not ended properly ([#410](https://github.com/getsentry/sentry-android/pull/410)) @marandaneto

Packages were released on [`bintray`](https://dl.bintray.com/getsentry/sentry-android/io/sentry/sentry-android/), [`jcenter`](https://jcenter.bintray.com/io/sentry/sentry-android/) and [`mavenCentral`](https://repo.maven.apache.org/maven2/io/sentry/sentry-android/)

We'd love to get feedback.

## 2.1.1

### Features

- Added missing getters on Breadcrumb and SentryEvent ([#397](https://github.com/getsentry/sentry-android/pull/397)) @marandaneto
- Add trim memory breadcrumbs ([#395](https://github.com/getsentry/sentry-android/pull/395)) @marandaneto
- Only set breadcrumb extras if not empty ([#394](https://github.com/getsentry/sentry-android/pull/394)) @marandaneto
- Added samples of how to disable automatic breadcrumbs ([#389](https://github.com/getsentry/sentry-android/pull/389)) @marandaneto

### Fixes

- Set missing release, environment and dist to sentry-native options ([#404](https://github.com/getsentry/sentry-android/pull/404)) @marandaneto
- Do not add automatic and empty sensor breadcrumbs ([#401](https://github.com/getsentry/sentry-android/pull/401)) @marandaneto
- ref: removed Thread.sleep from LifecycleWatcher tests, using awaitility and DateProvider ([#392](https://github.com/getsentry/sentry-android/pull/392)) @marandaneto
- ref: added a DateTimeProvider for making retry after testable ([#391](https://github.com/getsentry/sentry-android/pull/391)) @marandaneto
- Bump Gradle to 6.4 ([#390](https://github.com/getsentry/sentry-android/pull/390)) @marandaneto
- Bump sentry-native to 0.2.6 ([#396](https://github.com/getsentry/sentry-android/pull/396)) @marandaneto

Packages were released on [`bintray`](https://dl.bintray.com/getsentry/sentry-android/io/sentry/sentry-android/), [`jcenter`](https://jcenter.bintray.com/io/sentry/sentry-android/) and [`mavenCentral`](https://repo.maven.apache.org/maven2/io/sentry/sentry-android/)

We'd love to get feedback.

## 2.1.0

### Features

- Includes all the changes of 2.1.0 alpha, beta and RC

### Fixes

- fix when PhoneStateListener is not ready for use ([#387](https://github.com/getsentry/sentry-android/pull/387)) @marandaneto
- make ANR 5s by default ([#388](https://github.com/getsentry/sentry-android/pull/388)) @marandaneto
- rate limiting by categories ([#381](https://github.com/getsentry/sentry-android/pull/381)) @marandaneto
- Bump NDK to latest stable version 21.1.6352462 ([#386](https://github.com/getsentry/sentry-android/pull/386)) @marandaneto

Packages were released on [`bintray`](https://dl.bintray.com/getsentry/sentry-android/io/sentry/sentry-android/), [`jcenter`](https://jcenter.bintray.com/io/sentry/sentry-android/) and [`mavenCentral`](https://repo.maven.apache.org/maven2/io/sentry/sentry-android/)

We'd love to get feedback.

## 2.0.3

### Fixes

- patch from 2.1.0-alpha.2 - avoid crash if NDK throws UnsatisfiedLinkError ([#344](https://github.com/getsentry/sentry-android/pull/344)) @marandaneto

Packages were released on [`bintray`](https://dl.bintray.com/getsentry/sentry-android/io/sentry/sentry-android/), [`jcenter`](https://jcenter.bintray.com/io/sentry/sentry-android/) and [`mavenCentral`](https://repo.maven.apache.org/maven2/io/sentry/sentry-android/)

We'd love to get feedback.

## 2.1.0-RC.1

### Features

- Options for uncaught exception and make SentryOptions list Thread-Safe ([#384](https://github.com/getsentry/sentry-android/pull/384)) @marandaneto
- Automatic breadcrumbs for app, activity and sessions lifecycles and system events ([#348](https://github.com/getsentry/sentry-android/pull/348)) @marandaneto
- Make capture session and envelope internal ([#372](https://github.com/getsentry/sentry-android/pull/372)) @marandaneto

### Fixes

- If retry after header has empty categories, apply retry after to all of them ([#377](https://github.com/getsentry/sentry-android/pull/377)) @marandaneto
- Discard events and envelopes if cached and retry after ([#378](https://github.com/getsentry/sentry-android/pull/378)) @marandaneto
- Merge loadLibrary calls for sentry-native and clean up CMake files ([#373](https://github.com/getsentry/sentry-android/pull/373)) @Swatinem
- Exceptions should be sorted oldest to newest ([#370](https://github.com/getsentry/sentry-android/pull/370)) @marandaneto
- Check external storage size even if its read only ([#368](https://github.com/getsentry/sentry-android/pull/368)) @marandaneto
- Wrong check for cellular network capability ([#369](https://github.com/getsentry/sentry-android/pull/369)) @marandaneto
- add ScheduledForRemoval annotation to deprecated methods ([#375](https://github.com/getsentry/sentry-android/pull/375)) @marandaneto
- Bump NDK to 21.0.6113669 ([#367](https://github.com/getsentry/sentry-android/pull/367)) @marandaneto
- Bump AGP and add new make cmd to check for updates ([#365](https://github.com/getsentry/sentry-android/pull/365)) @marandaneto

Packages were released on [`bintray`](https://dl.bintray.com/getsentry/sentry-android/io/sentry/sentry-android/), [`jcenter`](https://jcenter.bintray.com/io/sentry/sentry-android/) and [`mavenCentral`](https://repo.maven.apache.org/maven2/io/sentry/sentry-android/)

We'd love to get feedback.

## 2.1.0-beta.2

### Fixes

- Bump sentry-native to 0.2.4 ([#364](https://github.com/getsentry/sentry-android/pull/364)) @marandaneto
- Update current session on session start after deleting previous session ([#362](https://github.com/getsentry/sentry-android/pull/362)) @marandaneto

Packages were released on [`bintray`](https://dl.bintray.com/getsentry/sentry-android/io/sentry/sentry-android/), [`jcenter`](https://jcenter.bintray.com/io/sentry/sentry-android/) and [`mavenCentral`](https://repo.maven.apache.org/maven2/io/sentry/sentry-android/)

We'd love to get feedback.

## 2.1.0-beta.1

### Fixes

- Bump sentry-native to 0.2.3 ([#357](https://github.com/getsentry/sentry-android/pull/357)) @marandaneto
- Check for androidx availability on runtime ([#356](https://github.com/getsentry/sentry-android/pull/356)) @marandaneto
- If theres a left over session file and its crashed, we should not overwrite its state ([#354](https://github.com/getsentry/sentry-android/pull/354)) @marandaneto
- Session should be exited state if state was ok ([#352](https://github.com/getsentry/sentry-android/pull/352)) @marandaneto
- Envelope has dedicated endpoint ([#353](https://github.com/getsentry/sentry-android/pull/353)) @marandaneto

Packages were released on [`bintray`](https://dl.bintray.com/getsentry/sentry-android/io/sentry/sentry-android/), [`jcenter`](https://jcenter.bintray.com/io/sentry/sentry-android/) and [`mavenCentral`](https://repo.maven.apache.org/maven2/io/sentry/sentry-android/)

We'd love to get feedback.

## 2.1.0-alpha.2

### Fixes

- Change integration order for cached outbox events ([#347](https://github.com/getsentry/sentry-android/pull/347)) @marandaneto
- Avoid crash if NDK throws UnsatisfiedLinkError ([#344](https://github.com/getsentry/sentry-android/pull/344)) @marandaneto
- Avoid getting a threadlocal twice. ([#339](https://github.com/getsentry/sentry-android/pull/339)) @metlos
- Removing session tracking guard on hub and client ([#338](https://github.com/getsentry/sentry-android/pull/338)) @marandaneto
- Bump agp to 3.6.2 ([#336](https://github.com/getsentry/sentry-android/pull/336)) @marandaneto
- Fix racey ANR integration ([#332](https://github.com/getsentry/sentry-android/pull/332)) @marandaneto
- Logging envelopes path when possible instead of nullable id ([#331](https://github.com/getsentry/sentry-android/pull/331)) @marandaneto
- Renaming transport gate method ([#330](https://github.com/getsentry/sentry-android/pull/330)) @marandaneto

Packages were released on [`bintray`](https://dl.bintray.com/getsentry/sentry-android/io/sentry/sentry-android/), [`jcenter`](https://jcenter.bintray.com/io/sentry/sentry-android/) and [`mavenCentral`](https://repo.maven.apache.org/maven2/io/sentry/sentry-android/)

We'd love to get feedback.

## 2.1.0-alpha.1

Release of Sentry's new SDK for Android.

## What’s Changed

### Features

- Release health @marandaneto @bruno-garcia
- ANR report should have 'was active=yes' on the dashboard ([#299](https://github.com/getsentry/sentry-android/pull/299)) @marandaneto
- NDK events apply scoped data ([#322](https://github.com/getsentry/sentry-android/pull/322)) @marandaneto
- Add a StdoutTransport ([#310](https://github.com/getsentry/sentry-android/pull/310)) @mike-burns
- Implementing new retry after protocol ([#306](https://github.com/getsentry/sentry-android/pull/306)) @marandaneto

### Fixes

- Bump sentry-native to 0.2.2 ([#305](https://github.com/getsentry/sentry-android/pull/305)) @Swatinem
- Missing App's info ([#315](https://github.com/getsentry/sentry-android/pull/315)) @marandaneto
- Buffered writers/readers - otimizations ([#311](https://github.com/getsentry/sentry-android/pull/311)) @marandaneto
- Boot time should be UTC ([#309](https://github.com/getsentry/sentry-android/pull/309)) @marandaneto
- Make transport result public ([#300](https://github.com/getsentry/sentry-android/pull/300)) @marandaneto

Packages were released on [`bintray`](https://dl.bintray.com/getsentry/sentry-android/io/sentry/sentry-android/), [`jcenter`](https://jcenter.bintray.com/io/sentry/sentry-android/) and [`mavenCentral`](https://repo.maven.apache.org/maven2/io/sentry/sentry-android/)

We'd love to get feedback.

## 2.0.2

Release of Sentry's new SDK for Android.

### Features

- MavenCentral support ([#284](https://github.com/getsentry/sentry-android/pull/284)) @marandaneto

### Fixes

- Bump AGP to 3.6.1 ([#285](https://github.com/getsentry/sentry-android/pull/285)) @marandaneto

Packages were released on [`bintray`](https://dl.bintray.com/getsentry/sentry-android/io/sentry/sentry-android/), [`jcenter`](https://jcenter.bintray.com/io/sentry/sentry-android/) and [`mavenCentral`](https://repo.maven.apache.org/maven2/io/sentry/sentry-android/)

We'd love to get feedback.

## 2.0.1

Release of Sentry's new SDK for Android.

## What’s Changed

### Features

- Attach threads/stacktraces ([#267](https://github.com/getsentry/sentry-android/pull/267)) @marandaneto
- Add the default serverName to SentryOptions and use it in MainEventProcessor ([#279](https://github.com/getsentry/sentry-android/pull/279)) @metlos

### Fixes

- set current threadId when there's no mechanism set ([#277](https://github.com/getsentry/sentry-android/pull/277)) @marandaneto
- Preview package manager ([#269](https://github.com/getsentry/sentry-android/pull/269)) @bruno-garcia

Packages were released on [`bintray`](https://dl.bintray.com/getsentry/sentry-android/io/sentry/), [`jcenter`](https://jcenter.bintray.com/io/sentry/sentry-android/)

We'd love to get feedback.

## 2.0.0

Release of Sentry's new SDK for Android.

New features not offered by (1.7.x):

- NDK support
  - Captures crashes caused by native code
  - Access to the [`sentry-native` SDK](https://github.com/getsentry/sentry-native/) API by your native (C/C++/Rust code/..).
- Automatic init (just add your `DSN` to the manifest)
   - Proguard rules are added automatically
   - Permission (Internet) is added automatically
- Uncaught Exceptions might be captured even before the app restarts
- Sentry's Unified API.
- More context/device information
- Packaged as `aar`
- Frames from the app automatically marked as `InApp=true` (stack traces in Sentry highlights them by default).
- Complete Sentry Protocol available.
- All threads and their stack traces are captured.
- Sample project in this repo to test many features (segfault, uncaught exception, ANR...)

Features from the current SDK like `ANR` are also available (by default triggered after 4 seconds).

Packages were released on [`bintray`](https://dl.bintray.com/getsentry/sentry-android/io/sentry/), [`jcenter`](https://jcenter.bintray.com/io/sentry/sentry-android/)

We'd love to get feedback.

## 2.0.0-rc04

Release of Sentry's new SDK for Android.

### Features

- Take sampleRate from metadata ([#262](https://github.com/getsentry/sentry-android/pull/262)) @bruno-garcia
- Support mills timestamp format ([#263](https://github.com/getsentry/sentry-android/pull/263)) @marandaneto
- Adding logs to installed integrations ([#265](https://github.com/getsentry/sentry-android/pull/265)) @marandaneto

### Fixes

- Breacrumb.data to string,object, Add LOG level ([#264](https://github.com/getsentry/sentry-android/pull/264)) @HazAT
- Read release conf. on manifest ([#266](https://github.com/getsentry/sentry-android/pull/266)) @marandaneto

Packages were released on [`bintray`](https://dl.bintray.com/getsentry/sentry-android/io/sentry/), [`jcenter`](https://jcenter.bintray.com/io/sentry/sentry-android/)

We'd love to get feedback and we'll work in getting the GA `2.0.0` out soon.
Until then, the [stable SDK offered by Sentry is at version 1.7.30](https://github.com/getsentry/sentry-java/releases/tag/v1.7.30)

## 2.0.0-rc03

Release of Sentry's new SDK for Android.

### Fixes

- fixes ([#259](https://github.com/getsentry/sentry-android/issues/259)) - NPE check on getExternalFilesDirs items. ([#260](https://github.com/getsentry/sentry-android/pull/260)) @marandaneto
- strictMode typo ([#258](https://github.com/getsentry/sentry-android/pull/258)) @marandaneto

Packages were released on [`bintray`](https://dl.bintray.com/getsentry/sentry-android/io/sentry/), [`jcenter`](https://jcenter.bintray.com/io/sentry/sentry-android/)

We'd love to get feedback and we'll work in getting the GA `2.0.0` out soon.
Until then, the [stable SDK offered by Sentry is at version 1.7.30](https://github.com/getsentry/sentry-java/releases/tag/v1.7.30)

## 2.0.0-rc02

Release of Sentry's new SDK for Android.

### Features

- Hub mode configurable ([#247](https://github.com/getsentry/sentry-android/pull/247)) @bruno-garcia
- Added remove methods (tags/extras) to the sentry static class ([#243](https://github.com/getsentry/sentry-android/pull/243)) @marandaneto

### Fixes


- Update ndk for new sentry-native version ([#235](https://github.com/getsentry/sentry-android/pull/235)) @Swatinem @marandaneto
- Make integrations public ([#256](https://github.com/getsentry/sentry-android/pull/256)) @marandaneto
- Bump build-tools ([#255](https://github.com/getsentry/sentry-android/pull/255)) @marandaneto
- Added javadocs to scope and its dependencies ([#253](https://github.com/getsentry/sentry-android/pull/253)) @marandaneto
- Build all ABIs ([#254](https://github.com/getsentry/sentry-android/pull/254)) @marandaneto
- Moving back ANR timeout from long to int param. ([#252](https://github.com/getsentry/sentry-android/pull/252)) @marandaneto
- Added HubAdapter to call Sentry static methods from Integrations ([#250](https://github.com/getsentry/sentry-android/pull/250)) @marandaneto
- New Release format ([#242](https://github.com/getsentry/sentry-android/pull/242)) @marandaneto
- Javadocs for SentryOptions ([#246](https://github.com/getsentry/sentry-android/pull/246)) @marandaneto
- non-app is already inApp excluded by default. ([#244](https://github.com/getsentry/sentry-android/pull/244)) @marandaneto
- Fix if symlink exists for sentry-native ([#241](https://github.com/getsentry/sentry-android/pull/241)) @marandaneto
- Clone method - race condition free ([#226](https://github.com/getsentry/sentry-android/pull/226)) @marandaneto
- Refactoring breadcrumbs callback ([#239](https://github.com/getsentry/sentry-android/pull/239)) @marandaneto

Packages were released on [`bintray`](https://dl.bintray.com/getsentry/sentry-android/io/sentry/), [`jcenter`](https://jcenter.bintray.com/io/sentry/sentry-android/)

We'd love to get feedback and we'll work in getting the GA `2.0.0` out soon.
Until then, the [stable SDK offered by Sentry is at version 1.7.30](https://github.com/getsentry/sentry-java/releases/tag/v1.7.30)

## 2.0.0-rc01

Release of Sentry's new SDK for Android.

## What’s Changed

### Features

- Added remove methods for Scope data ([#237](https://github.com/getsentry/sentry-android/pull/237)) @marandaneto
- More device context (deviceId, connectionType and language) ([#229](https://github.com/getsentry/sentry-android/pull/229)) @marandaneto
- Added a few java docs (Sentry, Hub and SentryClient) ([#223](https://github.com/getsentry/sentry-android/pull/223)) @marandaneto
- Implemented diagnostic logger ([#218](https://github.com/getsentry/sentry-android/pull/218)) @marandaneto
- Added event processors to scope ([#209](https://github.com/getsentry/sentry-android/pull/209)) @marandaneto
- Added android transport gate ([#206](https://github.com/getsentry/sentry-android/pull/206)) @marandaneto
- Added executor for caching values out of the main thread ([#201](https://github.com/getsentry/sentry-android/pull/201)) @marandaneto

### Fixes


- Honor RetryAfter ([#236](https://github.com/getsentry/sentry-android/pull/236)) @marandaneto
- Add tests for SentryValues ([#238](https://github.com/getsentry/sentry-android/pull/238)) @philipphofmann
- Do not set frames if there's none ([#234](https://github.com/getsentry/sentry-android/pull/234)) @marandaneto
- Always call interrupt after InterruptedException ([#232](https://github.com/getsentry/sentry-android/pull/232)) @marandaneto
- Mark as current thread if its the main thread ([#228](https://github.com/getsentry/sentry-android/pull/228)) @marandaneto
- Fix lgtm alerts ([#219](https://github.com/getsentry/sentry-android/pull/219)) @marandaneto
- Written unit tests to ANR integration ([#215](https://github.com/getsentry/sentry-android/pull/215)) @marandaneto
- Added blog posts to README ([#214](https://github.com/getsentry/sentry-android/pull/214)) @marandaneto
- Raise code coverage for Dsn to 100% ([#212](https://github.com/getsentry/sentry-android/pull/212)) @philipphofmann
- Remove redundant times(1) for Mockito.verify ([#211](https://github.com/getsentry/sentry-android/pull/211)) @philipphofmann
- Transport may be set on options ([#203](https://github.com/getsentry/sentry-android/pull/203)) @marandaneto
- dist may be set on options ([#204](https://github.com/getsentry/sentry-android/pull/204)) @marandaneto
- Throw an exception if DSN is not set ([#200](https://github.com/getsentry/sentry-android/pull/200)) @marandaneto
- Migration guide markdown ([#197](https://github.com/getsentry/sentry-android/pull/197)) @marandaneto

Packages were released on [`bintray`](https://dl.bintray.com/getsentry/sentry-android/io/sentry/), [`jcenter`](https://jcenter.bintray.com/io/sentry/sentry-android/)

We'd love to get feedback and we'll work in getting the GA `2.0.0` out soon.
Until then, the [stable SDK offered by Sentry is at version 1.7.29](https://github.com/getsentry/sentry-java/releases/tag/v1.7.29)

## 2.0.0-beta02

Release of Sentry's new SDK for Android.

### Features

- addBreadcrumb overloads ([#196](https://github.com/getsentry/sentry-android/pull/196)) and ([#198](https://github.com/getsentry/sentry-android/pull/198))

### Fixes

- fix Android bug on API 24 and 25 about getting current threads and stack traces ([#194](https://github.com/getsentry/sentry-android/pull/194))

Packages were released on [`bintray`](https://dl.bintray.com/getsentry/sentry-android/io/sentry/), [`jcenter`](https://jcenter.bintray.com/io/sentry/sentry-android/)

We'd love to get feedback and we'll work in getting the GA `2.0.0` out soon.
Until then, the [stable SDK offered by Sentry is at version 1.7.28](https://github.com/getsentry/sentry-java/releases/tag/v1.7.28)

## 2.0.0-beta01

Release of Sentry's new SDK for Android.

### Fixes

- ref: ANR doesn't set handled flag ([#186](https://github.com/getsentry/sentry-android/pull/186))
- SDK final review ([#183](https://github.com/getsentry/sentry-android/pull/183))
- ref: Drop errored in favor of crashed ([#187](https://github.com/getsentry/sentry-android/pull/187))
- Workaround android_id ([#185](https://github.com/getsentry/sentry-android/pull/185))
- Renamed sampleRate ([#191](https://github.com/getsentry/sentry-android/pull/191))
- Making timestamp package-private or test-only ([#190](https://github.com/getsentry/sentry-android/pull/190))
- Split event processor in Device/App data ([#180](https://github.com/getsentry/sentry-android/pull/180))

Packages were released on [`bintray`](https://dl.bintray.com/getsentry/sentry-android/io/sentry/), [`jcenter`](https://jcenter.bintray.com/io/sentry/sentry-android/)

We'd love to get feedback and we'll work in getting the GA `2.0.0` out soon.
Until then, the [stable SDK offered by Sentry is at version 1.7.28](https://github.com/getsentry/sentry-java/releases/tag/v1.7.28)

## 2.0.0-alpha09

Release of Sentry's new SDK for Android.

### Features

- Adding nativeBundle plugin ([#161](https://github.com/getsentry/sentry-android/pull/161))
- Adding scope methods to sentry static class ([#179](https://github.com/getsentry/sentry-android/pull/179))

### Fixes

- fix: DSN parsing ([#165](https://github.com/getsentry/sentry-android/pull/165))
- Don't avoid exception type minification ([#166](https://github.com/getsentry/sentry-android/pull/166))
- make Gson retro compatible with older versions of AGP ([#177](https://github.com/getsentry/sentry-android/pull/177))
- Bump sentry-native with message object instead of a string ([#172](https://github.com/getsentry/sentry-android/pull/172))

Packages were released on [`bintray`](https://dl.bintray.com/getsentry/sentry-android/io/sentry/), [`jcenter`](https://jcenter.bintray.com/io/sentry/sentry-android/)

We'd love to get feedback and we'll work in getting the GA `2.0.0` out soon.
Until then, the [stable SDK offered by Sentry is at version 1.7.28](https://github.com/getsentry/sentry-java/releases/tag/v1.7.28)

## 2.0.0-alpha08

Release of Sentry's new SDK for Android.

### Fixes

- DebugId endianness ([#162](https://github.com/getsentry/sentry-android/pull/162))
- Executed beforeBreadcrumb also for scope ([#160](https://github.com/getsentry/sentry-android/pull/160))
- Benefit of manifest merging when minSdk ([#159](https://github.com/getsentry/sentry-android/pull/159))
- Add method to captureMessage with level ([#157](https://github.com/getsentry/sentry-android/pull/157))
- Listing assets file on the wrong dir ([#156](https://github.com/getsentry/sentry-android/pull/156))

Packages were released on [`bintray`](https://dl.bintray.com/getsentry/sentry-android/io/sentry/), [`jcenter`](https://jcenter.bintray.com/io/sentry/sentry-android/)

We'd love to get feedback and we'll work in getting the GA `2.0.0` out soon.
Until then, the [stable SDK offered by Sentry is at version 1.7.28](https://github.com/getsentry/sentry-java/releases/tag/v1.7.28)

## 2.0.0-alpha07

Third release of Sentry's new SDK for Android.

### Fixes

-  Fixed release for jcenter and bintray

Packages were released on [`bintray`](https://dl.bintray.com/getsentry/sentry-android/io/sentry/), [`jcenter`](https://jcenter.bintray.com/io/sentry/sentry-android/)

We'd love to get feedback and we'll work in getting the GA `2.0.0` out soon.
Until then, the [stable SDK offered by Sentry is at version 1.7.28](https://github.com/getsentry/sentry-java/releases/tag/v1.7.28)

## 2.0.0-alpha06

Second release of Sentry's new SDK for Android.

### Fixes

- Fixed a typo on pom generation.

Packages were released on [`bintray`](https://dl.bintray.com/getsentry/sentry-android/io/sentry/), [`jcenter`](https://jcenter.bintray.com/io/sentry/sentry-android/)

We'd love to get feedback and we'll work in getting the GA `2.0.0` out soon.
Until then, the [stable SDK offered by Sentry is at version 1.7.28](https://github.com/getsentry/sentry-java/releases/tag/v1.7.28)

## 2.0.0-alpha05

First release of Sentry's new SDK for Android.

New features not offered by our current (1.7.x), stable SDK are:

- NDK support
  - Captures crashes caused by native code
  - Access to the [`sentry-native` SDK](https://github.com/getsentry/sentry-native/) API by your native (C/C++/Rust code/..).
- Automatic init (just add your `DSN` to the manifest)
   - Proguard rules are added automatically
   - Permission (Internet) is added automatically
- Uncaught Exceptions might be captured even before the app restarts
- Unified API which include scopes etc.
- More context/device information
- Packaged as `aar`
- Frames from the app automatically marked as `InApp=true` (stack traces in Sentry highlights them by default).
- Complete Sentry Protocol available.
- All threads and their stack traces are captured.
- Sample project in this repo to test many features (segfault, uncaught exception, scope)

Features from the current SDK like `ANR` are also available (by default triggered after 4 seconds).

Packages were released on [`bintray`](https://dl.bintray.com/getsentry/sentry-android/io/sentry/), [`jcenter`](https://jcenter.bintray.com/io/sentry/sentry-android/)

We'd love to get feedback and we'll work in getting the GA `2.0.0` out soon.
Until then, the [stable SDK offered by Sentry is at version 1.7.28](https://github.com/getsentry/sentry-java/releases/tag/v1.7.28)<|MERGE_RESOLUTION|>--- conflicted
+++ resolved
@@ -2,11 +2,10 @@
 
 ## Unreleased
 
-<<<<<<< HEAD
 ### Features
 
 - Support multiple debug-metadata.properties ([#3024](https://github.com/getsentry/sentry-java/pull/3024))
-=======
+
 Version 7 of the Sentry Android/Java SDK brings a variety of features and fixes. The most notable changes are:
 - Bumping `minSdk` level to 19 (Android 4.4)
 - The SDK will now listen to connectivity changes and try to re-upload cached events when internet connection is re-established additionally to uploading events on app restart 
@@ -137,7 +136,6 @@
   - [diff](https://github.com/getsentry/sentry-native/compare/0.6.6...0.6.7)
 
 ## 6.33.1
->>>>>>> 8fd337bb
 
 ### Fixes
 
