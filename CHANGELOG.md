# Changelog

## 6.19.1

### Fixes

- Ensure screenshots and view hierarchies are captured on the main thread ([#2712](https://github.com/getsentry/sentry-java/pull/2712))
<<<<<<< HEAD
- Add SentryWrapper for Callable and Supplier Interface ([#2720](https://github.com/getsentry/sentry-java/pull/2720))
=======
- Base64 encode internal Apollo3 Headers ([#2707](https://github.com/getsentry/sentry-java/pull/2707))
>>>>>>> b6b3a901

## 6.19.0

### Features

- Add Screenshot and ViewHierarchy to integrations list ([#2698](https://github.com/getsentry/sentry-java/pull/2698))
- New ANR detection based on [ApplicationExitInfo API](https://developer.android.com/reference/android/app/ApplicationExitInfo) ([#2697](https://github.com/getsentry/sentry-java/pull/2697))
    - This implementation completely replaces the old one (based on a watchdog) on devices running Android 11 and above:
      - New implementation provides more precise ANR events/ANR rate detection as well as system thread dump information. The new implementation reports ANRs exactly as Google Play Console, without producing false positives or missing important background ANR events.
      - However, despite producing many false positives, the old implementation is capable of better enriching ANR errors (which is not available with the new implementation), for example:
        - Capturing screenshots at the time of ANR event;
        - Capturing transactions and profiling data corresponding to the ANR event;
        - Auxiliary information (such as current memory load) at the time of ANR event.
      - If you would like us to provide support for the old approach working alongside the new one on Android 11 and above (e.g. for raising events for slow code on main thread), consider upvoting [this issue](https://github.com/getsentry/sentry-java/issues/2693).
    - The old watchdog implementation will continue working for older API versions (Android < 11)
- Open up `TransactionOptions`, `ITransaction` and `IHub` methods allowing consumers modify start/end timestamp of transactions and spans ([#2701](https://github.com/getsentry/sentry-java/pull/2701))
- Send source bundle IDs to Sentry to enable source context ([#2663](https://github.com/getsentry/sentry-java/pull/2663))
  - For more information on how to enable source context, please refer to [#633](https://github.com/getsentry/sentry-java/issues/633#issuecomment-1465599120)

### Fixes

- Android Profiler on calling thread ([#2691](https://github.com/getsentry/sentry-java/pull/2691))
- Use `configureScope` instead of `withScope` in `Hub.close()`. This ensures that the main scope releases the in-memory data when closing a hub instance. ([#2688](https://github.com/getsentry/sentry-java/pull/2688))
- Remove null keys/values before creating concurrent hashmap in order to avoid NPE ([#2708](https://github.com/getsentry/sentry-java/pull/2708))
- Exclude SentryOptions from R8/ProGuard obfuscation ([#2699](https://github.com/getsentry/sentry-java/pull/2699))
  - This fixes AGP 8.+ incompatibility, where full R8 mode is enforced

### Dependencies

- Bump Gradle from v8.1.0 to v8.1.1 ([#2666](https://github.com/getsentry/sentry-java/pull/2666))
  - [changelog](https://github.com/gradle/gradle/blob/master release-test/CHANGELOG.md#v811)
  - [diff](https://github.com/gradle/gradle/compare/v8.1.0...v8.1.1)
- Bump Native SDK from v0.6.1 to v0.6.2 ([#2689](https://github.com/getsentry/sentry-java/pull/2689))
  - [changelog](https://github.com/getsentry/sentry-native/blob/master/CHANGELOG.md#062)
  - [diff](https://github.com/getsentry/sentry-native/compare/0.6.1...0.6.2)

## 6.18.1

### Fixes

- Fix crash when Sentry SDK is initialized more than once ([#2679](https://github.com/getsentry/sentry-java/pull/2679))
- Track a ttfd span per Activity ([#2673](https://github.com/getsentry/sentry-java/pull/2673))

## 6.18.0

### Features

- Attach Trace Context when an ANR is detected (ANRv1) ([#2583](https://github.com/getsentry/sentry-java/pull/2583))
- Make log4j2 integration compatible with log4j 3.0 ([#2634](https://github.com/getsentry/sentry-java/pull/2634))
    - Instead of relying on package scanning, we now use an annotation processor to generate `Log4j2Plugins.dat`
- Create `User` and `Breadcrumb` from map ([#2614](https://github.com/getsentry/sentry-java/pull/2614))
- Add `sent_at` to envelope header item ([#2638](https://github.com/getsentry/sentry-java/pull/2638))

### Fixes

- Fix timestamp intervals of PerformanceCollectionData in profiles ([#2648](https://github.com/getsentry/sentry-java/pull/2648))
- Fix timestamps of PerformanceCollectionData in profiles ([#2632](https://github.com/getsentry/sentry-java/pull/2632))
- Fix missing propagateMinConstraints flag for SentryTraced ([#2637](https://github.com/getsentry/sentry-java/pull/2637))
- Fix potential SecurityException thrown by ConnectivityManager on Android 11 ([#2653](https://github.com/getsentry/sentry-java/pull/2653))
- Fix aar artifacts publishing for Maven ([#2641](https://github.com/getsentry/sentry-java/pull/2641))

### Dependencies
- Bump Kotlin compile version from v1.6.10 to 1.8.0 ([#2563](https://github.com/getsentry/sentry-java/pull/2563))
- Bump Compose compile version from v1.1.1 to v1.3.0 ([#2563](https://github.com/getsentry/sentry-java/pull/2563))
- Bump AGP version from v7.3.0 to v7.4.2 ([#2574](https://github.com/getsentry/sentry-java/pull/2574))
- Bump Gradle from v7.6.0 to v8.0.2 ([#2563](https://github.com/getsentry/sentry-java/pull/2563))
    - [changelog](https://github.com/gradle/gradle/blob/master/CHANGELOG.md#v802)
    - [diff](https://github.com/gradle/gradle/compare/v7.6.0...v8.0.2)
- Bump Gradle from v8.0.2 to v8.1.0 ([#2650](https://github.com/getsentry/sentry-java/pull/2650))
  - [changelog](https://github.com/gradle/gradle/blob/master/CHANGELOG.md#v810)
  - [diff](https://github.com/gradle/gradle/compare/v8.0.2...v8.1.0)

## 6.17.0

### Features

- Add `name` and `geo` to `User` ([#2556](https://github.com/getsentry/sentry-java/pull/2556)) 
- Add breadcrumbs on network changes ([#2608](https://github.com/getsentry/sentry-java/pull/2608))
- Add time-to-initial-display and time-to-full-display measurements to Activity transactions ([#2611](https://github.com/getsentry/sentry-java/pull/2611))
- Read integration list written by sentry gradle plugin from manifest ([#2598](https://github.com/getsentry/sentry-java/pull/2598))
- Add Logcat adapter ([#2620](https://github.com/getsentry/sentry-java/pull/2620))
- Provide CPU count/frequency data as device context ([#2622](https://github.com/getsentry/sentry-java/pull/2622))

### Fixes

- Trim time-to-full-display span if reportFullyDisplayed API is never called ([#2631](https://github.com/getsentry/sentry-java/pull/2631))
- Fix Automatic UI transactions having wrong durations ([#2623](https://github.com/getsentry/sentry-java/pull/2623))
- Fix wrong default environment in Session ([#2610](https://github.com/getsentry/sentry-java/pull/2610))
- Pass through unknown sentry baggage keys into SentryEnvelopeHeader ([#2618](https://github.com/getsentry/sentry-java/pull/2618))
- Fix missing null check when removing lifecycle observer ([#2625](https://github.com/getsentry/sentry-java/pull/2625))

### Dependencies

- Bump Native SDK from v0.6.0 to v0.6.1 ([#2629](https://github.com/getsentry/sentry-java/pull/2629))
  - [changelog](https://github.com/getsentry/sentry-native/blob/master/CHANGELOG.md#061)
  - [diff](https://github.com/getsentry/sentry-native/compare/0.6.0...0.6.1)

## 6.16.0

### Features

- Improve versatility of exception resolver component for Spring with more flexible API for consumers. ([#2577](https://github.com/getsentry/sentry-java/pull/2577))
- Automatic performance instrumentation for WebFlux ([#2597](https://github.com/getsentry/sentry-java/pull/2597))
  - You can enable it by adding `sentry.enable-tracing=true` to your `application.properties`
- The Spring Boot integration can now be configured to add the `SentryAppender` to specific loggers instead of the `ROOT` logger ([#2173](https://github.com/getsentry/sentry-java/pull/2173))
  - You can specify the loggers using `"sentry.logging.loggers[0]=foo.bar` and `"sentry.logging.loggers[1]=baz` in your `application.properties`
- Add capabilities to track Jetpack Compose composition/rendering time ([#2507](https://github.com/getsentry/sentry-java/pull/2507))
- Adapt span op and description for graphql to fit spec ([#2607](https://github.com/getsentry/sentry-java/pull/2607))

### Fixes

- Fix timestamps of slow and frozen frames for profiles ([#2584](https://github.com/getsentry/sentry-java/pull/2584))
- Deprecate reportFullDisplayed in favor of reportFullyDisplayed ([#2585](https://github.com/getsentry/sentry-java/pull/2585))
- Add mechanism for logging integrations and update spring mechanism types ([#2595](https://github.com/getsentry/sentry-java/pull/2595))
	- NOTE: If you're using these mechanism types (`HandlerExceptionResolver`, `SentryWebExceptionHandler`) in your dashboards please update them to use the new types.
- Filter out session cookies sent by Spring and Spring Boot integrations ([#2593](https://github.com/getsentry/sentry-java/pull/2593))
  - We filter out some common cookies like JSESSIONID
  - We also read the value from `server.servlet.session.cookie.name` and filter it out
- No longer send event / transaction to Sentry if `beforeSend` / `beforeSendTransaction` throws ([#2591](https://github.com/getsentry/sentry-java/pull/2591))
- Add version to sentryClientName used in auth header ([#2596](https://github.com/getsentry/sentry-java/pull/2596))
- Keep integration names from being obfuscated ([#2599](https://github.com/getsentry/sentry-java/pull/2599))
- Change log level from INFO to WARN for error message indicating a failed Log4j2 Sentry.init ([#2606](https://github.com/getsentry/sentry-java/pull/2606))
  - The log message was often not visible as our docs suggest a minimum log level of WARN
- Fix session tracking on Android ([#2609](https://github.com/getsentry/sentry-java/pull/2609))
  - Incorrect number of session has been sent. In addition, some of the sessions were not properly ended, messing up Session Health Metrics.

### Dependencies

- Bump `opentelemetry-sdk` to `1.23.1` and `opentelemetry-javaagent` to `1.23.0` ([#2590](https://github.com/getsentry/sentry-java/pull/2590))
- Bump Native SDK from v0.5.4 to v0.6.0 ([#2545](https://github.com/getsentry/sentry-java/pull/2545))
  - [changelog](https://github.com/getsentry/sentry-native/blob/master/CHANGELOG.md#060)
  - [diff](https://github.com/getsentry/sentry-native/compare/0.5.4...0.6.0)

## 6.15.0

### Features

- Adjust time-to-full-display span if reportFullDisplayed is called too early ([#2550](https://github.com/getsentry/sentry-java/pull/2550))
- Add `enableTracing` option ([#2530](https://github.com/getsentry/sentry-java/pull/2530))
    - This change is backwards compatible. The default is `null` meaning existing behaviour remains unchanged (setting either `tracesSampleRate` or `tracesSampler` enables performance).
    - If set to `true`, performance is enabled, even if no `tracesSampleRate` or `tracesSampler` have been configured.
    - If set to `false` performance is disabled, regardless of `tracesSampleRate` and `tracesSampler` options.
- Detect dependencies by listing MANIFEST.MF files at runtime ([#2538](https://github.com/getsentry/sentry-java/pull/2538))
- Report integrations in use, report packages in use more consistently ([#2179](https://github.com/getsentry/sentry-java/pull/2179))
- Implement `ThreadLocalAccessor` for propagating Sentry hub with reactor / WebFlux ([#2570](https://github.com/getsentry/sentry-java/pull/2570))
  - Requires `io.micrometer:context-propagation:1.0.2+` as well as Spring Boot 3.0.3+
  - Enable the feature by setting `sentry.reactive.thread-local-accessor-enabled=true`
  - This is still considered experimental. Once we have enough feedback we may turn this on by default.
  - Checkout the sample here: https://github.com/getsentry/sentry-java/tree/main/sentry-samples/sentry-samples-spring-boot-webflux-jakarta
  - A new hub is now cloned from the main hub for every request

### Fixes

- Leave `inApp` flag for stack frames undecided in SDK if unsure and let ingestion decide instead ([#2547](https://github.com/getsentry/sentry-java/pull/2547))
- Allow `0.0` error sample rate ([#2573](https://github.com/getsentry/sentry-java/pull/2573))
- Fix memory leak in WebFlux related to an ever growing stack ([#2580](https://github.com/getsentry/sentry-java/pull/2580))
- Use the same hub in WebFlux exception handler as we do in WebFilter ([#2566](https://github.com/getsentry/sentry-java/pull/2566))
- Switch upstream Jetpack Compose dependencies to `compileOnly` in `sentry-compose-android` ([#2578](https://github.com/getsentry/sentry-java/pull/2578))
  - NOTE: If you're using Compose Navigation/User Interaction integrations, make sure to have the following dependencies on the classpath as we do not bring them in transitively anymore:
    - `androidx.navigation:navigation-compose:`
    - `androidx.compose.runtime:runtime:`
    - `androidx.compose.ui:ui:`

## 6.14.0

### Features

- Add time-to-full-display span to Activity auto-instrumentation ([#2432](https://github.com/getsentry/sentry-java/pull/2432))
- Add `main` flag to threads and `in_foreground` flag for app contexts  ([#2516](https://github.com/getsentry/sentry-java/pull/2516))

### Fixes

- Ignore Shutdown in progress when closing ShutdownHookIntegration ([#2521](https://github.com/getsentry/sentry-java/pull/2521))
- Fix app start span end-time is wrong if SDK init is deferred ([#2519](https://github.com/getsentry/sentry-java/pull/2519))
- Fix invalid session creation when app is launched in background ([#2543](https://github.com/getsentry/sentry-java/pull/2543))

## 6.13.1

### Fixes

- Fix transaction performance collector oom ([#2505](https://github.com/getsentry/sentry-java/pull/2505))
- Remove authority from URLs sent to Sentry ([#2366](https://github.com/getsentry/sentry-java/pull/2366))
- Fix `sentry-bom` containing incorrect artifacts ([#2504](https://github.com/getsentry/sentry-java/pull/2504))

### Dependencies

- Bump Native SDK from v0.5.3 to v0.5.4 ([#2500](https://github.com/getsentry/sentry-java/pull/2500))
  - [changelog](https://github.com/getsentry/sentry-native/blob/master/CHANGELOG.md#054)
  - [diff](https://github.com/getsentry/sentry-native/compare/0.5.3...0.5.4)

## 6.13.0

### Features

- Send cpu usage percentage in profile payload ([#2469](https://github.com/getsentry/sentry-java/pull/2469))
- Send transaction memory stats in profile payload ([#2447](https://github.com/getsentry/sentry-java/pull/2447))
- Add cpu usage collection ([#2462](https://github.com/getsentry/sentry-java/pull/2462))
- Improve ANR implementation: ([#2475](https://github.com/getsentry/sentry-java/pull/2475))
  - Add `abnormal_mechanism` to sessions for ANR rate calculation
  - Always attach thread dump to ANR events
  - Distinguish between foreground and background ANRs
- Improve possible date precision to 10 μs ([#2451](https://github.com/getsentry/sentry-java/pull/2451))

### Fixes

- Fix performance collector setup called in main thread ([#2499](https://github.com/getsentry/sentry-java/pull/2499))
- Expand guard against CVE-2018-9492 "Privilege Escalation via Content Provider" ([#2482](https://github.com/getsentry/sentry-java/pull/2482))
- Prevent OOM by disabling TransactionPerformanceCollector for now ([#2498](https://github.com/getsentry/sentry-java/pull/2498))

## 6.12.1

### Fixes

- Create timer in `TransactionPerformanceCollector` lazily ([#2478](https://github.com/getsentry/sentry-java/pull/2478))

## 6.12.0

### Features

- Attach View Hierarchy to the errored/crashed events ([#2440](https://github.com/getsentry/sentry-java/pull/2440))
- Collect memory usage in transactions ([#2445](https://github.com/getsentry/sentry-java/pull/2445))
- Add `traceOptionsRequests` option to disable tracing of OPTIONS requests ([#2453](https://github.com/getsentry/sentry-java/pull/2453))
- Extend list of HTTP headers considered sensitive ([#2455](https://github.com/getsentry/sentry-java/pull/2455))

### Fixes

- Use a single TransactionPerfomanceCollector ([#2464](https://github.com/getsentry/sentry-java/pull/2464))
- Don't override sdk name with Timber ([#2450](https://github.com/getsentry/sentry-java/pull/2450))
- Set transactionNameSource to CUSTOM when setting transaction name ([#2405](https://github.com/getsentry/sentry-java/pull/2405))
- Guard against CVE-2018-9492 "Privilege Escalation via Content Provider" ([#2466](https://github.com/getsentry/sentry-java/pull/2466))

## 6.11.0

### Features

- Disable Android concurrent profiling ([#2434](https://github.com/getsentry/sentry-java/pull/2434))
- Add logging for OpenTelemetry integration ([#2425](https://github.com/getsentry/sentry-java/pull/2425))
- Auto add `OpenTelemetryLinkErrorEventProcessor` for Spring Boot ([#2429](https://github.com/getsentry/sentry-java/pull/2429))

### Fixes

- Use minSdk compatible `Objects` class ([#2436](https://github.com/getsentry/sentry-java/pull/2436))
- Prevent R8 from warning on missing classes, as we check for their presence at runtime ([#2439](https://github.com/getsentry/sentry-java/pull/2439))

### Dependencies

- Bump Gradle from v7.5.1 to v7.6.0 ([#2438](https://github.com/getsentry/sentry-java/pull/2438))
  - [changelog](https://github.com/gradle/gradle/blob/master/CHANGELOG.md#v760)
  - [diff](https://github.com/gradle/gradle/compare/v7.5.1...v7.6.0)

## 6.10.0

### Features

- Add time-to-initial-display span to Activity transactions ([#2369](https://github.com/getsentry/sentry-java/pull/2369))
- Start a session after init if AutoSessionTracking is enabled ([#2356](https://github.com/getsentry/sentry-java/pull/2356))
- Provide automatic breadcrumbs and transactions for click/scroll events for Compose ([#2390](https://github.com/getsentry/sentry-java/pull/2390))
- Add `blocked_main_thread` and `call_stack` to File I/O spans to detect performance issues ([#2382](https://github.com/getsentry/sentry-java/pull/2382))

### Dependencies

- Bump Native SDK from v0.5.2 to v0.5.3 ([#2423](https://github.com/getsentry/sentry-java/pull/2423))
  - [changelog](https://github.com/getsentry/sentry-native/blob/master/CHANGELOG.md#053)
  - [diff](https://github.com/getsentry/sentry-native/compare/0.5.2...0.5.3)

## 6.9.2

### Fixes

- Updated ProfileMeasurementValue types ([#2412](https://github.com/getsentry/sentry-java/pull/2412))
- Clear window reference only on activity stop in profileMeasurements collector ([#2407](https://github.com/getsentry/sentry-java/pull/2407))
- No longer disable OpenTelemetry exporters in default Java Agent config ([#2408](https://github.com/getsentry/sentry-java/pull/2408))
- Fix `ClassNotFoundException` for `io.sentry.spring.SentrySpringServletContainerInitializer` in `sentry-spring-jakarta` ([#2411](https://github.com/getsentry/sentry-java/issues/2411))
- Fix `sentry-samples-spring-jakarta` ([#2411](https://github.com/getsentry/sentry-java/issues/2411))

### Features

- Add SENTRY_AUTO_INIT environment variable to control OpenTelemetry Agent init ([#2410](https://github.com/getsentry/sentry-java/pull/2410))
- Add OpenTelemetryLinkErrorEventProcessor for linking errors to traces created via OpenTelemetry ([#2418](https://github.com/getsentry/sentry-java/pull/2418))

### Dependencies

- Bump OpenTelemetry to 1.20.1 and OpenTelemetry Java Agent to 1.20.2 ([#2420](https://github.com/getsentry/sentry-java/pull/2420))

## 6.9.1

### Fixes

- OpenTelemetry modules were missing in `6.9.0` so we released the same code again as `6.9.1` including OpenTelemetry modules

## 6.9.0

### Fixes

- Use `canonicalName` in Fragment Integration for better de-obfuscation ([#2379](https://github.com/getsentry/sentry-java/pull/2379))
- Fix Timber and Fragment integrations auto-installation for obfuscated builds ([#2379](https://github.com/getsentry/sentry-java/pull/2379))
- Don't attach screenshots to events from Hybrid SDKs ([#2360](https://github.com/getsentry/sentry-java/pull/2360))
- Ensure Hints do not cause memory leaks ([#2387](https://github.com/getsentry/sentry-java/pull/2387))
- Do not attach empty `sentry-trace` and `baggage` headers ([#2385](https://github.com/getsentry/sentry-java/pull/2385))

### Features

- Add beforeSendTransaction which allows users to filter and change transactions ([#2388](https://github.com/getsentry/sentry-java/pull/2388))
- Add experimental support for OpenTelemetry ([README](sentry-opentelemetry/README.md))([#2344](https://github.com/getsentry/sentry-java/pull/2344))

### Dependencies

- Update Spring Boot Jakarta to Spring Boot 3.0.0 ([#2389](https://github.com/getsentry/sentry-java/pull/2389))
- Bump Spring Boot to 2.7.5 ([#2383](https://github.com/getsentry/sentry-java/pull/2383))

## 6.8.0

### Features

- Add FrameMetrics to Android profiling data ([#2342](https://github.com/getsentry/sentry-java/pull/2342))

### Fixes

- Remove profiler main thread io ([#2348](https://github.com/getsentry/sentry-java/pull/2348))
- Fix ensure all options are processed before integrations are loaded ([#2377](https://github.com/getsentry/sentry-java/pull/2377))

## 6.7.1

### Fixes

- Fix `Gpu.vendorId` should be a String ([#2343](https://github.com/getsentry/sentry-java/pull/2343))
- Don't set device name on Android if `sendDefaultPii` is disabled ([#2354](https://github.com/getsentry/sentry-java/pull/2354))
- Fix corrupted UUID on Motorola devices ([#2363](https://github.com/getsentry/sentry-java/pull/2363))
- Fix ANR on dropped uncaught exception events ([#2368](https://github.com/getsentry/sentry-java/pull/2368))

### Features

- Update Spring Boot Jakarta to Spring Boot 3.0.0-RC2 ([#2347](https://github.com/getsentry/sentry-java/pull/2347))

## 6.7.0

### Fixes

- Use correct set-cookie for the HTTP Client response object ([#2326](https://github.com/getsentry/sentry-java/pull/2326))
- Fix NoSuchElementException in CircularFifoQueue when cloning a Scope ([#2328](https://github.com/getsentry/sentry-java/pull/2328))

### Features

- Customizable fragment lifecycle breadcrumbs ([#2299](https://github.com/getsentry/sentry-java/pull/2299))
- Provide hook for Jetpack Compose navigation instrumentation ([#2320](https://github.com/getsentry/sentry-java/pull/2320))
- Populate `event.modules` with dependencies metadata ([#2324](https://github.com/getsentry/sentry-java/pull/2324))
- Support Spring 6 and Spring Boot 3 ([#2289](https://github.com/getsentry/sentry-java/pull/2289))

### Dependencies

- Bump Native SDK from v0.5.1 to v0.5.2 ([#2315](https://github.com/getsentry/sentry-java/pull/2315))
  - [changelog](https://github.com/getsentry/sentry-native/blob/master/CHANGELOG.md#052)
  - [diff](https://github.com/getsentry/sentry-native/compare/0.5.1...0.5.2)

## 6.6.0

### Fixes

- Ensure potential callback exceptions are caught #2123 ([#2291](https://github.com/getsentry/sentry-java/pull/2291))
- Remove verbose FrameMetricsAggregator failure logging ([#2293](https://github.com/getsentry/sentry-java/pull/2293))
- Ignore broken regex for tracePropagationTarget ([#2288](https://github.com/getsentry/sentry-java/pull/2288))
- No longer serialize static fields; use toString as fallback ([#2309](https://github.com/getsentry/sentry-java/pull/2309))
- Fix `SentryFileWriter`/`SentryFileOutputStream` append overwrites file contents ([#2304](https://github.com/getsentry/sentry-java/pull/2304))
- Respect incoming parent sampled decision when continuing a trace ([#2311](https://github.com/getsentry/sentry-java/pull/2311))

### Features

- Profile envelopes are sent directly from profiler ([#2298](https://github.com/getsentry/sentry-java/pull/2298))
- Add support for using Encoder with logback.SentryAppender ([#2246](https://github.com/getsentry/sentry-java/pull/2246))
- Report Startup Crashes ([#2277](https://github.com/getsentry/sentry-java/pull/2277))
- HTTP Client errors for OkHttp ([#2287](https://github.com/getsentry/sentry-java/pull/2287))
- Add option to enable or disable Frame Tracking ([#2314](https://github.com/getsentry/sentry-java/pull/2314))

### Dependencies

- Bump Native SDK from v0.5.0 to v0.5.1 ([#2306](https://github.com/getsentry/sentry-java/pull/2306))
  - [changelog](https://github.com/getsentry/sentry-native/blob/master/CHANGELOG.md#051)
  - [diff](https://github.com/getsentry/sentry-native/compare/0.5.0...0.5.1)

## 6.5.0

### Fixes

- Improve public facing API for creating Baggage from header ([#2284](https://github.com/getsentry/sentry-java/pull/2284))

## 6.5.0-beta.3

### Features

- Provide API for attaching custom measurements to transactions ([#2260](https://github.com/getsentry/sentry-java/pull/2260))
- Bump spring to 2.7.4 ([#2279](https://github.com/getsentry/sentry-java/pull/2279))

## 6.5.0-beta.2

### Features

- Make user segment a top level property ([#2257](https://github.com/getsentry/sentry-java/pull/2257))
- Replace user `other` with `data` ([#2258](https://github.com/getsentry/sentry-java/pull/2258))
- `isTraceSampling` is now on by default. `tracingOrigins` has been replaced by `tracePropagationTargets` ([#2255](https://github.com/getsentry/sentry-java/pull/2255))

## 6.5.0-beta.1

### Features

- Server-Side Dynamic Sampling Context support  ([#2226](https://github.com/getsentry/sentry-java/pull/2226))

## 6.4.4

### Fixes

- Fix ConcurrentModificationException due to FrameMetricsAggregator manipulation ([#2282](https://github.com/getsentry/sentry-java/pull/2282))

## 6.4.3

- Fix slow and frozen frames tracking ([#2271](https://github.com/getsentry/sentry-java/pull/2271))

## 6.4.2

### Fixes

- Fixed AbstractMethodError when getting Lifecycle ([#2228](https://github.com/getsentry/sentry-java/pull/2228))
- Missing unit fields for Android measurements ([#2204](https://github.com/getsentry/sentry-java/pull/2204))
- Avoid sending empty profiles ([#2232](https://github.com/getsentry/sentry-java/pull/2232))
- Fix file descriptor leak in FileIO instrumentation ([#2248](https://github.com/getsentry/sentry-java/pull/2248))

## 6.4.1

### Fixes

- Fix memory leak caused by throwableToSpan ([#2227](https://github.com/getsentry/sentry-java/pull/2227))

## 6.4.0

### Fixes

- make profiling rate defaults to 101 hz ([#2211](https://github.com/getsentry/sentry-java/pull/2211))
- SentryOptions.setProfilingTracesIntervalMillis has been deprecated
- Added cpu architecture and default environment in profiles envelope ([#2207](https://github.com/getsentry/sentry-java/pull/2207))
- SentryOptions.setProfilingEnabled has been deprecated in favor of setProfilesSampleRate
- Use toString for enum serialization ([#2220](https://github.com/getsentry/sentry-java/pull/2220))

### Features

- Concurrent profiling 3 - added truncation reason ([#2247](https://github.com/getsentry/sentry-java/pull/2247))
- Concurrent profiling 2 - added list of transactions ([#2218](https://github.com/getsentry/sentry-java/pull/2218))
- Concurrent profiling 1 - added envelope payload data format ([#2216](https://github.com/getsentry/sentry-java/pull/2216))
- Send source for transactions ([#2180](https://github.com/getsentry/sentry-java/pull/2180))
- Add profilesSampleRate and profileSampler options for Android sdk ([#2184](https://github.com/getsentry/sentry-java/pull/2184))
- Add baggage header to RestTemplate ([#2206](https://github.com/getsentry/sentry-java/pull/2206))
- Bump Native SDK from v0.4.18 to v0.5.0 ([#2199](https://github.com/getsentry/sentry-java/pull/2199))
  - [changelog](https://github.com/getsentry/sentry-native/blob/master/CHANGELOG.md#050)
  - [diff](https://github.com/getsentry/sentry-native/compare/0.4.18...0.5.0)
- Bump Gradle from v7.5.0 to v7.5.1 ([#2212](https://github.com/getsentry/sentry-java/pull/2212))
  - [changelog](https://github.com/gradle/gradle/blob/master/CHANGELOG.md#v751)
  - [diff](https://github.com/gradle/gradle/compare/v7.5.0...v7.5.1)

## 6.3.1

### Fixes

- Prevent NPE by checking SentryTracer.timer for null again inside synchronized ([#2200](https://github.com/getsentry/sentry-java/pull/2200))
- Weakly reference Activity for transaction finished callback ([#2203](https://github.com/getsentry/sentry-java/pull/2203))
- `attach-screenshot` set on Manual init. didn't work ([#2186](https://github.com/getsentry/sentry-java/pull/2186))
- Remove extra space from `spring.factories` causing issues in old versions of Spring Boot ([#2181](https://github.com/getsentry/sentry-java/pull/2181))


### Features

- Bump Native SDK to v0.4.18 ([#2154](https://github.com/getsentry/sentry-java/pull/2154))
  - [changelog](https://github.com/getsentry/sentry-native/blob/master/CHANGELOG.md#0418)
  - [diff](https://github.com/getsentry/sentry-native/compare/0.4.17...0.4.18)
- Bump Gradle to v7.5.0 ([#2174](https://github.com/getsentry/sentry-java/pull/2174), [#2191](https://github.com/getsentry/sentry-java/pull/2191))
  - [changelog](https://github.com/gradle/gradle/blob/master/CHANGELOG.md#v750)
  - [diff](https://github.com/gradle/gradle/compare/v7.4.2...v7.5.0)

## 6.3.0

### Features

- Switch upstream dependencies to `compileOnly` in integrations ([#2175](https://github.com/getsentry/sentry-java/pull/2175))

### Fixes

- Lazily retrieve HostnameCache in MainEventProcessor ([#2170](https://github.com/getsentry/sentry-java/pull/2170))

## 6.2.1

### Fixes

- Only send userid in Dynamic Sampling Context if sendDefaultPii is true ([#2147](https://github.com/getsentry/sentry-java/pull/2147))
- Remove userId from baggage due to PII ([#2157](https://github.com/getsentry/sentry-java/pull/2157))

### Features

- Add integration for Apollo-Kotlin 3 ([#2109](https://github.com/getsentry/sentry-java/pull/2109))
- New package `sentry-android-navigation` for AndroidX Navigation support ([#2136](https://github.com/getsentry/sentry-java/pull/2136))
- New package `sentry-compose` for Jetpack Compose support (Navigation) ([#2136](https://github.com/getsentry/sentry-java/pull/2136))
- Add sample rate to baggage as well as trace in envelope header and flatten user ([#2135](https://github.com/getsentry/sentry-java/pull/2135))

## 6.1.4

### Fixes

- Filter out app starts with more than 60s ([#2127](https://github.com/getsentry/sentry-java/pull/2127))

## 6.1.3

### Fixes

- Fix thread leak due to Timer being created and never cancelled ([#2131](https://github.com/getsentry/sentry-java/pull/2131))

## 6.1.2

### Fixes

- Swallow error when reading ActivityManager#getProcessesInErrorState instead of crashing ([#2114](https://github.com/getsentry/sentry-java/pull/2114))
- Use charset string directly as StandardCharsets is not available on earlier Android versions ([#2111](https://github.com/getsentry/sentry-java/pull/2111))

## 6.1.1

### Features

- Replace `tracestate` header with `baggage` header ([#2078](https://github.com/getsentry/sentry-java/pull/2078))
- Allow opting out of device info collection that requires Inter-Process Communication (IPC) ([#2100](https://github.com/getsentry/sentry-java/pull/2100))

## 6.1.0

### Features

- Implement local scope by adding overloads to the capture methods that accept a ScopeCallback ([#2084](https://github.com/getsentry/sentry-java/pull/2084))
- SentryOptions#merge is now public and can be used to load ExternalOptions ([#2088](https://github.com/getsentry/sentry-java/pull/2088))

### Fixes

- Fix proguard rules to work R8 [issue](https://issuetracker.google.com/issues/235733922) around on AGP 7.3.0-betaX and 7.4.0-alphaX ([#2094](https://github.com/getsentry/sentry-java/pull/2094))
- Fix GraalVM Native Image compatibility ([#2172](https://github.com/getsentry/sentry-java/pull/2172))

## 6.0.0

### Sentry Self-hosted Compatibility

- Starting with version `6.0.0` of the `sentry` package, [Sentry's self hosted version >= v21.9.0](https://github.com/getsentry/self-hosted/releases) is required or you have to manually disable sending client reports via the `sendClientReports` option. This only applies to self-hosted Sentry. If you are using [sentry.io](https://sentry.io), no action is needed.

### Features

- Allow optimization and obfuscation of the SDK by reducing proguard rules ([#2031](https://github.com/getsentry/sentry-java/pull/2031))
- Relax TransactionNameProvider ([#1861](https://github.com/getsentry/sentry-java/pull/1861))
- Use float instead of Date for protocol types for higher precision ([#1737](https://github.com/getsentry/sentry-java/pull/1737))
- Allow setting SDK info (name & version) in manifest ([#2016](https://github.com/getsentry/sentry-java/pull/2016))
- Allow setting native Android SDK name during build ([#2035](https://github.com/getsentry/sentry-java/pull/2035))
- Include application permissions in Android events ([#2018](https://github.com/getsentry/sentry-java/pull/2018))
- Automatically create transactions for UI events ([#1975](https://github.com/getsentry/sentry-java/pull/1975))
- Hints are now used via a Hint object and passed into beforeSend and EventProcessor as @NotNull Hint object ([#2045](https://github.com/getsentry/sentry-java/pull/2045))
- Attachments can be manipulated via hint ([#2046](https://github.com/getsentry/sentry-java/pull/2046))
- Add sentry-servlet-jakarta module ([#1987](https://github.com/getsentry/sentry-java/pull/1987))
- Add client reports ([#1982](https://github.com/getsentry/sentry-java/pull/1982))
- Screenshot is taken when there is an error ([#1967](https://github.com/getsentry/sentry-java/pull/1967))
- Add Android profiling traces ([#1897](https://github.com/getsentry/sentry-java/pull/1897)) ([#1959](https://github.com/getsentry/sentry-java/pull/1959)) and its tests ([#1949](https://github.com/getsentry/sentry-java/pull/1949))
- Enable enableScopeSync by default for Android ([#1928](https://github.com/getsentry/sentry-java/pull/1928))
- Feat: Vendor JSON ([#1554](https://github.com/getsentry/sentry-java/pull/1554))
    - Introduce `JsonSerializable` and `JsonDeserializer` interfaces for manual json
      serialization/deserialization.
    - Introduce `JsonUnknwon` interface to preserve unknown properties when deserializing/serializing
      SDK classes.
    - When passing custom objects, for example in `Contexts`, these are supported for serialization:
        - `JsonSerializable`
        - `Map`, `Collection`, `Array`, `String` and all primitive types.
        - Objects with the help of refection.
            - `Map`, `Collection`, `Array`, `String` and all primitive types.
            - Call `toString()` on objects that have a cyclic reference to a ancestor object.
            - Call `toString()` where object graphs exceed max depth.
    - Remove `gson` dependency.
    - Remove `IUnknownPropertiesConsumer`
- Pass MDC tags as Sentry tags ([#1954](https://github.com/getsentry/sentry-java/pull/1954))

### Fixes

- Calling Sentry.init and specifying contextTags now has an effect on the Logback SentryAppender ([#2052](https://github.com/getsentry/sentry-java/pull/2052))
- Calling Sentry.init and specifying contextTags now has an effect on the Log4j SentryAppender ([#2054](https://github.com/getsentry/sentry-java/pull/2054))
- Calling Sentry.init and specifying contextTags now has an effect on the jul SentryAppender ([#2057](https://github.com/getsentry/sentry-java/pull/2057))
- Update Spring Boot dependency to 2.6.8 and fix the CVE-2022-22970 ([#2068](https://github.com/getsentry/sentry-java/pull/2068))
- Sentry can now self heal after a Thread had its currentHub set to a NoOpHub ([#2076](https://github.com/getsentry/sentry-java/pull/2076))
- No longer close OutputStream that is passed into JsonSerializer ([#2029](https://github.com/getsentry/sentry-java/pull/2029))
- Fix setting context tags on events captured by Spring ([#2060](https://github.com/getsentry/sentry-java/pull/2060))
- Isolate cached events with hashed DSN subfolder ([#2038](https://github.com/getsentry/sentry-java/pull/2038))
- SentryThread.current flag will not be overridden by DefaultAndroidEventProcessor if already set ([#2050](https://github.com/getsentry/sentry-java/pull/2050))
- Fix serialization of Long inside of Request.data ([#2051](https://github.com/getsentry/sentry-java/pull/2051))
- Update sentry-native to 0.4.17 ([#2033](https://github.com/getsentry/sentry-java/pull/2033))
- Update Gradle to 7.4.2 and AGP to 7.2 ([#2042](https://github.com/getsentry/sentry-java/pull/2042))
- Change order of event filtering mechanisms ([#2001](https://github.com/getsentry/sentry-java/pull/2001))
- Only send session update for dropped events if state changed ([#2002](https://github.com/getsentry/sentry-java/pull/2002))
- Android profiling initializes on first profile start ([#2009](https://github.com/getsentry/sentry-java/pull/2009))
- Profiling rate decreased from 300hz to 100hz ([#1997](https://github.com/getsentry/sentry-java/pull/1997))
- Allow disabling sending of client reports via Android Manifest and external options ([#2007](https://github.com/getsentry/sentry-java/pull/2007))
- Ref: Upgrade Spring Boot dependency to 2.5.13 ([#2011](https://github.com/getsentry/sentry-java/pull/2011))
- Ref: Make options.printUncaughtStackTrace primitive type ([#1995](https://github.com/getsentry/sentry-java/pull/1995))
- Ref: Remove not needed interface abstractions on Android ([#1953](https://github.com/getsentry/sentry-java/pull/1953))
- Ref: Make hints Map<String, Object> instead of only Object ([#1929](https://github.com/getsentry/sentry-java/pull/1929))
- Ref: Simplify DateUtils with ISO8601Utils ([#1837](https://github.com/getsentry/sentry-java/pull/1837))
- Ref: Remove deprecated and scheduled fields ([#1875](https://github.com/getsentry/sentry-java/pull/1875))
- Ref: Add shutdownTimeoutMillis in favor of shutdownTimeout ([#1873](https://github.com/getsentry/sentry-java/pull/1873))
- Ref: Remove Attachment ContentType since the Server infers it ([#1874](https://github.com/getsentry/sentry-java/pull/1874))
- Ref: Bind external properties to a dedicated class. ([#1750](https://github.com/getsentry/sentry-java/pull/1750))
- Ref: Debug log serializable objects ([#1795](https://github.com/getsentry/sentry-java/pull/1795))
- Ref: catch Throwable instead of Exception to suppress internal SDK errors ([#1812](https://github.com/getsentry/sentry-java/pull/1812))
- `SentryOptions` can merge properties from `ExternalOptions` instead of another instance of `SentryOptions`
- Following boolean properties from `SentryOptions` that allowed `null` values are now not nullable - `debug`, `enableUncaughtExceptionHandler`, `enableDeduplication`
- `SentryOptions` cannot be created anymore using `PropertiesProvider` with `SentryOptions#from` method. Use `ExternalOptions#from` instead and merge created object with `SentryOptions#merge`
- Bump: Kotlin to 1.5 and compatibility to 1.4 for sentry-android-timber ([#1815](https://github.com/getsentry/sentry-java/pull/1815))

## 5.7.4

### Fixes

* Change order of event filtering mechanisms and only send session update for dropped events if session state changed (#2028)

## 5.7.3

### Fixes

- Sentry Timber integration throws an exception when using args ([#1986](https://github.com/getsentry/sentry-java/pull/1986))

## 5.7.2

### Fixes

- Bring back support for `Timber.tag` ([#1974](https://github.com/getsentry/sentry-java/pull/1974))

## 5.7.1

### Fixes

- Sentry Timber integration does not submit msg.formatted breadcrumbs ([#1957](https://github.com/getsentry/sentry-java/pull/1957))
- ANR WatchDog won't crash on SecurityException ([#1962](https://github.com/getsentry/sentry-java/pull/1962))

## 5.7.0

### Features

- Automatically enable `Timber` and `Fragment` integrations if they are present on the classpath ([#1936](https://github.com/getsentry/sentry-java/pull/1936))

## 5.6.3

### Fixes

- If transaction or span is finished, do not allow to mutate ([#1940](https://github.com/getsentry/sentry-java/pull/1940))
- Keep used AndroidX classes from obfuscation (Fixes UI breadcrumbs and Slow/Frozen frames) ([#1942](https://github.com/getsentry/sentry-java/pull/1942))

## 5.6.2

### Fixes

- Ref: Make ActivityFramesTracker public to be used by Hybrid SDKs ([#1931](https://github.com/getsentry/sentry-java/pull/1931))
- Bump: AGP to 7.1.2 ([#1930](https://github.com/getsentry/sentry-java/pull/1930))
- NPE while adding "response_body_size" breadcrumb, when response body length is unknown ([#1908](https://github.com/getsentry/sentry-java/pull/1908))
- Do not include stacktrace frames into Timber message ([#1898](https://github.com/getsentry/sentry-java/pull/1898))
- Potential memory leaks ([#1909](https://github.com/getsentry/sentry-java/pull/1909))

Breaking changes:
`Timber.tag` is no longer supported by our [Timber integration](https://docs.sentry.io/platforms/android/configuration/integrations/timber/) and will not appear on Sentry for error events.
Please vote on this [issue](https://github.com/getsentry/sentry-java/issues/1900), if you'd like us to provide support for that.

## 5.6.2-beta.3

### Fixes

- Ref: Make ActivityFramesTracker public to be used by Hybrid SDKs ([#1931](https://github.com/getsentry/sentry-java/pull/1931))
- Bump: AGP to 7.1.2 ([#1930](https://github.com/getsentry/sentry-java/pull/1930))

## 5.6.2-beta.2

### Fixes

- NPE while adding "response_body_size" breadcrumb, when response body length is unknown ([#1908](https://github.com/getsentry/sentry-java/pull/1908))

## 5.6.2-beta.1

### Fixes

- Do not include stacktrace frames into Timber message ([#1898](https://github.com/getsentry/sentry-java/pull/1898))
- Potential memory leaks ([#1909](https://github.com/getsentry/sentry-java/pull/1909))

Breaking changes:
`Timber.tag` is no longer supported by our [Timber integration](https://docs.sentry.io/platforms/android/configuration/integrations/timber/) and will not appear on Sentry for error events.
Please vote on this [issue](https://github.com/getsentry/sentry-java/issues/1900), if you'd like us to provide support for that.

## 5.6.1

### Features

- Add options.printUncaughtStackTrace to print uncaught exceptions ([#1890](https://github.com/getsentry/sentry-java/pull/1890))

### Fixes

- NPE while adding "response_body_size" breadcrumb, when response body is null ([#1884](https://github.com/getsentry/sentry-java/pull/1884))
- Bump: AGP to 7.1.0 ([#1892](https://github.com/getsentry/sentry-java/pull/1892))

## 5.6.0

### Features

- Add breadcrumbs support for UI events (automatically captured) ([#1876](https://github.com/getsentry/sentry-java/pull/1876))

### Fixes

- Change scope of servlet-api to compileOnly ([#1880](https://github.com/getsentry/sentry-java/pull/1880))

## 5.5.3

### Fixes

- Do not create SentryExceptionResolver bean when Spring MVC is not on the classpath ([#1865](https://github.com/getsentry/sentry-java/pull/1865))

## 5.5.2

### Fixes

- Detect App Cold start correctly for Hybrid SDKs ([#1855](https://github.com/getsentry/sentry-java/pull/1855))
- Bump: log4j to 2.17.0 ([#1852](https://github.com/getsentry/sentry-java/pull/1852))
- Bump: logback to 1.2.9 ([#1853](https://github.com/getsentry/sentry-java/pull/1853))

## 5.5.1

### Fixes

- Bump: log4j to 2.16.0 ([#1845](https://github.com/getsentry/sentry-java/pull/1845))
- Make App start cold/warm visible to Hybrid SDKs ([#1848](https://github.com/getsentry/sentry-java/pull/1848))

## 5.5.0

### Features

- Add locale to device context and deprecate language ([#1832](https://github.com/getsentry/sentry-java/pull/1832))
- Add `SentryFileInputStream` and `SentryFileOutputStream` for File I/O performance instrumentation ([#1826](https://github.com/getsentry/sentry-java/pull/1826))
- Add `SentryFileReader` and `SentryFileWriter` for File I/O instrumentation ([#1843](https://github.com/getsentry/sentry-java/pull/1843))

### Fixes

- Bump: log4j to 2.15.0 ([#1839](https://github.com/getsentry/sentry-java/pull/1839))
- Ref: Rename Fragment span operation from `ui.fragment.load` to `ui.load` ([#1824](https://github.com/getsentry/sentry-java/pull/1824))
- Ref: change `java.util.Random` to `java.security.SecureRandom` for possible security reasons ([#1831](https://github.com/getsentry/sentry-java/pull/1831))

## 5.4.3

### Fixes

- Only report App start measurement for full launch on Android ([#1821](https://github.com/getsentry/sentry-java/pull/1821))

## 5.4.2

### Fixes

- Ref: catch Throwable instead of Exception to suppress internal SDK errors ([#1812](https://github.com/getsentry/sentry-java/pull/1812))

## 5.4.1

### Features

- Refactor OkHttp and Apollo to Kotlin functional interfaces ([#1797](https://github.com/getsentry/sentry-java/pull/1797))
- Add secondary constructor to SentryInstrumentation ([#1804](https://github.com/getsentry/sentry-java/pull/1804))

### Fixes

- Do not start fragment span if not added to the Activity ([#1813](https://github.com/getsentry/sentry-java/pull/1813))

## 5.4.0

### Features

- Add `graphql-java` instrumentation ([#1777](https://github.com/getsentry/sentry-java/pull/1777))

### Fixes

- Do not crash when event processors throw a lower level Throwable class ([#1800](https://github.com/getsentry/sentry-java/pull/1800))
- ActivityFramesTracker does not throw if Activity has no observers ([#1799](https://github.com/getsentry/sentry-java/pull/1799))

## 5.3.0

### Features

- Add datasource tracing with P6Spy ([#1784](https://github.com/getsentry/sentry-java/pull/1784))

### Fixes

- ActivityFramesTracker does not throw if Activity has not been added ([#1782](https://github.com/getsentry/sentry-java/pull/1782))
- PerformanceAndroidEventProcessor uses up to date isTracingEnabled set on Configuration callback ([#1786](https://github.com/getsentry/sentry-java/pull/1786))

## 5.2.4

### Fixes

- Window.FEATURE_NO_TITLE does not work when using activity traces ([#1769](https://github.com/getsentry/sentry-java/pull/1769))
- unregister UncaughtExceptionHandler on close ([#1770](https://github.com/getsentry/sentry-java/pull/1770))

## 5.2.3

### Fixes

- Make ActivityFramesTracker operations thread-safe ([#1762](https://github.com/getsentry/sentry-java/pull/1762))
- Clone Scope Contexts ([#1763](https://github.com/getsentry/sentry-java/pull/1763))
- Bump: AGP to 7.0.3 ([#1765](https://github.com/getsentry/sentry-java/pull/1765))

## 5.2.2

### Fixes

- Close HostnameCache#executorService on SentryClient#close ([#1757](https://github.com/getsentry/sentry-java/pull/1757))

## 5.2.1

### Features

- Add isCrashedLastRun support ([#1739](https://github.com/getsentry/sentry-java/pull/1739))
- Attach Java vendor and version to events and transactions ([#1703](https://github.com/getsentry/sentry-java/pull/1703))

### Fixes

- Handle exception if Context.registerReceiver throws ([#1747](https://github.com/getsentry/sentry-java/pull/1747))

## 5.2.0

### Features

- Allow setting proguard via Options and/or external resources ([#1728](https://github.com/getsentry/sentry-java/pull/1728))
- Add breadcrumbs for the Apollo integration ([#1726](https://github.com/getsentry/sentry-java/pull/1726))

### Fixes

- Don't set lastEventId for transactions ([#1727](https://github.com/getsentry/sentry-java/pull/1727))
- ActivityLifecycleIntegration#appStartSpan memory leak ([#1732](https://github.com/getsentry/sentry-java/pull/1732))

## 5.2.0-beta.3

### Features

- Add "data" to spans ([#1717](https://github.com/getsentry/sentry-java/pull/1717))

### Fixes

- Check at runtime if AndroidX.Core is available ([#1718](https://github.com/getsentry/sentry-java/pull/1718))
- Should not capture unfinished transaction ([#1719](https://github.com/getsentry/sentry-java/pull/1719))

## 5.2.0-beta.2

### Fixes

- Bump AGP to 7.0.2 ([#1650](https://github.com/getsentry/sentry-java/pull/1650))
- Drop spans in BeforeSpanCallback. ([#1713](https://github.com/getsentry/sentry-java/pull/1713))

## 5.2.0-beta.1

### Features

- Add tracestate HTTP header support ([#1683](https://github.com/getsentry/sentry-java/pull/1683))
- Add option to filter which origins receive tracing headers ([#1698](https://github.com/getsentry/sentry-java/pull/1698))
- Include unfinished spans in transaction ([#1699](https://github.com/getsentry/sentry-java/pull/1699))
- Add static helpers for creating breadcrumbs ([#1702](https://github.com/getsentry/sentry-java/pull/1702))
- Performance support for Android Apollo ([#1705](https://github.com/getsentry/sentry-java/pull/1705))

### Fixes

- Move tags from transaction.contexts.trace.tags to transaction.tags ([#1700](https://github.com/getsentry/sentry-java/pull/1700))

Breaking changes:

- Updated proguard keep rule for enums, which affects consumer application code ([#1694](https://github.com/getsentry/sentry-java/pull/1694))

## 5.1.2

### Fixes

- Servlet 3.1 compatibility issue ([#1681](https://github.com/getsentry/sentry-java/pull/1681))
- Do not drop Contexts key if Collection, Array or Char ([#1680](https://github.com/getsentry/sentry-java/pull/1680))

## 5.1.1

### Features

- Add support for async methods in Spring MVC ([#1652](https://github.com/getsentry/sentry-java/pull/1652))
- Add secondary constructor taking IHub to SentryOkHttpInterceptor ([#1657](https://github.com/getsentry/sentry-java/pull/1657))
- Merge external map properties ([#1656](https://github.com/getsentry/sentry-java/pull/1656))

### Fixes

- Remove onActivityPreCreated call in favor of onActivityCreated ([#1661](https://github.com/getsentry/sentry-java/pull/1661))
- Do not crash if SENSOR_SERVICE throws ([#1655](https://github.com/getsentry/sentry-java/pull/1655))
- Make sure scope is popped when processing request results in exception ([#1665](https://github.com/getsentry/sentry-java/pull/1665))

## 5.1.0

### Features

- Spring WebClient integration ([#1621](https://github.com/getsentry/sentry-java/pull/1621))
- OpenFeign integration ([#1632](https://github.com/getsentry/sentry-java/pull/1632))
- Add more convenient way to pass BeforeSpanCallback in OpenFeign integration ([#1637](https://github.com/getsentry/sentry-java/pull/1637))

### Fixes

- Bump: sentry-native to 0.4.12 ([#1651](https://github.com/getsentry/sentry-java/pull/1651))

## 5.1.0-beta.9

- No documented changes.

## 5.1.0-beta.8

### Features

- Generate Sentry BOM ([#1486](https://github.com/getsentry/sentry-java/pull/1486))

## 5.1.0-beta.7

### Features

- Slow/Frozen frames metrics ([#1609](https://github.com/getsentry/sentry-java/pull/1609))

## 5.1.0-beta.6

### Features

- Add request body extraction for Spring MVC integration ([#1595](https://github.com/getsentry/sentry-java/pull/1595))

### Fixes

- set min sdk version of sentry-android-fragment to API 14 ([#1608](https://github.com/getsentry/sentry-java/pull/1608))
- Ser/Deser of the UserFeedback from cached envelope ([#1611](https://github.com/getsentry/sentry-java/pull/1611))

## 5.1.0-beta.5

### Fixes

- Make SentryAppender non-final for Log4j2 and Logback ([#1603](https://github.com/getsentry/sentry-java/pull/1603))
- Do not throw IAE when tracing header contain invalid trace id ([#1605](https://github.com/getsentry/sentry-java/pull/1605))

## 5.1.0-beta.4

### Fixes

- Update sentry-native to 0.4.11 ([#1591](https://github.com/getsentry/sentry-java/pull/1591))

## 5.1.0-beta.3

### Features

- Spring Webflux integration ([#1529](https://github.com/getsentry/sentry-java/pull/1529))

## 5.1.0-beta.2

### Features

- Support transaction waiting for children to finish. ([#1535](https://github.com/getsentry/sentry-java/pull/1535))
- Capture logged marker in log4j2 and logback appenders ([#1551](https://github.com/getsentry/sentry-java/pull/1551))
- Allow clearing of attachments in the scope ([#1562](https://github.com/getsentry/sentry-java/pull/1562))
- Set mechanism type in SentryExceptionResolver ([#1556](https://github.com/getsentry/sentry-java/pull/1556))
- Perf. for fragments ([#1528](https://github.com/getsentry/sentry-java/pull/1528))

### Fixes

- Handling missing Spring Security on classpath on Java 8 ([#1552](https://github.com/getsentry/sentry-java/pull/1552))
- Use a different method to get strings from JNI, and avoid excessive Stack Space usage. ([#1214](https://github.com/getsentry/sentry-java/pull/1214))
- Add data field to SentrySpan ([#1555](https://github.com/getsentry/sentry-java/pull/1555))
- Clock drift issue when calling DateUtils#getDateTimeWithMillisPrecision ([#1557](https://github.com/getsentry/sentry-java/pull/1557))
- Prefer snake case for HTTP integration data keys ([#1559](https://github.com/getsentry/sentry-java/pull/1559))
- Assign lastEventId only if event was queued for submission ([#1565](https://github.com/getsentry/sentry-java/pull/1565))

## 5.1.0-beta.1

### Features

- Measure app start time ([#1487](https://github.com/getsentry/sentry-java/pull/1487))
- Automatic breadcrumbs logging for fragment lifecycle ([#1522](https://github.com/getsentry/sentry-java/pull/1522))

## 5.0.1

### Fixes

- Sources and Javadoc artifacts were mixed up ([#1515](https://github.com/getsentry/sentry-java/pull/1515))

## 5.0.0

This release brings many improvements but also new features:

- OkHttp Interceptor for Android ([#1330](https://github.com/getsentry/sentry-java/pull/1330))
- GraalVM Native Image Compatibility ([#1329](https://github.com/getsentry/sentry-java/pull/1329))
- Add option to ignore exceptions by type ([#1352](https://github.com/getsentry/sentry-java/pull/1352))
- Enrich transactions with device contexts ([#1430](https://github.com/getsentry/sentry-java/pull/1430)) ([#1469](https://github.com/getsentry/sentry-java/pull/1469))
- Better interoperability with Kotlin null-safety ([#1439](https://github.com/getsentry/sentry-java/pull/1439)) and ([#1462](https://github.com/getsentry/sentry-java/pull/1462))
- Add coroutines support ([#1479](https://github.com/getsentry/sentry-java/pull/1479))
- OkHttp callback for Customising the Span ([#1478](https://github.com/getsentry/sentry-java/pull/1478))
- Add breadcrumb in Spring RestTemplate integration ([#1481](https://github.com/getsentry/sentry-java/pull/1481))

Breaking changes:

- Migration Guide for [Java](https://docs.sentry.io/platforms/java/migration/)
- Migration Guide for [Android](https://docs.sentry.io/platforms/android/migration/)

Other fixes:

- Fix: Add attachmentType to envelope ser/deser. ([#1504](https://github.com/getsentry/sentry-java/pull/1504))

Thank you:

- @maciejwalkowiak for coding most of it.

## 5.0.0-beta.7

### Fixes


- Ref: Deprecate SentryBaseEvent#getOriginThrowable and add SentryBaseEvent#getThrowableMechanism ([#1502](https://github.com/getsentry/sentry-java/pull/1502))
- Graceful Shutdown flushes event instead of Closing SDK ([#1500](https://github.com/getsentry/sentry-java/pull/1500))
- Do not append threads that come from the EnvelopeFileObserver ([#1501](https://github.com/getsentry/sentry-java/pull/1501))
- Ref: Deprecate cacheDirSize and add maxCacheItems ([#1499](https://github.com/getsentry/sentry-java/pull/1499))
- Append all threads if Hint is Cached but attachThreads is enabled ([#1503](https://github.com/getsentry/sentry-java/pull/1503))

## 5.0.0-beta.6

### Features

- Add secondary constructor to SentryOkHttpInterceptor ([#1491](https://github.com/getsentry/sentry-java/pull/1491))
- Add option to enable debug mode in Log4j2 integration ([#1492](https://github.com/getsentry/sentry-java/pull/1492))

### Fixes

- Ref: Replace clone() with copy constructor ([#1496](https://github.com/getsentry/sentry-java/pull/1496))

## 5.0.0-beta.5

### Features

- OkHttp callback for Customising the Span ([#1478](https://github.com/getsentry/sentry-java/pull/1478))
- Add breadcrumb in Spring RestTemplate integration ([#1481](https://github.com/getsentry/sentry-java/pull/1481))
- Add coroutines support ([#1479](https://github.com/getsentry/sentry-java/pull/1479))

### Fixes

- Cloning Stack ([#1483](https://github.com/getsentry/sentry-java/pull/1483))

## 5.0.0-beta.4

### Fixes

- Enrich Transactions with Context Data ([#1469](https://github.com/getsentry/sentry-java/pull/1469))
- Bump: Apache HttpClient to 5.0.4 ([#1476](https://github.com/getsentry/sentry-java/pull/1476))

## 5.0.0-beta.3

### Fixes

- Handling immutable collections on SentryEvent and protocol objects ([#1468](https://github.com/getsentry/sentry-java/pull/1468))
- Associate event with transaction when thrown exception is not a direct cause ([#1463](https://github.com/getsentry/sentry-java/pull/1463))
- Ref: nullability annotations to Sentry module ([#1439](https://github.com/getsentry/sentry-java/pull/1439)) and ([#1462](https://github.com/getsentry/sentry-java/pull/1462))
- NPE when adding Context Data with null values for log4j2 ([#1465](https://github.com/getsentry/sentry-java/pull/1465))

## 5.0.0-beta.2

### Fixes

- sentry-android-timber package sets sentry.java.android.timber as SDK name ([#1456](https://github.com/getsentry/sentry-java/pull/1456))
- When AppLifecycleIntegration is closed, it should remove observer using UI thread ([#1459](https://github.com/getsentry/sentry-java/pull/1459))
- Bump: AGP to 4.2.0 ([#1460](https://github.com/getsentry/sentry-java/pull/1460))

Breaking Changes:

- Remove: Settings.Secure.ANDROID_ID in favor of generated installationId ([#1455](https://github.com/getsentry/sentry-java/pull/1455))
- Rename: enableSessionTracking to enableAutoSessionTracking ([#1457](https://github.com/getsentry/sentry-java/pull/1457))

## 5.0.0-beta.1

### Fixes

- Ref: Refactor converting HttpServletRequest to Sentry Request in Spring integration ([#1387](https://github.com/getsentry/sentry-java/pull/1387))
- Bump: sentry-native to 0.4.9 ([#1431](https://github.com/getsentry/sentry-java/pull/1431))
- Activity tracing auto instrumentation for Android API < 29 ([#1402](https://github.com/getsentry/sentry-java/pull/1402))
- use connection and read timeouts in ApacheHttpClient based transport ([#1397](https://github.com/getsentry/sentry-java/pull/1397))
- set correct transaction status for unhandled exceptions in SentryTracingFilter ([#1406](https://github.com/getsentry/sentry-java/pull/1406))
- handle network errors in SentrySpanClientHttpRequestInterceptor ([#1407](https://github.com/getsentry/sentry-java/pull/1407))
- set scope on transaction ([#1409](https://github.com/getsentry/sentry-java/pull/1409))
- set status and associate events with transactions ([#1426](https://github.com/getsentry/sentry-java/pull/1426))
- Do not set free memory and is low memory fields when it's a NDK hard crash ([#1399](https://github.com/getsentry/sentry-java/pull/1399))
- Apply user from the scope to transaction ([#1424](https://github.com/getsentry/sentry-java/pull/1424))
- Pass maxBreadcrumbs config. to sentry-native ([#1425](https://github.com/getsentry/sentry-java/pull/1425))
- Run event processors and enrich transactions with contexts ([#1430](https://github.com/getsentry/sentry-java/pull/1430))
- Set Span status for OkHttp integration ([#1447](https://github.com/getsentry/sentry-java/pull/1447))
- Set user on transaction in Spring & Spring Boot integrations ([#1443](https://github.com/getsentry/sentry-java/pull/1443))

## 4.4.0-alpha.2

### Features

- Add option to ignore exceptions by type ([#1352](https://github.com/getsentry/sentry-java/pull/1352))
- Sentry closes Android NDK and ShutdownHook integrations ([#1358](https://github.com/getsentry/sentry-java/pull/1358))
- Allow inheritance of SentryHandler class in sentry-jul package([#1367](https://github.com/getsentry/sentry-java/pull/1367))
- Make NoOpHub public ([#1379](https://github.com/getsentry/sentry-java/pull/1379))
- Configure max spans per transaction ([#1394](https://github.com/getsentry/sentry-java/pull/1394))

### Fixes

- Bump: Upgrade Apache HttpComponents Core to 5.0.3 ([#1375](https://github.com/getsentry/sentry-java/pull/1375))
- NPE when MDC contains null values (sentry-logback) ([#1364](https://github.com/getsentry/sentry-java/pull/1364))
- Avoid NPE when MDC contains null values (sentry-jul) ([#1385](https://github.com/getsentry/sentry-java/pull/1385))
- Accept only non null value maps ([#1368](https://github.com/getsentry/sentry-java/pull/1368))
- Do not bind transactions to scope by default. ([#1376](https://github.com/getsentry/sentry-java/pull/1376))
- Hub thread safety ([#1388](https://github.com/getsentry/sentry-java/pull/1388))
- SentryTransactionAdvice should operate on the new scope ([#1389](https://github.com/getsentry/sentry-java/pull/1389))

## 4.4.0-alpha.1

### Features

- Add an overload for `startTransaction` that sets the created transaction to the Scope ([#1313](https://github.com/getsentry/sentry-java/pull/1313))
- Set SDK version on Transactions ([#1307](https://github.com/getsentry/sentry-java/pull/1307))
- GraalVM Native Image Compatibility ([#1329](https://github.com/getsentry/sentry-java/pull/1329))
- Add OkHttp client application interceptor ([#1330](https://github.com/getsentry/sentry-java/pull/1330))

### Fixes

- Bump: sentry-native to 0.4.8
- Ref: Separate user facing and protocol classes in the Performance feature ([#1304](https://github.com/getsentry/sentry-java/pull/1304))
- Use logger set on SentryOptions in GsonSerializer ([#1308](https://github.com/getsentry/sentry-java/pull/1308))
- Use the bindToScope correctly
- Allow 0.0 to be set on tracesSampleRate ([#1328](https://github.com/getsentry/sentry-java/pull/1328))
- set "java" platform to transactions ([#1332](https://github.com/getsentry/sentry-java/pull/1332))
- Allow disabling tracing through SentryOptions ([#1337](https://github.com/getsentry/sentry-java/pull/1337))

## 4.3.0

### Features

- Activity tracing auto instrumentation

### Fixes

- Aetting in-app-includes from external properties ([#1291](https://github.com/getsentry/sentry-java/pull/1291))
- Initialize Sentry in Logback appender when DSN is not set in XML config ([#1296](https://github.com/getsentry/sentry-java/pull/1296))
- JUL integration SDK name ([#1293](https://github.com/getsentry/sentry-java/pull/1293))

## 4.2.0

### Features

- Improve EventProcessor nullability annotations ([#1229](https://github.com/getsentry/sentry-java/pull/1229)).
- Add ability to flush events synchronously.
- Support @SentrySpan and @SentryTransaction on classes and interfaces. ([#1243](https://github.com/getsentry/sentry-java/pull/1243))
- Do not serialize empty collections and maps ([#1245](https://github.com/getsentry/sentry-java/pull/1245))
- Integration interface better compatibility with Kotlin null-safety
- Simplify Sentry configuration in Spring integration ([#1259](https://github.com/getsentry/sentry-java/pull/1259))
- Simplify configuring Logback integration when environment variable with the DSN is not set ([#1271](https://github.com/getsentry/sentry-java/pull/1271))
- Add Request to the Scope. [#1270](https://github.com/getsentry/sentry-java/pull/1270))
- Optimize SentryTracingFilter when hub is disabled.

### Fixes

- Bump: sentry-native to 0.4.7
- Optimize DuplicateEventDetectionEventProcessor performance ([#1247](https://github.com/getsentry/sentry-java/pull/1247)).
- Prefix sdk.package names with io.sentry ([#1249](https://github.com/getsentry/sentry-java/pull/1249))
- Remove experimental annotation for Attachment ([#1257](https://github.com/getsentry/sentry-java/pull/1257))
- Mark stacktrace as snapshot if captured at arbitrary moment ([#1231](https://github.com/getsentry/sentry-java/pull/1231))
- Disable Gson HTML escaping
- Make the ANR Atomic flags immutable
- Prevent NoOpHub from creating heavy SentryOptions objects ([#1272](https://github.com/getsentry/sentry-java/pull/1272))
- SentryTransaction#getStatus NPE ([#1273](https://github.com/getsentry/sentry-java/pull/1273))
- Discard unfinished Spans before sending them over to Sentry ([#1279](https://github.com/getsentry/sentry-java/pull/1279))
- Interrupt the thread in QueuedThreadPoolExecutor ([#1276](https://github.com/getsentry/sentry-java/pull/1276))
- SentryTransaction#finish should not clear another transaction from the scope ([#1278](https://github.com/getsentry/sentry-java/pull/1278))

Breaking Changes:
- Enchancement: SentryExceptionResolver should not send handled errors by default ([#1248](https://github.com/getsentry/sentry-java/pull/1248)).
- Ref: Simplify RestTemplate instrumentation ([#1246](https://github.com/getsentry/sentry-java/pull/1246))
- Enchancement: Add overloads for startTransaction taking op and description ([#1244](https://github.com/getsentry/sentry-java/pull/1244))

## 4.1.0

### Features

- Improve Kotlin compatibility for SdkVersion ([#1213](https://github.com/getsentry/sentry-java/pull/1213))
- Support logging via JUL ([#1211](https://github.com/getsentry/sentry-java/pull/1211))

### Fixes

- Returning Sentry trace header from Span ([#1217](https://github.com/getsentry/sentry-java/pull/1217))
- Remove misleading error logs ([#1222](https://github.com/getsentry/sentry-java/pull/1222))

## 4.0.0

This release brings the Sentry Performance feature to Java SDK, Spring, Spring Boot, and Android integrations. Read more in the reference documentation:

- [Performance for Java](https://docs.sentry.io/platforms/java/performance/)
- [Performance for Spring](https://docs.sentry.io/platforms/java/guides/spring/)
- [Performance for Spring Boot](https://docs.sentry.io/platforms/java/guides/spring-boot/)
- [Performance for Android](https://docs.sentry.io/platforms/android/performance/)

### Other improvements:

#### Core:

- Improved loading external configuration:
  - Load `sentry.properties` from the application's current working directory ([#1046](https://github.com/getsentry/sentry-java/pull/1046))
  - Resolve `in-app-includes`, `in-app-excludes`, `tags`, `debug`, `uncaught.handler.enabled` parameters from the external configuration
- Set global tags on SentryOptions and load them from external configuration ([#1066](https://github.com/getsentry/sentry-java/pull/1066))
- Add support for attachments ([#1082](https://github.com/getsentry/sentry-java/pull/1082))
- Resolve `servername` from the localhost address
- Simplified transport configuration through setting `TransportFactory` instead of `ITransport` on SentryOptions ([#1124](https://github.com/getsentry/sentry-java/pull/1124))

#### Spring Boot:

- Add the ability to register multiple `OptionsConfiguration` beans ([#1093](https://github.com/getsentry/sentry-java/pull/1093))
- Initialize Logback after context refreshes ([#1129](https://github.com/getsentry/sentry-java/pull/1129))

#### Android:

- Add `isSideLoaded` and `installerStore` tags automatically (Where your App. was installed from eg Google Play, Amazon Store, downloaded APK, etc...)
- Bump: sentry-native to 0.4.6
- Bump: Gradle to 6.8.1 and AGP to 4.1.2

## 4.0.0-beta.1

### Features

- Add addToTransactions to Attachment ([#1191](https://github.com/getsentry/sentry-java/pull/1191))
- Support SENTRY_TRACES_SAMPLE_RATE conf. via env variables ([#1171](https://github.com/getsentry/sentry-java/pull/1171))
- Pass request to CustomSamplingContext in Spring integration ([#1172](https://github.com/getsentry/sentry-java/pull/1172))
- Move `SentrySpanClientHttpRequestInterceptor` to Spring module ([#1181](https://github.com/getsentry/sentry-java/pull/1181))
- Add overload for `transaction/span.finish(SpanStatus)` ([#1182](https://github.com/getsentry/sentry-java/pull/1182))
- Simplify registering traces sample callback in Spring integration ([#1184](https://github.com/getsentry/sentry-java/pull/1184))
- Polish Performance API ([#1165](https://github.com/getsentry/sentry-java/pull/1165))
- Set "debug" through external properties ([#1186](https://github.com/getsentry/sentry-java/pull/1186))
- Simplify Spring integration ([#1188](https://github.com/getsentry/sentry-java/pull/1188))
- Init overload with dsn ([#1195](https://github.com/getsentry/sentry-java/pull/1195))
- Enable Kotlin map-like access on CustomSamplingContext ([#1192](https://github.com/getsentry/sentry-java/pull/1192))
- Auto register custom ITransportFactory in Spring integration ([#1194](https://github.com/getsentry/sentry-java/pull/1194))
- Improve Kotlin property access in Performance API ([#1193](https://github.com/getsentry/sentry-java/pull/1193))
- Copy options tags to transactions ([#1198](https://github.com/getsentry/sentry-java/pull/1198))
- Add convenient method for accessing event's throwable ([#1202](https://github.com/getsentry/sentry-java/pull/1202))

### Fixes

- Ref: Set SpanContext on SentryTransaction to avoid potential NPE ([#1173](https://github.com/getsentry/sentry-java/pull/1173))
- Free Local Refs manually due to Android local ref. count limits
- Bring back support for setting transaction name without ongoing transaction ([#1183](https://github.com/getsentry/sentry-java/pull/1183))

## 4.0.0-alpha.3

### Features

- Improve ITransaction and ISpan null-safety compatibility ([#1161](https://github.com/getsentry/sentry-java/pull/1161))
- Automatically assign span context to captured events ([#1156](https://github.com/getsentry/sentry-java/pull/1156))
- Autoconfigure Apache HttpClient 5 based Transport in Spring Boot integration ([#1143](https://github.com/getsentry/sentry-java/pull/1143))
- Send user.ip_address = {{auto}} when sendDefaultPii is true ([#1015](https://github.com/getsentry/sentry-java/pull/1015))
- Read tracesSampleRate from AndroidManifest
- OutboxSender supports all envelope item types ([#1158](https://github.com/getsentry/sentry-java/pull/1158))
- Read `uncaught.handler.enabled` property from the external configuration
- Resolve servername from the localhost address
- Add maxAttachmentSize to SentryOptions ([#1138](https://github.com/getsentry/sentry-java/pull/1138))
- Drop invalid attachments ([#1134](https://github.com/getsentry/sentry-java/pull/1134))
- Set isSideLoaded info tags
- Add non blocking Apache HttpClient 5 based Transport ([#1136](https://github.com/getsentry/sentry-java/pull/1136))

### Fixes

- Ref: Make Attachment immutable ([#1120](https://github.com/getsentry/sentry-java/pull/1120))
- Ref: using Calendar to generate Dates
- Ref: Return NoOpTransaction instead of null ([#1126](https://github.com/getsentry/sentry-java/pull/1126))
- Ref: `ITransport` implementations are now responsible for executing request in asynchronous or synchronous way ([#1118](https://github.com/getsentry/sentry-java/pull/1118))
- Ref: Add option to set `TransportFactory` instead of `ITransport` on `SentryOptions` ([#1124](https://github.com/getsentry/sentry-java/pull/1124))
- Ref: Simplify ITransport creation in ITransportFactory ([#1135](https://github.com/getsentry/sentry-java/pull/1135))
- Fixes and Tests: Session serialization and deserialization
- Inheriting sampling decision from parent ([#1100](https://github.com/getsentry/sentry-java/pull/1100))
- Exception only sets a stack trace if there are frames
- Initialize Logback after context refreshes ([#1129](https://github.com/getsentry/sentry-java/pull/1129))
- Do not crash when passing null values to @Nullable methods, eg User and Scope
- Resolving dashed properties from external configuration
- Consider {{ auto }} as a default ip address ([#1015](https://github.com/getsentry/sentry-java/pull/1015))
- Set release and environment on Transactions ([#1152](https://github.com/getsentry/sentry-java/pull/1152))
- Do not set transaction on the scope automatically

## 4.0.0-alpha.2

### Features

- Add basic support for attachments ([#1082](https://github.com/getsentry/sentry-java/pull/1082))
- Set transaction name on events and transactions sent using Spring integration ([#1067](https://github.com/getsentry/sentry-java/pull/1067))
- Set global tags on SentryOptions and load them from external configuration ([#1066](https://github.com/getsentry/sentry-java/pull/1066))
- Add API validator and remove deprecated methods
- Add more convenient method to start a child span ([#1073](https://github.com/getsentry/sentry-java/pull/1073))
- Autoconfigure traces callback in Spring Boot integration ([#1074](https://github.com/getsentry/sentry-java/pull/1074))
- Resolve in-app-includes and in-app-excludes parameters from the external configuration
- Make InAppIncludesResolver public ([#1084](https://github.com/getsentry/sentry-java/pull/1084))
- Add the ability to register multiple OptionsConfiguration beans ([#1093](https://github.com/getsentry/sentry-java/pull/1093))
- Database query tracing with datasource-proxy ([#1095](https://github.com/getsentry/sentry-java/pull/1095))

### Fixes

- Ref: Refactor resolving SpanContext for Throwable ([#1068](https://github.com/getsentry/sentry-java/pull/1068))
- Ref: Change "op" to "operation" in @SentrySpan and @SentryTransaction
- Remove method reference in SentryEnvelopeItem ([#1091](https://github.com/getsentry/sentry-java/pull/1091))
- Set current thread only if there are no exceptions
- SentryOptions creates GsonSerializer by default
- Append DebugImage list if event already has it
- Sort breadcrumbs by Date if there are breadcrumbs already in the event

## 4.0.0-alpha.1

### Features

- Load `sentry.properties` from the application's current working directory ([#1046](https://github.com/getsentry/sentry-java/pull/1046))
- Performance monitoring ([#971](https://github.com/getsentry/sentry-java/pull/971))
- Performance monitoring for Spring Boot applications ([#971](https://github.com/getsentry/sentry-java/pull/971))

### Fixes

- Ref: Refactor JSON deserialization ([#1047](https://github.com/getsentry/sentry-java/pull/1047))

## 3.2.1

### Fixes

- Set current thread only if theres no exceptions ([#1064](https://github.com/getsentry/sentry-java/pull/1064))
- Append DebugImage list if event already has it ([#1092](https://github.com/getsentry/sentry-java/pull/1092))
- Sort breadcrumbs by Date if there are breadcrumbs already in the event ([#1094](https://github.com/getsentry/sentry-java/pull/1094))
- Free Local Refs manually due to Android local ref. count limits  ([#1179](https://github.com/getsentry/sentry-java/pull/1179))

## 3.2.0

### Features

- Expose a Module (Debug images) Loader for Android thru sentry-native ([#1043](https://github.com/getsentry/sentry-java/pull/1043))
- Added java doc to protocol classes based on sentry-data-schemes project ([#1045](https://github.com/getsentry/sentry-java/pull/1045))
- Make SentryExceptionResolver Order configurable to not send handled web exceptions ([#1008](https://github.com/getsentry/sentry-java/pull/1008))
- Resolve HTTP Proxy parameters from the external configuration ([#1028](https://github.com/getsentry/sentry-java/pull/1028))
- Sentry NDK integration is compiled against default NDK version based on AGP's version ([#1048](https://github.com/getsentry/sentry-java/pull/1048))

### Fixes

- Bump: AGP 4.1.1 ([#1040](https://github.com/getsentry/sentry-java/pull/1040))
- Update to sentry-native 0.4.4 and fix shared library builds ([#1039](https://github.com/getsentry/sentry-java/pull/1039))
- use neutral Locale for String operations ([#1033](https://github.com/getsentry/sentry-java/pull/1033))
- Clean up JNI code and properly free strings ([#1050](https://github.com/getsentry/sentry-java/pull/1050))
- set userId for hard-crashes if no user is set ([#1049](https://github.com/getsentry/sentry-java/pull/1049))

## 3.1.3

### Fixes

- Fix broken NDK integration on 3.1.2 (release failed on packaging a .so file)
- Increase max cached events to 30 ([#1029](https://github.com/getsentry/sentry-java/pull/1029))
- Normalize DSN URI ([#1030](https://github.com/getsentry/sentry-java/pull/1030))

## 3.1.2

### Features

- Manually capturing User Feedback
- Set environment to "production" by default.
- Make public the Breadcrumb constructor that accepts a Date ([#1012](https://github.com/getsentry/sentry-java/pull/1012))

### Fixes

- ref: Validate event id on user feedback submission

## 3.1.1

### Features

- Bind logging related SentryProperties to Slf4j Level instead of Logback to improve Log4j2 compatibility

### Fixes

- Prevent Logback and Log4j2 integrations from re-initializing Sentry when Sentry is already initialized
- Make sure HttpServletRequestSentryUserProvider runs by default before custom SentryUserProvider beans
- Fix setting up Sentry in Spring Webflux annotation by changing the scope of Spring WebMvc related dependencies

## 3.1.0

### Features

- Make getThrowable public and improve set contexts ([#967](https://github.com/getsentry/sentry-java/pull/967))
- Accepted quoted values in properties from external configuration ([#972](https://github.com/getsentry/sentry-java/pull/972))

### Fixes

- Auto-Configure `inAppIncludes` in Spring Boot integration ([#966](https://github.com/getsentry/sentry-java/pull/966))
- Bump: Android Gradle Plugin 4.0.2 ([#968](https://github.com/getsentry/sentry-java/pull/968))
- Don't require `sentry.dsn` to be set when using `io.sentry:sentry-spring-boot-starter` and `io.sentry:sentry-logback` together ([#965](https://github.com/getsentry/sentry-java/pull/965))
- Remove chunked streaming mode ([#974](https://github.com/getsentry/sentry-java/pull/974))
- Android 11 + targetSdkVersion 30 crashes Sentry on start ([#977](https://github.com/getsentry/sentry-java/pull/977))

## 3.0.0

## Java + Android

This release marks the re-unification of Java and Android SDK code bases.
It's based on the Android 2.0 SDK, which implements [Sentry's unified API](https://develop.sentry.dev/sdk/unified-api/).

Considerable changes were done, which include a lot of improvements. More are covered below, but the highlights are:

- Improved `log4j2` integration
  - Capture breadcrumbs for level INFO and higher
  - Raises event for ERROR and higher.
  - Minimum levels are configurable.
  - Optionally initializes the SDK via appender.xml
- Dropped support to `log4j`.
- Improved `logback` integration
  - Capture breadcrumbs for level INFO and higher
  - Raises event for ERROR and higher.
  - Minimum levels are configurable.
  - Optionally initializes the SDK via appender.xml
  - Configurable via Spring integration if both are enabled
- Spring
  - No more duplicate events with Spring and logback
  - Auto initalizes if DSN is available
  - Configuration options available with auto complete
- Google App Engine support dropped

## What’s Changed

- Callback to validate SSL certificate ([#944](https://github.com/getsentry/sentry-java/pull/944))
- Attach stack traces enabled by default

### Android specific

- Release health enabled by default for Android
- Sync of Scopes for Java -> Native (NDK)
- Bump Sentry-Native v0.4.2
- Android 11 Support

[Android migration docs](https://docs.sentry.io/platforms/android/migration/#migrating-from-sentry-android-2x-to-sentry-android-3x)

### Java specific

- Unified API for Java SDK and integrations (Spring, Spring boot starter, Servlet, Logback, Log4j2)

New Java [docs](https://docs.sentry.io/platforms/java/) are live and being improved.

## Acquisition

Packages were released on [`bintray sentry-java`](https://dl.bintray.com/getsentry/sentry-java/io/sentry/), [`bintray sentry-android`](https://dl.bintray.com/getsentry/sentry-android/io/sentry/), [`jcenter`](https://jcenter.bintray.com/io/sentry/) and [`mavenCentral`](https://repo.maven.apache.org/maven2/io/sentry/)

## Where is the Java 1.7 code base?

The previous Java releases, are all available in this repository through the tagged releases.
## 3.0.0-beta.1

## What’s Changed

- feat: ssl support ([#944](https://github.com/getsentry/sentry-java/pull/944)) @ninekaw9 @marandaneto
- feat: sync Java to C ([#937](https://github.com/getsentry/sentry-java/pull/937)) @bruno-garcia @marandaneto
- feat: Auto-configure Logback appender in Spring Boot integration. ([#938](https://github.com/getsentry/sentry-java/pull/938)) @maciejwalkowiak
- feat: Add Servlet integration. ([#935](https://github.com/getsentry/sentry-java/pull/935)) @maciejwalkowiak
- fix: Pop scope at the end of the request in Spring integration. ([#936](https://github.com/getsentry/sentry-java/pull/936)) @maciejwalkowiak
- bump: Upgrade Spring Boot to 2.3.4. ([#932](https://github.com/getsentry/sentry-java/pull/932)) @maciejwalkowiak
- fix: Do not set cookies when send pii is set to false. ([#931](https://github.com/getsentry/sentry-java/pull/931)) @maciejwalkowiak

Packages were released on [`bintray sentry-java`](https://dl.bintray.com/getsentry/sentry-java/io/sentry/), [`bintray sentry-android`](https://dl.bintray.com/getsentry/sentry-android/io/sentry/), [`jcenter`](https://jcenter.bintray.com/io/sentry/) and [`mavenCentral`](https://repo.maven.apache.org/maven2/io/sentry/)

We'd love to get feedback.

## 3.0.0-alpha.3

### Features

- Enable attach stack traces and disable attach threads by default ([#921](https://github.com/getsentry/sentry-java/pull/921)) @marandaneto

### Fixes

- Bump sentry-native to 0.4.2 ([#926](https://github.com/getsentry/sentry-java/pull/926)) @marandaneto
- ref: remove log level as RN do not use it anymore ([#924](https://github.com/getsentry/sentry-java/pull/924)) @marandaneto
- Read sample rate correctly from manifest meta data ([#923](https://github.com/getsentry/sentry-java/pull/923)) @marandaneto

Packages were released on [`bintray sentry-android`](https://dl.bintray.com/getsentry/sentry-android/io/sentry/) and [`bintray sentry-java`](https://dl.bintray.com/getsentry/sentry-java/io/sentry/)

We'd love to get feedback.

## 3.0.0-alpha.2

TBD

Packages were released on [bintray](https://dl.bintray.com/getsentry/maven/io/sentry/)

> Note: This release marks the unification of the Java and Android Sentry codebases based on the core of the Android SDK (version 2.x).
Previous releases for the Android SDK (version 2.x) can be found on the now archived: https://github.com/getsentry/sentry-android/

## 3.0.0-alpha.1

### Features

### Fixes


## New releases will happen on a different repository:

https://github.com/getsentry/sentry-java

## What’s Changed

### Features

### Fixes


- feat: enable release health by default

Packages were released on [`bintray`](https://dl.bintray.com/getsentry/sentry-android/io/sentry/sentry-android/), [`jcenter`](https://jcenter.bintray.com/io/sentry/sentry-android/) and [`mavenCentral`](https://repo.maven.apache.org/maven2/io/sentry/sentry-android/)

We'd love to get feedback.

## 2.3.1

### Fixes

- Add main thread checker for the app lifecycle integration ([#525](https://github.com/getsentry/sentry-android/pull/525)) @marandaneto
- Set correct migration link ([#523](https://github.com/getsentry/sentry-android/pull/523)) @fupduck
- Warn about Sentry re-initialization. ([#521](https://github.com/getsentry/sentry-android/pull/521)) @maciejwalkowiak
- Set SDK version in `MainEventProcessor`. ([#513](https://github.com/getsentry/sentry-android/pull/513)) @maciejwalkowiak
- Bump sentry-native to 0.4.0 ([#512](https://github.com/getsentry/sentry-android/pull/512)) @marandaneto
- Bump Gradle to 6.6 and fix linting issues ([#510](https://github.com/getsentry/sentry-android/pull/510)) @marandaneto
- fix(sentry-java): Contexts belong on the Scope ([#504](https://github.com/getsentry/sentry-android/pull/504)) @maciejwalkowiak
- Add tests for verifying scope changes thread isolation ([#508](https://github.com/getsentry/sentry-android/pull/508)) @maciejwalkowiak
- Set `SdkVersion` in default `SentryOptions` created in sentry-core module ([#506](https://github.com/getsentry/sentry-android/pull/506)) @maciejwalkowiak

Packages were released on [`bintray`](https://dl.bintray.com/getsentry/sentry-android/io/sentry/sentry-android/), [`jcenter`](https://jcenter.bintray.com/io/sentry/sentry-android/) and [`mavenCentral`](https://repo.maven.apache.org/maven2/io/sentry/sentry-android/)

We'd love to get feedback.

## 2.3.0

### Features

- Add console application sample. ([#502](https://github.com/getsentry/sentry-android/pull/502)) @maciejwalkowiak
- Log stacktraces in SystemOutLogger ([#498](https://github.com/getsentry/sentry-android/pull/498)) @maciejwalkowiak
- Add method to add breadcrumb with string parameter. ([#501](https://github.com/getsentry/sentry-android/pull/501)) @maciejwalkowiak

### Fixes

- Converting UTC and ISO timestamp when missing Locale/TimeZone do not error ([#505](https://github.com/getsentry/sentry-android/pull/505)) @marandaneto
- Call `Sentry#close` on JVM shutdown. ([#497](https://github.com/getsentry/sentry-android/pull/497)) @maciejwalkowiak
- ref: sentry-core changes for console app ([#473](https://github.com/getsentry/sentry-android/pull/473)) @marandaneto

Obs: If you are using its own instance of `Hub`/`SentryClient` and reflection to set up the SDK to be usable within Libraries, this change may break your code, please fix the renamed classes.

Packages were released on [`bintray`](https://dl.bintray.com/getsentry/sentry-android/io/sentry/sentry-android/), [`jcenter`](https://jcenter.bintray.com/io/sentry/sentry-android/) and [`mavenCentral`](https://repo.maven.apache.org/maven2/io/sentry/sentry-android/)

We'd love to get feedback.

## 2.2.2

### Features

- Add sdk to envelope header ([#488](https://github.com/getsentry/sentry-android/pull/488)) @marandaneto
- Log request if response code is not 200 ([#484](https://github.com/getsentry/sentry-android/pull/484)) @marandaneto

### Fixes

- Bump plugin versions ([#487](https://github.com/getsentry/sentry-android/pull/487)) @marandaneto
- Bump: AGP 4.0.1 ([#486](https://github.com/getsentry/sentry-android/pull/486)) @marandaneto

Packages were released on [`bintray`](https://dl.bintray.com/getsentry/sentry-android/io/sentry/sentry-android/), [`jcenter`](https://jcenter.bintray.com/io/sentry/sentry-android/) and [`mavenCentral`](https://repo.maven.apache.org/maven2/io/sentry/sentry-android/)

We'd love to get feedback.

## 2.2.1

### Fixes

- Timber adds breadcrumb even if event level is < minEventLevel ([#480](https://github.com/getsentry/sentry-android/pull/480)) @marandaneto
- Contexts serializer avoids reflection and fixes desugaring issue ([#478](https://github.com/getsentry/sentry-android/pull/478)) @marandaneto
- clone session before sending to the transport ([#474](https://github.com/getsentry/sentry-android/pull/474)) @marandaneto
- Bump Gradle 6.5.1 ([#479](https://github.com/getsentry/sentry-android/pull/479)) @marandaneto

Packages were released on [`bintray`](https://dl.bintray.com/getsentry/sentry-android/io/sentry/sentry-android/), [`jcenter`](https://jcenter.bintray.com/io/sentry/sentry-android/) and [`mavenCentral`](https://repo.maven.apache.org/maven2/io/sentry/sentry-android/)

We'd love to get feedback.

## 2.2.0

### Fixes

- Negative session sequence if the date is before java date epoch ([#471](https://github.com/getsentry/sentry-android/pull/471)) @marandaneto
- Deserialise unmapped contexts values from envelope ([#470](https://github.com/getsentry/sentry-android/pull/470)) @marandaneto
- Bump: sentry-native 0.3.4 ([#468](https://github.com/getsentry/sentry-android/pull/468)) @marandaneto

- feat: timber integration ([#464](https://github.com/getsentry/sentry-android/pull/464)) @marandaneto

1) To add integrations it requires a [manual initialization](https://docs.sentry.io/platforms/android/#manual-initialization) of the Android SDK.

2) Add the `sentry-android-timber` dependency:

```groovy
implementation 'io.sentry:sentry-android-timber:{version}' // version >= 2.2.0
```

3) Initialize and add the `SentryTimberIntegration`:

```java
SentryAndroid.init(this, options -> {
    // default values:
    // minEventLevel = ERROR
    // minBreadcrumbLevel = INFO
    options.addIntegration(new SentryTimberIntegration());

    // custom values for minEventLevel and minBreadcrumbLevel
    // options.addIntegration(new SentryTimberIntegration(SentryLevel.WARNING, SentryLevel.ERROR));
});
```

4) Use the Timber integration:

```java
try {
    int x = 1 / 0;
} catch (Exception e) {
    Timber.e(e);
}
```

Packages were released on [`bintray`](https://dl.bintray.com/getsentry/sentry-android/io/sentry/sentry-android/), [`jcenter`](https://jcenter.bintray.com/io/sentry/sentry-android/) and [`mavenCentral`](https://repo.maven.apache.org/maven2/io/sentry/sentry-android/)

We'd love to get feedback.

## 2.1.7

### Fixes

- Init native libs if available on SDK init ([#461](https://github.com/getsentry/sentry-android/pull/461)) @marandaneto
- Make JVM target explicit in sentry-core ([#462](https://github.com/getsentry/sentry-android/pull/462)) @dilbernd
- Timestamp with millis from react-native should be in UTC format ([#456](https://github.com/getsentry/sentry-android/pull/456)) @marandaneto
- Bump Gradle to 6.5 ([#454](https://github.com/getsentry/sentry-android/pull/454)) @marandaneto

Packages were released on [`bintray`](https://dl.bintray.com/getsentry/sentry-android/io/sentry/sentry-android/), [`jcenter`](https://jcenter.bintray.com/io/sentry/sentry-android/) and [`mavenCentral`](https://repo.maven.apache.org/maven2/io/sentry/sentry-android/)

We'd love to get feedback.

## 2.1.6

### Fixes

- Do not lookup sentry-debug-meta but instead load it directly ([#445](https://github.com/getsentry/sentry-android/pull/445)) @marandaneto
- Regression on v2.1.5 which can cause a crash on SDK init

Packages were released on [`bintray`](https://dl.bintray.com/getsentry/sentry-android/io/sentry/sentry-android/), [`jcenter`](https://jcenter.bintray.com/io/sentry/sentry-android/) and [`mavenCentral`](https://repo.maven.apache.org/maven2/io/sentry/sentry-android/)

We'd love to get feedback.

## 2.1.5

### Fixes

This version has a severe bug and can cause a crash on SDK init

Please upgrade to https://github.com/getsentry/sentry-android/releases/tag/2.1.6

## 2.1.4

### Features

- Make gzip as default content encoding type ([#433](https://github.com/getsentry/sentry-android/pull/433)) @marandaneto
- Use AGP 4 features ([#366](https://github.com/getsentry/sentry-android/pull/366)) @marandaneto
- Create GH Actions CI for Ubuntu/macOS ([#403](https://github.com/getsentry/sentry-android/pull/403)) @marandaneto
- Make root checker better and minimize false positive ([#417](https://github.com/getsentry/sentry-android/pull/417)) @marandaneto

### Fixes

- bump: sentry-native to 0.3.1 ([#440](https://github.com/getsentry/sentry-android/pull/440)) @marandaneto
- Update last session timestamp ([#437](https://github.com/getsentry/sentry-android/pull/437)) @marandaneto
- Filter trim memory breadcrumbs ([#431](https://github.com/getsentry/sentry-android/pull/431)) @marandaneto

Packages were released on [`bintray`](https://dl.bintray.com/getsentry/sentry-android/io/sentry/sentry-android/), [`jcenter`](https://jcenter.bintray.com/io/sentry/sentry-android/) and [`mavenCentral`](https://repo.maven.apache.org/maven2/io/sentry/sentry-android/)

We'd love to get feedback.

## 2.1.3

### Fixes

This fixes several critical bugs in sentry-android 2.0 and 2.1

- Sentry.init register integrations after creating the main Hub instead of doing it in the main Hub ctor ([#427](https://github.com/getsentry/sentry-android/pull/427)) @marandaneto
- make NoOpLogger public ([#425](https://github.com/getsentry/sentry-android/pull/425)) @marandaneto
- ConnectivityChecker returns connection status and events are not trying to be sent if no connection. ([#420](https://github.com/getsentry/sentry-android/pull/420)) @marandaneto
- thread pool executor is a single thread executor instead of scheduled thread executor ([#422](https://github.com/getsentry/sentry-android/pull/422)) @marandaneto
- Add Abnormal to the Session.State enum as its part of the protocol ([#424](https://github.com/getsentry/sentry-android/pull/424)) @marandaneto
- Bump: Gradle to 6.4.1 ([#419](https://github.com/getsentry/sentry-android/pull/419)) @marandaneto

We recommend that you use sentry-android 2.1.3 over the initial release of sentry-android 2.0 and 2.1.

Packages were released on [`bintray`](https://dl.bintray.com/getsentry/sentry-android/io/sentry/sentry-android/), [`jcenter`](https://jcenter.bintray.com/io/sentry/sentry-android/) and [`mavenCentral`](https://repo.maven.apache.org/maven2/io/sentry/sentry-android/)

We'd love to get feedback.

## 2.1.2

### Features

- Added options to configure http transport ([#411](https://github.com/getsentry/sentry-android/pull/411)) @marandaneto

### Fixes

- Phone state breadcrumbs require read_phone_state on older OS versions ([#415](https://github.com/getsentry/sentry-android/pull/415)) @marandaneto @bsergean
- before raising ANR events, we check ProcessErrorStateInfo if available ([#412](https://github.com/getsentry/sentry-android/pull/412)) @marandaneto
- send cached events to use a single thread executor ([#405](https://github.com/getsentry/sentry-android/pull/405)) @marandaneto
- initing SDK on AttachBaseContext ([#409](https://github.com/getsentry/sentry-android/pull/409)) @marandaneto
- sessions can't be abnormal, but exited if not ended properly ([#410](https://github.com/getsentry/sentry-android/pull/410)) @marandaneto

Packages were released on [`bintray`](https://dl.bintray.com/getsentry/sentry-android/io/sentry/sentry-android/), [`jcenter`](https://jcenter.bintray.com/io/sentry/sentry-android/) and [`mavenCentral`](https://repo.maven.apache.org/maven2/io/sentry/sentry-android/)

We'd love to get feedback.

## 2.1.1

### Features

- Added missing getters on Breadcrumb and SentryEvent ([#397](https://github.com/getsentry/sentry-android/pull/397)) @marandaneto
- Add trim memory breadcrumbs ([#395](https://github.com/getsentry/sentry-android/pull/395)) @marandaneto
- Only set breadcrumb extras if not empty ([#394](https://github.com/getsentry/sentry-android/pull/394)) @marandaneto
- Added samples of how to disable automatic breadcrumbs ([#389](https://github.com/getsentry/sentry-android/pull/389)) @marandaneto

### Fixes

- Set missing release, environment and dist to sentry-native options ([#404](https://github.com/getsentry/sentry-android/pull/404)) @marandaneto
- Do not add automatic and empty sensor breadcrumbs ([#401](https://github.com/getsentry/sentry-android/pull/401)) @marandaneto
- ref: removed Thread.sleep from LifecycleWatcher tests, using awaitility and DateProvider ([#392](https://github.com/getsentry/sentry-android/pull/392)) @marandaneto
- ref: added a DateTimeProvider for making retry after testable ([#391](https://github.com/getsentry/sentry-android/pull/391)) @marandaneto
- Bump Gradle to 6.4 ([#390](https://github.com/getsentry/sentry-android/pull/390)) @marandaneto
- Bump sentry-native to 0.2.6 ([#396](https://github.com/getsentry/sentry-android/pull/396)) @marandaneto

Packages were released on [`bintray`](https://dl.bintray.com/getsentry/sentry-android/io/sentry/sentry-android/), [`jcenter`](https://jcenter.bintray.com/io/sentry/sentry-android/) and [`mavenCentral`](https://repo.maven.apache.org/maven2/io/sentry/sentry-android/)

We'd love to get feedback.

## 2.1.0

### Features

- Includes all the changes of 2.1.0 alpha, beta and RC

### Fixes

- fix when PhoneStateListener is not ready for use ([#387](https://github.com/getsentry/sentry-android/pull/387)) @marandaneto
- make ANR 5s by default ([#388](https://github.com/getsentry/sentry-android/pull/388)) @marandaneto
- rate limiting by categories ([#381](https://github.com/getsentry/sentry-android/pull/381)) @marandaneto
- Bump NDK to latest stable version 21.1.6352462 ([#386](https://github.com/getsentry/sentry-android/pull/386)) @marandaneto

Packages were released on [`bintray`](https://dl.bintray.com/getsentry/sentry-android/io/sentry/sentry-android/), [`jcenter`](https://jcenter.bintray.com/io/sentry/sentry-android/) and [`mavenCentral`](https://repo.maven.apache.org/maven2/io/sentry/sentry-android/)

We'd love to get feedback.

## 2.0.3

### Fixes

- patch from 2.1.0-alpha.2 - avoid crash if NDK throws UnsatisfiedLinkError ([#344](https://github.com/getsentry/sentry-android/pull/344)) @marandaneto

Packages were released on [`bintray`](https://dl.bintray.com/getsentry/sentry-android/io/sentry/sentry-android/), [`jcenter`](https://jcenter.bintray.com/io/sentry/sentry-android/) and [`mavenCentral`](https://repo.maven.apache.org/maven2/io/sentry/sentry-android/)

We'd love to get feedback.

## 2.1.0-RC.1

### Features

- Options for uncaught exception and make SentryOptions list Thread-Safe ([#384](https://github.com/getsentry/sentry-android/pull/384)) @marandaneto
- Automatic breadcrumbs for app, activity and sessions lifecycles and system events ([#348](https://github.com/getsentry/sentry-android/pull/348)) @marandaneto
- Make capture session and envelope internal ([#372](https://github.com/getsentry/sentry-android/pull/372)) @marandaneto

### Fixes

- If retry after header has empty categories, apply retry after to all of them ([#377](https://github.com/getsentry/sentry-android/pull/377)) @marandaneto
- Discard events and envelopes if cached and retry after ([#378](https://github.com/getsentry/sentry-android/pull/378)) @marandaneto
- Merge loadLibrary calls for sentry-native and clean up CMake files ([#373](https://github.com/getsentry/sentry-android/pull/373)) @Swatinem
- Exceptions should be sorted oldest to newest ([#370](https://github.com/getsentry/sentry-android/pull/370)) @marandaneto
- Check external storage size even if its read only ([#368](https://github.com/getsentry/sentry-android/pull/368)) @marandaneto
- Wrong check for cellular network capability ([#369](https://github.com/getsentry/sentry-android/pull/369)) @marandaneto
- add ScheduledForRemoval annotation to deprecated methods ([#375](https://github.com/getsentry/sentry-android/pull/375)) @marandaneto
- Bump NDK to 21.0.6113669 ([#367](https://github.com/getsentry/sentry-android/pull/367)) @marandaneto
- Bump AGP and add new make cmd to check for updates ([#365](https://github.com/getsentry/sentry-android/pull/365)) @marandaneto

Packages were released on [`bintray`](https://dl.bintray.com/getsentry/sentry-android/io/sentry/sentry-android/), [`jcenter`](https://jcenter.bintray.com/io/sentry/sentry-android/) and [`mavenCentral`](https://repo.maven.apache.org/maven2/io/sentry/sentry-android/)

We'd love to get feedback.

## 2.1.0-beta.2

### Fixes

- Bump sentry-native to 0.2.4 ([#364](https://github.com/getsentry/sentry-android/pull/364)) @marandaneto
- Update current session on session start after deleting previous session ([#362](https://github.com/getsentry/sentry-android/pull/362)) @marandaneto

Packages were released on [`bintray`](https://dl.bintray.com/getsentry/sentry-android/io/sentry/sentry-android/), [`jcenter`](https://jcenter.bintray.com/io/sentry/sentry-android/) and [`mavenCentral`](https://repo.maven.apache.org/maven2/io/sentry/sentry-android/)

We'd love to get feedback.

## 2.1.0-beta.1

### Fixes

- Bump sentry-native to 0.2.3 ([#357](https://github.com/getsentry/sentry-android/pull/357)) @marandaneto
- Check for androidx availability on runtime ([#356](https://github.com/getsentry/sentry-android/pull/356)) @marandaneto
- If theres a left over session file and its crashed, we should not overwrite its state ([#354](https://github.com/getsentry/sentry-android/pull/354)) @marandaneto
- Session should be exited state if state was ok ([#352](https://github.com/getsentry/sentry-android/pull/352)) @marandaneto
- Envelope has dedicated endpoint ([#353](https://github.com/getsentry/sentry-android/pull/353)) @marandaneto

Packages were released on [`bintray`](https://dl.bintray.com/getsentry/sentry-android/io/sentry/sentry-android/), [`jcenter`](https://jcenter.bintray.com/io/sentry/sentry-android/) and [`mavenCentral`](https://repo.maven.apache.org/maven2/io/sentry/sentry-android/)

We'd love to get feedback.

## 2.1.0-alpha.2

### Fixes

- Change integration order for cached outbox events ([#347](https://github.com/getsentry/sentry-android/pull/347)) @marandaneto
- Avoid crash if NDK throws UnsatisfiedLinkError ([#344](https://github.com/getsentry/sentry-android/pull/344)) @marandaneto
- Avoid getting a threadlocal twice. ([#339](https://github.com/getsentry/sentry-android/pull/339)) @metlos
- Removing session tracking guard on hub and client ([#338](https://github.com/getsentry/sentry-android/pull/338)) @marandaneto
- Bump agp to 3.6.2 ([#336](https://github.com/getsentry/sentry-android/pull/336)) @marandaneto
- Fix racey ANR integration ([#332](https://github.com/getsentry/sentry-android/pull/332)) @marandaneto
- Logging envelopes path when possible instead of nullable id ([#331](https://github.com/getsentry/sentry-android/pull/331)) @marandaneto
- Renaming transport gate method ([#330](https://github.com/getsentry/sentry-android/pull/330)) @marandaneto

Packages were released on [`bintray`](https://dl.bintray.com/getsentry/sentry-android/io/sentry/sentry-android/), [`jcenter`](https://jcenter.bintray.com/io/sentry/sentry-android/) and [`mavenCentral`](https://repo.maven.apache.org/maven2/io/sentry/sentry-android/)

We'd love to get feedback.

## 2.1.0-alpha.1

Release of Sentry's new SDK for Android.

## What’s Changed

### Features

- Release health @marandaneto @bruno-garcia
- ANR report should have 'was active=yes' on the dashboard ([#299](https://github.com/getsentry/sentry-android/pull/299)) @marandaneto
- NDK events apply scoped data ([#322](https://github.com/getsentry/sentry-android/pull/322)) @marandaneto
- Add a StdoutTransport ([#310](https://github.com/getsentry/sentry-android/pull/310)) @mike-burns
- Implementing new retry after protocol ([#306](https://github.com/getsentry/sentry-android/pull/306)) @marandaneto

### Fixes

- Bump sentry-native to 0.2.2 ([#305](https://github.com/getsentry/sentry-android/pull/305)) @Swatinem
- Missing App's info ([#315](https://github.com/getsentry/sentry-android/pull/315)) @marandaneto
- Buffered writers/readers - otimizations ([#311](https://github.com/getsentry/sentry-android/pull/311)) @marandaneto
- Boot time should be UTC ([#309](https://github.com/getsentry/sentry-android/pull/309)) @marandaneto
- Make transport result public ([#300](https://github.com/getsentry/sentry-android/pull/300)) @marandaneto

Packages were released on [`bintray`](https://dl.bintray.com/getsentry/sentry-android/io/sentry/sentry-android/), [`jcenter`](https://jcenter.bintray.com/io/sentry/sentry-android/) and [`mavenCentral`](https://repo.maven.apache.org/maven2/io/sentry/sentry-android/)

We'd love to get feedback.

## 2.0.2

Release of Sentry's new SDK for Android.

### Features

- MavenCentral support ([#284](https://github.com/getsentry/sentry-android/pull/284)) @marandaneto

### Fixes

- Bump AGP to 3.6.1 ([#285](https://github.com/getsentry/sentry-android/pull/285)) @marandaneto

Packages were released on [`bintray`](https://dl.bintray.com/getsentry/sentry-android/io/sentry/sentry-android/), [`jcenter`](https://jcenter.bintray.com/io/sentry/sentry-android/) and [`mavenCentral`](https://repo.maven.apache.org/maven2/io/sentry/sentry-android/)

We'd love to get feedback.

## 2.0.1

Release of Sentry's new SDK for Android.

## What’s Changed

### Features

- Attach threads/stacktraces ([#267](https://github.com/getsentry/sentry-android/pull/267)) @marandaneto
- Add the default serverName to SentryOptions and use it in MainEventProcessor ([#279](https://github.com/getsentry/sentry-android/pull/279)) @metlos

### Fixes

- set current threadId when there's no mechanism set ([#277](https://github.com/getsentry/sentry-android/pull/277)) @marandaneto
- Preview package manager ([#269](https://github.com/getsentry/sentry-android/pull/269)) @bruno-garcia

Packages were released on [`bintray`](https://dl.bintray.com/getsentry/sentry-android/io/sentry/), [`jcenter`](https://jcenter.bintray.com/io/sentry/sentry-android/)

We'd love to get feedback.

## 2.0.0

Release of Sentry's new SDK for Android.

New features not offered by (1.7.x):

- NDK support
  - Captures crashes caused by native code
  - Access to the [`sentry-native` SDK](https://github.com/getsentry/sentry-native/) API by your native (C/C++/Rust code/..).
- Automatic init (just add your `DSN` to the manifest)
   - Proguard rules are added automatically
   - Permission (Internet) is added automatically
- Uncaught Exceptions might be captured even before the app restarts
- Sentry's Unified API.
- More context/device information
- Packaged as `aar`
- Frames from the app automatically marked as `InApp=true` (stack traces in Sentry highlights them by default).
- Complete Sentry Protocol available.
- All threads and their stack traces are captured.
- Sample project in this repo to test many features (segfault, uncaught exception, ANR...)

Features from the current SDK like `ANR` are also available (by default triggered after 4 seconds).

Packages were released on [`bintray`](https://dl.bintray.com/getsentry/sentry-android/io/sentry/), [`jcenter`](https://jcenter.bintray.com/io/sentry/sentry-android/)

We'd love to get feedback.

## 2.0.0-rc04

Release of Sentry's new SDK for Android.

### Features

- Take sampleRate from metadata ([#262](https://github.com/getsentry/sentry-android/pull/262)) @bruno-garcia
- Support mills timestamp format ([#263](https://github.com/getsentry/sentry-android/pull/263)) @marandaneto
- Adding logs to installed integrations ([#265](https://github.com/getsentry/sentry-android/pull/265)) @marandaneto

### Fixes

- Breacrumb.data to string,object, Add LOG level ([#264](https://github.com/getsentry/sentry-android/pull/264)) @HazAT
- Read release conf. on manifest ([#266](https://github.com/getsentry/sentry-android/pull/266)) @marandaneto

Packages were released on [`bintray`](https://dl.bintray.com/getsentry/sentry-android/io/sentry/), [`jcenter`](https://jcenter.bintray.com/io/sentry/sentry-android/)

We'd love to get feedback and we'll work in getting the GA `2.0.0` out soon.
Until then, the [stable SDK offered by Sentry is at version 1.7.30](https://github.com/getsentry/sentry-java/releases/tag/v1.7.30)

## 2.0.0-rc03

Release of Sentry's new SDK for Android.

### Fixes

- fixes ([#259](https://github.com/getsentry/sentry-android/issues/259)) - NPE check on getExternalFilesDirs items. ([#260](https://github.com/getsentry/sentry-android/pull/260)) @marandaneto
- strictMode typo ([#258](https://github.com/getsentry/sentry-android/pull/258)) @marandaneto

Packages were released on [`bintray`](https://dl.bintray.com/getsentry/sentry-android/io/sentry/), [`jcenter`](https://jcenter.bintray.com/io/sentry/sentry-android/)

We'd love to get feedback and we'll work in getting the GA `2.0.0` out soon.
Until then, the [stable SDK offered by Sentry is at version 1.7.30](https://github.com/getsentry/sentry-java/releases/tag/v1.7.30)

## 2.0.0-rc02

Release of Sentry's new SDK for Android.

### Features

- Hub mode configurable ([#247](https://github.com/getsentry/sentry-android/pull/247)) @bruno-garcia
- Added remove methods (tags/extras) to the sentry static class ([#243](https://github.com/getsentry/sentry-android/pull/243)) @marandaneto

### Fixes


- Update ndk for new sentry-native version ([#235](https://github.com/getsentry/sentry-android/pull/235)) @Swatinem @marandaneto
- Make integrations public ([#256](https://github.com/getsentry/sentry-android/pull/256)) @marandaneto
- Bump build-tools ([#255](https://github.com/getsentry/sentry-android/pull/255)) @marandaneto
- Added javadocs to scope and its dependencies ([#253](https://github.com/getsentry/sentry-android/pull/253)) @marandaneto
- Build all ABIs ([#254](https://github.com/getsentry/sentry-android/pull/254)) @marandaneto
- Moving back ANR timeout from long to int param. ([#252](https://github.com/getsentry/sentry-android/pull/252)) @marandaneto
- Added HubAdapter to call Sentry static methods from Integrations ([#250](https://github.com/getsentry/sentry-android/pull/250)) @marandaneto
- New Release format ([#242](https://github.com/getsentry/sentry-android/pull/242)) @marandaneto
- Javadocs for SentryOptions ([#246](https://github.com/getsentry/sentry-android/pull/246)) @marandaneto
- non-app is already inApp excluded by default. ([#244](https://github.com/getsentry/sentry-android/pull/244)) @marandaneto
- Fix if symlink exists for sentry-native ([#241](https://github.com/getsentry/sentry-android/pull/241)) @marandaneto
- Clone method - race condition free ([#226](https://github.com/getsentry/sentry-android/pull/226)) @marandaneto
- Refactoring breadcrumbs callback ([#239](https://github.com/getsentry/sentry-android/pull/239)) @marandaneto

Packages were released on [`bintray`](https://dl.bintray.com/getsentry/sentry-android/io/sentry/), [`jcenter`](https://jcenter.bintray.com/io/sentry/sentry-android/)

We'd love to get feedback and we'll work in getting the GA `2.0.0` out soon.
Until then, the [stable SDK offered by Sentry is at version 1.7.30](https://github.com/getsentry/sentry-java/releases/tag/v1.7.30)

## 2.0.0-rc01

Release of Sentry's new SDK for Android.

## What’s Changed

### Features

- Added remove methods for Scope data ([#237](https://github.com/getsentry/sentry-android/pull/237)) @marandaneto
- More device context (deviceId, connectionType and language) ([#229](https://github.com/getsentry/sentry-android/pull/229)) @marandaneto
- Added a few java docs (Sentry, Hub and SentryClient) ([#223](https://github.com/getsentry/sentry-android/pull/223)) @marandaneto
- Implemented diagnostic logger ([#218](https://github.com/getsentry/sentry-android/pull/218)) @marandaneto
- Added event processors to scope ([#209](https://github.com/getsentry/sentry-android/pull/209)) @marandaneto
- Added android transport gate ([#206](https://github.com/getsentry/sentry-android/pull/206)) @marandaneto
- Added executor for caching values out of the main thread ([#201](https://github.com/getsentry/sentry-android/pull/201)) @marandaneto

### Fixes


- Honor RetryAfter ([#236](https://github.com/getsentry/sentry-android/pull/236)) @marandaneto
- Add tests for SentryValues ([#238](https://github.com/getsentry/sentry-android/pull/238)) @philipphofmann
- Do not set frames if there's none ([#234](https://github.com/getsentry/sentry-android/pull/234)) @marandaneto
- Always call interrupt after InterruptedException ([#232](https://github.com/getsentry/sentry-android/pull/232)) @marandaneto
- Mark as current thread if its the main thread ([#228](https://github.com/getsentry/sentry-android/pull/228)) @marandaneto
- Fix lgtm alerts ([#219](https://github.com/getsentry/sentry-android/pull/219)) @marandaneto
- Written unit tests to ANR integration ([#215](https://github.com/getsentry/sentry-android/pull/215)) @marandaneto
- Added blog posts to README ([#214](https://github.com/getsentry/sentry-android/pull/214)) @marandaneto
- Raise code coverage for Dsn to 100% ([#212](https://github.com/getsentry/sentry-android/pull/212)) @philipphofmann
- Remove redundant times(1) for Mockito.verify ([#211](https://github.com/getsentry/sentry-android/pull/211)) @philipphofmann
- Transport may be set on options ([#203](https://github.com/getsentry/sentry-android/pull/203)) @marandaneto
- dist may be set on options ([#204](https://github.com/getsentry/sentry-android/pull/204)) @marandaneto
- Throw an exception if DSN is not set ([#200](https://github.com/getsentry/sentry-android/pull/200)) @marandaneto
- Migration guide markdown ([#197](https://github.com/getsentry/sentry-android/pull/197)) @marandaneto

Packages were released on [`bintray`](https://dl.bintray.com/getsentry/sentry-android/io/sentry/), [`jcenter`](https://jcenter.bintray.com/io/sentry/sentry-android/)

We'd love to get feedback and we'll work in getting the GA `2.0.0` out soon.
Until then, the [stable SDK offered by Sentry is at version 1.7.29](https://github.com/getsentry/sentry-java/releases/tag/v1.7.29)

## 2.0.0-beta02

Release of Sentry's new SDK for Android.

### Features

- addBreadcrumb overloads ([#196](https://github.com/getsentry/sentry-android/pull/196)) and ([#198](https://github.com/getsentry/sentry-android/pull/198))

### Fixes

- fix Android bug on API 24 and 25 about getting current threads and stack traces ([#194](https://github.com/getsentry/sentry-android/pull/194))

Packages were released on [`bintray`](https://dl.bintray.com/getsentry/sentry-android/io/sentry/), [`jcenter`](https://jcenter.bintray.com/io/sentry/sentry-android/)

We'd love to get feedback and we'll work in getting the GA `2.0.0` out soon.
Until then, the [stable SDK offered by Sentry is at version 1.7.28](https://github.com/getsentry/sentry-java/releases/tag/v1.7.28)

## 2.0.0-beta01

Release of Sentry's new SDK for Android.

### Fixes

- ref: ANR doesn't set handled flag ([#186](https://github.com/getsentry/sentry-android/pull/186))
- SDK final review ([#183](https://github.com/getsentry/sentry-android/pull/183))
- ref: Drop errored in favor of crashed ([#187](https://github.com/getsentry/sentry-android/pull/187))
- Workaround android_id ([#185](https://github.com/getsentry/sentry-android/pull/185))
- Renamed sampleRate ([#191](https://github.com/getsentry/sentry-android/pull/191))
- Making timestamp package-private or test-only ([#190](https://github.com/getsentry/sentry-android/pull/190))
- Split event processor in Device/App data ([#180](https://github.com/getsentry/sentry-android/pull/180))

Packages were released on [`bintray`](https://dl.bintray.com/getsentry/sentry-android/io/sentry/), [`jcenter`](https://jcenter.bintray.com/io/sentry/sentry-android/)

We'd love to get feedback and we'll work in getting the GA `2.0.0` out soon.
Until then, the [stable SDK offered by Sentry is at version 1.7.28](https://github.com/getsentry/sentry-java/releases/tag/v1.7.28)

## 2.0.0-alpha09

Release of Sentry's new SDK for Android.

### Features

- Adding nativeBundle plugin ([#161](https://github.com/getsentry/sentry-android/pull/161))
- Adding scope methods to sentry static class ([#179](https://github.com/getsentry/sentry-android/pull/179))

### Fixes

- fix: DSN parsing ([#165](https://github.com/getsentry/sentry-android/pull/165))
- Don't avoid exception type minification ([#166](https://github.com/getsentry/sentry-android/pull/166))
- make Gson retro compatible with older versions of AGP ([#177](https://github.com/getsentry/sentry-android/pull/177))
- Bump sentry-native with message object instead of a string ([#172](https://github.com/getsentry/sentry-android/pull/172))

Packages were released on [`bintray`](https://dl.bintray.com/getsentry/sentry-android/io/sentry/), [`jcenter`](https://jcenter.bintray.com/io/sentry/sentry-android/)

We'd love to get feedback and we'll work in getting the GA `2.0.0` out soon.
Until then, the [stable SDK offered by Sentry is at version 1.7.28](https://github.com/getsentry/sentry-java/releases/tag/v1.7.28)

## 2.0.0-alpha08

Release of Sentry's new SDK for Android.

### Fixes

- DebugId endianness ([#162](https://github.com/getsentry/sentry-android/pull/162))
- Executed beforeBreadcrumb also for scope ([#160](https://github.com/getsentry/sentry-android/pull/160))
- Benefit of manifest merging when minSdk ([#159](https://github.com/getsentry/sentry-android/pull/159))
- Add method to captureMessage with level ([#157](https://github.com/getsentry/sentry-android/pull/157))
- Listing assets file on the wrong dir ([#156](https://github.com/getsentry/sentry-android/pull/156))

Packages were released on [`bintray`](https://dl.bintray.com/getsentry/sentry-android/io/sentry/), [`jcenter`](https://jcenter.bintray.com/io/sentry/sentry-android/)

We'd love to get feedback and we'll work in getting the GA `2.0.0` out soon.
Until then, the [stable SDK offered by Sentry is at version 1.7.28](https://github.com/getsentry/sentry-java/releases/tag/v1.7.28)

## 2.0.0-alpha07

Third release of Sentry's new SDK for Android.

### Fixes

-  Fixed release for jcenter and bintray

Packages were released on [`bintray`](https://dl.bintray.com/getsentry/sentry-android/io/sentry/), [`jcenter`](https://jcenter.bintray.com/io/sentry/sentry-android/)

We'd love to get feedback and we'll work in getting the GA `2.0.0` out soon.
Until then, the [stable SDK offered by Sentry is at version 1.7.28](https://github.com/getsentry/sentry-java/releases/tag/v1.7.28)

## 2.0.0-alpha06

Second release of Sentry's new SDK for Android.

### Fixes

- Fixed a typo on pom generation.

Packages were released on [`bintray`](https://dl.bintray.com/getsentry/sentry-android/io/sentry/), [`jcenter`](https://jcenter.bintray.com/io/sentry/sentry-android/)

We'd love to get feedback and we'll work in getting the GA `2.0.0` out soon.
Until then, the [stable SDK offered by Sentry is at version 1.7.28](https://github.com/getsentry/sentry-java/releases/tag/v1.7.28)

## 2.0.0-alpha05

First release of Sentry's new SDK for Android.

New features not offered by our current (1.7.x), stable SDK are:

- NDK support
  - Captures crashes caused by native code
  - Access to the [`sentry-native` SDK](https://github.com/getsentry/sentry-native/) API by your native (C/C++/Rust code/..).
- Automatic init (just add your `DSN` to the manifest)
   - Proguard rules are added automatically
   - Permission (Internet) is added automatically
- Uncaught Exceptions might be captured even before the app restarts
- Unified API which include scopes etc.
- More context/device information
- Packaged as `aar`
- Frames from the app automatically marked as `InApp=true` (stack traces in Sentry highlights them by default).
- Complete Sentry Protocol available.
- All threads and their stack traces are captured.
- Sample project in this repo to test many features (segfault, uncaught exception, scope)

Features from the current SDK like `ANR` are also available (by default triggered after 4 seconds).

Packages were released on [`bintray`](https://dl.bintray.com/getsentry/sentry-android/io/sentry/), [`jcenter`](https://jcenter.bintray.com/io/sentry/sentry-android/)

We'd love to get feedback and we'll work in getting the GA `2.0.0` out soon.
Until then, the [stable SDK offered by Sentry is at version 1.7.28](https://github.com/getsentry/sentry-java/releases/tag/v1.7.28)<|MERGE_RESOLUTION|>--- conflicted
+++ resolved
@@ -1,15 +1,20 @@
 # Changelog
 
+## Unreleased
+
+### Features
+
+- Add SentryWrapper for Callable and Supplier Interface ([#2720](https://github.com/getsentry/sentry-java/pull/2720))
+
+### Fixes
+
+- Base64 encode internal Apollo3 Headers ([#2707](https://github.com/getsentry/sentry-java/pull/2707))
+
 ## 6.19.1
 
 ### Fixes
 
 - Ensure screenshots and view hierarchies are captured on the main thread ([#2712](https://github.com/getsentry/sentry-java/pull/2712))
-<<<<<<< HEAD
-- Add SentryWrapper for Callable and Supplier Interface ([#2720](https://github.com/getsentry/sentry-java/pull/2720))
-=======
-- Base64 encode internal Apollo3 Headers ([#2707](https://github.com/getsentry/sentry-java/pull/2707))
->>>>>>> b6b3a901
 
 ## 6.19.0
 
