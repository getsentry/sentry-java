--- conflicted
+++ resolved
@@ -26,11 +26,9 @@
 - Allow multiple UncaughtExceptionHandlerIntegrations to be active at the same time ([#4462](https://github.com/getsentry/sentry-java/pull/4462))
 - Prevent repeated scroll target determination during a single scroll gesture ([#4557](https://github.com/getsentry/sentry-java/pull/4557))
   - This should reduce the number of ANRs seen in `SentryGestureListener`
-<<<<<<< HEAD
 - Do not use Sentry logging API in JUL if logs are disabled ([#4574](https://github.com/getsentry/sentry-java/pull/4574))
-=======
+  - This was causing Sentry SDK to log warnings: "Sentry Log is disabled and this 'logger' call is a no-op."
 - Do not use Sentry logging API in Log4j2 if logs are disabled ([#4573](https://github.com/getsentry/sentry-java/pull/4573))
->>>>>>> 6c58c54f
   - This was causing Sentry SDK to log warnings: "Sentry Log is disabled and this 'logger' call is a no-op."
 
 ## 8.17.0
