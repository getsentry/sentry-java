# Changelog

<<<<<<< HEAD
## Unreleased

### Fixes

- Fix ANRv2 thread dump parsing for native-only threads ([#2839](https://github.com/getsentry/sentry-java/pull/2839))
- Derive `TracingContext` values from event for ANRv2 events ([#2839](https://github.com/getsentry/sentry-java/pull/2839))
=======
## 6.25.2

### Fixes

- Change Spring Boot, Apollo, Apollo 3, JUL, Logback, Log4j2, OpenFeign, GraphQL and Kotlin coroutines core dependencies to compileOnly ([#2837](https://github.com/getsentry/sentry-java/pull/2837))
>>>>>>> cf31d19f

## 6.25.1

### Fixes

- Allow removing integrations in SentryAndroid.init ([#2826](https://github.com/getsentry/sentry-java/pull/2826))
- Fix concurrent access to frameMetrics listener ([#2823](https://github.com/getsentry/sentry-java/pull/2823))

### Dependencies

- Bump Native SDK from v0.6.4 to v0.6.5 ([#2822](https://github.com/getsentry/sentry-java/pull/2822))
  - [changelog](https://github.com/getsentry/sentry-native/blob/master/CHANGELOG.md#065)
  - [diff](https://github.com/getsentry/sentry-native/compare/0.6.4...0.6.5)
- Bump Gradle from v8.2.0 to v8.2.1 ([#2830](https://github.com/getsentry/sentry-java/pull/2830))
  - [changelog](https://github.com/gradle/gradle/blob/master/CHANGELOG.md#v821)
  - [diff](https://github.com/gradle/gradle/compare/v8.2.0...v8.2.1)

## 6.25.0

### Features

- Add manifest `AutoInit` to integrations list ([#2795](https://github.com/getsentry/sentry-java/pull/2795))
- Tracing headers (`sentry-trace` and `baggage`) are now attached and passed through even if performance is disabled ([#2788](https://github.com/getsentry/sentry-java/pull/2788))

### Fixes

- Set `environment` from `SentryOptions` if none persisted in ANRv2 ([#2809](https://github.com/getsentry/sentry-java/pull/2809))
- Remove code that set `tracesSampleRate` to `0.0` for Spring Boot if not set ([#2800](https://github.com/getsentry/sentry-java/pull/2800))
  - This used to enable performance but not send any transactions by default.
  - Performance is now disabled by default.
- Fix slow/frozen frames were not reported with transactions ([#2811](https://github.com/getsentry/sentry-java/pull/2811))

### Dependencies

- Bump Native SDK from v0.6.3 to v0.6.4 ([#2796](https://github.com/getsentry/sentry-java/pull/2796))
  - [changelog](https://github.com/getsentry/sentry-native/blob/master/CHANGELOG.md#064)
  - [diff](https://github.com/getsentry/sentry-native/compare/0.6.3...0.6.4)
- Bump Gradle from v8.1.1 to v8.2.0 ([#2810](https://github.com/getsentry/sentry-java/pull/2810))
  - [changelog](https://github.com/gradle/gradle/blob/master/CHANGELOG.md#v820)
  - [diff](https://github.com/gradle/gradle/compare/v8.1.1...v8.2.0)

## 6.24.0

### Features

- Add debouncing mechanism and before-capture callbacks for screenshots and view hierarchies ([#2773](https://github.com/getsentry/sentry-java/pull/2773))
- Improve ANRv2 implementation ([#2792](https://github.com/getsentry/sentry-java/pull/2792))
  - Add a proguard rule to keep `ApplicationNotResponding` class from obfuscation
  - Add a new option `setReportHistoricalAnrs`; when enabled, it will report all of the ANRs from the [getHistoricalExitReasons](https://developer.android.com/reference/android/app/ActivityManager?hl=en#getHistoricalProcessExitReasons(java.lang.String,%20int,%20int)) list. 
  By default, the SDK only reports and enriches the latest ANR and only this one counts towards ANR rate. 
  Worth noting that this option is mainly useful when updating the SDK to the version where ANRv2 has been introduced, to report all ANRs happened prior to the SDK update. After that, the SDK will always pick up the latest ANR from the historical exit reasons list on next app restart, so there should be no historical ANRs to report.
  These ANRs are reported with the `HistoricalAppExitInfo` mechanism.
  - Add a new option `setAttachAnrThreadDump` to send ANR thread dump from the system as an attachment. 
  This is only useful as additional information, because the SDK attempts to parse the thread dump into proper threads with stacktraces by default.
  - If [ApplicationExitInfo#getTraceInputStream](https://developer.android.com/reference/android/app/ApplicationExitInfo#getTraceInputStream()) returns null, the SDK no longer reports an ANR event, as these events are not very useful without it.
  - Enhance regex patterns for native stackframes

## 6.23.0

### Features

- Add profile rate limiting ([#2782](https://github.com/getsentry/sentry-java/pull/2782))
- Support for automatically capturing Failed GraphQL (Apollo 3) Client errors ([#2781](https://github.com/getsentry/sentry-java/pull/2781))

```kotlin
import com.apollographql.apollo3.ApolloClient
import io.sentry.apollo3.sentryTracing

val apolloClient = ApolloClient.Builder()
    .serverUrl("https://example.com/graphql")
    .sentryTracing(captureFailedRequests = true)    
    .build()
```

### Dependencies

- Bump Native SDK from v0.6.2 to v0.6.3 ([#2746](https://github.com/getsentry/sentry-java/pull/2746))
  - [changelog](https://github.com/getsentry/sentry-native/blob/master/CHANGELOG.md#063)
  - [diff](https://github.com/getsentry/sentry-native/compare/0.6.2...0.6.3)

### Fixes

- Align http.status with [span data conventions](https://develop.sentry.dev/sdk/performance/span-data-conventions/) ([#2786](https://github.com/getsentry/sentry-java/pull/2786))

## 6.22.0

### Features

- Add `lock` attribute to the `SentryStackFrame` protocol to better highlight offending frames in the UI ([#2761](https://github.com/getsentry/sentry-java/pull/2761))
- Enrich database spans with blocked main thread info ([#2760](https://github.com/getsentry/sentry-java/pull/2760))
- Add `api_target` to `Request` and `data` to `Response` Protocols ([#2775](https://github.com/getsentry/sentry-java/pull/2775))

### Fixes

- No longer use `String.join` in `Baggage` as it requires API level 26 ([#2778](https://github.com/getsentry/sentry-java/pull/2778))

## 6.21.0

### Features

- Introduce new `sentry-android-sqlite` integration ([#2722](https://github.com/getsentry/sentry-java/pull/2722))
    - This integration replaces the old `androidx.sqlite` database instrumentation in the Sentry Android Gradle plugin
    - A new capability to manually instrument your `androidx.sqlite` databases. 
      - You can wrap your custom `SupportSQLiteOpenHelper` instance into `SentrySupportSQLiteOpenHelper(myHelper)` if you're not using the Sentry Android Gradle plugin and still benefit from performance auto-instrumentation.
- Add SentryWrapper for Callable and Supplier Interface ([#2720](https://github.com/getsentry/sentry-java/pull/2720))
- Load sentry-debug-meta.properties ([#2734](https://github.com/getsentry/sentry-java/pull/2734))
  - This enables source context for Java
  - For more information on how to enable source context, please refer to [#633](https://github.com/getsentry/sentry-java/issues/633#issuecomment-1465599120)

### Fixes

- Finish WebFlux transaction before popping scope ([#2724](https://github.com/getsentry/sentry-java/pull/2724))
- Use daemon threads for SentryExecutorService ([#2747](https://github.com/getsentry/sentry-java/pull/2747))
  - We started using `SentryExecutorService` in `6.19.0` which caused the application to hang on shutdown unless `Sentry.close()` was called. By using daemon threads we no longer block shutdown.
- Use Base64.NO_WRAP to avoid unexpected char errors in Apollo ([#2745](https://github.com/getsentry/sentry-java/pull/2745))
- Don't warn R8 on missing `ComposeViewHierarchyExporter` class ([#2743](https://github.com/getsentry/sentry-java/pull/2743))

## 6.20.0

### Features

- Add support for Sentry Kotlin Compiler Plugin ([#2695](https://github.com/getsentry/sentry-java/pull/2695))
  - In conjunction with our sentry-kotlin-compiler-plugin we improved Jetpack Compose support for
    - [View Hierarchy](https://docs.sentry.io/platforms/android/enriching-events/viewhierarchy/) support for Jetpack Compose screens
    - Automatic breadcrumbs for [user interactions](https://docs.sentry.io/platforms/android/performance/instrumentation/automatic-instrumentation/#user-interaction-instrumentation)
- More granular http requests instrumentation with a new SentryOkHttpEventListener ([#2659](https://github.com/getsentry/sentry-java/pull/2659))
    - Create spans for time spent on:
        - Proxy selection
        - DNS resolution
        - HTTPS setup
        - Connection
        - Requesting headers
        - Receiving response
    - You can attach the event listener to your OkHttpClient through `client.eventListener(new SentryOkHttpEventListener()).addInterceptor(new SentryOkHttpInterceptor()).build();`
    - In case you already have an event listener you can use the SentryOkHttpEventListener as well through `client.eventListener(new SentryOkHttpEventListener(myListener)).addInterceptor(new SentryOkHttpInterceptor()).build();`
- Add a new option to disable `RootChecker` ([#2735](https://github.com/getsentry/sentry-java/pull/2735))

### Fixes

- Base64 encode internal Apollo3 Headers ([#2707](https://github.com/getsentry/sentry-java/pull/2707))
- Fix `SentryTracer` crash when scheduling auto-finish of a transaction, but the timer has already been cancelled ([#2731](https://github.com/getsentry/sentry-java/pull/2731))
- Fix `AndroidTransactionProfiler` crash when finishing a profile that happened due to race condition ([#2731](https://github.com/getsentry/sentry-java/pull/2731))

## 6.19.1

### Fixes

- Ensure screenshots and view hierarchies are captured on the main thread ([#2712](https://github.com/getsentry/sentry-java/pull/2712))

## 6.19.0

### Features

- Add Screenshot and ViewHierarchy to integrations list ([#2698](https://github.com/getsentry/sentry-java/pull/2698))
- New ANR detection based on [ApplicationExitInfo API](https://developer.android.com/reference/android/app/ApplicationExitInfo) ([#2697](https://github.com/getsentry/sentry-java/pull/2697))
    - This implementation completely replaces the old one (based on a watchdog) on devices running Android 11 and above:
      - New implementation provides more precise ANR events/ANR rate detection as well as system thread dump information. The new implementation reports ANRs exactly as Google Play Console, without producing false positives or missing important background ANR events.
      - New implementation reports ANR events with a new mechanism `mechanism:AppExitInfo`.
      - However, despite producing many false positives, the old implementation is capable of better enriching ANR errors (which is not available with the new implementation), for example:
        - Capturing screenshots at the time of ANR event;
        - Capturing transactions and profiling data corresponding to the ANR event;
        - Auxiliary information (such as current memory load) at the time of ANR event.
      - If you would like us to provide support for the old approach working alongside the new one on Android 11 and above (e.g. for raising events for slow code on main thread), consider upvoting [this issue](https://github.com/getsentry/sentry-java/issues/2693).
    - The old watchdog implementation will continue working for older API versions (Android < 11):
        - The old implementation reports ANR events with the existing mechanism `mechanism:ANR`.
- Open up `TransactionOptions`, `ITransaction` and `IHub` methods allowing consumers modify start/end timestamp of transactions and spans ([#2701](https://github.com/getsentry/sentry-java/pull/2701))
- Send source bundle IDs to Sentry to enable source context ([#2663](https://github.com/getsentry/sentry-java/pull/2663))
  - For more information on how to enable source context, please refer to [#633](https://github.com/getsentry/sentry-java/issues/633#issuecomment-1465599120)

### Fixes

- Android Profiler on calling thread ([#2691](https://github.com/getsentry/sentry-java/pull/2691))
- Use `configureScope` instead of `withScope` in `Hub.close()`. This ensures that the main scope releases the in-memory data when closing a hub instance. ([#2688](https://github.com/getsentry/sentry-java/pull/2688))
- Remove null keys/values before creating concurrent hashmap in order to avoid NPE ([#2708](https://github.com/getsentry/sentry-java/pull/2708))
- Exclude SentryOptions from R8/ProGuard obfuscation ([#2699](https://github.com/getsentry/sentry-java/pull/2699))
  - This fixes AGP 8.+ incompatibility, where full R8 mode is enforced

### Dependencies

- Bump Gradle from v8.1.0 to v8.1.1 ([#2666](https://github.com/getsentry/sentry-java/pull/2666))
  - [changelog](https://github.com/gradle/gradle/blob/master release-test/CHANGELOG.md#v811)
  - [diff](https://github.com/gradle/gradle/compare/v8.1.0...v8.1.1)
- Bump Native SDK from v0.6.1 to v0.6.2 ([#2689](https://github.com/getsentry/sentry-java/pull/2689))
  - [changelog](https://github.com/getsentry/sentry-native/blob/master/CHANGELOG.md#062)
  - [diff](https://github.com/getsentry/sentry-native/compare/0.6.1...0.6.2)

## 6.18.1

### Fixes

- Fix crash when Sentry SDK is initialized more than once ([#2679](https://github.com/getsentry/sentry-java/pull/2679))
- Track a ttfd span per Activity ([#2673](https://github.com/getsentry/sentry-java/pull/2673))

## 6.18.0

### Features

- Attach Trace Context when an ANR is detected (ANRv1) ([#2583](https://github.com/getsentry/sentry-java/pull/2583))
- Make log4j2 integration compatible with log4j 3.0 ([#2634](https://github.com/getsentry/sentry-java/pull/2634))
    - Instead of relying on package scanning, we now use an annotation processor to generate `Log4j2Plugins.dat`
- Create `User` and `Breadcrumb` from map ([#2614](https://github.com/getsentry/sentry-java/pull/2614))
- Add `sent_at` to envelope header item ([#2638](https://github.com/getsentry/sentry-java/pull/2638))

### Fixes

- Fix timestamp intervals of PerformanceCollectionData in profiles ([#2648](https://github.com/getsentry/sentry-java/pull/2648))
- Fix timestamps of PerformanceCollectionData in profiles ([#2632](https://github.com/getsentry/sentry-java/pull/2632))
- Fix missing propagateMinConstraints flag for SentryTraced ([#2637](https://github.com/getsentry/sentry-java/pull/2637))
- Fix potential SecurityException thrown by ConnectivityManager on Android 11 ([#2653](https://github.com/getsentry/sentry-java/pull/2653))
- Fix aar artifacts publishing for Maven ([#2641](https://github.com/getsentry/sentry-java/pull/2641))

### Dependencies
- Bump Kotlin compile version from v1.6.10 to 1.8.0 ([#2563](https://github.com/getsentry/sentry-java/pull/2563))
- Bump Compose compile version from v1.1.1 to v1.3.0 ([#2563](https://github.com/getsentry/sentry-java/pull/2563))
- Bump AGP version from v7.3.0 to v7.4.2 ([#2574](https://github.com/getsentry/sentry-java/pull/2574))
- Bump Gradle from v7.6.0 to v8.0.2 ([#2563](https://github.com/getsentry/sentry-java/pull/2563))
    - [changelog](https://github.com/gradle/gradle/blob/master/CHANGELOG.md#v802)
    - [diff](https://github.com/gradle/gradle/compare/v7.6.0...v8.0.2)
- Bump Gradle from v8.0.2 to v8.1.0 ([#2650](https://github.com/getsentry/sentry-java/pull/2650))
  - [changelog](https://github.com/gradle/gradle/blob/master/CHANGELOG.md#v810)
  - [diff](https://github.com/gradle/gradle/compare/v8.0.2...v8.1.0)

## 6.17.0

### Features

- Add `name` and `geo` to `User` ([#2556](https://github.com/getsentry/sentry-java/pull/2556)) 
- Add breadcrumbs on network changes ([#2608](https://github.com/getsentry/sentry-java/pull/2608))
- Add time-to-initial-display and time-to-full-display measurements to Activity transactions ([#2611](https://github.com/getsentry/sentry-java/pull/2611))
- Read integration list written by sentry gradle plugin from manifest ([#2598](https://github.com/getsentry/sentry-java/pull/2598))
- Add Logcat adapter ([#2620](https://github.com/getsentry/sentry-java/pull/2620))
- Provide CPU count/frequency data as device context ([#2622](https://github.com/getsentry/sentry-java/pull/2622))

### Fixes

- Trim time-to-full-display span if reportFullyDisplayed API is never called ([#2631](https://github.com/getsentry/sentry-java/pull/2631))
- Fix Automatic UI transactions having wrong durations ([#2623](https://github.com/getsentry/sentry-java/pull/2623))
- Fix wrong default environment in Session ([#2610](https://github.com/getsentry/sentry-java/pull/2610))
- Pass through unknown sentry baggage keys into SentryEnvelopeHeader ([#2618](https://github.com/getsentry/sentry-java/pull/2618))
- Fix missing null check when removing lifecycle observer ([#2625](https://github.com/getsentry/sentry-java/pull/2625))

### Dependencies

- Bump Native SDK from v0.6.0 to v0.6.1 ([#2629](https://github.com/getsentry/sentry-java/pull/2629))
  - [changelog](https://github.com/getsentry/sentry-native/blob/master/CHANGELOG.md#061)
  - [diff](https://github.com/getsentry/sentry-native/compare/0.6.0...0.6.1)

## 6.16.0

### Features

- Improve versatility of exception resolver component for Spring with more flexible API for consumers. ([#2577](https://github.com/getsentry/sentry-java/pull/2577))
- Automatic performance instrumentation for WebFlux ([#2597](https://github.com/getsentry/sentry-java/pull/2597))
  - You can enable it by adding `sentry.enable-tracing=true` to your `application.properties`
- The Spring Boot integration can now be configured to add the `SentryAppender` to specific loggers instead of the `ROOT` logger ([#2173](https://github.com/getsentry/sentry-java/pull/2173))
  - You can specify the loggers using `"sentry.logging.loggers[0]=foo.bar` and `"sentry.logging.loggers[1]=baz` in your `application.properties`
- Add capabilities to track Jetpack Compose composition/rendering time ([#2507](https://github.com/getsentry/sentry-java/pull/2507))
- Adapt span op and description for graphql to fit spec ([#2607](https://github.com/getsentry/sentry-java/pull/2607))

### Fixes

- Fix timestamps of slow and frozen frames for profiles ([#2584](https://github.com/getsentry/sentry-java/pull/2584))
- Deprecate reportFullDisplayed in favor of reportFullyDisplayed ([#2585](https://github.com/getsentry/sentry-java/pull/2585))
- Add mechanism for logging integrations and update spring mechanism types ([#2595](https://github.com/getsentry/sentry-java/pull/2595))
	- NOTE: If you're using these mechanism types (`HandlerExceptionResolver`, `SentryWebExceptionHandler`) in your dashboards please update them to use the new types.
- Filter out session cookies sent by Spring and Spring Boot integrations ([#2593](https://github.com/getsentry/sentry-java/pull/2593))
  - We filter out some common cookies like JSESSIONID
  - We also read the value from `server.servlet.session.cookie.name` and filter it out
- No longer send event / transaction to Sentry if `beforeSend` / `beforeSendTransaction` throws ([#2591](https://github.com/getsentry/sentry-java/pull/2591))
- Add version to sentryClientName used in auth header ([#2596](https://github.com/getsentry/sentry-java/pull/2596))
- Keep integration names from being obfuscated ([#2599](https://github.com/getsentry/sentry-java/pull/2599))
- Change log level from INFO to WARN for error message indicating a failed Log4j2 Sentry.init ([#2606](https://github.com/getsentry/sentry-java/pull/2606))
  - The log message was often not visible as our docs suggest a minimum log level of WARN
- Fix session tracking on Android ([#2609](https://github.com/getsentry/sentry-java/pull/2609))
  - Incorrect number of session has been sent. In addition, some of the sessions were not properly ended, messing up Session Health Metrics.

### Dependencies

- Bump `opentelemetry-sdk` to `1.23.1` and `opentelemetry-javaagent` to `1.23.0` ([#2590](https://github.com/getsentry/sentry-java/pull/2590))
- Bump Native SDK from v0.5.4 to v0.6.0 ([#2545](https://github.com/getsentry/sentry-java/pull/2545))
  - [changelog](https://github.com/getsentry/sentry-native/blob/master/CHANGELOG.md#060)
  - [diff](https://github.com/getsentry/sentry-native/compare/0.5.4...0.6.0)

## 6.15.0

### Features

- Adjust time-to-full-display span if reportFullDisplayed is called too early ([#2550](https://github.com/getsentry/sentry-java/pull/2550))
- Add `enableTracing` option ([#2530](https://github.com/getsentry/sentry-java/pull/2530))
    - This change is backwards compatible. The default is `null` meaning existing behaviour remains unchanged (setting either `tracesSampleRate` or `tracesSampler` enables performance).
    - If set to `true`, performance is enabled, even if no `tracesSampleRate` or `tracesSampler` have been configured.
    - If set to `false` performance is disabled, regardless of `tracesSampleRate` and `tracesSampler` options.
- Detect dependencies by listing MANIFEST.MF files at runtime ([#2538](https://github.com/getsentry/sentry-java/pull/2538))
- Report integrations in use, report packages in use more consistently ([#2179](https://github.com/getsentry/sentry-java/pull/2179))
- Implement `ThreadLocalAccessor` for propagating Sentry hub with reactor / WebFlux ([#2570](https://github.com/getsentry/sentry-java/pull/2570))
  - Requires `io.micrometer:context-propagation:1.0.2+` as well as Spring Boot 3.0.3+
  - Enable the feature by setting `sentry.reactive.thread-local-accessor-enabled=true`
  - This is still considered experimental. Once we have enough feedback we may turn this on by default.
  - Checkout the sample here: https://github.com/getsentry/sentry-java/tree/main/sentry-samples/sentry-samples-spring-boot-webflux-jakarta
  - A new hub is now cloned from the main hub for every request

### Fixes

- Leave `inApp` flag for stack frames undecided in SDK if unsure and let ingestion decide instead ([#2547](https://github.com/getsentry/sentry-java/pull/2547))
- Allow `0.0` error sample rate ([#2573](https://github.com/getsentry/sentry-java/pull/2573))
- Fix memory leak in WebFlux related to an ever growing stack ([#2580](https://github.com/getsentry/sentry-java/pull/2580))
- Use the same hub in WebFlux exception handler as we do in WebFilter ([#2566](https://github.com/getsentry/sentry-java/pull/2566))
- Switch upstream Jetpack Compose dependencies to `compileOnly` in `sentry-compose-android` ([#2578](https://github.com/getsentry/sentry-java/pull/2578))
  - NOTE: If you're using Compose Navigation/User Interaction integrations, make sure to have the following dependencies on the classpath as we do not bring them in transitively anymore:
    - `androidx.navigation:navigation-compose:`
    - `androidx.compose.runtime:runtime:`
    - `androidx.compose.ui:ui:`

## 6.14.0

### Features

- Add time-to-full-display span to Activity auto-instrumentation ([#2432](https://github.com/getsentry/sentry-java/pull/2432))
- Add `main` flag to threads and `in_foreground` flag for app contexts  ([#2516](https://github.com/getsentry/sentry-java/pull/2516))

### Fixes

- Ignore Shutdown in progress when closing ShutdownHookIntegration ([#2521](https://github.com/getsentry/sentry-java/pull/2521))
- Fix app start span end-time is wrong if SDK init is deferred ([#2519](https://github.com/getsentry/sentry-java/pull/2519))
- Fix invalid session creation when app is launched in background ([#2543](https://github.com/getsentry/sentry-java/pull/2543))

## 6.13.1

### Fixes

- Fix transaction performance collector oom ([#2505](https://github.com/getsentry/sentry-java/pull/2505))
- Remove authority from URLs sent to Sentry ([#2366](https://github.com/getsentry/sentry-java/pull/2366))
- Fix `sentry-bom` containing incorrect artifacts ([#2504](https://github.com/getsentry/sentry-java/pull/2504))

### Dependencies

- Bump Native SDK from v0.5.3 to v0.5.4 ([#2500](https://github.com/getsentry/sentry-java/pull/2500))
  - [changelog](https://github.com/getsentry/sentry-native/blob/master/CHANGELOG.md#054)
  - [diff](https://github.com/getsentry/sentry-native/compare/0.5.3...0.5.4)

## 6.13.0

### Features

- Send cpu usage percentage in profile payload ([#2469](https://github.com/getsentry/sentry-java/pull/2469))
- Send transaction memory stats in profile payload ([#2447](https://github.com/getsentry/sentry-java/pull/2447))
- Add cpu usage collection ([#2462](https://github.com/getsentry/sentry-java/pull/2462))
- Improve ANR implementation: ([#2475](https://github.com/getsentry/sentry-java/pull/2475))
  - Add `abnormal_mechanism` to sessions for ANR rate calculation
  - Always attach thread dump to ANR events
  - Distinguish between foreground and background ANRs
- Improve possible date precision to 10 μs ([#2451](https://github.com/getsentry/sentry-java/pull/2451))

### Fixes

- Fix performance collector setup called in main thread ([#2499](https://github.com/getsentry/sentry-java/pull/2499))
- Expand guard against CVE-2018-9492 "Privilege Escalation via Content Provider" ([#2482](https://github.com/getsentry/sentry-java/pull/2482))
- Prevent OOM by disabling TransactionPerformanceCollector for now ([#2498](https://github.com/getsentry/sentry-java/pull/2498))

## 6.12.1

### Fixes

- Create timer in `TransactionPerformanceCollector` lazily ([#2478](https://github.com/getsentry/sentry-java/pull/2478))

## 6.12.0

### Features

- Attach View Hierarchy to the errored/crashed events ([#2440](https://github.com/getsentry/sentry-java/pull/2440))
- Collect memory usage in transactions ([#2445](https://github.com/getsentry/sentry-java/pull/2445))
- Add `traceOptionsRequests` option to disable tracing of OPTIONS requests ([#2453](https://github.com/getsentry/sentry-java/pull/2453))
- Extend list of HTTP headers considered sensitive ([#2455](https://github.com/getsentry/sentry-java/pull/2455))

### Fixes

- Use a single TransactionPerfomanceCollector ([#2464](https://github.com/getsentry/sentry-java/pull/2464))
- Don't override sdk name with Timber ([#2450](https://github.com/getsentry/sentry-java/pull/2450))
- Set transactionNameSource to CUSTOM when setting transaction name ([#2405](https://github.com/getsentry/sentry-java/pull/2405))
- Guard against CVE-2018-9492 "Privilege Escalation via Content Provider" ([#2466](https://github.com/getsentry/sentry-java/pull/2466))

## 6.11.0

### Features

- Disable Android concurrent profiling ([#2434](https://github.com/getsentry/sentry-java/pull/2434))
- Add logging for OpenTelemetry integration ([#2425](https://github.com/getsentry/sentry-java/pull/2425))
- Auto add `OpenTelemetryLinkErrorEventProcessor` for Spring Boot ([#2429](https://github.com/getsentry/sentry-java/pull/2429))

### Fixes

- Use minSdk compatible `Objects` class ([#2436](https://github.com/getsentry/sentry-java/pull/2436))
- Prevent R8 from warning on missing classes, as we check for their presence at runtime ([#2439](https://github.com/getsentry/sentry-java/pull/2439))

### Dependencies

- Bump Gradle from v7.5.1 to v7.6.0 ([#2438](https://github.com/getsentry/sentry-java/pull/2438))
  - [changelog](https://github.com/gradle/gradle/blob/master/CHANGELOG.md#v760)
  - [diff](https://github.com/gradle/gradle/compare/v7.5.1...v7.6.0)

## 6.10.0

### Features

- Add time-to-initial-display span to Activity transactions ([#2369](https://github.com/getsentry/sentry-java/pull/2369))
- Start a session after init if AutoSessionTracking is enabled ([#2356](https://github.com/getsentry/sentry-java/pull/2356))
- Provide automatic breadcrumbs and transactions for click/scroll events for Compose ([#2390](https://github.com/getsentry/sentry-java/pull/2390))
- Add `blocked_main_thread` and `call_stack` to File I/O spans to detect performance issues ([#2382](https://github.com/getsentry/sentry-java/pull/2382))

### Dependencies

- Bump Native SDK from v0.5.2 to v0.5.3 ([#2423](https://github.com/getsentry/sentry-java/pull/2423))
  - [changelog](https://github.com/getsentry/sentry-native/blob/master/CHANGELOG.md#053)
  - [diff](https://github.com/getsentry/sentry-native/compare/0.5.2...0.5.3)

## 6.9.2

### Fixes

- Updated ProfileMeasurementValue types ([#2412](https://github.com/getsentry/sentry-java/pull/2412))
- Clear window reference only on activity stop in profileMeasurements collector ([#2407](https://github.com/getsentry/sentry-java/pull/2407))
- No longer disable OpenTelemetry exporters in default Java Agent config ([#2408](https://github.com/getsentry/sentry-java/pull/2408))
- Fix `ClassNotFoundException` for `io.sentry.spring.SentrySpringServletContainerInitializer` in `sentry-spring-jakarta` ([#2411](https://github.com/getsentry/sentry-java/issues/2411))
- Fix `sentry-samples-spring-jakarta` ([#2411](https://github.com/getsentry/sentry-java/issues/2411))

### Features

- Add SENTRY_AUTO_INIT environment variable to control OpenTelemetry Agent init ([#2410](https://github.com/getsentry/sentry-java/pull/2410))
- Add OpenTelemetryLinkErrorEventProcessor for linking errors to traces created via OpenTelemetry ([#2418](https://github.com/getsentry/sentry-java/pull/2418))

### Dependencies

- Bump OpenTelemetry to 1.20.1 and OpenTelemetry Java Agent to 1.20.2 ([#2420](https://github.com/getsentry/sentry-java/pull/2420))

## 6.9.1

### Fixes

- OpenTelemetry modules were missing in `6.9.0` so we released the same code again as `6.9.1` including OpenTelemetry modules

## 6.9.0

### Fixes

- Use `canonicalName` in Fragment Integration for better de-obfuscation ([#2379](https://github.com/getsentry/sentry-java/pull/2379))
- Fix Timber and Fragment integrations auto-installation for obfuscated builds ([#2379](https://github.com/getsentry/sentry-java/pull/2379))
- Don't attach screenshots to events from Hybrid SDKs ([#2360](https://github.com/getsentry/sentry-java/pull/2360))
- Ensure Hints do not cause memory leaks ([#2387](https://github.com/getsentry/sentry-java/pull/2387))
- Do not attach empty `sentry-trace` and `baggage` headers ([#2385](https://github.com/getsentry/sentry-java/pull/2385))

### Features

- Add beforeSendTransaction which allows users to filter and change transactions ([#2388](https://github.com/getsentry/sentry-java/pull/2388))
- Add experimental support for OpenTelemetry ([README](sentry-opentelemetry/README.md))([#2344](https://github.com/getsentry/sentry-java/pull/2344))

### Dependencies

- Update Spring Boot Jakarta to Spring Boot 3.0.0 ([#2389](https://github.com/getsentry/sentry-java/pull/2389))
- Bump Spring Boot to 2.7.5 ([#2383](https://github.com/getsentry/sentry-java/pull/2383))

## 6.8.0

### Features

- Add FrameMetrics to Android profiling data ([#2342](https://github.com/getsentry/sentry-java/pull/2342))

### Fixes

- Remove profiler main thread io ([#2348](https://github.com/getsentry/sentry-java/pull/2348))
- Fix ensure all options are processed before integrations are loaded ([#2377](https://github.com/getsentry/sentry-java/pull/2377))

## 6.7.1

### Fixes

- Fix `Gpu.vendorId` should be a String ([#2343](https://github.com/getsentry/sentry-java/pull/2343))
- Don't set device name on Android if `sendDefaultPii` is disabled ([#2354](https://github.com/getsentry/sentry-java/pull/2354))
- Fix corrupted UUID on Motorola devices ([#2363](https://github.com/getsentry/sentry-java/pull/2363))
- Fix ANR on dropped uncaught exception events ([#2368](https://github.com/getsentry/sentry-java/pull/2368))

### Features

- Update Spring Boot Jakarta to Spring Boot 3.0.0-RC2 ([#2347](https://github.com/getsentry/sentry-java/pull/2347))

## 6.7.0

### Fixes

- Use correct set-cookie for the HTTP Client response object ([#2326](https://github.com/getsentry/sentry-java/pull/2326))
- Fix NoSuchElementException in CircularFifoQueue when cloning a Scope ([#2328](https://github.com/getsentry/sentry-java/pull/2328))

### Features

- Customizable fragment lifecycle breadcrumbs ([#2299](https://github.com/getsentry/sentry-java/pull/2299))
- Provide hook for Jetpack Compose navigation instrumentation ([#2320](https://github.com/getsentry/sentry-java/pull/2320))
- Populate `event.modules` with dependencies metadata ([#2324](https://github.com/getsentry/sentry-java/pull/2324))
- Support Spring 6 and Spring Boot 3 ([#2289](https://github.com/getsentry/sentry-java/pull/2289))

### Dependencies

- Bump Native SDK from v0.5.1 to v0.5.2 ([#2315](https://github.com/getsentry/sentry-java/pull/2315))
  - [changelog](https://github.com/getsentry/sentry-native/blob/master/CHANGELOG.md#052)
  - [diff](https://github.com/getsentry/sentry-native/compare/0.5.1...0.5.2)

## 6.6.0

### Fixes

- Ensure potential callback exceptions are caught #2123 ([#2291](https://github.com/getsentry/sentry-java/pull/2291))
- Remove verbose FrameMetricsAggregator failure logging ([#2293](https://github.com/getsentry/sentry-java/pull/2293))
- Ignore broken regex for tracePropagationTarget ([#2288](https://github.com/getsentry/sentry-java/pull/2288))
- No longer serialize static fields; use toString as fallback ([#2309](https://github.com/getsentry/sentry-java/pull/2309))
- Fix `SentryFileWriter`/`SentryFileOutputStream` append overwrites file contents ([#2304](https://github.com/getsentry/sentry-java/pull/2304))
- Respect incoming parent sampled decision when continuing a trace ([#2311](https://github.com/getsentry/sentry-java/pull/2311))

### Features

- Profile envelopes are sent directly from profiler ([#2298](https://github.com/getsentry/sentry-java/pull/2298))
- Add support for using Encoder with logback.SentryAppender ([#2246](https://github.com/getsentry/sentry-java/pull/2246))
- Report Startup Crashes ([#2277](https://github.com/getsentry/sentry-java/pull/2277))
- HTTP Client errors for OkHttp ([#2287](https://github.com/getsentry/sentry-java/pull/2287))
- Add option to enable or disable Frame Tracking ([#2314](https://github.com/getsentry/sentry-java/pull/2314))

### Dependencies

- Bump Native SDK from v0.5.0 to v0.5.1 ([#2306](https://github.com/getsentry/sentry-java/pull/2306))
  - [changelog](https://github.com/getsentry/sentry-native/blob/master/CHANGELOG.md#051)
  - [diff](https://github.com/getsentry/sentry-native/compare/0.5.0...0.5.1)

## 6.5.0

### Fixes

- Improve public facing API for creating Baggage from header ([#2284](https://github.com/getsentry/sentry-java/pull/2284))

## 6.5.0-beta.3

### Features

- Provide API for attaching custom measurements to transactions ([#2260](https://github.com/getsentry/sentry-java/pull/2260))
- Bump spring to 2.7.4 ([#2279](https://github.com/getsentry/sentry-java/pull/2279))

## 6.5.0-beta.2

### Features

- Make user segment a top level property ([#2257](https://github.com/getsentry/sentry-java/pull/2257))
- Replace user `other` with `data` ([#2258](https://github.com/getsentry/sentry-java/pull/2258))
- `isTraceSampling` is now on by default. `tracingOrigins` has been replaced by `tracePropagationTargets` ([#2255](https://github.com/getsentry/sentry-java/pull/2255))

## 6.5.0-beta.1

### Features

- Server-Side Dynamic Sampling Context support  ([#2226](https://github.com/getsentry/sentry-java/pull/2226))

## 6.4.4

### Fixes

- Fix ConcurrentModificationException due to FrameMetricsAggregator manipulation ([#2282](https://github.com/getsentry/sentry-java/pull/2282))

## 6.4.3

- Fix slow and frozen frames tracking ([#2271](https://github.com/getsentry/sentry-java/pull/2271))

## 6.4.2

### Fixes

- Fixed AbstractMethodError when getting Lifecycle ([#2228](https://github.com/getsentry/sentry-java/pull/2228))
- Missing unit fields for Android measurements ([#2204](https://github.com/getsentry/sentry-java/pull/2204))
- Avoid sending empty profiles ([#2232](https://github.com/getsentry/sentry-java/pull/2232))
- Fix file descriptor leak in FileIO instrumentation ([#2248](https://github.com/getsentry/sentry-java/pull/2248))

## 6.4.1

### Fixes

- Fix memory leak caused by throwableToSpan ([#2227](https://github.com/getsentry/sentry-java/pull/2227))

## 6.4.0

### Fixes

- make profiling rate defaults to 101 hz ([#2211](https://github.com/getsentry/sentry-java/pull/2211))
- SentryOptions.setProfilingTracesIntervalMillis has been deprecated
- Added cpu architecture and default environment in profiles envelope ([#2207](https://github.com/getsentry/sentry-java/pull/2207))
- SentryOptions.setProfilingEnabled has been deprecated in favor of setProfilesSampleRate
- Use toString for enum serialization ([#2220](https://github.com/getsentry/sentry-java/pull/2220))

### Features

- Concurrent profiling 3 - added truncation reason ([#2247](https://github.com/getsentry/sentry-java/pull/2247))
- Concurrent profiling 2 - added list of transactions ([#2218](https://github.com/getsentry/sentry-java/pull/2218))
- Concurrent profiling 1 - added envelope payload data format ([#2216](https://github.com/getsentry/sentry-java/pull/2216))
- Send source for transactions ([#2180](https://github.com/getsentry/sentry-java/pull/2180))
- Add profilesSampleRate and profileSampler options for Android sdk ([#2184](https://github.com/getsentry/sentry-java/pull/2184))
- Add baggage header to RestTemplate ([#2206](https://github.com/getsentry/sentry-java/pull/2206))
- Bump Native SDK from v0.4.18 to v0.5.0 ([#2199](https://github.com/getsentry/sentry-java/pull/2199))
  - [changelog](https://github.com/getsentry/sentry-native/blob/master/CHANGELOG.md#050)
  - [diff](https://github.com/getsentry/sentry-native/compare/0.4.18...0.5.0)
- Bump Gradle from v7.5.0 to v7.5.1 ([#2212](https://github.com/getsentry/sentry-java/pull/2212))
  - [changelog](https://github.com/gradle/gradle/blob/master/CHANGELOG.md#v751)
  - [diff](https://github.com/gradle/gradle/compare/v7.5.0...v7.5.1)

## 6.3.1

### Fixes

- Prevent NPE by checking SentryTracer.timer for null again inside synchronized ([#2200](https://github.com/getsentry/sentry-java/pull/2200))
- Weakly reference Activity for transaction finished callback ([#2203](https://github.com/getsentry/sentry-java/pull/2203))
- `attach-screenshot` set on Manual init. didn't work ([#2186](https://github.com/getsentry/sentry-java/pull/2186))
- Remove extra space from `spring.factories` causing issues in old versions of Spring Boot ([#2181](https://github.com/getsentry/sentry-java/pull/2181))


### Features

- Bump Native SDK to v0.4.18 ([#2154](https://github.com/getsentry/sentry-java/pull/2154))
  - [changelog](https://github.com/getsentry/sentry-native/blob/master/CHANGELOG.md#0418)
  - [diff](https://github.com/getsentry/sentry-native/compare/0.4.17...0.4.18)
- Bump Gradle to v7.5.0 ([#2174](https://github.com/getsentry/sentry-java/pull/2174), [#2191](https://github.com/getsentry/sentry-java/pull/2191))
  - [changelog](https://github.com/gradle/gradle/blob/master/CHANGELOG.md#v750)
  - [diff](https://github.com/gradle/gradle/compare/v7.4.2...v7.5.0)

## 6.3.0

### Features

- Switch upstream dependencies to `compileOnly` in integrations ([#2175](https://github.com/getsentry/sentry-java/pull/2175))

### Fixes

- Lazily retrieve HostnameCache in MainEventProcessor ([#2170](https://github.com/getsentry/sentry-java/pull/2170))

## 6.2.1

### Fixes

- Only send userid in Dynamic Sampling Context if sendDefaultPii is true ([#2147](https://github.com/getsentry/sentry-java/pull/2147))
- Remove userId from baggage due to PII ([#2157](https://github.com/getsentry/sentry-java/pull/2157))

### Features

- Add integration for Apollo-Kotlin 3 ([#2109](https://github.com/getsentry/sentry-java/pull/2109))
- New package `sentry-android-navigation` for AndroidX Navigation support ([#2136](https://github.com/getsentry/sentry-java/pull/2136))
- New package `sentry-compose` for Jetpack Compose support (Navigation) ([#2136](https://github.com/getsentry/sentry-java/pull/2136))
- Add sample rate to baggage as well as trace in envelope header and flatten user ([#2135](https://github.com/getsentry/sentry-java/pull/2135))

## 6.1.4

### Fixes

- Filter out app starts with more than 60s ([#2127](https://github.com/getsentry/sentry-java/pull/2127))

## 6.1.3

### Fixes

- Fix thread leak due to Timer being created and never cancelled ([#2131](https://github.com/getsentry/sentry-java/pull/2131))

## 6.1.2

### Fixes

- Swallow error when reading ActivityManager#getProcessesInErrorState instead of crashing ([#2114](https://github.com/getsentry/sentry-java/pull/2114))
- Use charset string directly as StandardCharsets is not available on earlier Android versions ([#2111](https://github.com/getsentry/sentry-java/pull/2111))

## 6.1.1

### Features

- Replace `tracestate` header with `baggage` header ([#2078](https://github.com/getsentry/sentry-java/pull/2078))
- Allow opting out of device info collection that requires Inter-Process Communication (IPC) ([#2100](https://github.com/getsentry/sentry-java/pull/2100))

## 6.1.0

### Features

- Implement local scope by adding overloads to the capture methods that accept a ScopeCallback ([#2084](https://github.com/getsentry/sentry-java/pull/2084))
- SentryOptions#merge is now public and can be used to load ExternalOptions ([#2088](https://github.com/getsentry/sentry-java/pull/2088))

### Fixes

- Fix proguard rules to work R8 [issue](https://issuetracker.google.com/issues/235733922) around on AGP 7.3.0-betaX and 7.4.0-alphaX ([#2094](https://github.com/getsentry/sentry-java/pull/2094))
- Fix GraalVM Native Image compatibility ([#2172](https://github.com/getsentry/sentry-java/pull/2172))

## 6.0.0

### Sentry Self-hosted Compatibility

- Starting with version `6.0.0` of the `sentry` package, [Sentry's self hosted version >= v21.9.0](https://github.com/getsentry/self-hosted/releases) is required or you have to manually disable sending client reports via the `sendClientReports` option. This only applies to self-hosted Sentry. If you are using [sentry.io](https://sentry.io), no action is needed.

### Features

- Allow optimization and obfuscation of the SDK by reducing proguard rules ([#2031](https://github.com/getsentry/sentry-java/pull/2031))
- Relax TransactionNameProvider ([#1861](https://github.com/getsentry/sentry-java/pull/1861))
- Use float instead of Date for protocol types for higher precision ([#1737](https://github.com/getsentry/sentry-java/pull/1737))
- Allow setting SDK info (name & version) in manifest ([#2016](https://github.com/getsentry/sentry-java/pull/2016))
- Allow setting native Android SDK name during build ([#2035](https://github.com/getsentry/sentry-java/pull/2035))
- Include application permissions in Android events ([#2018](https://github.com/getsentry/sentry-java/pull/2018))
- Automatically create transactions for UI events ([#1975](https://github.com/getsentry/sentry-java/pull/1975))
- Hints are now used via a Hint object and passed into beforeSend and EventProcessor as @NotNull Hint object ([#2045](https://github.com/getsentry/sentry-java/pull/2045))
- Attachments can be manipulated via hint ([#2046](https://github.com/getsentry/sentry-java/pull/2046))
- Add sentry-servlet-jakarta module ([#1987](https://github.com/getsentry/sentry-java/pull/1987))
- Add client reports ([#1982](https://github.com/getsentry/sentry-java/pull/1982))
- Screenshot is taken when there is an error ([#1967](https://github.com/getsentry/sentry-java/pull/1967))
- Add Android profiling traces ([#1897](https://github.com/getsentry/sentry-java/pull/1897)) ([#1959](https://github.com/getsentry/sentry-java/pull/1959)) and its tests ([#1949](https://github.com/getsentry/sentry-java/pull/1949))
- Enable enableScopeSync by default for Android ([#1928](https://github.com/getsentry/sentry-java/pull/1928))
- Feat: Vendor JSON ([#1554](https://github.com/getsentry/sentry-java/pull/1554))
    - Introduce `JsonSerializable` and `JsonDeserializer` interfaces for manual json
      serialization/deserialization.
    - Introduce `JsonUnknwon` interface to preserve unknown properties when deserializing/serializing
      SDK classes.
    - When passing custom objects, for example in `Contexts`, these are supported for serialization:
        - `JsonSerializable`
        - `Map`, `Collection`, `Array`, `String` and all primitive types.
        - Objects with the help of refection.
            - `Map`, `Collection`, `Array`, `String` and all primitive types.
            - Call `toString()` on objects that have a cyclic reference to a ancestor object.
            - Call `toString()` where object graphs exceed max depth.
    - Remove `gson` dependency.
    - Remove `IUnknownPropertiesConsumer`
- Pass MDC tags as Sentry tags ([#1954](https://github.com/getsentry/sentry-java/pull/1954))

### Fixes

- Calling Sentry.init and specifying contextTags now has an effect on the Logback SentryAppender ([#2052](https://github.com/getsentry/sentry-java/pull/2052))
- Calling Sentry.init and specifying contextTags now has an effect on the Log4j SentryAppender ([#2054](https://github.com/getsentry/sentry-java/pull/2054))
- Calling Sentry.init and specifying contextTags now has an effect on the jul SentryAppender ([#2057](https://github.com/getsentry/sentry-java/pull/2057))
- Update Spring Boot dependency to 2.6.8 and fix the CVE-2022-22970 ([#2068](https://github.com/getsentry/sentry-java/pull/2068))
- Sentry can now self heal after a Thread had its currentHub set to a NoOpHub ([#2076](https://github.com/getsentry/sentry-java/pull/2076))
- No longer close OutputStream that is passed into JsonSerializer ([#2029](https://github.com/getsentry/sentry-java/pull/2029))
- Fix setting context tags on events captured by Spring ([#2060](https://github.com/getsentry/sentry-java/pull/2060))
- Isolate cached events with hashed DSN subfolder ([#2038](https://github.com/getsentry/sentry-java/pull/2038))
- SentryThread.current flag will not be overridden by DefaultAndroidEventProcessor if already set ([#2050](https://github.com/getsentry/sentry-java/pull/2050))
- Fix serialization of Long inside of Request.data ([#2051](https://github.com/getsentry/sentry-java/pull/2051))
- Update sentry-native to 0.4.17 ([#2033](https://github.com/getsentry/sentry-java/pull/2033))
- Update Gradle to 7.4.2 and AGP to 7.2 ([#2042](https://github.com/getsentry/sentry-java/pull/2042))
- Change order of event filtering mechanisms ([#2001](https://github.com/getsentry/sentry-java/pull/2001))
- Only send session update for dropped events if state changed ([#2002](https://github.com/getsentry/sentry-java/pull/2002))
- Android profiling initializes on first profile start ([#2009](https://github.com/getsentry/sentry-java/pull/2009))
- Profiling rate decreased from 300hz to 100hz ([#1997](https://github.com/getsentry/sentry-java/pull/1997))
- Allow disabling sending of client reports via Android Manifest and external options ([#2007](https://github.com/getsentry/sentry-java/pull/2007))
- Ref: Upgrade Spring Boot dependency to 2.5.13 ([#2011](https://github.com/getsentry/sentry-java/pull/2011))
- Ref: Make options.printUncaughtStackTrace primitive type ([#1995](https://github.com/getsentry/sentry-java/pull/1995))
- Ref: Remove not needed interface abstractions on Android ([#1953](https://github.com/getsentry/sentry-java/pull/1953))
- Ref: Make hints Map<String, Object> instead of only Object ([#1929](https://github.com/getsentry/sentry-java/pull/1929))
- Ref: Simplify DateUtils with ISO8601Utils ([#1837](https://github.com/getsentry/sentry-java/pull/1837))
- Ref: Remove deprecated and scheduled fields ([#1875](https://github.com/getsentry/sentry-java/pull/1875))
- Ref: Add shutdownTimeoutMillis in favor of shutdownTimeout ([#1873](https://github.com/getsentry/sentry-java/pull/1873))
- Ref: Remove Attachment ContentType since the Server infers it ([#1874](https://github.com/getsentry/sentry-java/pull/1874))
- Ref: Bind external properties to a dedicated class. ([#1750](https://github.com/getsentry/sentry-java/pull/1750))
- Ref: Debug log serializable objects ([#1795](https://github.com/getsentry/sentry-java/pull/1795))
- Ref: catch Throwable instead of Exception to suppress internal SDK errors ([#1812](https://github.com/getsentry/sentry-java/pull/1812))
- `SentryOptions` can merge properties from `ExternalOptions` instead of another instance of `SentryOptions`
- Following boolean properties from `SentryOptions` that allowed `null` values are now not nullable - `debug`, `enableUncaughtExceptionHandler`, `enableDeduplication`
- `SentryOptions` cannot be created anymore using `PropertiesProvider` with `SentryOptions#from` method. Use `ExternalOptions#from` instead and merge created object with `SentryOptions#merge`
- Bump: Kotlin to 1.5 and compatibility to 1.4 for sentry-android-timber ([#1815](https://github.com/getsentry/sentry-java/pull/1815))

## 5.7.4

### Fixes

* Change order of event filtering mechanisms and only send session update for dropped events if session state changed (#2028)

## 5.7.3

### Fixes

- Sentry Timber integration throws an exception when using args ([#1986](https://github.com/getsentry/sentry-java/pull/1986))

## 5.7.2

### Fixes

- Bring back support for `Timber.tag` ([#1974](https://github.com/getsentry/sentry-java/pull/1974))

## 5.7.1

### Fixes

- Sentry Timber integration does not submit msg.formatted breadcrumbs ([#1957](https://github.com/getsentry/sentry-java/pull/1957))
- ANR WatchDog won't crash on SecurityException ([#1962](https://github.com/getsentry/sentry-java/pull/1962))

## 5.7.0

### Features

- Automatically enable `Timber` and `Fragment` integrations if they are present on the classpath ([#1936](https://github.com/getsentry/sentry-java/pull/1936))

## 5.6.3

### Fixes

- If transaction or span is finished, do not allow to mutate ([#1940](https://github.com/getsentry/sentry-java/pull/1940))
- Keep used AndroidX classes from obfuscation (Fixes UI breadcrumbs and Slow/Frozen frames) ([#1942](https://github.com/getsentry/sentry-java/pull/1942))

## 5.6.2

### Fixes

- Ref: Make ActivityFramesTracker public to be used by Hybrid SDKs ([#1931](https://github.com/getsentry/sentry-java/pull/1931))
- Bump: AGP to 7.1.2 ([#1930](https://github.com/getsentry/sentry-java/pull/1930))
- NPE while adding "response_body_size" breadcrumb, when response body length is unknown ([#1908](https://github.com/getsentry/sentry-java/pull/1908))
- Do not include stacktrace frames into Timber message ([#1898](https://github.com/getsentry/sentry-java/pull/1898))
- Potential memory leaks ([#1909](https://github.com/getsentry/sentry-java/pull/1909))

Breaking changes:
`Timber.tag` is no longer supported by our [Timber integration](https://docs.sentry.io/platforms/android/configuration/integrations/timber/) and will not appear on Sentry for error events.
Please vote on this [issue](https://github.com/getsentry/sentry-java/issues/1900), if you'd like us to provide support for that.

## 5.6.2-beta.3

### Fixes

- Ref: Make ActivityFramesTracker public to be used by Hybrid SDKs ([#1931](https://github.com/getsentry/sentry-java/pull/1931))
- Bump: AGP to 7.1.2 ([#1930](https://github.com/getsentry/sentry-java/pull/1930))

## 5.6.2-beta.2

### Fixes

- NPE while adding "response_body_size" breadcrumb, when response body length is unknown ([#1908](https://github.com/getsentry/sentry-java/pull/1908))

## 5.6.2-beta.1

### Fixes

- Do not include stacktrace frames into Timber message ([#1898](https://github.com/getsentry/sentry-java/pull/1898))
- Potential memory leaks ([#1909](https://github.com/getsentry/sentry-java/pull/1909))

Breaking changes:
`Timber.tag` is no longer supported by our [Timber integration](https://docs.sentry.io/platforms/android/configuration/integrations/timber/) and will not appear on Sentry for error events.
Please vote on this [issue](https://github.com/getsentry/sentry-java/issues/1900), if you'd like us to provide support for that.

## 5.6.1

### Features

- Add options.printUncaughtStackTrace to print uncaught exceptions ([#1890](https://github.com/getsentry/sentry-java/pull/1890))

### Fixes

- NPE while adding "response_body_size" breadcrumb, when response body is null ([#1884](https://github.com/getsentry/sentry-java/pull/1884))
- Bump: AGP to 7.1.0 ([#1892](https://github.com/getsentry/sentry-java/pull/1892))

## 5.6.0

### Features

- Add breadcrumbs support for UI events (automatically captured) ([#1876](https://github.com/getsentry/sentry-java/pull/1876))

### Fixes

- Change scope of servlet-api to compileOnly ([#1880](https://github.com/getsentry/sentry-java/pull/1880))

## 5.5.3

### Fixes

- Do not create SentryExceptionResolver bean when Spring MVC is not on the classpath ([#1865](https://github.com/getsentry/sentry-java/pull/1865))

## 5.5.2

### Fixes

- Detect App Cold start correctly for Hybrid SDKs ([#1855](https://github.com/getsentry/sentry-java/pull/1855))
- Bump: log4j to 2.17.0 ([#1852](https://github.com/getsentry/sentry-java/pull/1852))
- Bump: logback to 1.2.9 ([#1853](https://github.com/getsentry/sentry-java/pull/1853))

## 5.5.1

### Fixes

- Bump: log4j to 2.16.0 ([#1845](https://github.com/getsentry/sentry-java/pull/1845))
- Make App start cold/warm visible to Hybrid SDKs ([#1848](https://github.com/getsentry/sentry-java/pull/1848))

## 5.5.0

### Features

- Add locale to device context and deprecate language ([#1832](https://github.com/getsentry/sentry-java/pull/1832))
- Add `SentryFileInputStream` and `SentryFileOutputStream` for File I/O performance instrumentation ([#1826](https://github.com/getsentry/sentry-java/pull/1826))
- Add `SentryFileReader` and `SentryFileWriter` for File I/O instrumentation ([#1843](https://github.com/getsentry/sentry-java/pull/1843))

### Fixes

- Bump: log4j to 2.15.0 ([#1839](https://github.com/getsentry/sentry-java/pull/1839))
- Ref: Rename Fragment span operation from `ui.fragment.load` to `ui.load` ([#1824](https://github.com/getsentry/sentry-java/pull/1824))
- Ref: change `java.util.Random` to `java.security.SecureRandom` for possible security reasons ([#1831](https://github.com/getsentry/sentry-java/pull/1831))

## 5.4.3

### Fixes

- Only report App start measurement for full launch on Android ([#1821](https://github.com/getsentry/sentry-java/pull/1821))

## 5.4.2

### Fixes

- Ref: catch Throwable instead of Exception to suppress internal SDK errors ([#1812](https://github.com/getsentry/sentry-java/pull/1812))

## 5.4.1

### Features

- Refactor OkHttp and Apollo to Kotlin functional interfaces ([#1797](https://github.com/getsentry/sentry-java/pull/1797))
- Add secondary constructor to SentryInstrumentation ([#1804](https://github.com/getsentry/sentry-java/pull/1804))

### Fixes

- Do not start fragment span if not added to the Activity ([#1813](https://github.com/getsentry/sentry-java/pull/1813))

## 5.4.0

### Features

- Add `graphql-java` instrumentation ([#1777](https://github.com/getsentry/sentry-java/pull/1777))

### Fixes

- Do not crash when event processors throw a lower level Throwable class ([#1800](https://github.com/getsentry/sentry-java/pull/1800))
- ActivityFramesTracker does not throw if Activity has no observers ([#1799](https://github.com/getsentry/sentry-java/pull/1799))

## 5.3.0

### Features

- Add datasource tracing with P6Spy ([#1784](https://github.com/getsentry/sentry-java/pull/1784))

### Fixes

- ActivityFramesTracker does not throw if Activity has not been added ([#1782](https://github.com/getsentry/sentry-java/pull/1782))
- PerformanceAndroidEventProcessor uses up to date isTracingEnabled set on Configuration callback ([#1786](https://github.com/getsentry/sentry-java/pull/1786))

## 5.2.4

### Fixes

- Window.FEATURE_NO_TITLE does not work when using activity traces ([#1769](https://github.com/getsentry/sentry-java/pull/1769))
- unregister UncaughtExceptionHandler on close ([#1770](https://github.com/getsentry/sentry-java/pull/1770))

## 5.2.3

### Fixes

- Make ActivityFramesTracker operations thread-safe ([#1762](https://github.com/getsentry/sentry-java/pull/1762))
- Clone Scope Contexts ([#1763](https://github.com/getsentry/sentry-java/pull/1763))
- Bump: AGP to 7.0.3 ([#1765](https://github.com/getsentry/sentry-java/pull/1765))

## 5.2.2

### Fixes

- Close HostnameCache#executorService on SentryClient#close ([#1757](https://github.com/getsentry/sentry-java/pull/1757))

## 5.2.1

### Features

- Add isCrashedLastRun support ([#1739](https://github.com/getsentry/sentry-java/pull/1739))
- Attach Java vendor and version to events and transactions ([#1703](https://github.com/getsentry/sentry-java/pull/1703))

### Fixes

- Handle exception if Context.registerReceiver throws ([#1747](https://github.com/getsentry/sentry-java/pull/1747))

## 5.2.0

### Features

- Allow setting proguard via Options and/or external resources ([#1728](https://github.com/getsentry/sentry-java/pull/1728))
- Add breadcrumbs for the Apollo integration ([#1726](https://github.com/getsentry/sentry-java/pull/1726))

### Fixes

- Don't set lastEventId for transactions ([#1727](https://github.com/getsentry/sentry-java/pull/1727))
- ActivityLifecycleIntegration#appStartSpan memory leak ([#1732](https://github.com/getsentry/sentry-java/pull/1732))

## 5.2.0-beta.3

### Features

- Add "data" to spans ([#1717](https://github.com/getsentry/sentry-java/pull/1717))

### Fixes

- Check at runtime if AndroidX.Core is available ([#1718](https://github.com/getsentry/sentry-java/pull/1718))
- Should not capture unfinished transaction ([#1719](https://github.com/getsentry/sentry-java/pull/1719))

## 5.2.0-beta.2

### Fixes

- Bump AGP to 7.0.2 ([#1650](https://github.com/getsentry/sentry-java/pull/1650))
- Drop spans in BeforeSpanCallback. ([#1713](https://github.com/getsentry/sentry-java/pull/1713))

## 5.2.0-beta.1

### Features

- Add tracestate HTTP header support ([#1683](https://github.com/getsentry/sentry-java/pull/1683))
- Add option to filter which origins receive tracing headers ([#1698](https://github.com/getsentry/sentry-java/pull/1698))
- Include unfinished spans in transaction ([#1699](https://github.com/getsentry/sentry-java/pull/1699))
- Add static helpers for creating breadcrumbs ([#1702](https://github.com/getsentry/sentry-java/pull/1702))
- Performance support for Android Apollo ([#1705](https://github.com/getsentry/sentry-java/pull/1705))

### Fixes

- Move tags from transaction.contexts.trace.tags to transaction.tags ([#1700](https://github.com/getsentry/sentry-java/pull/1700))

Breaking changes:

- Updated proguard keep rule for enums, which affects consumer application code ([#1694](https://github.com/getsentry/sentry-java/pull/1694))

## 5.1.2

### Fixes

- Servlet 3.1 compatibility issue ([#1681](https://github.com/getsentry/sentry-java/pull/1681))
- Do not drop Contexts key if Collection, Array or Char ([#1680](https://github.com/getsentry/sentry-java/pull/1680))

## 5.1.1

### Features

- Add support for async methods in Spring MVC ([#1652](https://github.com/getsentry/sentry-java/pull/1652))
- Add secondary constructor taking IHub to SentryOkHttpInterceptor ([#1657](https://github.com/getsentry/sentry-java/pull/1657))
- Merge external map properties ([#1656](https://github.com/getsentry/sentry-java/pull/1656))

### Fixes

- Remove onActivityPreCreated call in favor of onActivityCreated ([#1661](https://github.com/getsentry/sentry-java/pull/1661))
- Do not crash if SENSOR_SERVICE throws ([#1655](https://github.com/getsentry/sentry-java/pull/1655))
- Make sure scope is popped when processing request results in exception ([#1665](https://github.com/getsentry/sentry-java/pull/1665))

## 5.1.0

### Features

- Spring WebClient integration ([#1621](https://github.com/getsentry/sentry-java/pull/1621))
- OpenFeign integration ([#1632](https://github.com/getsentry/sentry-java/pull/1632))
- Add more convenient way to pass BeforeSpanCallback in OpenFeign integration ([#1637](https://github.com/getsentry/sentry-java/pull/1637))

### Fixes

- Bump: sentry-native to 0.4.12 ([#1651](https://github.com/getsentry/sentry-java/pull/1651))

## 5.1.0-beta.9

- No documented changes.

## 5.1.0-beta.8

### Features

- Generate Sentry BOM ([#1486](https://github.com/getsentry/sentry-java/pull/1486))

## 5.1.0-beta.7

### Features

- Slow/Frozen frames metrics ([#1609](https://github.com/getsentry/sentry-java/pull/1609))

## 5.1.0-beta.6

### Features

- Add request body extraction for Spring MVC integration ([#1595](https://github.com/getsentry/sentry-java/pull/1595))

### Fixes

- set min sdk version of sentry-android-fragment to API 14 ([#1608](https://github.com/getsentry/sentry-java/pull/1608))
- Ser/Deser of the UserFeedback from cached envelope ([#1611](https://github.com/getsentry/sentry-java/pull/1611))

## 5.1.0-beta.5

### Fixes

- Make SentryAppender non-final for Log4j2 and Logback ([#1603](https://github.com/getsentry/sentry-java/pull/1603))
- Do not throw IAE when tracing header contain invalid trace id ([#1605](https://github.com/getsentry/sentry-java/pull/1605))

## 5.1.0-beta.4

### Fixes

- Update sentry-native to 0.4.11 ([#1591](https://github.com/getsentry/sentry-java/pull/1591))

## 5.1.0-beta.3

### Features

- Spring Webflux integration ([#1529](https://github.com/getsentry/sentry-java/pull/1529))

## 5.1.0-beta.2

### Features

- Support transaction waiting for children to finish. ([#1535](https://github.com/getsentry/sentry-java/pull/1535))
- Capture logged marker in log4j2 and logback appenders ([#1551](https://github.com/getsentry/sentry-java/pull/1551))
- Allow clearing of attachments in the scope ([#1562](https://github.com/getsentry/sentry-java/pull/1562))
- Set mechanism type in SentryExceptionResolver ([#1556](https://github.com/getsentry/sentry-java/pull/1556))
- Perf. for fragments ([#1528](https://github.com/getsentry/sentry-java/pull/1528))

### Fixes

- Handling missing Spring Security on classpath on Java 8 ([#1552](https://github.com/getsentry/sentry-java/pull/1552))
- Use a different method to get strings from JNI, and avoid excessive Stack Space usage. ([#1214](https://github.com/getsentry/sentry-java/pull/1214))
- Add data field to SentrySpan ([#1555](https://github.com/getsentry/sentry-java/pull/1555))
- Clock drift issue when calling DateUtils#getDateTimeWithMillisPrecision ([#1557](https://github.com/getsentry/sentry-java/pull/1557))
- Prefer snake case for HTTP integration data keys ([#1559](https://github.com/getsentry/sentry-java/pull/1559))
- Assign lastEventId only if event was queued for submission ([#1565](https://github.com/getsentry/sentry-java/pull/1565))

## 5.1.0-beta.1

### Features

- Measure app start time ([#1487](https://github.com/getsentry/sentry-java/pull/1487))
- Automatic breadcrumbs logging for fragment lifecycle ([#1522](https://github.com/getsentry/sentry-java/pull/1522))

## 5.0.1

### Fixes

- Sources and Javadoc artifacts were mixed up ([#1515](https://github.com/getsentry/sentry-java/pull/1515))

## 5.0.0

This release brings many improvements but also new features:

- OkHttp Interceptor for Android ([#1330](https://github.com/getsentry/sentry-java/pull/1330))
- GraalVM Native Image Compatibility ([#1329](https://github.com/getsentry/sentry-java/pull/1329))
- Add option to ignore exceptions by type ([#1352](https://github.com/getsentry/sentry-java/pull/1352))
- Enrich transactions with device contexts ([#1430](https://github.com/getsentry/sentry-java/pull/1430)) ([#1469](https://github.com/getsentry/sentry-java/pull/1469))
- Better interoperability with Kotlin null-safety ([#1439](https://github.com/getsentry/sentry-java/pull/1439)) and ([#1462](https://github.com/getsentry/sentry-java/pull/1462))
- Add coroutines support ([#1479](https://github.com/getsentry/sentry-java/pull/1479))
- OkHttp callback for Customising the Span ([#1478](https://github.com/getsentry/sentry-java/pull/1478))
- Add breadcrumb in Spring RestTemplate integration ([#1481](https://github.com/getsentry/sentry-java/pull/1481))

Breaking changes:

- Migration Guide for [Java](https://docs.sentry.io/platforms/java/migration/)
- Migration Guide for [Android](https://docs.sentry.io/platforms/android/migration/)

Other fixes:

- Fix: Add attachmentType to envelope ser/deser. ([#1504](https://github.com/getsentry/sentry-java/pull/1504))

Thank you:

- @maciejwalkowiak for coding most of it.

## 5.0.0-beta.7

### Fixes


- Ref: Deprecate SentryBaseEvent#getOriginThrowable and add SentryBaseEvent#getThrowableMechanism ([#1502](https://github.com/getsentry/sentry-java/pull/1502))
- Graceful Shutdown flushes event instead of Closing SDK ([#1500](https://github.com/getsentry/sentry-java/pull/1500))
- Do not append threads that come from the EnvelopeFileObserver ([#1501](https://github.com/getsentry/sentry-java/pull/1501))
- Ref: Deprecate cacheDirSize and add maxCacheItems ([#1499](https://github.com/getsentry/sentry-java/pull/1499))
- Append all threads if Hint is Cached but attachThreads is enabled ([#1503](https://github.com/getsentry/sentry-java/pull/1503))

## 5.0.0-beta.6

### Features

- Add secondary constructor to SentryOkHttpInterceptor ([#1491](https://github.com/getsentry/sentry-java/pull/1491))
- Add option to enable debug mode in Log4j2 integration ([#1492](https://github.com/getsentry/sentry-java/pull/1492))

### Fixes

- Ref: Replace clone() with copy constructor ([#1496](https://github.com/getsentry/sentry-java/pull/1496))

## 5.0.0-beta.5

### Features

- OkHttp callback for Customising the Span ([#1478](https://github.com/getsentry/sentry-java/pull/1478))
- Add breadcrumb in Spring RestTemplate integration ([#1481](https://github.com/getsentry/sentry-java/pull/1481))
- Add coroutines support ([#1479](https://github.com/getsentry/sentry-java/pull/1479))

### Fixes

- Cloning Stack ([#1483](https://github.com/getsentry/sentry-java/pull/1483))

## 5.0.0-beta.4

### Fixes

- Enrich Transactions with Context Data ([#1469](https://github.com/getsentry/sentry-java/pull/1469))
- Bump: Apache HttpClient to 5.0.4 ([#1476](https://github.com/getsentry/sentry-java/pull/1476))

## 5.0.0-beta.3

### Fixes

- Handling immutable collections on SentryEvent and protocol objects ([#1468](https://github.com/getsentry/sentry-java/pull/1468))
- Associate event with transaction when thrown exception is not a direct cause ([#1463](https://github.com/getsentry/sentry-java/pull/1463))
- Ref: nullability annotations to Sentry module ([#1439](https://github.com/getsentry/sentry-java/pull/1439)) and ([#1462](https://github.com/getsentry/sentry-java/pull/1462))
- NPE when adding Context Data with null values for log4j2 ([#1465](https://github.com/getsentry/sentry-java/pull/1465))

## 5.0.0-beta.2

### Fixes

- sentry-android-timber package sets sentry.java.android.timber as SDK name ([#1456](https://github.com/getsentry/sentry-java/pull/1456))
- When AppLifecycleIntegration is closed, it should remove observer using UI thread ([#1459](https://github.com/getsentry/sentry-java/pull/1459))
- Bump: AGP to 4.2.0 ([#1460](https://github.com/getsentry/sentry-java/pull/1460))

Breaking Changes:

- Remove: Settings.Secure.ANDROID_ID in favor of generated installationId ([#1455](https://github.com/getsentry/sentry-java/pull/1455))
- Rename: enableSessionTracking to enableAutoSessionTracking ([#1457](https://github.com/getsentry/sentry-java/pull/1457))

## 5.0.0-beta.1

### Fixes

- Ref: Refactor converting HttpServletRequest to Sentry Request in Spring integration ([#1387](https://github.com/getsentry/sentry-java/pull/1387))
- Bump: sentry-native to 0.4.9 ([#1431](https://github.com/getsentry/sentry-java/pull/1431))
- Activity tracing auto instrumentation for Android API < 29 ([#1402](https://github.com/getsentry/sentry-java/pull/1402))
- use connection and read timeouts in ApacheHttpClient based transport ([#1397](https://github.com/getsentry/sentry-java/pull/1397))
- set correct transaction status for unhandled exceptions in SentryTracingFilter ([#1406](https://github.com/getsentry/sentry-java/pull/1406))
- handle network errors in SentrySpanClientHttpRequestInterceptor ([#1407](https://github.com/getsentry/sentry-java/pull/1407))
- set scope on transaction ([#1409](https://github.com/getsentry/sentry-java/pull/1409))
- set status and associate events with transactions ([#1426](https://github.com/getsentry/sentry-java/pull/1426))
- Do not set free memory and is low memory fields when it's a NDK hard crash ([#1399](https://github.com/getsentry/sentry-java/pull/1399))
- Apply user from the scope to transaction ([#1424](https://github.com/getsentry/sentry-java/pull/1424))
- Pass maxBreadcrumbs config. to sentry-native ([#1425](https://github.com/getsentry/sentry-java/pull/1425))
- Run event processors and enrich transactions with contexts ([#1430](https://github.com/getsentry/sentry-java/pull/1430))
- Set Span status for OkHttp integration ([#1447](https://github.com/getsentry/sentry-java/pull/1447))
- Set user on transaction in Spring & Spring Boot integrations ([#1443](https://github.com/getsentry/sentry-java/pull/1443))

## 4.4.0-alpha.2

### Features

- Add option to ignore exceptions by type ([#1352](https://github.com/getsentry/sentry-java/pull/1352))
- Sentry closes Android NDK and ShutdownHook integrations ([#1358](https://github.com/getsentry/sentry-java/pull/1358))
- Allow inheritance of SentryHandler class in sentry-jul package([#1367](https://github.com/getsentry/sentry-java/pull/1367))
- Make NoOpHub public ([#1379](https://github.com/getsentry/sentry-java/pull/1379))
- Configure max spans per transaction ([#1394](https://github.com/getsentry/sentry-java/pull/1394))

### Fixes

- Bump: Upgrade Apache HttpComponents Core to 5.0.3 ([#1375](https://github.com/getsentry/sentry-java/pull/1375))
- NPE when MDC contains null values (sentry-logback) ([#1364](https://github.com/getsentry/sentry-java/pull/1364))
- Avoid NPE when MDC contains null values (sentry-jul) ([#1385](https://github.com/getsentry/sentry-java/pull/1385))
- Accept only non null value maps ([#1368](https://github.com/getsentry/sentry-java/pull/1368))
- Do not bind transactions to scope by default. ([#1376](https://github.com/getsentry/sentry-java/pull/1376))
- Hub thread safety ([#1388](https://github.com/getsentry/sentry-java/pull/1388))
- SentryTransactionAdvice should operate on the new scope ([#1389](https://github.com/getsentry/sentry-java/pull/1389))

## 4.4.0-alpha.1

### Features

- Add an overload for `startTransaction` that sets the created transaction to the Scope ([#1313](https://github.com/getsentry/sentry-java/pull/1313))
- Set SDK version on Transactions ([#1307](https://github.com/getsentry/sentry-java/pull/1307))
- GraalVM Native Image Compatibility ([#1329](https://github.com/getsentry/sentry-java/pull/1329))
- Add OkHttp client application interceptor ([#1330](https://github.com/getsentry/sentry-java/pull/1330))

### Fixes

- Bump: sentry-native to 0.4.8
- Ref: Separate user facing and protocol classes in the Performance feature ([#1304](https://github.com/getsentry/sentry-java/pull/1304))
- Use logger set on SentryOptions in GsonSerializer ([#1308](https://github.com/getsentry/sentry-java/pull/1308))
- Use the bindToScope correctly
- Allow 0.0 to be set on tracesSampleRate ([#1328](https://github.com/getsentry/sentry-java/pull/1328))
- set "java" platform to transactions ([#1332](https://github.com/getsentry/sentry-java/pull/1332))
- Allow disabling tracing through SentryOptions ([#1337](https://github.com/getsentry/sentry-java/pull/1337))

## 4.3.0

### Features

- Activity tracing auto instrumentation

### Fixes

- Aetting in-app-includes from external properties ([#1291](https://github.com/getsentry/sentry-java/pull/1291))
- Initialize Sentry in Logback appender when DSN is not set in XML config ([#1296](https://github.com/getsentry/sentry-java/pull/1296))
- JUL integration SDK name ([#1293](https://github.com/getsentry/sentry-java/pull/1293))

## 4.2.0

### Features

- Improve EventProcessor nullability annotations ([#1229](https://github.com/getsentry/sentry-java/pull/1229)).
- Add ability to flush events synchronously.
- Support @SentrySpan and @SentryTransaction on classes and interfaces. ([#1243](https://github.com/getsentry/sentry-java/pull/1243))
- Do not serialize empty collections and maps ([#1245](https://github.com/getsentry/sentry-java/pull/1245))
- Integration interface better compatibility with Kotlin null-safety
- Simplify Sentry configuration in Spring integration ([#1259](https://github.com/getsentry/sentry-java/pull/1259))
- Simplify configuring Logback integration when environment variable with the DSN is not set ([#1271](https://github.com/getsentry/sentry-java/pull/1271))
- Add Request to the Scope. [#1270](https://github.com/getsentry/sentry-java/pull/1270))
- Optimize SentryTracingFilter when hub is disabled.

### Fixes

- Bump: sentry-native to 0.4.7
- Optimize DuplicateEventDetectionEventProcessor performance ([#1247](https://github.com/getsentry/sentry-java/pull/1247)).
- Prefix sdk.package names with io.sentry ([#1249](https://github.com/getsentry/sentry-java/pull/1249))
- Remove experimental annotation for Attachment ([#1257](https://github.com/getsentry/sentry-java/pull/1257))
- Mark stacktrace as snapshot if captured at arbitrary moment ([#1231](https://github.com/getsentry/sentry-java/pull/1231))
- Disable Gson HTML escaping
- Make the ANR Atomic flags immutable
- Prevent NoOpHub from creating heavy SentryOptions objects ([#1272](https://github.com/getsentry/sentry-java/pull/1272))
- SentryTransaction#getStatus NPE ([#1273](https://github.com/getsentry/sentry-java/pull/1273))
- Discard unfinished Spans before sending them over to Sentry ([#1279](https://github.com/getsentry/sentry-java/pull/1279))
- Interrupt the thread in QueuedThreadPoolExecutor ([#1276](https://github.com/getsentry/sentry-java/pull/1276))
- SentryTransaction#finish should not clear another transaction from the scope ([#1278](https://github.com/getsentry/sentry-java/pull/1278))

Breaking Changes:
- Enchancement: SentryExceptionResolver should not send handled errors by default ([#1248](https://github.com/getsentry/sentry-java/pull/1248)).
- Ref: Simplify RestTemplate instrumentation ([#1246](https://github.com/getsentry/sentry-java/pull/1246))
- Enchancement: Add overloads for startTransaction taking op and description ([#1244](https://github.com/getsentry/sentry-java/pull/1244))

## 4.1.0

### Features

- Improve Kotlin compatibility for SdkVersion ([#1213](https://github.com/getsentry/sentry-java/pull/1213))
- Support logging via JUL ([#1211](https://github.com/getsentry/sentry-java/pull/1211))

### Fixes

- Returning Sentry trace header from Span ([#1217](https://github.com/getsentry/sentry-java/pull/1217))
- Remove misleading error logs ([#1222](https://github.com/getsentry/sentry-java/pull/1222))

## 4.0.0

This release brings the Sentry Performance feature to Java SDK, Spring, Spring Boot, and Android integrations. Read more in the reference documentation:

- [Performance for Java](https://docs.sentry.io/platforms/java/performance/)
- [Performance for Spring](https://docs.sentry.io/platforms/java/guides/spring/)
- [Performance for Spring Boot](https://docs.sentry.io/platforms/java/guides/spring-boot/)
- [Performance for Android](https://docs.sentry.io/platforms/android/performance/)

### Other improvements:

#### Core:

- Improved loading external configuration:
  - Load `sentry.properties` from the application's current working directory ([#1046](https://github.com/getsentry/sentry-java/pull/1046))
  - Resolve `in-app-includes`, `in-app-excludes`, `tags`, `debug`, `uncaught.handler.enabled` parameters from the external configuration
- Set global tags on SentryOptions and load them from external configuration ([#1066](https://github.com/getsentry/sentry-java/pull/1066))
- Add support for attachments ([#1082](https://github.com/getsentry/sentry-java/pull/1082))
- Resolve `servername` from the localhost address
- Simplified transport configuration through setting `TransportFactory` instead of `ITransport` on SentryOptions ([#1124](https://github.com/getsentry/sentry-java/pull/1124))

#### Spring Boot:

- Add the ability to register multiple `OptionsConfiguration` beans ([#1093](https://github.com/getsentry/sentry-java/pull/1093))
- Initialize Logback after context refreshes ([#1129](https://github.com/getsentry/sentry-java/pull/1129))

#### Android:

- Add `isSideLoaded` and `installerStore` tags automatically (Where your App. was installed from eg Google Play, Amazon Store, downloaded APK, etc...)
- Bump: sentry-native to 0.4.6
- Bump: Gradle to 6.8.1 and AGP to 4.1.2

## 4.0.0-beta.1

### Features

- Add addToTransactions to Attachment ([#1191](https://github.com/getsentry/sentry-java/pull/1191))
- Support SENTRY_TRACES_SAMPLE_RATE conf. via env variables ([#1171](https://github.com/getsentry/sentry-java/pull/1171))
- Pass request to CustomSamplingContext in Spring integration ([#1172](https://github.com/getsentry/sentry-java/pull/1172))
- Move `SentrySpanClientHttpRequestInterceptor` to Spring module ([#1181](https://github.com/getsentry/sentry-java/pull/1181))
- Add overload for `transaction/span.finish(SpanStatus)` ([#1182](https://github.com/getsentry/sentry-java/pull/1182))
- Simplify registering traces sample callback in Spring integration ([#1184](https://github.com/getsentry/sentry-java/pull/1184))
- Polish Performance API ([#1165](https://github.com/getsentry/sentry-java/pull/1165))
- Set "debug" through external properties ([#1186](https://github.com/getsentry/sentry-java/pull/1186))
- Simplify Spring integration ([#1188](https://github.com/getsentry/sentry-java/pull/1188))
- Init overload with dsn ([#1195](https://github.com/getsentry/sentry-java/pull/1195))
- Enable Kotlin map-like access on CustomSamplingContext ([#1192](https://github.com/getsentry/sentry-java/pull/1192))
- Auto register custom ITransportFactory in Spring integration ([#1194](https://github.com/getsentry/sentry-java/pull/1194))
- Improve Kotlin property access in Performance API ([#1193](https://github.com/getsentry/sentry-java/pull/1193))
- Copy options tags to transactions ([#1198](https://github.com/getsentry/sentry-java/pull/1198))
- Add convenient method for accessing event's throwable ([#1202](https://github.com/getsentry/sentry-java/pull/1202))

### Fixes

- Ref: Set SpanContext on SentryTransaction to avoid potential NPE ([#1173](https://github.com/getsentry/sentry-java/pull/1173))
- Free Local Refs manually due to Android local ref. count limits
- Bring back support for setting transaction name without ongoing transaction ([#1183](https://github.com/getsentry/sentry-java/pull/1183))

## 4.0.0-alpha.3

### Features

- Improve ITransaction and ISpan null-safety compatibility ([#1161](https://github.com/getsentry/sentry-java/pull/1161))
- Automatically assign span context to captured events ([#1156](https://github.com/getsentry/sentry-java/pull/1156))
- Autoconfigure Apache HttpClient 5 based Transport in Spring Boot integration ([#1143](https://github.com/getsentry/sentry-java/pull/1143))
- Send user.ip_address = {{auto}} when sendDefaultPii is true ([#1015](https://github.com/getsentry/sentry-java/pull/1015))
- Read tracesSampleRate from AndroidManifest
- OutboxSender supports all envelope item types ([#1158](https://github.com/getsentry/sentry-java/pull/1158))
- Read `uncaught.handler.enabled` property from the external configuration
- Resolve servername from the localhost address
- Add maxAttachmentSize to SentryOptions ([#1138](https://github.com/getsentry/sentry-java/pull/1138))
- Drop invalid attachments ([#1134](https://github.com/getsentry/sentry-java/pull/1134))
- Set isSideLoaded info tags
- Add non blocking Apache HttpClient 5 based Transport ([#1136](https://github.com/getsentry/sentry-java/pull/1136))

### Fixes

- Ref: Make Attachment immutable ([#1120](https://github.com/getsentry/sentry-java/pull/1120))
- Ref: using Calendar to generate Dates
- Ref: Return NoOpTransaction instead of null ([#1126](https://github.com/getsentry/sentry-java/pull/1126))
- Ref: `ITransport` implementations are now responsible for executing request in asynchronous or synchronous way ([#1118](https://github.com/getsentry/sentry-java/pull/1118))
- Ref: Add option to set `TransportFactory` instead of `ITransport` on `SentryOptions` ([#1124](https://github.com/getsentry/sentry-java/pull/1124))
- Ref: Simplify ITransport creation in ITransportFactory ([#1135](https://github.com/getsentry/sentry-java/pull/1135))
- Fixes and Tests: Session serialization and deserialization
- Inheriting sampling decision from parent ([#1100](https://github.com/getsentry/sentry-java/pull/1100))
- Exception only sets a stack trace if there are frames
- Initialize Logback after context refreshes ([#1129](https://github.com/getsentry/sentry-java/pull/1129))
- Do not crash when passing null values to @Nullable methods, eg User and Scope
- Resolving dashed properties from external configuration
- Consider {{ auto }} as a default ip address ([#1015](https://github.com/getsentry/sentry-java/pull/1015))
- Set release and environment on Transactions ([#1152](https://github.com/getsentry/sentry-java/pull/1152))
- Do not set transaction on the scope automatically

## 4.0.0-alpha.2

### Features

- Add basic support for attachments ([#1082](https://github.com/getsentry/sentry-java/pull/1082))
- Set transaction name on events and transactions sent using Spring integration ([#1067](https://github.com/getsentry/sentry-java/pull/1067))
- Set global tags on SentryOptions and load them from external configuration ([#1066](https://github.com/getsentry/sentry-java/pull/1066))
- Add API validator and remove deprecated methods
- Add more convenient method to start a child span ([#1073](https://github.com/getsentry/sentry-java/pull/1073))
- Autoconfigure traces callback in Spring Boot integration ([#1074](https://github.com/getsentry/sentry-java/pull/1074))
- Resolve in-app-includes and in-app-excludes parameters from the external configuration
- Make InAppIncludesResolver public ([#1084](https://github.com/getsentry/sentry-java/pull/1084))
- Add the ability to register multiple OptionsConfiguration beans ([#1093](https://github.com/getsentry/sentry-java/pull/1093))
- Database query tracing with datasource-proxy ([#1095](https://github.com/getsentry/sentry-java/pull/1095))

### Fixes

- Ref: Refactor resolving SpanContext for Throwable ([#1068](https://github.com/getsentry/sentry-java/pull/1068))
- Ref: Change "op" to "operation" in @SentrySpan and @SentryTransaction
- Remove method reference in SentryEnvelopeItem ([#1091](https://github.com/getsentry/sentry-java/pull/1091))
- Set current thread only if there are no exceptions
- SentryOptions creates GsonSerializer by default
- Append DebugImage list if event already has it
- Sort breadcrumbs by Date if there are breadcrumbs already in the event

## 4.0.0-alpha.1

### Features

- Load `sentry.properties` from the application's current working directory ([#1046](https://github.com/getsentry/sentry-java/pull/1046))
- Performance monitoring ([#971](https://github.com/getsentry/sentry-java/pull/971))
- Performance monitoring for Spring Boot applications ([#971](https://github.com/getsentry/sentry-java/pull/971))

### Fixes

- Ref: Refactor JSON deserialization ([#1047](https://github.com/getsentry/sentry-java/pull/1047))

## 3.2.1

### Fixes

- Set current thread only if theres no exceptions ([#1064](https://github.com/getsentry/sentry-java/pull/1064))
- Append DebugImage list if event already has it ([#1092](https://github.com/getsentry/sentry-java/pull/1092))
- Sort breadcrumbs by Date if there are breadcrumbs already in the event ([#1094](https://github.com/getsentry/sentry-java/pull/1094))
- Free Local Refs manually due to Android local ref. count limits  ([#1179](https://github.com/getsentry/sentry-java/pull/1179))

## 3.2.0

### Features

- Expose a Module (Debug images) Loader for Android thru sentry-native ([#1043](https://github.com/getsentry/sentry-java/pull/1043))
- Added java doc to protocol classes based on sentry-data-schemes project ([#1045](https://github.com/getsentry/sentry-java/pull/1045))
- Make SentryExceptionResolver Order configurable to not send handled web exceptions ([#1008](https://github.com/getsentry/sentry-java/pull/1008))
- Resolve HTTP Proxy parameters from the external configuration ([#1028](https://github.com/getsentry/sentry-java/pull/1028))
- Sentry NDK integration is compiled against default NDK version based on AGP's version ([#1048](https://github.com/getsentry/sentry-java/pull/1048))

### Fixes

- Bump: AGP 4.1.1 ([#1040](https://github.com/getsentry/sentry-java/pull/1040))
- Update to sentry-native 0.4.4 and fix shared library builds ([#1039](https://github.com/getsentry/sentry-java/pull/1039))
- use neutral Locale for String operations ([#1033](https://github.com/getsentry/sentry-java/pull/1033))
- Clean up JNI code and properly free strings ([#1050](https://github.com/getsentry/sentry-java/pull/1050))
- set userId for hard-crashes if no user is set ([#1049](https://github.com/getsentry/sentry-java/pull/1049))

## 3.1.3

### Fixes

- Fix broken NDK integration on 3.1.2 (release failed on packaging a .so file)
- Increase max cached events to 30 ([#1029](https://github.com/getsentry/sentry-java/pull/1029))
- Normalize DSN URI ([#1030](https://github.com/getsentry/sentry-java/pull/1030))

## 3.1.2

### Features

- Manually capturing User Feedback
- Set environment to "production" by default.
- Make public the Breadcrumb constructor that accepts a Date ([#1012](https://github.com/getsentry/sentry-java/pull/1012))

### Fixes

- ref: Validate event id on user feedback submission

## 3.1.1

### Features

- Bind logging related SentryProperties to Slf4j Level instead of Logback to improve Log4j2 compatibility

### Fixes

- Prevent Logback and Log4j2 integrations from re-initializing Sentry when Sentry is already initialized
- Make sure HttpServletRequestSentryUserProvider runs by default before custom SentryUserProvider beans
- Fix setting up Sentry in Spring Webflux annotation by changing the scope of Spring WebMvc related dependencies

## 3.1.0

### Features

- Make getThrowable public and improve set contexts ([#967](https://github.com/getsentry/sentry-java/pull/967))
- Accepted quoted values in properties from external configuration ([#972](https://github.com/getsentry/sentry-java/pull/972))

### Fixes

- Auto-Configure `inAppIncludes` in Spring Boot integration ([#966](https://github.com/getsentry/sentry-java/pull/966))
- Bump: Android Gradle Plugin 4.0.2 ([#968](https://github.com/getsentry/sentry-java/pull/968))
- Don't require `sentry.dsn` to be set when using `io.sentry:sentry-spring-boot-starter` and `io.sentry:sentry-logback` together ([#965](https://github.com/getsentry/sentry-java/pull/965))
- Remove chunked streaming mode ([#974](https://github.com/getsentry/sentry-java/pull/974))
- Android 11 + targetSdkVersion 30 crashes Sentry on start ([#977](https://github.com/getsentry/sentry-java/pull/977))

## 3.0.0

## Java + Android

This release marks the re-unification of Java and Android SDK code bases.
It's based on the Android 2.0 SDK, which implements [Sentry's unified API](https://develop.sentry.dev/sdk/unified-api/).

Considerable changes were done, which include a lot of improvements. More are covered below, but the highlights are:

- Improved `log4j2` integration
  - Capture breadcrumbs for level INFO and higher
  - Raises event for ERROR and higher.
  - Minimum levels are configurable.
  - Optionally initializes the SDK via appender.xml
- Dropped support to `log4j`.
- Improved `logback` integration
  - Capture breadcrumbs for level INFO and higher
  - Raises event for ERROR and higher.
  - Minimum levels are configurable.
  - Optionally initializes the SDK via appender.xml
  - Configurable via Spring integration if both are enabled
- Spring
  - No more duplicate events with Spring and logback
  - Auto initalizes if DSN is available
  - Configuration options available with auto complete
- Google App Engine support dropped

## What’s Changed

- Callback to validate SSL certificate ([#944](https://github.com/getsentry/sentry-java/pull/944))
- Attach stack traces enabled by default

### Android specific

- Release health enabled by default for Android
- Sync of Scopes for Java -> Native (NDK)
- Bump Sentry-Native v0.4.2
- Android 11 Support

[Android migration docs](https://docs.sentry.io/platforms/android/migration/#migrating-from-sentry-android-2x-to-sentry-android-3x)

### Java specific

- Unified API for Java SDK and integrations (Spring, Spring boot starter, Servlet, Logback, Log4j2)

New Java [docs](https://docs.sentry.io/platforms/java/) are live and being improved.

## Acquisition

Packages were released on [`bintray sentry-java`](https://dl.bintray.com/getsentry/sentry-java/io/sentry/), [`bintray sentry-android`](https://dl.bintray.com/getsentry/sentry-android/io/sentry/), [`jcenter`](https://jcenter.bintray.com/io/sentry/) and [`mavenCentral`](https://repo.maven.apache.org/maven2/io/sentry/)

## Where is the Java 1.7 code base?

The previous Java releases, are all available in this repository through the tagged releases.
## 3.0.0-beta.1

## What’s Changed

- feat: ssl support ([#944](https://github.com/getsentry/sentry-java/pull/944)) @ninekaw9 @marandaneto
- feat: sync Java to C ([#937](https://github.com/getsentry/sentry-java/pull/937)) @bruno-garcia @marandaneto
- feat: Auto-configure Logback appender in Spring Boot integration. ([#938](https://github.com/getsentry/sentry-java/pull/938)) @maciejwalkowiak
- feat: Add Servlet integration. ([#935](https://github.com/getsentry/sentry-java/pull/935)) @maciejwalkowiak
- fix: Pop scope at the end of the request in Spring integration. ([#936](https://github.com/getsentry/sentry-java/pull/936)) @maciejwalkowiak
- bump: Upgrade Spring Boot to 2.3.4. ([#932](https://github.com/getsentry/sentry-java/pull/932)) @maciejwalkowiak
- fix: Do not set cookies when send pii is set to false. ([#931](https://github.com/getsentry/sentry-java/pull/931)) @maciejwalkowiak

Packages were released on [`bintray sentry-java`](https://dl.bintray.com/getsentry/sentry-java/io/sentry/), [`bintray sentry-android`](https://dl.bintray.com/getsentry/sentry-android/io/sentry/), [`jcenter`](https://jcenter.bintray.com/io/sentry/) and [`mavenCentral`](https://repo.maven.apache.org/maven2/io/sentry/)

We'd love to get feedback.

## 3.0.0-alpha.3

### Features

- Enable attach stack traces and disable attach threads by default ([#921](https://github.com/getsentry/sentry-java/pull/921)) @marandaneto

### Fixes

- Bump sentry-native to 0.4.2 ([#926](https://github.com/getsentry/sentry-java/pull/926)) @marandaneto
- ref: remove log level as RN do not use it anymore ([#924](https://github.com/getsentry/sentry-java/pull/924)) @marandaneto
- Read sample rate correctly from manifest meta data ([#923](https://github.com/getsentry/sentry-java/pull/923)) @marandaneto

Packages were released on [`bintray sentry-android`](https://dl.bintray.com/getsentry/sentry-android/io/sentry/) and [`bintray sentry-java`](https://dl.bintray.com/getsentry/sentry-java/io/sentry/)

We'd love to get feedback.

## 3.0.0-alpha.2

TBD

Packages were released on [bintray](https://dl.bintray.com/getsentry/maven/io/sentry/)

> Note: This release marks the unification of the Java and Android Sentry codebases based on the core of the Android SDK (version 2.x).
Previous releases for the Android SDK (version 2.x) can be found on the now archived: https://github.com/getsentry/sentry-android/

## 3.0.0-alpha.1

### Features

### Fixes


## New releases will happen on a different repository:

https://github.com/getsentry/sentry-java

## What’s Changed

### Features

### Fixes


- feat: enable release health by default

Packages were released on [`bintray`](https://dl.bintray.com/getsentry/sentry-android/io/sentry/sentry-android/), [`jcenter`](https://jcenter.bintray.com/io/sentry/sentry-android/) and [`mavenCentral`](https://repo.maven.apache.org/maven2/io/sentry/sentry-android/)

We'd love to get feedback.

## 2.3.1

### Fixes

- Add main thread checker for the app lifecycle integration ([#525](https://github.com/getsentry/sentry-android/pull/525)) @marandaneto
- Set correct migration link ([#523](https://github.com/getsentry/sentry-android/pull/523)) @fupduck
- Warn about Sentry re-initialization. ([#521](https://github.com/getsentry/sentry-android/pull/521)) @maciejwalkowiak
- Set SDK version in `MainEventProcessor`. ([#513](https://github.com/getsentry/sentry-android/pull/513)) @maciejwalkowiak
- Bump sentry-native to 0.4.0 ([#512](https://github.com/getsentry/sentry-android/pull/512)) @marandaneto
- Bump Gradle to 6.6 and fix linting issues ([#510](https://github.com/getsentry/sentry-android/pull/510)) @marandaneto
- fix(sentry-java): Contexts belong on the Scope ([#504](https://github.com/getsentry/sentry-android/pull/504)) @maciejwalkowiak
- Add tests for verifying scope changes thread isolation ([#508](https://github.com/getsentry/sentry-android/pull/508)) @maciejwalkowiak
- Set `SdkVersion` in default `SentryOptions` created in sentry-core module ([#506](https://github.com/getsentry/sentry-android/pull/506)) @maciejwalkowiak

Packages were released on [`bintray`](https://dl.bintray.com/getsentry/sentry-android/io/sentry/sentry-android/), [`jcenter`](https://jcenter.bintray.com/io/sentry/sentry-android/) and [`mavenCentral`](https://repo.maven.apache.org/maven2/io/sentry/sentry-android/)

We'd love to get feedback.

## 2.3.0

### Features

- Add console application sample. ([#502](https://github.com/getsentry/sentry-android/pull/502)) @maciejwalkowiak
- Log stacktraces in SystemOutLogger ([#498](https://github.com/getsentry/sentry-android/pull/498)) @maciejwalkowiak
- Add method to add breadcrumb with string parameter. ([#501](https://github.com/getsentry/sentry-android/pull/501)) @maciejwalkowiak

### Fixes

- Converting UTC and ISO timestamp when missing Locale/TimeZone do not error ([#505](https://github.com/getsentry/sentry-android/pull/505)) @marandaneto
- Call `Sentry#close` on JVM shutdown. ([#497](https://github.com/getsentry/sentry-android/pull/497)) @maciejwalkowiak
- ref: sentry-core changes for console app ([#473](https://github.com/getsentry/sentry-android/pull/473)) @marandaneto

Obs: If you are using its own instance of `Hub`/`SentryClient` and reflection to set up the SDK to be usable within Libraries, this change may break your code, please fix the renamed classes.

Packages were released on [`bintray`](https://dl.bintray.com/getsentry/sentry-android/io/sentry/sentry-android/), [`jcenter`](https://jcenter.bintray.com/io/sentry/sentry-android/) and [`mavenCentral`](https://repo.maven.apache.org/maven2/io/sentry/sentry-android/)

We'd love to get feedback.

## 2.2.2

### Features

- Add sdk to envelope header ([#488](https://github.com/getsentry/sentry-android/pull/488)) @marandaneto
- Log request if response code is not 200 ([#484](https://github.com/getsentry/sentry-android/pull/484)) @marandaneto

### Fixes

- Bump plugin versions ([#487](https://github.com/getsentry/sentry-android/pull/487)) @marandaneto
- Bump: AGP 4.0.1 ([#486](https://github.com/getsentry/sentry-android/pull/486)) @marandaneto

Packages were released on [`bintray`](https://dl.bintray.com/getsentry/sentry-android/io/sentry/sentry-android/), [`jcenter`](https://jcenter.bintray.com/io/sentry/sentry-android/) and [`mavenCentral`](https://repo.maven.apache.org/maven2/io/sentry/sentry-android/)

We'd love to get feedback.

## 2.2.1

### Fixes

- Timber adds breadcrumb even if event level is < minEventLevel ([#480](https://github.com/getsentry/sentry-android/pull/480)) @marandaneto
- Contexts serializer avoids reflection and fixes desugaring issue ([#478](https://github.com/getsentry/sentry-android/pull/478)) @marandaneto
- clone session before sending to the transport ([#474](https://github.com/getsentry/sentry-android/pull/474)) @marandaneto
- Bump Gradle 6.5.1 ([#479](https://github.com/getsentry/sentry-android/pull/479)) @marandaneto

Packages were released on [`bintray`](https://dl.bintray.com/getsentry/sentry-android/io/sentry/sentry-android/), [`jcenter`](https://jcenter.bintray.com/io/sentry/sentry-android/) and [`mavenCentral`](https://repo.maven.apache.org/maven2/io/sentry/sentry-android/)

We'd love to get feedback.

## 2.2.0

### Fixes

- Negative session sequence if the date is before java date epoch ([#471](https://github.com/getsentry/sentry-android/pull/471)) @marandaneto
- Deserialise unmapped contexts values from envelope ([#470](https://github.com/getsentry/sentry-android/pull/470)) @marandaneto
- Bump: sentry-native 0.3.4 ([#468](https://github.com/getsentry/sentry-android/pull/468)) @marandaneto

- feat: timber integration ([#464](https://github.com/getsentry/sentry-android/pull/464)) @marandaneto

1) To add integrations it requires a [manual initialization](https://docs.sentry.io/platforms/android/#manual-initialization) of the Android SDK.

2) Add the `sentry-android-timber` dependency:

```groovy
implementation 'io.sentry:sentry-android-timber:{version}' // version >= 2.2.0
```

3) Initialize and add the `SentryTimberIntegration`:

```java
SentryAndroid.init(this, options -> {
    // default values:
    // minEventLevel = ERROR
    // minBreadcrumbLevel = INFO
    options.addIntegration(new SentryTimberIntegration());

    // custom values for minEventLevel and minBreadcrumbLevel
    // options.addIntegration(new SentryTimberIntegration(SentryLevel.WARNING, SentryLevel.ERROR));
});
```

4) Use the Timber integration:

```java
try {
    int x = 1 / 0;
} catch (Exception e) {
    Timber.e(e);
}
```

Packages were released on [`bintray`](https://dl.bintray.com/getsentry/sentry-android/io/sentry/sentry-android/), [`jcenter`](https://jcenter.bintray.com/io/sentry/sentry-android/) and [`mavenCentral`](https://repo.maven.apache.org/maven2/io/sentry/sentry-android/)

We'd love to get feedback.

## 2.1.7

### Fixes

- Init native libs if available on SDK init ([#461](https://github.com/getsentry/sentry-android/pull/461)) @marandaneto
- Make JVM target explicit in sentry-core ([#462](https://github.com/getsentry/sentry-android/pull/462)) @dilbernd
- Timestamp with millis from react-native should be in UTC format ([#456](https://github.com/getsentry/sentry-android/pull/456)) @marandaneto
- Bump Gradle to 6.5 ([#454](https://github.com/getsentry/sentry-android/pull/454)) @marandaneto

Packages were released on [`bintray`](https://dl.bintray.com/getsentry/sentry-android/io/sentry/sentry-android/), [`jcenter`](https://jcenter.bintray.com/io/sentry/sentry-android/) and [`mavenCentral`](https://repo.maven.apache.org/maven2/io/sentry/sentry-android/)

We'd love to get feedback.

## 2.1.6

### Fixes

- Do not lookup sentry-debug-meta but instead load it directly ([#445](https://github.com/getsentry/sentry-android/pull/445)) @marandaneto
- Regression on v2.1.5 which can cause a crash on SDK init

Packages were released on [`bintray`](https://dl.bintray.com/getsentry/sentry-android/io/sentry/sentry-android/), [`jcenter`](https://jcenter.bintray.com/io/sentry/sentry-android/) and [`mavenCentral`](https://repo.maven.apache.org/maven2/io/sentry/sentry-android/)

We'd love to get feedback.

## 2.1.5

### Fixes

This version has a severe bug and can cause a crash on SDK init

Please upgrade to https://github.com/getsentry/sentry-android/releases/tag/2.1.6

## 2.1.4

### Features

- Make gzip as default content encoding type ([#433](https://github.com/getsentry/sentry-android/pull/433)) @marandaneto
- Use AGP 4 features ([#366](https://github.com/getsentry/sentry-android/pull/366)) @marandaneto
- Create GH Actions CI for Ubuntu/macOS ([#403](https://github.com/getsentry/sentry-android/pull/403)) @marandaneto
- Make root checker better and minimize false positive ([#417](https://github.com/getsentry/sentry-android/pull/417)) @marandaneto

### Fixes

- bump: sentry-native to 0.3.1 ([#440](https://github.com/getsentry/sentry-android/pull/440)) @marandaneto
- Update last session timestamp ([#437](https://github.com/getsentry/sentry-android/pull/437)) @marandaneto
- Filter trim memory breadcrumbs ([#431](https://github.com/getsentry/sentry-android/pull/431)) @marandaneto

Packages were released on [`bintray`](https://dl.bintray.com/getsentry/sentry-android/io/sentry/sentry-android/), [`jcenter`](https://jcenter.bintray.com/io/sentry/sentry-android/) and [`mavenCentral`](https://repo.maven.apache.org/maven2/io/sentry/sentry-android/)

We'd love to get feedback.

## 2.1.3

### Fixes

This fixes several critical bugs in sentry-android 2.0 and 2.1

- Sentry.init register integrations after creating the main Hub instead of doing it in the main Hub ctor ([#427](https://github.com/getsentry/sentry-android/pull/427)) @marandaneto
- make NoOpLogger public ([#425](https://github.com/getsentry/sentry-android/pull/425)) @marandaneto
- ConnectivityChecker returns connection status and events are not trying to be sent if no connection. ([#420](https://github.com/getsentry/sentry-android/pull/420)) @marandaneto
- thread pool executor is a single thread executor instead of scheduled thread executor ([#422](https://github.com/getsentry/sentry-android/pull/422)) @marandaneto
- Add Abnormal to the Session.State enum as its part of the protocol ([#424](https://github.com/getsentry/sentry-android/pull/424)) @marandaneto
- Bump: Gradle to 6.4.1 ([#419](https://github.com/getsentry/sentry-android/pull/419)) @marandaneto

We recommend that you use sentry-android 2.1.3 over the initial release of sentry-android 2.0 and 2.1.

Packages were released on [`bintray`](https://dl.bintray.com/getsentry/sentry-android/io/sentry/sentry-android/), [`jcenter`](https://jcenter.bintray.com/io/sentry/sentry-android/) and [`mavenCentral`](https://repo.maven.apache.org/maven2/io/sentry/sentry-android/)

We'd love to get feedback.

## 2.1.2

### Features

- Added options to configure http transport ([#411](https://github.com/getsentry/sentry-android/pull/411)) @marandaneto

### Fixes

- Phone state breadcrumbs require read_phone_state on older OS versions ([#415](https://github.com/getsentry/sentry-android/pull/415)) @marandaneto @bsergean
- before raising ANR events, we check ProcessErrorStateInfo if available ([#412](https://github.com/getsentry/sentry-android/pull/412)) @marandaneto
- send cached events to use a single thread executor ([#405](https://github.com/getsentry/sentry-android/pull/405)) @marandaneto
- initing SDK on AttachBaseContext ([#409](https://github.com/getsentry/sentry-android/pull/409)) @marandaneto
- sessions can't be abnormal, but exited if not ended properly ([#410](https://github.com/getsentry/sentry-android/pull/410)) @marandaneto

Packages were released on [`bintray`](https://dl.bintray.com/getsentry/sentry-android/io/sentry/sentry-android/), [`jcenter`](https://jcenter.bintray.com/io/sentry/sentry-android/) and [`mavenCentral`](https://repo.maven.apache.org/maven2/io/sentry/sentry-android/)

We'd love to get feedback.

## 2.1.1

### Features

- Added missing getters on Breadcrumb and SentryEvent ([#397](https://github.com/getsentry/sentry-android/pull/397)) @marandaneto
- Add trim memory breadcrumbs ([#395](https://github.com/getsentry/sentry-android/pull/395)) @marandaneto
- Only set breadcrumb extras if not empty ([#394](https://github.com/getsentry/sentry-android/pull/394)) @marandaneto
- Added samples of how to disable automatic breadcrumbs ([#389](https://github.com/getsentry/sentry-android/pull/389)) @marandaneto

### Fixes

- Set missing release, environment and dist to sentry-native options ([#404](https://github.com/getsentry/sentry-android/pull/404)) @marandaneto
- Do not add automatic and empty sensor breadcrumbs ([#401](https://github.com/getsentry/sentry-android/pull/401)) @marandaneto
- ref: removed Thread.sleep from LifecycleWatcher tests, using awaitility and DateProvider ([#392](https://github.com/getsentry/sentry-android/pull/392)) @marandaneto
- ref: added a DateTimeProvider for making retry after testable ([#391](https://github.com/getsentry/sentry-android/pull/391)) @marandaneto
- Bump Gradle to 6.4 ([#390](https://github.com/getsentry/sentry-android/pull/390)) @marandaneto
- Bump sentry-native to 0.2.6 ([#396](https://github.com/getsentry/sentry-android/pull/396)) @marandaneto

Packages were released on [`bintray`](https://dl.bintray.com/getsentry/sentry-android/io/sentry/sentry-android/), [`jcenter`](https://jcenter.bintray.com/io/sentry/sentry-android/) and [`mavenCentral`](https://repo.maven.apache.org/maven2/io/sentry/sentry-android/)

We'd love to get feedback.

## 2.1.0

### Features

- Includes all the changes of 2.1.0 alpha, beta and RC

### Fixes

- fix when PhoneStateListener is not ready for use ([#387](https://github.com/getsentry/sentry-android/pull/387)) @marandaneto
- make ANR 5s by default ([#388](https://github.com/getsentry/sentry-android/pull/388)) @marandaneto
- rate limiting by categories ([#381](https://github.com/getsentry/sentry-android/pull/381)) @marandaneto
- Bump NDK to latest stable version 21.1.6352462 ([#386](https://github.com/getsentry/sentry-android/pull/386)) @marandaneto

Packages were released on [`bintray`](https://dl.bintray.com/getsentry/sentry-android/io/sentry/sentry-android/), [`jcenter`](https://jcenter.bintray.com/io/sentry/sentry-android/) and [`mavenCentral`](https://repo.maven.apache.org/maven2/io/sentry/sentry-android/)

We'd love to get feedback.

## 2.0.3

### Fixes

- patch from 2.1.0-alpha.2 - avoid crash if NDK throws UnsatisfiedLinkError ([#344](https://github.com/getsentry/sentry-android/pull/344)) @marandaneto

Packages were released on [`bintray`](https://dl.bintray.com/getsentry/sentry-android/io/sentry/sentry-android/), [`jcenter`](https://jcenter.bintray.com/io/sentry/sentry-android/) and [`mavenCentral`](https://repo.maven.apache.org/maven2/io/sentry/sentry-android/)

We'd love to get feedback.

## 2.1.0-RC.1

### Features

- Options for uncaught exception and make SentryOptions list Thread-Safe ([#384](https://github.com/getsentry/sentry-android/pull/384)) @marandaneto
- Automatic breadcrumbs for app, activity and sessions lifecycles and system events ([#348](https://github.com/getsentry/sentry-android/pull/348)) @marandaneto
- Make capture session and envelope internal ([#372](https://github.com/getsentry/sentry-android/pull/372)) @marandaneto

### Fixes

- If retry after header has empty categories, apply retry after to all of them ([#377](https://github.com/getsentry/sentry-android/pull/377)) @marandaneto
- Discard events and envelopes if cached and retry after ([#378](https://github.com/getsentry/sentry-android/pull/378)) @marandaneto
- Merge loadLibrary calls for sentry-native and clean up CMake files ([#373](https://github.com/getsentry/sentry-android/pull/373)) @Swatinem
- Exceptions should be sorted oldest to newest ([#370](https://github.com/getsentry/sentry-android/pull/370)) @marandaneto
- Check external storage size even if its read only ([#368](https://github.com/getsentry/sentry-android/pull/368)) @marandaneto
- Wrong check for cellular network capability ([#369](https://github.com/getsentry/sentry-android/pull/369)) @marandaneto
- add ScheduledForRemoval annotation to deprecated methods ([#375](https://github.com/getsentry/sentry-android/pull/375)) @marandaneto
- Bump NDK to 21.0.6113669 ([#367](https://github.com/getsentry/sentry-android/pull/367)) @marandaneto
- Bump AGP and add new make cmd to check for updates ([#365](https://github.com/getsentry/sentry-android/pull/365)) @marandaneto

Packages were released on [`bintray`](https://dl.bintray.com/getsentry/sentry-android/io/sentry/sentry-android/), [`jcenter`](https://jcenter.bintray.com/io/sentry/sentry-android/) and [`mavenCentral`](https://repo.maven.apache.org/maven2/io/sentry/sentry-android/)

We'd love to get feedback.

## 2.1.0-beta.2

### Fixes

- Bump sentry-native to 0.2.4 ([#364](https://github.com/getsentry/sentry-android/pull/364)) @marandaneto
- Update current session on session start after deleting previous session ([#362](https://github.com/getsentry/sentry-android/pull/362)) @marandaneto

Packages were released on [`bintray`](https://dl.bintray.com/getsentry/sentry-android/io/sentry/sentry-android/), [`jcenter`](https://jcenter.bintray.com/io/sentry/sentry-android/) and [`mavenCentral`](https://repo.maven.apache.org/maven2/io/sentry/sentry-android/)

We'd love to get feedback.

## 2.1.0-beta.1

### Fixes

- Bump sentry-native to 0.2.3 ([#357](https://github.com/getsentry/sentry-android/pull/357)) @marandaneto
- Check for androidx availability on runtime ([#356](https://github.com/getsentry/sentry-android/pull/356)) @marandaneto
- If theres a left over session file and its crashed, we should not overwrite its state ([#354](https://github.com/getsentry/sentry-android/pull/354)) @marandaneto
- Session should be exited state if state was ok ([#352](https://github.com/getsentry/sentry-android/pull/352)) @marandaneto
- Envelope has dedicated endpoint ([#353](https://github.com/getsentry/sentry-android/pull/353)) @marandaneto

Packages were released on [`bintray`](https://dl.bintray.com/getsentry/sentry-android/io/sentry/sentry-android/), [`jcenter`](https://jcenter.bintray.com/io/sentry/sentry-android/) and [`mavenCentral`](https://repo.maven.apache.org/maven2/io/sentry/sentry-android/)

We'd love to get feedback.

## 2.1.0-alpha.2

### Fixes

- Change integration order for cached outbox events ([#347](https://github.com/getsentry/sentry-android/pull/347)) @marandaneto
- Avoid crash if NDK throws UnsatisfiedLinkError ([#344](https://github.com/getsentry/sentry-android/pull/344)) @marandaneto
- Avoid getting a threadlocal twice. ([#339](https://github.com/getsentry/sentry-android/pull/339)) @metlos
- Removing session tracking guard on hub and client ([#338](https://github.com/getsentry/sentry-android/pull/338)) @marandaneto
- Bump agp to 3.6.2 ([#336](https://github.com/getsentry/sentry-android/pull/336)) @marandaneto
- Fix racey ANR integration ([#332](https://github.com/getsentry/sentry-android/pull/332)) @marandaneto
- Logging envelopes path when possible instead of nullable id ([#331](https://github.com/getsentry/sentry-android/pull/331)) @marandaneto
- Renaming transport gate method ([#330](https://github.com/getsentry/sentry-android/pull/330)) @marandaneto

Packages were released on [`bintray`](https://dl.bintray.com/getsentry/sentry-android/io/sentry/sentry-android/), [`jcenter`](https://jcenter.bintray.com/io/sentry/sentry-android/) and [`mavenCentral`](https://repo.maven.apache.org/maven2/io/sentry/sentry-android/)

We'd love to get feedback.

## 2.1.0-alpha.1

Release of Sentry's new SDK for Android.

## What’s Changed

### Features

- Release health @marandaneto @bruno-garcia
- ANR report should have 'was active=yes' on the dashboard ([#299](https://github.com/getsentry/sentry-android/pull/299)) @marandaneto
- NDK events apply scoped data ([#322](https://github.com/getsentry/sentry-android/pull/322)) @marandaneto
- Add a StdoutTransport ([#310](https://github.com/getsentry/sentry-android/pull/310)) @mike-burns
- Implementing new retry after protocol ([#306](https://github.com/getsentry/sentry-android/pull/306)) @marandaneto

### Fixes

- Bump sentry-native to 0.2.2 ([#305](https://github.com/getsentry/sentry-android/pull/305)) @Swatinem
- Missing App's info ([#315](https://github.com/getsentry/sentry-android/pull/315)) @marandaneto
- Buffered writers/readers - otimizations ([#311](https://github.com/getsentry/sentry-android/pull/311)) @marandaneto
- Boot time should be UTC ([#309](https://github.com/getsentry/sentry-android/pull/309)) @marandaneto
- Make transport result public ([#300](https://github.com/getsentry/sentry-android/pull/300)) @marandaneto

Packages were released on [`bintray`](https://dl.bintray.com/getsentry/sentry-android/io/sentry/sentry-android/), [`jcenter`](https://jcenter.bintray.com/io/sentry/sentry-android/) and [`mavenCentral`](https://repo.maven.apache.org/maven2/io/sentry/sentry-android/)

We'd love to get feedback.

## 2.0.2

Release of Sentry's new SDK for Android.

### Features

- MavenCentral support ([#284](https://github.com/getsentry/sentry-android/pull/284)) @marandaneto

### Fixes

- Bump AGP to 3.6.1 ([#285](https://github.com/getsentry/sentry-android/pull/285)) @marandaneto

Packages were released on [`bintray`](https://dl.bintray.com/getsentry/sentry-android/io/sentry/sentry-android/), [`jcenter`](https://jcenter.bintray.com/io/sentry/sentry-android/) and [`mavenCentral`](https://repo.maven.apache.org/maven2/io/sentry/sentry-android/)

We'd love to get feedback.

## 2.0.1

Release of Sentry's new SDK for Android.

## What’s Changed

### Features

- Attach threads/stacktraces ([#267](https://github.com/getsentry/sentry-android/pull/267)) @marandaneto
- Add the default serverName to SentryOptions and use it in MainEventProcessor ([#279](https://github.com/getsentry/sentry-android/pull/279)) @metlos

### Fixes

- set current threadId when there's no mechanism set ([#277](https://github.com/getsentry/sentry-android/pull/277)) @marandaneto
- Preview package manager ([#269](https://github.com/getsentry/sentry-android/pull/269)) @bruno-garcia

Packages were released on [`bintray`](https://dl.bintray.com/getsentry/sentry-android/io/sentry/), [`jcenter`](https://jcenter.bintray.com/io/sentry/sentry-android/)

We'd love to get feedback.

## 2.0.0

Release of Sentry's new SDK for Android.

New features not offered by (1.7.x):

- NDK support
  - Captures crashes caused by native code
  - Access to the [`sentry-native` SDK](https://github.com/getsentry/sentry-native/) API by your native (C/C++/Rust code/..).
- Automatic init (just add your `DSN` to the manifest)
   - Proguard rules are added automatically
   - Permission (Internet) is added automatically
- Uncaught Exceptions might be captured even before the app restarts
- Sentry's Unified API.
- More context/device information
- Packaged as `aar`
- Frames from the app automatically marked as `InApp=true` (stack traces in Sentry highlights them by default).
- Complete Sentry Protocol available.
- All threads and their stack traces are captured.
- Sample project in this repo to test many features (segfault, uncaught exception, ANR...)

Features from the current SDK like `ANR` are also available (by default triggered after 4 seconds).

Packages were released on [`bintray`](https://dl.bintray.com/getsentry/sentry-android/io/sentry/), [`jcenter`](https://jcenter.bintray.com/io/sentry/sentry-android/)

We'd love to get feedback.

## 2.0.0-rc04

Release of Sentry's new SDK for Android.

### Features

- Take sampleRate from metadata ([#262](https://github.com/getsentry/sentry-android/pull/262)) @bruno-garcia
- Support mills timestamp format ([#263](https://github.com/getsentry/sentry-android/pull/263)) @marandaneto
- Adding logs to installed integrations ([#265](https://github.com/getsentry/sentry-android/pull/265)) @marandaneto

### Fixes

- Breacrumb.data to string,object, Add LOG level ([#264](https://github.com/getsentry/sentry-android/pull/264)) @HazAT
- Read release conf. on manifest ([#266](https://github.com/getsentry/sentry-android/pull/266)) @marandaneto

Packages were released on [`bintray`](https://dl.bintray.com/getsentry/sentry-android/io/sentry/), [`jcenter`](https://jcenter.bintray.com/io/sentry/sentry-android/)

We'd love to get feedback and we'll work in getting the GA `2.0.0` out soon.
Until then, the [stable SDK offered by Sentry is at version 1.7.30](https://github.com/getsentry/sentry-java/releases/tag/v1.7.30)

## 2.0.0-rc03

Release of Sentry's new SDK for Android.

### Fixes

- fixes ([#259](https://github.com/getsentry/sentry-android/issues/259)) - NPE check on getExternalFilesDirs items. ([#260](https://github.com/getsentry/sentry-android/pull/260)) @marandaneto
- strictMode typo ([#258](https://github.com/getsentry/sentry-android/pull/258)) @marandaneto

Packages were released on [`bintray`](https://dl.bintray.com/getsentry/sentry-android/io/sentry/), [`jcenter`](https://jcenter.bintray.com/io/sentry/sentry-android/)

We'd love to get feedback and we'll work in getting the GA `2.0.0` out soon.
Until then, the [stable SDK offered by Sentry is at version 1.7.30](https://github.com/getsentry/sentry-java/releases/tag/v1.7.30)

## 2.0.0-rc02

Release of Sentry's new SDK for Android.

### Features

- Hub mode configurable ([#247](https://github.com/getsentry/sentry-android/pull/247)) @bruno-garcia
- Added remove methods (tags/extras) to the sentry static class ([#243](https://github.com/getsentry/sentry-android/pull/243)) @marandaneto

### Fixes


- Update ndk for new sentry-native version ([#235](https://github.com/getsentry/sentry-android/pull/235)) @Swatinem @marandaneto
- Make integrations public ([#256](https://github.com/getsentry/sentry-android/pull/256)) @marandaneto
- Bump build-tools ([#255](https://github.com/getsentry/sentry-android/pull/255)) @marandaneto
- Added javadocs to scope and its dependencies ([#253](https://github.com/getsentry/sentry-android/pull/253)) @marandaneto
- Build all ABIs ([#254](https://github.com/getsentry/sentry-android/pull/254)) @marandaneto
- Moving back ANR timeout from long to int param. ([#252](https://github.com/getsentry/sentry-android/pull/252)) @marandaneto
- Added HubAdapter to call Sentry static methods from Integrations ([#250](https://github.com/getsentry/sentry-android/pull/250)) @marandaneto
- New Release format ([#242](https://github.com/getsentry/sentry-android/pull/242)) @marandaneto
- Javadocs for SentryOptions ([#246](https://github.com/getsentry/sentry-android/pull/246)) @marandaneto
- non-app is already inApp excluded by default. ([#244](https://github.com/getsentry/sentry-android/pull/244)) @marandaneto
- Fix if symlink exists for sentry-native ([#241](https://github.com/getsentry/sentry-android/pull/241)) @marandaneto
- Clone method - race condition free ([#226](https://github.com/getsentry/sentry-android/pull/226)) @marandaneto
- Refactoring breadcrumbs callback ([#239](https://github.com/getsentry/sentry-android/pull/239)) @marandaneto

Packages were released on [`bintray`](https://dl.bintray.com/getsentry/sentry-android/io/sentry/), [`jcenter`](https://jcenter.bintray.com/io/sentry/sentry-android/)

We'd love to get feedback and we'll work in getting the GA `2.0.0` out soon.
Until then, the [stable SDK offered by Sentry is at version 1.7.30](https://github.com/getsentry/sentry-java/releases/tag/v1.7.30)

## 2.0.0-rc01

Release of Sentry's new SDK for Android.

## What’s Changed

### Features

- Added remove methods for Scope data ([#237](https://github.com/getsentry/sentry-android/pull/237)) @marandaneto
- More device context (deviceId, connectionType and language) ([#229](https://github.com/getsentry/sentry-android/pull/229)) @marandaneto
- Added a few java docs (Sentry, Hub and SentryClient) ([#223](https://github.com/getsentry/sentry-android/pull/223)) @marandaneto
- Implemented diagnostic logger ([#218](https://github.com/getsentry/sentry-android/pull/218)) @marandaneto
- Added event processors to scope ([#209](https://github.com/getsentry/sentry-android/pull/209)) @marandaneto
- Added android transport gate ([#206](https://github.com/getsentry/sentry-android/pull/206)) @marandaneto
- Added executor for caching values out of the main thread ([#201](https://github.com/getsentry/sentry-android/pull/201)) @marandaneto

### Fixes


- Honor RetryAfter ([#236](https://github.com/getsentry/sentry-android/pull/236)) @marandaneto
- Add tests for SentryValues ([#238](https://github.com/getsentry/sentry-android/pull/238)) @philipphofmann
- Do not set frames if there's none ([#234](https://github.com/getsentry/sentry-android/pull/234)) @marandaneto
- Always call interrupt after InterruptedException ([#232](https://github.com/getsentry/sentry-android/pull/232)) @marandaneto
- Mark as current thread if its the main thread ([#228](https://github.com/getsentry/sentry-android/pull/228)) @marandaneto
- Fix lgtm alerts ([#219](https://github.com/getsentry/sentry-android/pull/219)) @marandaneto
- Written unit tests to ANR integration ([#215](https://github.com/getsentry/sentry-android/pull/215)) @marandaneto
- Added blog posts to README ([#214](https://github.com/getsentry/sentry-android/pull/214)) @marandaneto
- Raise code coverage for Dsn to 100% ([#212](https://github.com/getsentry/sentry-android/pull/212)) @philipphofmann
- Remove redundant times(1) for Mockito.verify ([#211](https://github.com/getsentry/sentry-android/pull/211)) @philipphofmann
- Transport may be set on options ([#203](https://github.com/getsentry/sentry-android/pull/203)) @marandaneto
- dist may be set on options ([#204](https://github.com/getsentry/sentry-android/pull/204)) @marandaneto
- Throw an exception if DSN is not set ([#200](https://github.com/getsentry/sentry-android/pull/200)) @marandaneto
- Migration guide markdown ([#197](https://github.com/getsentry/sentry-android/pull/197)) @marandaneto

Packages were released on [`bintray`](https://dl.bintray.com/getsentry/sentry-android/io/sentry/), [`jcenter`](https://jcenter.bintray.com/io/sentry/sentry-android/)

We'd love to get feedback and we'll work in getting the GA `2.0.0` out soon.
Until then, the [stable SDK offered by Sentry is at version 1.7.29](https://github.com/getsentry/sentry-java/releases/tag/v1.7.29)

## 2.0.0-beta02

Release of Sentry's new SDK for Android.

### Features

- addBreadcrumb overloads ([#196](https://github.com/getsentry/sentry-android/pull/196)) and ([#198](https://github.com/getsentry/sentry-android/pull/198))

### Fixes

- fix Android bug on API 24 and 25 about getting current threads and stack traces ([#194](https://github.com/getsentry/sentry-android/pull/194))

Packages were released on [`bintray`](https://dl.bintray.com/getsentry/sentry-android/io/sentry/), [`jcenter`](https://jcenter.bintray.com/io/sentry/sentry-android/)

We'd love to get feedback and we'll work in getting the GA `2.0.0` out soon.
Until then, the [stable SDK offered by Sentry is at version 1.7.28](https://github.com/getsentry/sentry-java/releases/tag/v1.7.28)

## 2.0.0-beta01

Release of Sentry's new SDK for Android.

### Fixes

- ref: ANR doesn't set handled flag ([#186](https://github.com/getsentry/sentry-android/pull/186))
- SDK final review ([#183](https://github.com/getsentry/sentry-android/pull/183))
- ref: Drop errored in favor of crashed ([#187](https://github.com/getsentry/sentry-android/pull/187))
- Workaround android_id ([#185](https://github.com/getsentry/sentry-android/pull/185))
- Renamed sampleRate ([#191](https://github.com/getsentry/sentry-android/pull/191))
- Making timestamp package-private or test-only ([#190](https://github.com/getsentry/sentry-android/pull/190))
- Split event processor in Device/App data ([#180](https://github.com/getsentry/sentry-android/pull/180))

Packages were released on [`bintray`](https://dl.bintray.com/getsentry/sentry-android/io/sentry/), [`jcenter`](https://jcenter.bintray.com/io/sentry/sentry-android/)

We'd love to get feedback and we'll work in getting the GA `2.0.0` out soon.
Until then, the [stable SDK offered by Sentry is at version 1.7.28](https://github.com/getsentry/sentry-java/releases/tag/v1.7.28)

## 2.0.0-alpha09

Release of Sentry's new SDK for Android.

### Features

- Adding nativeBundle plugin ([#161](https://github.com/getsentry/sentry-android/pull/161))
- Adding scope methods to sentry static class ([#179](https://github.com/getsentry/sentry-android/pull/179))

### Fixes

- fix: DSN parsing ([#165](https://github.com/getsentry/sentry-android/pull/165))
- Don't avoid exception type minification ([#166](https://github.com/getsentry/sentry-android/pull/166))
- make Gson retro compatible with older versions of AGP ([#177](https://github.com/getsentry/sentry-android/pull/177))
- Bump sentry-native with message object instead of a string ([#172](https://github.com/getsentry/sentry-android/pull/172))

Packages were released on [`bintray`](https://dl.bintray.com/getsentry/sentry-android/io/sentry/), [`jcenter`](https://jcenter.bintray.com/io/sentry/sentry-android/)

We'd love to get feedback and we'll work in getting the GA `2.0.0` out soon.
Until then, the [stable SDK offered by Sentry is at version 1.7.28](https://github.com/getsentry/sentry-java/releases/tag/v1.7.28)

## 2.0.0-alpha08

Release of Sentry's new SDK for Android.

### Fixes

- DebugId endianness ([#162](https://github.com/getsentry/sentry-android/pull/162))
- Executed beforeBreadcrumb also for scope ([#160](https://github.com/getsentry/sentry-android/pull/160))
- Benefit of manifest merging when minSdk ([#159](https://github.com/getsentry/sentry-android/pull/159))
- Add method to captureMessage with level ([#157](https://github.com/getsentry/sentry-android/pull/157))
- Listing assets file on the wrong dir ([#156](https://github.com/getsentry/sentry-android/pull/156))

Packages were released on [`bintray`](https://dl.bintray.com/getsentry/sentry-android/io/sentry/), [`jcenter`](https://jcenter.bintray.com/io/sentry/sentry-android/)

We'd love to get feedback and we'll work in getting the GA `2.0.0` out soon.
Until then, the [stable SDK offered by Sentry is at version 1.7.28](https://github.com/getsentry/sentry-java/releases/tag/v1.7.28)

## 2.0.0-alpha07

Third release of Sentry's new SDK for Android.

### Fixes

-  Fixed release for jcenter and bintray

Packages were released on [`bintray`](https://dl.bintray.com/getsentry/sentry-android/io/sentry/), [`jcenter`](https://jcenter.bintray.com/io/sentry/sentry-android/)

We'd love to get feedback and we'll work in getting the GA `2.0.0` out soon.
Until then, the [stable SDK offered by Sentry is at version 1.7.28](https://github.com/getsentry/sentry-java/releases/tag/v1.7.28)

## 2.0.0-alpha06

Second release of Sentry's new SDK for Android.

### Fixes

- Fixed a typo on pom generation.

Packages were released on [`bintray`](https://dl.bintray.com/getsentry/sentry-android/io/sentry/), [`jcenter`](https://jcenter.bintray.com/io/sentry/sentry-android/)

We'd love to get feedback and we'll work in getting the GA `2.0.0` out soon.
Until then, the [stable SDK offered by Sentry is at version 1.7.28](https://github.com/getsentry/sentry-java/releases/tag/v1.7.28)

## 2.0.0-alpha05

First release of Sentry's new SDK for Android.

New features not offered by our current (1.7.x), stable SDK are:

- NDK support
  - Captures crashes caused by native code
  - Access to the [`sentry-native` SDK](https://github.com/getsentry/sentry-native/) API by your native (C/C++/Rust code/..).
- Automatic init (just add your `DSN` to the manifest)
   - Proguard rules are added automatically
   - Permission (Internet) is added automatically
- Uncaught Exceptions might be captured even before the app restarts
- Unified API which include scopes etc.
- More context/device information
- Packaged as `aar`
- Frames from the app automatically marked as `InApp=true` (stack traces in Sentry highlights them by default).
- Complete Sentry Protocol available.
- All threads and their stack traces are captured.
- Sample project in this repo to test many features (segfault, uncaught exception, scope)

Features from the current SDK like `ANR` are also available (by default triggered after 4 seconds).

Packages were released on [`bintray`](https://dl.bintray.com/getsentry/sentry-android/io/sentry/), [`jcenter`](https://jcenter.bintray.com/io/sentry/sentry-android/)

We'd love to get feedback and we'll work in getting the GA `2.0.0` out soon.
Until then, the [stable SDK offered by Sentry is at version 1.7.28](https://github.com/getsentry/sentry-java/releases/tag/v1.7.28)<|MERGE_RESOLUTION|>--- conflicted
+++ resolved
@@ -1,19 +1,17 @@
 # Changelog
 
-<<<<<<< HEAD
 ## Unreleased
 
 ### Fixes
 
 - Fix ANRv2 thread dump parsing for native-only threads ([#2839](https://github.com/getsentry/sentry-java/pull/2839))
 - Derive `TracingContext` values from event for ANRv2 events ([#2839](https://github.com/getsentry/sentry-java/pull/2839))
-=======
+
 ## 6.25.2
 
 ### Fixes
 
 - Change Spring Boot, Apollo, Apollo 3, JUL, Logback, Log4j2, OpenFeign, GraphQL and Kotlin coroutines core dependencies to compileOnly ([#2837](https://github.com/getsentry/sentry-java/pull/2837))
->>>>>>> cf31d19f
 
 ## 6.25.1
 
