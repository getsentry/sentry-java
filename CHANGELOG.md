--- conflicted
+++ resolved
@@ -98,7 +98,6 @@
 
 ## 5.5.0
 
-<<<<<<< HEAD
 ### Features
 
 - Add locale to device context and deprecate language ([#1832](https://github.com/getsentry/sentry-java/pull/1832))
@@ -110,14 +109,6 @@
 - Bump: log4j to 2.15.0 ([#1839](https://github.com/getsentry/sentry-java/pull/1839))
 - Ref: Rename Fragment span operation from `ui.fragment.load` to `ui.load` ([#1824](https://github.com/getsentry/sentry-java/pull/1824))
 - Ref: change `java.util.Random` to `java.security.SecureRandom` for possible security reasons ([#1831](https://github.com/getsentry/sentry-java/pull/1831))
-=======
-* Bump: log4j to 2.15.0 (#1839)
-* Ref: Rename Fragment span operation from `ui.fragment.load` to `ui.load` (#1824)
-* Feat: Add locale to device context and deprecate language (#1832)
-* Ref: change `java.util.Random` to `java.security.SecureRandom` for possible security reasons (#1831)
-* Feat: Add `SentryFileInputStream` and `SentryFileOutputStream` for File I/O performance instrumentation (#1826)
-* Feat: Add `SentryFileReader` and `SentryFileWriter` for File I/O instrumentation (#1843)
->>>>>>> 896333a1
 
 ## 5.4.3
 
