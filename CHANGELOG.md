--- conflicted
+++ resolved
@@ -1,6 +1,5 @@
 # vNext
 
-<<<<<<< HEAD
 * Ref: Make Attachment immutable (#1120)
 * Fix inheriting sampling decision from parent (#1100)
 * Fixes and Tests: Session serialization and deserialization
@@ -11,10 +10,8 @@
 * Fix: Initialize Logback after context refreshes (#1129)
 * Ref: Return NoOpTransaction instead of null (#1126)
 * Fix: Do not crash when passing null values to @Nullable methods, eg User and Scope
-=======
 * Ref: `ITransport` implementations are now responsible for executing request in asynchronous or synchronous way (#1118)
 * Ref: Add option to set `TransportFactory` instead of `ITransport` on `SentryOptions` (#1124) 
->>>>>>> 43b3c1f9
 
 # 4.0.0-alpha.2
 
