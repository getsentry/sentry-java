# Changelog

<<<<<<< HEAD
## Unreleased

### Features

- Add `sentry-okhttp` module to support instrumenting OkHttp in non-Android projects ([#3005](https://github.com/getsentry/sentry-java/pull/3005))
  - This deprecates `sentry-android-okhttp` classes. Make sure to replace `io.sentry.android.okhttp` package name with `io.sentry.okhttp` before the next major, where the classes will be removed
  - `SentryOkHttpUtils` was removed from public API as it's been exposed by mistake

## 7.0.0-rc.1

### Features

- Do not filter out Sentry SDK frames in case of uncaught exceptions ([#3021](https://github.com/getsentry/sentry-java/pull/3021))

**Breaking changes:**
- Cleanup `startTransaction` overloads ([#2964](https://github.com/getsentry/sentry-java/pull/2964))
    - We have reduce the number of overloads by allowing to pass in `TransactionOptions` instead of having separate parameters for certain options.
    - `TransactionOptions` has defaults set and can be customized
- Raw logback message and parameters are now guarded by `sendDefaultPii` if an `encoder` has been configured ([#2976](https://github.com/getsentry/sentry-java/pull/2976))

### Fixes

- Use `getMyMemoryState()` instead of `getRunningAppProcesses()` to retrieve process importance ([#3004](https://github.com/getsentry/sentry-java/pull/3004))
    - This should prevent some app stores from flagging apps as violating their privacy

## 7.0.0-beta.1

### Features

**Breaking changes:**
- Capture failed HTTP requests by default ([#2794](https://github.com/getsentry/sentry-java/pull/2794))
- Reduce flush timeout to 4s on Android to avoid ANRs ([#2858](https://github.com/getsentry/sentry-java/pull/2858))
- Set ip_address to {{auto}} by default, even if sendDefaultPII is disabled ([#2860](https://github.com/getsentry/sentry-java/pull/2860))
    - Instead use the "Prevent Storing of IP Addresses" option in the "Security & Privacy" project settings on sentry.io
- Reduce timeout of AsyncHttpTransport to avoid ANR ([#2879](https://github.com/getsentry/sentry-java/pull/2879))
- Add deadline timeout for automatic transactions ([#2865](https://github.com/getsentry/sentry-java/pull/2865))
    - This affects all automatically generated transactions on Android (UI, clicks), the default timeout is 30s
- Apollo v2 BeforeSpanCallback now allows returning null ([#2890](https://github.com/getsentry/sentry-java/pull/2890))
- Automatic user interaction tracking: every click now starts a new automatic transaction ([#2891](https://github.com/getsentry/sentry-java/pull/2891))
    - Previously performing a click on the same UI widget twice would keep the existing transaction running, the new behavior now better aligns with other SDKs
- Android only: If global hub mode is enabled, Sentry.getSpan() returns the root span instead of the latest span ([#2855](https://github.com/getsentry/sentry-java/pull/2855))
- Observe network state to upload any unsent envelopes ([#2910](https://github.com/getsentry/sentry-java/pull/2910))
    - Android: it works out-of-the-box as part of the default `SendCachedEnvelopeIntegration`
    - JVM: you'd have to install `SendCachedEnvelopeFireAndForgetIntegration` as mentioned in https://docs.sentry.io/platforms/java/configuration/#configuring-offline-caching and provide your own implementation of `IConnectionStatusProvider` via `SentryOptions`
- Do not try to send and drop cached envelopes when rate-limiting is active ([#2937](https://github.com/getsentry/sentry-java/pull/2937))

### Fixes

- Measure AppStart time till First Draw instead of `onResume` ([#2851](https://github.com/getsentry/sentry-java/pull/2851))
- Do not overwrite UI transaction status if set by the user ([#2852](https://github.com/getsentry/sentry-java/pull/2852))
- Capture unfinished transaction on Scope with status `aborted` in case a crash happens ([#2938](https://github.com/getsentry/sentry-java/pull/2938))
    - This will fix the link between transactions and corresponding crashes, you'll be able to see them in a single trace

**Breaking changes:**
- Move enableNdk from SentryOptions to SentryAndroidOptions ([#2793](https://github.com/getsentry/sentry-java/pull/2793))
- Fix Coroutine Context Propagation using CopyableThreadContextElement, requires `kotlinx-coroutines-core` version `1.6.1` or higher ([#2838](https://github.com/getsentry/sentry-java/pull/2838))
- Bump min API to 19 ([#2883](https://github.com/getsentry/sentry-java/pull/2883))
- Fix don't overwrite the span status of unfinished spans ([#2859](https://github.com/getsentry/sentry-java/pull/2859))
    - If you're using a self hosted version of sentry, sentry self hosted >= 22.12.0 is required
- Migrate from `default` interface methods to proper implementations in each interface implementor ([#2847](https://github.com/getsentry/sentry-java/pull/2847))
    - This prevents issues when using the SDK on older AGP versions (< 4.x.x)
    - Make sure to align Sentry dependencies to the same version when bumping the SDK to 7.+, otherwise it will crash at runtime due to binary incompatibility.
      (E.g. if you're using `-timber`, `-okhttp` or other packages)
=======
## 6.34.0

### Features

- Add current activity name to app context ([#2999](https://github.com/getsentry/sentry-java/pull/2999))
- Add `MonitorConfig` param to `CheckInUtils.withCheckIn` ([#3038](https://github.com/getsentry/sentry-java/pull/3038))
  - This makes it easier to automatically create or update (upsert) monitors.
- (Internal) Extract Android Profiler and Measurements for Hybrid SDKs ([#3016](https://github.com/getsentry/sentry-java/pull/3016))
- (Internal) Remove SentryOptions dependency from AndroidProfiler ([#3051](https://github.com/getsentry/sentry-java/pull/3051))
- (Internal) Add `readBytesFromFile` for use in Hybrid SDKs ([#3052](https://github.com/getsentry/sentry-java/pull/3052))
- (Internal) Add `getProguardUuid` for use in Hybrid SDKs ([#3054](https://github.com/getsentry/sentry-java/pull/3054))

### Fixes

-  Fix SIGSEV, SIGABRT and SIGBUS crashes happening after/around the August Google Play System update, see [#2955](https://github.com/getsentry/sentry-java/issues/2955) for more details (fix provided by Native SDK bump)
- Ensure DSN uses http/https protocol ([#3044](https://github.com/getsentry/sentry-java/pull/3044))

### Dependencies

- Bump Native SDK from v0.6.6 to v0.6.7 ([#3048](https://github.com/getsentry/sentry-java/pull/3048))
  - [changelog](https://github.com/getsentry/sentry-native/blob/master/CHANGELOG.md#067)
  - [diff](https://github.com/getsentry/sentry-native/compare/0.6.6...0.6.7)

## 6.33.2-beta.1

### Fixes

-  Fix SIGSEV, SIGABRT and SIGBUS crashes happening after/around the August Google Play System update, see [#2955](https://github.com/getsentry/sentry-java/issues/2955) for more details (fix provided by Native SDK bump)

### Dependencies

- Bump Native SDK from v0.6.6 to v0.6.7 ([#3048](https://github.com/getsentry/sentry-java/pull/3048))
  - [changelog](https://github.com/getsentry/sentry-native/blob/master/CHANGELOG.md#067)
  - [diff](https://github.com/getsentry/sentry-native/compare/0.6.6...0.6.7)
>>>>>>> b172d4ed

## 6.33.1

### Fixes

- Do not register `sentrySpringFilter` in ServletContext for Spring Boot ([#3027](https://github.com/getsentry/sentry-java/pull/3027))

## 6.33.0

### Features

- Add thread information to spans ([#2998](https://github.com/getsentry/sentry-java/pull/2998))
- Use PixelCopy API for capturing screenshots on API level 24+ ([#3008](https://github.com/getsentry/sentry-java/pull/3008))

### Fixes

- Fix crash when HTTP connection error message contains formatting symbols ([#3002](https://github.com/getsentry/sentry-java/pull/3002))
- Cap max number of stack frames to 100 to not exceed payload size limit ([#3009](https://github.com/getsentry/sentry-java/pull/3009))
  - This will ensure we report errors with a big number of frames such as `StackOverflowError`
- Fix user interaction tracking not working for Jetpack Compose 1.5+ ([#3010](https://github.com/getsentry/sentry-java/pull/3010))
- Make sure to close all Closeable resources ([#3000](https://github.com/getsentry/sentry-java/pull/3000))

## 6.32.0

### Features

- Make `DebugImagesLoader` public ([#2993](https://github.com/getsentry/sentry-java/pull/2993))

### Fixes

- Make `SystemEventsBroadcastReceiver` exported on API 33+ ([#2990](https://github.com/getsentry/sentry-java/pull/2990))
  - This will fix the `SystemEventsBreadcrumbsIntegration` crashes that you might have encountered on Play Console

## 6.31.0

### Features

- Improve default debouncing mechanism ([#2945](https://github.com/getsentry/sentry-java/pull/2945))
- Add `CheckInUtils.withCheckIn` which abstracts away some of the manual check-ins complexity ([#2959](https://github.com/getsentry/sentry-java/pull/2959))
- Add `@SentryCaptureExceptionParameter` annotation which captures exceptions passed into an annotated method ([#2764](https://github.com/getsentry/sentry-java/pull/2764))
  - This can be used to replace `Sentry.captureException` calls in `@ExceptionHandler` of a `@ControllerAdvice`
- Add `ServerWebExchange` to `Hint` for WebFlux as `WEBFLUX_EXCEPTION_HANDLER_EXCHANGE` ([#2977](https://github.com/getsentry/sentry-java/pull/2977))
- Allow filtering GraphQL errors ([#2967](https://github.com/getsentry/sentry-java/pull/2967))
  - This list can be set directly when calling the constructor of `SentryInstrumentation`
  - For Spring Boot it can also be set in `application.properties` as `sentry.graphql.ignored-error-types=SOME_ERROR,ANOTHER_ERROR`

### Fixes

- Add OkHttp span auto-close when response body is not read ([#2923](https://github.com/getsentry/sentry-java/pull/2923))
- Fix json parsing of nullable/empty fields for Hybrid SDKs ([#2968](https://github.com/getsentry/sentry-java/pull/2968))
  - (Internal) Rename `nextList` to `nextListOrNull` to actually match what the method does
  - (Hybrid) Check if there's any object in a collection before trying to parse it (which prevents the "Failed to deserilize object in list" log message)
  - (Hybrid) If a date can't be parsed as an ISO timestamp, attempts to parse it as millis silently, without printing a log message
  - (Hybrid) If `op` is not defined as part of `SpanContext`, fallback to an empty string, because the filed is optional in the spec
- Always attach OkHttp errors and Http Client Errors only to call root span ([#2961](https://github.com/getsentry/sentry-java/pull/2961))
- Fixed crash accessing Choreographer instance ([#2970](https://github.com/getsentry/sentry-java/pull/2970))

### Dependencies

- Bump Native SDK from v0.6.5 to v0.6.6 ([#2975](https://github.com/getsentry/sentry-java/pull/2975))
  - [changelog](https://github.com/getsentry/sentry-native/blob/master/CHANGELOG.md#066)
  - [diff](https://github.com/getsentry/sentry-native/compare/0.6.5...0.6.6)
- Bump Gradle from v8.3.0 to v8.4.0 ([#2966](https://github.com/getsentry/sentry-java/pull/2966))
  - [changelog](https://github.com/gradle/gradle/blob/master/CHANGELOG.md#v840)
  - [diff](https://github.com/gradle/gradle/compare/v8.3.0...v8.4.0)

## 6.30.0

### Features

- Add `sendModules` option for disable sending modules ([#2926](https://github.com/getsentry/sentry-java/pull/2926))
- Send `db.system` and `db.name` in span data for androidx.sqlite spans ([#2928](https://github.com/getsentry/sentry-java/pull/2928))
- Check-ins (CRONS) support ([#2952](https://github.com/getsentry/sentry-java/pull/2952))
  - Add API for sending check-ins (CRONS) manually ([#2935](https://github.com/getsentry/sentry-java/pull/2935))
  - Support check-ins (CRONS) for Quartz ([#2940](https://github.com/getsentry/sentry-java/pull/2940))
  - `@SentryCheckIn` annotation and advice config for Spring ([#2946](https://github.com/getsentry/sentry-java/pull/2946))
  - Add option for ignoring certain monitor slugs ([#2943](https://github.com/getsentry/sentry-java/pull/2943))

### Fixes

- Always send memory stats for transactions ([#2936](https://github.com/getsentry/sentry-java/pull/2936))
  - This makes it possible to query transactions by the `device.class` tag on Sentry
- Add `sentry.enable-aot-compatibility` property to SpringBoot Jakarta `SentryAutoConfiguration` to enable building for GraalVM ([#2915](https://github.com/getsentry/sentry-java/pull/2915))

### Dependencies

- Bump Gradle from v8.2.1 to v8.3.0 ([#2900](https://github.com/getsentry/sentry-java/pull/2900))
  - [changelog](https://github.com/gradle/gradle/blob/master release-test/CHANGELOG.md#v830)
  - [diff](https://github.com/gradle/gradle/compare/v8.2.1...v8.3.0)

## 6.29.0

### Features

- Send `db.system` and `db.name` in span data ([#2894](https://github.com/getsentry/sentry-java/pull/2894))
- Send `http.request.method` in span data ([#2896](https://github.com/getsentry/sentry-java/pull/2896))
- Add `enablePrettySerializationOutput` option for opting out of pretty print ([#2871](https://github.com/getsentry/sentry-java/pull/2871))

## 6.28.0

### Features

- Add HTTP response code to Spring WebFlux transactions ([#2870](https://github.com/getsentry/sentry-java/pull/2870))
- Add `sampled` to Dynamic Sampling Context ([#2869](https://github.com/getsentry/sentry-java/pull/2869))
- Improve server side GraphQL support for spring-graphql and Nextflix DGS ([#2856](https://github.com/getsentry/sentry-java/pull/2856))
    - If you have already been using `SentryDataFetcherExceptionHandler` that still works but has been deprecated. Please use `SentryGenericDataFetcherExceptionHandler` combined with `SentryInstrumentation` instead for better error reporting.
    - More exceptions and errors caught and reported to Sentry by also looking at the `ExecutionResult` (more specifically its `errors`)
        - You may want to filter out certain errors, please see [docs on filtering](https://docs.sentry.io/platforms/java/configuration/filtering/)
    - More details for Sentry events: query, variables and response (where possible)
    - Breadcrumbs for operation (query, mutation, subscription), data fetchers and data loaders (Spring only)
    - Better hub propagation by using `GraphQLContext`
- Add autoconfigure modules for Spring Boot called `sentry-spring-boot` and `sentry-spring-boot-jakarta` ([#2880](https://github.com/getsentry/sentry-java/pull/2880))
  - The autoconfigure modules `sentry-spring-boot` and `sentry-spring-boot-jakarta` have a `compileOnly` dependency on `spring-boot-starter` which is needed for our auto installation in [sentry-android-gradle-plugin](https://github.com/getsentry/sentry-android-gradle-plugin)
  - The starter modules  `sentry-spring-boot-starter` and `sentry-spring-boot-starter-jakarta` now bring `spring-boot-starter` as a dependency
- You can now disable Sentry by setting the `enabled` option to `false` ([#2840](https://github.com/getsentry/sentry-java/pull/2840))

### Fixes

- Propagate OkHttp status to parent spans ([#2872](https://github.com/getsentry/sentry-java/pull/2872))

## 6.27.0

### Features

- Add TraceOrigin to Transactions and Spans ([#2803](https://github.com/getsentry/sentry-java/pull/2803))

### Fixes

- Deduplicate events happening in multiple threads simultaneously (e.g. `OutOfMemoryError`) ([#2845](https://github.com/getsentry/sentry-java/pull/2845))
  - This will improve Crash-Free Session Rate as we no longer will send multiple Session updates with `Crashed` status, but only the one that is relevant
- Ensure no Java 8 method reference sugar is used for Android ([#2857](https://github.com/getsentry/sentry-java/pull/2857))
- Do not send session updates for terminated sessions ([#2849](https://github.com/getsentry/sentry-java/pull/2849))

## 6.26.0

### Features
- (Internal) Extend APIs for hybrid SDKs ([#2814](https://github.com/getsentry/sentry-java/pull/2814), [#2846](https://github.com/getsentry/sentry-java/pull/2846))

### Fixes

- Fix ANRv2 thread dump parsing for native-only threads ([#2839](https://github.com/getsentry/sentry-java/pull/2839))
- Derive `TracingContext` values from event for ANRv2 events ([#2839](https://github.com/getsentry/sentry-java/pull/2839))

## 6.25.2

### Fixes

- Change Spring Boot, Apollo, Apollo 3, JUL, Logback, Log4j2, OpenFeign, GraphQL and Kotlin coroutines core dependencies to compileOnly ([#2837](https://github.com/getsentry/sentry-java/pull/2837))

## 6.25.1

### Fixes

- Allow removing integrations in SentryAndroid.init ([#2826](https://github.com/getsentry/sentry-java/pull/2826))
- Fix concurrent access to frameMetrics listener ([#2823](https://github.com/getsentry/sentry-java/pull/2823))

### Dependencies

- Bump Native SDK from v0.6.4 to v0.6.5 ([#2822](https://github.com/getsentry/sentry-java/pull/2822))
  - [changelog](https://github.com/getsentry/sentry-native/blob/master/CHANGELOG.md#065)
  - [diff](https://github.com/getsentry/sentry-native/compare/0.6.4...0.6.5)
- Bump Gradle from v8.2.0 to v8.2.1 ([#2830](https://github.com/getsentry/sentry-java/pull/2830))
  - [changelog](https://github.com/gradle/gradle/blob/master/CHANGELOG.md#v821)
  - [diff](https://github.com/gradle/gradle/compare/v8.2.0...v8.2.1)

## 6.25.0

### Features

- Add manifest `AutoInit` to integrations list ([#2795](https://github.com/getsentry/sentry-java/pull/2795))
- Tracing headers (`sentry-trace` and `baggage`) are now attached and passed through even if performance is disabled ([#2788](https://github.com/getsentry/sentry-java/pull/2788))

### Fixes

- Set `environment` from `SentryOptions` if none persisted in ANRv2 ([#2809](https://github.com/getsentry/sentry-java/pull/2809))
- Remove code that set `tracesSampleRate` to `0.0` for Spring Boot if not set ([#2800](https://github.com/getsentry/sentry-java/pull/2800))
  - This used to enable performance but not send any transactions by default.
  - Performance is now disabled by default.
- Fix slow/frozen frames were not reported with transactions ([#2811](https://github.com/getsentry/sentry-java/pull/2811))

### Dependencies

- Bump Native SDK from v0.6.3 to v0.6.4 ([#2796](https://github.com/getsentry/sentry-java/pull/2796))
  - [changelog](https://github.com/getsentry/sentry-native/blob/master/CHANGELOG.md#064)
  - [diff](https://github.com/getsentry/sentry-native/compare/0.6.3...0.6.4)
- Bump Gradle from v8.1.1 to v8.2.0 ([#2810](https://github.com/getsentry/sentry-java/pull/2810))
  - [changelog](https://github.com/gradle/gradle/blob/master/CHANGELOG.md#v820)
  - [diff](https://github.com/gradle/gradle/compare/v8.1.1...v8.2.0)

## 6.24.0

### Features

- Add debouncing mechanism and before-capture callbacks for screenshots and view hierarchies ([#2773](https://github.com/getsentry/sentry-java/pull/2773))
- Improve ANRv2 implementation ([#2792](https://github.com/getsentry/sentry-java/pull/2792))
  - Add a proguard rule to keep `ApplicationNotResponding` class from obfuscation
  - Add a new option `setReportHistoricalAnrs`; when enabled, it will report all of the ANRs from the [getHistoricalExitReasons](https://developer.android.com/reference/android/app/ActivityManager?hl=en#getHistoricalProcessExitReasons(java.lang.String,%20int,%20int)) list. 
  By default, the SDK only reports and enriches the latest ANR and only this one counts towards ANR rate. 
  Worth noting that this option is mainly useful when updating the SDK to the version where ANRv2 has been introduced, to report all ANRs happened prior to the SDK update. After that, the SDK will always pick up the latest ANR from the historical exit reasons list on next app restart, so there should be no historical ANRs to report.
  These ANRs are reported with the `HistoricalAppExitInfo` mechanism.
  - Add a new option `setAttachAnrThreadDump` to send ANR thread dump from the system as an attachment. 
  This is only useful as additional information, because the SDK attempts to parse the thread dump into proper threads with stacktraces by default.
  - If [ApplicationExitInfo#getTraceInputStream](https://developer.android.com/reference/android/app/ApplicationExitInfo#getTraceInputStream()) returns null, the SDK no longer reports an ANR event, as these events are not very useful without it.
  - Enhance regex patterns for native stackframes

## 6.23.0

### Features

- Add profile rate limiting ([#2782](https://github.com/getsentry/sentry-java/pull/2782))
- Support for automatically capturing Failed GraphQL (Apollo 3) Client errors ([#2781](https://github.com/getsentry/sentry-java/pull/2781))

```kotlin
import com.apollographql.apollo3.ApolloClient
import io.sentry.apollo3.sentryTracing

val apolloClient = ApolloClient.Builder()
    .serverUrl("https://example.com/graphql")
    .sentryTracing(captureFailedRequests = true)    
    .build()
```

### Dependencies

- Bump Native SDK from v0.6.2 to v0.6.3 ([#2746](https://github.com/getsentry/sentry-java/pull/2746))
  - [changelog](https://github.com/getsentry/sentry-native/blob/master/CHANGELOG.md#063)
  - [diff](https://github.com/getsentry/sentry-native/compare/0.6.2...0.6.3)

### Fixes

- Align http.status with [span data conventions](https://develop.sentry.dev/sdk/performance/span-data-conventions/) ([#2786](https://github.com/getsentry/sentry-java/pull/2786))

## 6.22.0

### Features

- Add `lock` attribute to the `SentryStackFrame` protocol to better highlight offending frames in the UI ([#2761](https://github.com/getsentry/sentry-java/pull/2761))
- Enrich database spans with blocked main thread info ([#2760](https://github.com/getsentry/sentry-java/pull/2760))
- Add `api_target` to `Request` and `data` to `Response` Protocols ([#2775](https://github.com/getsentry/sentry-java/pull/2775))

### Fixes

- No longer use `String.join` in `Baggage` as it requires API level 26 ([#2778](https://github.com/getsentry/sentry-java/pull/2778))

## 6.21.0

### Features

- Introduce new `sentry-android-sqlite` integration ([#2722](https://github.com/getsentry/sentry-java/pull/2722))
    - This integration replaces the old `androidx.sqlite` database instrumentation in the Sentry Android Gradle plugin
    - A new capability to manually instrument your `androidx.sqlite` databases. 
      - You can wrap your custom `SupportSQLiteOpenHelper` instance into `SentrySupportSQLiteOpenHelper(myHelper)` if you're not using the Sentry Android Gradle plugin and still benefit from performance auto-instrumentation.
- Add SentryWrapper for Callable and Supplier Interface ([#2720](https://github.com/getsentry/sentry-java/pull/2720))
- Load sentry-debug-meta.properties ([#2734](https://github.com/getsentry/sentry-java/pull/2734))
  - This enables source context for Java
  - For more information on how to enable source context, please refer to [#633](https://github.com/getsentry/sentry-java/issues/633#issuecomment-1465599120)

### Fixes

- Finish WebFlux transaction before popping scope ([#2724](https://github.com/getsentry/sentry-java/pull/2724))
- Use daemon threads for SentryExecutorService ([#2747](https://github.com/getsentry/sentry-java/pull/2747))
  - We started using `SentryExecutorService` in `6.19.0` which caused the application to hang on shutdown unless `Sentry.close()` was called. By using daemon threads we no longer block shutdown.
- Use Base64.NO_WRAP to avoid unexpected char errors in Apollo ([#2745](https://github.com/getsentry/sentry-java/pull/2745))
- Don't warn R8 on missing `ComposeViewHierarchyExporter` class ([#2743](https://github.com/getsentry/sentry-java/pull/2743))

## 6.20.0

### Features

- Add support for Sentry Kotlin Compiler Plugin ([#2695](https://github.com/getsentry/sentry-java/pull/2695))
  - In conjunction with our sentry-kotlin-compiler-plugin we improved Jetpack Compose support for
    - [View Hierarchy](https://docs.sentry.io/platforms/android/enriching-events/viewhierarchy/) support for Jetpack Compose screens
    - Automatic breadcrumbs for [user interactions](https://docs.sentry.io/platforms/android/performance/instrumentation/automatic-instrumentation/#user-interaction-instrumentation)
- More granular http requests instrumentation with a new SentryOkHttpEventListener ([#2659](https://github.com/getsentry/sentry-java/pull/2659))
    - Create spans for time spent on:
        - Proxy selection
        - DNS resolution
        - HTTPS setup
        - Connection
        - Requesting headers
        - Receiving response
    - You can attach the event listener to your OkHttpClient through `client.eventListener(new SentryOkHttpEventListener()).addInterceptor(new SentryOkHttpInterceptor()).build();`
    - In case you already have an event listener you can use the SentryOkHttpEventListener as well through `client.eventListener(new SentryOkHttpEventListener(myListener)).addInterceptor(new SentryOkHttpInterceptor()).build();`
- Add a new option to disable `RootChecker` ([#2735](https://github.com/getsentry/sentry-java/pull/2735))

### Fixes

- Base64 encode internal Apollo3 Headers ([#2707](https://github.com/getsentry/sentry-java/pull/2707))
- Fix `SentryTracer` crash when scheduling auto-finish of a transaction, but the timer has already been cancelled ([#2731](https://github.com/getsentry/sentry-java/pull/2731))
- Fix `AndroidTransactionProfiler` crash when finishing a profile that happened due to race condition ([#2731](https://github.com/getsentry/sentry-java/pull/2731))

## 6.19.1

### Fixes

- Ensure screenshots and view hierarchies are captured on the main thread ([#2712](https://github.com/getsentry/sentry-java/pull/2712))

## 6.19.0

### Features

- Add Screenshot and ViewHierarchy to integrations list ([#2698](https://github.com/getsentry/sentry-java/pull/2698))
- New ANR detection based on [ApplicationExitInfo API](https://developer.android.com/reference/android/app/ApplicationExitInfo) ([#2697](https://github.com/getsentry/sentry-java/pull/2697))
    - This implementation completely replaces the old one (based on a watchdog) on devices running Android 11 and above:
      - New implementation provides more precise ANR events/ANR rate detection as well as system thread dump information. The new implementation reports ANRs exactly as Google Play Console, without producing false positives or missing important background ANR events.
      - New implementation reports ANR events with a new mechanism `mechanism:AppExitInfo`.
      - However, despite producing many false positives, the old implementation is capable of better enriching ANR errors (which is not available with the new implementation), for example:
        - Capturing screenshots at the time of ANR event;
        - Capturing transactions and profiling data corresponding to the ANR event;
        - Auxiliary information (such as current memory load) at the time of ANR event.
      - If you would like us to provide support for the old approach working alongside the new one on Android 11 and above (e.g. for raising events for slow code on main thread), consider upvoting [this issue](https://github.com/getsentry/sentry-java/issues/2693).
    - The old watchdog implementation will continue working for older API versions (Android < 11):
        - The old implementation reports ANR events with the existing mechanism `mechanism:ANR`.
- Open up `TransactionOptions`, `ITransaction` and `IHub` methods allowing consumers modify start/end timestamp of transactions and spans ([#2701](https://github.com/getsentry/sentry-java/pull/2701))
- Send source bundle IDs to Sentry to enable source context ([#2663](https://github.com/getsentry/sentry-java/pull/2663))
  - For more information on how to enable source context, please refer to [#633](https://github.com/getsentry/sentry-java/issues/633#issuecomment-1465599120)

### Fixes

- Android Profiler on calling thread ([#2691](https://github.com/getsentry/sentry-java/pull/2691))
- Use `configureScope` instead of `withScope` in `Hub.close()`. This ensures that the main scope releases the in-memory data when closing a hub instance. ([#2688](https://github.com/getsentry/sentry-java/pull/2688))
- Remove null keys/values before creating concurrent hashmap in order to avoid NPE ([#2708](https://github.com/getsentry/sentry-java/pull/2708))
- Exclude SentryOptions from R8/ProGuard obfuscation ([#2699](https://github.com/getsentry/sentry-java/pull/2699))
  - This fixes AGP 8.+ incompatibility, where full R8 mode is enforced

### Dependencies

- Bump Gradle from v8.1.0 to v8.1.1 ([#2666](https://github.com/getsentry/sentry-java/pull/2666))
  - [changelog](https://github.com/gradle/gradle/blob/master release-test/CHANGELOG.md#v811)
  - [diff](https://github.com/gradle/gradle/compare/v8.1.0...v8.1.1)
- Bump Native SDK from v0.6.1 to v0.6.2 ([#2689](https://github.com/getsentry/sentry-java/pull/2689))
  - [changelog](https://github.com/getsentry/sentry-native/blob/master/CHANGELOG.md#062)
  - [diff](https://github.com/getsentry/sentry-native/compare/0.6.1...0.6.2)

## 6.18.1

### Fixes

- Fix crash when Sentry SDK is initialized more than once ([#2679](https://github.com/getsentry/sentry-java/pull/2679))
- Track a ttfd span per Activity ([#2673](https://github.com/getsentry/sentry-java/pull/2673))

## 6.18.0

### Features

- Attach Trace Context when an ANR is detected (ANRv1) ([#2583](https://github.com/getsentry/sentry-java/pull/2583))
- Make log4j2 integration compatible with log4j 3.0 ([#2634](https://github.com/getsentry/sentry-java/pull/2634))
    - Instead of relying on package scanning, we now use an annotation processor to generate `Log4j2Plugins.dat`
- Create `User` and `Breadcrumb` from map ([#2614](https://github.com/getsentry/sentry-java/pull/2614))
- Add `sent_at` to envelope header item ([#2638](https://github.com/getsentry/sentry-java/pull/2638))

### Fixes

- Fix timestamp intervals of PerformanceCollectionData in profiles ([#2648](https://github.com/getsentry/sentry-java/pull/2648))
- Fix timestamps of PerformanceCollectionData in profiles ([#2632](https://github.com/getsentry/sentry-java/pull/2632))
- Fix missing propagateMinConstraints flag for SentryTraced ([#2637](https://github.com/getsentry/sentry-java/pull/2637))
- Fix potential SecurityException thrown by ConnectivityManager on Android 11 ([#2653](https://github.com/getsentry/sentry-java/pull/2653))
- Fix aar artifacts publishing for Maven ([#2641](https://github.com/getsentry/sentry-java/pull/2641))

### Dependencies
- Bump Kotlin compile version from v1.6.10 to 1.8.0 ([#2563](https://github.com/getsentry/sentry-java/pull/2563))
- Bump Compose compile version from v1.1.1 to v1.3.0 ([#2563](https://github.com/getsentry/sentry-java/pull/2563))
- Bump AGP version from v7.3.0 to v7.4.2 ([#2574](https://github.com/getsentry/sentry-java/pull/2574))
- Bump Gradle from v7.6.0 to v8.0.2 ([#2563](https://github.com/getsentry/sentry-java/pull/2563))
    - [changelog](https://github.com/gradle/gradle/blob/master/CHANGELOG.md#v802)
    - [diff](https://github.com/gradle/gradle/compare/v7.6.0...v8.0.2)
- Bump Gradle from v8.0.2 to v8.1.0 ([#2650](https://github.com/getsentry/sentry-java/pull/2650))
  - [changelog](https://github.com/gradle/gradle/blob/master/CHANGELOG.md#v810)
  - [diff](https://github.com/gradle/gradle/compare/v8.0.2...v8.1.0)

## 6.17.0

### Features

- Add `name` and `geo` to `User` ([#2556](https://github.com/getsentry/sentry-java/pull/2556)) 
- Add breadcrumbs on network changes ([#2608](https://github.com/getsentry/sentry-java/pull/2608))
- Add time-to-initial-display and time-to-full-display measurements to Activity transactions ([#2611](https://github.com/getsentry/sentry-java/pull/2611))
- Read integration list written by sentry gradle plugin from manifest ([#2598](https://github.com/getsentry/sentry-java/pull/2598))
- Add Logcat adapter ([#2620](https://github.com/getsentry/sentry-java/pull/2620))
- Provide CPU count/frequency data as device context ([#2622](https://github.com/getsentry/sentry-java/pull/2622))

### Fixes

- Trim time-to-full-display span if reportFullyDisplayed API is never called ([#2631](https://github.com/getsentry/sentry-java/pull/2631))
- Fix Automatic UI transactions having wrong durations ([#2623](https://github.com/getsentry/sentry-java/pull/2623))
- Fix wrong default environment in Session ([#2610](https://github.com/getsentry/sentry-java/pull/2610))
- Pass through unknown sentry baggage keys into SentryEnvelopeHeader ([#2618](https://github.com/getsentry/sentry-java/pull/2618))
- Fix missing null check when removing lifecycle observer ([#2625](https://github.com/getsentry/sentry-java/pull/2625))

### Dependencies

- Bump Native SDK from v0.6.0 to v0.6.1 ([#2629](https://github.com/getsentry/sentry-java/pull/2629))
  - [changelog](https://github.com/getsentry/sentry-native/blob/master/CHANGELOG.md#061)
  - [diff](https://github.com/getsentry/sentry-native/compare/0.6.0...0.6.1)

## 6.16.0

### Features

- Improve versatility of exception resolver component for Spring with more flexible API for consumers. ([#2577](https://github.com/getsentry/sentry-java/pull/2577))
- Automatic performance instrumentation for WebFlux ([#2597](https://github.com/getsentry/sentry-java/pull/2597))
  - You can enable it by adding `sentry.enable-tracing=true` to your `application.properties`
- The Spring Boot integration can now be configured to add the `SentryAppender` to specific loggers instead of the `ROOT` logger ([#2173](https://github.com/getsentry/sentry-java/pull/2173))
  - You can specify the loggers using `"sentry.logging.loggers[0]=foo.bar` and `"sentry.logging.loggers[1]=baz` in your `application.properties`
- Add capabilities to track Jetpack Compose composition/rendering time ([#2507](https://github.com/getsentry/sentry-java/pull/2507))
- Adapt span op and description for graphql to fit spec ([#2607](https://github.com/getsentry/sentry-java/pull/2607))

### Fixes

- Fix timestamps of slow and frozen frames for profiles ([#2584](https://github.com/getsentry/sentry-java/pull/2584))
- Deprecate reportFullDisplayed in favor of reportFullyDisplayed ([#2585](https://github.com/getsentry/sentry-java/pull/2585))
- Add mechanism for logging integrations and update spring mechanism types ([#2595](https://github.com/getsentry/sentry-java/pull/2595))
	- NOTE: If you're using these mechanism types (`HandlerExceptionResolver`, `SentryWebExceptionHandler`) in your dashboards please update them to use the new types.
- Filter out session cookies sent by Spring and Spring Boot integrations ([#2593](https://github.com/getsentry/sentry-java/pull/2593))
  - We filter out some common cookies like JSESSIONID
  - We also read the value from `server.servlet.session.cookie.name` and filter it out
- No longer send event / transaction to Sentry if `beforeSend` / `beforeSendTransaction` throws ([#2591](https://github.com/getsentry/sentry-java/pull/2591))
- Add version to sentryClientName used in auth header ([#2596](https://github.com/getsentry/sentry-java/pull/2596))
- Keep integration names from being obfuscated ([#2599](https://github.com/getsentry/sentry-java/pull/2599))
- Change log level from INFO to WARN for error message indicating a failed Log4j2 Sentry.init ([#2606](https://github.com/getsentry/sentry-java/pull/2606))
  - The log message was often not visible as our docs suggest a minimum log level of WARN
- Fix session tracking on Android ([#2609](https://github.com/getsentry/sentry-java/pull/2609))
  - Incorrect number of session has been sent. In addition, some of the sessions were not properly ended, messing up Session Health Metrics.

### Dependencies

- Bump `opentelemetry-sdk` to `1.23.1` and `opentelemetry-javaagent` to `1.23.0` ([#2590](https://github.com/getsentry/sentry-java/pull/2590))
- Bump Native SDK from v0.5.4 to v0.6.0 ([#2545](https://github.com/getsentry/sentry-java/pull/2545))
  - [changelog](https://github.com/getsentry/sentry-native/blob/master/CHANGELOG.md#060)
  - [diff](https://github.com/getsentry/sentry-native/compare/0.5.4...0.6.0)

## 6.15.0

### Features

- Adjust time-to-full-display span if reportFullDisplayed is called too early ([#2550](https://github.com/getsentry/sentry-java/pull/2550))
- Add `enableTracing` option ([#2530](https://github.com/getsentry/sentry-java/pull/2530))
    - This change is backwards compatible. The default is `null` meaning existing behaviour remains unchanged (setting either `tracesSampleRate` or `tracesSampler` enables performance).
    - If set to `true`, performance is enabled, even if no `tracesSampleRate` or `tracesSampler` have been configured.
    - If set to `false` performance is disabled, regardless of `tracesSampleRate` and `tracesSampler` options.
- Detect dependencies by listing MANIFEST.MF files at runtime ([#2538](https://github.com/getsentry/sentry-java/pull/2538))
- Report integrations in use, report packages in use more consistently ([#2179](https://github.com/getsentry/sentry-java/pull/2179))
- Implement `ThreadLocalAccessor` for propagating Sentry hub with reactor / WebFlux ([#2570](https://github.com/getsentry/sentry-java/pull/2570))
  - Requires `io.micrometer:context-propagation:1.0.2+` as well as Spring Boot 3.0.3+
  - Enable the feature by setting `sentry.reactive.thread-local-accessor-enabled=true`
  - This is still considered experimental. Once we have enough feedback we may turn this on by default.
  - Checkout the sample here: https://github.com/getsentry/sentry-java/tree/main/sentry-samples/sentry-samples-spring-boot-webflux-jakarta
  - A new hub is now cloned from the main hub for every request

### Fixes

- Leave `inApp` flag for stack frames undecided in SDK if unsure and let ingestion decide instead ([#2547](https://github.com/getsentry/sentry-java/pull/2547))
- Allow `0.0` error sample rate ([#2573](https://github.com/getsentry/sentry-java/pull/2573))
- Fix memory leak in WebFlux related to an ever growing stack ([#2580](https://github.com/getsentry/sentry-java/pull/2580))
- Use the same hub in WebFlux exception handler as we do in WebFilter ([#2566](https://github.com/getsentry/sentry-java/pull/2566))
- Switch upstream Jetpack Compose dependencies to `compileOnly` in `sentry-compose-android` ([#2578](https://github.com/getsentry/sentry-java/pull/2578))
  - NOTE: If you're using Compose Navigation/User Interaction integrations, make sure to have the following dependencies on the classpath as we do not bring them in transitively anymore:
    - `androidx.navigation:navigation-compose:`
    - `androidx.compose.runtime:runtime:`
    - `androidx.compose.ui:ui:`

## 6.14.0

### Features

- Add time-to-full-display span to Activity auto-instrumentation ([#2432](https://github.com/getsentry/sentry-java/pull/2432))
- Add `main` flag to threads and `in_foreground` flag for app contexts  ([#2516](https://github.com/getsentry/sentry-java/pull/2516))

### Fixes

- Ignore Shutdown in progress when closing ShutdownHookIntegration ([#2521](https://github.com/getsentry/sentry-java/pull/2521))
- Fix app start span end-time is wrong if SDK init is deferred ([#2519](https://github.com/getsentry/sentry-java/pull/2519))
- Fix invalid session creation when app is launched in background ([#2543](https://github.com/getsentry/sentry-java/pull/2543))

## 6.13.1

### Fixes

- Fix transaction performance collector oom ([#2505](https://github.com/getsentry/sentry-java/pull/2505))
- Remove authority from URLs sent to Sentry ([#2366](https://github.com/getsentry/sentry-java/pull/2366))
- Fix `sentry-bom` containing incorrect artifacts ([#2504](https://github.com/getsentry/sentry-java/pull/2504))

### Dependencies

- Bump Native SDK from v0.5.3 to v0.5.4 ([#2500](https://github.com/getsentry/sentry-java/pull/2500))
  - [changelog](https://github.com/getsentry/sentry-native/blob/master/CHANGELOG.md#054)
  - [diff](https://github.com/getsentry/sentry-native/compare/0.5.3...0.5.4)

## 6.13.0

### Features

- Send cpu usage percentage in profile payload ([#2469](https://github.com/getsentry/sentry-java/pull/2469))
- Send transaction memory stats in profile payload ([#2447](https://github.com/getsentry/sentry-java/pull/2447))
- Add cpu usage collection ([#2462](https://github.com/getsentry/sentry-java/pull/2462))
- Improve ANR implementation: ([#2475](https://github.com/getsentry/sentry-java/pull/2475))
  - Add `abnormal_mechanism` to sessions for ANR rate calculation
  - Always attach thread dump to ANR events
  - Distinguish between foreground and background ANRs
- Improve possible date precision to 10 μs ([#2451](https://github.com/getsentry/sentry-java/pull/2451))

### Fixes

- Fix performance collector setup called in main thread ([#2499](https://github.com/getsentry/sentry-java/pull/2499))
- Expand guard against CVE-2018-9492 "Privilege Escalation via Content Provider" ([#2482](https://github.com/getsentry/sentry-java/pull/2482))
- Prevent OOM by disabling TransactionPerformanceCollector for now ([#2498](https://github.com/getsentry/sentry-java/pull/2498))

## 6.12.1

### Fixes

- Create timer in `TransactionPerformanceCollector` lazily ([#2478](https://github.com/getsentry/sentry-java/pull/2478))

## 6.12.0

### Features

- Attach View Hierarchy to the errored/crashed events ([#2440](https://github.com/getsentry/sentry-java/pull/2440))
- Collect memory usage in transactions ([#2445](https://github.com/getsentry/sentry-java/pull/2445))
- Add `traceOptionsRequests` option to disable tracing of OPTIONS requests ([#2453](https://github.com/getsentry/sentry-java/pull/2453))
- Extend list of HTTP headers considered sensitive ([#2455](https://github.com/getsentry/sentry-java/pull/2455))

### Fixes

- Use a single TransactionPerfomanceCollector ([#2464](https://github.com/getsentry/sentry-java/pull/2464))
- Don't override sdk name with Timber ([#2450](https://github.com/getsentry/sentry-java/pull/2450))
- Set transactionNameSource to CUSTOM when setting transaction name ([#2405](https://github.com/getsentry/sentry-java/pull/2405))
- Guard against CVE-2018-9492 "Privilege Escalation via Content Provider" ([#2466](https://github.com/getsentry/sentry-java/pull/2466))

## 6.11.0

### Features

- Disable Android concurrent profiling ([#2434](https://github.com/getsentry/sentry-java/pull/2434))
- Add logging for OpenTelemetry integration ([#2425](https://github.com/getsentry/sentry-java/pull/2425))
- Auto add `OpenTelemetryLinkErrorEventProcessor` for Spring Boot ([#2429](https://github.com/getsentry/sentry-java/pull/2429))

### Fixes

- Use minSdk compatible `Objects` class ([#2436](https://github.com/getsentry/sentry-java/pull/2436))
- Prevent R8 from warning on missing classes, as we check for their presence at runtime ([#2439](https://github.com/getsentry/sentry-java/pull/2439))

### Dependencies

- Bump Gradle from v7.5.1 to v7.6.0 ([#2438](https://github.com/getsentry/sentry-java/pull/2438))
  - [changelog](https://github.com/gradle/gradle/blob/master/CHANGELOG.md#v760)
  - [diff](https://github.com/gradle/gradle/compare/v7.5.1...v7.6.0)

## 6.10.0

### Features

- Add time-to-initial-display span to Activity transactions ([#2369](https://github.com/getsentry/sentry-java/pull/2369))
- Start a session after init if AutoSessionTracking is enabled ([#2356](https://github.com/getsentry/sentry-java/pull/2356))
- Provide automatic breadcrumbs and transactions for click/scroll events for Compose ([#2390](https://github.com/getsentry/sentry-java/pull/2390))
- Add `blocked_main_thread` and `call_stack` to File I/O spans to detect performance issues ([#2382](https://github.com/getsentry/sentry-java/pull/2382))

### Dependencies

- Bump Native SDK from v0.5.2 to v0.5.3 ([#2423](https://github.com/getsentry/sentry-java/pull/2423))
  - [changelog](https://github.com/getsentry/sentry-native/blob/master/CHANGELOG.md#053)
  - [diff](https://github.com/getsentry/sentry-native/compare/0.5.2...0.5.3)

## 6.9.2

### Fixes

- Updated ProfileMeasurementValue types ([#2412](https://github.com/getsentry/sentry-java/pull/2412))
- Clear window reference only on activity stop in profileMeasurements collector ([#2407](https://github.com/getsentry/sentry-java/pull/2407))
- No longer disable OpenTelemetry exporters in default Java Agent config ([#2408](https://github.com/getsentry/sentry-java/pull/2408))
- Fix `ClassNotFoundException` for `io.sentry.spring.SentrySpringServletContainerInitializer` in `sentry-spring-jakarta` ([#2411](https://github.com/getsentry/sentry-java/issues/2411))
- Fix `sentry-samples-spring-jakarta` ([#2411](https://github.com/getsentry/sentry-java/issues/2411))

### Features

- Add SENTRY_AUTO_INIT environment variable to control OpenTelemetry Agent init ([#2410](https://github.com/getsentry/sentry-java/pull/2410))
- Add OpenTelemetryLinkErrorEventProcessor for linking errors to traces created via OpenTelemetry ([#2418](https://github.com/getsentry/sentry-java/pull/2418))

### Dependencies

- Bump OpenTelemetry to 1.20.1 and OpenTelemetry Java Agent to 1.20.2 ([#2420](https://github.com/getsentry/sentry-java/pull/2420))

## 6.9.1

### Fixes

- OpenTelemetry modules were missing in `6.9.0` so we released the same code again as `6.9.1` including OpenTelemetry modules

## 6.9.0

### Fixes

- Use `canonicalName` in Fragment Integration for better de-obfuscation ([#2379](https://github.com/getsentry/sentry-java/pull/2379))
- Fix Timber and Fragment integrations auto-installation for obfuscated builds ([#2379](https://github.com/getsentry/sentry-java/pull/2379))
- Don't attach screenshots to events from Hybrid SDKs ([#2360](https://github.com/getsentry/sentry-java/pull/2360))
- Ensure Hints do not cause memory leaks ([#2387](https://github.com/getsentry/sentry-java/pull/2387))
- Do not attach empty `sentry-trace` and `baggage` headers ([#2385](https://github.com/getsentry/sentry-java/pull/2385))

### Features

- Add beforeSendTransaction which allows users to filter and change transactions ([#2388](https://github.com/getsentry/sentry-java/pull/2388))
- Add experimental support for OpenTelemetry ([README](sentry-opentelemetry/README.md))([#2344](https://github.com/getsentry/sentry-java/pull/2344))

### Dependencies

- Update Spring Boot Jakarta to Spring Boot 3.0.0 ([#2389](https://github.com/getsentry/sentry-java/pull/2389))
- Bump Spring Boot to 2.7.5 ([#2383](https://github.com/getsentry/sentry-java/pull/2383))

## 6.8.0

### Features

- Add FrameMetrics to Android profiling data ([#2342](https://github.com/getsentry/sentry-java/pull/2342))

### Fixes

- Remove profiler main thread io ([#2348](https://github.com/getsentry/sentry-java/pull/2348))
- Fix ensure all options are processed before integrations are loaded ([#2377](https://github.com/getsentry/sentry-java/pull/2377))

## 6.7.1

### Fixes

- Fix `Gpu.vendorId` should be a String ([#2343](https://github.com/getsentry/sentry-java/pull/2343))
- Don't set device name on Android if `sendDefaultPii` is disabled ([#2354](https://github.com/getsentry/sentry-java/pull/2354))
- Fix corrupted UUID on Motorola devices ([#2363](https://github.com/getsentry/sentry-java/pull/2363))
- Fix ANR on dropped uncaught exception events ([#2368](https://github.com/getsentry/sentry-java/pull/2368))

### Features

- Update Spring Boot Jakarta to Spring Boot 3.0.0-RC2 ([#2347](https://github.com/getsentry/sentry-java/pull/2347))

## 6.7.0

### Fixes

- Use correct set-cookie for the HTTP Client response object ([#2326](https://github.com/getsentry/sentry-java/pull/2326))
- Fix NoSuchElementException in CircularFifoQueue when cloning a Scope ([#2328](https://github.com/getsentry/sentry-java/pull/2328))

### Features

- Customizable fragment lifecycle breadcrumbs ([#2299](https://github.com/getsentry/sentry-java/pull/2299))
- Provide hook for Jetpack Compose navigation instrumentation ([#2320](https://github.com/getsentry/sentry-java/pull/2320))
- Populate `event.modules` with dependencies metadata ([#2324](https://github.com/getsentry/sentry-java/pull/2324))
- Support Spring 6 and Spring Boot 3 ([#2289](https://github.com/getsentry/sentry-java/pull/2289))

### Dependencies

- Bump Native SDK from v0.5.1 to v0.5.2 ([#2315](https://github.com/getsentry/sentry-java/pull/2315))
  - [changelog](https://github.com/getsentry/sentry-native/blob/master/CHANGELOG.md#052)
  - [diff](https://github.com/getsentry/sentry-native/compare/0.5.1...0.5.2)

## 6.6.0

### Fixes

- Ensure potential callback exceptions are caught #2123 ([#2291](https://github.com/getsentry/sentry-java/pull/2291))
- Remove verbose FrameMetricsAggregator failure logging ([#2293](https://github.com/getsentry/sentry-java/pull/2293))
- Ignore broken regex for tracePropagationTarget ([#2288](https://github.com/getsentry/sentry-java/pull/2288))
- No longer serialize static fields; use toString as fallback ([#2309](https://github.com/getsentry/sentry-java/pull/2309))
- Fix `SentryFileWriter`/`SentryFileOutputStream` append overwrites file contents ([#2304](https://github.com/getsentry/sentry-java/pull/2304))
- Respect incoming parent sampled decision when continuing a trace ([#2311](https://github.com/getsentry/sentry-java/pull/2311))

### Features

- Profile envelopes are sent directly from profiler ([#2298](https://github.com/getsentry/sentry-java/pull/2298))
- Add support for using Encoder with logback.SentryAppender ([#2246](https://github.com/getsentry/sentry-java/pull/2246))
- Report Startup Crashes ([#2277](https://github.com/getsentry/sentry-java/pull/2277))
- HTTP Client errors for OkHttp ([#2287](https://github.com/getsentry/sentry-java/pull/2287))
- Add option to enable or disable Frame Tracking ([#2314](https://github.com/getsentry/sentry-java/pull/2314))

### Dependencies

- Bump Native SDK from v0.5.0 to v0.5.1 ([#2306](https://github.com/getsentry/sentry-java/pull/2306))
  - [changelog](https://github.com/getsentry/sentry-native/blob/master/CHANGELOG.md#051)
  - [diff](https://github.com/getsentry/sentry-native/compare/0.5.0...0.5.1)

## 6.5.0

### Fixes

- Improve public facing API for creating Baggage from header ([#2284](https://github.com/getsentry/sentry-java/pull/2284))

## 6.5.0-beta.3

### Features

- Provide API for attaching custom measurements to transactions ([#2260](https://github.com/getsentry/sentry-java/pull/2260))
- Bump spring to 2.7.4 ([#2279](https://github.com/getsentry/sentry-java/pull/2279))

## 6.5.0-beta.2

### Features

- Make user segment a top level property ([#2257](https://github.com/getsentry/sentry-java/pull/2257))
- Replace user `other` with `data` ([#2258](https://github.com/getsentry/sentry-java/pull/2258))
- `isTraceSampling` is now on by default. `tracingOrigins` has been replaced by `tracePropagationTargets` ([#2255](https://github.com/getsentry/sentry-java/pull/2255))

## 6.5.0-beta.1

### Features

- Server-Side Dynamic Sampling Context support  ([#2226](https://github.com/getsentry/sentry-java/pull/2226))

## 6.4.4

### Fixes

- Fix ConcurrentModificationException due to FrameMetricsAggregator manipulation ([#2282](https://github.com/getsentry/sentry-java/pull/2282))

## 6.4.3

- Fix slow and frozen frames tracking ([#2271](https://github.com/getsentry/sentry-java/pull/2271))

## 6.4.2

### Fixes

- Fixed AbstractMethodError when getting Lifecycle ([#2228](https://github.com/getsentry/sentry-java/pull/2228))
- Missing unit fields for Android measurements ([#2204](https://github.com/getsentry/sentry-java/pull/2204))
- Avoid sending empty profiles ([#2232](https://github.com/getsentry/sentry-java/pull/2232))
- Fix file descriptor leak in FileIO instrumentation ([#2248](https://github.com/getsentry/sentry-java/pull/2248))

## 6.4.1

### Fixes

- Fix memory leak caused by throwableToSpan ([#2227](https://github.com/getsentry/sentry-java/pull/2227))

## 6.4.0

### Fixes

- make profiling rate defaults to 101 hz ([#2211](https://github.com/getsentry/sentry-java/pull/2211))
- SentryOptions.setProfilingTracesIntervalMillis has been deprecated
- Added cpu architecture and default environment in profiles envelope ([#2207](https://github.com/getsentry/sentry-java/pull/2207))
- SentryOptions.setProfilingEnabled has been deprecated in favor of setProfilesSampleRate
- Use toString for enum serialization ([#2220](https://github.com/getsentry/sentry-java/pull/2220))

### Features

- Concurrent profiling 3 - added truncation reason ([#2247](https://github.com/getsentry/sentry-java/pull/2247))
- Concurrent profiling 2 - added list of transactions ([#2218](https://github.com/getsentry/sentry-java/pull/2218))
- Concurrent profiling 1 - added envelope payload data format ([#2216](https://github.com/getsentry/sentry-java/pull/2216))
- Send source for transactions ([#2180](https://github.com/getsentry/sentry-java/pull/2180))
- Add profilesSampleRate and profileSampler options for Android sdk ([#2184](https://github.com/getsentry/sentry-java/pull/2184))
- Add baggage header to RestTemplate ([#2206](https://github.com/getsentry/sentry-java/pull/2206))
- Bump Native SDK from v0.4.18 to v0.5.0 ([#2199](https://github.com/getsentry/sentry-java/pull/2199))
  - [changelog](https://github.com/getsentry/sentry-native/blob/master/CHANGELOG.md#050)
  - [diff](https://github.com/getsentry/sentry-native/compare/0.4.18...0.5.0)
- Bump Gradle from v7.5.0 to v7.5.1 ([#2212](https://github.com/getsentry/sentry-java/pull/2212))
  - [changelog](https://github.com/gradle/gradle/blob/master/CHANGELOG.md#v751)
  - [diff](https://github.com/gradle/gradle/compare/v7.5.0...v7.5.1)

## 6.3.1

### Fixes

- Prevent NPE by checking SentryTracer.timer for null again inside synchronized ([#2200](https://github.com/getsentry/sentry-java/pull/2200))
- Weakly reference Activity for transaction finished callback ([#2203](https://github.com/getsentry/sentry-java/pull/2203))
- `attach-screenshot` set on Manual init. didn't work ([#2186](https://github.com/getsentry/sentry-java/pull/2186))
- Remove extra space from `spring.factories` causing issues in old versions of Spring Boot ([#2181](https://github.com/getsentry/sentry-java/pull/2181))


### Features

- Bump Native SDK to v0.4.18 ([#2154](https://github.com/getsentry/sentry-java/pull/2154))
  - [changelog](https://github.com/getsentry/sentry-native/blob/master/CHANGELOG.md#0418)
  - [diff](https://github.com/getsentry/sentry-native/compare/0.4.17...0.4.18)
- Bump Gradle to v7.5.0 ([#2174](https://github.com/getsentry/sentry-java/pull/2174), [#2191](https://github.com/getsentry/sentry-java/pull/2191))
  - [changelog](https://github.com/gradle/gradle/blob/master/CHANGELOG.md#v750)
  - [diff](https://github.com/gradle/gradle/compare/v7.4.2...v7.5.0)

## 6.3.0

### Features

- Switch upstream dependencies to `compileOnly` in integrations ([#2175](https://github.com/getsentry/sentry-java/pull/2175))

### Fixes

- Lazily retrieve HostnameCache in MainEventProcessor ([#2170](https://github.com/getsentry/sentry-java/pull/2170))

## 6.2.1

### Fixes

- Only send userid in Dynamic Sampling Context if sendDefaultPii is true ([#2147](https://github.com/getsentry/sentry-java/pull/2147))
- Remove userId from baggage due to PII ([#2157](https://github.com/getsentry/sentry-java/pull/2157))

### Features

- Add integration for Apollo-Kotlin 3 ([#2109](https://github.com/getsentry/sentry-java/pull/2109))
- New package `sentry-android-navigation` for AndroidX Navigation support ([#2136](https://github.com/getsentry/sentry-java/pull/2136))
- New package `sentry-compose` for Jetpack Compose support (Navigation) ([#2136](https://github.com/getsentry/sentry-java/pull/2136))
- Add sample rate to baggage as well as trace in envelope header and flatten user ([#2135](https://github.com/getsentry/sentry-java/pull/2135))

## 6.1.4

### Fixes

- Filter out app starts with more than 60s ([#2127](https://github.com/getsentry/sentry-java/pull/2127))

## 6.1.3

### Fixes

- Fix thread leak due to Timer being created and never cancelled ([#2131](https://github.com/getsentry/sentry-java/pull/2131))

## 6.1.2

### Fixes

- Swallow error when reading ActivityManager#getProcessesInErrorState instead of crashing ([#2114](https://github.com/getsentry/sentry-java/pull/2114))
- Use charset string directly as StandardCharsets is not available on earlier Android versions ([#2111](https://github.com/getsentry/sentry-java/pull/2111))

## 6.1.1

### Features

- Replace `tracestate` header with `baggage` header ([#2078](https://github.com/getsentry/sentry-java/pull/2078))
- Allow opting out of device info collection that requires Inter-Process Communication (IPC) ([#2100](https://github.com/getsentry/sentry-java/pull/2100))

## 6.1.0

### Features

- Implement local scope by adding overloads to the capture methods that accept a ScopeCallback ([#2084](https://github.com/getsentry/sentry-java/pull/2084))
- SentryOptions#merge is now public and can be used to load ExternalOptions ([#2088](https://github.com/getsentry/sentry-java/pull/2088))

### Fixes

- Fix proguard rules to work R8 [issue](https://issuetracker.google.com/issues/235733922) around on AGP 7.3.0-betaX and 7.4.0-alphaX ([#2094](https://github.com/getsentry/sentry-java/pull/2094))
- Fix GraalVM Native Image compatibility ([#2172](https://github.com/getsentry/sentry-java/pull/2172))

## 6.0.0

### Sentry Self-hosted Compatibility

- Starting with version `6.0.0` of the `sentry` package, [Sentry's self hosted version >= v21.9.0](https://github.com/getsentry/self-hosted/releases) is required or you have to manually disable sending client reports via the `sendClientReports` option. This only applies to self-hosted Sentry. If you are using [sentry.io](https://sentry.io), no action is needed.

### Features

- Allow optimization and obfuscation of the SDK by reducing proguard rules ([#2031](https://github.com/getsentry/sentry-java/pull/2031))
- Relax TransactionNameProvider ([#1861](https://github.com/getsentry/sentry-java/pull/1861))
- Use float instead of Date for protocol types for higher precision ([#1737](https://github.com/getsentry/sentry-java/pull/1737))
- Allow setting SDK info (name & version) in manifest ([#2016](https://github.com/getsentry/sentry-java/pull/2016))
- Allow setting native Android SDK name during build ([#2035](https://github.com/getsentry/sentry-java/pull/2035))
- Include application permissions in Android events ([#2018](https://github.com/getsentry/sentry-java/pull/2018))
- Automatically create transactions for UI events ([#1975](https://github.com/getsentry/sentry-java/pull/1975))
- Hints are now used via a Hint object and passed into beforeSend and EventProcessor as @NotNull Hint object ([#2045](https://github.com/getsentry/sentry-java/pull/2045))
- Attachments can be manipulated via hint ([#2046](https://github.com/getsentry/sentry-java/pull/2046))
- Add sentry-servlet-jakarta module ([#1987](https://github.com/getsentry/sentry-java/pull/1987))
- Add client reports ([#1982](https://github.com/getsentry/sentry-java/pull/1982))
- Screenshot is taken when there is an error ([#1967](https://github.com/getsentry/sentry-java/pull/1967))
- Add Android profiling traces ([#1897](https://github.com/getsentry/sentry-java/pull/1897)) ([#1959](https://github.com/getsentry/sentry-java/pull/1959)) and its tests ([#1949](https://github.com/getsentry/sentry-java/pull/1949))
- Enable enableScopeSync by default for Android ([#1928](https://github.com/getsentry/sentry-java/pull/1928))
- Feat: Vendor JSON ([#1554](https://github.com/getsentry/sentry-java/pull/1554))
    - Introduce `JsonSerializable` and `JsonDeserializer` interfaces for manual json
      serialization/deserialization.
    - Introduce `JsonUnknwon` interface to preserve unknown properties when deserializing/serializing
      SDK classes.
    - When passing custom objects, for example in `Contexts`, these are supported for serialization:
        - `JsonSerializable`
        - `Map`, `Collection`, `Array`, `String` and all primitive types.
        - Objects with the help of refection.
            - `Map`, `Collection`, `Array`, `String` and all primitive types.
            - Call `toString()` on objects that have a cyclic reference to a ancestor object.
            - Call `toString()` where object graphs exceed max depth.
    - Remove `gson` dependency.
    - Remove `IUnknownPropertiesConsumer`
- Pass MDC tags as Sentry tags ([#1954](https://github.com/getsentry/sentry-java/pull/1954))

### Fixes

- Calling Sentry.init and specifying contextTags now has an effect on the Logback SentryAppender ([#2052](https://github.com/getsentry/sentry-java/pull/2052))
- Calling Sentry.init and specifying contextTags now has an effect on the Log4j SentryAppender ([#2054](https://github.com/getsentry/sentry-java/pull/2054))
- Calling Sentry.init and specifying contextTags now has an effect on the jul SentryAppender ([#2057](https://github.com/getsentry/sentry-java/pull/2057))
- Update Spring Boot dependency to 2.6.8 and fix the CVE-2022-22970 ([#2068](https://github.com/getsentry/sentry-java/pull/2068))
- Sentry can now self heal after a Thread had its currentHub set to a NoOpHub ([#2076](https://github.com/getsentry/sentry-java/pull/2076))
- No longer close OutputStream that is passed into JsonSerializer ([#2029](https://github.com/getsentry/sentry-java/pull/2029))
- Fix setting context tags on events captured by Spring ([#2060](https://github.com/getsentry/sentry-java/pull/2060))
- Isolate cached events with hashed DSN subfolder ([#2038](https://github.com/getsentry/sentry-java/pull/2038))
- SentryThread.current flag will not be overridden by DefaultAndroidEventProcessor if already set ([#2050](https://github.com/getsentry/sentry-java/pull/2050))
- Fix serialization of Long inside of Request.data ([#2051](https://github.com/getsentry/sentry-java/pull/2051))
- Update sentry-native to 0.4.17 ([#2033](https://github.com/getsentry/sentry-java/pull/2033))
- Update Gradle to 7.4.2 and AGP to 7.2 ([#2042](https://github.com/getsentry/sentry-java/pull/2042))
- Change order of event filtering mechanisms ([#2001](https://github.com/getsentry/sentry-java/pull/2001))
- Only send session update for dropped events if state changed ([#2002](https://github.com/getsentry/sentry-java/pull/2002))
- Android profiling initializes on first profile start ([#2009](https://github.com/getsentry/sentry-java/pull/2009))
- Profiling rate decreased from 300hz to 100hz ([#1997](https://github.com/getsentry/sentry-java/pull/1997))
- Allow disabling sending of client reports via Android Manifest and external options ([#2007](https://github.com/getsentry/sentry-java/pull/2007))
- Ref: Upgrade Spring Boot dependency to 2.5.13 ([#2011](https://github.com/getsentry/sentry-java/pull/2011))
- Ref: Make options.printUncaughtStackTrace primitive type ([#1995](https://github.com/getsentry/sentry-java/pull/1995))
- Ref: Remove not needed interface abstractions on Android ([#1953](https://github.com/getsentry/sentry-java/pull/1953))
- Ref: Make hints Map<String, Object> instead of only Object ([#1929](https://github.com/getsentry/sentry-java/pull/1929))
- Ref: Simplify DateUtils with ISO8601Utils ([#1837](https://github.com/getsentry/sentry-java/pull/1837))
- Ref: Remove deprecated and scheduled fields ([#1875](https://github.com/getsentry/sentry-java/pull/1875))
- Ref: Add shutdownTimeoutMillis in favor of shutdownTimeout ([#1873](https://github.com/getsentry/sentry-java/pull/1873))
- Ref: Remove Attachment ContentType since the Server infers it ([#1874](https://github.com/getsentry/sentry-java/pull/1874))
- Ref: Bind external properties to a dedicated class. ([#1750](https://github.com/getsentry/sentry-java/pull/1750))
- Ref: Debug log serializable objects ([#1795](https://github.com/getsentry/sentry-java/pull/1795))
- Ref: catch Throwable instead of Exception to suppress internal SDK errors ([#1812](https://github.com/getsentry/sentry-java/pull/1812))
- `SentryOptions` can merge properties from `ExternalOptions` instead of another instance of `SentryOptions`
- Following boolean properties from `SentryOptions` that allowed `null` values are now not nullable - `debug`, `enableUncaughtExceptionHandler`, `enableDeduplication`
- `SentryOptions` cannot be created anymore using `PropertiesProvider` with `SentryOptions#from` method. Use `ExternalOptions#from` instead and merge created object with `SentryOptions#merge`
- Bump: Kotlin to 1.5 and compatibility to 1.4 for sentry-android-timber ([#1815](https://github.com/getsentry/sentry-java/pull/1815))

## 5.7.4

### Fixes

* Change order of event filtering mechanisms and only send session update for dropped events if session state changed (#2028)

## 5.7.3

### Fixes

- Sentry Timber integration throws an exception when using args ([#1986](https://github.com/getsentry/sentry-java/pull/1986))

## 5.7.2

### Fixes

- Bring back support for `Timber.tag` ([#1974](https://github.com/getsentry/sentry-java/pull/1974))

## 5.7.1

### Fixes

- Sentry Timber integration does not submit msg.formatted breadcrumbs ([#1957](https://github.com/getsentry/sentry-java/pull/1957))
- ANR WatchDog won't crash on SecurityException ([#1962](https://github.com/getsentry/sentry-java/pull/1962))

## 5.7.0

### Features

- Automatically enable `Timber` and `Fragment` integrations if they are present on the classpath ([#1936](https://github.com/getsentry/sentry-java/pull/1936))

## 5.6.3

### Fixes

- If transaction or span is finished, do not allow to mutate ([#1940](https://github.com/getsentry/sentry-java/pull/1940))
- Keep used AndroidX classes from obfuscation (Fixes UI breadcrumbs and Slow/Frozen frames) ([#1942](https://github.com/getsentry/sentry-java/pull/1942))

## 5.6.2

### Fixes

- Ref: Make ActivityFramesTracker public to be used by Hybrid SDKs ([#1931](https://github.com/getsentry/sentry-java/pull/1931))
- Bump: AGP to 7.1.2 ([#1930](https://github.com/getsentry/sentry-java/pull/1930))
- NPE while adding "response_body_size" breadcrumb, when response body length is unknown ([#1908](https://github.com/getsentry/sentry-java/pull/1908))
- Do not include stacktrace frames into Timber message ([#1898](https://github.com/getsentry/sentry-java/pull/1898))
- Potential memory leaks ([#1909](https://github.com/getsentry/sentry-java/pull/1909))

Breaking changes:
`Timber.tag` is no longer supported by our [Timber integration](https://docs.sentry.io/platforms/android/configuration/integrations/timber/) and will not appear on Sentry for error events.
Please vote on this [issue](https://github.com/getsentry/sentry-java/issues/1900), if you'd like us to provide support for that.

## 5.6.2-beta.3

### Fixes

- Ref: Make ActivityFramesTracker public to be used by Hybrid SDKs ([#1931](https://github.com/getsentry/sentry-java/pull/1931))
- Bump: AGP to 7.1.2 ([#1930](https://github.com/getsentry/sentry-java/pull/1930))

## 5.6.2-beta.2

### Fixes

- NPE while adding "response_body_size" breadcrumb, when response body length is unknown ([#1908](https://github.com/getsentry/sentry-java/pull/1908))

## 5.6.2-beta.1

### Fixes

- Do not include stacktrace frames into Timber message ([#1898](https://github.com/getsentry/sentry-java/pull/1898))
- Potential memory leaks ([#1909](https://github.com/getsentry/sentry-java/pull/1909))

Breaking changes:
`Timber.tag` is no longer supported by our [Timber integration](https://docs.sentry.io/platforms/android/configuration/integrations/timber/) and will not appear on Sentry for error events.
Please vote on this [issue](https://github.com/getsentry/sentry-java/issues/1900), if you'd like us to provide support for that.

## 5.6.1

### Features

- Add options.printUncaughtStackTrace to print uncaught exceptions ([#1890](https://github.com/getsentry/sentry-java/pull/1890))

### Fixes

- NPE while adding "response_body_size" breadcrumb, when response body is null ([#1884](https://github.com/getsentry/sentry-java/pull/1884))
- Bump: AGP to 7.1.0 ([#1892](https://github.com/getsentry/sentry-java/pull/1892))

## 5.6.0

### Features

- Add breadcrumbs support for UI events (automatically captured) ([#1876](https://github.com/getsentry/sentry-java/pull/1876))

### Fixes

- Change scope of servlet-api to compileOnly ([#1880](https://github.com/getsentry/sentry-java/pull/1880))

## 5.5.3

### Fixes

- Do not create SentryExceptionResolver bean when Spring MVC is not on the classpath ([#1865](https://github.com/getsentry/sentry-java/pull/1865))

## 5.5.2

### Fixes

- Detect App Cold start correctly for Hybrid SDKs ([#1855](https://github.com/getsentry/sentry-java/pull/1855))
- Bump: log4j to 2.17.0 ([#1852](https://github.com/getsentry/sentry-java/pull/1852))
- Bump: logback to 1.2.9 ([#1853](https://github.com/getsentry/sentry-java/pull/1853))

## 5.5.1

### Fixes

- Bump: log4j to 2.16.0 ([#1845](https://github.com/getsentry/sentry-java/pull/1845))
- Make App start cold/warm visible to Hybrid SDKs ([#1848](https://github.com/getsentry/sentry-java/pull/1848))

## 5.5.0

### Features

- Add locale to device context and deprecate language ([#1832](https://github.com/getsentry/sentry-java/pull/1832))
- Add `SentryFileInputStream` and `SentryFileOutputStream` for File I/O performance instrumentation ([#1826](https://github.com/getsentry/sentry-java/pull/1826))
- Add `SentryFileReader` and `SentryFileWriter` for File I/O instrumentation ([#1843](https://github.com/getsentry/sentry-java/pull/1843))

### Fixes

- Bump: log4j to 2.15.0 ([#1839](https://github.com/getsentry/sentry-java/pull/1839))
- Ref: Rename Fragment span operation from `ui.fragment.load` to `ui.load` ([#1824](https://github.com/getsentry/sentry-java/pull/1824))
- Ref: change `java.util.Random` to `java.security.SecureRandom` for possible security reasons ([#1831](https://github.com/getsentry/sentry-java/pull/1831))

## 5.4.3

### Fixes

- Only report App start measurement for full launch on Android ([#1821](https://github.com/getsentry/sentry-java/pull/1821))

## 5.4.2

### Fixes

- Ref: catch Throwable instead of Exception to suppress internal SDK errors ([#1812](https://github.com/getsentry/sentry-java/pull/1812))

## 5.4.1

### Features

- Refactor OkHttp and Apollo to Kotlin functional interfaces ([#1797](https://github.com/getsentry/sentry-java/pull/1797))
- Add secondary constructor to SentryInstrumentation ([#1804](https://github.com/getsentry/sentry-java/pull/1804))

### Fixes

- Do not start fragment span if not added to the Activity ([#1813](https://github.com/getsentry/sentry-java/pull/1813))

## 5.4.0

### Features

- Add `graphql-java` instrumentation ([#1777](https://github.com/getsentry/sentry-java/pull/1777))

### Fixes

- Do not crash when event processors throw a lower level Throwable class ([#1800](https://github.com/getsentry/sentry-java/pull/1800))
- ActivityFramesTracker does not throw if Activity has no observers ([#1799](https://github.com/getsentry/sentry-java/pull/1799))

## 5.3.0

### Features

- Add datasource tracing with P6Spy ([#1784](https://github.com/getsentry/sentry-java/pull/1784))

### Fixes

- ActivityFramesTracker does not throw if Activity has not been added ([#1782](https://github.com/getsentry/sentry-java/pull/1782))
- PerformanceAndroidEventProcessor uses up to date isTracingEnabled set on Configuration callback ([#1786](https://github.com/getsentry/sentry-java/pull/1786))

## 5.2.4

### Fixes

- Window.FEATURE_NO_TITLE does not work when using activity traces ([#1769](https://github.com/getsentry/sentry-java/pull/1769))
- unregister UncaughtExceptionHandler on close ([#1770](https://github.com/getsentry/sentry-java/pull/1770))

## 5.2.3

### Fixes

- Make ActivityFramesTracker operations thread-safe ([#1762](https://github.com/getsentry/sentry-java/pull/1762))
- Clone Scope Contexts ([#1763](https://github.com/getsentry/sentry-java/pull/1763))
- Bump: AGP to 7.0.3 ([#1765](https://github.com/getsentry/sentry-java/pull/1765))

## 5.2.2

### Fixes

- Close HostnameCache#executorService on SentryClient#close ([#1757](https://github.com/getsentry/sentry-java/pull/1757))

## 5.2.1

### Features

- Add isCrashedLastRun support ([#1739](https://github.com/getsentry/sentry-java/pull/1739))
- Attach Java vendor and version to events and transactions ([#1703](https://github.com/getsentry/sentry-java/pull/1703))

### Fixes

- Handle exception if Context.registerReceiver throws ([#1747](https://github.com/getsentry/sentry-java/pull/1747))

## 5.2.0

### Features

- Allow setting proguard via Options and/or external resources ([#1728](https://github.com/getsentry/sentry-java/pull/1728))
- Add breadcrumbs for the Apollo integration ([#1726](https://github.com/getsentry/sentry-java/pull/1726))

### Fixes

- Don't set lastEventId for transactions ([#1727](https://github.com/getsentry/sentry-java/pull/1727))
- ActivityLifecycleIntegration#appStartSpan memory leak ([#1732](https://github.com/getsentry/sentry-java/pull/1732))

## 5.2.0-beta.3

### Features

- Add "data" to spans ([#1717](https://github.com/getsentry/sentry-java/pull/1717))

### Fixes

- Check at runtime if AndroidX.Core is available ([#1718](https://github.com/getsentry/sentry-java/pull/1718))
- Should not capture unfinished transaction ([#1719](https://github.com/getsentry/sentry-java/pull/1719))

## 5.2.0-beta.2

### Fixes

- Bump AGP to 7.0.2 ([#1650](https://github.com/getsentry/sentry-java/pull/1650))
- Drop spans in BeforeSpanCallback. ([#1713](https://github.com/getsentry/sentry-java/pull/1713))

## 5.2.0-beta.1

### Features

- Add tracestate HTTP header support ([#1683](https://github.com/getsentry/sentry-java/pull/1683))
- Add option to filter which origins receive tracing headers ([#1698](https://github.com/getsentry/sentry-java/pull/1698))
- Include unfinished spans in transaction ([#1699](https://github.com/getsentry/sentry-java/pull/1699))
- Add static helpers for creating breadcrumbs ([#1702](https://github.com/getsentry/sentry-java/pull/1702))
- Performance support for Android Apollo ([#1705](https://github.com/getsentry/sentry-java/pull/1705))

### Fixes

- Move tags from transaction.contexts.trace.tags to transaction.tags ([#1700](https://github.com/getsentry/sentry-java/pull/1700))

Breaking changes:

- Updated proguard keep rule for enums, which affects consumer application code ([#1694](https://github.com/getsentry/sentry-java/pull/1694))

## 5.1.2

### Fixes

- Servlet 3.1 compatibility issue ([#1681](https://github.com/getsentry/sentry-java/pull/1681))
- Do not drop Contexts key if Collection, Array or Char ([#1680](https://github.com/getsentry/sentry-java/pull/1680))

## 5.1.1

### Features

- Add support for async methods in Spring MVC ([#1652](https://github.com/getsentry/sentry-java/pull/1652))
- Add secondary constructor taking IHub to SentryOkHttpInterceptor ([#1657](https://github.com/getsentry/sentry-java/pull/1657))
- Merge external map properties ([#1656](https://github.com/getsentry/sentry-java/pull/1656))

### Fixes

- Remove onActivityPreCreated call in favor of onActivityCreated ([#1661](https://github.com/getsentry/sentry-java/pull/1661))
- Do not crash if SENSOR_SERVICE throws ([#1655](https://github.com/getsentry/sentry-java/pull/1655))
- Make sure scope is popped when processing request results in exception ([#1665](https://github.com/getsentry/sentry-java/pull/1665))

## 5.1.0

### Features

- Spring WebClient integration ([#1621](https://github.com/getsentry/sentry-java/pull/1621))
- OpenFeign integration ([#1632](https://github.com/getsentry/sentry-java/pull/1632))
- Add more convenient way to pass BeforeSpanCallback in OpenFeign integration ([#1637](https://github.com/getsentry/sentry-java/pull/1637))

### Fixes

- Bump: sentry-native to 0.4.12 ([#1651](https://github.com/getsentry/sentry-java/pull/1651))

## 5.1.0-beta.9

- No documented changes.

## 5.1.0-beta.8

### Features

- Generate Sentry BOM ([#1486](https://github.com/getsentry/sentry-java/pull/1486))

## 5.1.0-beta.7

### Features

- Slow/Frozen frames metrics ([#1609](https://github.com/getsentry/sentry-java/pull/1609))

## 5.1.0-beta.6

### Features

- Add request body extraction for Spring MVC integration ([#1595](https://github.com/getsentry/sentry-java/pull/1595))

### Fixes

- set min sdk version of sentry-android-fragment to API 14 ([#1608](https://github.com/getsentry/sentry-java/pull/1608))
- Ser/Deser of the UserFeedback from cached envelope ([#1611](https://github.com/getsentry/sentry-java/pull/1611))

## 5.1.0-beta.5

### Fixes

- Make SentryAppender non-final for Log4j2 and Logback ([#1603](https://github.com/getsentry/sentry-java/pull/1603))
- Do not throw IAE when tracing header contain invalid trace id ([#1605](https://github.com/getsentry/sentry-java/pull/1605))

## 5.1.0-beta.4

### Fixes

- Update sentry-native to 0.4.11 ([#1591](https://github.com/getsentry/sentry-java/pull/1591))

## 5.1.0-beta.3

### Features

- Spring Webflux integration ([#1529](https://github.com/getsentry/sentry-java/pull/1529))

## 5.1.0-beta.2

### Features

- Support transaction waiting for children to finish. ([#1535](https://github.com/getsentry/sentry-java/pull/1535))
- Capture logged marker in log4j2 and logback appenders ([#1551](https://github.com/getsentry/sentry-java/pull/1551))
- Allow clearing of attachments in the scope ([#1562](https://github.com/getsentry/sentry-java/pull/1562))
- Set mechanism type in SentryExceptionResolver ([#1556](https://github.com/getsentry/sentry-java/pull/1556))
- Perf. for fragments ([#1528](https://github.com/getsentry/sentry-java/pull/1528))

### Fixes

- Handling missing Spring Security on classpath on Java 8 ([#1552](https://github.com/getsentry/sentry-java/pull/1552))
- Use a different method to get strings from JNI, and avoid excessive Stack Space usage. ([#1214](https://github.com/getsentry/sentry-java/pull/1214))
- Add data field to SentrySpan ([#1555](https://github.com/getsentry/sentry-java/pull/1555))
- Clock drift issue when calling DateUtils#getDateTimeWithMillisPrecision ([#1557](https://github.com/getsentry/sentry-java/pull/1557))
- Prefer snake case for HTTP integration data keys ([#1559](https://github.com/getsentry/sentry-java/pull/1559))
- Assign lastEventId only if event was queued for submission ([#1565](https://github.com/getsentry/sentry-java/pull/1565))

## 5.1.0-beta.1

### Features

- Measure app start time ([#1487](https://github.com/getsentry/sentry-java/pull/1487))
- Automatic breadcrumbs logging for fragment lifecycle ([#1522](https://github.com/getsentry/sentry-java/pull/1522))

## 5.0.1

### Fixes

- Sources and Javadoc artifacts were mixed up ([#1515](https://github.com/getsentry/sentry-java/pull/1515))

## 5.0.0

This release brings many improvements but also new features:

- OkHttp Interceptor for Android ([#1330](https://github.com/getsentry/sentry-java/pull/1330))
- GraalVM Native Image Compatibility ([#1329](https://github.com/getsentry/sentry-java/pull/1329))
- Add option to ignore exceptions by type ([#1352](https://github.com/getsentry/sentry-java/pull/1352))
- Enrich transactions with device contexts ([#1430](https://github.com/getsentry/sentry-java/pull/1430)) ([#1469](https://github.com/getsentry/sentry-java/pull/1469))
- Better interoperability with Kotlin null-safety ([#1439](https://github.com/getsentry/sentry-java/pull/1439)) and ([#1462](https://github.com/getsentry/sentry-java/pull/1462))
- Add coroutines support ([#1479](https://github.com/getsentry/sentry-java/pull/1479))
- OkHttp callback for Customising the Span ([#1478](https://github.com/getsentry/sentry-java/pull/1478))
- Add breadcrumb in Spring RestTemplate integration ([#1481](https://github.com/getsentry/sentry-java/pull/1481))

Breaking changes:

- Migration Guide for [Java](https://docs.sentry.io/platforms/java/migration/)
- Migration Guide for [Android](https://docs.sentry.io/platforms/android/migration/)

Other fixes:

- Fix: Add attachmentType to envelope ser/deser. ([#1504](https://github.com/getsentry/sentry-java/pull/1504))

Thank you:

- @maciejwalkowiak for coding most of it.

## 5.0.0-beta.7

### Fixes


- Ref: Deprecate SentryBaseEvent#getOriginThrowable and add SentryBaseEvent#getThrowableMechanism ([#1502](https://github.com/getsentry/sentry-java/pull/1502))
- Graceful Shutdown flushes event instead of Closing SDK ([#1500](https://github.com/getsentry/sentry-java/pull/1500))
- Do not append threads that come from the EnvelopeFileObserver ([#1501](https://github.com/getsentry/sentry-java/pull/1501))
- Ref: Deprecate cacheDirSize and add maxCacheItems ([#1499](https://github.com/getsentry/sentry-java/pull/1499))
- Append all threads if Hint is Cached but attachThreads is enabled ([#1503](https://github.com/getsentry/sentry-java/pull/1503))

## 5.0.0-beta.6

### Features

- Add secondary constructor to SentryOkHttpInterceptor ([#1491](https://github.com/getsentry/sentry-java/pull/1491))
- Add option to enable debug mode in Log4j2 integration ([#1492](https://github.com/getsentry/sentry-java/pull/1492))

### Fixes

- Ref: Replace clone() with copy constructor ([#1496](https://github.com/getsentry/sentry-java/pull/1496))

## 5.0.0-beta.5

### Features

- OkHttp callback for Customising the Span ([#1478](https://github.com/getsentry/sentry-java/pull/1478))
- Add breadcrumb in Spring RestTemplate integration ([#1481](https://github.com/getsentry/sentry-java/pull/1481))
- Add coroutines support ([#1479](https://github.com/getsentry/sentry-java/pull/1479))

### Fixes

- Cloning Stack ([#1483](https://github.com/getsentry/sentry-java/pull/1483))

## 5.0.0-beta.4

### Fixes

- Enrich Transactions with Context Data ([#1469](https://github.com/getsentry/sentry-java/pull/1469))
- Bump: Apache HttpClient to 5.0.4 ([#1476](https://github.com/getsentry/sentry-java/pull/1476))

## 5.0.0-beta.3

### Fixes

- Handling immutable collections on SentryEvent and protocol objects ([#1468](https://github.com/getsentry/sentry-java/pull/1468))
- Associate event with transaction when thrown exception is not a direct cause ([#1463](https://github.com/getsentry/sentry-java/pull/1463))
- Ref: nullability annotations to Sentry module ([#1439](https://github.com/getsentry/sentry-java/pull/1439)) and ([#1462](https://github.com/getsentry/sentry-java/pull/1462))
- NPE when adding Context Data with null values for log4j2 ([#1465](https://github.com/getsentry/sentry-java/pull/1465))

## 5.0.0-beta.2

### Fixes

- sentry-android-timber package sets sentry.java.android.timber as SDK name ([#1456](https://github.com/getsentry/sentry-java/pull/1456))
- When AppLifecycleIntegration is closed, it should remove observer using UI thread ([#1459](https://github.com/getsentry/sentry-java/pull/1459))
- Bump: AGP to 4.2.0 ([#1460](https://github.com/getsentry/sentry-java/pull/1460))

Breaking Changes:

- Remove: Settings.Secure.ANDROID_ID in favor of generated installationId ([#1455](https://github.com/getsentry/sentry-java/pull/1455))
- Rename: enableSessionTracking to enableAutoSessionTracking ([#1457](https://github.com/getsentry/sentry-java/pull/1457))

## 5.0.0-beta.1

### Fixes

- Ref: Refactor converting HttpServletRequest to Sentry Request in Spring integration ([#1387](https://github.com/getsentry/sentry-java/pull/1387))
- Bump: sentry-native to 0.4.9 ([#1431](https://github.com/getsentry/sentry-java/pull/1431))
- Activity tracing auto instrumentation for Android API < 29 ([#1402](https://github.com/getsentry/sentry-java/pull/1402))
- use connection and read timeouts in ApacheHttpClient based transport ([#1397](https://github.com/getsentry/sentry-java/pull/1397))
- set correct transaction status for unhandled exceptions in SentryTracingFilter ([#1406](https://github.com/getsentry/sentry-java/pull/1406))
- handle network errors in SentrySpanClientHttpRequestInterceptor ([#1407](https://github.com/getsentry/sentry-java/pull/1407))
- set scope on transaction ([#1409](https://github.com/getsentry/sentry-java/pull/1409))
- set status and associate events with transactions ([#1426](https://github.com/getsentry/sentry-java/pull/1426))
- Do not set free memory and is low memory fields when it's a NDK hard crash ([#1399](https://github.com/getsentry/sentry-java/pull/1399))
- Apply user from the scope to transaction ([#1424](https://github.com/getsentry/sentry-java/pull/1424))
- Pass maxBreadcrumbs config. to sentry-native ([#1425](https://github.com/getsentry/sentry-java/pull/1425))
- Run event processors and enrich transactions with contexts ([#1430](https://github.com/getsentry/sentry-java/pull/1430))
- Set Span status for OkHttp integration ([#1447](https://github.com/getsentry/sentry-java/pull/1447))
- Set user on transaction in Spring & Spring Boot integrations ([#1443](https://github.com/getsentry/sentry-java/pull/1443))

## 4.4.0-alpha.2

### Features

- Add option to ignore exceptions by type ([#1352](https://github.com/getsentry/sentry-java/pull/1352))
- Sentry closes Android NDK and ShutdownHook integrations ([#1358](https://github.com/getsentry/sentry-java/pull/1358))
- Allow inheritance of SentryHandler class in sentry-jul package([#1367](https://github.com/getsentry/sentry-java/pull/1367))
- Make NoOpHub public ([#1379](https://github.com/getsentry/sentry-java/pull/1379))
- Configure max spans per transaction ([#1394](https://github.com/getsentry/sentry-java/pull/1394))

### Fixes

- Bump: Upgrade Apache HttpComponents Core to 5.0.3 ([#1375](https://github.com/getsentry/sentry-java/pull/1375))
- NPE when MDC contains null values (sentry-logback) ([#1364](https://github.com/getsentry/sentry-java/pull/1364))
- Avoid NPE when MDC contains null values (sentry-jul) ([#1385](https://github.com/getsentry/sentry-java/pull/1385))
- Accept only non null value maps ([#1368](https://github.com/getsentry/sentry-java/pull/1368))
- Do not bind transactions to scope by default. ([#1376](https://github.com/getsentry/sentry-java/pull/1376))
- Hub thread safety ([#1388](https://github.com/getsentry/sentry-java/pull/1388))
- SentryTransactionAdvice should operate on the new scope ([#1389](https://github.com/getsentry/sentry-java/pull/1389))

## 4.4.0-alpha.1

### Features

- Add an overload for `startTransaction` that sets the created transaction to the Scope ([#1313](https://github.com/getsentry/sentry-java/pull/1313))
- Set SDK version on Transactions ([#1307](https://github.com/getsentry/sentry-java/pull/1307))
- GraalVM Native Image Compatibility ([#1329](https://github.com/getsentry/sentry-java/pull/1329))
- Add OkHttp client application interceptor ([#1330](https://github.com/getsentry/sentry-java/pull/1330))

### Fixes

- Bump: sentry-native to 0.4.8
- Ref: Separate user facing and protocol classes in the Performance feature ([#1304](https://github.com/getsentry/sentry-java/pull/1304))
- Use logger set on SentryOptions in GsonSerializer ([#1308](https://github.com/getsentry/sentry-java/pull/1308))
- Use the bindToScope correctly
- Allow 0.0 to be set on tracesSampleRate ([#1328](https://github.com/getsentry/sentry-java/pull/1328))
- set "java" platform to transactions ([#1332](https://github.com/getsentry/sentry-java/pull/1332))
- Allow disabling tracing through SentryOptions ([#1337](https://github.com/getsentry/sentry-java/pull/1337))

## 4.3.0

### Features

- Activity tracing auto instrumentation

### Fixes

- Aetting in-app-includes from external properties ([#1291](https://github.com/getsentry/sentry-java/pull/1291))
- Initialize Sentry in Logback appender when DSN is not set in XML config ([#1296](https://github.com/getsentry/sentry-java/pull/1296))
- JUL integration SDK name ([#1293](https://github.com/getsentry/sentry-java/pull/1293))

## 4.2.0

### Features

- Improve EventProcessor nullability annotations ([#1229](https://github.com/getsentry/sentry-java/pull/1229)).
- Add ability to flush events synchronously.
- Support @SentrySpan and @SentryTransaction on classes and interfaces. ([#1243](https://github.com/getsentry/sentry-java/pull/1243))
- Do not serialize empty collections and maps ([#1245](https://github.com/getsentry/sentry-java/pull/1245))
- Integration interface better compatibility with Kotlin null-safety
- Simplify Sentry configuration in Spring integration ([#1259](https://github.com/getsentry/sentry-java/pull/1259))
- Simplify configuring Logback integration when environment variable with the DSN is not set ([#1271](https://github.com/getsentry/sentry-java/pull/1271))
- Add Request to the Scope. [#1270](https://github.com/getsentry/sentry-java/pull/1270))
- Optimize SentryTracingFilter when hub is disabled.

### Fixes

- Bump: sentry-native to 0.4.7
- Optimize DuplicateEventDetectionEventProcessor performance ([#1247](https://github.com/getsentry/sentry-java/pull/1247)).
- Prefix sdk.package names with io.sentry ([#1249](https://github.com/getsentry/sentry-java/pull/1249))
- Remove experimental annotation for Attachment ([#1257](https://github.com/getsentry/sentry-java/pull/1257))
- Mark stacktrace as snapshot if captured at arbitrary moment ([#1231](https://github.com/getsentry/sentry-java/pull/1231))
- Disable Gson HTML escaping
- Make the ANR Atomic flags immutable
- Prevent NoOpHub from creating heavy SentryOptions objects ([#1272](https://github.com/getsentry/sentry-java/pull/1272))
- SentryTransaction#getStatus NPE ([#1273](https://github.com/getsentry/sentry-java/pull/1273))
- Discard unfinished Spans before sending them over to Sentry ([#1279](https://github.com/getsentry/sentry-java/pull/1279))
- Interrupt the thread in QueuedThreadPoolExecutor ([#1276](https://github.com/getsentry/sentry-java/pull/1276))
- SentryTransaction#finish should not clear another transaction from the scope ([#1278](https://github.com/getsentry/sentry-java/pull/1278))

Breaking Changes:
- Enchancement: SentryExceptionResolver should not send handled errors by default ([#1248](https://github.com/getsentry/sentry-java/pull/1248)).
- Ref: Simplify RestTemplate instrumentation ([#1246](https://github.com/getsentry/sentry-java/pull/1246))
- Enchancement: Add overloads for startTransaction taking op and description ([#1244](https://github.com/getsentry/sentry-java/pull/1244))

## 4.1.0

### Features

- Improve Kotlin compatibility for SdkVersion ([#1213](https://github.com/getsentry/sentry-java/pull/1213))
- Support logging via JUL ([#1211](https://github.com/getsentry/sentry-java/pull/1211))

### Fixes

- Returning Sentry trace header from Span ([#1217](https://github.com/getsentry/sentry-java/pull/1217))
- Remove misleading error logs ([#1222](https://github.com/getsentry/sentry-java/pull/1222))

## 4.0.0

This release brings the Sentry Performance feature to Java SDK, Spring, Spring Boot, and Android integrations. Read more in the reference documentation:

- [Performance for Java](https://docs.sentry.io/platforms/java/performance/)
- [Performance for Spring](https://docs.sentry.io/platforms/java/guides/spring/)
- [Performance for Spring Boot](https://docs.sentry.io/platforms/java/guides/spring-boot/)
- [Performance for Android](https://docs.sentry.io/platforms/android/performance/)

### Other improvements:

#### Core:

- Improved loading external configuration:
  - Load `sentry.properties` from the application's current working directory ([#1046](https://github.com/getsentry/sentry-java/pull/1046))
  - Resolve `in-app-includes`, `in-app-excludes`, `tags`, `debug`, `uncaught.handler.enabled` parameters from the external configuration
- Set global tags on SentryOptions and load them from external configuration ([#1066](https://github.com/getsentry/sentry-java/pull/1066))
- Add support for attachments ([#1082](https://github.com/getsentry/sentry-java/pull/1082))
- Resolve `servername` from the localhost address
- Simplified transport configuration through setting `TransportFactory` instead of `ITransport` on SentryOptions ([#1124](https://github.com/getsentry/sentry-java/pull/1124))

#### Spring Boot:

- Add the ability to register multiple `OptionsConfiguration` beans ([#1093](https://github.com/getsentry/sentry-java/pull/1093))
- Initialize Logback after context refreshes ([#1129](https://github.com/getsentry/sentry-java/pull/1129))

#### Android:

- Add `isSideLoaded` and `installerStore` tags automatically (Where your App. was installed from eg Google Play, Amazon Store, downloaded APK, etc...)
- Bump: sentry-native to 0.4.6
- Bump: Gradle to 6.8.1 and AGP to 4.1.2

## 4.0.0-beta.1

### Features

- Add addToTransactions to Attachment ([#1191](https://github.com/getsentry/sentry-java/pull/1191))
- Support SENTRY_TRACES_SAMPLE_RATE conf. via env variables ([#1171](https://github.com/getsentry/sentry-java/pull/1171))
- Pass request to CustomSamplingContext in Spring integration ([#1172](https://github.com/getsentry/sentry-java/pull/1172))
- Move `SentrySpanClientHttpRequestInterceptor` to Spring module ([#1181](https://github.com/getsentry/sentry-java/pull/1181))
- Add overload for `transaction/span.finish(SpanStatus)` ([#1182](https://github.com/getsentry/sentry-java/pull/1182))
- Simplify registering traces sample callback in Spring integration ([#1184](https://github.com/getsentry/sentry-java/pull/1184))
- Polish Performance API ([#1165](https://github.com/getsentry/sentry-java/pull/1165))
- Set "debug" through external properties ([#1186](https://github.com/getsentry/sentry-java/pull/1186))
- Simplify Spring integration ([#1188](https://github.com/getsentry/sentry-java/pull/1188))
- Init overload with dsn ([#1195](https://github.com/getsentry/sentry-java/pull/1195))
- Enable Kotlin map-like access on CustomSamplingContext ([#1192](https://github.com/getsentry/sentry-java/pull/1192))
- Auto register custom ITransportFactory in Spring integration ([#1194](https://github.com/getsentry/sentry-java/pull/1194))
- Improve Kotlin property access in Performance API ([#1193](https://github.com/getsentry/sentry-java/pull/1193))
- Copy options tags to transactions ([#1198](https://github.com/getsentry/sentry-java/pull/1198))
- Add convenient method for accessing event's throwable ([#1202](https://github.com/getsentry/sentry-java/pull/1202))

### Fixes

- Ref: Set SpanContext on SentryTransaction to avoid potential NPE ([#1173](https://github.com/getsentry/sentry-java/pull/1173))
- Free Local Refs manually due to Android local ref. count limits
- Bring back support for setting transaction name without ongoing transaction ([#1183](https://github.com/getsentry/sentry-java/pull/1183))

## 4.0.0-alpha.3

### Features

- Improve ITransaction and ISpan null-safety compatibility ([#1161](https://github.com/getsentry/sentry-java/pull/1161))
- Automatically assign span context to captured events ([#1156](https://github.com/getsentry/sentry-java/pull/1156))
- Autoconfigure Apache HttpClient 5 based Transport in Spring Boot integration ([#1143](https://github.com/getsentry/sentry-java/pull/1143))
- Send user.ip_address = {{auto}} when sendDefaultPii is true ([#1015](https://github.com/getsentry/sentry-java/pull/1015))
- Read tracesSampleRate from AndroidManifest
- OutboxSender supports all envelope item types ([#1158](https://github.com/getsentry/sentry-java/pull/1158))
- Read `uncaught.handler.enabled` property from the external configuration
- Resolve servername from the localhost address
- Add maxAttachmentSize to SentryOptions ([#1138](https://github.com/getsentry/sentry-java/pull/1138))
- Drop invalid attachments ([#1134](https://github.com/getsentry/sentry-java/pull/1134))
- Set isSideLoaded info tags
- Add non blocking Apache HttpClient 5 based Transport ([#1136](https://github.com/getsentry/sentry-java/pull/1136))

### Fixes

- Ref: Make Attachment immutable ([#1120](https://github.com/getsentry/sentry-java/pull/1120))
- Ref: using Calendar to generate Dates
- Ref: Return NoOpTransaction instead of null ([#1126](https://github.com/getsentry/sentry-java/pull/1126))
- Ref: `ITransport` implementations are now responsible for executing request in asynchronous or synchronous way ([#1118](https://github.com/getsentry/sentry-java/pull/1118))
- Ref: Add option to set `TransportFactory` instead of `ITransport` on `SentryOptions` ([#1124](https://github.com/getsentry/sentry-java/pull/1124))
- Ref: Simplify ITransport creation in ITransportFactory ([#1135](https://github.com/getsentry/sentry-java/pull/1135))
- Fixes and Tests: Session serialization and deserialization
- Inheriting sampling decision from parent ([#1100](https://github.com/getsentry/sentry-java/pull/1100))
- Exception only sets a stack trace if there are frames
- Initialize Logback after context refreshes ([#1129](https://github.com/getsentry/sentry-java/pull/1129))
- Do not crash when passing null values to @Nullable methods, eg User and Scope
- Resolving dashed properties from external configuration
- Consider {{ auto }} as a default ip address ([#1015](https://github.com/getsentry/sentry-java/pull/1015))
- Set release and environment on Transactions ([#1152](https://github.com/getsentry/sentry-java/pull/1152))
- Do not set transaction on the scope automatically

## 4.0.0-alpha.2

### Features

- Add basic support for attachments ([#1082](https://github.com/getsentry/sentry-java/pull/1082))
- Set transaction name on events and transactions sent using Spring integration ([#1067](https://github.com/getsentry/sentry-java/pull/1067))
- Set global tags on SentryOptions and load them from external configuration ([#1066](https://github.com/getsentry/sentry-java/pull/1066))
- Add API validator and remove deprecated methods
- Add more convenient method to start a child span ([#1073](https://github.com/getsentry/sentry-java/pull/1073))
- Autoconfigure traces callback in Spring Boot integration ([#1074](https://github.com/getsentry/sentry-java/pull/1074))
- Resolve in-app-includes and in-app-excludes parameters from the external configuration
- Make InAppIncludesResolver public ([#1084](https://github.com/getsentry/sentry-java/pull/1084))
- Add the ability to register multiple OptionsConfiguration beans ([#1093](https://github.com/getsentry/sentry-java/pull/1093))
- Database query tracing with datasource-proxy ([#1095](https://github.com/getsentry/sentry-java/pull/1095))

### Fixes

- Ref: Refactor resolving SpanContext for Throwable ([#1068](https://github.com/getsentry/sentry-java/pull/1068))
- Ref: Change "op" to "operation" in @SentrySpan and @SentryTransaction
- Remove method reference in SentryEnvelopeItem ([#1091](https://github.com/getsentry/sentry-java/pull/1091))
- Set current thread only if there are no exceptions
- SentryOptions creates GsonSerializer by default
- Append DebugImage list if event already has it
- Sort breadcrumbs by Date if there are breadcrumbs already in the event

## 4.0.0-alpha.1

### Features

- Load `sentry.properties` from the application's current working directory ([#1046](https://github.com/getsentry/sentry-java/pull/1046))
- Performance monitoring ([#971](https://github.com/getsentry/sentry-java/pull/971))
- Performance monitoring for Spring Boot applications ([#971](https://github.com/getsentry/sentry-java/pull/971))

### Fixes

- Ref: Refactor JSON deserialization ([#1047](https://github.com/getsentry/sentry-java/pull/1047))

## 3.2.1

### Fixes

- Set current thread only if theres no exceptions ([#1064](https://github.com/getsentry/sentry-java/pull/1064))
- Append DebugImage list if event already has it ([#1092](https://github.com/getsentry/sentry-java/pull/1092))
- Sort breadcrumbs by Date if there are breadcrumbs already in the event ([#1094](https://github.com/getsentry/sentry-java/pull/1094))
- Free Local Refs manually due to Android local ref. count limits  ([#1179](https://github.com/getsentry/sentry-java/pull/1179))

## 3.2.0

### Features

- Expose a Module (Debug images) Loader for Android thru sentry-native ([#1043](https://github.com/getsentry/sentry-java/pull/1043))
- Added java doc to protocol classes based on sentry-data-schemes project ([#1045](https://github.com/getsentry/sentry-java/pull/1045))
- Make SentryExceptionResolver Order configurable to not send handled web exceptions ([#1008](https://github.com/getsentry/sentry-java/pull/1008))
- Resolve HTTP Proxy parameters from the external configuration ([#1028](https://github.com/getsentry/sentry-java/pull/1028))
- Sentry NDK integration is compiled against default NDK version based on AGP's version ([#1048](https://github.com/getsentry/sentry-java/pull/1048))

### Fixes

- Bump: AGP 4.1.1 ([#1040](https://github.com/getsentry/sentry-java/pull/1040))
- Update to sentry-native 0.4.4 and fix shared library builds ([#1039](https://github.com/getsentry/sentry-java/pull/1039))
- use neutral Locale for String operations ([#1033](https://github.com/getsentry/sentry-java/pull/1033))
- Clean up JNI code and properly free strings ([#1050](https://github.com/getsentry/sentry-java/pull/1050))
- set userId for hard-crashes if no user is set ([#1049](https://github.com/getsentry/sentry-java/pull/1049))

## 3.1.3

### Fixes

- Fix broken NDK integration on 3.1.2 (release failed on packaging a .so file)
- Increase max cached events to 30 ([#1029](https://github.com/getsentry/sentry-java/pull/1029))
- Normalize DSN URI ([#1030](https://github.com/getsentry/sentry-java/pull/1030))

## 3.1.2

### Features

- Manually capturing User Feedback
- Set environment to "production" by default.
- Make public the Breadcrumb constructor that accepts a Date ([#1012](https://github.com/getsentry/sentry-java/pull/1012))

### Fixes

- ref: Validate event id on user feedback submission

## 3.1.1

### Features

- Bind logging related SentryProperties to Slf4j Level instead of Logback to improve Log4j2 compatibility

### Fixes

- Prevent Logback and Log4j2 integrations from re-initializing Sentry when Sentry is already initialized
- Make sure HttpServletRequestSentryUserProvider runs by default before custom SentryUserProvider beans
- Fix setting up Sentry in Spring Webflux annotation by changing the scope of Spring WebMvc related dependencies

## 3.1.0

### Features

- Make getThrowable public and improve set contexts ([#967](https://github.com/getsentry/sentry-java/pull/967))
- Accepted quoted values in properties from external configuration ([#972](https://github.com/getsentry/sentry-java/pull/972))

### Fixes

- Auto-Configure `inAppIncludes` in Spring Boot integration ([#966](https://github.com/getsentry/sentry-java/pull/966))
- Bump: Android Gradle Plugin 4.0.2 ([#968](https://github.com/getsentry/sentry-java/pull/968))
- Don't require `sentry.dsn` to be set when using `io.sentry:sentry-spring-boot-starter` and `io.sentry:sentry-logback` together ([#965](https://github.com/getsentry/sentry-java/pull/965))
- Remove chunked streaming mode ([#974](https://github.com/getsentry/sentry-java/pull/974))
- Android 11 + targetSdkVersion 30 crashes Sentry on start ([#977](https://github.com/getsentry/sentry-java/pull/977))

## 3.0.0

## Java + Android

This release marks the re-unification of Java and Android SDK code bases.
It's based on the Android 2.0 SDK, which implements [Sentry's unified API](https://develop.sentry.dev/sdk/unified-api/).

Considerable changes were done, which include a lot of improvements. More are covered below, but the highlights are:

- Improved `log4j2` integration
  - Capture breadcrumbs for level INFO and higher
  - Raises event for ERROR and higher.
  - Minimum levels are configurable.
  - Optionally initializes the SDK via appender.xml
- Dropped support to `log4j`.
- Improved `logback` integration
  - Capture breadcrumbs for level INFO and higher
  - Raises event for ERROR and higher.
  - Minimum levels are configurable.
  - Optionally initializes the SDK via appender.xml
  - Configurable via Spring integration if both are enabled
- Spring
  - No more duplicate events with Spring and logback
  - Auto initalizes if DSN is available
  - Configuration options available with auto complete
- Google App Engine support dropped

## What’s Changed

- Callback to validate SSL certificate ([#944](https://github.com/getsentry/sentry-java/pull/944))
- Attach stack traces enabled by default

### Android specific

- Release health enabled by default for Android
- Sync of Scopes for Java -> Native (NDK)
- Bump Sentry-Native v0.4.2
- Android 11 Support

[Android migration docs](https://docs.sentry.io/platforms/android/migration/#migrating-from-sentry-android-2x-to-sentry-android-3x)

### Java specific

- Unified API for Java SDK and integrations (Spring, Spring boot starter, Servlet, Logback, Log4j2)

New Java [docs](https://docs.sentry.io/platforms/java/) are live and being improved.

## Acquisition

Packages were released on [`bintray sentry-java`](https://dl.bintray.com/getsentry/sentry-java/io/sentry/), [`bintray sentry-android`](https://dl.bintray.com/getsentry/sentry-android/io/sentry/), [`jcenter`](https://jcenter.bintray.com/io/sentry/) and [`mavenCentral`](https://repo.maven.apache.org/maven2/io/sentry/)

## Where is the Java 1.7 code base?

The previous Java releases, are all available in this repository through the tagged releases.
## 3.0.0-beta.1

## What’s Changed

- feat: ssl support ([#944](https://github.com/getsentry/sentry-java/pull/944)) @ninekaw9 @marandaneto
- feat: sync Java to C ([#937](https://github.com/getsentry/sentry-java/pull/937)) @bruno-garcia @marandaneto
- feat: Auto-configure Logback appender in Spring Boot integration. ([#938](https://github.com/getsentry/sentry-java/pull/938)) @maciejwalkowiak
- feat: Add Servlet integration. ([#935](https://github.com/getsentry/sentry-java/pull/935)) @maciejwalkowiak
- fix: Pop scope at the end of the request in Spring integration. ([#936](https://github.com/getsentry/sentry-java/pull/936)) @maciejwalkowiak
- bump: Upgrade Spring Boot to 2.3.4. ([#932](https://github.com/getsentry/sentry-java/pull/932)) @maciejwalkowiak
- fix: Do not set cookies when send pii is set to false. ([#931](https://github.com/getsentry/sentry-java/pull/931)) @maciejwalkowiak

Packages were released on [`bintray sentry-java`](https://dl.bintray.com/getsentry/sentry-java/io/sentry/), [`bintray sentry-android`](https://dl.bintray.com/getsentry/sentry-android/io/sentry/), [`jcenter`](https://jcenter.bintray.com/io/sentry/) and [`mavenCentral`](https://repo.maven.apache.org/maven2/io/sentry/)

We'd love to get feedback.

## 3.0.0-alpha.3

### Features

- Enable attach stack traces and disable attach threads by default ([#921](https://github.com/getsentry/sentry-java/pull/921)) @marandaneto

### Fixes

- Bump sentry-native to 0.4.2 ([#926](https://github.com/getsentry/sentry-java/pull/926)) @marandaneto
- ref: remove log level as RN do not use it anymore ([#924](https://github.com/getsentry/sentry-java/pull/924)) @marandaneto
- Read sample rate correctly from manifest meta data ([#923](https://github.com/getsentry/sentry-java/pull/923)) @marandaneto

Packages were released on [`bintray sentry-android`](https://dl.bintray.com/getsentry/sentry-android/io/sentry/) and [`bintray sentry-java`](https://dl.bintray.com/getsentry/sentry-java/io/sentry/)

We'd love to get feedback.

## 3.0.0-alpha.2

TBD

Packages were released on [bintray](https://dl.bintray.com/getsentry/maven/io/sentry/)

> Note: This release marks the unification of the Java and Android Sentry codebases based on the core of the Android SDK (version 2.x).
Previous releases for the Android SDK (version 2.x) can be found on the now archived: https://github.com/getsentry/sentry-android/

## 3.0.0-alpha.1

### Features

### Fixes


## New releases will happen on a different repository:

https://github.com/getsentry/sentry-java

## What’s Changed

### Features

### Fixes


- feat: enable release health by default

Packages were released on [`bintray`](https://dl.bintray.com/getsentry/sentry-android/io/sentry/sentry-android/), [`jcenter`](https://jcenter.bintray.com/io/sentry/sentry-android/) and [`mavenCentral`](https://repo.maven.apache.org/maven2/io/sentry/sentry-android/)

We'd love to get feedback.

## 2.3.1

### Fixes

- Add main thread checker for the app lifecycle integration ([#525](https://github.com/getsentry/sentry-android/pull/525)) @marandaneto
- Set correct migration link ([#523](https://github.com/getsentry/sentry-android/pull/523)) @fupduck
- Warn about Sentry re-initialization. ([#521](https://github.com/getsentry/sentry-android/pull/521)) @maciejwalkowiak
- Set SDK version in `MainEventProcessor`. ([#513](https://github.com/getsentry/sentry-android/pull/513)) @maciejwalkowiak
- Bump sentry-native to 0.4.0 ([#512](https://github.com/getsentry/sentry-android/pull/512)) @marandaneto
- Bump Gradle to 6.6 and fix linting issues ([#510](https://github.com/getsentry/sentry-android/pull/510)) @marandaneto
- fix(sentry-java): Contexts belong on the Scope ([#504](https://github.com/getsentry/sentry-android/pull/504)) @maciejwalkowiak
- Add tests for verifying scope changes thread isolation ([#508](https://github.com/getsentry/sentry-android/pull/508)) @maciejwalkowiak
- Set `SdkVersion` in default `SentryOptions` created in sentry-core module ([#506](https://github.com/getsentry/sentry-android/pull/506)) @maciejwalkowiak

Packages were released on [`bintray`](https://dl.bintray.com/getsentry/sentry-android/io/sentry/sentry-android/), [`jcenter`](https://jcenter.bintray.com/io/sentry/sentry-android/) and [`mavenCentral`](https://repo.maven.apache.org/maven2/io/sentry/sentry-android/)

We'd love to get feedback.

## 2.3.0

### Features

- Add console application sample. ([#502](https://github.com/getsentry/sentry-android/pull/502)) @maciejwalkowiak
- Log stacktraces in SystemOutLogger ([#498](https://github.com/getsentry/sentry-android/pull/498)) @maciejwalkowiak
- Add method to add breadcrumb with string parameter. ([#501](https://github.com/getsentry/sentry-android/pull/501)) @maciejwalkowiak

### Fixes

- Converting UTC and ISO timestamp when missing Locale/TimeZone do not error ([#505](https://github.com/getsentry/sentry-android/pull/505)) @marandaneto
- Call `Sentry#close` on JVM shutdown. ([#497](https://github.com/getsentry/sentry-android/pull/497)) @maciejwalkowiak
- ref: sentry-core changes for console app ([#473](https://github.com/getsentry/sentry-android/pull/473)) @marandaneto

Obs: If you are using its own instance of `Hub`/`SentryClient` and reflection to set up the SDK to be usable within Libraries, this change may break your code, please fix the renamed classes.

Packages were released on [`bintray`](https://dl.bintray.com/getsentry/sentry-android/io/sentry/sentry-android/), [`jcenter`](https://jcenter.bintray.com/io/sentry/sentry-android/) and [`mavenCentral`](https://repo.maven.apache.org/maven2/io/sentry/sentry-android/)

We'd love to get feedback.

## 2.2.2

### Features

- Add sdk to envelope header ([#488](https://github.com/getsentry/sentry-android/pull/488)) @marandaneto
- Log request if response code is not 200 ([#484](https://github.com/getsentry/sentry-android/pull/484)) @marandaneto

### Fixes

- Bump plugin versions ([#487](https://github.com/getsentry/sentry-android/pull/487)) @marandaneto
- Bump: AGP 4.0.1 ([#486](https://github.com/getsentry/sentry-android/pull/486)) @marandaneto

Packages were released on [`bintray`](https://dl.bintray.com/getsentry/sentry-android/io/sentry/sentry-android/), [`jcenter`](https://jcenter.bintray.com/io/sentry/sentry-android/) and [`mavenCentral`](https://repo.maven.apache.org/maven2/io/sentry/sentry-android/)

We'd love to get feedback.

## 2.2.1

### Fixes

- Timber adds breadcrumb even if event level is < minEventLevel ([#480](https://github.com/getsentry/sentry-android/pull/480)) @marandaneto
- Contexts serializer avoids reflection and fixes desugaring issue ([#478](https://github.com/getsentry/sentry-android/pull/478)) @marandaneto
- clone session before sending to the transport ([#474](https://github.com/getsentry/sentry-android/pull/474)) @marandaneto
- Bump Gradle 6.5.1 ([#479](https://github.com/getsentry/sentry-android/pull/479)) @marandaneto

Packages were released on [`bintray`](https://dl.bintray.com/getsentry/sentry-android/io/sentry/sentry-android/), [`jcenter`](https://jcenter.bintray.com/io/sentry/sentry-android/) and [`mavenCentral`](https://repo.maven.apache.org/maven2/io/sentry/sentry-android/)

We'd love to get feedback.

## 2.2.0

### Fixes

- Negative session sequence if the date is before java date epoch ([#471](https://github.com/getsentry/sentry-android/pull/471)) @marandaneto
- Deserialise unmapped contexts values from envelope ([#470](https://github.com/getsentry/sentry-android/pull/470)) @marandaneto
- Bump: sentry-native 0.3.4 ([#468](https://github.com/getsentry/sentry-android/pull/468)) @marandaneto

- feat: timber integration ([#464](https://github.com/getsentry/sentry-android/pull/464)) @marandaneto

1) To add integrations it requires a [manual initialization](https://docs.sentry.io/platforms/android/#manual-initialization) of the Android SDK.

2) Add the `sentry-android-timber` dependency:

```groovy
implementation 'io.sentry:sentry-android-timber:{version}' // version >= 2.2.0
```

3) Initialize and add the `SentryTimberIntegration`:

```java
SentryAndroid.init(this, options -> {
    // default values:
    // minEventLevel = ERROR
    // minBreadcrumbLevel = INFO
    options.addIntegration(new SentryTimberIntegration());

    // custom values for minEventLevel and minBreadcrumbLevel
    // options.addIntegration(new SentryTimberIntegration(SentryLevel.WARNING, SentryLevel.ERROR));
});
```

4) Use the Timber integration:

```java
try {
    int x = 1 / 0;
} catch (Exception e) {
    Timber.e(e);
}
```

Packages were released on [`bintray`](https://dl.bintray.com/getsentry/sentry-android/io/sentry/sentry-android/), [`jcenter`](https://jcenter.bintray.com/io/sentry/sentry-android/) and [`mavenCentral`](https://repo.maven.apache.org/maven2/io/sentry/sentry-android/)

We'd love to get feedback.

## 2.1.7

### Fixes

- Init native libs if available on SDK init ([#461](https://github.com/getsentry/sentry-android/pull/461)) @marandaneto
- Make JVM target explicit in sentry-core ([#462](https://github.com/getsentry/sentry-android/pull/462)) @dilbernd
- Timestamp with millis from react-native should be in UTC format ([#456](https://github.com/getsentry/sentry-android/pull/456)) @marandaneto
- Bump Gradle to 6.5 ([#454](https://github.com/getsentry/sentry-android/pull/454)) @marandaneto

Packages were released on [`bintray`](https://dl.bintray.com/getsentry/sentry-android/io/sentry/sentry-android/), [`jcenter`](https://jcenter.bintray.com/io/sentry/sentry-android/) and [`mavenCentral`](https://repo.maven.apache.org/maven2/io/sentry/sentry-android/)

We'd love to get feedback.

## 2.1.6

### Fixes

- Do not lookup sentry-debug-meta but instead load it directly ([#445](https://github.com/getsentry/sentry-android/pull/445)) @marandaneto
- Regression on v2.1.5 which can cause a crash on SDK init

Packages were released on [`bintray`](https://dl.bintray.com/getsentry/sentry-android/io/sentry/sentry-android/), [`jcenter`](https://jcenter.bintray.com/io/sentry/sentry-android/) and [`mavenCentral`](https://repo.maven.apache.org/maven2/io/sentry/sentry-android/)

We'd love to get feedback.

## 2.1.5

### Fixes

This version has a severe bug and can cause a crash on SDK init

Please upgrade to https://github.com/getsentry/sentry-android/releases/tag/2.1.6

## 2.1.4

### Features

- Make gzip as default content encoding type ([#433](https://github.com/getsentry/sentry-android/pull/433)) @marandaneto
- Use AGP 4 features ([#366](https://github.com/getsentry/sentry-android/pull/366)) @marandaneto
- Create GH Actions CI for Ubuntu/macOS ([#403](https://github.com/getsentry/sentry-android/pull/403)) @marandaneto
- Make root checker better and minimize false positive ([#417](https://github.com/getsentry/sentry-android/pull/417)) @marandaneto

### Fixes

- bump: sentry-native to 0.3.1 ([#440](https://github.com/getsentry/sentry-android/pull/440)) @marandaneto
- Update last session timestamp ([#437](https://github.com/getsentry/sentry-android/pull/437)) @marandaneto
- Filter trim memory breadcrumbs ([#431](https://github.com/getsentry/sentry-android/pull/431)) @marandaneto

Packages were released on [`bintray`](https://dl.bintray.com/getsentry/sentry-android/io/sentry/sentry-android/), [`jcenter`](https://jcenter.bintray.com/io/sentry/sentry-android/) and [`mavenCentral`](https://repo.maven.apache.org/maven2/io/sentry/sentry-android/)

We'd love to get feedback.

## 2.1.3

### Fixes

This fixes several critical bugs in sentry-android 2.0 and 2.1

- Sentry.init register integrations after creating the main Hub instead of doing it in the main Hub ctor ([#427](https://github.com/getsentry/sentry-android/pull/427)) @marandaneto
- make NoOpLogger public ([#425](https://github.com/getsentry/sentry-android/pull/425)) @marandaneto
- ConnectivityChecker returns connection status and events are not trying to be sent if no connection. ([#420](https://github.com/getsentry/sentry-android/pull/420)) @marandaneto
- thread pool executor is a single thread executor instead of scheduled thread executor ([#422](https://github.com/getsentry/sentry-android/pull/422)) @marandaneto
- Add Abnormal to the Session.State enum as its part of the protocol ([#424](https://github.com/getsentry/sentry-android/pull/424)) @marandaneto
- Bump: Gradle to 6.4.1 ([#419](https://github.com/getsentry/sentry-android/pull/419)) @marandaneto

We recommend that you use sentry-android 2.1.3 over the initial release of sentry-android 2.0 and 2.1.

Packages were released on [`bintray`](https://dl.bintray.com/getsentry/sentry-android/io/sentry/sentry-android/), [`jcenter`](https://jcenter.bintray.com/io/sentry/sentry-android/) and [`mavenCentral`](https://repo.maven.apache.org/maven2/io/sentry/sentry-android/)

We'd love to get feedback.

## 2.1.2

### Features

- Added options to configure http transport ([#411](https://github.com/getsentry/sentry-android/pull/411)) @marandaneto

### Fixes

- Phone state breadcrumbs require read_phone_state on older OS versions ([#415](https://github.com/getsentry/sentry-android/pull/415)) @marandaneto @bsergean
- before raising ANR events, we check ProcessErrorStateInfo if available ([#412](https://github.com/getsentry/sentry-android/pull/412)) @marandaneto
- send cached events to use a single thread executor ([#405](https://github.com/getsentry/sentry-android/pull/405)) @marandaneto
- initing SDK on AttachBaseContext ([#409](https://github.com/getsentry/sentry-android/pull/409)) @marandaneto
- sessions can't be abnormal, but exited if not ended properly ([#410](https://github.com/getsentry/sentry-android/pull/410)) @marandaneto

Packages were released on [`bintray`](https://dl.bintray.com/getsentry/sentry-android/io/sentry/sentry-android/), [`jcenter`](https://jcenter.bintray.com/io/sentry/sentry-android/) and [`mavenCentral`](https://repo.maven.apache.org/maven2/io/sentry/sentry-android/)

We'd love to get feedback.

## 2.1.1

### Features

- Added missing getters on Breadcrumb and SentryEvent ([#397](https://github.com/getsentry/sentry-android/pull/397)) @marandaneto
- Add trim memory breadcrumbs ([#395](https://github.com/getsentry/sentry-android/pull/395)) @marandaneto
- Only set breadcrumb extras if not empty ([#394](https://github.com/getsentry/sentry-android/pull/394)) @marandaneto
- Added samples of how to disable automatic breadcrumbs ([#389](https://github.com/getsentry/sentry-android/pull/389)) @marandaneto

### Fixes

- Set missing release, environment and dist to sentry-native options ([#404](https://github.com/getsentry/sentry-android/pull/404)) @marandaneto
- Do not add automatic and empty sensor breadcrumbs ([#401](https://github.com/getsentry/sentry-android/pull/401)) @marandaneto
- ref: removed Thread.sleep from LifecycleWatcher tests, using awaitility and DateProvider ([#392](https://github.com/getsentry/sentry-android/pull/392)) @marandaneto
- ref: added a DateTimeProvider for making retry after testable ([#391](https://github.com/getsentry/sentry-android/pull/391)) @marandaneto
- Bump Gradle to 6.4 ([#390](https://github.com/getsentry/sentry-android/pull/390)) @marandaneto
- Bump sentry-native to 0.2.6 ([#396](https://github.com/getsentry/sentry-android/pull/396)) @marandaneto

Packages were released on [`bintray`](https://dl.bintray.com/getsentry/sentry-android/io/sentry/sentry-android/), [`jcenter`](https://jcenter.bintray.com/io/sentry/sentry-android/) and [`mavenCentral`](https://repo.maven.apache.org/maven2/io/sentry/sentry-android/)

We'd love to get feedback.

## 2.1.0

### Features

- Includes all the changes of 2.1.0 alpha, beta and RC

### Fixes

- fix when PhoneStateListener is not ready for use ([#387](https://github.com/getsentry/sentry-android/pull/387)) @marandaneto
- make ANR 5s by default ([#388](https://github.com/getsentry/sentry-android/pull/388)) @marandaneto
- rate limiting by categories ([#381](https://github.com/getsentry/sentry-android/pull/381)) @marandaneto
- Bump NDK to latest stable version 21.1.6352462 ([#386](https://github.com/getsentry/sentry-android/pull/386)) @marandaneto

Packages were released on [`bintray`](https://dl.bintray.com/getsentry/sentry-android/io/sentry/sentry-android/), [`jcenter`](https://jcenter.bintray.com/io/sentry/sentry-android/) and [`mavenCentral`](https://repo.maven.apache.org/maven2/io/sentry/sentry-android/)

We'd love to get feedback.

## 2.0.3

### Fixes

- patch from 2.1.0-alpha.2 - avoid crash if NDK throws UnsatisfiedLinkError ([#344](https://github.com/getsentry/sentry-android/pull/344)) @marandaneto

Packages were released on [`bintray`](https://dl.bintray.com/getsentry/sentry-android/io/sentry/sentry-android/), [`jcenter`](https://jcenter.bintray.com/io/sentry/sentry-android/) and [`mavenCentral`](https://repo.maven.apache.org/maven2/io/sentry/sentry-android/)

We'd love to get feedback.

## 2.1.0-RC.1

### Features

- Options for uncaught exception and make SentryOptions list Thread-Safe ([#384](https://github.com/getsentry/sentry-android/pull/384)) @marandaneto
- Automatic breadcrumbs for app, activity and sessions lifecycles and system events ([#348](https://github.com/getsentry/sentry-android/pull/348)) @marandaneto
- Make capture session and envelope internal ([#372](https://github.com/getsentry/sentry-android/pull/372)) @marandaneto

### Fixes

- If retry after header has empty categories, apply retry after to all of them ([#377](https://github.com/getsentry/sentry-android/pull/377)) @marandaneto
- Discard events and envelopes if cached and retry after ([#378](https://github.com/getsentry/sentry-android/pull/378)) @marandaneto
- Merge loadLibrary calls for sentry-native and clean up CMake files ([#373](https://github.com/getsentry/sentry-android/pull/373)) @Swatinem
- Exceptions should be sorted oldest to newest ([#370](https://github.com/getsentry/sentry-android/pull/370)) @marandaneto
- Check external storage size even if its read only ([#368](https://github.com/getsentry/sentry-android/pull/368)) @marandaneto
- Wrong check for cellular network capability ([#369](https://github.com/getsentry/sentry-android/pull/369)) @marandaneto
- add ScheduledForRemoval annotation to deprecated methods ([#375](https://github.com/getsentry/sentry-android/pull/375)) @marandaneto
- Bump NDK to 21.0.6113669 ([#367](https://github.com/getsentry/sentry-android/pull/367)) @marandaneto
- Bump AGP and add new make cmd to check for updates ([#365](https://github.com/getsentry/sentry-android/pull/365)) @marandaneto

Packages were released on [`bintray`](https://dl.bintray.com/getsentry/sentry-android/io/sentry/sentry-android/), [`jcenter`](https://jcenter.bintray.com/io/sentry/sentry-android/) and [`mavenCentral`](https://repo.maven.apache.org/maven2/io/sentry/sentry-android/)

We'd love to get feedback.

## 2.1.0-beta.2

### Fixes

- Bump sentry-native to 0.2.4 ([#364](https://github.com/getsentry/sentry-android/pull/364)) @marandaneto
- Update current session on session start after deleting previous session ([#362](https://github.com/getsentry/sentry-android/pull/362)) @marandaneto

Packages were released on [`bintray`](https://dl.bintray.com/getsentry/sentry-android/io/sentry/sentry-android/), [`jcenter`](https://jcenter.bintray.com/io/sentry/sentry-android/) and [`mavenCentral`](https://repo.maven.apache.org/maven2/io/sentry/sentry-android/)

We'd love to get feedback.

## 2.1.0-beta.1

### Fixes

- Bump sentry-native to 0.2.3 ([#357](https://github.com/getsentry/sentry-android/pull/357)) @marandaneto
- Check for androidx availability on runtime ([#356](https://github.com/getsentry/sentry-android/pull/356)) @marandaneto
- If theres a left over session file and its crashed, we should not overwrite its state ([#354](https://github.com/getsentry/sentry-android/pull/354)) @marandaneto
- Session should be exited state if state was ok ([#352](https://github.com/getsentry/sentry-android/pull/352)) @marandaneto
- Envelope has dedicated endpoint ([#353](https://github.com/getsentry/sentry-android/pull/353)) @marandaneto

Packages were released on [`bintray`](https://dl.bintray.com/getsentry/sentry-android/io/sentry/sentry-android/), [`jcenter`](https://jcenter.bintray.com/io/sentry/sentry-android/) and [`mavenCentral`](https://repo.maven.apache.org/maven2/io/sentry/sentry-android/)

We'd love to get feedback.

## 2.1.0-alpha.2

### Fixes

- Change integration order for cached outbox events ([#347](https://github.com/getsentry/sentry-android/pull/347)) @marandaneto
- Avoid crash if NDK throws UnsatisfiedLinkError ([#344](https://github.com/getsentry/sentry-android/pull/344)) @marandaneto
- Avoid getting a threadlocal twice. ([#339](https://github.com/getsentry/sentry-android/pull/339)) @metlos
- Removing session tracking guard on hub and client ([#338](https://github.com/getsentry/sentry-android/pull/338)) @marandaneto
- Bump agp to 3.6.2 ([#336](https://github.com/getsentry/sentry-android/pull/336)) @marandaneto
- Fix racey ANR integration ([#332](https://github.com/getsentry/sentry-android/pull/332)) @marandaneto
- Logging envelopes path when possible instead of nullable id ([#331](https://github.com/getsentry/sentry-android/pull/331)) @marandaneto
- Renaming transport gate method ([#330](https://github.com/getsentry/sentry-android/pull/330)) @marandaneto

Packages were released on [`bintray`](https://dl.bintray.com/getsentry/sentry-android/io/sentry/sentry-android/), [`jcenter`](https://jcenter.bintray.com/io/sentry/sentry-android/) and [`mavenCentral`](https://repo.maven.apache.org/maven2/io/sentry/sentry-android/)

We'd love to get feedback.

## 2.1.0-alpha.1

Release of Sentry's new SDK for Android.

## What’s Changed

### Features

- Release health @marandaneto @bruno-garcia
- ANR report should have 'was active=yes' on the dashboard ([#299](https://github.com/getsentry/sentry-android/pull/299)) @marandaneto
- NDK events apply scoped data ([#322](https://github.com/getsentry/sentry-android/pull/322)) @marandaneto
- Add a StdoutTransport ([#310](https://github.com/getsentry/sentry-android/pull/310)) @mike-burns
- Implementing new retry after protocol ([#306](https://github.com/getsentry/sentry-android/pull/306)) @marandaneto

### Fixes

- Bump sentry-native to 0.2.2 ([#305](https://github.com/getsentry/sentry-android/pull/305)) @Swatinem
- Missing App's info ([#315](https://github.com/getsentry/sentry-android/pull/315)) @marandaneto
- Buffered writers/readers - otimizations ([#311](https://github.com/getsentry/sentry-android/pull/311)) @marandaneto
- Boot time should be UTC ([#309](https://github.com/getsentry/sentry-android/pull/309)) @marandaneto
- Make transport result public ([#300](https://github.com/getsentry/sentry-android/pull/300)) @marandaneto

Packages were released on [`bintray`](https://dl.bintray.com/getsentry/sentry-android/io/sentry/sentry-android/), [`jcenter`](https://jcenter.bintray.com/io/sentry/sentry-android/) and [`mavenCentral`](https://repo.maven.apache.org/maven2/io/sentry/sentry-android/)

We'd love to get feedback.

## 2.0.2

Release of Sentry's new SDK for Android.

### Features

- MavenCentral support ([#284](https://github.com/getsentry/sentry-android/pull/284)) @marandaneto

### Fixes

- Bump AGP to 3.6.1 ([#285](https://github.com/getsentry/sentry-android/pull/285)) @marandaneto

Packages were released on [`bintray`](https://dl.bintray.com/getsentry/sentry-android/io/sentry/sentry-android/), [`jcenter`](https://jcenter.bintray.com/io/sentry/sentry-android/) and [`mavenCentral`](https://repo.maven.apache.org/maven2/io/sentry/sentry-android/)

We'd love to get feedback.

## 2.0.1

Release of Sentry's new SDK for Android.

## What’s Changed

### Features

- Attach threads/stacktraces ([#267](https://github.com/getsentry/sentry-android/pull/267)) @marandaneto
- Add the default serverName to SentryOptions and use it in MainEventProcessor ([#279](https://github.com/getsentry/sentry-android/pull/279)) @metlos

### Fixes

- set current threadId when there's no mechanism set ([#277](https://github.com/getsentry/sentry-android/pull/277)) @marandaneto
- Preview package manager ([#269](https://github.com/getsentry/sentry-android/pull/269)) @bruno-garcia

Packages were released on [`bintray`](https://dl.bintray.com/getsentry/sentry-android/io/sentry/), [`jcenter`](https://jcenter.bintray.com/io/sentry/sentry-android/)

We'd love to get feedback.

## 2.0.0

Release of Sentry's new SDK for Android.

New features not offered by (1.7.x):

- NDK support
  - Captures crashes caused by native code
  - Access to the [`sentry-native` SDK](https://github.com/getsentry/sentry-native/) API by your native (C/C++/Rust code/..).
- Automatic init (just add your `DSN` to the manifest)
   - Proguard rules are added automatically
   - Permission (Internet) is added automatically
- Uncaught Exceptions might be captured even before the app restarts
- Sentry's Unified API.
- More context/device information
- Packaged as `aar`
- Frames from the app automatically marked as `InApp=true` (stack traces in Sentry highlights them by default).
- Complete Sentry Protocol available.
- All threads and their stack traces are captured.
- Sample project in this repo to test many features (segfault, uncaught exception, ANR...)

Features from the current SDK like `ANR` are also available (by default triggered after 4 seconds).

Packages were released on [`bintray`](https://dl.bintray.com/getsentry/sentry-android/io/sentry/), [`jcenter`](https://jcenter.bintray.com/io/sentry/sentry-android/)

We'd love to get feedback.

## 2.0.0-rc04

Release of Sentry's new SDK for Android.

### Features

- Take sampleRate from metadata ([#262](https://github.com/getsentry/sentry-android/pull/262)) @bruno-garcia
- Support mills timestamp format ([#263](https://github.com/getsentry/sentry-android/pull/263)) @marandaneto
- Adding logs to installed integrations ([#265](https://github.com/getsentry/sentry-android/pull/265)) @marandaneto

### Fixes

- Breacrumb.data to string,object, Add LOG level ([#264](https://github.com/getsentry/sentry-android/pull/264)) @HazAT
- Read release conf. on manifest ([#266](https://github.com/getsentry/sentry-android/pull/266)) @marandaneto

Packages were released on [`bintray`](https://dl.bintray.com/getsentry/sentry-android/io/sentry/), [`jcenter`](https://jcenter.bintray.com/io/sentry/sentry-android/)

We'd love to get feedback and we'll work in getting the GA `2.0.0` out soon.
Until then, the [stable SDK offered by Sentry is at version 1.7.30](https://github.com/getsentry/sentry-java/releases/tag/v1.7.30)

## 2.0.0-rc03

Release of Sentry's new SDK for Android.

### Fixes

- fixes ([#259](https://github.com/getsentry/sentry-android/issues/259)) - NPE check on getExternalFilesDirs items. ([#260](https://github.com/getsentry/sentry-android/pull/260)) @marandaneto
- strictMode typo ([#258](https://github.com/getsentry/sentry-android/pull/258)) @marandaneto

Packages were released on [`bintray`](https://dl.bintray.com/getsentry/sentry-android/io/sentry/), [`jcenter`](https://jcenter.bintray.com/io/sentry/sentry-android/)

We'd love to get feedback and we'll work in getting the GA `2.0.0` out soon.
Until then, the [stable SDK offered by Sentry is at version 1.7.30](https://github.com/getsentry/sentry-java/releases/tag/v1.7.30)

## 2.0.0-rc02

Release of Sentry's new SDK for Android.

### Features

- Hub mode configurable ([#247](https://github.com/getsentry/sentry-android/pull/247)) @bruno-garcia
- Added remove methods (tags/extras) to the sentry static class ([#243](https://github.com/getsentry/sentry-android/pull/243)) @marandaneto

### Fixes


- Update ndk for new sentry-native version ([#235](https://github.com/getsentry/sentry-android/pull/235)) @Swatinem @marandaneto
- Make integrations public ([#256](https://github.com/getsentry/sentry-android/pull/256)) @marandaneto
- Bump build-tools ([#255](https://github.com/getsentry/sentry-android/pull/255)) @marandaneto
- Added javadocs to scope and its dependencies ([#253](https://github.com/getsentry/sentry-android/pull/253)) @marandaneto
- Build all ABIs ([#254](https://github.com/getsentry/sentry-android/pull/254)) @marandaneto
- Moving back ANR timeout from long to int param. ([#252](https://github.com/getsentry/sentry-android/pull/252)) @marandaneto
- Added HubAdapter to call Sentry static methods from Integrations ([#250](https://github.com/getsentry/sentry-android/pull/250)) @marandaneto
- New Release format ([#242](https://github.com/getsentry/sentry-android/pull/242)) @marandaneto
- Javadocs for SentryOptions ([#246](https://github.com/getsentry/sentry-android/pull/246)) @marandaneto
- non-app is already inApp excluded by default. ([#244](https://github.com/getsentry/sentry-android/pull/244)) @marandaneto
- Fix if symlink exists for sentry-native ([#241](https://github.com/getsentry/sentry-android/pull/241)) @marandaneto
- Clone method - race condition free ([#226](https://github.com/getsentry/sentry-android/pull/226)) @marandaneto
- Refactoring breadcrumbs callback ([#239](https://github.com/getsentry/sentry-android/pull/239)) @marandaneto

Packages were released on [`bintray`](https://dl.bintray.com/getsentry/sentry-android/io/sentry/), [`jcenter`](https://jcenter.bintray.com/io/sentry/sentry-android/)

We'd love to get feedback and we'll work in getting the GA `2.0.0` out soon.
Until then, the [stable SDK offered by Sentry is at version 1.7.30](https://github.com/getsentry/sentry-java/releases/tag/v1.7.30)

## 2.0.0-rc01

Release of Sentry's new SDK for Android.

## What’s Changed

### Features

- Added remove methods for Scope data ([#237](https://github.com/getsentry/sentry-android/pull/237)) @marandaneto
- More device context (deviceId, connectionType and language) ([#229](https://github.com/getsentry/sentry-android/pull/229)) @marandaneto
- Added a few java docs (Sentry, Hub and SentryClient) ([#223](https://github.com/getsentry/sentry-android/pull/223)) @marandaneto
- Implemented diagnostic logger ([#218](https://github.com/getsentry/sentry-android/pull/218)) @marandaneto
- Added event processors to scope ([#209](https://github.com/getsentry/sentry-android/pull/209)) @marandaneto
- Added android transport gate ([#206](https://github.com/getsentry/sentry-android/pull/206)) @marandaneto
- Added executor for caching values out of the main thread ([#201](https://github.com/getsentry/sentry-android/pull/201)) @marandaneto

### Fixes


- Honor RetryAfter ([#236](https://github.com/getsentry/sentry-android/pull/236)) @marandaneto
- Add tests for SentryValues ([#238](https://github.com/getsentry/sentry-android/pull/238)) @philipphofmann
- Do not set frames if there's none ([#234](https://github.com/getsentry/sentry-android/pull/234)) @marandaneto
- Always call interrupt after InterruptedException ([#232](https://github.com/getsentry/sentry-android/pull/232)) @marandaneto
- Mark as current thread if its the main thread ([#228](https://github.com/getsentry/sentry-android/pull/228)) @marandaneto
- Fix lgtm alerts ([#219](https://github.com/getsentry/sentry-android/pull/219)) @marandaneto
- Written unit tests to ANR integration ([#215](https://github.com/getsentry/sentry-android/pull/215)) @marandaneto
- Added blog posts to README ([#214](https://github.com/getsentry/sentry-android/pull/214)) @marandaneto
- Raise code coverage for Dsn to 100% ([#212](https://github.com/getsentry/sentry-android/pull/212)) @philipphofmann
- Remove redundant times(1) for Mockito.verify ([#211](https://github.com/getsentry/sentry-android/pull/211)) @philipphofmann
- Transport may be set on options ([#203](https://github.com/getsentry/sentry-android/pull/203)) @marandaneto
- dist may be set on options ([#204](https://github.com/getsentry/sentry-android/pull/204)) @marandaneto
- Throw an exception if DSN is not set ([#200](https://github.com/getsentry/sentry-android/pull/200)) @marandaneto
- Migration guide markdown ([#197](https://github.com/getsentry/sentry-android/pull/197)) @marandaneto

Packages were released on [`bintray`](https://dl.bintray.com/getsentry/sentry-android/io/sentry/), [`jcenter`](https://jcenter.bintray.com/io/sentry/sentry-android/)

We'd love to get feedback and we'll work in getting the GA `2.0.0` out soon.
Until then, the [stable SDK offered by Sentry is at version 1.7.29](https://github.com/getsentry/sentry-java/releases/tag/v1.7.29)

## 2.0.0-beta02

Release of Sentry's new SDK for Android.

### Features

- addBreadcrumb overloads ([#196](https://github.com/getsentry/sentry-android/pull/196)) and ([#198](https://github.com/getsentry/sentry-android/pull/198))

### Fixes

- fix Android bug on API 24 and 25 about getting current threads and stack traces ([#194](https://github.com/getsentry/sentry-android/pull/194))

Packages were released on [`bintray`](https://dl.bintray.com/getsentry/sentry-android/io/sentry/), [`jcenter`](https://jcenter.bintray.com/io/sentry/sentry-android/)

We'd love to get feedback and we'll work in getting the GA `2.0.0` out soon.
Until then, the [stable SDK offered by Sentry is at version 1.7.28](https://github.com/getsentry/sentry-java/releases/tag/v1.7.28)

## 2.0.0-beta01

Release of Sentry's new SDK for Android.

### Fixes

- ref: ANR doesn't set handled flag ([#186](https://github.com/getsentry/sentry-android/pull/186))
- SDK final review ([#183](https://github.com/getsentry/sentry-android/pull/183))
- ref: Drop errored in favor of crashed ([#187](https://github.com/getsentry/sentry-android/pull/187))
- Workaround android_id ([#185](https://github.com/getsentry/sentry-android/pull/185))
- Renamed sampleRate ([#191](https://github.com/getsentry/sentry-android/pull/191))
- Making timestamp package-private or test-only ([#190](https://github.com/getsentry/sentry-android/pull/190))
- Split event processor in Device/App data ([#180](https://github.com/getsentry/sentry-android/pull/180))

Packages were released on [`bintray`](https://dl.bintray.com/getsentry/sentry-android/io/sentry/), [`jcenter`](https://jcenter.bintray.com/io/sentry/sentry-android/)

We'd love to get feedback and we'll work in getting the GA `2.0.0` out soon.
Until then, the [stable SDK offered by Sentry is at version 1.7.28](https://github.com/getsentry/sentry-java/releases/tag/v1.7.28)

## 2.0.0-alpha09

Release of Sentry's new SDK for Android.

### Features

- Adding nativeBundle plugin ([#161](https://github.com/getsentry/sentry-android/pull/161))
- Adding scope methods to sentry static class ([#179](https://github.com/getsentry/sentry-android/pull/179))

### Fixes

- fix: DSN parsing ([#165](https://github.com/getsentry/sentry-android/pull/165))
- Don't avoid exception type minification ([#166](https://github.com/getsentry/sentry-android/pull/166))
- make Gson retro compatible with older versions of AGP ([#177](https://github.com/getsentry/sentry-android/pull/177))
- Bump sentry-native with message object instead of a string ([#172](https://github.com/getsentry/sentry-android/pull/172))

Packages were released on [`bintray`](https://dl.bintray.com/getsentry/sentry-android/io/sentry/), [`jcenter`](https://jcenter.bintray.com/io/sentry/sentry-android/)

We'd love to get feedback and we'll work in getting the GA `2.0.0` out soon.
Until then, the [stable SDK offered by Sentry is at version 1.7.28](https://github.com/getsentry/sentry-java/releases/tag/v1.7.28)

## 2.0.0-alpha08

Release of Sentry's new SDK for Android.

### Fixes

- DebugId endianness ([#162](https://github.com/getsentry/sentry-android/pull/162))
- Executed beforeBreadcrumb also for scope ([#160](https://github.com/getsentry/sentry-android/pull/160))
- Benefit of manifest merging when minSdk ([#159](https://github.com/getsentry/sentry-android/pull/159))
- Add method to captureMessage with level ([#157](https://github.com/getsentry/sentry-android/pull/157))
- Listing assets file on the wrong dir ([#156](https://github.com/getsentry/sentry-android/pull/156))

Packages were released on [`bintray`](https://dl.bintray.com/getsentry/sentry-android/io/sentry/), [`jcenter`](https://jcenter.bintray.com/io/sentry/sentry-android/)

We'd love to get feedback and we'll work in getting the GA `2.0.0` out soon.
Until then, the [stable SDK offered by Sentry is at version 1.7.28](https://github.com/getsentry/sentry-java/releases/tag/v1.7.28)

## 2.0.0-alpha07

Third release of Sentry's new SDK for Android.

### Fixes

-  Fixed release for jcenter and bintray

Packages were released on [`bintray`](https://dl.bintray.com/getsentry/sentry-android/io/sentry/), [`jcenter`](https://jcenter.bintray.com/io/sentry/sentry-android/)

We'd love to get feedback and we'll work in getting the GA `2.0.0` out soon.
Until then, the [stable SDK offered by Sentry is at version 1.7.28](https://github.com/getsentry/sentry-java/releases/tag/v1.7.28)

## 2.0.0-alpha06

Second release of Sentry's new SDK for Android.

### Fixes

- Fixed a typo on pom generation.

Packages were released on [`bintray`](https://dl.bintray.com/getsentry/sentry-android/io/sentry/), [`jcenter`](https://jcenter.bintray.com/io/sentry/sentry-android/)

We'd love to get feedback and we'll work in getting the GA `2.0.0` out soon.
Until then, the [stable SDK offered by Sentry is at version 1.7.28](https://github.com/getsentry/sentry-java/releases/tag/v1.7.28)

## 2.0.0-alpha05

First release of Sentry's new SDK for Android.

New features not offered by our current (1.7.x), stable SDK are:

- NDK support
  - Captures crashes caused by native code
  - Access to the [`sentry-native` SDK](https://github.com/getsentry/sentry-native/) API by your native (C/C++/Rust code/..).
- Automatic init (just add your `DSN` to the manifest)
   - Proguard rules are added automatically
   - Permission (Internet) is added automatically
- Uncaught Exceptions might be captured even before the app restarts
- Unified API which include scopes etc.
- More context/device information
- Packaged as `aar`
- Frames from the app automatically marked as `InApp=true` (stack traces in Sentry highlights them by default).
- Complete Sentry Protocol available.
- All threads and their stack traces are captured.
- Sample project in this repo to test many features (segfault, uncaught exception, scope)

Features from the current SDK like `ANR` are also available (by default triggered after 4 seconds).

Packages were released on [`bintray`](https://dl.bintray.com/getsentry/sentry-android/io/sentry/), [`jcenter`](https://jcenter.bintray.com/io/sentry/sentry-android/)

We'd love to get feedback and we'll work in getting the GA `2.0.0` out soon.
Until then, the [stable SDK offered by Sentry is at version 1.7.28](https://github.com/getsentry/sentry-java/releases/tag/v1.7.28)<|MERGE_RESOLUTION|>--- conflicted
+++ resolved
@@ -1,6 +1,5 @@
 # Changelog
 
-<<<<<<< HEAD
 ## Unreleased
 
 ### Features
@@ -64,7 +63,7 @@
     - This prevents issues when using the SDK on older AGP versions (< 4.x.x)
     - Make sure to align Sentry dependencies to the same version when bumping the SDK to 7.+, otherwise it will crash at runtime due to binary incompatibility.
       (E.g. if you're using `-timber`, `-okhttp` or other packages)
-=======
+
 ## 6.34.0
 
 ### Features
@@ -99,7 +98,6 @@
 - Bump Native SDK from v0.6.6 to v0.6.7 ([#3048](https://github.com/getsentry/sentry-java/pull/3048))
   - [changelog](https://github.com/getsentry/sentry-native/blob/master/CHANGELOG.md#067)
   - [diff](https://github.com/getsentry/sentry-native/compare/0.6.6...0.6.7)
->>>>>>> b172d4ed
 
 ## 6.33.1
 
