--- conflicted
+++ resolved
@@ -6,13 +6,10 @@
 
 Breaking changes:
 - Capture failed HTTP requests by default ([#2794](https://github.com/getsentry/sentry-java/pull/2794))
-<<<<<<< HEAD
-- If global hub mode is enabled (default on Android), Sentry.getSpan() returns the root span instead of the latest span ([#2855](https://github.com/getsentry/sentry-java/pull/2855))
-=======
 - Reduce flush timeout to 4s on Android to avoid ANRs ([#2858](https://github.com/getsentry/sentry-java/pull/2858))
 - Set ip_address to {{auto}} by default, even if sendDefaultPII is disabled ([#2860](https://github.com/getsentry/sentry-java/pull/2860))
   - Instead use the "Prevent Storing of IP Addresses" option in the "Security & Privacy" project settings on sentry.io
->>>>>>> 803f03cc
+- If global hub mode is enabled (default on Android), Sentry.getSpan() returns the root span instead of the latest span ([#2855](https://github.com/getsentry/sentry-java/pull/2855))
 
 ### Fixes
 
