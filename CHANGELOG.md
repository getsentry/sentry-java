--- conflicted
+++ resolved
@@ -1,6 +1,8 @@
 # Changelog
 
 ## Unreleased
+
+* Feat: App start up metrics (#1487)
 
 ## 5.0.1
 
@@ -51,11 +53,7 @@
 * Feat: OkHttp callback for Customising the Span (#1478)
 * Feat: Add breadcrumb in Spring RestTemplate integration (#1481)
 * Fix: Cloning Stack (#1483)
-<<<<<<< HEAD
-* Feat: App start up metrics (#1487)
-=======
 * Feat: Add coroutines support (#1479)
->>>>>>> eb6a436e
 
 ## 5.0.0-beta.4
 
