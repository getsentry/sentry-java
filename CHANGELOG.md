--- conflicted
+++ resolved
@@ -2,13 +2,11 @@
 
 ## Unreleased
 
-<<<<<<< HEAD
 * Feat: Generate Sentry BOM (#1486)
-=======
+
 ## 5.1.0-beta.7
 
 * Feat: Slow/Frozen frames metrics (#1609)
->>>>>>> cdc87ea0
 
 ## 5.1.0-beta.6
 
