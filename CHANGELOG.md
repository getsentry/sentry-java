--- conflicted
+++ resolved
@@ -11,9 +11,6 @@
 * Enhancement: Simplify registering traces sample callback in Spring integration (#1184)
 * Enhancement: Polish Performance API (#1165)
 * Enhancement: Set "debug" through external properties (#1186)
-<<<<<<< HEAD
-* Bump: sentry-native to 0.4.5
-=======
 * Enhancement: Simplify Spring integration (#1188)
 * Enhancement: Init overload with dsn (#1195)
 * Enhancement: Enable Kotlin map-like access on CustomSamplingContext (#1192)
@@ -21,7 +18,7 @@
 * Enhancement: Improve Kotlin property access in Performance API (#1193)
 * Enhancement: Copy options tags to transactions (#1198)
 * Enhancement: Add convenient method for accessing event's throwable (1202)
->>>>>>> 58c69707
+* Bump: sentry-native to 0.4.5
 
 # 4.0.0-alpha.3
 
