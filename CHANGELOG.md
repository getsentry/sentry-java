# vNext

* Feat: Add maxAttachmentSize to SentryOptions (#1138)
* Feat: Drop invalid attachments (#1134)
* Ref: Make Attachment immutable (#1120)
* Fix inheriting sampling decision from parent (#1100)
* Fixes and Tests: Session serialization and deserialization
* Ref: using Calendar to generate Dates
* Fix: Exception only sets a stack trace if there are frames
* Feat: set isSideLoaded info tags
* Enhancement: Read tracesSampleRate from AndroidManifest
* Fix: Initialize Logback after context refreshes (#1129)
* Ref: Return NoOpTransaction instead of null (#1126)
* Fix: Do not crash when passing null values to @Nullable methods, eg User and Scope
* Ref: `ITransport` implementations are now responsible for executing request in asynchronous or synchronous way (#1118)
* Ref: Add option to set `TransportFactory` instead of `ITransport` on `SentryOptions` (#1124)
* Ref: Simplify ITransport creation in ITransportFactory (#1135) 
* Feat: Add non blocking Apache HttpClient 5 based Transport (#1136)
* Enhancement: Autoconfigure Apache HttpClient 5 based Transport in Spring Boot integration (#1143)
* Enhancement: Send user.ip_address = {{auto}} when sendDefaultPii is true (#1015)
* Fix: Resolving dashed properties from external configuration
* Feat: Read `uncaught.handler.enabled` property from the external configuration 
* Feat: Resolve servername from the localhost address
* Fix: Consider {{ auto }} as a default ip address (#1015) 
* Fix: Set release and environment on Transactions (#1152)
<<<<<<< HEAD
* Fix: Do not set transaction on the scope automatically   
=======
* Fix: Do not set transaction on the scope automatically
* Enhancement: Automatically assign span context to captured events (#1156)
>>>>>>> dfeeb1bc

# 4.0.0-alpha.2

* Feat: Add basic support for attachments (#1082)
* Fix: Remove method reference in SentryEnvelopeItem (#1091)
* Enhancement: Set transaction name on events and transactions sent using Spring integration (#1067)
* Fix: Set current thread only if there are no exceptions
* Enhancement: Set global tags on SentryOptions and load them from external configuration (#1066)
* Ref: Refactor resolving SpanContext for Throwable (#1068)
* Enhancement: Add API validator and remove deprecated methods
* Enhancement: Add more convenient method to start a child span (#1073)
* Enhancement: Autoconfigure traces callback in Spring Boot integration (#1074)
* Enhancement: Resolve in-app-includes and in-app-excludes parameters from the external configuration
* Enhancement: Make InAppIncludesResolver public (#1084)
* Ref: Change "op" to "operation" in @SentrySpan and @SentryTransaction
* Fix: SentryOptions creates GsonSerializer by default
* Enhancement: Add the ability to register multiple OptionsConfiguration beans (#1093)
* Fix: Append DebugImage list if event already has it
* Fix: Sort breadcrumbs by Date if there are breadcrumbs already in the event

# 4.0.0-alpha.1

* Enhancement: Load `sentry.properties` from the application's current working directory (#1046)
* Ref: Refactor JSON deserialization (#1047)
* Feat: Performance monitoring (#971)
* Feat: Performance monitoring for Spring Boot applications (#971)

# 3.2.0

* Bump: AGP 4.1.1 (#1040)
* Fix: use neutral Locale for String operations #1033
* Update to sentry-native 0.4.4 and fix shared library builds (#1039)
* Feat: Expose a Module (Debug images) Loader for Android thru sentry-native #1043
* Enhancement: Added java doc to protocol classes based on sentry-data-schemes project (#1045)
* Enhancement: Make SentryExceptionResolver Order configurable to not send handled web exceptions (#1008)
* Enhancement: Resolve HTTP Proxy parameters from the external configuration (#1028)
* Enhancement: Sentry NDK integration is compiled against default NDK version based on AGP's version #1048
* Fix: Clean up JNI code and properly free strings #1050
* Fix: set userId for hard-crashes if no user is set #1049

# 3.1.3

* Fix broken NDK integration on 3.1.2 (release failed on packaging a .so file)
* Increase max cached events to 30 (#1029)
* Normalize DSN URI (#1030)

# 3.1.2

* feat: Manually capturing User Feedback
* Enhancement: Set environment to "production" by default.
* Enhancement: Make public the Breadcrumb constructor that accepts a Date #1012
* ref: Validate event id on user feedback submission
 
# 3.1.1

* fix: Prevent Logback and Log4j2 integrations from re-initializing Sentry when Sentry is already initialized
* Enhancement: Bind logging related SentryProperties to Slf4j Level instead of Logback to improve Log4j2 compatibility
* fix: Make sure HttpServletRequestSentryUserProvider runs by default before custom SentryUserProvider beans
* fix: fix setting up Sentry in Spring Webflux annotation by changing the scope of Spring WebMvc related dependencies

# 3.1.0

* fix: Don't require `sentry.dsn` to be set when using `io.sentry:sentry-spring-boot-starter` and `io.sentry:sentry-logback` together #965
* Auto-Configure `inAppIncludes` in Spring Boot integration #966
* Enhancement: make getThrowable public and improve set contexts #967
* Bump: Android Gradle Plugin 4.0.2 #968
* Enhancement: accepted quoted values in properties from external configuration #972
* fix: remove chunked streaming mode #974
* fix: Android 11 + targetSdkVersion 30 crashes Sentry on start #977

# 3.0.0

# Java + Android

This release marks the re-unification of Java and Android SDK code bases.
It's based on the Android 2.0 SDK, which implements [Sentry's unified API](https://develop.sentry.dev/sdk/unified-api/).

Considerable changes were done, which include a lot of improvements. More are covered below, but the highlights are:

* Improved `log4j2` integration
  * Capture breadcrumbs for level INFO and higher
  * Raises event for ERROR and higher.
  * Minimum levels are configurable.
  * Optionally initializes the SDK via appender.xml
* Dropped support to `log4j`.
* Improved `logback` integration
  * Capture breadcrumbs for level INFO and higher
  * Raises event for ERROR and higher. 
  * Minimum levels are configurable.
  * Optionally initializes the SDK via appender.xml
  * Configurable via Spring integration if both are enabled
* Spring
  * No more duplicate events with Spring and logback
  * Auto initalizes if DSN is available
  * Configuration options available with auto complete
* Google App Engine support dropped

## What’s Changed

* Callback to validate SSL certificate (#944) 
* Attach stack traces enabled by default

### Android specific

* Release health enabled by default for Android
* Sync of Scopes for Java -> Native (NDK)
* Bump Sentry-Native v0.4.2
* Android 11 Support

[Android migration docs](https://docs.sentry.io/platforms/android/migration/#migrating-from-sentry-android-2x-to-sentry-android-3x)

### Java specific

* Unified API for Java SDK and integrations (Spring, Spring boot starter, Servlet, Logback, Log4j2)

New Java [docs](https://docs.sentry.io/platforms/java/) are live and being improved.

# Acquisition

Packages were released on [`bintray sentry-java`](https://dl.bintray.com/getsentry/sentry-java/io/sentry/), [`bintray sentry-android`](https://dl.bintray.com/getsentry/sentry-android/io/sentry/), [`jcenter`](https://jcenter.bintray.com/io/sentry/) and [`mavenCentral`](https://repo.maven.apache.org/maven2/io/sentry/)

## Where is the Java 1.7 code base?

The previous Java releases, are all available in this repository through the tagged releases.
# 3.0.0-beta.1

## What’s Changed

* feat: ssl support (#944) @ninekaw9 @marandaneto 
* feat: sync Java to C (#937) @bruno-garcia @marandaneto
* feat: Auto-configure Logback appender in Spring Boot integration. (#938) @maciejwalkowiak
* feat: Add Servlet integration. (#935) @maciejwalkowiak
* fix: Pop scope at the end of the request in Spring integration. (#936) @maciejwalkowiak
* bump: Upgrade Spring Boot to 2.3.4. (#932) @maciejwalkowiak
* fix: Do not set cookies when send pii is set to false. (#931) @maciejwalkowiak

Packages were released on [`bintray sentry-java`](https://dl.bintray.com/getsentry/sentry-java/io/sentry/), [`bintray sentry-android`](https://dl.bintray.com/getsentry/sentry-android/io/sentry/), [`jcenter`](https://jcenter.bintray.com/io/sentry/) and [`mavenCentral`](https://repo.maven.apache.org/maven2/io/sentry/)

We'd love to get feedback.

# 3.0.0-alpha.3

## What’s Changed

* Bump sentry-native to 0.4.2 (#926) @marandaneto
* feat: enable attach stack traces and disable attach threads by default (#921) @marandaneto
* fix: read sample rate correctly from manifest meta data (#923) @marandaneto
* ref: remove log level as RN do not use it anymore (#924) @marandaneto

Packages were released on [`bintray sentry-android`](https://dl.bintray.com/getsentry/sentry-android/io/sentry/) and [`bintray sentry-java`](https://dl.bintray.com/getsentry/sentry-java/io/sentry/)

We'd love to get feedback.

# 3.0.0-alpha.2

TBD

Packages were released on [bintray](https://dl.bintray.com/getsentry/maven/io/sentry/)

> Note: This release marks the unification of the Java and Android Sentry codebases based on the core of the Android SDK (version 2.x).
Previous releases for the Android SDK (version 2.x) can be found on the now archived: https://github.com/getsentry/sentry-android/

# 3.0.0-alpha.1

# New releases will happen on a different repository:

https://github.com/getsentry/sentry-java

## What’s Changed

* feat: enable release health by default

Packages were released on [`bintray`](https://dl.bintray.com/getsentry/sentry-android/io/sentry/sentry-android/), [`jcenter`](https://jcenter.bintray.com/io/sentry/sentry-android/) and [`mavenCentral`](https://repo.maven.apache.org/maven2/io/sentry/sentry-android/)

We'd love to get feedback.

# 2.3.1

## What’s Changed

* fix: add main thread checker for the app lifecycle integration (#525) @marandaneto
* Set correct migration link (#523) @fupduck
* Warn about Sentry re-initialization. (#521) @maciejwalkowiak
* Set SDK version in `MainEventProcessor`. (#513) @maciejwalkowiak
* Bump sentry-native to 0.4.0 (#512) @marandaneto
* Bump Gradle to 6.6 and fix linting issues (#510) @marandaneto
* fix(sentry-java): Contexts belong on the Scope (#504) @maciejwalkowiak
* Add tests for verifying scope changes thread isolation (#508) @maciejwalkowiak
* Set `SdkVersion` in default `SentryOptions` created in sentry-core module (#506) @maciejwalkowiak

Packages were released on [`bintray`](https://dl.bintray.com/getsentry/sentry-android/io/sentry/sentry-android/), [`jcenter`](https://jcenter.bintray.com/io/sentry/sentry-android/) and [`mavenCentral`](https://repo.maven.apache.org/maven2/io/sentry/sentry-android/)

We'd love to get feedback.

# 2.3.0

## What’s Changed

* fix: converting UTC and ISO timestamp when missing Locale/TimeZone do not error (#505) @marandaneto
* Add console application sample. (#502) @maciejwalkowiak
* Log stacktraces in SystemOutLogger (#498) @maciejwalkowiak
* Add method to add breadcrumb with string parameter. (#501) @maciejwalkowiak
* Call `Sentry#close` on JVM shutdown. (#497) @maciejwalkowiak
* ref: sentry-core changes for console app (#473) @marandaneto

Obs: If you are using its own instance of `Hub`/`SentryClient` and reflection to set up the SDK to be usable within Libraries, this change may break your code, please fix the renamed classes.

Packages were released on [`bintray`](https://dl.bintray.com/getsentry/sentry-android/io/sentry/sentry-android/), [`jcenter`](https://jcenter.bintray.com/io/sentry/sentry-android/) and [`mavenCentral`](https://repo.maven.apache.org/maven2/io/sentry/sentry-android/)

We'd love to get feedback.

# 2.2.2

## What’s Changed

* feat: add sdk to envelope header (#488) @marandaneto
* Bump plugin versions (#487) @marandaneto
* Bump: AGP 4.0.1 (#486) @marandaneto
* feat: log request if response code is not 200 (#484) @marandaneto

Packages were released on [`bintray`](https://dl.bintray.com/getsentry/sentry-android/io/sentry/sentry-android/), [`jcenter`](https://jcenter.bintray.com/io/sentry/sentry-android/) and [`mavenCentral`](https://repo.maven.apache.org/maven2/io/sentry/sentry-android/)

We'd love to get feedback.

# 2.2.1

## What’s Changed

* fix: Timber adds breadcrumb even if event level is < minEventLevel (#480) @marandaneto
* enhancement: Bump Gradle 6.5.1 (#479) @marandaneto
* fix: contexts serializer avoids reflection and fixes desugaring issue (#478) @marandaneto
* fix: clone session before sending to the transport (#474) @marandaneto

Packages were released on [`bintray`](https://dl.bintray.com/getsentry/sentry-android/io/sentry/sentry-android/), [`jcenter`](https://jcenter.bintray.com/io/sentry/sentry-android/) and [`mavenCentral`](https://repo.maven.apache.org/maven2/io/sentry/sentry-android/)

We'd love to get feedback.

# 2.2.0

## What’s Changed

* fix: negative session sequence if the date is before java date epoch (#471) @marandaneto
* fix: deserialise unmapped contexts values from envelope (#470) @marandaneto
* Bump: sentry-native 0.3.4 (#468) @marandaneto

* feat: timber integration (#464) @marandaneto

1) To add integrations it requires a [manual initialization](https://docs.sentry.io/platforms/android/#manual-initialization) of the Android SDK.

2) Add the `sentry-android-timber` dependency:

```groovy
implementation 'io.sentry:sentry-android-timber:{version}' // version >= 2.2.0
```

3) Initialize and add the `SentryTimberIntegration`:

```java
SentryAndroid.init(this, options -> {
    // default values:
    // minEventLevel = ERROR
    // minBreadcrumbLevel = INFO
    options.addIntegration(new SentryTimberIntegration());

    // custom values for minEventLevel and minBreadcrumbLevel
    // options.addIntegration(new SentryTimberIntegration(SentryLevel.WARNING, SentryLevel.ERROR));
});
```

4) Use the Timber integration:

```java
try {
    int x = 1 / 0;
} catch (Exception e) {
    Timber.e(e);
}
```

Packages were released on [`bintray`](https://dl.bintray.com/getsentry/sentry-android/io/sentry/sentry-android/), [`jcenter`](https://jcenter.bintray.com/io/sentry/sentry-android/) and [`mavenCentral`](https://repo.maven.apache.org/maven2/io/sentry/sentry-android/)

We'd love to get feedback.

# 2.1.7

## What’s Changed

* fix: init native libs if available on SDK init (#461) @marandaneto
* Make JVM target explicit in sentry-core (#462) @dilbernd
* fix: timestamp with millis from react-native should be in UTC format (#456) @marandaneto
* Bump Gradle to 6.5 (#454) @marandaneto

Packages were released on [`bintray`](https://dl.bintray.com/getsentry/sentry-android/io/sentry/sentry-android/), [`jcenter`](https://jcenter.bintray.com/io/sentry/sentry-android/) and [`mavenCentral`](https://repo.maven.apache.org/maven2/io/sentry/sentry-android/)

We'd love to get feedback.

# 2.1.6

## What’s Changed

* fix: do not lookup sentry-debug-meta but instead load it directly (#445) @marandaneto
* fix: regression on v2.1.5 which can cause a crash on SDK init

Packages were released on [`bintray`](https://dl.bintray.com/getsentry/sentry-android/io/sentry/sentry-android/), [`jcenter`](https://jcenter.bintray.com/io/sentry/sentry-android/) and [`mavenCentral`](https://repo.maven.apache.org/maven2/io/sentry/sentry-android/)

We'd love to get feedback.

# 2.1.5

This version has a severe bug and can cause a crash on SDK init

Please upgrade to https://github.com/getsentry/sentry-android/releases/tag/2.1.6

# 2.1.4

## What’s Changed

* bump: sentry-native to 0.3.1 (#440) @marandaneto
* fix: update last session timestamp (#437) @marandaneto
* feat: make gzip as default content encoding type (#433) @marandaneto
* enhancement: use AGP 4 features (#366) @marandaneto
* enhancement: Create GH Actions CI for Ubuntu/macOS (#403) @marandaneto
* enhancement: make root checker better and minimize false positive (#417) @marandaneto
* fix: filter trim memory breadcrumbs (#431) @marandaneto

Packages were released on [`bintray`](https://dl.bintray.com/getsentry/sentry-android/io/sentry/sentry-android/), [`jcenter`](https://jcenter.bintray.com/io/sentry/sentry-android/) and [`mavenCentral`](https://repo.maven.apache.org/maven2/io/sentry/sentry-android/)

We'd love to get feedback.

# 2.1.3

## What’s Changed

This fixes several critical bugs in sentry-android 2.0 and 2.1

* fix: Sentry.init register integrations after creating the main Hub instead of doing it in the main Hub ctor (#427) @marandaneto
* fix: make NoOpLogger public (#425) @marandaneto
* fix: ConnectivityChecker returns connection status and events are not trying to be sent if no connection. (#420) @marandaneto
* ref: thread pool executor is a single thread executor instead of scheduled thread executor (#422) @marandaneto
* fix: Add Abnormal to the Session.State enum as its part of the protocol (#424) @marandaneto
* Bump: Gradle to 6.4.1 (#419) @marandaneto

We recommend that you use sentry-android 2.1.3 over the initial release of sentry-android 2.0 and 2.1.

Packages were released on [`bintray`](https://dl.bintray.com/getsentry/sentry-android/io/sentry/sentry-android/), [`jcenter`](https://jcenter.bintray.com/io/sentry/sentry-android/) and [`mavenCentral`](https://repo.maven.apache.org/maven2/io/sentry/sentry-android/)

We'd love to get feedback.

# 2.1.2

## What’s Changed

* fix: Phone state breadcrumbs require read_phone_state on older OS versions (#415) @marandaneto @bsergean
* fix: before raising ANR events, we check ProcessErrorStateInfo if available (#412) @marandaneto
* fix: send cached events to use a single thread executor (#405) @marandaneto
* enha: added options to configure http transport (#411) @marandaneto
* fix: initing SDK on AttachBaseContext (#409) @marandaneto
* fix: sessions can't be abnormal, but exited if not ended properly (#410) @marandaneto

Packages were released on [`bintray`](https://dl.bintray.com/getsentry/sentry-android/io/sentry/sentry-android/), [`jcenter`](https://jcenter.bintray.com/io/sentry/sentry-android/) and [`mavenCentral`](https://repo.maven.apache.org/maven2/io/sentry/sentry-android/)

We'd love to get feedback.

# 2.1.1

## What’s Changed

* fix: set missing release, environment and dist to sentry-native options (#404) @marandaneto
* fix: do not add automatic and empty sensor breadcrumbs (#401) @marandaneto
* enha: added missing getters on Breadcrumb and SentryEvent (#397) @marandaneto
* enha: bump sentry-native to 0.2.6 (#396) @marandaneto
* feat: add trim memory breadcrumbs (#395) @marandaneto
* enha: only set breadcrumb extras if not empty (#394) @marandaneto
* ref: removed Thread.sleep from LifecycleWatcher tests, using awaitility and DateProvider (#392) @marandaneto
* ref: added a DateTimeProvider for making retry after testable (#391) @marandaneto
* enha: BUMP Gradle to 6.4 (#390) @marandaneto
* enha: added samples of how to disable automatic breadcrumbs (#389) @marandaneto

Packages were released on [`bintray`](https://dl.bintray.com/getsentry/sentry-android/io/sentry/sentry-android/), [`jcenter`](https://jcenter.bintray.com/io/sentry/sentry-android/) and [`mavenCentral`](https://repo.maven.apache.org/maven2/io/sentry/sentry-android/)

We'd love to get feedback.

# 2.1.0

## What’s Changed

* Includes all the changes of 2.1.0 alpha, beta and RC
* fix when PhoneStateListener is not ready for use (#387) @marandaneto
* make ANR 5s by default (#388) @marandaneto
* fix: rate limiting by categories (#381) @marandaneto
* BUMP NDK to latest stable version 21.1.6352462 (#386) @marandaneto

Packages were released on [`bintray`](https://dl.bintray.com/getsentry/sentry-android/io/sentry/sentry-android/), [`jcenter`](https://jcenter.bintray.com/io/sentry/sentry-android/) and [`mavenCentral`](https://repo.maven.apache.org/maven2/io/sentry/sentry-android/)

We'd love to get feedback.

# 2.0.3

## What’s Changed

* patch from 2.1.0-alpha.2 - avoid crash if NDK throws UnsatisfiedLinkError (#344) @marandaneto

Packages were released on [`bintray`](https://dl.bintray.com/getsentry/sentry-android/io/sentry/sentry-android/), [`jcenter`](https://jcenter.bintray.com/io/sentry/sentry-android/) and [`mavenCentral`](https://repo.maven.apache.org/maven2/io/sentry/sentry-android/)

We'd love to get feedback.
# 2.1.0-RC.1

## What’s Changed

* feat: Options for uncaught exception and make SentryOptions list Thread-Safe (#384) @marandaneto
* feat: automatic breadcrumbs for app, activity and sessions lifecycles and system events (#348) @marandaneto
* fix: if retry after header has empty categories, apply retry after to all of them (#377) @marandaneto
* fix: discard events and envelopes if cached and retry after (#378) @marandaneto
* add ScheduledForRemoval annotation to deprecated methods (#375) @marandaneto
* fix: Merge loadLibrary calls for sentry-native and clean up CMake files (#373) @Swatinem
* enha: make capture session and envelope internal (#372) @marandaneto
* fix: exceptions should be sorted oldest to newest (#370) @marandaneto
* fix: check external storage size even if its read only (#368) @marandaneto
* fix: wrong check for cellular network capability (#369) @marandaneto
* bump NDK to 21.0.6113669 (#367) @marandaneto
* bump AGP and add new make cmd to check for updates (#365) @marandaneto

Packages were released on [`bintray`](https://dl.bintray.com/getsentry/sentry-android/io/sentry/sentry-android/), [`jcenter`](https://jcenter.bintray.com/io/sentry/sentry-android/) and [`mavenCentral`](https://repo.maven.apache.org/maven2/io/sentry/sentry-android/)

We'd love to get feedback.

# 2.1.0-beta.2

## What’s Changed

* bump sentry-native to 0.2.4 (#364) @marandaneto
* update current session on session start after deleting previous session (#362) @marandaneto

Packages were released on [`bintray`](https://dl.bintray.com/getsentry/sentry-android/io/sentry/sentry-android/), [`jcenter`](https://jcenter.bintray.com/io/sentry/sentry-android/) and [`mavenCentral`](https://repo.maven.apache.org/maven2/io/sentry/sentry-android/)

We'd love to get feedback.

# 2.1.0-beta.1

## What’s Changed

* BUMP sentry-native to 0.2.3 (#357) @marandaneto
* check for androidx availability on runtime (#356) @marandaneto
* if theres a left over session file and its crashed, we should not overwrite its state (#354) @marandaneto
* session should be exited state if state was ok (#352) @marandaneto
* envelope has dedicated endpoint (#353) @marandaneto

Packages were released on [`bintray`](https://dl.bintray.com/getsentry/sentry-android/io/sentry/sentry-android/), [`jcenter`](https://jcenter.bintray.com/io/sentry/sentry-android/) and [`mavenCentral`](https://repo.maven.apache.org/maven2/io/sentry/sentry-android/)

We'd love to get feedback.

# 2.1.0-alpha.2

## What’s Changed

* change integration order for cached outbox events (#347) @marandaneto
* avoid crash if NDK throws UnsatisfiedLinkError (#344) @marandaneto
* Avoid getting a threadlocal twice. (#339) @metlos
* removing session tracking guard on hub and client (#338) @marandaneto
* bump agp to 3.6.2 (#336) @marandaneto
* fix racey ANR integration (#332) @marandaneto
* logging envelopes path when possible instead of nullable id (#331) @marandaneto
* renaming transport gate method (#330) @marandaneto

Packages were released on [`bintray`](https://dl.bintray.com/getsentry/sentry-android/io/sentry/sentry-android/), [`jcenter`](https://jcenter.bintray.com/io/sentry/sentry-android/) and [`mavenCentral`](https://repo.maven.apache.org/maven2/io/sentry/sentry-android/)

We'd love to get feedback.

# 2.1.0-alpha.1

Release of Sentry's new SDK for Android.

## What’s Changed

* BUMP sentry-native to 0.2.2 (#305) @Swatinem
* ANR report should have 'was active=yes' on the dashboard (#299) @marandaneto
* NDK events apply scoped data (#322) @marandaneto
* fix missing App's info (#315) @marandaneto
* buffered writers/readers - otimizations (#311) @marandaneto
* Add a StdoutTransport (#310) @mike-burns
* boot time should be UTC (#309) @marandaneto
* implementing new retry after protocol (#306) @marandaneto
* make transport result public (#300) @marandaneto
* release health @marandaneto @bruno-garcia 

Packages were released on [`bintray`](https://dl.bintray.com/getsentry/sentry-android/io/sentry/sentry-android/), [`jcenter`](https://jcenter.bintray.com/io/sentry/sentry-android/) and [`mavenCentral`](https://repo.maven.apache.org/maven2/io/sentry/sentry-android/)

We'd love to get feedback.

# 2.0.2

Release of Sentry's new SDK for Android.

## What’s Changed

* BUMP AGP to 3.6.1 (#285) @marandaneto
* MavenCentral support (#284) @marandaneto

Packages were released on [`bintray`](https://dl.bintray.com/getsentry/sentry-android/io/sentry/sentry-android/), [`jcenter`](https://jcenter.bintray.com/io/sentry/sentry-android/) and [`mavenCentral`](https://repo.maven.apache.org/maven2/io/sentry/sentry-android/)

We'd love to get feedback.

# 2.0.1

Release of Sentry's new SDK for Android.

## What’s Changed

* Add the default serverName to SentryOptions and use it in MainEventProcessor (#279) @metlos
* set current threadId when there's no mechanism set (#277) @marandaneto
* feat: attach threads/stacktraces (#267) @marandaneto
* fix: preview package manager (#269) @bruno-garcia

Packages were released on [`bintray`](https://dl.bintray.com/getsentry/sentry-android/io/sentry/), [`jcenter`](https://jcenter.bintray.com/io/sentry/sentry-android/)

We'd love to get feedback.

# 2.0.0

Release of Sentry's new SDK for Android.

New features not offered by (1.7.x):

* NDK support
  * Captures crashes caused by native code
  * Access to the [`sentry-native` SDK](https://github.com/getsentry/sentry-native/) API by your native (C/C++/Rust code/..).
* Automatic init (just add your `DSN` to the manifest)
   * Proguard rules are added automatically
   * Permission (Internet) is added automatically
* Uncaught Exceptions might be captured even before the app restarts
* Sentry's Unified API.
* More context/device information
* Packaged as `aar`
* Frames from the app automatically marked as `InApp=true` (stack traces in Sentry highlights them by default).
* Complete Sentry Protocol available.
* All threads and their stack traces are captured.
* Sample project in this repo to test many features (segfault, uncaught exception, ANR...)

Features from the current SDK like `ANR` are also available (by default triggered after 4 seconds).

Packages were released on [`bintray`](https://dl.bintray.com/getsentry/sentry-android/io/sentry/), [`jcenter`](https://jcenter.bintray.com/io/sentry/sentry-android/)

We'd love to get feedback.

# 2.0.0-rc04

Release of Sentry's new SDK for Android.

## What’s Changed

* fix: breacrumb.data to string,object, Add LOG level (#264) @HazAT
* read release conf. on manifest (#266) @marandaneto
* Support mills timestamp format (#263) @marandaneto
* adding logs to installed integrations (#265) @marandaneto
* feat: Take sampleRate from metadata (#262) @bruno-garcia

Packages were released on [`bintray`](https://dl.bintray.com/getsentry/sentry-android/io/sentry/), [`jcenter`](https://jcenter.bintray.com/io/sentry/sentry-android/)

We'd love to get feedback and we'll work in getting the GA `2.0.0` out soon.
Until then, the [stable SDK offered by Sentry is at version 1.7.30](https://github.com/getsentry/sentry-java/releases/tag/v1.7.30)
# 2.0.0-rc03

Release of Sentry's new SDK for Android.

## What’s Changed

* fixes #259 - NPE check on getExternalFilesDirs items. (#260) @marandaneto
* fix strictMode typo (#258) @marandaneto

Packages were released on [`bintray`](https://dl.bintray.com/getsentry/sentry-android/io/sentry/), [`jcenter`](https://jcenter.bintray.com/io/sentry/sentry-android/)

We'd love to get feedback and we'll work in getting the GA `2.0.0` out soon.
Until then, the [stable SDK offered by Sentry is at version 1.7.30](https://github.com/getsentry/sentry-java/releases/tag/v1.7.30)
# 2.0.0-rc02

Release of Sentry's new SDK for Android.

## What’s Changed

* update ndk for new sentry-native version (#235) @Swatinem @marandaneto
* make integrations public (#256) @marandaneto
* BUMP build-tools (#255) @marandaneto
* added javadocs to scope and its dependencies (#253) @marandaneto
* build all ABIs (#254) @marandaneto
* moving back ANR timeout from long to int param. (#252) @marandaneto
* feat: Hub mode configurable (#247) @bruno-garcia
* Added HubAdapter to call Sentry static methods from Integrations (#250) @marandaneto
* new Release format (#242) @marandaneto
* Javadocs for SentryOptions (#246) @marandaneto
* non-app is already inApp excluded by default. (#244) @marandaneto
* added remove methods (tags/extras) to the sentry static class (#243) @marandaneto
* fix if symlink exists for sentry-native (#241) @marandaneto
* clone method - race condition free (#226) @marandaneto
* refactoring breadcrumbs callback (#239) @marandaneto

Packages were released on [`bintray`](https://dl.bintray.com/getsentry/sentry-android/io/sentry/), [`jcenter`](https://jcenter.bintray.com/io/sentry/sentry-android/)

We'd love to get feedback and we'll work in getting the GA `2.0.0` out soon.
Until then, the [stable SDK offered by Sentry is at version 1.7.30](https://github.com/getsentry/sentry-java/releases/tag/v1.7.30)

# 2.0.0-rc01

Release of Sentry's new SDK for Android.

## What’s Changed

* Honor RetryAfter (#236) @marandaneto
* Add tests for SentryValues (#238) @philipphofmann
* added remove methods for Scope data (#237) @marandaneto
* do not set frames if there's none (#234) @marandaneto
* always call interrupt after InterruptedException (#232) @marandaneto
* more device context (deviceId, connectionType and language) (#229) @marandaneto
* mark as current thread if its the main thread (#228) @marandaneto
* added a few java docs (Sentry, Hub and SentryClient) (#223) @marandaneto
* implemented diagnostic logger (#218) @marandaneto
* fix lgtm alerts (#219) @marandaneto
* written unit tests to ANR integration (#215) @marandaneto
* added blog posts to README (#214) @marandaneto
* added event processors to scope (#209) @marandaneto
* Raise code coverage for Dsn to 100% (#212) @philipphofmann
* Remove redundant times(1) for Mockito.verify (#211) @philipphofmann
* added android transport gate (#206) @marandaneto
* transport may be set on options (#203) @marandaneto
* dist may be set on options (#204) @marandaneto
* added executor for caching values out of the main thread (#201) @marandaneto
* throw an exception if DSN is not set (#200) @marandaneto
* migration guide markdown (#197) @marandaneto

Packages were released on [`bintray`](https://dl.bintray.com/getsentry/sentry-android/io/sentry/), [`jcenter`](https://jcenter.bintray.com/io/sentry/sentry-android/)

We'd love to get feedback and we'll work in getting the GA `2.0.0` out soon.
Until then, the [stable SDK offered by Sentry is at version 1.7.29](https://github.com/getsentry/sentry-java/releases/tag/v1.7.29)

# 2.0.0-beta02

Release of Sentry's new SDK for Android.

* fix Android bug on API 24 and 25 about getting current threads and stack traces (#194)
* addBreadcrumb overloads #196 and #198

Packages were released on [`bintray`](https://dl.bintray.com/getsentry/sentry-android/io/sentry/), [`jcenter`](https://jcenter.bintray.com/io/sentry/sentry-android/)

We'd love to get feedback and we'll work in getting the GA `2.0.0` out soon.
Until then, the [stable SDK offered by Sentry is at version 1.7.28](https://github.com/getsentry/sentry-java/releases/tag/v1.7.28)
# 2.0.0-beta01

Release of Sentry's new SDK for Android.

* ref: ANR doesn't set handled flag #186
* SDK final review (#183)
* ref: Drop errored in favor of crashed (#187)
* workaround android_id (#185)
* renamed sampleRate (#191)
* making timestamp package-private or test-only (#190)
* Split event processor in Device/App data (#180)

Packages were released on [`bintray`](https://dl.bintray.com/getsentry/sentry-android/io/sentry/), [`jcenter`](https://jcenter.bintray.com/io/sentry/sentry-android/)

We'd love to get feedback and we'll work in getting the GA `2.0.0` out soon.
Until then, the [stable SDK offered by Sentry is at version 1.7.28](https://github.com/getsentry/sentry-java/releases/tag/v1.7.28)

# 2.0.0-alpha09

Release of Sentry's new SDK for Android.

* fix: DSN parsing (#165)
* BUMP: sentry-native with message object instead of a string (#172)
* Don't avoid exception type minification (#166)
* make Gson retro compatible with older versions of AGP (#177)
* adding nativeBundle plugin (#161)
* adding scope methods to sentry static class (#179)

Packages were released on [`bintray`](https://dl.bintray.com/getsentry/sentry-android/io/sentry/), [`jcenter`](https://jcenter.bintray.com/io/sentry/sentry-android/)

We'd love to get feedback and we'll work in getting the GA `2.0.0` out soon.
Until then, the [stable SDK offered by Sentry is at version 1.7.28](https://github.com/getsentry/sentry-java/releases/tag/v1.7.28)

# 2.0.0-alpha08

Release of Sentry's new SDK for Android.

* DebugId endianness (#162)
* executed beforeBreadcrumb also for scope (#160)
* benefit of manifest merging when minSdk (#159)
* add method to captureMessage with level (#157)
* listing assets file on the wrong dir (#156)

Packages were released on [`bintray`](https://dl.bintray.com/getsentry/sentry-android/io/sentry/), [`jcenter`](https://jcenter.bintray.com/io/sentry/sentry-android/)

We'd love to get feedback and we'll work in getting the GA `2.0.0` out soon.
Until then, the [stable SDK offered by Sentry is at version 1.7.28](https://github.com/getsentry/sentry-java/releases/tag/v1.7.28)

# 2.0.0-alpha07

Third release of Sentry's new SDK for Android.

*  Fixed release for jcenter and bintray

Packages were released on [`bintray`](https://dl.bintray.com/getsentry/sentry-android/io/sentry/), [`jcenter`](https://jcenter.bintray.com/io/sentry/sentry-android/)

We'd love to get feedback and we'll work in getting the GA `2.0.0` out soon.
Until then, the [stable SDK offered by Sentry is at version 1.7.28](https://github.com/getsentry/sentry-java/releases/tag/v1.7.28)

# 2.0.0-alpha06

Second release of Sentry's new SDK for Android.

* Fixed a typo on pom generation.

Packages were released on [`bintray`](https://dl.bintray.com/getsentry/sentry-android/io/sentry/), [`jcenter`](https://jcenter.bintray.com/io/sentry/sentry-android/)

We'd love to get feedback and we'll work in getting the GA `2.0.0` out soon.
Until then, the [stable SDK offered by Sentry is at version 1.7.28](https://github.com/getsentry/sentry-java/releases/tag/v1.7.28)

# 2.0.0-alpha05

First release of Sentry's new SDK for Android.

New features not offered by our current (1.7.x), stable SDK are:

* NDK support
  * Captures crashes caused by native code
  * Access to the [`sentry-native` SDK](https://github.com/getsentry/sentry-native/) API by your native (C/C++/Rust code/..).
* Automatic init (just add your `DSN` to the manifest)
   * Proguard rules are added automatically
   * Permission (Internet) is added automatically
* Uncaught Exceptions might be captured even before the app restarts
* Unified API which include scopes etc.
* More context/device information
* Packaged as `aar`
* Frames from the app automatically marked as `InApp=true` (stack traces in Sentry highlights them by default).
* Complete Sentry Protocol available.
* All threads and their stack traces are captured.
* Sample project in this repo to test many features (segfault, uncaught exception, scope)

Features from the current SDK like `ANR` are also available (by default triggered after 4 seconds).

Packages were released on [`bintray`](https://dl.bintray.com/getsentry/sentry-android/io/sentry/), [`jcenter`](https://jcenter.bintray.com/io/sentry/sentry-android/)

We'd love to get feedback and we'll work in getting the GA `2.0.0` out soon.
Until then, the [stable SDK offered by Sentry is at version 1.7.28](https://github.com/getsentry/sentry-java/releases/tag/v1.7.28)<|MERGE_RESOLUTION|>--- conflicted
+++ resolved
@@ -23,12 +23,8 @@
 * Feat: Resolve servername from the localhost address
 * Fix: Consider {{ auto }} as a default ip address (#1015) 
 * Fix: Set release and environment on Transactions (#1152)
-<<<<<<< HEAD
 * Fix: Do not set transaction on the scope automatically   
-=======
-* Fix: Do not set transaction on the scope automatically
 * Enhancement: Automatically assign span context to captured events (#1156)
->>>>>>> dfeeb1bc
 
 # 4.0.0-alpha.2
 
