# Changelog

## Unreleased

### Features

- Add SentryWrapper for Callable and Supplier Interface ([#2720](https://github.com/getsentry/sentry-java/pull/2720))

### Fixes

<<<<<<< HEAD
- Use daemon threads for SentryExecutorService ([#2747](https://github.com/getsentry/sentry-java/pull/2747))
  - We started using `SentryExecutorService` in `6.19.0` which caused the application to hang on shutdown unless `Sentry.close()` was called. By using daemon threads we no longer block shutdown.
=======
- Don't warn R8 on missing `ComposeViewHierarchyExporter` class ([#2743](https://github.com/getsentry/sentry-java/pull/2743))
>>>>>>> b056859d

## 6.20.0

### Features

- Add support for Sentry Kotlin Compiler Plugin ([#2695](https://github.com/getsentry/sentry-java/pull/2695))
  - In conjunction with our sentry-kotlin-compiler-plugin we improved Jetpack Compose support for
    - [View Hierarchy](https://docs.sentry.io/platforms/android/enriching-events/viewhierarchy/) support for Jetpack Compose screens
    - Automatic breadcrumbs for [user interactions](https://docs.sentry.io/platforms/android/performance/instrumentation/automatic-instrumentation/#user-interaction-instrumentation)
- More granular http requests instrumentation with a new SentryOkHttpEventListener ([#2659](https://github.com/getsentry/sentry-java/pull/2659))
    - Create spans for time spent on:
        - Proxy selection
        - DNS resolution
        - HTTPS setup
        - Connection
        - Requesting headers
        - Receiving response
    - You can attach the event listener to your OkHttpClient through `client.eventListener(new SentryOkHttpEventListener()).addInterceptor(new SentryOkHttpInterceptor()).build();`
    - In case you already have an event listener you can use the SentryOkHttpEventListener as well through `client.eventListener(new SentryOkHttpEventListener(myListener)).addInterceptor(new SentryOkHttpInterceptor()).build();`
- Add a new option to disable `RootChecker` ([#2735](https://github.com/getsentry/sentry-java/pull/2735))

### Fixes

- Base64 encode internal Apollo3 Headers ([#2707](https://github.com/getsentry/sentry-java/pull/2707))
- Finish WebFlux transaction before popping scope ([#2724](https://github.com/getsentry/sentry-java/pull/2724))
- Fix `SentryTracer` crash when scheduling auto-finish of a transaction, but the timer has already been cancelled ([#2731](https://github.com/getsentry/sentry-java/pull/2731))
- Fix `AndroidTransactionProfiler` crash when finishing a profile that happened due to race condition ([#2731](https://github.com/getsentry/sentry-java/pull/2731))

## 6.19.1

### Fixes

- Ensure screenshots and view hierarchies are captured on the main thread ([#2712](https://github.com/getsentry/sentry-java/pull/2712))

## 6.19.0

### Features

- Add Screenshot and ViewHierarchy to integrations list ([#2698](https://github.com/getsentry/sentry-java/pull/2698))
- New ANR detection based on [ApplicationExitInfo API](https://developer.android.com/reference/android/app/ApplicationExitInfo) ([#2697](https://github.com/getsentry/sentry-java/pull/2697))
    - This implementation completely replaces the old one (based on a watchdog) on devices running Android 11 and above:
      - New implementation provides more precise ANR events/ANR rate detection as well as system thread dump information. The new implementation reports ANRs exactly as Google Play Console, without producing false positives or missing important background ANR events.
      - However, despite producing many false positives, the old implementation is capable of better enriching ANR errors (which is not available with the new implementation), for example:
        - Capturing screenshots at the time of ANR event;
        - Capturing transactions and profiling data corresponding to the ANR event;
        - Auxiliary information (such as current memory load) at the time of ANR event.
      - If you would like us to provide support for the old approach working alongside the new one on Android 11 and above (e.g. for raising events for slow code on main thread), consider upvoting [this issue](https://github.com/getsentry/sentry-java/issues/2693).
    - The old watchdog implementation will continue working for older API versions (Android < 11)
- Open up `TransactionOptions`, `ITransaction` and `IHub` methods allowing consumers modify start/end timestamp of transactions and spans ([#2701](https://github.com/getsentry/sentry-java/pull/2701))
- Send source bundle IDs to Sentry to enable source context ([#2663](https://github.com/getsentry/sentry-java/pull/2663))
  - For more information on how to enable source context, please refer to [#633](https://github.com/getsentry/sentry-java/issues/633#issuecomment-1465599120)

### Fixes

- Android Profiler on calling thread ([#2691](https://github.com/getsentry/sentry-java/pull/2691))
- Use `configureScope` instead of `withScope` in `Hub.close()`. This ensures that the main scope releases the in-memory data when closing a hub instance. ([#2688](https://github.com/getsentry/sentry-java/pull/2688))
- Remove null keys/values before creating concurrent hashmap in order to avoid NPE ([#2708](https://github.com/getsentry/sentry-java/pull/2708))
- Exclude SentryOptions from R8/ProGuard obfuscation ([#2699](https://github.com/getsentry/sentry-java/pull/2699))
  - This fixes AGP 8.+ incompatibility, where full R8 mode is enforced

### Dependencies

- Bump Gradle from v8.1.0 to v8.1.1 ([#2666](https://github.com/getsentry/sentry-java/pull/2666))
  - [changelog](https://github.com/gradle/gradle/blob/master release-test/CHANGELOG.md#v811)
  - [diff](https://github.com/gradle/gradle/compare/v8.1.0...v8.1.1)
- Bump Native SDK from v0.6.1 to v0.6.2 ([#2689](https://github.com/getsentry/sentry-java/pull/2689))
  - [changelog](https://github.com/getsentry/sentry-native/blob/master/CHANGELOG.md#062)
  - [diff](https://github.com/getsentry/sentry-native/compare/0.6.1...0.6.2)

## 6.18.1

### Fixes

- Fix crash when Sentry SDK is initialized more than once ([#2679](https://github.com/getsentry/sentry-java/pull/2679))
- Track a ttfd span per Activity ([#2673](https://github.com/getsentry/sentry-java/pull/2673))

## 6.18.0

### Features

- Attach Trace Context when an ANR is detected (ANRv1) ([#2583](https://github.com/getsentry/sentry-java/pull/2583))
- Make log4j2 integration compatible with log4j 3.0 ([#2634](https://github.com/getsentry/sentry-java/pull/2634))
    - Instead of relying on package scanning, we now use an annotation processor to generate `Log4j2Plugins.dat`
- Create `User` and `Breadcrumb` from map ([#2614](https://github.com/getsentry/sentry-java/pull/2614))
- Add `sent_at` to envelope header item ([#2638](https://github.com/getsentry/sentry-java/pull/2638))

### Fixes

- Fix timestamp intervals of PerformanceCollectionData in profiles ([#2648](https://github.com/getsentry/sentry-java/pull/2648))
- Fix timestamps of PerformanceCollectionData in profiles ([#2632](https://github.com/getsentry/sentry-java/pull/2632))
- Fix missing propagateMinConstraints flag for SentryTraced ([#2637](https://github.com/getsentry/sentry-java/pull/2637))
- Fix potential SecurityException thrown by ConnectivityManager on Android 11 ([#2653](https://github.com/getsentry/sentry-java/pull/2653))
- Fix aar artifacts publishing for Maven ([#2641](https://github.com/getsentry/sentry-java/pull/2641))

### Dependencies
- Bump Kotlin compile version from v1.6.10 to 1.8.0 ([#2563](https://github.com/getsentry/sentry-java/pull/2563))
- Bump Compose compile version from v1.1.1 to v1.3.0 ([#2563](https://github.com/getsentry/sentry-java/pull/2563))
- Bump AGP version from v7.3.0 to v7.4.2 ([#2574](https://github.com/getsentry/sentry-java/pull/2574))
- Bump Gradle from v7.6.0 to v8.0.2 ([#2563](https://github.com/getsentry/sentry-java/pull/2563))
    - [changelog](https://github.com/gradle/gradle/blob/master/CHANGELOG.md#v802)
    - [diff](https://github.com/gradle/gradle/compare/v7.6.0...v8.0.2)
- Bump Gradle from v8.0.2 to v8.1.0 ([#2650](https://github.com/getsentry/sentry-java/pull/2650))
  - [changelog](https://github.com/gradle/gradle/blob/master/CHANGELOG.md#v810)
  - [diff](https://github.com/gradle/gradle/compare/v8.0.2...v8.1.0)

## 6.17.0

### Features

- Add `name` and `geo` to `User` ([#2556](https://github.com/getsentry/sentry-java/pull/2556)) 
- Add breadcrumbs on network changes ([#2608](https://github.com/getsentry/sentry-java/pull/2608))
- Add time-to-initial-display and time-to-full-display measurements to Activity transactions ([#2611](https://github.com/getsentry/sentry-java/pull/2611))
- Read integration list written by sentry gradle plugin from manifest ([#2598](https://github.com/getsentry/sentry-java/pull/2598))
- Add Logcat adapter ([#2620](https://github.com/getsentry/sentry-java/pull/2620))
- Provide CPU count/frequency data as device context ([#2622](https://github.com/getsentry/sentry-java/pull/2622))

### Fixes

- Trim time-to-full-display span if reportFullyDisplayed API is never called ([#2631](https://github.com/getsentry/sentry-java/pull/2631))
- Fix Automatic UI transactions having wrong durations ([#2623](https://github.com/getsentry/sentry-java/pull/2623))
- Fix wrong default environment in Session ([#2610](https://github.com/getsentry/sentry-java/pull/2610))
- Pass through unknown sentry baggage keys into SentryEnvelopeHeader ([#2618](https://github.com/getsentry/sentry-java/pull/2618))
- Fix missing null check when removing lifecycle observer ([#2625](https://github.com/getsentry/sentry-java/pull/2625))

### Dependencies

- Bump Native SDK from v0.6.0 to v0.6.1 ([#2629](https://github.com/getsentry/sentry-java/pull/2629))
  - [changelog](https://github.com/getsentry/sentry-native/blob/master/CHANGELOG.md#061)
  - [diff](https://github.com/getsentry/sentry-native/compare/0.6.0...0.6.1)

## 6.16.0

### Features

- Improve versatility of exception resolver component for Spring with more flexible API for consumers. ([#2577](https://github.com/getsentry/sentry-java/pull/2577))
- Automatic performance instrumentation for WebFlux ([#2597](https://github.com/getsentry/sentry-java/pull/2597))
  - You can enable it by adding `sentry.enable-tracing=true` to your `application.properties`
- The Spring Boot integration can now be configured to add the `SentryAppender` to specific loggers instead of the `ROOT` logger ([#2173](https://github.com/getsentry/sentry-java/pull/2173))
  - You can specify the loggers using `"sentry.logging.loggers[0]=foo.bar` and `"sentry.logging.loggers[1]=baz` in your `application.properties`
- Add capabilities to track Jetpack Compose composition/rendering time ([#2507](https://github.com/getsentry/sentry-java/pull/2507))
- Adapt span op and description for graphql to fit spec ([#2607](https://github.com/getsentry/sentry-java/pull/2607))

### Fixes

- Fix timestamps of slow and frozen frames for profiles ([#2584](https://github.com/getsentry/sentry-java/pull/2584))
- Deprecate reportFullDisplayed in favor of reportFullyDisplayed ([#2585](https://github.com/getsentry/sentry-java/pull/2585))
- Add mechanism for logging integrations and update spring mechanism types ([#2595](https://github.com/getsentry/sentry-java/pull/2595))
	- NOTE: If you're using these mechanism types (`HandlerExceptionResolver`, `SentryWebExceptionHandler`) in your dashboards please update them to use the new types.
- Filter out session cookies sent by Spring and Spring Boot integrations ([#2593](https://github.com/getsentry/sentry-java/pull/2593))
  - We filter out some common cookies like JSESSIONID
  - We also read the value from `server.servlet.session.cookie.name` and filter it out
- No longer send event / transaction to Sentry if `beforeSend` / `beforeSendTransaction` throws ([#2591](https://github.com/getsentry/sentry-java/pull/2591))
- Add version to sentryClientName used in auth header ([#2596](https://github.com/getsentry/sentry-java/pull/2596))
- Keep integration names from being obfuscated ([#2599](https://github.com/getsentry/sentry-java/pull/2599))
- Change log level from INFO to WARN for error message indicating a failed Log4j2 Sentry.init ([#2606](https://github.com/getsentry/sentry-java/pull/2606))
  - The log message was often not visible as our docs suggest a minimum log level of WARN
- Fix session tracking on Android ([#2609](https://github.com/getsentry/sentry-java/pull/2609))
  - Incorrect number of session has been sent. In addition, some of the sessions were not properly ended, messing up Session Health Metrics.

### Dependencies

- Bump `opentelemetry-sdk` to `1.23.1` and `opentelemetry-javaagent` to `1.23.0` ([#2590](https://github.com/getsentry/sentry-java/pull/2590))
- Bump Native SDK from v0.5.4 to v0.6.0 ([#2545](https://github.com/getsentry/sentry-java/pull/2545))
  - [changelog](https://github.com/getsentry/sentry-native/blob/master/CHANGELOG.md#060)
  - [diff](https://github.com/getsentry/sentry-native/compare/0.5.4...0.6.0)

## 6.15.0

### Features

- Adjust time-to-full-display span if reportFullDisplayed is called too early ([#2550](https://github.com/getsentry/sentry-java/pull/2550))
- Add `enableTracing` option ([#2530](https://github.com/getsentry/sentry-java/pull/2530))
    - This change is backwards compatible. The default is `null` meaning existing behaviour remains unchanged (setting either `tracesSampleRate` or `tracesSampler` enables performance).
    - If set to `true`, performance is enabled, even if no `tracesSampleRate` or `tracesSampler` have been configured.
    - If set to `false` performance is disabled, regardless of `tracesSampleRate` and `tracesSampler` options.
- Detect dependencies by listing MANIFEST.MF files at runtime ([#2538](https://github.com/getsentry/sentry-java/pull/2538))
- Report integrations in use, report packages in use more consistently ([#2179](https://github.com/getsentry/sentry-java/pull/2179))
- Implement `ThreadLocalAccessor` for propagating Sentry hub with reactor / WebFlux ([#2570](https://github.com/getsentry/sentry-java/pull/2570))
  - Requires `io.micrometer:context-propagation:1.0.2+` as well as Spring Boot 3.0.3+
  - Enable the feature by setting `sentry.reactive.thread-local-accessor-enabled=true`
  - This is still considered experimental. Once we have enough feedback we may turn this on by default.
  - Checkout the sample here: https://github.com/getsentry/sentry-java/tree/main/sentry-samples/sentry-samples-spring-boot-webflux-jakarta
  - A new hub is now cloned from the main hub for every request

### Fixes

- Leave `inApp` flag for stack frames undecided in SDK if unsure and let ingestion decide instead ([#2547](https://github.com/getsentry/sentry-java/pull/2547))
- Allow `0.0` error sample rate ([#2573](https://github.com/getsentry/sentry-java/pull/2573))
- Fix memory leak in WebFlux related to an ever growing stack ([#2580](https://github.com/getsentry/sentry-java/pull/2580))
- Use the same hub in WebFlux exception handler as we do in WebFilter ([#2566](https://github.com/getsentry/sentry-java/pull/2566))
- Switch upstream Jetpack Compose dependencies to `compileOnly` in `sentry-compose-android` ([#2578](https://github.com/getsentry/sentry-java/pull/2578))
  - NOTE: If you're using Compose Navigation/User Interaction integrations, make sure to have the following dependencies on the classpath as we do not bring them in transitively anymore:
    - `androidx.navigation:navigation-compose:`
    - `androidx.compose.runtime:runtime:`
    - `androidx.compose.ui:ui:`

## 6.14.0

### Features

- Add time-to-full-display span to Activity auto-instrumentation ([#2432](https://github.com/getsentry/sentry-java/pull/2432))
- Add `main` flag to threads and `in_foreground` flag for app contexts  ([#2516](https://github.com/getsentry/sentry-java/pull/2516))

### Fixes

- Ignore Shutdown in progress when closing ShutdownHookIntegration ([#2521](https://github.com/getsentry/sentry-java/pull/2521))
- Fix app start span end-time is wrong if SDK init is deferred ([#2519](https://github.com/getsentry/sentry-java/pull/2519))
- Fix invalid session creation when app is launched in background ([#2543](https://github.com/getsentry/sentry-java/pull/2543))

## 6.13.1

### Fixes

- Fix transaction performance collector oom ([#2505](https://github.com/getsentry/sentry-java/pull/2505))
- Remove authority from URLs sent to Sentry ([#2366](https://github.com/getsentry/sentry-java/pull/2366))
- Fix `sentry-bom` containing incorrect artifacts ([#2504](https://github.com/getsentry/sentry-java/pull/2504))

### Dependencies

- Bump Native SDK from v0.5.3 to v0.5.4 ([#2500](https://github.com/getsentry/sentry-java/pull/2500))
  - [changelog](https://github.com/getsentry/sentry-native/blob/master/CHANGELOG.md#054)
  - [diff](https://github.com/getsentry/sentry-native/compare/0.5.3...0.5.4)

## 6.13.0

### Features

- Send cpu usage percentage in profile payload ([#2469](https://github.com/getsentry/sentry-java/pull/2469))
- Send transaction memory stats in profile payload ([#2447](https://github.com/getsentry/sentry-java/pull/2447))
- Add cpu usage collection ([#2462](https://github.com/getsentry/sentry-java/pull/2462))
- Improve ANR implementation: ([#2475](https://github.com/getsentry/sentry-java/pull/2475))
  - Add `abnormal_mechanism` to sessions for ANR rate calculation
  - Always attach thread dump to ANR events
  - Distinguish between foreground and background ANRs
- Improve possible date precision to 10 μs ([#2451](https://github.com/getsentry/sentry-java/pull/2451))

### Fixes

- Fix performance collector setup called in main thread ([#2499](https://github.com/getsentry/sentry-java/pull/2499))
- Expand guard against CVE-2018-9492 "Privilege Escalation via Content Provider" ([#2482](https://github.com/getsentry/sentry-java/pull/2482))
- Prevent OOM by disabling TransactionPerformanceCollector for now ([#2498](https://github.com/getsentry/sentry-java/pull/2498))

## 6.12.1

### Fixes

- Create timer in `TransactionPerformanceCollector` lazily ([#2478](https://github.com/getsentry/sentry-java/pull/2478))

## 6.12.0

### Features

- Attach View Hierarchy to the errored/crashed events ([#2440](https://github.com/getsentry/sentry-java/pull/2440))
- Collect memory usage in transactions ([#2445](https://github.com/getsentry/sentry-java/pull/2445))
- Add `traceOptionsRequests` option to disable tracing of OPTIONS requests ([#2453](https://github.com/getsentry/sentry-java/pull/2453))
- Extend list of HTTP headers considered sensitive ([#2455](https://github.com/getsentry/sentry-java/pull/2455))

### Fixes

- Use a single TransactionPerfomanceCollector ([#2464](https://github.com/getsentry/sentry-java/pull/2464))
- Don't override sdk name with Timber ([#2450](https://github.com/getsentry/sentry-java/pull/2450))
- Set transactionNameSource to CUSTOM when setting transaction name ([#2405](https://github.com/getsentry/sentry-java/pull/2405))
- Guard against CVE-2018-9492 "Privilege Escalation via Content Provider" ([#2466](https://github.com/getsentry/sentry-java/pull/2466))

## 6.11.0

### Features

- Disable Android concurrent profiling ([#2434](https://github.com/getsentry/sentry-java/pull/2434))
- Add logging for OpenTelemetry integration ([#2425](https://github.com/getsentry/sentry-java/pull/2425))
- Auto add `OpenTelemetryLinkErrorEventProcessor` for Spring Boot ([#2429](https://github.com/getsentry/sentry-java/pull/2429))

### Fixes

- Use minSdk compatible `Objects` class ([#2436](https://github.com/getsentry/sentry-java/pull/2436))
- Prevent R8 from warning on missing classes, as we check for their presence at runtime ([#2439](https://github.com/getsentry/sentry-java/pull/2439))

### Dependencies

- Bump Gradle from v7.5.1 to v7.6.0 ([#2438](https://github.com/getsentry/sentry-java/pull/2438))
  - [changelog](https://github.com/gradle/gradle/blob/master/CHANGELOG.md#v760)
  - [diff](https://github.com/gradle/gradle/compare/v7.5.1...v7.6.0)

## 6.10.0

### Features

- Add time-to-initial-display span to Activity transactions ([#2369](https://github.com/getsentry/sentry-java/pull/2369))
- Start a session after init if AutoSessionTracking is enabled ([#2356](https://github.com/getsentry/sentry-java/pull/2356))
- Provide automatic breadcrumbs and transactions for click/scroll events for Compose ([#2390](https://github.com/getsentry/sentry-java/pull/2390))
- Add `blocked_main_thread` and `call_stack` to File I/O spans to detect performance issues ([#2382](https://github.com/getsentry/sentry-java/pull/2382))

### Dependencies

- Bump Native SDK from v0.5.2 to v0.5.3 ([#2423](https://github.com/getsentry/sentry-java/pull/2423))
  - [changelog](https://github.com/getsentry/sentry-native/blob/master/CHANGELOG.md#053)
  - [diff](https://github.com/getsentry/sentry-native/compare/0.5.2...0.5.3)

## 6.9.2

### Fixes

- Updated ProfileMeasurementValue types ([#2412](https://github.com/getsentry/sentry-java/pull/2412))
- Clear window reference only on activity stop in profileMeasurements collector ([#2407](https://github.com/getsentry/sentry-java/pull/2407))
- No longer disable OpenTelemetry exporters in default Java Agent config ([#2408](https://github.com/getsentry/sentry-java/pull/2408))
- Fix `ClassNotFoundException` for `io.sentry.spring.SentrySpringServletContainerInitializer` in `sentry-spring-jakarta` ([#2411](https://github.com/getsentry/sentry-java/issues/2411))
- Fix `sentry-samples-spring-jakarta` ([#2411](https://github.com/getsentry/sentry-java/issues/2411))

### Features

- Add SENTRY_AUTO_INIT environment variable to control OpenTelemetry Agent init ([#2410](https://github.com/getsentry/sentry-java/pull/2410))
- Add OpenTelemetryLinkErrorEventProcessor for linking errors to traces created via OpenTelemetry ([#2418](https://github.com/getsentry/sentry-java/pull/2418))

### Dependencies

- Bump OpenTelemetry to 1.20.1 and OpenTelemetry Java Agent to 1.20.2 ([#2420](https://github.com/getsentry/sentry-java/pull/2420))

## 6.9.1

### Fixes

- OpenTelemetry modules were missing in `6.9.0` so we released the same code again as `6.9.1` including OpenTelemetry modules

## 6.9.0

### Fixes

- Use `canonicalName` in Fragment Integration for better de-obfuscation ([#2379](https://github.com/getsentry/sentry-java/pull/2379))
- Fix Timber and Fragment integrations auto-installation for obfuscated builds ([#2379](https://github.com/getsentry/sentry-java/pull/2379))
- Don't attach screenshots to events from Hybrid SDKs ([#2360](https://github.com/getsentry/sentry-java/pull/2360))
- Ensure Hints do not cause memory leaks ([#2387](https://github.com/getsentry/sentry-java/pull/2387))
- Do not attach empty `sentry-trace` and `baggage` headers ([#2385](https://github.com/getsentry/sentry-java/pull/2385))

### Features

- Add beforeSendTransaction which allows users to filter and change transactions ([#2388](https://github.com/getsentry/sentry-java/pull/2388))
- Add experimental support for OpenTelemetry ([README](sentry-opentelemetry/README.md))([#2344](https://github.com/getsentry/sentry-java/pull/2344))

### Dependencies

- Update Spring Boot Jakarta to Spring Boot 3.0.0 ([#2389](https://github.com/getsentry/sentry-java/pull/2389))
- Bump Spring Boot to 2.7.5 ([#2383](https://github.com/getsentry/sentry-java/pull/2383))

## 6.8.0

### Features

- Add FrameMetrics to Android profiling data ([#2342](https://github.com/getsentry/sentry-java/pull/2342))

### Fixes

- Remove profiler main thread io ([#2348](https://github.com/getsentry/sentry-java/pull/2348))
- Fix ensure all options are processed before integrations are loaded ([#2377](https://github.com/getsentry/sentry-java/pull/2377))

## 6.7.1

### Fixes

- Fix `Gpu.vendorId` should be a String ([#2343](https://github.com/getsentry/sentry-java/pull/2343))
- Don't set device name on Android if `sendDefaultPii` is disabled ([#2354](https://github.com/getsentry/sentry-java/pull/2354))
- Fix corrupted UUID on Motorola devices ([#2363](https://github.com/getsentry/sentry-java/pull/2363))
- Fix ANR on dropped uncaught exception events ([#2368](https://github.com/getsentry/sentry-java/pull/2368))

### Features

- Update Spring Boot Jakarta to Spring Boot 3.0.0-RC2 ([#2347](https://github.com/getsentry/sentry-java/pull/2347))

## 6.7.0

### Fixes

- Use correct set-cookie for the HTTP Client response object ([#2326](https://github.com/getsentry/sentry-java/pull/2326))
- Fix NoSuchElementException in CircularFifoQueue when cloning a Scope ([#2328](https://github.com/getsentry/sentry-java/pull/2328))

### Features

- Customizable fragment lifecycle breadcrumbs ([#2299](https://github.com/getsentry/sentry-java/pull/2299))
- Provide hook for Jetpack Compose navigation instrumentation ([#2320](https://github.com/getsentry/sentry-java/pull/2320))
- Populate `event.modules` with dependencies metadata ([#2324](https://github.com/getsentry/sentry-java/pull/2324))
- Support Spring 6 and Spring Boot 3 ([#2289](https://github.com/getsentry/sentry-java/pull/2289))

### Dependencies

- Bump Native SDK from v0.5.1 to v0.5.2 ([#2315](https://github.com/getsentry/sentry-java/pull/2315))
  - [changelog](https://github.com/getsentry/sentry-native/blob/master/CHANGELOG.md#052)
  - [diff](https://github.com/getsentry/sentry-native/compare/0.5.1...0.5.2)

## 6.6.0

### Fixes

- Ensure potential callback exceptions are caught #2123 ([#2291](https://github.com/getsentry/sentry-java/pull/2291))
- Remove verbose FrameMetricsAggregator failure logging ([#2293](https://github.com/getsentry/sentry-java/pull/2293))
- Ignore broken regex for tracePropagationTarget ([#2288](https://github.com/getsentry/sentry-java/pull/2288))
- No longer serialize static fields; use toString as fallback ([#2309](https://github.com/getsentry/sentry-java/pull/2309))
- Fix `SentryFileWriter`/`SentryFileOutputStream` append overwrites file contents ([#2304](https://github.com/getsentry/sentry-java/pull/2304))
- Respect incoming parent sampled decision when continuing a trace ([#2311](https://github.com/getsentry/sentry-java/pull/2311))

### Features

- Profile envelopes are sent directly from profiler ([#2298](https://github.com/getsentry/sentry-java/pull/2298))
- Add support for using Encoder with logback.SentryAppender ([#2246](https://github.com/getsentry/sentry-java/pull/2246))
- Report Startup Crashes ([#2277](https://github.com/getsentry/sentry-java/pull/2277))
- HTTP Client errors for OkHttp ([#2287](https://github.com/getsentry/sentry-java/pull/2287))
- Add option to enable or disable Frame Tracking ([#2314](https://github.com/getsentry/sentry-java/pull/2314))

### Dependencies

- Bump Native SDK from v0.5.0 to v0.5.1 ([#2306](https://github.com/getsentry/sentry-java/pull/2306))
  - [changelog](https://github.com/getsentry/sentry-native/blob/master/CHANGELOG.md#051)
  - [diff](https://github.com/getsentry/sentry-native/compare/0.5.0...0.5.1)

## 6.5.0

### Fixes

- Improve public facing API for creating Baggage from header ([#2284](https://github.com/getsentry/sentry-java/pull/2284))

## 6.5.0-beta.3

### Features

- Provide API for attaching custom measurements to transactions ([#2260](https://github.com/getsentry/sentry-java/pull/2260))
- Bump spring to 2.7.4 ([#2279](https://github.com/getsentry/sentry-java/pull/2279))

## 6.5.0-beta.2

### Features

- Make user segment a top level property ([#2257](https://github.com/getsentry/sentry-java/pull/2257))
- Replace user `other` with `data` ([#2258](https://github.com/getsentry/sentry-java/pull/2258))
- `isTraceSampling` is now on by default. `tracingOrigins` has been replaced by `tracePropagationTargets` ([#2255](https://github.com/getsentry/sentry-java/pull/2255))

## 6.5.0-beta.1

### Features

- Server-Side Dynamic Sampling Context support  ([#2226](https://github.com/getsentry/sentry-java/pull/2226))

## 6.4.4

### Fixes

- Fix ConcurrentModificationException due to FrameMetricsAggregator manipulation ([#2282](https://github.com/getsentry/sentry-java/pull/2282))

## 6.4.3

- Fix slow and frozen frames tracking ([#2271](https://github.com/getsentry/sentry-java/pull/2271))

## 6.4.2

### Fixes

- Fixed AbstractMethodError when getting Lifecycle ([#2228](https://github.com/getsentry/sentry-java/pull/2228))
- Missing unit fields for Android measurements ([#2204](https://github.com/getsentry/sentry-java/pull/2204))
- Avoid sending empty profiles ([#2232](https://github.com/getsentry/sentry-java/pull/2232))
- Fix file descriptor leak in FileIO instrumentation ([#2248](https://github.com/getsentry/sentry-java/pull/2248))

## 6.4.1

### Fixes

- Fix memory leak caused by throwableToSpan ([#2227](https://github.com/getsentry/sentry-java/pull/2227))

## 6.4.0

### Fixes

- make profiling rate defaults to 101 hz ([#2211](https://github.com/getsentry/sentry-java/pull/2211))
- SentryOptions.setProfilingTracesIntervalMillis has been deprecated
- Added cpu architecture and default environment in profiles envelope ([#2207](https://github.com/getsentry/sentry-java/pull/2207))
- SentryOptions.setProfilingEnabled has been deprecated in favor of setProfilesSampleRate
- Use toString for enum serialization ([#2220](https://github.com/getsentry/sentry-java/pull/2220))

### Features

- Concurrent profiling 3 - added truncation reason ([#2247](https://github.com/getsentry/sentry-java/pull/2247))
- Concurrent profiling 2 - added list of transactions ([#2218](https://github.com/getsentry/sentry-java/pull/2218))
- Concurrent profiling 1 - added envelope payload data format ([#2216](https://github.com/getsentry/sentry-java/pull/2216))
- Send source for transactions ([#2180](https://github.com/getsentry/sentry-java/pull/2180))
- Add profilesSampleRate and profileSampler options for Android sdk ([#2184](https://github.com/getsentry/sentry-java/pull/2184))
- Add baggage header to RestTemplate ([#2206](https://github.com/getsentry/sentry-java/pull/2206))
- Bump Native SDK from v0.4.18 to v0.5.0 ([#2199](https://github.com/getsentry/sentry-java/pull/2199))
  - [changelog](https://github.com/getsentry/sentry-native/blob/master/CHANGELOG.md#050)
  - [diff](https://github.com/getsentry/sentry-native/compare/0.4.18...0.5.0)
- Bump Gradle from v7.5.0 to v7.5.1 ([#2212](https://github.com/getsentry/sentry-java/pull/2212))
  - [changelog](https://github.com/gradle/gradle/blob/master/CHANGELOG.md#v751)
  - [diff](https://github.com/gradle/gradle/compare/v7.5.0...v7.5.1)

## 6.3.1

### Fixes

- Prevent NPE by checking SentryTracer.timer for null again inside synchronized ([#2200](https://github.com/getsentry/sentry-java/pull/2200))
- Weakly reference Activity for transaction finished callback ([#2203](https://github.com/getsentry/sentry-java/pull/2203))
- `attach-screenshot` set on Manual init. didn't work ([#2186](https://github.com/getsentry/sentry-java/pull/2186))
- Remove extra space from `spring.factories` causing issues in old versions of Spring Boot ([#2181](https://github.com/getsentry/sentry-java/pull/2181))


### Features

- Bump Native SDK to v0.4.18 ([#2154](https://github.com/getsentry/sentry-java/pull/2154))
  - [changelog](https://github.com/getsentry/sentry-native/blob/master/CHANGELOG.md#0418)
  - [diff](https://github.com/getsentry/sentry-native/compare/0.4.17...0.4.18)
- Bump Gradle to v7.5.0 ([#2174](https://github.com/getsentry/sentry-java/pull/2174), [#2191](https://github.com/getsentry/sentry-java/pull/2191))
  - [changelog](https://github.com/gradle/gradle/blob/master/CHANGELOG.md#v750)
  - [diff](https://github.com/gradle/gradle/compare/v7.4.2...v7.5.0)

## 6.3.0

### Features

- Switch upstream dependencies to `compileOnly` in integrations ([#2175](https://github.com/getsentry/sentry-java/pull/2175))

### Fixes

- Lazily retrieve HostnameCache in MainEventProcessor ([#2170](https://github.com/getsentry/sentry-java/pull/2170))

## 6.2.1

### Fixes

- Only send userid in Dynamic Sampling Context if sendDefaultPii is true ([#2147](https://github.com/getsentry/sentry-java/pull/2147))
- Remove userId from baggage due to PII ([#2157](https://github.com/getsentry/sentry-java/pull/2157))

### Features

- Add integration for Apollo-Kotlin 3 ([#2109](https://github.com/getsentry/sentry-java/pull/2109))
- New package `sentry-android-navigation` for AndroidX Navigation support ([#2136](https://github.com/getsentry/sentry-java/pull/2136))
- New package `sentry-compose` for Jetpack Compose support (Navigation) ([#2136](https://github.com/getsentry/sentry-java/pull/2136))
- Add sample rate to baggage as well as trace in envelope header and flatten user ([#2135](https://github.com/getsentry/sentry-java/pull/2135))

## 6.1.4

### Fixes

- Filter out app starts with more than 60s ([#2127](https://github.com/getsentry/sentry-java/pull/2127))

## 6.1.3

### Fixes

- Fix thread leak due to Timer being created and never cancelled ([#2131](https://github.com/getsentry/sentry-java/pull/2131))

## 6.1.2

### Fixes

- Swallow error when reading ActivityManager#getProcessesInErrorState instead of crashing ([#2114](https://github.com/getsentry/sentry-java/pull/2114))
- Use charset string directly as StandardCharsets is not available on earlier Android versions ([#2111](https://github.com/getsentry/sentry-java/pull/2111))

## 6.1.1

### Features

- Replace `tracestate` header with `baggage` header ([#2078](https://github.com/getsentry/sentry-java/pull/2078))
- Allow opting out of device info collection that requires Inter-Process Communication (IPC) ([#2100](https://github.com/getsentry/sentry-java/pull/2100))

## 6.1.0

### Features

- Implement local scope by adding overloads to the capture methods that accept a ScopeCallback ([#2084](https://github.com/getsentry/sentry-java/pull/2084))
- SentryOptions#merge is now public and can be used to load ExternalOptions ([#2088](https://github.com/getsentry/sentry-java/pull/2088))

### Fixes

- Fix proguard rules to work R8 [issue](https://issuetracker.google.com/issues/235733922) around on AGP 7.3.0-betaX and 7.4.0-alphaX ([#2094](https://github.com/getsentry/sentry-java/pull/2094))
- Fix GraalVM Native Image compatibility ([#2172](https://github.com/getsentry/sentry-java/pull/2172))

## 6.0.0

### Sentry Self-hosted Compatibility

- Starting with version `6.0.0` of the `sentry` package, [Sentry's self hosted version >= v21.9.0](https://github.com/getsentry/self-hosted/releases) is required or you have to manually disable sending client reports via the `sendClientReports` option. This only applies to self-hosted Sentry. If you are using [sentry.io](https://sentry.io), no action is needed.

### Features

- Allow optimization and obfuscation of the SDK by reducing proguard rules ([#2031](https://github.com/getsentry/sentry-java/pull/2031))
- Relax TransactionNameProvider ([#1861](https://github.com/getsentry/sentry-java/pull/1861))
- Use float instead of Date for protocol types for higher precision ([#1737](https://github.com/getsentry/sentry-java/pull/1737))
- Allow setting SDK info (name & version) in manifest ([#2016](https://github.com/getsentry/sentry-java/pull/2016))
- Allow setting native Android SDK name during build ([#2035](https://github.com/getsentry/sentry-java/pull/2035))
- Include application permissions in Android events ([#2018](https://github.com/getsentry/sentry-java/pull/2018))
- Automatically create transactions for UI events ([#1975](https://github.com/getsentry/sentry-java/pull/1975))
- Hints are now used via a Hint object and passed into beforeSend and EventProcessor as @NotNull Hint object ([#2045](https://github.com/getsentry/sentry-java/pull/2045))
- Attachments can be manipulated via hint ([#2046](https://github.com/getsentry/sentry-java/pull/2046))
- Add sentry-servlet-jakarta module ([#1987](https://github.com/getsentry/sentry-java/pull/1987))
- Add client reports ([#1982](https://github.com/getsentry/sentry-java/pull/1982))
- Screenshot is taken when there is an error ([#1967](https://github.com/getsentry/sentry-java/pull/1967))
- Add Android profiling traces ([#1897](https://github.com/getsentry/sentry-java/pull/1897)) ([#1959](https://github.com/getsentry/sentry-java/pull/1959)) and its tests ([#1949](https://github.com/getsentry/sentry-java/pull/1949))
- Enable enableScopeSync by default for Android ([#1928](https://github.com/getsentry/sentry-java/pull/1928))
- Feat: Vendor JSON ([#1554](https://github.com/getsentry/sentry-java/pull/1554))
    - Introduce `JsonSerializable` and `JsonDeserializer` interfaces for manual json
      serialization/deserialization.
    - Introduce `JsonUnknwon` interface to preserve unknown properties when deserializing/serializing
      SDK classes.
    - When passing custom objects, for example in `Contexts`, these are supported for serialization:
        - `JsonSerializable`
        - `Map`, `Collection`, `Array`, `String` and all primitive types.
        - Objects with the help of refection.
            - `Map`, `Collection`, `Array`, `String` and all primitive types.
            - Call `toString()` on objects that have a cyclic reference to a ancestor object.
            - Call `toString()` where object graphs exceed max depth.
    - Remove `gson` dependency.
    - Remove `IUnknownPropertiesConsumer`
- Pass MDC tags as Sentry tags ([#1954](https://github.com/getsentry/sentry-java/pull/1954))

### Fixes

- Calling Sentry.init and specifying contextTags now has an effect on the Logback SentryAppender ([#2052](https://github.com/getsentry/sentry-java/pull/2052))
- Calling Sentry.init and specifying contextTags now has an effect on the Log4j SentryAppender ([#2054](https://github.com/getsentry/sentry-java/pull/2054))
- Calling Sentry.init and specifying contextTags now has an effect on the jul SentryAppender ([#2057](https://github.com/getsentry/sentry-java/pull/2057))
- Update Spring Boot dependency to 2.6.8 and fix the CVE-2022-22970 ([#2068](https://github.com/getsentry/sentry-java/pull/2068))
- Sentry can now self heal after a Thread had its currentHub set to a NoOpHub ([#2076](https://github.com/getsentry/sentry-java/pull/2076))
- No longer close OutputStream that is passed into JsonSerializer ([#2029](https://github.com/getsentry/sentry-java/pull/2029))
- Fix setting context tags on events captured by Spring ([#2060](https://github.com/getsentry/sentry-java/pull/2060))
- Isolate cached events with hashed DSN subfolder ([#2038](https://github.com/getsentry/sentry-java/pull/2038))
- SentryThread.current flag will not be overridden by DefaultAndroidEventProcessor if already set ([#2050](https://github.com/getsentry/sentry-java/pull/2050))
- Fix serialization of Long inside of Request.data ([#2051](https://github.com/getsentry/sentry-java/pull/2051))
- Update sentry-native to 0.4.17 ([#2033](https://github.com/getsentry/sentry-java/pull/2033))
- Update Gradle to 7.4.2 and AGP to 7.2 ([#2042](https://github.com/getsentry/sentry-java/pull/2042))
- Change order of event filtering mechanisms ([#2001](https://github.com/getsentry/sentry-java/pull/2001))
- Only send session update for dropped events if state changed ([#2002](https://github.com/getsentry/sentry-java/pull/2002))
- Android profiling initializes on first profile start ([#2009](https://github.com/getsentry/sentry-java/pull/2009))
- Profiling rate decreased from 300hz to 100hz ([#1997](https://github.com/getsentry/sentry-java/pull/1997))
- Allow disabling sending of client reports via Android Manifest and external options ([#2007](https://github.com/getsentry/sentry-java/pull/2007))
- Ref: Upgrade Spring Boot dependency to 2.5.13 ([#2011](https://github.com/getsentry/sentry-java/pull/2011))
- Ref: Make options.printUncaughtStackTrace primitive type ([#1995](https://github.com/getsentry/sentry-java/pull/1995))
- Ref: Remove not needed interface abstractions on Android ([#1953](https://github.com/getsentry/sentry-java/pull/1953))
- Ref: Make hints Map<String, Object> instead of only Object ([#1929](https://github.com/getsentry/sentry-java/pull/1929))
- Ref: Simplify DateUtils with ISO8601Utils ([#1837](https://github.com/getsentry/sentry-java/pull/1837))
- Ref: Remove deprecated and scheduled fields ([#1875](https://github.com/getsentry/sentry-java/pull/1875))
- Ref: Add shutdownTimeoutMillis in favor of shutdownTimeout ([#1873](https://github.com/getsentry/sentry-java/pull/1873))
- Ref: Remove Attachment ContentType since the Server infers it ([#1874](https://github.com/getsentry/sentry-java/pull/1874))
- Ref: Bind external properties to a dedicated class. ([#1750](https://github.com/getsentry/sentry-java/pull/1750))
- Ref: Debug log serializable objects ([#1795](https://github.com/getsentry/sentry-java/pull/1795))
- Ref: catch Throwable instead of Exception to suppress internal SDK errors ([#1812](https://github.com/getsentry/sentry-java/pull/1812))
- `SentryOptions` can merge properties from `ExternalOptions` instead of another instance of `SentryOptions`
- Following boolean properties from `SentryOptions` that allowed `null` values are now not nullable - `debug`, `enableUncaughtExceptionHandler`, `enableDeduplication`
- `SentryOptions` cannot be created anymore using `PropertiesProvider` with `SentryOptions#from` method. Use `ExternalOptions#from` instead and merge created object with `SentryOptions#merge`
- Bump: Kotlin to 1.5 and compatibility to 1.4 for sentry-android-timber ([#1815](https://github.com/getsentry/sentry-java/pull/1815))

## 5.7.4

### Fixes

* Change order of event filtering mechanisms and only send session update for dropped events if session state changed (#2028)

## 5.7.3

### Fixes

- Sentry Timber integration throws an exception when using args ([#1986](https://github.com/getsentry/sentry-java/pull/1986))

## 5.7.2

### Fixes

- Bring back support for `Timber.tag` ([#1974](https://github.com/getsentry/sentry-java/pull/1974))

## 5.7.1

### Fixes

- Sentry Timber integration does not submit msg.formatted breadcrumbs ([#1957](https://github.com/getsentry/sentry-java/pull/1957))
- ANR WatchDog won't crash on SecurityException ([#1962](https://github.com/getsentry/sentry-java/pull/1962))

## 5.7.0

### Features

- Automatically enable `Timber` and `Fragment` integrations if they are present on the classpath ([#1936](https://github.com/getsentry/sentry-java/pull/1936))

## 5.6.3

### Fixes

- If transaction or span is finished, do not allow to mutate ([#1940](https://github.com/getsentry/sentry-java/pull/1940))
- Keep used AndroidX classes from obfuscation (Fixes UI breadcrumbs and Slow/Frozen frames) ([#1942](https://github.com/getsentry/sentry-java/pull/1942))

## 5.6.2

### Fixes

- Ref: Make ActivityFramesTracker public to be used by Hybrid SDKs ([#1931](https://github.com/getsentry/sentry-java/pull/1931))
- Bump: AGP to 7.1.2 ([#1930](https://github.com/getsentry/sentry-java/pull/1930))
- NPE while adding "response_body_size" breadcrumb, when response body length is unknown ([#1908](https://github.com/getsentry/sentry-java/pull/1908))
- Do not include stacktrace frames into Timber message ([#1898](https://github.com/getsentry/sentry-java/pull/1898))
- Potential memory leaks ([#1909](https://github.com/getsentry/sentry-java/pull/1909))

Breaking changes:
`Timber.tag` is no longer supported by our [Timber integration](https://docs.sentry.io/platforms/android/configuration/integrations/timber/) and will not appear on Sentry for error events.
Please vote on this [issue](https://github.com/getsentry/sentry-java/issues/1900), if you'd like us to provide support for that.

## 5.6.2-beta.3

### Fixes

- Ref: Make ActivityFramesTracker public to be used by Hybrid SDKs ([#1931](https://github.com/getsentry/sentry-java/pull/1931))
- Bump: AGP to 7.1.2 ([#1930](https://github.com/getsentry/sentry-java/pull/1930))

## 5.6.2-beta.2

### Fixes

- NPE while adding "response_body_size" breadcrumb, when response body length is unknown ([#1908](https://github.com/getsentry/sentry-java/pull/1908))

## 5.6.2-beta.1

### Fixes

- Do not include stacktrace frames into Timber message ([#1898](https://github.com/getsentry/sentry-java/pull/1898))
- Potential memory leaks ([#1909](https://github.com/getsentry/sentry-java/pull/1909))

Breaking changes:
`Timber.tag` is no longer supported by our [Timber integration](https://docs.sentry.io/platforms/android/configuration/integrations/timber/) and will not appear on Sentry for error events.
Please vote on this [issue](https://github.com/getsentry/sentry-java/issues/1900), if you'd like us to provide support for that.

## 5.6.1

### Features

- Add options.printUncaughtStackTrace to print uncaught exceptions ([#1890](https://github.com/getsentry/sentry-java/pull/1890))

### Fixes

- NPE while adding "response_body_size" breadcrumb, when response body is null ([#1884](https://github.com/getsentry/sentry-java/pull/1884))
- Bump: AGP to 7.1.0 ([#1892](https://github.com/getsentry/sentry-java/pull/1892))

## 5.6.0

### Features

- Add breadcrumbs support for UI events (automatically captured) ([#1876](https://github.com/getsentry/sentry-java/pull/1876))

### Fixes

- Change scope of servlet-api to compileOnly ([#1880](https://github.com/getsentry/sentry-java/pull/1880))

## 5.5.3

### Fixes

- Do not create SentryExceptionResolver bean when Spring MVC is not on the classpath ([#1865](https://github.com/getsentry/sentry-java/pull/1865))

## 5.5.2

### Fixes

- Detect App Cold start correctly for Hybrid SDKs ([#1855](https://github.com/getsentry/sentry-java/pull/1855))
- Bump: log4j to 2.17.0 ([#1852](https://github.com/getsentry/sentry-java/pull/1852))
- Bump: logback to 1.2.9 ([#1853](https://github.com/getsentry/sentry-java/pull/1853))

## 5.5.1

### Fixes

- Bump: log4j to 2.16.0 ([#1845](https://github.com/getsentry/sentry-java/pull/1845))
- Make App start cold/warm visible to Hybrid SDKs ([#1848](https://github.com/getsentry/sentry-java/pull/1848))

## 5.5.0

### Features

- Add locale to device context and deprecate language ([#1832](https://github.com/getsentry/sentry-java/pull/1832))
- Add `SentryFileInputStream` and `SentryFileOutputStream` for File I/O performance instrumentation ([#1826](https://github.com/getsentry/sentry-java/pull/1826))
- Add `SentryFileReader` and `SentryFileWriter` for File I/O instrumentation ([#1843](https://github.com/getsentry/sentry-java/pull/1843))

### Fixes

- Bump: log4j to 2.15.0 ([#1839](https://github.com/getsentry/sentry-java/pull/1839))
- Ref: Rename Fragment span operation from `ui.fragment.load` to `ui.load` ([#1824](https://github.com/getsentry/sentry-java/pull/1824))
- Ref: change `java.util.Random` to `java.security.SecureRandom` for possible security reasons ([#1831](https://github.com/getsentry/sentry-java/pull/1831))

## 5.4.3

### Fixes

- Only report App start measurement for full launch on Android ([#1821](https://github.com/getsentry/sentry-java/pull/1821))

## 5.4.2

### Fixes

- Ref: catch Throwable instead of Exception to suppress internal SDK errors ([#1812](https://github.com/getsentry/sentry-java/pull/1812))

## 5.4.1

### Features

- Refactor OkHttp and Apollo to Kotlin functional interfaces ([#1797](https://github.com/getsentry/sentry-java/pull/1797))
- Add secondary constructor to SentryInstrumentation ([#1804](https://github.com/getsentry/sentry-java/pull/1804))

### Fixes

- Do not start fragment span if not added to the Activity ([#1813](https://github.com/getsentry/sentry-java/pull/1813))

## 5.4.0

### Features

- Add `graphql-java` instrumentation ([#1777](https://github.com/getsentry/sentry-java/pull/1777))

### Fixes

- Do not crash when event processors throw a lower level Throwable class ([#1800](https://github.com/getsentry/sentry-java/pull/1800))
- ActivityFramesTracker does not throw if Activity has no observers ([#1799](https://github.com/getsentry/sentry-java/pull/1799))

## 5.3.0

### Features

- Add datasource tracing with P6Spy ([#1784](https://github.com/getsentry/sentry-java/pull/1784))

### Fixes

- ActivityFramesTracker does not throw if Activity has not been added ([#1782](https://github.com/getsentry/sentry-java/pull/1782))
- PerformanceAndroidEventProcessor uses up to date isTracingEnabled set on Configuration callback ([#1786](https://github.com/getsentry/sentry-java/pull/1786))

## 5.2.4

### Fixes

- Window.FEATURE_NO_TITLE does not work when using activity traces ([#1769](https://github.com/getsentry/sentry-java/pull/1769))
- unregister UncaughtExceptionHandler on close ([#1770](https://github.com/getsentry/sentry-java/pull/1770))

## 5.2.3

### Fixes

- Make ActivityFramesTracker operations thread-safe ([#1762](https://github.com/getsentry/sentry-java/pull/1762))
- Clone Scope Contexts ([#1763](https://github.com/getsentry/sentry-java/pull/1763))
- Bump: AGP to 7.0.3 ([#1765](https://github.com/getsentry/sentry-java/pull/1765))

## 5.2.2

### Fixes

- Close HostnameCache#executorService on SentryClient#close ([#1757](https://github.com/getsentry/sentry-java/pull/1757))

## 5.2.1

### Features

- Add isCrashedLastRun support ([#1739](https://github.com/getsentry/sentry-java/pull/1739))
- Attach Java vendor and version to events and transactions ([#1703](https://github.com/getsentry/sentry-java/pull/1703))

### Fixes

- Handle exception if Context.registerReceiver throws ([#1747](https://github.com/getsentry/sentry-java/pull/1747))

## 5.2.0

### Features

- Allow setting proguard via Options and/or external resources ([#1728](https://github.com/getsentry/sentry-java/pull/1728))
- Add breadcrumbs for the Apollo integration ([#1726](https://github.com/getsentry/sentry-java/pull/1726))

### Fixes

- Don't set lastEventId for transactions ([#1727](https://github.com/getsentry/sentry-java/pull/1727))
- ActivityLifecycleIntegration#appStartSpan memory leak ([#1732](https://github.com/getsentry/sentry-java/pull/1732))

## 5.2.0-beta.3

### Features

- Add "data" to spans ([#1717](https://github.com/getsentry/sentry-java/pull/1717))

### Fixes

- Check at runtime if AndroidX.Core is available ([#1718](https://github.com/getsentry/sentry-java/pull/1718))
- Should not capture unfinished transaction ([#1719](https://github.com/getsentry/sentry-java/pull/1719))

## 5.2.0-beta.2

### Fixes

- Bump AGP to 7.0.2 ([#1650](https://github.com/getsentry/sentry-java/pull/1650))
- Drop spans in BeforeSpanCallback. ([#1713](https://github.com/getsentry/sentry-java/pull/1713))

## 5.2.0-beta.1

### Features

- Add tracestate HTTP header support ([#1683](https://github.com/getsentry/sentry-java/pull/1683))
- Add option to filter which origins receive tracing headers ([#1698](https://github.com/getsentry/sentry-java/pull/1698))
- Include unfinished spans in transaction ([#1699](https://github.com/getsentry/sentry-java/pull/1699))
- Add static helpers for creating breadcrumbs ([#1702](https://github.com/getsentry/sentry-java/pull/1702))
- Performance support for Android Apollo ([#1705](https://github.com/getsentry/sentry-java/pull/1705))

### Fixes

- Move tags from transaction.contexts.trace.tags to transaction.tags ([#1700](https://github.com/getsentry/sentry-java/pull/1700))

Breaking changes:

- Updated proguard keep rule for enums, which affects consumer application code ([#1694](https://github.com/getsentry/sentry-java/pull/1694))

## 5.1.2

### Fixes

- Servlet 3.1 compatibility issue ([#1681](https://github.com/getsentry/sentry-java/pull/1681))
- Do not drop Contexts key if Collection, Array or Char ([#1680](https://github.com/getsentry/sentry-java/pull/1680))

## 5.1.1

### Features

- Add support for async methods in Spring MVC ([#1652](https://github.com/getsentry/sentry-java/pull/1652))
- Add secondary constructor taking IHub to SentryOkHttpInterceptor ([#1657](https://github.com/getsentry/sentry-java/pull/1657))
- Merge external map properties ([#1656](https://github.com/getsentry/sentry-java/pull/1656))

### Fixes

- Remove onActivityPreCreated call in favor of onActivityCreated ([#1661](https://github.com/getsentry/sentry-java/pull/1661))
- Do not crash if SENSOR_SERVICE throws ([#1655](https://github.com/getsentry/sentry-java/pull/1655))
- Make sure scope is popped when processing request results in exception ([#1665](https://github.com/getsentry/sentry-java/pull/1665))

## 5.1.0

### Features

- Spring WebClient integration ([#1621](https://github.com/getsentry/sentry-java/pull/1621))
- OpenFeign integration ([#1632](https://github.com/getsentry/sentry-java/pull/1632))
- Add more convenient way to pass BeforeSpanCallback in OpenFeign integration ([#1637](https://github.com/getsentry/sentry-java/pull/1637))

### Fixes

- Bump: sentry-native to 0.4.12 ([#1651](https://github.com/getsentry/sentry-java/pull/1651))

## 5.1.0-beta.9

- No documented changes.

## 5.1.0-beta.8

### Features

- Generate Sentry BOM ([#1486](https://github.com/getsentry/sentry-java/pull/1486))

## 5.1.0-beta.7

### Features

- Slow/Frozen frames metrics ([#1609](https://github.com/getsentry/sentry-java/pull/1609))

## 5.1.0-beta.6

### Features

- Add request body extraction for Spring MVC integration ([#1595](https://github.com/getsentry/sentry-java/pull/1595))

### Fixes

- set min sdk version of sentry-android-fragment to API 14 ([#1608](https://github.com/getsentry/sentry-java/pull/1608))
- Ser/Deser of the UserFeedback from cached envelope ([#1611](https://github.com/getsentry/sentry-java/pull/1611))

## 5.1.0-beta.5

### Fixes

- Make SentryAppender non-final for Log4j2 and Logback ([#1603](https://github.com/getsentry/sentry-java/pull/1603))
- Do not throw IAE when tracing header contain invalid trace id ([#1605](https://github.com/getsentry/sentry-java/pull/1605))

## 5.1.0-beta.4

### Fixes

- Update sentry-native to 0.4.11 ([#1591](https://github.com/getsentry/sentry-java/pull/1591))

## 5.1.0-beta.3

### Features

- Spring Webflux integration ([#1529](https://github.com/getsentry/sentry-java/pull/1529))

## 5.1.0-beta.2

### Features

- Support transaction waiting for children to finish. ([#1535](https://github.com/getsentry/sentry-java/pull/1535))
- Capture logged marker in log4j2 and logback appenders ([#1551](https://github.com/getsentry/sentry-java/pull/1551))
- Allow clearing of attachments in the scope ([#1562](https://github.com/getsentry/sentry-java/pull/1562))
- Set mechanism type in SentryExceptionResolver ([#1556](https://github.com/getsentry/sentry-java/pull/1556))
- Perf. for fragments ([#1528](https://github.com/getsentry/sentry-java/pull/1528))

### Fixes

- Handling missing Spring Security on classpath on Java 8 ([#1552](https://github.com/getsentry/sentry-java/pull/1552))
- Use a different method to get strings from JNI, and avoid excessive Stack Space usage. ([#1214](https://github.com/getsentry/sentry-java/pull/1214))
- Add data field to SentrySpan ([#1555](https://github.com/getsentry/sentry-java/pull/1555))
- Clock drift issue when calling DateUtils#getDateTimeWithMillisPrecision ([#1557](https://github.com/getsentry/sentry-java/pull/1557))
- Prefer snake case for HTTP integration data keys ([#1559](https://github.com/getsentry/sentry-java/pull/1559))
- Assign lastEventId only if event was queued for submission ([#1565](https://github.com/getsentry/sentry-java/pull/1565))

## 5.1.0-beta.1

### Features

- Measure app start time ([#1487](https://github.com/getsentry/sentry-java/pull/1487))
- Automatic breadcrumbs logging for fragment lifecycle ([#1522](https://github.com/getsentry/sentry-java/pull/1522))

## 5.0.1

### Fixes

- Sources and Javadoc artifacts were mixed up ([#1515](https://github.com/getsentry/sentry-java/pull/1515))

## 5.0.0

This release brings many improvements but also new features:

- OkHttp Interceptor for Android ([#1330](https://github.com/getsentry/sentry-java/pull/1330))
- GraalVM Native Image Compatibility ([#1329](https://github.com/getsentry/sentry-java/pull/1329))
- Add option to ignore exceptions by type ([#1352](https://github.com/getsentry/sentry-java/pull/1352))
- Enrich transactions with device contexts ([#1430](https://github.com/getsentry/sentry-java/pull/1430)) ([#1469](https://github.com/getsentry/sentry-java/pull/1469))
- Better interoperability with Kotlin null-safety ([#1439](https://github.com/getsentry/sentry-java/pull/1439)) and ([#1462](https://github.com/getsentry/sentry-java/pull/1462))
- Add coroutines support ([#1479](https://github.com/getsentry/sentry-java/pull/1479))
- OkHttp callback for Customising the Span ([#1478](https://github.com/getsentry/sentry-java/pull/1478))
- Add breadcrumb in Spring RestTemplate integration ([#1481](https://github.com/getsentry/sentry-java/pull/1481))

Breaking changes:

- Migration Guide for [Java](https://docs.sentry.io/platforms/java/migration/)
- Migration Guide for [Android](https://docs.sentry.io/platforms/android/migration/)

Other fixes:

- Fix: Add attachmentType to envelope ser/deser. ([#1504](https://github.com/getsentry/sentry-java/pull/1504))

Thank you:

- @maciejwalkowiak for coding most of it.

## 5.0.0-beta.7

### Fixes


- Ref: Deprecate SentryBaseEvent#getOriginThrowable and add SentryBaseEvent#getThrowableMechanism ([#1502](https://github.com/getsentry/sentry-java/pull/1502))
- Graceful Shutdown flushes event instead of Closing SDK ([#1500](https://github.com/getsentry/sentry-java/pull/1500))
- Do not append threads that come from the EnvelopeFileObserver ([#1501](https://github.com/getsentry/sentry-java/pull/1501))
- Ref: Deprecate cacheDirSize and add maxCacheItems ([#1499](https://github.com/getsentry/sentry-java/pull/1499))
- Append all threads if Hint is Cached but attachThreads is enabled ([#1503](https://github.com/getsentry/sentry-java/pull/1503))

## 5.0.0-beta.6

### Features

- Add secondary constructor to SentryOkHttpInterceptor ([#1491](https://github.com/getsentry/sentry-java/pull/1491))
- Add option to enable debug mode in Log4j2 integration ([#1492](https://github.com/getsentry/sentry-java/pull/1492))

### Fixes

- Ref: Replace clone() with copy constructor ([#1496](https://github.com/getsentry/sentry-java/pull/1496))

## 5.0.0-beta.5

### Features

- OkHttp callback for Customising the Span ([#1478](https://github.com/getsentry/sentry-java/pull/1478))
- Add breadcrumb in Spring RestTemplate integration ([#1481](https://github.com/getsentry/sentry-java/pull/1481))
- Add coroutines support ([#1479](https://github.com/getsentry/sentry-java/pull/1479))

### Fixes

- Cloning Stack ([#1483](https://github.com/getsentry/sentry-java/pull/1483))

## 5.0.0-beta.4

### Fixes

- Enrich Transactions with Context Data ([#1469](https://github.com/getsentry/sentry-java/pull/1469))
- Bump: Apache HttpClient to 5.0.4 ([#1476](https://github.com/getsentry/sentry-java/pull/1476))

## 5.0.0-beta.3

### Fixes

- Handling immutable collections on SentryEvent and protocol objects ([#1468](https://github.com/getsentry/sentry-java/pull/1468))
- Associate event with transaction when thrown exception is not a direct cause ([#1463](https://github.com/getsentry/sentry-java/pull/1463))
- Ref: nullability annotations to Sentry module ([#1439](https://github.com/getsentry/sentry-java/pull/1439)) and ([#1462](https://github.com/getsentry/sentry-java/pull/1462))
- NPE when adding Context Data with null values for log4j2 ([#1465](https://github.com/getsentry/sentry-java/pull/1465))

## 5.0.0-beta.2

### Fixes

- sentry-android-timber package sets sentry.java.android.timber as SDK name ([#1456](https://github.com/getsentry/sentry-java/pull/1456))
- When AppLifecycleIntegration is closed, it should remove observer using UI thread ([#1459](https://github.com/getsentry/sentry-java/pull/1459))
- Bump: AGP to 4.2.0 ([#1460](https://github.com/getsentry/sentry-java/pull/1460))

Breaking Changes:

- Remove: Settings.Secure.ANDROID_ID in favor of generated installationId ([#1455](https://github.com/getsentry/sentry-java/pull/1455))
- Rename: enableSessionTracking to enableAutoSessionTracking ([#1457](https://github.com/getsentry/sentry-java/pull/1457))

## 5.0.0-beta.1

### Fixes

- Ref: Refactor converting HttpServletRequest to Sentry Request in Spring integration ([#1387](https://github.com/getsentry/sentry-java/pull/1387))
- Bump: sentry-native to 0.4.9 ([#1431](https://github.com/getsentry/sentry-java/pull/1431))
- Activity tracing auto instrumentation for Android API < 29 ([#1402](https://github.com/getsentry/sentry-java/pull/1402))
- use connection and read timeouts in ApacheHttpClient based transport ([#1397](https://github.com/getsentry/sentry-java/pull/1397))
- set correct transaction status for unhandled exceptions in SentryTracingFilter ([#1406](https://github.com/getsentry/sentry-java/pull/1406))
- handle network errors in SentrySpanClientHttpRequestInterceptor ([#1407](https://github.com/getsentry/sentry-java/pull/1407))
- set scope on transaction ([#1409](https://github.com/getsentry/sentry-java/pull/1409))
- set status and associate events with transactions ([#1426](https://github.com/getsentry/sentry-java/pull/1426))
- Do not set free memory and is low memory fields when it's a NDK hard crash ([#1399](https://github.com/getsentry/sentry-java/pull/1399))
- Apply user from the scope to transaction ([#1424](https://github.com/getsentry/sentry-java/pull/1424))
- Pass maxBreadcrumbs config. to sentry-native ([#1425](https://github.com/getsentry/sentry-java/pull/1425))
- Run event processors and enrich transactions with contexts ([#1430](https://github.com/getsentry/sentry-java/pull/1430))
- Set Span status for OkHttp integration ([#1447](https://github.com/getsentry/sentry-java/pull/1447))
- Set user on transaction in Spring & Spring Boot integrations ([#1443](https://github.com/getsentry/sentry-java/pull/1443))

## 4.4.0-alpha.2

### Features

- Add option to ignore exceptions by type ([#1352](https://github.com/getsentry/sentry-java/pull/1352))
- Sentry closes Android NDK and ShutdownHook integrations ([#1358](https://github.com/getsentry/sentry-java/pull/1358))
- Allow inheritance of SentryHandler class in sentry-jul package([#1367](https://github.com/getsentry/sentry-java/pull/1367))
- Make NoOpHub public ([#1379](https://github.com/getsentry/sentry-java/pull/1379))
- Configure max spans per transaction ([#1394](https://github.com/getsentry/sentry-java/pull/1394))

### Fixes

- Bump: Upgrade Apache HttpComponents Core to 5.0.3 ([#1375](https://github.com/getsentry/sentry-java/pull/1375))
- NPE when MDC contains null values (sentry-logback) ([#1364](https://github.com/getsentry/sentry-java/pull/1364))
- Avoid NPE when MDC contains null values (sentry-jul) ([#1385](https://github.com/getsentry/sentry-java/pull/1385))
- Accept only non null value maps ([#1368](https://github.com/getsentry/sentry-java/pull/1368))
- Do not bind transactions to scope by default. ([#1376](https://github.com/getsentry/sentry-java/pull/1376))
- Hub thread safety ([#1388](https://github.com/getsentry/sentry-java/pull/1388))
- SentryTransactionAdvice should operate on the new scope ([#1389](https://github.com/getsentry/sentry-java/pull/1389))

## 4.4.0-alpha.1

### Features

- Add an overload for `startTransaction` that sets the created transaction to the Scope ([#1313](https://github.com/getsentry/sentry-java/pull/1313))
- Set SDK version on Transactions ([#1307](https://github.com/getsentry/sentry-java/pull/1307))
- GraalVM Native Image Compatibility ([#1329](https://github.com/getsentry/sentry-java/pull/1329))
- Add OkHttp client application interceptor ([#1330](https://github.com/getsentry/sentry-java/pull/1330))

### Fixes

- Bump: sentry-native to 0.4.8
- Ref: Separate user facing and protocol classes in the Performance feature ([#1304](https://github.com/getsentry/sentry-java/pull/1304))
- Use logger set on SentryOptions in GsonSerializer ([#1308](https://github.com/getsentry/sentry-java/pull/1308))
- Use the bindToScope correctly
- Allow 0.0 to be set on tracesSampleRate ([#1328](https://github.com/getsentry/sentry-java/pull/1328))
- set "java" platform to transactions ([#1332](https://github.com/getsentry/sentry-java/pull/1332))
- Allow disabling tracing through SentryOptions ([#1337](https://github.com/getsentry/sentry-java/pull/1337))

## 4.3.0

### Features

- Activity tracing auto instrumentation

### Fixes

- Aetting in-app-includes from external properties ([#1291](https://github.com/getsentry/sentry-java/pull/1291))
- Initialize Sentry in Logback appender when DSN is not set in XML config ([#1296](https://github.com/getsentry/sentry-java/pull/1296))
- JUL integration SDK name ([#1293](https://github.com/getsentry/sentry-java/pull/1293))

## 4.2.0

### Features

- Improve EventProcessor nullability annotations ([#1229](https://github.com/getsentry/sentry-java/pull/1229)).
- Add ability to flush events synchronously.
- Support @SentrySpan and @SentryTransaction on classes and interfaces. ([#1243](https://github.com/getsentry/sentry-java/pull/1243))
- Do not serialize empty collections and maps ([#1245](https://github.com/getsentry/sentry-java/pull/1245))
- Integration interface better compatibility with Kotlin null-safety
- Simplify Sentry configuration in Spring integration ([#1259](https://github.com/getsentry/sentry-java/pull/1259))
- Simplify configuring Logback integration when environment variable with the DSN is not set ([#1271](https://github.com/getsentry/sentry-java/pull/1271))
- Add Request to the Scope. [#1270](https://github.com/getsentry/sentry-java/pull/1270))
- Optimize SentryTracingFilter when hub is disabled.

### Fixes

- Bump: sentry-native to 0.4.7
- Optimize DuplicateEventDetectionEventProcessor performance ([#1247](https://github.com/getsentry/sentry-java/pull/1247)).
- Prefix sdk.package names with io.sentry ([#1249](https://github.com/getsentry/sentry-java/pull/1249))
- Remove experimental annotation for Attachment ([#1257](https://github.com/getsentry/sentry-java/pull/1257))
- Mark stacktrace as snapshot if captured at arbitrary moment ([#1231](https://github.com/getsentry/sentry-java/pull/1231))
- Disable Gson HTML escaping
- Make the ANR Atomic flags immutable
- Prevent NoOpHub from creating heavy SentryOptions objects ([#1272](https://github.com/getsentry/sentry-java/pull/1272))
- SentryTransaction#getStatus NPE ([#1273](https://github.com/getsentry/sentry-java/pull/1273))
- Discard unfinished Spans before sending them over to Sentry ([#1279](https://github.com/getsentry/sentry-java/pull/1279))
- Interrupt the thread in QueuedThreadPoolExecutor ([#1276](https://github.com/getsentry/sentry-java/pull/1276))
- SentryTransaction#finish should not clear another transaction from the scope ([#1278](https://github.com/getsentry/sentry-java/pull/1278))

Breaking Changes:
- Enchancement: SentryExceptionResolver should not send handled errors by default ([#1248](https://github.com/getsentry/sentry-java/pull/1248)).
- Ref: Simplify RestTemplate instrumentation ([#1246](https://github.com/getsentry/sentry-java/pull/1246))
- Enchancement: Add overloads for startTransaction taking op and description ([#1244](https://github.com/getsentry/sentry-java/pull/1244))

## 4.1.0

### Features

- Improve Kotlin compatibility for SdkVersion ([#1213](https://github.com/getsentry/sentry-java/pull/1213))
- Support logging via JUL ([#1211](https://github.com/getsentry/sentry-java/pull/1211))

### Fixes

- Returning Sentry trace header from Span ([#1217](https://github.com/getsentry/sentry-java/pull/1217))
- Remove misleading error logs ([#1222](https://github.com/getsentry/sentry-java/pull/1222))

## 4.0.0

This release brings the Sentry Performance feature to Java SDK, Spring, Spring Boot, and Android integrations. Read more in the reference documentation:

- [Performance for Java](https://docs.sentry.io/platforms/java/performance/)
- [Performance for Spring](https://docs.sentry.io/platforms/java/guides/spring/)
- [Performance for Spring Boot](https://docs.sentry.io/platforms/java/guides/spring-boot/)
- [Performance for Android](https://docs.sentry.io/platforms/android/performance/)

### Other improvements:

#### Core:

- Improved loading external configuration:
  - Load `sentry.properties` from the application's current working directory ([#1046](https://github.com/getsentry/sentry-java/pull/1046))
  - Resolve `in-app-includes`, `in-app-excludes`, `tags`, `debug`, `uncaught.handler.enabled` parameters from the external configuration
- Set global tags on SentryOptions and load them from external configuration ([#1066](https://github.com/getsentry/sentry-java/pull/1066))
- Add support for attachments ([#1082](https://github.com/getsentry/sentry-java/pull/1082))
- Resolve `servername` from the localhost address
- Simplified transport configuration through setting `TransportFactory` instead of `ITransport` on SentryOptions ([#1124](https://github.com/getsentry/sentry-java/pull/1124))

#### Spring Boot:

- Add the ability to register multiple `OptionsConfiguration` beans ([#1093](https://github.com/getsentry/sentry-java/pull/1093))
- Initialize Logback after context refreshes ([#1129](https://github.com/getsentry/sentry-java/pull/1129))

#### Android:

- Add `isSideLoaded` and `installerStore` tags automatically (Where your App. was installed from eg Google Play, Amazon Store, downloaded APK, etc...)
- Bump: sentry-native to 0.4.6
- Bump: Gradle to 6.8.1 and AGP to 4.1.2

## 4.0.0-beta.1

### Features

- Add addToTransactions to Attachment ([#1191](https://github.com/getsentry/sentry-java/pull/1191))
- Support SENTRY_TRACES_SAMPLE_RATE conf. via env variables ([#1171](https://github.com/getsentry/sentry-java/pull/1171))
- Pass request to CustomSamplingContext in Spring integration ([#1172](https://github.com/getsentry/sentry-java/pull/1172))
- Move `SentrySpanClientHttpRequestInterceptor` to Spring module ([#1181](https://github.com/getsentry/sentry-java/pull/1181))
- Add overload for `transaction/span.finish(SpanStatus)` ([#1182](https://github.com/getsentry/sentry-java/pull/1182))
- Simplify registering traces sample callback in Spring integration ([#1184](https://github.com/getsentry/sentry-java/pull/1184))
- Polish Performance API ([#1165](https://github.com/getsentry/sentry-java/pull/1165))
- Set "debug" through external properties ([#1186](https://github.com/getsentry/sentry-java/pull/1186))
- Simplify Spring integration ([#1188](https://github.com/getsentry/sentry-java/pull/1188))
- Init overload with dsn ([#1195](https://github.com/getsentry/sentry-java/pull/1195))
- Enable Kotlin map-like access on CustomSamplingContext ([#1192](https://github.com/getsentry/sentry-java/pull/1192))
- Auto register custom ITransportFactory in Spring integration ([#1194](https://github.com/getsentry/sentry-java/pull/1194))
- Improve Kotlin property access in Performance API ([#1193](https://github.com/getsentry/sentry-java/pull/1193))
- Copy options tags to transactions ([#1198](https://github.com/getsentry/sentry-java/pull/1198))
- Add convenient method for accessing event's throwable ([#1202](https://github.com/getsentry/sentry-java/pull/1202))

### Fixes

- Ref: Set SpanContext on SentryTransaction to avoid potential NPE ([#1173](https://github.com/getsentry/sentry-java/pull/1173))
- Free Local Refs manually due to Android local ref. count limits
- Bring back support for setting transaction name without ongoing transaction ([#1183](https://github.com/getsentry/sentry-java/pull/1183))

## 4.0.0-alpha.3

### Features

- Improve ITransaction and ISpan null-safety compatibility ([#1161](https://github.com/getsentry/sentry-java/pull/1161))
- Automatically assign span context to captured events ([#1156](https://github.com/getsentry/sentry-java/pull/1156))
- Autoconfigure Apache HttpClient 5 based Transport in Spring Boot integration ([#1143](https://github.com/getsentry/sentry-java/pull/1143))
- Send user.ip_address = {{auto}} when sendDefaultPii is true ([#1015](https://github.com/getsentry/sentry-java/pull/1015))
- Read tracesSampleRate from AndroidManifest
- OutboxSender supports all envelope item types ([#1158](https://github.com/getsentry/sentry-java/pull/1158))
- Read `uncaught.handler.enabled` property from the external configuration
- Resolve servername from the localhost address
- Add maxAttachmentSize to SentryOptions ([#1138](https://github.com/getsentry/sentry-java/pull/1138))
- Drop invalid attachments ([#1134](https://github.com/getsentry/sentry-java/pull/1134))
- Set isSideLoaded info tags
- Add non blocking Apache HttpClient 5 based Transport ([#1136](https://github.com/getsentry/sentry-java/pull/1136))

### Fixes

- Ref: Make Attachment immutable ([#1120](https://github.com/getsentry/sentry-java/pull/1120))
- Ref: using Calendar to generate Dates
- Ref: Return NoOpTransaction instead of null ([#1126](https://github.com/getsentry/sentry-java/pull/1126))
- Ref: `ITransport` implementations are now responsible for executing request in asynchronous or synchronous way ([#1118](https://github.com/getsentry/sentry-java/pull/1118))
- Ref: Add option to set `TransportFactory` instead of `ITransport` on `SentryOptions` ([#1124](https://github.com/getsentry/sentry-java/pull/1124))
- Ref: Simplify ITransport creation in ITransportFactory ([#1135](https://github.com/getsentry/sentry-java/pull/1135))
- Fixes and Tests: Session serialization and deserialization
- Inheriting sampling decision from parent ([#1100](https://github.com/getsentry/sentry-java/pull/1100))
- Exception only sets a stack trace if there are frames
- Initialize Logback after context refreshes ([#1129](https://github.com/getsentry/sentry-java/pull/1129))
- Do not crash when passing null values to @Nullable methods, eg User and Scope
- Resolving dashed properties from external configuration
- Consider {{ auto }} as a default ip address ([#1015](https://github.com/getsentry/sentry-java/pull/1015))
- Set release and environment on Transactions ([#1152](https://github.com/getsentry/sentry-java/pull/1152))
- Do not set transaction on the scope automatically

## 4.0.0-alpha.2

### Features

- Add basic support for attachments ([#1082](https://github.com/getsentry/sentry-java/pull/1082))
- Set transaction name on events and transactions sent using Spring integration ([#1067](https://github.com/getsentry/sentry-java/pull/1067))
- Set global tags on SentryOptions and load them from external configuration ([#1066](https://github.com/getsentry/sentry-java/pull/1066))
- Add API validator and remove deprecated methods
- Add more convenient method to start a child span ([#1073](https://github.com/getsentry/sentry-java/pull/1073))
- Autoconfigure traces callback in Spring Boot integration ([#1074](https://github.com/getsentry/sentry-java/pull/1074))
- Resolve in-app-includes and in-app-excludes parameters from the external configuration
- Make InAppIncludesResolver public ([#1084](https://github.com/getsentry/sentry-java/pull/1084))
- Add the ability to register multiple OptionsConfiguration beans ([#1093](https://github.com/getsentry/sentry-java/pull/1093))
- Database query tracing with datasource-proxy ([#1095](https://github.com/getsentry/sentry-java/pull/1095))

### Fixes

- Ref: Refactor resolving SpanContext for Throwable ([#1068](https://github.com/getsentry/sentry-java/pull/1068))
- Ref: Change "op" to "operation" in @SentrySpan and @SentryTransaction
- Remove method reference in SentryEnvelopeItem ([#1091](https://github.com/getsentry/sentry-java/pull/1091))
- Set current thread only if there are no exceptions
- SentryOptions creates GsonSerializer by default
- Append DebugImage list if event already has it
- Sort breadcrumbs by Date if there are breadcrumbs already in the event

## 4.0.0-alpha.1

### Features

- Load `sentry.properties` from the application's current working directory ([#1046](https://github.com/getsentry/sentry-java/pull/1046))
- Performance monitoring ([#971](https://github.com/getsentry/sentry-java/pull/971))
- Performance monitoring for Spring Boot applications ([#971](https://github.com/getsentry/sentry-java/pull/971))

### Fixes

- Ref: Refactor JSON deserialization ([#1047](https://github.com/getsentry/sentry-java/pull/1047))

## 3.2.1

### Fixes

- Set current thread only if theres no exceptions ([#1064](https://github.com/getsentry/sentry-java/pull/1064))
- Append DebugImage list if event already has it ([#1092](https://github.com/getsentry/sentry-java/pull/1092))
- Sort breadcrumbs by Date if there are breadcrumbs already in the event ([#1094](https://github.com/getsentry/sentry-java/pull/1094))
- Free Local Refs manually due to Android local ref. count limits  ([#1179](https://github.com/getsentry/sentry-java/pull/1179))

## 3.2.0

### Features

- Expose a Module (Debug images) Loader for Android thru sentry-native ([#1043](https://github.com/getsentry/sentry-java/pull/1043))
- Added java doc to protocol classes based on sentry-data-schemes project ([#1045](https://github.com/getsentry/sentry-java/pull/1045))
- Make SentryExceptionResolver Order configurable to not send handled web exceptions ([#1008](https://github.com/getsentry/sentry-java/pull/1008))
- Resolve HTTP Proxy parameters from the external configuration ([#1028](https://github.com/getsentry/sentry-java/pull/1028))
- Sentry NDK integration is compiled against default NDK version based on AGP's version ([#1048](https://github.com/getsentry/sentry-java/pull/1048))

### Fixes

- Bump: AGP 4.1.1 ([#1040](https://github.com/getsentry/sentry-java/pull/1040))
- Update to sentry-native 0.4.4 and fix shared library builds ([#1039](https://github.com/getsentry/sentry-java/pull/1039))
- use neutral Locale for String operations ([#1033](https://github.com/getsentry/sentry-java/pull/1033))
- Clean up JNI code and properly free strings ([#1050](https://github.com/getsentry/sentry-java/pull/1050))
- set userId for hard-crashes if no user is set ([#1049](https://github.com/getsentry/sentry-java/pull/1049))

## 3.1.3

### Fixes

- Fix broken NDK integration on 3.1.2 (release failed on packaging a .so file)
- Increase max cached events to 30 ([#1029](https://github.com/getsentry/sentry-java/pull/1029))
- Normalize DSN URI ([#1030](https://github.com/getsentry/sentry-java/pull/1030))

## 3.1.2

### Features

- Manually capturing User Feedback
- Set environment to "production" by default.
- Make public the Breadcrumb constructor that accepts a Date ([#1012](https://github.com/getsentry/sentry-java/pull/1012))

### Fixes

- ref: Validate event id on user feedback submission

## 3.1.1

### Features

- Bind logging related SentryProperties to Slf4j Level instead of Logback to improve Log4j2 compatibility

### Fixes

- Prevent Logback and Log4j2 integrations from re-initializing Sentry when Sentry is already initialized
- Make sure HttpServletRequestSentryUserProvider runs by default before custom SentryUserProvider beans
- Fix setting up Sentry in Spring Webflux annotation by changing the scope of Spring WebMvc related dependencies

## 3.1.0

### Features

- Make getThrowable public and improve set contexts ([#967](https://github.com/getsentry/sentry-java/pull/967))
- Accepted quoted values in properties from external configuration ([#972](https://github.com/getsentry/sentry-java/pull/972))

### Fixes

- Auto-Configure `inAppIncludes` in Spring Boot integration ([#966](https://github.com/getsentry/sentry-java/pull/966))
- Bump: Android Gradle Plugin 4.0.2 ([#968](https://github.com/getsentry/sentry-java/pull/968))
- Don't require `sentry.dsn` to be set when using `io.sentry:sentry-spring-boot-starter` and `io.sentry:sentry-logback` together ([#965](https://github.com/getsentry/sentry-java/pull/965))
- Remove chunked streaming mode ([#974](https://github.com/getsentry/sentry-java/pull/974))
- Android 11 + targetSdkVersion 30 crashes Sentry on start ([#977](https://github.com/getsentry/sentry-java/pull/977))

## 3.0.0

## Java + Android

This release marks the re-unification of Java and Android SDK code bases.
It's based on the Android 2.0 SDK, which implements [Sentry's unified API](https://develop.sentry.dev/sdk/unified-api/).

Considerable changes were done, which include a lot of improvements. More are covered below, but the highlights are:

- Improved `log4j2` integration
  - Capture breadcrumbs for level INFO and higher
  - Raises event for ERROR and higher.
  - Minimum levels are configurable.
  - Optionally initializes the SDK via appender.xml
- Dropped support to `log4j`.
- Improved `logback` integration
  - Capture breadcrumbs for level INFO and higher
  - Raises event for ERROR and higher.
  - Minimum levels are configurable.
  - Optionally initializes the SDK via appender.xml
  - Configurable via Spring integration if both are enabled
- Spring
  - No more duplicate events with Spring and logback
  - Auto initalizes if DSN is available
  - Configuration options available with auto complete
- Google App Engine support dropped

## What’s Changed

- Callback to validate SSL certificate ([#944](https://github.com/getsentry/sentry-java/pull/944))
- Attach stack traces enabled by default

### Android specific

- Release health enabled by default for Android
- Sync of Scopes for Java -> Native (NDK)
- Bump Sentry-Native v0.4.2
- Android 11 Support

[Android migration docs](https://docs.sentry.io/platforms/android/migration/#migrating-from-sentry-android-2x-to-sentry-android-3x)

### Java specific

- Unified API for Java SDK and integrations (Spring, Spring boot starter, Servlet, Logback, Log4j2)

New Java [docs](https://docs.sentry.io/platforms/java/) are live and being improved.

## Acquisition

Packages were released on [`bintray sentry-java`](https://dl.bintray.com/getsentry/sentry-java/io/sentry/), [`bintray sentry-android`](https://dl.bintray.com/getsentry/sentry-android/io/sentry/), [`jcenter`](https://jcenter.bintray.com/io/sentry/) and [`mavenCentral`](https://repo.maven.apache.org/maven2/io/sentry/)

## Where is the Java 1.7 code base?

The previous Java releases, are all available in this repository through the tagged releases.
## 3.0.0-beta.1

## What’s Changed

- feat: ssl support ([#944](https://github.com/getsentry/sentry-java/pull/944)) @ninekaw9 @marandaneto
- feat: sync Java to C ([#937](https://github.com/getsentry/sentry-java/pull/937)) @bruno-garcia @marandaneto
- feat: Auto-configure Logback appender in Spring Boot integration. ([#938](https://github.com/getsentry/sentry-java/pull/938)) @maciejwalkowiak
- feat: Add Servlet integration. ([#935](https://github.com/getsentry/sentry-java/pull/935)) @maciejwalkowiak
- fix: Pop scope at the end of the request in Spring integration. ([#936](https://github.com/getsentry/sentry-java/pull/936)) @maciejwalkowiak
- bump: Upgrade Spring Boot to 2.3.4. ([#932](https://github.com/getsentry/sentry-java/pull/932)) @maciejwalkowiak
- fix: Do not set cookies when send pii is set to false. ([#931](https://github.com/getsentry/sentry-java/pull/931)) @maciejwalkowiak

Packages were released on [`bintray sentry-java`](https://dl.bintray.com/getsentry/sentry-java/io/sentry/), [`bintray sentry-android`](https://dl.bintray.com/getsentry/sentry-android/io/sentry/), [`jcenter`](https://jcenter.bintray.com/io/sentry/) and [`mavenCentral`](https://repo.maven.apache.org/maven2/io/sentry/)

We'd love to get feedback.

## 3.0.0-alpha.3

### Features

- Enable attach stack traces and disable attach threads by default ([#921](https://github.com/getsentry/sentry-java/pull/921)) @marandaneto

### Fixes

- Bump sentry-native to 0.4.2 ([#926](https://github.com/getsentry/sentry-java/pull/926)) @marandaneto
- ref: remove log level as RN do not use it anymore ([#924](https://github.com/getsentry/sentry-java/pull/924)) @marandaneto
- Read sample rate correctly from manifest meta data ([#923](https://github.com/getsentry/sentry-java/pull/923)) @marandaneto

Packages were released on [`bintray sentry-android`](https://dl.bintray.com/getsentry/sentry-android/io/sentry/) and [`bintray sentry-java`](https://dl.bintray.com/getsentry/sentry-java/io/sentry/)

We'd love to get feedback.

## 3.0.0-alpha.2

TBD

Packages were released on [bintray](https://dl.bintray.com/getsentry/maven/io/sentry/)

> Note: This release marks the unification of the Java and Android Sentry codebases based on the core of the Android SDK (version 2.x).
Previous releases for the Android SDK (version 2.x) can be found on the now archived: https://github.com/getsentry/sentry-android/

## 3.0.0-alpha.1

### Features

### Fixes


## New releases will happen on a different repository:

https://github.com/getsentry/sentry-java

## What’s Changed

### Features

### Fixes


- feat: enable release health by default

Packages were released on [`bintray`](https://dl.bintray.com/getsentry/sentry-android/io/sentry/sentry-android/), [`jcenter`](https://jcenter.bintray.com/io/sentry/sentry-android/) and [`mavenCentral`](https://repo.maven.apache.org/maven2/io/sentry/sentry-android/)

We'd love to get feedback.

## 2.3.1

### Fixes

- Add main thread checker for the app lifecycle integration ([#525](https://github.com/getsentry/sentry-android/pull/525)) @marandaneto
- Set correct migration link ([#523](https://github.com/getsentry/sentry-android/pull/523)) @fupduck
- Warn about Sentry re-initialization. ([#521](https://github.com/getsentry/sentry-android/pull/521)) @maciejwalkowiak
- Set SDK version in `MainEventProcessor`. ([#513](https://github.com/getsentry/sentry-android/pull/513)) @maciejwalkowiak
- Bump sentry-native to 0.4.0 ([#512](https://github.com/getsentry/sentry-android/pull/512)) @marandaneto
- Bump Gradle to 6.6 and fix linting issues ([#510](https://github.com/getsentry/sentry-android/pull/510)) @marandaneto
- fix(sentry-java): Contexts belong on the Scope ([#504](https://github.com/getsentry/sentry-android/pull/504)) @maciejwalkowiak
- Add tests for verifying scope changes thread isolation ([#508](https://github.com/getsentry/sentry-android/pull/508)) @maciejwalkowiak
- Set `SdkVersion` in default `SentryOptions` created in sentry-core module ([#506](https://github.com/getsentry/sentry-android/pull/506)) @maciejwalkowiak

Packages were released on [`bintray`](https://dl.bintray.com/getsentry/sentry-android/io/sentry/sentry-android/), [`jcenter`](https://jcenter.bintray.com/io/sentry/sentry-android/) and [`mavenCentral`](https://repo.maven.apache.org/maven2/io/sentry/sentry-android/)

We'd love to get feedback.

## 2.3.0

### Features

- Add console application sample. ([#502](https://github.com/getsentry/sentry-android/pull/502)) @maciejwalkowiak
- Log stacktraces in SystemOutLogger ([#498](https://github.com/getsentry/sentry-android/pull/498)) @maciejwalkowiak
- Add method to add breadcrumb with string parameter. ([#501](https://github.com/getsentry/sentry-android/pull/501)) @maciejwalkowiak

### Fixes

- Converting UTC and ISO timestamp when missing Locale/TimeZone do not error ([#505](https://github.com/getsentry/sentry-android/pull/505)) @marandaneto
- Call `Sentry#close` on JVM shutdown. ([#497](https://github.com/getsentry/sentry-android/pull/497)) @maciejwalkowiak
- ref: sentry-core changes for console app ([#473](https://github.com/getsentry/sentry-android/pull/473)) @marandaneto

Obs: If you are using its own instance of `Hub`/`SentryClient` and reflection to set up the SDK to be usable within Libraries, this change may break your code, please fix the renamed classes.

Packages were released on [`bintray`](https://dl.bintray.com/getsentry/sentry-android/io/sentry/sentry-android/), [`jcenter`](https://jcenter.bintray.com/io/sentry/sentry-android/) and [`mavenCentral`](https://repo.maven.apache.org/maven2/io/sentry/sentry-android/)

We'd love to get feedback.

## 2.2.2

### Features

- Add sdk to envelope header ([#488](https://github.com/getsentry/sentry-android/pull/488)) @marandaneto
- Log request if response code is not 200 ([#484](https://github.com/getsentry/sentry-android/pull/484)) @marandaneto

### Fixes

- Bump plugin versions ([#487](https://github.com/getsentry/sentry-android/pull/487)) @marandaneto
- Bump: AGP 4.0.1 ([#486](https://github.com/getsentry/sentry-android/pull/486)) @marandaneto

Packages were released on [`bintray`](https://dl.bintray.com/getsentry/sentry-android/io/sentry/sentry-android/), [`jcenter`](https://jcenter.bintray.com/io/sentry/sentry-android/) and [`mavenCentral`](https://repo.maven.apache.org/maven2/io/sentry/sentry-android/)

We'd love to get feedback.

## 2.2.1

### Fixes

- Timber adds breadcrumb even if event level is < minEventLevel ([#480](https://github.com/getsentry/sentry-android/pull/480)) @marandaneto
- Contexts serializer avoids reflection and fixes desugaring issue ([#478](https://github.com/getsentry/sentry-android/pull/478)) @marandaneto
- clone session before sending to the transport ([#474](https://github.com/getsentry/sentry-android/pull/474)) @marandaneto
- Bump Gradle 6.5.1 ([#479](https://github.com/getsentry/sentry-android/pull/479)) @marandaneto

Packages were released on [`bintray`](https://dl.bintray.com/getsentry/sentry-android/io/sentry/sentry-android/), [`jcenter`](https://jcenter.bintray.com/io/sentry/sentry-android/) and [`mavenCentral`](https://repo.maven.apache.org/maven2/io/sentry/sentry-android/)

We'd love to get feedback.

## 2.2.0

### Fixes

- Negative session sequence if the date is before java date epoch ([#471](https://github.com/getsentry/sentry-android/pull/471)) @marandaneto
- Deserialise unmapped contexts values from envelope ([#470](https://github.com/getsentry/sentry-android/pull/470)) @marandaneto
- Bump: sentry-native 0.3.4 ([#468](https://github.com/getsentry/sentry-android/pull/468)) @marandaneto

- feat: timber integration ([#464](https://github.com/getsentry/sentry-android/pull/464)) @marandaneto

1) To add integrations it requires a [manual initialization](https://docs.sentry.io/platforms/android/#manual-initialization) of the Android SDK.

2) Add the `sentry-android-timber` dependency:

```groovy
implementation 'io.sentry:sentry-android-timber:{version}' // version >= 2.2.0
```

3) Initialize and add the `SentryTimberIntegration`:

```java
SentryAndroid.init(this, options -> {
    // default values:
    // minEventLevel = ERROR
    // minBreadcrumbLevel = INFO
    options.addIntegration(new SentryTimberIntegration());

    // custom values for minEventLevel and minBreadcrumbLevel
    // options.addIntegration(new SentryTimberIntegration(SentryLevel.WARNING, SentryLevel.ERROR));
});
```

4) Use the Timber integration:

```java
try {
    int x = 1 / 0;
} catch (Exception e) {
    Timber.e(e);
}
```

Packages were released on [`bintray`](https://dl.bintray.com/getsentry/sentry-android/io/sentry/sentry-android/), [`jcenter`](https://jcenter.bintray.com/io/sentry/sentry-android/) and [`mavenCentral`](https://repo.maven.apache.org/maven2/io/sentry/sentry-android/)

We'd love to get feedback.

## 2.1.7

### Fixes

- Init native libs if available on SDK init ([#461](https://github.com/getsentry/sentry-android/pull/461)) @marandaneto
- Make JVM target explicit in sentry-core ([#462](https://github.com/getsentry/sentry-android/pull/462)) @dilbernd
- Timestamp with millis from react-native should be in UTC format ([#456](https://github.com/getsentry/sentry-android/pull/456)) @marandaneto
- Bump Gradle to 6.5 ([#454](https://github.com/getsentry/sentry-android/pull/454)) @marandaneto

Packages were released on [`bintray`](https://dl.bintray.com/getsentry/sentry-android/io/sentry/sentry-android/), [`jcenter`](https://jcenter.bintray.com/io/sentry/sentry-android/) and [`mavenCentral`](https://repo.maven.apache.org/maven2/io/sentry/sentry-android/)

We'd love to get feedback.

## 2.1.6

### Fixes

- Do not lookup sentry-debug-meta but instead load it directly ([#445](https://github.com/getsentry/sentry-android/pull/445)) @marandaneto
- Regression on v2.1.5 which can cause a crash on SDK init

Packages were released on [`bintray`](https://dl.bintray.com/getsentry/sentry-android/io/sentry/sentry-android/), [`jcenter`](https://jcenter.bintray.com/io/sentry/sentry-android/) and [`mavenCentral`](https://repo.maven.apache.org/maven2/io/sentry/sentry-android/)

We'd love to get feedback.

## 2.1.5

### Fixes

This version has a severe bug and can cause a crash on SDK init

Please upgrade to https://github.com/getsentry/sentry-android/releases/tag/2.1.6

## 2.1.4

### Features

- Make gzip as default content encoding type ([#433](https://github.com/getsentry/sentry-android/pull/433)) @marandaneto
- Use AGP 4 features ([#366](https://github.com/getsentry/sentry-android/pull/366)) @marandaneto
- Create GH Actions CI for Ubuntu/macOS ([#403](https://github.com/getsentry/sentry-android/pull/403)) @marandaneto
- Make root checker better and minimize false positive ([#417](https://github.com/getsentry/sentry-android/pull/417)) @marandaneto

### Fixes

- bump: sentry-native to 0.3.1 ([#440](https://github.com/getsentry/sentry-android/pull/440)) @marandaneto
- Update last session timestamp ([#437](https://github.com/getsentry/sentry-android/pull/437)) @marandaneto
- Filter trim memory breadcrumbs ([#431](https://github.com/getsentry/sentry-android/pull/431)) @marandaneto

Packages were released on [`bintray`](https://dl.bintray.com/getsentry/sentry-android/io/sentry/sentry-android/), [`jcenter`](https://jcenter.bintray.com/io/sentry/sentry-android/) and [`mavenCentral`](https://repo.maven.apache.org/maven2/io/sentry/sentry-android/)

We'd love to get feedback.

## 2.1.3

### Fixes

This fixes several critical bugs in sentry-android 2.0 and 2.1

- Sentry.init register integrations after creating the main Hub instead of doing it in the main Hub ctor ([#427](https://github.com/getsentry/sentry-android/pull/427)) @marandaneto
- make NoOpLogger public ([#425](https://github.com/getsentry/sentry-android/pull/425)) @marandaneto
- ConnectivityChecker returns connection status and events are not trying to be sent if no connection. ([#420](https://github.com/getsentry/sentry-android/pull/420)) @marandaneto
- thread pool executor is a single thread executor instead of scheduled thread executor ([#422](https://github.com/getsentry/sentry-android/pull/422)) @marandaneto
- Add Abnormal to the Session.State enum as its part of the protocol ([#424](https://github.com/getsentry/sentry-android/pull/424)) @marandaneto
- Bump: Gradle to 6.4.1 ([#419](https://github.com/getsentry/sentry-android/pull/419)) @marandaneto

We recommend that you use sentry-android 2.1.3 over the initial release of sentry-android 2.0 and 2.1.

Packages were released on [`bintray`](https://dl.bintray.com/getsentry/sentry-android/io/sentry/sentry-android/), [`jcenter`](https://jcenter.bintray.com/io/sentry/sentry-android/) and [`mavenCentral`](https://repo.maven.apache.org/maven2/io/sentry/sentry-android/)

We'd love to get feedback.

## 2.1.2

### Features

- Added options to configure http transport ([#411](https://github.com/getsentry/sentry-android/pull/411)) @marandaneto

### Fixes

- Phone state breadcrumbs require read_phone_state on older OS versions ([#415](https://github.com/getsentry/sentry-android/pull/415)) @marandaneto @bsergean
- before raising ANR events, we check ProcessErrorStateInfo if available ([#412](https://github.com/getsentry/sentry-android/pull/412)) @marandaneto
- send cached events to use a single thread executor ([#405](https://github.com/getsentry/sentry-android/pull/405)) @marandaneto
- initing SDK on AttachBaseContext ([#409](https://github.com/getsentry/sentry-android/pull/409)) @marandaneto
- sessions can't be abnormal, but exited if not ended properly ([#410](https://github.com/getsentry/sentry-android/pull/410)) @marandaneto

Packages were released on [`bintray`](https://dl.bintray.com/getsentry/sentry-android/io/sentry/sentry-android/), [`jcenter`](https://jcenter.bintray.com/io/sentry/sentry-android/) and [`mavenCentral`](https://repo.maven.apache.org/maven2/io/sentry/sentry-android/)

We'd love to get feedback.

## 2.1.1

### Features

- Added missing getters on Breadcrumb and SentryEvent ([#397](https://github.com/getsentry/sentry-android/pull/397)) @marandaneto
- Add trim memory breadcrumbs ([#395](https://github.com/getsentry/sentry-android/pull/395)) @marandaneto
- Only set breadcrumb extras if not empty ([#394](https://github.com/getsentry/sentry-android/pull/394)) @marandaneto
- Added samples of how to disable automatic breadcrumbs ([#389](https://github.com/getsentry/sentry-android/pull/389)) @marandaneto

### Fixes

- Set missing release, environment and dist to sentry-native options ([#404](https://github.com/getsentry/sentry-android/pull/404)) @marandaneto
- Do not add automatic and empty sensor breadcrumbs ([#401](https://github.com/getsentry/sentry-android/pull/401)) @marandaneto
- ref: removed Thread.sleep from LifecycleWatcher tests, using awaitility and DateProvider ([#392](https://github.com/getsentry/sentry-android/pull/392)) @marandaneto
- ref: added a DateTimeProvider for making retry after testable ([#391](https://github.com/getsentry/sentry-android/pull/391)) @marandaneto
- Bump Gradle to 6.4 ([#390](https://github.com/getsentry/sentry-android/pull/390)) @marandaneto
- Bump sentry-native to 0.2.6 ([#396](https://github.com/getsentry/sentry-android/pull/396)) @marandaneto

Packages were released on [`bintray`](https://dl.bintray.com/getsentry/sentry-android/io/sentry/sentry-android/), [`jcenter`](https://jcenter.bintray.com/io/sentry/sentry-android/) and [`mavenCentral`](https://repo.maven.apache.org/maven2/io/sentry/sentry-android/)

We'd love to get feedback.

## 2.1.0

### Features

- Includes all the changes of 2.1.0 alpha, beta and RC

### Fixes

- fix when PhoneStateListener is not ready for use ([#387](https://github.com/getsentry/sentry-android/pull/387)) @marandaneto
- make ANR 5s by default ([#388](https://github.com/getsentry/sentry-android/pull/388)) @marandaneto
- rate limiting by categories ([#381](https://github.com/getsentry/sentry-android/pull/381)) @marandaneto
- Bump NDK to latest stable version 21.1.6352462 ([#386](https://github.com/getsentry/sentry-android/pull/386)) @marandaneto

Packages were released on [`bintray`](https://dl.bintray.com/getsentry/sentry-android/io/sentry/sentry-android/), [`jcenter`](https://jcenter.bintray.com/io/sentry/sentry-android/) and [`mavenCentral`](https://repo.maven.apache.org/maven2/io/sentry/sentry-android/)

We'd love to get feedback.

## 2.0.3

### Fixes

- patch from 2.1.0-alpha.2 - avoid crash if NDK throws UnsatisfiedLinkError ([#344](https://github.com/getsentry/sentry-android/pull/344)) @marandaneto

Packages were released on [`bintray`](https://dl.bintray.com/getsentry/sentry-android/io/sentry/sentry-android/), [`jcenter`](https://jcenter.bintray.com/io/sentry/sentry-android/) and [`mavenCentral`](https://repo.maven.apache.org/maven2/io/sentry/sentry-android/)

We'd love to get feedback.

## 2.1.0-RC.1

### Features

- Options for uncaught exception and make SentryOptions list Thread-Safe ([#384](https://github.com/getsentry/sentry-android/pull/384)) @marandaneto
- Automatic breadcrumbs for app, activity and sessions lifecycles and system events ([#348](https://github.com/getsentry/sentry-android/pull/348)) @marandaneto
- Make capture session and envelope internal ([#372](https://github.com/getsentry/sentry-android/pull/372)) @marandaneto

### Fixes

- If retry after header has empty categories, apply retry after to all of them ([#377](https://github.com/getsentry/sentry-android/pull/377)) @marandaneto
- Discard events and envelopes if cached and retry after ([#378](https://github.com/getsentry/sentry-android/pull/378)) @marandaneto
- Merge loadLibrary calls for sentry-native and clean up CMake files ([#373](https://github.com/getsentry/sentry-android/pull/373)) @Swatinem
- Exceptions should be sorted oldest to newest ([#370](https://github.com/getsentry/sentry-android/pull/370)) @marandaneto
- Check external storage size even if its read only ([#368](https://github.com/getsentry/sentry-android/pull/368)) @marandaneto
- Wrong check for cellular network capability ([#369](https://github.com/getsentry/sentry-android/pull/369)) @marandaneto
- add ScheduledForRemoval annotation to deprecated methods ([#375](https://github.com/getsentry/sentry-android/pull/375)) @marandaneto
- Bump NDK to 21.0.6113669 ([#367](https://github.com/getsentry/sentry-android/pull/367)) @marandaneto
- Bump AGP and add new make cmd to check for updates ([#365](https://github.com/getsentry/sentry-android/pull/365)) @marandaneto

Packages were released on [`bintray`](https://dl.bintray.com/getsentry/sentry-android/io/sentry/sentry-android/), [`jcenter`](https://jcenter.bintray.com/io/sentry/sentry-android/) and [`mavenCentral`](https://repo.maven.apache.org/maven2/io/sentry/sentry-android/)

We'd love to get feedback.

## 2.1.0-beta.2

### Fixes

- Bump sentry-native to 0.2.4 ([#364](https://github.com/getsentry/sentry-android/pull/364)) @marandaneto
- Update current session on session start after deleting previous session ([#362](https://github.com/getsentry/sentry-android/pull/362)) @marandaneto

Packages were released on [`bintray`](https://dl.bintray.com/getsentry/sentry-android/io/sentry/sentry-android/), [`jcenter`](https://jcenter.bintray.com/io/sentry/sentry-android/) and [`mavenCentral`](https://repo.maven.apache.org/maven2/io/sentry/sentry-android/)

We'd love to get feedback.

## 2.1.0-beta.1

### Fixes

- Bump sentry-native to 0.2.3 ([#357](https://github.com/getsentry/sentry-android/pull/357)) @marandaneto
- Check for androidx availability on runtime ([#356](https://github.com/getsentry/sentry-android/pull/356)) @marandaneto
- If theres a left over session file and its crashed, we should not overwrite its state ([#354](https://github.com/getsentry/sentry-android/pull/354)) @marandaneto
- Session should be exited state if state was ok ([#352](https://github.com/getsentry/sentry-android/pull/352)) @marandaneto
- Envelope has dedicated endpoint ([#353](https://github.com/getsentry/sentry-android/pull/353)) @marandaneto

Packages were released on [`bintray`](https://dl.bintray.com/getsentry/sentry-android/io/sentry/sentry-android/), [`jcenter`](https://jcenter.bintray.com/io/sentry/sentry-android/) and [`mavenCentral`](https://repo.maven.apache.org/maven2/io/sentry/sentry-android/)

We'd love to get feedback.

## 2.1.0-alpha.2

### Fixes

- Change integration order for cached outbox events ([#347](https://github.com/getsentry/sentry-android/pull/347)) @marandaneto
- Avoid crash if NDK throws UnsatisfiedLinkError ([#344](https://github.com/getsentry/sentry-android/pull/344)) @marandaneto
- Avoid getting a threadlocal twice. ([#339](https://github.com/getsentry/sentry-android/pull/339)) @metlos
- Removing session tracking guard on hub and client ([#338](https://github.com/getsentry/sentry-android/pull/338)) @marandaneto
- Bump agp to 3.6.2 ([#336](https://github.com/getsentry/sentry-android/pull/336)) @marandaneto
- Fix racey ANR integration ([#332](https://github.com/getsentry/sentry-android/pull/332)) @marandaneto
- Logging envelopes path when possible instead of nullable id ([#331](https://github.com/getsentry/sentry-android/pull/331)) @marandaneto
- Renaming transport gate method ([#330](https://github.com/getsentry/sentry-android/pull/330)) @marandaneto

Packages were released on [`bintray`](https://dl.bintray.com/getsentry/sentry-android/io/sentry/sentry-android/), [`jcenter`](https://jcenter.bintray.com/io/sentry/sentry-android/) and [`mavenCentral`](https://repo.maven.apache.org/maven2/io/sentry/sentry-android/)

We'd love to get feedback.

## 2.1.0-alpha.1

Release of Sentry's new SDK for Android.

## What’s Changed

### Features

- Release health @marandaneto @bruno-garcia
- ANR report should have 'was active=yes' on the dashboard ([#299](https://github.com/getsentry/sentry-android/pull/299)) @marandaneto
- NDK events apply scoped data ([#322](https://github.com/getsentry/sentry-android/pull/322)) @marandaneto
- Add a StdoutTransport ([#310](https://github.com/getsentry/sentry-android/pull/310)) @mike-burns
- Implementing new retry after protocol ([#306](https://github.com/getsentry/sentry-android/pull/306)) @marandaneto

### Fixes

- Bump sentry-native to 0.2.2 ([#305](https://github.com/getsentry/sentry-android/pull/305)) @Swatinem
- Missing App's info ([#315](https://github.com/getsentry/sentry-android/pull/315)) @marandaneto
- Buffered writers/readers - otimizations ([#311](https://github.com/getsentry/sentry-android/pull/311)) @marandaneto
- Boot time should be UTC ([#309](https://github.com/getsentry/sentry-android/pull/309)) @marandaneto
- Make transport result public ([#300](https://github.com/getsentry/sentry-android/pull/300)) @marandaneto

Packages were released on [`bintray`](https://dl.bintray.com/getsentry/sentry-android/io/sentry/sentry-android/), [`jcenter`](https://jcenter.bintray.com/io/sentry/sentry-android/) and [`mavenCentral`](https://repo.maven.apache.org/maven2/io/sentry/sentry-android/)

We'd love to get feedback.

## 2.0.2

Release of Sentry's new SDK for Android.

### Features

- MavenCentral support ([#284](https://github.com/getsentry/sentry-android/pull/284)) @marandaneto

### Fixes

- Bump AGP to 3.6.1 ([#285](https://github.com/getsentry/sentry-android/pull/285)) @marandaneto

Packages were released on [`bintray`](https://dl.bintray.com/getsentry/sentry-android/io/sentry/sentry-android/), [`jcenter`](https://jcenter.bintray.com/io/sentry/sentry-android/) and [`mavenCentral`](https://repo.maven.apache.org/maven2/io/sentry/sentry-android/)

We'd love to get feedback.

## 2.0.1

Release of Sentry's new SDK for Android.

## What’s Changed

### Features

- Attach threads/stacktraces ([#267](https://github.com/getsentry/sentry-android/pull/267)) @marandaneto
- Add the default serverName to SentryOptions and use it in MainEventProcessor ([#279](https://github.com/getsentry/sentry-android/pull/279)) @metlos

### Fixes

- set current threadId when there's no mechanism set ([#277](https://github.com/getsentry/sentry-android/pull/277)) @marandaneto
- Preview package manager ([#269](https://github.com/getsentry/sentry-android/pull/269)) @bruno-garcia

Packages were released on [`bintray`](https://dl.bintray.com/getsentry/sentry-android/io/sentry/), [`jcenter`](https://jcenter.bintray.com/io/sentry/sentry-android/)

We'd love to get feedback.

## 2.0.0

Release of Sentry's new SDK for Android.

New features not offered by (1.7.x):

- NDK support
  - Captures crashes caused by native code
  - Access to the [`sentry-native` SDK](https://github.com/getsentry/sentry-native/) API by your native (C/C++/Rust code/..).
- Automatic init (just add your `DSN` to the manifest)
   - Proguard rules are added automatically
   - Permission (Internet) is added automatically
- Uncaught Exceptions might be captured even before the app restarts
- Sentry's Unified API.
- More context/device information
- Packaged as `aar`
- Frames from the app automatically marked as `InApp=true` (stack traces in Sentry highlights them by default).
- Complete Sentry Protocol available.
- All threads and their stack traces are captured.
- Sample project in this repo to test many features (segfault, uncaught exception, ANR...)

Features from the current SDK like `ANR` are also available (by default triggered after 4 seconds).

Packages were released on [`bintray`](https://dl.bintray.com/getsentry/sentry-android/io/sentry/), [`jcenter`](https://jcenter.bintray.com/io/sentry/sentry-android/)

We'd love to get feedback.

## 2.0.0-rc04

Release of Sentry's new SDK for Android.

### Features

- Take sampleRate from metadata ([#262](https://github.com/getsentry/sentry-android/pull/262)) @bruno-garcia
- Support mills timestamp format ([#263](https://github.com/getsentry/sentry-android/pull/263)) @marandaneto
- Adding logs to installed integrations ([#265](https://github.com/getsentry/sentry-android/pull/265)) @marandaneto

### Fixes

- Breacrumb.data to string,object, Add LOG level ([#264](https://github.com/getsentry/sentry-android/pull/264)) @HazAT
- Read release conf. on manifest ([#266](https://github.com/getsentry/sentry-android/pull/266)) @marandaneto

Packages were released on [`bintray`](https://dl.bintray.com/getsentry/sentry-android/io/sentry/), [`jcenter`](https://jcenter.bintray.com/io/sentry/sentry-android/)

We'd love to get feedback and we'll work in getting the GA `2.0.0` out soon.
Until then, the [stable SDK offered by Sentry is at version 1.7.30](https://github.com/getsentry/sentry-java/releases/tag/v1.7.30)

## 2.0.0-rc03

Release of Sentry's new SDK for Android.

### Fixes

- fixes ([#259](https://github.com/getsentry/sentry-android/issues/259)) - NPE check on getExternalFilesDirs items. ([#260](https://github.com/getsentry/sentry-android/pull/260)) @marandaneto
- strictMode typo ([#258](https://github.com/getsentry/sentry-android/pull/258)) @marandaneto

Packages were released on [`bintray`](https://dl.bintray.com/getsentry/sentry-android/io/sentry/), [`jcenter`](https://jcenter.bintray.com/io/sentry/sentry-android/)

We'd love to get feedback and we'll work in getting the GA `2.0.0` out soon.
Until then, the [stable SDK offered by Sentry is at version 1.7.30](https://github.com/getsentry/sentry-java/releases/tag/v1.7.30)

## 2.0.0-rc02

Release of Sentry's new SDK for Android.

### Features

- Hub mode configurable ([#247](https://github.com/getsentry/sentry-android/pull/247)) @bruno-garcia
- Added remove methods (tags/extras) to the sentry static class ([#243](https://github.com/getsentry/sentry-android/pull/243)) @marandaneto

### Fixes


- Update ndk for new sentry-native version ([#235](https://github.com/getsentry/sentry-android/pull/235)) @Swatinem @marandaneto
- Make integrations public ([#256](https://github.com/getsentry/sentry-android/pull/256)) @marandaneto
- Bump build-tools ([#255](https://github.com/getsentry/sentry-android/pull/255)) @marandaneto
- Added javadocs to scope and its dependencies ([#253](https://github.com/getsentry/sentry-android/pull/253)) @marandaneto
- Build all ABIs ([#254](https://github.com/getsentry/sentry-android/pull/254)) @marandaneto
- Moving back ANR timeout from long to int param. ([#252](https://github.com/getsentry/sentry-android/pull/252)) @marandaneto
- Added HubAdapter to call Sentry static methods from Integrations ([#250](https://github.com/getsentry/sentry-android/pull/250)) @marandaneto
- New Release format ([#242](https://github.com/getsentry/sentry-android/pull/242)) @marandaneto
- Javadocs for SentryOptions ([#246](https://github.com/getsentry/sentry-android/pull/246)) @marandaneto
- non-app is already inApp excluded by default. ([#244](https://github.com/getsentry/sentry-android/pull/244)) @marandaneto
- Fix if symlink exists for sentry-native ([#241](https://github.com/getsentry/sentry-android/pull/241)) @marandaneto
- Clone method - race condition free ([#226](https://github.com/getsentry/sentry-android/pull/226)) @marandaneto
- Refactoring breadcrumbs callback ([#239](https://github.com/getsentry/sentry-android/pull/239)) @marandaneto

Packages were released on [`bintray`](https://dl.bintray.com/getsentry/sentry-android/io/sentry/), [`jcenter`](https://jcenter.bintray.com/io/sentry/sentry-android/)

We'd love to get feedback and we'll work in getting the GA `2.0.0` out soon.
Until then, the [stable SDK offered by Sentry is at version 1.7.30](https://github.com/getsentry/sentry-java/releases/tag/v1.7.30)

## 2.0.0-rc01

Release of Sentry's new SDK for Android.

## What’s Changed

### Features

- Added remove methods for Scope data ([#237](https://github.com/getsentry/sentry-android/pull/237)) @marandaneto
- More device context (deviceId, connectionType and language) ([#229](https://github.com/getsentry/sentry-android/pull/229)) @marandaneto
- Added a few java docs (Sentry, Hub and SentryClient) ([#223](https://github.com/getsentry/sentry-android/pull/223)) @marandaneto
- Implemented diagnostic logger ([#218](https://github.com/getsentry/sentry-android/pull/218)) @marandaneto
- Added event processors to scope ([#209](https://github.com/getsentry/sentry-android/pull/209)) @marandaneto
- Added android transport gate ([#206](https://github.com/getsentry/sentry-android/pull/206)) @marandaneto
- Added executor for caching values out of the main thread ([#201](https://github.com/getsentry/sentry-android/pull/201)) @marandaneto

### Fixes


- Honor RetryAfter ([#236](https://github.com/getsentry/sentry-android/pull/236)) @marandaneto
- Add tests for SentryValues ([#238](https://github.com/getsentry/sentry-android/pull/238)) @philipphofmann
- Do not set frames if there's none ([#234](https://github.com/getsentry/sentry-android/pull/234)) @marandaneto
- Always call interrupt after InterruptedException ([#232](https://github.com/getsentry/sentry-android/pull/232)) @marandaneto
- Mark as current thread if its the main thread ([#228](https://github.com/getsentry/sentry-android/pull/228)) @marandaneto
- Fix lgtm alerts ([#219](https://github.com/getsentry/sentry-android/pull/219)) @marandaneto
- Written unit tests to ANR integration ([#215](https://github.com/getsentry/sentry-android/pull/215)) @marandaneto
- Added blog posts to README ([#214](https://github.com/getsentry/sentry-android/pull/214)) @marandaneto
- Raise code coverage for Dsn to 100% ([#212](https://github.com/getsentry/sentry-android/pull/212)) @philipphofmann
- Remove redundant times(1) for Mockito.verify ([#211](https://github.com/getsentry/sentry-android/pull/211)) @philipphofmann
- Transport may be set on options ([#203](https://github.com/getsentry/sentry-android/pull/203)) @marandaneto
- dist may be set on options ([#204](https://github.com/getsentry/sentry-android/pull/204)) @marandaneto
- Throw an exception if DSN is not set ([#200](https://github.com/getsentry/sentry-android/pull/200)) @marandaneto
- Migration guide markdown ([#197](https://github.com/getsentry/sentry-android/pull/197)) @marandaneto

Packages were released on [`bintray`](https://dl.bintray.com/getsentry/sentry-android/io/sentry/), [`jcenter`](https://jcenter.bintray.com/io/sentry/sentry-android/)

We'd love to get feedback and we'll work in getting the GA `2.0.0` out soon.
Until then, the [stable SDK offered by Sentry is at version 1.7.29](https://github.com/getsentry/sentry-java/releases/tag/v1.7.29)

## 2.0.0-beta02

Release of Sentry's new SDK for Android.

### Features

- addBreadcrumb overloads ([#196](https://github.com/getsentry/sentry-android/pull/196)) and ([#198](https://github.com/getsentry/sentry-android/pull/198))

### Fixes

- fix Android bug on API 24 and 25 about getting current threads and stack traces ([#194](https://github.com/getsentry/sentry-android/pull/194))

Packages were released on [`bintray`](https://dl.bintray.com/getsentry/sentry-android/io/sentry/), [`jcenter`](https://jcenter.bintray.com/io/sentry/sentry-android/)

We'd love to get feedback and we'll work in getting the GA `2.0.0` out soon.
Until then, the [stable SDK offered by Sentry is at version 1.7.28](https://github.com/getsentry/sentry-java/releases/tag/v1.7.28)

## 2.0.0-beta01

Release of Sentry's new SDK for Android.

### Fixes

- ref: ANR doesn't set handled flag ([#186](https://github.com/getsentry/sentry-android/pull/186))
- SDK final review ([#183](https://github.com/getsentry/sentry-android/pull/183))
- ref: Drop errored in favor of crashed ([#187](https://github.com/getsentry/sentry-android/pull/187))
- Workaround android_id ([#185](https://github.com/getsentry/sentry-android/pull/185))
- Renamed sampleRate ([#191](https://github.com/getsentry/sentry-android/pull/191))
- Making timestamp package-private or test-only ([#190](https://github.com/getsentry/sentry-android/pull/190))
- Split event processor in Device/App data ([#180](https://github.com/getsentry/sentry-android/pull/180))

Packages were released on [`bintray`](https://dl.bintray.com/getsentry/sentry-android/io/sentry/), [`jcenter`](https://jcenter.bintray.com/io/sentry/sentry-android/)

We'd love to get feedback and we'll work in getting the GA `2.0.0` out soon.
Until then, the [stable SDK offered by Sentry is at version 1.7.28](https://github.com/getsentry/sentry-java/releases/tag/v1.7.28)

## 2.0.0-alpha09

Release of Sentry's new SDK for Android.

### Features

- Adding nativeBundle plugin ([#161](https://github.com/getsentry/sentry-android/pull/161))
- Adding scope methods to sentry static class ([#179](https://github.com/getsentry/sentry-android/pull/179))

### Fixes

- fix: DSN parsing ([#165](https://github.com/getsentry/sentry-android/pull/165))
- Don't avoid exception type minification ([#166](https://github.com/getsentry/sentry-android/pull/166))
- make Gson retro compatible with older versions of AGP ([#177](https://github.com/getsentry/sentry-android/pull/177))
- Bump sentry-native with message object instead of a string ([#172](https://github.com/getsentry/sentry-android/pull/172))

Packages were released on [`bintray`](https://dl.bintray.com/getsentry/sentry-android/io/sentry/), [`jcenter`](https://jcenter.bintray.com/io/sentry/sentry-android/)

We'd love to get feedback and we'll work in getting the GA `2.0.0` out soon.
Until then, the [stable SDK offered by Sentry is at version 1.7.28](https://github.com/getsentry/sentry-java/releases/tag/v1.7.28)

## 2.0.0-alpha08

Release of Sentry's new SDK for Android.

### Fixes

- DebugId endianness ([#162](https://github.com/getsentry/sentry-android/pull/162))
- Executed beforeBreadcrumb also for scope ([#160](https://github.com/getsentry/sentry-android/pull/160))
- Benefit of manifest merging when minSdk ([#159](https://github.com/getsentry/sentry-android/pull/159))
- Add method to captureMessage with level ([#157](https://github.com/getsentry/sentry-android/pull/157))
- Listing assets file on the wrong dir ([#156](https://github.com/getsentry/sentry-android/pull/156))

Packages were released on [`bintray`](https://dl.bintray.com/getsentry/sentry-android/io/sentry/), [`jcenter`](https://jcenter.bintray.com/io/sentry/sentry-android/)

We'd love to get feedback and we'll work in getting the GA `2.0.0` out soon.
Until then, the [stable SDK offered by Sentry is at version 1.7.28](https://github.com/getsentry/sentry-java/releases/tag/v1.7.28)

## 2.0.0-alpha07

Third release of Sentry's new SDK for Android.

### Fixes

-  Fixed release for jcenter and bintray

Packages were released on [`bintray`](https://dl.bintray.com/getsentry/sentry-android/io/sentry/), [`jcenter`](https://jcenter.bintray.com/io/sentry/sentry-android/)

We'd love to get feedback and we'll work in getting the GA `2.0.0` out soon.
Until then, the [stable SDK offered by Sentry is at version 1.7.28](https://github.com/getsentry/sentry-java/releases/tag/v1.7.28)

## 2.0.0-alpha06

Second release of Sentry's new SDK for Android.

### Fixes

- Fixed a typo on pom generation.

Packages were released on [`bintray`](https://dl.bintray.com/getsentry/sentry-android/io/sentry/), [`jcenter`](https://jcenter.bintray.com/io/sentry/sentry-android/)

We'd love to get feedback and we'll work in getting the GA `2.0.0` out soon.
Until then, the [stable SDK offered by Sentry is at version 1.7.28](https://github.com/getsentry/sentry-java/releases/tag/v1.7.28)

## 2.0.0-alpha05

First release of Sentry's new SDK for Android.

New features not offered by our current (1.7.x), stable SDK are:

- NDK support
  - Captures crashes caused by native code
  - Access to the [`sentry-native` SDK](https://github.com/getsentry/sentry-native/) API by your native (C/C++/Rust code/..).
- Automatic init (just add your `DSN` to the manifest)
   - Proguard rules are added automatically
   - Permission (Internet) is added automatically
- Uncaught Exceptions might be captured even before the app restarts
- Unified API which include scopes etc.
- More context/device information
- Packaged as `aar`
- Frames from the app automatically marked as `InApp=true` (stack traces in Sentry highlights them by default).
- Complete Sentry Protocol available.
- All threads and their stack traces are captured.
- Sample project in this repo to test many features (segfault, uncaught exception, scope)

Features from the current SDK like `ANR` are also available (by default triggered after 4 seconds).

Packages were released on [`bintray`](https://dl.bintray.com/getsentry/sentry-android/io/sentry/), [`jcenter`](https://jcenter.bintray.com/io/sentry/sentry-android/)

We'd love to get feedback and we'll work in getting the GA `2.0.0` out soon.
Until then, the [stable SDK offered by Sentry is at version 1.7.28](https://github.com/getsentry/sentry-java/releases/tag/v1.7.28)<|MERGE_RESOLUTION|>--- conflicted
+++ resolved
@@ -8,12 +8,9 @@
 
 ### Fixes
 
-<<<<<<< HEAD
 - Use daemon threads for SentryExecutorService ([#2747](https://github.com/getsentry/sentry-java/pull/2747))
   - We started using `SentryExecutorService` in `6.19.0` which caused the application to hang on shutdown unless `Sentry.close()` was called. By using daemon threads we no longer block shutdown.
-=======
 - Don't warn R8 on missing `ComposeViewHierarchyExporter` class ([#2743](https://github.com/getsentry/sentry-java/pull/2743))
->>>>>>> b056859d
 
 ## 6.20.0
 
