--- conflicted
+++ resolved
@@ -9,15 +9,12 @@
 * Enchancement: Support @SentrySpan and @SentryTransaction on classes and interfaces. (#1243)
 * Enchancement: Do not serialize empty collections and maps (#1245)
 * Ref: Simplify RestTemplate instrumentation (#1246)
-<<<<<<< HEAD
 * Ref: Prefix sdk.package names with io.sentry (#1249)
-=======
 * Enchancement: Integration interface better compatibility with Kotlin null-safety
 
 Breaking Changes:
 * Enchancement: SentryExceptionResolver should not send handled errors by default (#1248).
 
->>>>>>> 462be01f
 
 # 4.1.0
 
