--- conflicted
+++ resolved
@@ -21,11 +21,8 @@
 ### Fixes
 
 - Leave `inApp` flag for stack frames undecided in SDK if unsure and let ingestion decide instead ([#2547](https://github.com/getsentry/sentry-java/pull/2547))
-<<<<<<< HEAD
+- Allow `0.0` error sample rate ([#2573](https://github.com/getsentry/sentry-java/pull/2573))
 - Use the same hub in WebFlux exception handler as we do in WebFilter ([#2566](https://github.com/getsentry/sentry-java/pull/2566))
-=======
-- Allow `0.0` error sample rate ([#2573](https://github.com/getsentry/sentry-java/pull/2573))
->>>>>>> d691d8f6
 
 ## 6.14.0
 
