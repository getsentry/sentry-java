# Changelog

## Unreleased

### Features

- Improve versatility of exception resolver component for Spring with more flexible API for consumers. ([#2577](https://github.com/getsentry/sentry-java/pull/2577))

### Fixes

- Deprecate reportFullDisplayed in favor of reportFullyDisplayed ([#2585](https://github.com/getsentry/sentry-java/pull/2585))

## 6.15.0

### Features

- Adjust time-to-full-display span if reportFullDisplayed is called too early ([#2550](https://github.com/getsentry/sentry-java/pull/2550))
- Add `enableTracing` option ([#2530](https://github.com/getsentry/sentry-java/pull/2530))
    - This change is backwards compatible. The default is `null` meaning existing behaviour remains unchanged (setting either `tracesSampleRate` or `tracesSampler` enables performance).
    - If set to `true`, performance is enabled, even if no `tracesSampleRate` or `tracesSampler` have been configured.
    - If set to `false` performance is disabled, regardless of `tracesSampleRate` and `tracesSampler` options.
- Detect dependencies by listing MANIFEST.MF files at runtime ([#2538](https://github.com/getsentry/sentry-java/pull/2538))
- Report integrations in use, report packages in use more consistently ([#2179](https://github.com/getsentry/sentry-java/pull/2179))
<<<<<<< HEAD
- Add capabilities to track Jetpack Compose composition/rendering time ([#2507](https://github.com/getsentry/sentry-java/pull/2507))
=======
- Implement `ThreadLocalAccessor` for propagating Sentry hub with reactor / WebFlux ([#2570](https://github.com/getsentry/sentry-java/pull/2570))
  - Requires `io.micrometer:context-propagation:1.0.2+` as well as Spring Boot 3.0.3+
  - Enable the feature by setting `sentry.reactive.thread-local-accessor-enabled=true`
  - This is still considered experimental. Once we have enough feedback we may turn this on by default.
  - Checkout the sample here: https://github.com/getsentry/sentry-java/tree/main/sentry-samples/sentry-samples-spring-boot-webflux-jakarta
  - A new hub is now cloned from the main hub for every request
>>>>>>> 7c33bc1f

### Fixes

- Leave `inApp` flag for stack frames undecided in SDK if unsure and let ingestion decide instead ([#2547](https://github.com/getsentry/sentry-java/pull/2547))
- Allow `0.0` error sample rate ([#2573](https://github.com/getsentry/sentry-java/pull/2573))
- Fix memory leak in WebFlux related to an ever growing stack ([#2580](https://github.com/getsentry/sentry-java/pull/2580))
- Use the same hub in WebFlux exception handler as we do in WebFilter ([#2566](https://github.com/getsentry/sentry-java/pull/2566))
- Switch upstream Jetpack Compose dependencies to `compileOnly` in `sentry-compose-android` ([#2578](https://github.com/getsentry/sentry-java/pull/2578))
  - NOTE: If you're using Compose Navigation/User Interaction integrations, make sure to have the following dependencies on the classpath as we do not bring them in transitively anymore:
    - `androidx.navigation:navigation-compose:`
    - `androidx.compose.runtime:runtime:`
    - `androidx.compose.ui:ui:`

## 6.14.0

### Features

- Add time-to-full-display span to Activity auto-instrumentation ([#2432](https://github.com/getsentry/sentry-java/pull/2432))
- Add `main` flag to threads and `in_foreground` flag for app contexts  ([#2516](https://github.com/getsentry/sentry-java/pull/2516))

### Fixes

- Ignore Shutdown in progress when closing ShutdownHookIntegration ([#2521](https://github.com/getsentry/sentry-java/pull/2521))
- Fix app start span end-time is wrong if SDK init is deferred ([#2519](https://github.com/getsentry/sentry-java/pull/2519))
- Fix invalid session creation when app is launched in background ([#2543](https://github.com/getsentry/sentry-java/pull/2543))

## 6.13.1

### Fixes

- Fix transaction performance collector oom ([#2505](https://github.com/getsentry/sentry-java/pull/2505))
- Remove authority from URLs sent to Sentry ([#2366](https://github.com/getsentry/sentry-java/pull/2366))
- Fix `sentry-bom` containing incorrect artifacts ([#2504](https://github.com/getsentry/sentry-java/pull/2504))

### Dependencies

- Bump Native SDK from v0.5.3 to v0.5.4 ([#2500](https://github.com/getsentry/sentry-java/pull/2500))
  - [changelog](https://github.com/getsentry/sentry-native/blob/master/CHANGELOG.md#054)
  - [diff](https://github.com/getsentry/sentry-native/compare/0.5.3...0.5.4)

## 6.13.0

### Features

- Send cpu usage percentage in profile payload ([#2469](https://github.com/getsentry/sentry-java/pull/2469))
- Send transaction memory stats in profile payload ([#2447](https://github.com/getsentry/sentry-java/pull/2447))
- Add cpu usage collection ([#2462](https://github.com/getsentry/sentry-java/pull/2462))
- Improve ANR implementation: ([#2475](https://github.com/getsentry/sentry-java/pull/2475))
  - Add `abnormal_mechanism` to sessions for ANR rate calculation
  - Always attach thread dump to ANR events
  - Distinguish between foreground and background ANRs
- Improve possible date precision to 10 μs ([#2451](https://github.com/getsentry/sentry-java/pull/2451))

### Fixes

- Fix performance collector setup called in main thread ([#2499](https://github.com/getsentry/sentry-java/pull/2499))
- Expand guard against CVE-2018-9492 "Privilege Escalation via Content Provider" ([#2482](https://github.com/getsentry/sentry-java/pull/2482))
- Prevent OOM by disabling TransactionPerformanceCollector for now ([#2498](https://github.com/getsentry/sentry-java/pull/2498))

## 6.12.1

### Fixes

- Create timer in `TransactionPerformanceCollector` lazily ([#2478](https://github.com/getsentry/sentry-java/pull/2478))

## 6.12.0

### Features

- Attach View Hierarchy to the errored/crashed events ([#2440](https://github.com/getsentry/sentry-java/pull/2440))
- Collect memory usage in transactions ([#2445](https://github.com/getsentry/sentry-java/pull/2445))
- Add `traceOptionsRequests` option to disable tracing of OPTIONS requests ([#2453](https://github.com/getsentry/sentry-java/pull/2453))
- Extend list of HTTP headers considered sensitive ([#2455](https://github.com/getsentry/sentry-java/pull/2455))

### Fixes

- Use a single TransactionPerfomanceCollector ([#2464](https://github.com/getsentry/sentry-java/pull/2464))
- Don't override sdk name with Timber ([#2450](https://github.com/getsentry/sentry-java/pull/2450))
- Set transactionNameSource to CUSTOM when setting transaction name ([#2405](https://github.com/getsentry/sentry-java/pull/2405))
- Guard against CVE-2018-9492 "Privilege Escalation via Content Provider" ([#2466](https://github.com/getsentry/sentry-java/pull/2466))

## 6.11.0

### Features

- Disable Android concurrent profiling ([#2434](https://github.com/getsentry/sentry-java/pull/2434))
- Add logging for OpenTelemetry integration ([#2425](https://github.com/getsentry/sentry-java/pull/2425))
- Auto add `OpenTelemetryLinkErrorEventProcessor` for Spring Boot ([#2429](https://github.com/getsentry/sentry-java/pull/2429))

### Fixes

- Use minSdk compatible `Objects` class ([#2436](https://github.com/getsentry/sentry-java/pull/2436))
- Prevent R8 from warning on missing classes, as we check for their presence at runtime ([#2439](https://github.com/getsentry/sentry-java/pull/2439))

### Dependencies

- Bump Gradle from v7.5.1 to v7.6.0 ([#2438](https://github.com/getsentry/sentry-java/pull/2438))
  - [changelog](https://github.com/gradle/gradle/blob/master/CHANGELOG.md#v760)
  - [diff](https://github.com/gradle/gradle/compare/v7.5.1...v7.6.0)

## 6.10.0

### Features

- Add time-to-initial-display span to Activity transactions ([#2369](https://github.com/getsentry/sentry-java/pull/2369))
- Start a session after init if AutoSessionTracking is enabled ([#2356](https://github.com/getsentry/sentry-java/pull/2356))
- Provide automatic breadcrumbs and transactions for click/scroll events for Compose ([#2390](https://github.com/getsentry/sentry-java/pull/2390))
- Add `blocked_main_thread` and `call_stack` to File I/O spans to detect performance issues ([#2382](https://github.com/getsentry/sentry-java/pull/2382))

### Dependencies

- Bump Native SDK from v0.5.2 to v0.5.3 ([#2423](https://github.com/getsentry/sentry-java/pull/2423))
  - [changelog](https://github.com/getsentry/sentry-native/blob/master/CHANGELOG.md#053)
  - [diff](https://github.com/getsentry/sentry-native/compare/0.5.2...0.5.3)

## 6.9.2

### Fixes

- Updated ProfileMeasurementValue types ([#2412](https://github.com/getsentry/sentry-java/pull/2412))
- Clear window reference only on activity stop in profileMeasurements collector ([#2407](https://github.com/getsentry/sentry-java/pull/2407))
- No longer disable OpenTelemetry exporters in default Java Agent config ([#2408](https://github.com/getsentry/sentry-java/pull/2408))
- Fix `ClassNotFoundException` for `io.sentry.spring.SentrySpringServletContainerInitializer` in `sentry-spring-jakarta` ([#2411](https://github.com/getsentry/sentry-java/issues/2411))
- Fix `sentry-samples-spring-jakarta` ([#2411](https://github.com/getsentry/sentry-java/issues/2411))

### Features

- Add SENTRY_AUTO_INIT environment variable to control OpenTelemetry Agent init ([#2410](https://github.com/getsentry/sentry-java/pull/2410))
- Add OpenTelemetryLinkErrorEventProcessor for linking errors to traces created via OpenTelemetry ([#2418](https://github.com/getsentry/sentry-java/pull/2418))

### Dependencies

- Bump OpenTelemetry to 1.20.1 and OpenTelemetry Java Agent to 1.20.2 ([#2420](https://github.com/getsentry/sentry-java/pull/2420))

## 6.9.1

### Fixes

- OpenTelemetry modules were missing in `6.9.0` so we released the same code again as `6.9.1` including OpenTelemetry modules

## 6.9.0

### Fixes

- Use `canonicalName` in Fragment Integration for better de-obfuscation ([#2379](https://github.com/getsentry/sentry-java/pull/2379))
- Fix Timber and Fragment integrations auto-installation for obfuscated builds ([#2379](https://github.com/getsentry/sentry-java/pull/2379))
- Don't attach screenshots to events from Hybrid SDKs ([#2360](https://github.com/getsentry/sentry-java/pull/2360))
- Ensure Hints do not cause memory leaks ([#2387](https://github.com/getsentry/sentry-java/pull/2387))
- Do not attach empty `sentry-trace` and `baggage` headers ([#2385](https://github.com/getsentry/sentry-java/pull/2385))

### Features

- Add beforeSendTransaction which allows users to filter and change transactions ([#2388](https://github.com/getsentry/sentry-java/pull/2388))
- Add experimental support for OpenTelemetry ([README](sentry-opentelemetry/README.md))([#2344](https://github.com/getsentry/sentry-java/pull/2344))

### Dependencies

- Update Spring Boot Jakarta to Spring Boot 3.0.0 ([#2389](https://github.com/getsentry/sentry-java/pull/2389))
- Bump Spring Boot to 2.7.5 ([#2383](https://github.com/getsentry/sentry-java/pull/2383))

## 6.8.0

### Features

- Add FrameMetrics to Android profiling data ([#2342](https://github.com/getsentry/sentry-java/pull/2342))

### Fixes

- Remove profiler main thread io ([#2348](https://github.com/getsentry/sentry-java/pull/2348))
- Fix ensure all options are processed before integrations are loaded ([#2377](https://github.com/getsentry/sentry-java/pull/2377))

## 6.7.1

### Fixes

- Fix `Gpu.vendorId` should be a String ([#2343](https://github.com/getsentry/sentry-java/pull/2343))
- Don't set device name on Android if `sendDefaultPii` is disabled ([#2354](https://github.com/getsentry/sentry-java/pull/2354))
- Fix corrupted UUID on Motorola devices ([#2363](https://github.com/getsentry/sentry-java/pull/2363))
- Fix ANR on dropped uncaught exception events ([#2368](https://github.com/getsentry/sentry-java/pull/2368))

### Features

- Update Spring Boot Jakarta to Spring Boot 3.0.0-RC2 ([#2347](https://github.com/getsentry/sentry-java/pull/2347))

## 6.7.0

### Fixes

- Use correct set-cookie for the HTTP Client response object ([#2326](https://github.com/getsentry/sentry-java/pull/2326))
- Fix NoSuchElementException in CircularFifoQueue when cloning a Scope ([#2328](https://github.com/getsentry/sentry-java/pull/2328))

### Features

- Customizable fragment lifecycle breadcrumbs ([#2299](https://github.com/getsentry/sentry-java/pull/2299))
- Provide hook for Jetpack Compose navigation instrumentation ([#2320](https://github.com/getsentry/sentry-java/pull/2320))
- Populate `event.modules` with dependencies metadata ([#2324](https://github.com/getsentry/sentry-java/pull/2324))
- Support Spring 6 and Spring Boot 3 ([#2289](https://github.com/getsentry/sentry-java/pull/2289))

### Dependencies

- Bump Native SDK from v0.5.1 to v0.5.2 ([#2315](https://github.com/getsentry/sentry-java/pull/2315))
  - [changelog](https://github.com/getsentry/sentry-native/blob/master/CHANGELOG.md#052)
  - [diff](https://github.com/getsentry/sentry-native/compare/0.5.1...0.5.2)

## 6.6.0

### Fixes

- Ensure potential callback exceptions are caught #2123 ([#2291](https://github.com/getsentry/sentry-java/pull/2291))
- Remove verbose FrameMetricsAggregator failure logging ([#2293](https://github.com/getsentry/sentry-java/pull/2293))
- Ignore broken regex for tracePropagationTarget ([#2288](https://github.com/getsentry/sentry-java/pull/2288))
- No longer serialize static fields; use toString as fallback ([#2309](https://github.com/getsentry/sentry-java/pull/2309))
- Fix `SentryFileWriter`/`SentryFileOutputStream` append overwrites file contents ([#2304](https://github.com/getsentry/sentry-java/pull/2304))
- Respect incoming parent sampled decision when continuing a trace ([#2311](https://github.com/getsentry/sentry-java/pull/2311))

### Features

- Profile envelopes are sent directly from profiler ([#2298](https://github.com/getsentry/sentry-java/pull/2298))
- Add support for using Encoder with logback.SentryAppender ([#2246](https://github.com/getsentry/sentry-java/pull/2246))
- Report Startup Crashes ([#2277](https://github.com/getsentry/sentry-java/pull/2277))
- HTTP Client errors for OkHttp ([#2287](https://github.com/getsentry/sentry-java/pull/2287))
- Add option to enable or disable Frame Tracking ([#2314](https://github.com/getsentry/sentry-java/pull/2314))

### Dependencies

- Bump Native SDK from v0.5.0 to v0.5.1 ([#2306](https://github.com/getsentry/sentry-java/pull/2306))
  - [changelog](https://github.com/getsentry/sentry-native/blob/master/CHANGELOG.md#051)
  - [diff](https://github.com/getsentry/sentry-native/compare/0.5.0...0.5.1)

## 6.5.0

### Fixes

- Improve public facing API for creating Baggage from header ([#2284](https://github.com/getsentry/sentry-java/pull/2284))

## 6.5.0-beta.3

### Features

- Provide API for attaching custom measurements to transactions ([#2260](https://github.com/getsentry/sentry-java/pull/2260))
- Bump spring to 2.7.4 ([#2279](https://github.com/getsentry/sentry-java/pull/2279))

## 6.5.0-beta.2

### Features

- Make user segment a top level property ([#2257](https://github.com/getsentry/sentry-java/pull/2257))
- Replace user `other` with `data` ([#2258](https://github.com/getsentry/sentry-java/pull/2258))
- `isTraceSampling` is now on by default. `tracingOrigins` has been replaced by `tracePropagationTargets` ([#2255](https://github.com/getsentry/sentry-java/pull/2255))

## 6.5.0-beta.1

### Features

- Server-Side Dynamic Sampling Context support  ([#2226](https://github.com/getsentry/sentry-java/pull/2226))

## 6.4.4

### Fixes

- Fix ConcurrentModificationException due to FrameMetricsAggregator manipulation ([#2282](https://github.com/getsentry/sentry-java/pull/2282))

## 6.4.3

- Fix slow and frozen frames tracking ([#2271](https://github.com/getsentry/sentry-java/pull/2271))

## 6.4.2

### Fixes

- Fixed AbstractMethodError when getting Lifecycle ([#2228](https://github.com/getsentry/sentry-java/pull/2228))
- Missing unit fields for Android measurements ([#2204](https://github.com/getsentry/sentry-java/pull/2204))
- Avoid sending empty profiles ([#2232](https://github.com/getsentry/sentry-java/pull/2232))
- Fix file descriptor leak in FileIO instrumentation ([#2248](https://github.com/getsentry/sentry-java/pull/2248))

## 6.4.1

### Fixes

- Fix memory leak caused by throwableToSpan ([#2227](https://github.com/getsentry/sentry-java/pull/2227))

## 6.4.0

### Fixes

- make profiling rate defaults to 101 hz ([#2211](https://github.com/getsentry/sentry-java/pull/2211))
- SentryOptions.setProfilingTracesIntervalMillis has been deprecated
- Added cpu architecture and default environment in profiles envelope ([#2207](https://github.com/getsentry/sentry-java/pull/2207))
- SentryOptions.setProfilingEnabled has been deprecated in favor of setProfilesSampleRate
- Use toString for enum serialization ([#2220](https://github.com/getsentry/sentry-java/pull/2220))

### Features

- Concurrent profiling 3 - added truncation reason ([#2247](https://github.com/getsentry/sentry-java/pull/2247))
- Concurrent profiling 2 - added list of transactions ([#2218](https://github.com/getsentry/sentry-java/pull/2218))
- Concurrent profiling 1 - added envelope payload data format ([#2216](https://github.com/getsentry/sentry-java/pull/2216))
- Send source for transactions ([#2180](https://github.com/getsentry/sentry-java/pull/2180))
- Add profilesSampleRate and profileSampler options for Android sdk ([#2184](https://github.com/getsentry/sentry-java/pull/2184))
- Add baggage header to RestTemplate ([#2206](https://github.com/getsentry/sentry-java/pull/2206))
- Bump Native SDK from v0.4.18 to v0.5.0 ([#2199](https://github.com/getsentry/sentry-java/pull/2199))
  - [changelog](https://github.com/getsentry/sentry-native/blob/master/CHANGELOG.md#050)
  - [diff](https://github.com/getsentry/sentry-native/compare/0.4.18...0.5.0)
- Bump Gradle from v7.5.0 to v7.5.1 ([#2212](https://github.com/getsentry/sentry-java/pull/2212))
  - [changelog](https://github.com/gradle/gradle/blob/master/CHANGELOG.md#v751)
  - [diff](https://github.com/gradle/gradle/compare/v7.5.0...v7.5.1)

## 6.3.1

### Fixes

- Prevent NPE by checking SentryTracer.timer for null again inside synchronized ([#2200](https://github.com/getsentry/sentry-java/pull/2200))
- Weakly reference Activity for transaction finished callback ([#2203](https://github.com/getsentry/sentry-java/pull/2203))
- `attach-screenshot` set on Manual init. didn't work ([#2186](https://github.com/getsentry/sentry-java/pull/2186))
- Remove extra space from `spring.factories` causing issues in old versions of Spring Boot ([#2181](https://github.com/getsentry/sentry-java/pull/2181))


### Features

- Bump Native SDK to v0.4.18 ([#2154](https://github.com/getsentry/sentry-java/pull/2154))
  - [changelog](https://github.com/getsentry/sentry-native/blob/master/CHANGELOG.md#0418)
  - [diff](https://github.com/getsentry/sentry-native/compare/0.4.17...0.4.18)
- Bump Gradle to v7.5.0 ([#2174](https://github.com/getsentry/sentry-java/pull/2174), [#2191](https://github.com/getsentry/sentry-java/pull/2191))
  - [changelog](https://github.com/gradle/gradle/blob/master/CHANGELOG.md#v750)
  - [diff](https://github.com/gradle/gradle/compare/v7.4.2...v7.5.0)

## 6.3.0

### Features

- Switch upstream dependencies to `compileOnly` in integrations ([#2175](https://github.com/getsentry/sentry-java/pull/2175))

### Fixes

- Lazily retrieve HostnameCache in MainEventProcessor ([#2170](https://github.com/getsentry/sentry-java/pull/2170))

## 6.2.1

### Fixes

- Only send userid in Dynamic Sampling Context if sendDefaultPii is true ([#2147](https://github.com/getsentry/sentry-java/pull/2147))
- Remove userId from baggage due to PII ([#2157](https://github.com/getsentry/sentry-java/pull/2157))

### Features

- Add integration for Apollo-Kotlin 3 ([#2109](https://github.com/getsentry/sentry-java/pull/2109))
- New package `sentry-android-navigation` for AndroidX Navigation support ([#2136](https://github.com/getsentry/sentry-java/pull/2136))
- New package `sentry-compose` for Jetpack Compose support (Navigation) ([#2136](https://github.com/getsentry/sentry-java/pull/2136))
- Add sample rate to baggage as well as trace in envelope header and flatten user ([#2135](https://github.com/getsentry/sentry-java/pull/2135))

## 6.1.4

### Fixes

- Filter out app starts with more than 60s ([#2127](https://github.com/getsentry/sentry-java/pull/2127))

## 6.1.3

### Fixes

- Fix thread leak due to Timer being created and never cancelled ([#2131](https://github.com/getsentry/sentry-java/pull/2131))

## 6.1.2

### Fixes

- Swallow error when reading ActivityManager#getProcessesInErrorState instead of crashing ([#2114](https://github.com/getsentry/sentry-java/pull/2114))
- Use charset string directly as StandardCharsets is not available on earlier Android versions ([#2111](https://github.com/getsentry/sentry-java/pull/2111))

## 6.1.1

### Features

- Replace `tracestate` header with `baggage` header ([#2078](https://github.com/getsentry/sentry-java/pull/2078))
- Allow opting out of device info collection that requires Inter-Process Communication (IPC) ([#2100](https://github.com/getsentry/sentry-java/pull/2100))

## 6.1.0

### Features

- Implement local scope by adding overloads to the capture methods that accept a ScopeCallback ([#2084](https://github.com/getsentry/sentry-java/pull/2084))
- SentryOptions#merge is now public and can be used to load ExternalOptions ([#2088](https://github.com/getsentry/sentry-java/pull/2088))

### Fixes

- Fix proguard rules to work R8 [issue](https://issuetracker.google.com/issues/235733922) around on AGP 7.3.0-betaX and 7.4.0-alphaX ([#2094](https://github.com/getsentry/sentry-java/pull/2094))
- Fix GraalVM Native Image compatibility ([#2172](https://github.com/getsentry/sentry-java/pull/2172))

## 6.0.0

### Sentry Self-hosted Compatibility

- Starting with version `6.0.0` of the `sentry` package, [Sentry's self hosted version >= v21.9.0](https://github.com/getsentry/self-hosted/releases) is required or you have to manually disable sending client reports via the `sendClientReports` option. This only applies to self-hosted Sentry. If you are using [sentry.io](https://sentry.io), no action is needed.

### Features

- Allow optimization and obfuscation of the SDK by reducing proguard rules ([#2031](https://github.com/getsentry/sentry-java/pull/2031))
- Relax TransactionNameProvider ([#1861](https://github.com/getsentry/sentry-java/pull/1861))
- Use float instead of Date for protocol types for higher precision ([#1737](https://github.com/getsentry/sentry-java/pull/1737))
- Allow setting SDK info (name & version) in manifest ([#2016](https://github.com/getsentry/sentry-java/pull/2016))
- Allow setting native Android SDK name during build ([#2035](https://github.com/getsentry/sentry-java/pull/2035))
- Include application permissions in Android events ([#2018](https://github.com/getsentry/sentry-java/pull/2018))
- Automatically create transactions for UI events ([#1975](https://github.com/getsentry/sentry-java/pull/1975))
- Hints are now used via a Hint object and passed into beforeSend and EventProcessor as @NotNull Hint object ([#2045](https://github.com/getsentry/sentry-java/pull/2045))
- Attachments can be manipulated via hint ([#2046](https://github.com/getsentry/sentry-java/pull/2046))
- Add sentry-servlet-jakarta module ([#1987](https://github.com/getsentry/sentry-java/pull/1987))
- Add client reports ([#1982](https://github.com/getsentry/sentry-java/pull/1982))
- Screenshot is taken when there is an error ([#1967](https://github.com/getsentry/sentry-java/pull/1967))
- Add Android profiling traces ([#1897](https://github.com/getsentry/sentry-java/pull/1897)) ([#1959](https://github.com/getsentry/sentry-java/pull/1959)) and its tests ([#1949](https://github.com/getsentry/sentry-java/pull/1949))
- Enable enableScopeSync by default for Android ([#1928](https://github.com/getsentry/sentry-java/pull/1928))
- Feat: Vendor JSON ([#1554](https://github.com/getsentry/sentry-java/pull/1554))
    - Introduce `JsonSerializable` and `JsonDeserializer` interfaces for manual json
      serialization/deserialization.
    - Introduce `JsonUnknwon` interface to preserve unknown properties when deserializing/serializing
      SDK classes.
    - When passing custom objects, for example in `Contexts`, these are supported for serialization:
        - `JsonSerializable`
        - `Map`, `Collection`, `Array`, `String` and all primitive types.
        - Objects with the help of refection.
            - `Map`, `Collection`, `Array`, `String` and all primitive types.
            - Call `toString()` on objects that have a cyclic reference to a ancestor object.
            - Call `toString()` where object graphs exceed max depth.
    - Remove `gson` dependency.
    - Remove `IUnknownPropertiesConsumer`
- Pass MDC tags as Sentry tags ([#1954](https://github.com/getsentry/sentry-java/pull/1954))

### Fixes

- Calling Sentry.init and specifying contextTags now has an effect on the Logback SentryAppender ([#2052](https://github.com/getsentry/sentry-java/pull/2052))
- Calling Sentry.init and specifying contextTags now has an effect on the Log4j SentryAppender ([#2054](https://github.com/getsentry/sentry-java/pull/2054))
- Calling Sentry.init and specifying contextTags now has an effect on the jul SentryAppender ([#2057](https://github.com/getsentry/sentry-java/pull/2057))
- Update Spring Boot dependency to 2.6.8 and fix the CVE-2022-22970 ([#2068](https://github.com/getsentry/sentry-java/pull/2068))
- Sentry can now self heal after a Thread had its currentHub set to a NoOpHub ([#2076](https://github.com/getsentry/sentry-java/pull/2076))
- No longer close OutputStream that is passed into JsonSerializer ([#2029](https://github.com/getsentry/sentry-java/pull/2029))
- Fix setting context tags on events captured by Spring ([#2060](https://github.com/getsentry/sentry-java/pull/2060))
- Isolate cached events with hashed DSN subfolder ([#2038](https://github.com/getsentry/sentry-java/pull/2038))
- SentryThread.current flag will not be overridden by DefaultAndroidEventProcessor if already set ([#2050](https://github.com/getsentry/sentry-java/pull/2050))
- Fix serialization of Long inside of Request.data ([#2051](https://github.com/getsentry/sentry-java/pull/2051))
- Update sentry-native to 0.4.17 ([#2033](https://github.com/getsentry/sentry-java/pull/2033))
- Update Gradle to 7.4.2 and AGP to 7.2 ([#2042](https://github.com/getsentry/sentry-java/pull/2042))
- Change order of event filtering mechanisms ([#2001](https://github.com/getsentry/sentry-java/pull/2001))
- Only send session update for dropped events if state changed ([#2002](https://github.com/getsentry/sentry-java/pull/2002))
- Android profiling initializes on first profile start ([#2009](https://github.com/getsentry/sentry-java/pull/2009))
- Profiling rate decreased from 300hz to 100hz ([#1997](https://github.com/getsentry/sentry-java/pull/1997))
- Allow disabling sending of client reports via Android Manifest and external options ([#2007](https://github.com/getsentry/sentry-java/pull/2007))
- Ref: Upgrade Spring Boot dependency to 2.5.13 ([#2011](https://github.com/getsentry/sentry-java/pull/2011))
- Ref: Make options.printUncaughtStackTrace primitive type ([#1995](https://github.com/getsentry/sentry-java/pull/1995))
- Ref: Remove not needed interface abstractions on Android ([#1953](https://github.com/getsentry/sentry-java/pull/1953))
- Ref: Make hints Map<String, Object> instead of only Object ([#1929](https://github.com/getsentry/sentry-java/pull/1929))
- Ref: Simplify DateUtils with ISO8601Utils ([#1837](https://github.com/getsentry/sentry-java/pull/1837))
- Ref: Remove deprecated and scheduled fields ([#1875](https://github.com/getsentry/sentry-java/pull/1875))
- Ref: Add shutdownTimeoutMillis in favor of shutdownTimeout ([#1873](https://github.com/getsentry/sentry-java/pull/1873))
- Ref: Remove Attachment ContentType since the Server infers it ([#1874](https://github.com/getsentry/sentry-java/pull/1874))
- Ref: Bind external properties to a dedicated class. ([#1750](https://github.com/getsentry/sentry-java/pull/1750))
- Ref: Debug log serializable objects ([#1795](https://github.com/getsentry/sentry-java/pull/1795))
- Ref: catch Throwable instead of Exception to suppress internal SDK errors ([#1812](https://github.com/getsentry/sentry-java/pull/1812))
- `SentryOptions` can merge properties from `ExternalOptions` instead of another instance of `SentryOptions`
- Following boolean properties from `SentryOptions` that allowed `null` values are now not nullable - `debug`, `enableUncaughtExceptionHandler`, `enableDeduplication`
- `SentryOptions` cannot be created anymore using `PropertiesProvider` with `SentryOptions#from` method. Use `ExternalOptions#from` instead and merge created object with `SentryOptions#merge`
- Bump: Kotlin to 1.5 and compatibility to 1.4 for sentry-android-timber ([#1815](https://github.com/getsentry/sentry-java/pull/1815))

## 5.7.4

### Fixes

* Change order of event filtering mechanisms and only send session update for dropped events if session state changed (#2028)

## 5.7.3

### Fixes

- Sentry Timber integration throws an exception when using args ([#1986](https://github.com/getsentry/sentry-java/pull/1986))

## 5.7.2

### Fixes

- Bring back support for `Timber.tag` ([#1974](https://github.com/getsentry/sentry-java/pull/1974))

## 5.7.1

### Fixes

- Sentry Timber integration does not submit msg.formatted breadcrumbs ([#1957](https://github.com/getsentry/sentry-java/pull/1957))
- ANR WatchDog won't crash on SecurityException ([#1962](https://github.com/getsentry/sentry-java/pull/1962))

## 5.7.0

### Features

- Automatically enable `Timber` and `Fragment` integrations if they are present on the classpath ([#1936](https://github.com/getsentry/sentry-java/pull/1936))

## 5.6.3

### Fixes

- If transaction or span is finished, do not allow to mutate ([#1940](https://github.com/getsentry/sentry-java/pull/1940))
- Keep used AndroidX classes from obfuscation (Fixes UI breadcrumbs and Slow/Frozen frames) ([#1942](https://github.com/getsentry/sentry-java/pull/1942))

## 5.6.2

### Fixes

- Ref: Make ActivityFramesTracker public to be used by Hybrid SDKs ([#1931](https://github.com/getsentry/sentry-java/pull/1931))
- Bump: AGP to 7.1.2 ([#1930](https://github.com/getsentry/sentry-java/pull/1930))
- NPE while adding "response_body_size" breadcrumb, when response body length is unknown ([#1908](https://github.com/getsentry/sentry-java/pull/1908))
- Do not include stacktrace frames into Timber message ([#1898](https://github.com/getsentry/sentry-java/pull/1898))
- Potential memory leaks ([#1909](https://github.com/getsentry/sentry-java/pull/1909))

Breaking changes:
`Timber.tag` is no longer supported by our [Timber integration](https://docs.sentry.io/platforms/android/configuration/integrations/timber/) and will not appear on Sentry for error events.
Please vote on this [issue](https://github.com/getsentry/sentry-java/issues/1900), if you'd like us to provide support for that.

## 5.6.2-beta.3

### Fixes

- Ref: Make ActivityFramesTracker public to be used by Hybrid SDKs ([#1931](https://github.com/getsentry/sentry-java/pull/1931))
- Bump: AGP to 7.1.2 ([#1930](https://github.com/getsentry/sentry-java/pull/1930))

## 5.6.2-beta.2

### Fixes

- NPE while adding "response_body_size" breadcrumb, when response body length is unknown ([#1908](https://github.com/getsentry/sentry-java/pull/1908))

## 5.6.2-beta.1

### Fixes

- Do not include stacktrace frames into Timber message ([#1898](https://github.com/getsentry/sentry-java/pull/1898))
- Potential memory leaks ([#1909](https://github.com/getsentry/sentry-java/pull/1909))

Breaking changes:
`Timber.tag` is no longer supported by our [Timber integration](https://docs.sentry.io/platforms/android/configuration/integrations/timber/) and will not appear on Sentry for error events.
Please vote on this [issue](https://github.com/getsentry/sentry-java/issues/1900), if you'd like us to provide support for that.

## 5.6.1

### Features

- Add options.printUncaughtStackTrace to print uncaught exceptions ([#1890](https://github.com/getsentry/sentry-java/pull/1890))

### Fixes

- NPE while adding "response_body_size" breadcrumb, when response body is null ([#1884](https://github.com/getsentry/sentry-java/pull/1884))
- Bump: AGP to 7.1.0 ([#1892](https://github.com/getsentry/sentry-java/pull/1892))

## 5.6.0

### Features

- Add breadcrumbs support for UI events (automatically captured) ([#1876](https://github.com/getsentry/sentry-java/pull/1876))

### Fixes

- Change scope of servlet-api to compileOnly ([#1880](https://github.com/getsentry/sentry-java/pull/1880))

## 5.5.3

### Fixes

- Do not create SentryExceptionResolver bean when Spring MVC is not on the classpath ([#1865](https://github.com/getsentry/sentry-java/pull/1865))

## 5.5.2

### Fixes

- Detect App Cold start correctly for Hybrid SDKs ([#1855](https://github.com/getsentry/sentry-java/pull/1855))
- Bump: log4j to 2.17.0 ([#1852](https://github.com/getsentry/sentry-java/pull/1852))
- Bump: logback to 1.2.9 ([#1853](https://github.com/getsentry/sentry-java/pull/1853))

## 5.5.1

### Fixes

- Bump: log4j to 2.16.0 ([#1845](https://github.com/getsentry/sentry-java/pull/1845))
- Make App start cold/warm visible to Hybrid SDKs ([#1848](https://github.com/getsentry/sentry-java/pull/1848))

## 5.5.0

### Features

- Add locale to device context and deprecate language ([#1832](https://github.com/getsentry/sentry-java/pull/1832))
- Add `SentryFileInputStream` and `SentryFileOutputStream` for File I/O performance instrumentation ([#1826](https://github.com/getsentry/sentry-java/pull/1826))
- Add `SentryFileReader` and `SentryFileWriter` for File I/O instrumentation ([#1843](https://github.com/getsentry/sentry-java/pull/1843))

### Fixes

- Bump: log4j to 2.15.0 ([#1839](https://github.com/getsentry/sentry-java/pull/1839))
- Ref: Rename Fragment span operation from `ui.fragment.load` to `ui.load` ([#1824](https://github.com/getsentry/sentry-java/pull/1824))
- Ref: change `java.util.Random` to `java.security.SecureRandom` for possible security reasons ([#1831](https://github.com/getsentry/sentry-java/pull/1831))

## 5.4.3

### Fixes

- Only report App start measurement for full launch on Android ([#1821](https://github.com/getsentry/sentry-java/pull/1821))

## 5.4.2

### Fixes

- Ref: catch Throwable instead of Exception to suppress internal SDK errors ([#1812](https://github.com/getsentry/sentry-java/pull/1812))

## 5.4.1

### Features

- Refactor OkHttp and Apollo to Kotlin functional interfaces ([#1797](https://github.com/getsentry/sentry-java/pull/1797))
- Add secondary constructor to SentryInstrumentation ([#1804](https://github.com/getsentry/sentry-java/pull/1804))

### Fixes

- Do not start fragment span if not added to the Activity ([#1813](https://github.com/getsentry/sentry-java/pull/1813))

## 5.4.0

### Features

- Add `graphql-java` instrumentation ([#1777](https://github.com/getsentry/sentry-java/pull/1777))

### Fixes

- Do not crash when event processors throw a lower level Throwable class ([#1800](https://github.com/getsentry/sentry-java/pull/1800))
- ActivityFramesTracker does not throw if Activity has no observers ([#1799](https://github.com/getsentry/sentry-java/pull/1799))

## 5.3.0

### Features

- Add datasource tracing with P6Spy ([#1784](https://github.com/getsentry/sentry-java/pull/1784))

### Fixes

- ActivityFramesTracker does not throw if Activity has not been added ([#1782](https://github.com/getsentry/sentry-java/pull/1782))
- PerformanceAndroidEventProcessor uses up to date isTracingEnabled set on Configuration callback ([#1786](https://github.com/getsentry/sentry-java/pull/1786))

## 5.2.4

### Fixes

- Window.FEATURE_NO_TITLE does not work when using activity traces ([#1769](https://github.com/getsentry/sentry-java/pull/1769))
- unregister UncaughtExceptionHandler on close ([#1770](https://github.com/getsentry/sentry-java/pull/1770))

## 5.2.3

### Fixes

- Make ActivityFramesTracker operations thread-safe ([#1762](https://github.com/getsentry/sentry-java/pull/1762))
- Clone Scope Contexts ([#1763](https://github.com/getsentry/sentry-java/pull/1763))
- Bump: AGP to 7.0.3 ([#1765](https://github.com/getsentry/sentry-java/pull/1765))

## 5.2.2

### Fixes

- Close HostnameCache#executorService on SentryClient#close ([#1757](https://github.com/getsentry/sentry-java/pull/1757))

## 5.2.1

### Features

- Add isCrashedLastRun support ([#1739](https://github.com/getsentry/sentry-java/pull/1739))
- Attach Java vendor and version to events and transactions ([#1703](https://github.com/getsentry/sentry-java/pull/1703))

### Fixes

- Handle exception if Context.registerReceiver throws ([#1747](https://github.com/getsentry/sentry-java/pull/1747))

## 5.2.0

### Features

- Allow setting proguard via Options and/or external resources ([#1728](https://github.com/getsentry/sentry-java/pull/1728))
- Add breadcrumbs for the Apollo integration ([#1726](https://github.com/getsentry/sentry-java/pull/1726))

### Fixes

- Don't set lastEventId for transactions ([#1727](https://github.com/getsentry/sentry-java/pull/1727))
- ActivityLifecycleIntegration#appStartSpan memory leak ([#1732](https://github.com/getsentry/sentry-java/pull/1732))

## 5.2.0-beta.3

### Features

- Add "data" to spans ([#1717](https://github.com/getsentry/sentry-java/pull/1717))

### Fixes

- Check at runtime if AndroidX.Core is available ([#1718](https://github.com/getsentry/sentry-java/pull/1718))
- Should not capture unfinished transaction ([#1719](https://github.com/getsentry/sentry-java/pull/1719))

## 5.2.0-beta.2

### Fixes

- Bump AGP to 7.0.2 ([#1650](https://github.com/getsentry/sentry-java/pull/1650))
- Drop spans in BeforeSpanCallback. ([#1713](https://github.com/getsentry/sentry-java/pull/1713))

## 5.2.0-beta.1

### Features

- Add tracestate HTTP header support ([#1683](https://github.com/getsentry/sentry-java/pull/1683))
- Add option to filter which origins receive tracing headers ([#1698](https://github.com/getsentry/sentry-java/pull/1698))
- Include unfinished spans in transaction ([#1699](https://github.com/getsentry/sentry-java/pull/1699))
- Add static helpers for creating breadcrumbs ([#1702](https://github.com/getsentry/sentry-java/pull/1702))
- Performance support for Android Apollo ([#1705](https://github.com/getsentry/sentry-java/pull/1705))

### Fixes

- Move tags from transaction.contexts.trace.tags to transaction.tags ([#1700](https://github.com/getsentry/sentry-java/pull/1700))

Breaking changes:

- Updated proguard keep rule for enums, which affects consumer application code ([#1694](https://github.com/getsentry/sentry-java/pull/1694))

## 5.1.2

### Fixes

- Servlet 3.1 compatibility issue ([#1681](https://github.com/getsentry/sentry-java/pull/1681))
- Do not drop Contexts key if Collection, Array or Char ([#1680](https://github.com/getsentry/sentry-java/pull/1680))

## 5.1.1

### Features

- Add support for async methods in Spring MVC ([#1652](https://github.com/getsentry/sentry-java/pull/1652))
- Add secondary constructor taking IHub to SentryOkHttpInterceptor ([#1657](https://github.com/getsentry/sentry-java/pull/1657))
- Merge external map properties ([#1656](https://github.com/getsentry/sentry-java/pull/1656))

### Fixes

- Remove onActivityPreCreated call in favor of onActivityCreated ([#1661](https://github.com/getsentry/sentry-java/pull/1661))
- Do not crash if SENSOR_SERVICE throws ([#1655](https://github.com/getsentry/sentry-java/pull/1655))
- Make sure scope is popped when processing request results in exception ([#1665](https://github.com/getsentry/sentry-java/pull/1665))

## 5.1.0

### Features

- Spring WebClient integration ([#1621](https://github.com/getsentry/sentry-java/pull/1621))
- OpenFeign integration ([#1632](https://github.com/getsentry/sentry-java/pull/1632))
- Add more convenient way to pass BeforeSpanCallback in OpenFeign integration ([#1637](https://github.com/getsentry/sentry-java/pull/1637))

### Fixes

- Bump: sentry-native to 0.4.12 ([#1651](https://github.com/getsentry/sentry-java/pull/1651))

## 5.1.0-beta.9

- No documented changes.

## 5.1.0-beta.8

### Features

- Generate Sentry BOM ([#1486](https://github.com/getsentry/sentry-java/pull/1486))

## 5.1.0-beta.7

### Features

- Slow/Frozen frames metrics ([#1609](https://github.com/getsentry/sentry-java/pull/1609))

## 5.1.0-beta.6

### Features

- Add request body extraction for Spring MVC integration ([#1595](https://github.com/getsentry/sentry-java/pull/1595))

### Fixes

- set min sdk version of sentry-android-fragment to API 14 ([#1608](https://github.com/getsentry/sentry-java/pull/1608))
- Ser/Deser of the UserFeedback from cached envelope ([#1611](https://github.com/getsentry/sentry-java/pull/1611))

## 5.1.0-beta.5

### Fixes

- Make SentryAppender non-final for Log4j2 and Logback ([#1603](https://github.com/getsentry/sentry-java/pull/1603))
- Do not throw IAE when tracing header contain invalid trace id ([#1605](https://github.com/getsentry/sentry-java/pull/1605))

## 5.1.0-beta.4

### Fixes

- Update sentry-native to 0.4.11 ([#1591](https://github.com/getsentry/sentry-java/pull/1591))

## 5.1.0-beta.3

### Features

- Spring Webflux integration ([#1529](https://github.com/getsentry/sentry-java/pull/1529))

## 5.1.0-beta.2

### Features

- Support transaction waiting for children to finish. ([#1535](https://github.com/getsentry/sentry-java/pull/1535))
- Capture logged marker in log4j2 and logback appenders ([#1551](https://github.com/getsentry/sentry-java/pull/1551))
- Allow clearing of attachments in the scope ([#1562](https://github.com/getsentry/sentry-java/pull/1562))
- Set mechanism type in SentryExceptionResolver ([#1556](https://github.com/getsentry/sentry-java/pull/1556))
- Perf. for fragments ([#1528](https://github.com/getsentry/sentry-java/pull/1528))

### Fixes

- Handling missing Spring Security on classpath on Java 8 ([#1552](https://github.com/getsentry/sentry-java/pull/1552))
- Use a different method to get strings from JNI, and avoid excessive Stack Space usage. ([#1214](https://github.com/getsentry/sentry-java/pull/1214))
- Add data field to SentrySpan ([#1555](https://github.com/getsentry/sentry-java/pull/1555))
- Clock drift issue when calling DateUtils#getDateTimeWithMillisPrecision ([#1557](https://github.com/getsentry/sentry-java/pull/1557))
- Prefer snake case for HTTP integration data keys ([#1559](https://github.com/getsentry/sentry-java/pull/1559))
- Assign lastEventId only if event was queued for submission ([#1565](https://github.com/getsentry/sentry-java/pull/1565))

## 5.1.0-beta.1

### Features

- Measure app start time ([#1487](https://github.com/getsentry/sentry-java/pull/1487))
- Automatic breadcrumbs logging for fragment lifecycle ([#1522](https://github.com/getsentry/sentry-java/pull/1522))

## 5.0.1

### Fixes

- Sources and Javadoc artifacts were mixed up ([#1515](https://github.com/getsentry/sentry-java/pull/1515))

## 5.0.0

This release brings many improvements but also new features:

- OkHttp Interceptor for Android ([#1330](https://github.com/getsentry/sentry-java/pull/1330))
- GraalVM Native Image Compatibility ([#1329](https://github.com/getsentry/sentry-java/pull/1329))
- Add option to ignore exceptions by type ([#1352](https://github.com/getsentry/sentry-java/pull/1352))
- Enrich transactions with device contexts ([#1430](https://github.com/getsentry/sentry-java/pull/1430)) ([#1469](https://github.com/getsentry/sentry-java/pull/1469))
- Better interoperability with Kotlin null-safety ([#1439](https://github.com/getsentry/sentry-java/pull/1439)) and ([#1462](https://github.com/getsentry/sentry-java/pull/1462))
- Add coroutines support ([#1479](https://github.com/getsentry/sentry-java/pull/1479))
- OkHttp callback for Customising the Span ([#1478](https://github.com/getsentry/sentry-java/pull/1478))
- Add breadcrumb in Spring RestTemplate integration ([#1481](https://github.com/getsentry/sentry-java/pull/1481))

Breaking changes:

- Migration Guide for [Java](https://docs.sentry.io/platforms/java/migration/)
- Migration Guide for [Android](https://docs.sentry.io/platforms/android/migration/)

Other fixes:

- Fix: Add attachmentType to envelope ser/deser. ([#1504](https://github.com/getsentry/sentry-java/pull/1504))

Thank you:

- @maciejwalkowiak for coding most of it.

## 5.0.0-beta.7

### Fixes


- Ref: Deprecate SentryBaseEvent#getOriginThrowable and add SentryBaseEvent#getThrowableMechanism ([#1502](https://github.com/getsentry/sentry-java/pull/1502))
- Graceful Shutdown flushes event instead of Closing SDK ([#1500](https://github.com/getsentry/sentry-java/pull/1500))
- Do not append threads that come from the EnvelopeFileObserver ([#1501](https://github.com/getsentry/sentry-java/pull/1501))
- Ref: Deprecate cacheDirSize and add maxCacheItems ([#1499](https://github.com/getsentry/sentry-java/pull/1499))
- Append all threads if Hint is Cached but attachThreads is enabled ([#1503](https://github.com/getsentry/sentry-java/pull/1503))

## 5.0.0-beta.6

### Features

- Add secondary constructor to SentryOkHttpInterceptor ([#1491](https://github.com/getsentry/sentry-java/pull/1491))
- Add option to enable debug mode in Log4j2 integration ([#1492](https://github.com/getsentry/sentry-java/pull/1492))

### Fixes

- Ref: Replace clone() with copy constructor ([#1496](https://github.com/getsentry/sentry-java/pull/1496))

## 5.0.0-beta.5

### Features

- OkHttp callback for Customising the Span ([#1478](https://github.com/getsentry/sentry-java/pull/1478))
- Add breadcrumb in Spring RestTemplate integration ([#1481](https://github.com/getsentry/sentry-java/pull/1481))
- Add coroutines support ([#1479](https://github.com/getsentry/sentry-java/pull/1479))

### Fixes

- Cloning Stack ([#1483](https://github.com/getsentry/sentry-java/pull/1483))

## 5.0.0-beta.4

### Fixes

- Enrich Transactions with Context Data ([#1469](https://github.com/getsentry/sentry-java/pull/1469))
- Bump: Apache HttpClient to 5.0.4 ([#1476](https://github.com/getsentry/sentry-java/pull/1476))

## 5.0.0-beta.3

### Fixes

- Handling immutable collections on SentryEvent and protocol objects ([#1468](https://github.com/getsentry/sentry-java/pull/1468))
- Associate event with transaction when thrown exception is not a direct cause ([#1463](https://github.com/getsentry/sentry-java/pull/1463))
- Ref: nullability annotations to Sentry module ([#1439](https://github.com/getsentry/sentry-java/pull/1439)) and ([#1462](https://github.com/getsentry/sentry-java/pull/1462))
- NPE when adding Context Data with null values for log4j2 ([#1465](https://github.com/getsentry/sentry-java/pull/1465))

## 5.0.0-beta.2

### Fixes

- sentry-android-timber package sets sentry.java.android.timber as SDK name ([#1456](https://github.com/getsentry/sentry-java/pull/1456))
- When AppLifecycleIntegration is closed, it should remove observer using UI thread ([#1459](https://github.com/getsentry/sentry-java/pull/1459))
- Bump: AGP to 4.2.0 ([#1460](https://github.com/getsentry/sentry-java/pull/1460))

Breaking Changes:

- Remove: Settings.Secure.ANDROID_ID in favor of generated installationId ([#1455](https://github.com/getsentry/sentry-java/pull/1455))
- Rename: enableSessionTracking to enableAutoSessionTracking ([#1457](https://github.com/getsentry/sentry-java/pull/1457))

## 5.0.0-beta.1

### Fixes

- Ref: Refactor converting HttpServletRequest to Sentry Request in Spring integration ([#1387](https://github.com/getsentry/sentry-java/pull/1387))
- Bump: sentry-native to 0.4.9 ([#1431](https://github.com/getsentry/sentry-java/pull/1431))
- Activity tracing auto instrumentation for Android API < 29 ([#1402](https://github.com/getsentry/sentry-java/pull/1402))
- use connection and read timeouts in ApacheHttpClient based transport ([#1397](https://github.com/getsentry/sentry-java/pull/1397))
- set correct transaction status for unhandled exceptions in SentryTracingFilter ([#1406](https://github.com/getsentry/sentry-java/pull/1406))
- handle network errors in SentrySpanClientHttpRequestInterceptor ([#1407](https://github.com/getsentry/sentry-java/pull/1407))
- set scope on transaction ([#1409](https://github.com/getsentry/sentry-java/pull/1409))
- set status and associate events with transactions ([#1426](https://github.com/getsentry/sentry-java/pull/1426))
- Do not set free memory and is low memory fields when it's a NDK hard crash ([#1399](https://github.com/getsentry/sentry-java/pull/1399))
- Apply user from the scope to transaction ([#1424](https://github.com/getsentry/sentry-java/pull/1424))
- Pass maxBreadcrumbs config. to sentry-native ([#1425](https://github.com/getsentry/sentry-java/pull/1425))
- Run event processors and enrich transactions with contexts ([#1430](https://github.com/getsentry/sentry-java/pull/1430))
- Set Span status for OkHttp integration ([#1447](https://github.com/getsentry/sentry-java/pull/1447))
- Set user on transaction in Spring & Spring Boot integrations ([#1443](https://github.com/getsentry/sentry-java/pull/1443))

## 4.4.0-alpha.2

### Features

- Add option to ignore exceptions by type ([#1352](https://github.com/getsentry/sentry-java/pull/1352))
- Sentry closes Android NDK and ShutdownHook integrations ([#1358](https://github.com/getsentry/sentry-java/pull/1358))
- Allow inheritance of SentryHandler class in sentry-jul package([#1367](https://github.com/getsentry/sentry-java/pull/1367))
- Make NoOpHub public ([#1379](https://github.com/getsentry/sentry-java/pull/1379))
- Configure max spans per transaction ([#1394](https://github.com/getsentry/sentry-java/pull/1394))

### Fixes

- Bump: Upgrade Apache HttpComponents Core to 5.0.3 ([#1375](https://github.com/getsentry/sentry-java/pull/1375))
- NPE when MDC contains null values (sentry-logback) ([#1364](https://github.com/getsentry/sentry-java/pull/1364))
- Avoid NPE when MDC contains null values (sentry-jul) ([#1385](https://github.com/getsentry/sentry-java/pull/1385))
- Accept only non null value maps ([#1368](https://github.com/getsentry/sentry-java/pull/1368))
- Do not bind transactions to scope by default. ([#1376](https://github.com/getsentry/sentry-java/pull/1376))
- Hub thread safety ([#1388](https://github.com/getsentry/sentry-java/pull/1388))
- SentryTransactionAdvice should operate on the new scope ([#1389](https://github.com/getsentry/sentry-java/pull/1389))

## 4.4.0-alpha.1

### Features

- Add an overload for `startTransaction` that sets the created transaction to the Scope ([#1313](https://github.com/getsentry/sentry-java/pull/1313))
- Set SDK version on Transactions ([#1307](https://github.com/getsentry/sentry-java/pull/1307))
- GraalVM Native Image Compatibility ([#1329](https://github.com/getsentry/sentry-java/pull/1329))
- Add OkHttp client application interceptor ([#1330](https://github.com/getsentry/sentry-java/pull/1330))

### Fixes

- Bump: sentry-native to 0.4.8
- Ref: Separate user facing and protocol classes in the Performance feature ([#1304](https://github.com/getsentry/sentry-java/pull/1304))
- Use logger set on SentryOptions in GsonSerializer ([#1308](https://github.com/getsentry/sentry-java/pull/1308))
- Use the bindToScope correctly
- Allow 0.0 to be set on tracesSampleRate ([#1328](https://github.com/getsentry/sentry-java/pull/1328))
- set "java" platform to transactions ([#1332](https://github.com/getsentry/sentry-java/pull/1332))
- Allow disabling tracing through SentryOptions ([#1337](https://github.com/getsentry/sentry-java/pull/1337))

## 4.3.0

### Features

- Activity tracing auto instrumentation

### Fixes

- Aetting in-app-includes from external properties ([#1291](https://github.com/getsentry/sentry-java/pull/1291))
- Initialize Sentry in Logback appender when DSN is not set in XML config ([#1296](https://github.com/getsentry/sentry-java/pull/1296))
- JUL integration SDK name ([#1293](https://github.com/getsentry/sentry-java/pull/1293))

## 4.2.0

### Features

- Improve EventProcessor nullability annotations ([#1229](https://github.com/getsentry/sentry-java/pull/1229)).
- Add ability to flush events synchronously.
- Support @SentrySpan and @SentryTransaction on classes and interfaces. ([#1243](https://github.com/getsentry/sentry-java/pull/1243))
- Do not serialize empty collections and maps ([#1245](https://github.com/getsentry/sentry-java/pull/1245))
- Integration interface better compatibility with Kotlin null-safety
- Simplify Sentry configuration in Spring integration ([#1259](https://github.com/getsentry/sentry-java/pull/1259))
- Simplify configuring Logback integration when environment variable with the DSN is not set ([#1271](https://github.com/getsentry/sentry-java/pull/1271))
- Add Request to the Scope. [#1270](https://github.com/getsentry/sentry-java/pull/1270))
- Optimize SentryTracingFilter when hub is disabled.

### Fixes

- Bump: sentry-native to 0.4.7
- Optimize DuplicateEventDetectionEventProcessor performance ([#1247](https://github.com/getsentry/sentry-java/pull/1247)).
- Prefix sdk.package names with io.sentry ([#1249](https://github.com/getsentry/sentry-java/pull/1249))
- Remove experimental annotation for Attachment ([#1257](https://github.com/getsentry/sentry-java/pull/1257))
- Mark stacktrace as snapshot if captured at arbitrary moment ([#1231](https://github.com/getsentry/sentry-java/pull/1231))
- Disable Gson HTML escaping
- Make the ANR Atomic flags immutable
- Prevent NoOpHub from creating heavy SentryOptions objects ([#1272](https://github.com/getsentry/sentry-java/pull/1272))
- SentryTransaction#getStatus NPE ([#1273](https://github.com/getsentry/sentry-java/pull/1273))
- Discard unfinished Spans before sending them over to Sentry ([#1279](https://github.com/getsentry/sentry-java/pull/1279))
- Interrupt the thread in QueuedThreadPoolExecutor ([#1276](https://github.com/getsentry/sentry-java/pull/1276))
- SentryTransaction#finish should not clear another transaction from the scope ([#1278](https://github.com/getsentry/sentry-java/pull/1278))

Breaking Changes:
- Enchancement: SentryExceptionResolver should not send handled errors by default ([#1248](https://github.com/getsentry/sentry-java/pull/1248)).
- Ref: Simplify RestTemplate instrumentation ([#1246](https://github.com/getsentry/sentry-java/pull/1246))
- Enchancement: Add overloads for startTransaction taking op and description ([#1244](https://github.com/getsentry/sentry-java/pull/1244))

## 4.1.0

### Features

- Improve Kotlin compatibility for SdkVersion ([#1213](https://github.com/getsentry/sentry-java/pull/1213))
- Support logging via JUL ([#1211](https://github.com/getsentry/sentry-java/pull/1211))

### Fixes

- Returning Sentry trace header from Span ([#1217](https://github.com/getsentry/sentry-java/pull/1217))
- Remove misleading error logs ([#1222](https://github.com/getsentry/sentry-java/pull/1222))

## 4.0.0

This release brings the Sentry Performance feature to Java SDK, Spring, Spring Boot, and Android integrations. Read more in the reference documentation:

- [Performance for Java](https://docs.sentry.io/platforms/java/performance/)
- [Performance for Spring](https://docs.sentry.io/platforms/java/guides/spring/)
- [Performance for Spring Boot](https://docs.sentry.io/platforms/java/guides/spring-boot/)
- [Performance for Android](https://docs.sentry.io/platforms/android/performance/)

### Other improvements:

#### Core:

- Improved loading external configuration:
  - Load `sentry.properties` from the application's current working directory ([#1046](https://github.com/getsentry/sentry-java/pull/1046))
  - Resolve `in-app-includes`, `in-app-excludes`, `tags`, `debug`, `uncaught.handler.enabled` parameters from the external configuration
- Set global tags on SentryOptions and load them from external configuration ([#1066](https://github.com/getsentry/sentry-java/pull/1066))
- Add support for attachments ([#1082](https://github.com/getsentry/sentry-java/pull/1082))
- Resolve `servername` from the localhost address
- Simplified transport configuration through setting `TransportFactory` instead of `ITransport` on SentryOptions ([#1124](https://github.com/getsentry/sentry-java/pull/1124))

#### Spring Boot:

- Add the ability to register multiple `OptionsConfiguration` beans ([#1093](https://github.com/getsentry/sentry-java/pull/1093))
- Initialize Logback after context refreshes ([#1129](https://github.com/getsentry/sentry-java/pull/1129))

#### Android:

- Add `isSideLoaded` and `installerStore` tags automatically (Where your App. was installed from eg Google Play, Amazon Store, downloaded APK, etc...)
- Bump: sentry-native to 0.4.6
- Bump: Gradle to 6.8.1 and AGP to 4.1.2

## 4.0.0-beta.1

### Features

- Add addToTransactions to Attachment ([#1191](https://github.com/getsentry/sentry-java/pull/1191))
- Support SENTRY_TRACES_SAMPLE_RATE conf. via env variables ([#1171](https://github.com/getsentry/sentry-java/pull/1171))
- Pass request to CustomSamplingContext in Spring integration ([#1172](https://github.com/getsentry/sentry-java/pull/1172))
- Move `SentrySpanClientHttpRequestInterceptor` to Spring module ([#1181](https://github.com/getsentry/sentry-java/pull/1181))
- Add overload for `transaction/span.finish(SpanStatus)` ([#1182](https://github.com/getsentry/sentry-java/pull/1182))
- Simplify registering traces sample callback in Spring integration ([#1184](https://github.com/getsentry/sentry-java/pull/1184))
- Polish Performance API ([#1165](https://github.com/getsentry/sentry-java/pull/1165))
- Set "debug" through external properties ([#1186](https://github.com/getsentry/sentry-java/pull/1186))
- Simplify Spring integration ([#1188](https://github.com/getsentry/sentry-java/pull/1188))
- Init overload with dsn ([#1195](https://github.com/getsentry/sentry-java/pull/1195))
- Enable Kotlin map-like access on CustomSamplingContext ([#1192](https://github.com/getsentry/sentry-java/pull/1192))
- Auto register custom ITransportFactory in Spring integration ([#1194](https://github.com/getsentry/sentry-java/pull/1194))
- Improve Kotlin property access in Performance API ([#1193](https://github.com/getsentry/sentry-java/pull/1193))
- Copy options tags to transactions ([#1198](https://github.com/getsentry/sentry-java/pull/1198))
- Add convenient method for accessing event's throwable ([#1202](https://github.com/getsentry/sentry-java/pull/1202))

### Fixes

- Ref: Set SpanContext on SentryTransaction to avoid potential NPE ([#1173](https://github.com/getsentry/sentry-java/pull/1173))
- Free Local Refs manually due to Android local ref. count limits
- Bring back support for setting transaction name without ongoing transaction ([#1183](https://github.com/getsentry/sentry-java/pull/1183))

## 4.0.0-alpha.3

### Features

- Improve ITransaction and ISpan null-safety compatibility ([#1161](https://github.com/getsentry/sentry-java/pull/1161))
- Automatically assign span context to captured events ([#1156](https://github.com/getsentry/sentry-java/pull/1156))
- Autoconfigure Apache HttpClient 5 based Transport in Spring Boot integration ([#1143](https://github.com/getsentry/sentry-java/pull/1143))
- Send user.ip_address = {{auto}} when sendDefaultPii is true ([#1015](https://github.com/getsentry/sentry-java/pull/1015))
- Read tracesSampleRate from AndroidManifest
- OutboxSender supports all envelope item types ([#1158](https://github.com/getsentry/sentry-java/pull/1158))
- Read `uncaught.handler.enabled` property from the external configuration
- Resolve servername from the localhost address
- Add maxAttachmentSize to SentryOptions ([#1138](https://github.com/getsentry/sentry-java/pull/1138))
- Drop invalid attachments ([#1134](https://github.com/getsentry/sentry-java/pull/1134))
- Set isSideLoaded info tags
- Add non blocking Apache HttpClient 5 based Transport ([#1136](https://github.com/getsentry/sentry-java/pull/1136))

### Fixes

- Ref: Make Attachment immutable ([#1120](https://github.com/getsentry/sentry-java/pull/1120))
- Ref: using Calendar to generate Dates
- Ref: Return NoOpTransaction instead of null ([#1126](https://github.com/getsentry/sentry-java/pull/1126))
- Ref: `ITransport` implementations are now responsible for executing request in asynchronous or synchronous way ([#1118](https://github.com/getsentry/sentry-java/pull/1118))
- Ref: Add option to set `TransportFactory` instead of `ITransport` on `SentryOptions` ([#1124](https://github.com/getsentry/sentry-java/pull/1124))
- Ref: Simplify ITransport creation in ITransportFactory ([#1135](https://github.com/getsentry/sentry-java/pull/1135))
- Fixes and Tests: Session serialization and deserialization
- Inheriting sampling decision from parent ([#1100](https://github.com/getsentry/sentry-java/pull/1100))
- Exception only sets a stack trace if there are frames
- Initialize Logback after context refreshes ([#1129](https://github.com/getsentry/sentry-java/pull/1129))
- Do not crash when passing null values to @Nullable methods, eg User and Scope
- Resolving dashed properties from external configuration
- Consider {{ auto }} as a default ip address ([#1015](https://github.com/getsentry/sentry-java/pull/1015))
- Set release and environment on Transactions ([#1152](https://github.com/getsentry/sentry-java/pull/1152))
- Do not set transaction on the scope automatically

## 4.0.0-alpha.2

### Features

- Add basic support for attachments ([#1082](https://github.com/getsentry/sentry-java/pull/1082))
- Set transaction name on events and transactions sent using Spring integration ([#1067](https://github.com/getsentry/sentry-java/pull/1067))
- Set global tags on SentryOptions and load them from external configuration ([#1066](https://github.com/getsentry/sentry-java/pull/1066))
- Add API validator and remove deprecated methods
- Add more convenient method to start a child span ([#1073](https://github.com/getsentry/sentry-java/pull/1073))
- Autoconfigure traces callback in Spring Boot integration ([#1074](https://github.com/getsentry/sentry-java/pull/1074))
- Resolve in-app-includes and in-app-excludes parameters from the external configuration
- Make InAppIncludesResolver public ([#1084](https://github.com/getsentry/sentry-java/pull/1084))
- Add the ability to register multiple OptionsConfiguration beans ([#1093](https://github.com/getsentry/sentry-java/pull/1093))
- Database query tracing with datasource-proxy ([#1095](https://github.com/getsentry/sentry-java/pull/1095))

### Fixes

- Ref: Refactor resolving SpanContext for Throwable ([#1068](https://github.com/getsentry/sentry-java/pull/1068))
- Ref: Change "op" to "operation" in @SentrySpan and @SentryTransaction
- Remove method reference in SentryEnvelopeItem ([#1091](https://github.com/getsentry/sentry-java/pull/1091))
- Set current thread only if there are no exceptions
- SentryOptions creates GsonSerializer by default
- Append DebugImage list if event already has it
- Sort breadcrumbs by Date if there are breadcrumbs already in the event

## 4.0.0-alpha.1

### Features

- Load `sentry.properties` from the application's current working directory ([#1046](https://github.com/getsentry/sentry-java/pull/1046))
- Performance monitoring ([#971](https://github.com/getsentry/sentry-java/pull/971))
- Performance monitoring for Spring Boot applications ([#971](https://github.com/getsentry/sentry-java/pull/971))

### Fixes

- Ref: Refactor JSON deserialization ([#1047](https://github.com/getsentry/sentry-java/pull/1047))

## 3.2.1

### Fixes

- Set current thread only if theres no exceptions ([#1064](https://github.com/getsentry/sentry-java/pull/1064))
- Append DebugImage list if event already has it ([#1092](https://github.com/getsentry/sentry-java/pull/1092))
- Sort breadcrumbs by Date if there are breadcrumbs already in the event ([#1094](https://github.com/getsentry/sentry-java/pull/1094))
- Free Local Refs manually due to Android local ref. count limits  ([#1179](https://github.com/getsentry/sentry-java/pull/1179))

## 3.2.0

### Features

- Expose a Module (Debug images) Loader for Android thru sentry-native ([#1043](https://github.com/getsentry/sentry-java/pull/1043))
- Added java doc to protocol classes based on sentry-data-schemes project ([#1045](https://github.com/getsentry/sentry-java/pull/1045))
- Make SentryExceptionResolver Order configurable to not send handled web exceptions ([#1008](https://github.com/getsentry/sentry-java/pull/1008))
- Resolve HTTP Proxy parameters from the external configuration ([#1028](https://github.com/getsentry/sentry-java/pull/1028))
- Sentry NDK integration is compiled against default NDK version based on AGP's version ([#1048](https://github.com/getsentry/sentry-java/pull/1048))

### Fixes

- Bump: AGP 4.1.1 ([#1040](https://github.com/getsentry/sentry-java/pull/1040))
- Update to sentry-native 0.4.4 and fix shared library builds ([#1039](https://github.com/getsentry/sentry-java/pull/1039))
- use neutral Locale for String operations ([#1033](https://github.com/getsentry/sentry-java/pull/1033))
- Clean up JNI code and properly free strings ([#1050](https://github.com/getsentry/sentry-java/pull/1050))
- set userId for hard-crashes if no user is set ([#1049](https://github.com/getsentry/sentry-java/pull/1049))

## 3.1.3

### Fixes

- Fix broken NDK integration on 3.1.2 (release failed on packaging a .so file)
- Increase max cached events to 30 ([#1029](https://github.com/getsentry/sentry-java/pull/1029))
- Normalize DSN URI ([#1030](https://github.com/getsentry/sentry-java/pull/1030))

## 3.1.2

### Features

- Manually capturing User Feedback
- Set environment to "production" by default.
- Make public the Breadcrumb constructor that accepts a Date ([#1012](https://github.com/getsentry/sentry-java/pull/1012))

### Fixes

- ref: Validate event id on user feedback submission

## 3.1.1

### Features

- Bind logging related SentryProperties to Slf4j Level instead of Logback to improve Log4j2 compatibility

### Fixes

- Prevent Logback and Log4j2 integrations from re-initializing Sentry when Sentry is already initialized
- Make sure HttpServletRequestSentryUserProvider runs by default before custom SentryUserProvider beans
- Fix setting up Sentry in Spring Webflux annotation by changing the scope of Spring WebMvc related dependencies

## 3.1.0

### Features

- Make getThrowable public and improve set contexts ([#967](https://github.com/getsentry/sentry-java/pull/967))
- Accepted quoted values in properties from external configuration ([#972](https://github.com/getsentry/sentry-java/pull/972))

### Fixes

- Auto-Configure `inAppIncludes` in Spring Boot integration ([#966](https://github.com/getsentry/sentry-java/pull/966))
- Bump: Android Gradle Plugin 4.0.2 ([#968](https://github.com/getsentry/sentry-java/pull/968))
- Don't require `sentry.dsn` to be set when using `io.sentry:sentry-spring-boot-starter` and `io.sentry:sentry-logback` together ([#965](https://github.com/getsentry/sentry-java/pull/965))
- Remove chunked streaming mode ([#974](https://github.com/getsentry/sentry-java/pull/974))
- Android 11 + targetSdkVersion 30 crashes Sentry on start ([#977](https://github.com/getsentry/sentry-java/pull/977))

## 3.0.0

## Java + Android

This release marks the re-unification of Java and Android SDK code bases.
It's based on the Android 2.0 SDK, which implements [Sentry's unified API](https://develop.sentry.dev/sdk/unified-api/).

Considerable changes were done, which include a lot of improvements. More are covered below, but the highlights are:

- Improved `log4j2` integration
  - Capture breadcrumbs for level INFO and higher
  - Raises event for ERROR and higher.
  - Minimum levels are configurable.
  - Optionally initializes the SDK via appender.xml
- Dropped support to `log4j`.
- Improved `logback` integration
  - Capture breadcrumbs for level INFO and higher
  - Raises event for ERROR and higher.
  - Minimum levels are configurable.
  - Optionally initializes the SDK via appender.xml
  - Configurable via Spring integration if both are enabled
- Spring
  - No more duplicate events with Spring and logback
  - Auto initalizes if DSN is available
  - Configuration options available with auto complete
- Google App Engine support dropped

## What’s Changed

- Callback to validate SSL certificate ([#944](https://github.com/getsentry/sentry-java/pull/944))
- Attach stack traces enabled by default

### Android specific

- Release health enabled by default for Android
- Sync of Scopes for Java -> Native (NDK)
- Bump Sentry-Native v0.4.2
- Android 11 Support

[Android migration docs](https://docs.sentry.io/platforms/android/migration/#migrating-from-sentry-android-2x-to-sentry-android-3x)

### Java specific

- Unified API for Java SDK and integrations (Spring, Spring boot starter, Servlet, Logback, Log4j2)

New Java [docs](https://docs.sentry.io/platforms/java/) are live and being improved.

## Acquisition

Packages were released on [`bintray sentry-java`](https://dl.bintray.com/getsentry/sentry-java/io/sentry/), [`bintray sentry-android`](https://dl.bintray.com/getsentry/sentry-android/io/sentry/), [`jcenter`](https://jcenter.bintray.com/io/sentry/) and [`mavenCentral`](https://repo.maven.apache.org/maven2/io/sentry/)

## Where is the Java 1.7 code base?

The previous Java releases, are all available in this repository through the tagged releases.
## 3.0.0-beta.1

## What’s Changed

- feat: ssl support ([#944](https://github.com/getsentry/sentry-java/pull/944)) @ninekaw9 @marandaneto
- feat: sync Java to C ([#937](https://github.com/getsentry/sentry-java/pull/937)) @bruno-garcia @marandaneto
- feat: Auto-configure Logback appender in Spring Boot integration. ([#938](https://github.com/getsentry/sentry-java/pull/938)) @maciejwalkowiak
- feat: Add Servlet integration. ([#935](https://github.com/getsentry/sentry-java/pull/935)) @maciejwalkowiak
- fix: Pop scope at the end of the request in Spring integration. ([#936](https://github.com/getsentry/sentry-java/pull/936)) @maciejwalkowiak
- bump: Upgrade Spring Boot to 2.3.4. ([#932](https://github.com/getsentry/sentry-java/pull/932)) @maciejwalkowiak
- fix: Do not set cookies when send pii is set to false. ([#931](https://github.com/getsentry/sentry-java/pull/931)) @maciejwalkowiak

Packages were released on [`bintray sentry-java`](https://dl.bintray.com/getsentry/sentry-java/io/sentry/), [`bintray sentry-android`](https://dl.bintray.com/getsentry/sentry-android/io/sentry/), [`jcenter`](https://jcenter.bintray.com/io/sentry/) and [`mavenCentral`](https://repo.maven.apache.org/maven2/io/sentry/)

We'd love to get feedback.

## 3.0.0-alpha.3

### Features

- Enable attach stack traces and disable attach threads by default ([#921](https://github.com/getsentry/sentry-java/pull/921)) @marandaneto

### Fixes

- Bump sentry-native to 0.4.2 ([#926](https://github.com/getsentry/sentry-java/pull/926)) @marandaneto
- ref: remove log level as RN do not use it anymore ([#924](https://github.com/getsentry/sentry-java/pull/924)) @marandaneto
- Read sample rate correctly from manifest meta data ([#923](https://github.com/getsentry/sentry-java/pull/923)) @marandaneto

Packages were released on [`bintray sentry-android`](https://dl.bintray.com/getsentry/sentry-android/io/sentry/) and [`bintray sentry-java`](https://dl.bintray.com/getsentry/sentry-java/io/sentry/)

We'd love to get feedback.

## 3.0.0-alpha.2

TBD

Packages were released on [bintray](https://dl.bintray.com/getsentry/maven/io/sentry/)

> Note: This release marks the unification of the Java and Android Sentry codebases based on the core of the Android SDK (version 2.x).
Previous releases for the Android SDK (version 2.x) can be found on the now archived: https://github.com/getsentry/sentry-android/

## 3.0.0-alpha.1

### Features

### Fixes


## New releases will happen on a different repository:

https://github.com/getsentry/sentry-java

## What’s Changed

### Features

### Fixes


- feat: enable release health by default

Packages were released on [`bintray`](https://dl.bintray.com/getsentry/sentry-android/io/sentry/sentry-android/), [`jcenter`](https://jcenter.bintray.com/io/sentry/sentry-android/) and [`mavenCentral`](https://repo.maven.apache.org/maven2/io/sentry/sentry-android/)

We'd love to get feedback.

## 2.3.1

### Fixes

- Add main thread checker for the app lifecycle integration ([#525](https://github.com/getsentry/sentry-android/pull/525)) @marandaneto
- Set correct migration link ([#523](https://github.com/getsentry/sentry-android/pull/523)) @fupduck
- Warn about Sentry re-initialization. ([#521](https://github.com/getsentry/sentry-android/pull/521)) @maciejwalkowiak
- Set SDK version in `MainEventProcessor`. ([#513](https://github.com/getsentry/sentry-android/pull/513)) @maciejwalkowiak
- Bump sentry-native to 0.4.0 ([#512](https://github.com/getsentry/sentry-android/pull/512)) @marandaneto
- Bump Gradle to 6.6 and fix linting issues ([#510](https://github.com/getsentry/sentry-android/pull/510)) @marandaneto
- fix(sentry-java): Contexts belong on the Scope ([#504](https://github.com/getsentry/sentry-android/pull/504)) @maciejwalkowiak
- Add tests for verifying scope changes thread isolation ([#508](https://github.com/getsentry/sentry-android/pull/508)) @maciejwalkowiak
- Set `SdkVersion` in default `SentryOptions` created in sentry-core module ([#506](https://github.com/getsentry/sentry-android/pull/506)) @maciejwalkowiak

Packages were released on [`bintray`](https://dl.bintray.com/getsentry/sentry-android/io/sentry/sentry-android/), [`jcenter`](https://jcenter.bintray.com/io/sentry/sentry-android/) and [`mavenCentral`](https://repo.maven.apache.org/maven2/io/sentry/sentry-android/)

We'd love to get feedback.

## 2.3.0

### Features

- Add console application sample. ([#502](https://github.com/getsentry/sentry-android/pull/502)) @maciejwalkowiak
- Log stacktraces in SystemOutLogger ([#498](https://github.com/getsentry/sentry-android/pull/498)) @maciejwalkowiak
- Add method to add breadcrumb with string parameter. ([#501](https://github.com/getsentry/sentry-android/pull/501)) @maciejwalkowiak

### Fixes

- Converting UTC and ISO timestamp when missing Locale/TimeZone do not error ([#505](https://github.com/getsentry/sentry-android/pull/505)) @marandaneto
- Call `Sentry#close` on JVM shutdown. ([#497](https://github.com/getsentry/sentry-android/pull/497)) @maciejwalkowiak
- ref: sentry-core changes for console app ([#473](https://github.com/getsentry/sentry-android/pull/473)) @marandaneto

Obs: If you are using its own instance of `Hub`/`SentryClient` and reflection to set up the SDK to be usable within Libraries, this change may break your code, please fix the renamed classes.

Packages were released on [`bintray`](https://dl.bintray.com/getsentry/sentry-android/io/sentry/sentry-android/), [`jcenter`](https://jcenter.bintray.com/io/sentry/sentry-android/) and [`mavenCentral`](https://repo.maven.apache.org/maven2/io/sentry/sentry-android/)

We'd love to get feedback.

## 2.2.2

### Features

- Add sdk to envelope header ([#488](https://github.com/getsentry/sentry-android/pull/488)) @marandaneto
- Log request if response code is not 200 ([#484](https://github.com/getsentry/sentry-android/pull/484)) @marandaneto

### Fixes

- Bump plugin versions ([#487](https://github.com/getsentry/sentry-android/pull/487)) @marandaneto
- Bump: AGP 4.0.1 ([#486](https://github.com/getsentry/sentry-android/pull/486)) @marandaneto

Packages were released on [`bintray`](https://dl.bintray.com/getsentry/sentry-android/io/sentry/sentry-android/), [`jcenter`](https://jcenter.bintray.com/io/sentry/sentry-android/) and [`mavenCentral`](https://repo.maven.apache.org/maven2/io/sentry/sentry-android/)

We'd love to get feedback.

## 2.2.1

### Fixes

- Timber adds breadcrumb even if event level is < minEventLevel ([#480](https://github.com/getsentry/sentry-android/pull/480)) @marandaneto
- Contexts serializer avoids reflection and fixes desugaring issue ([#478](https://github.com/getsentry/sentry-android/pull/478)) @marandaneto
- clone session before sending to the transport ([#474](https://github.com/getsentry/sentry-android/pull/474)) @marandaneto
- Bump Gradle 6.5.1 ([#479](https://github.com/getsentry/sentry-android/pull/479)) @marandaneto

Packages were released on [`bintray`](https://dl.bintray.com/getsentry/sentry-android/io/sentry/sentry-android/), [`jcenter`](https://jcenter.bintray.com/io/sentry/sentry-android/) and [`mavenCentral`](https://repo.maven.apache.org/maven2/io/sentry/sentry-android/)

We'd love to get feedback.

## 2.2.0

### Fixes

- Negative session sequence if the date is before java date epoch ([#471](https://github.com/getsentry/sentry-android/pull/471)) @marandaneto
- Deserialise unmapped contexts values from envelope ([#470](https://github.com/getsentry/sentry-android/pull/470)) @marandaneto
- Bump: sentry-native 0.3.4 ([#468](https://github.com/getsentry/sentry-android/pull/468)) @marandaneto

- feat: timber integration ([#464](https://github.com/getsentry/sentry-android/pull/464)) @marandaneto

1) To add integrations it requires a [manual initialization](https://docs.sentry.io/platforms/android/#manual-initialization) of the Android SDK.

2) Add the `sentry-android-timber` dependency:

```groovy
implementation 'io.sentry:sentry-android-timber:{version}' // version >= 2.2.0
```

3) Initialize and add the `SentryTimberIntegration`:

```java
SentryAndroid.init(this, options -> {
    // default values:
    // minEventLevel = ERROR
    // minBreadcrumbLevel = INFO
    options.addIntegration(new SentryTimberIntegration());

    // custom values for minEventLevel and minBreadcrumbLevel
    // options.addIntegration(new SentryTimberIntegration(SentryLevel.WARNING, SentryLevel.ERROR));
});
```

4) Use the Timber integration:

```java
try {
    int x = 1 / 0;
} catch (Exception e) {
    Timber.e(e);
}
```

Packages were released on [`bintray`](https://dl.bintray.com/getsentry/sentry-android/io/sentry/sentry-android/), [`jcenter`](https://jcenter.bintray.com/io/sentry/sentry-android/) and [`mavenCentral`](https://repo.maven.apache.org/maven2/io/sentry/sentry-android/)

We'd love to get feedback.

## 2.1.7

### Fixes

- Init native libs if available on SDK init ([#461](https://github.com/getsentry/sentry-android/pull/461)) @marandaneto
- Make JVM target explicit in sentry-core ([#462](https://github.com/getsentry/sentry-android/pull/462)) @dilbernd
- Timestamp with millis from react-native should be in UTC format ([#456](https://github.com/getsentry/sentry-android/pull/456)) @marandaneto
- Bump Gradle to 6.5 ([#454](https://github.com/getsentry/sentry-android/pull/454)) @marandaneto

Packages were released on [`bintray`](https://dl.bintray.com/getsentry/sentry-android/io/sentry/sentry-android/), [`jcenter`](https://jcenter.bintray.com/io/sentry/sentry-android/) and [`mavenCentral`](https://repo.maven.apache.org/maven2/io/sentry/sentry-android/)

We'd love to get feedback.

## 2.1.6

### Fixes

- Do not lookup sentry-debug-meta but instead load it directly ([#445](https://github.com/getsentry/sentry-android/pull/445)) @marandaneto
- Regression on v2.1.5 which can cause a crash on SDK init

Packages were released on [`bintray`](https://dl.bintray.com/getsentry/sentry-android/io/sentry/sentry-android/), [`jcenter`](https://jcenter.bintray.com/io/sentry/sentry-android/) and [`mavenCentral`](https://repo.maven.apache.org/maven2/io/sentry/sentry-android/)

We'd love to get feedback.

## 2.1.5

### Fixes

This version has a severe bug and can cause a crash on SDK init

Please upgrade to https://github.com/getsentry/sentry-android/releases/tag/2.1.6

## 2.1.4

### Features

- Make gzip as default content encoding type ([#433](https://github.com/getsentry/sentry-android/pull/433)) @marandaneto
- Use AGP 4 features ([#366](https://github.com/getsentry/sentry-android/pull/366)) @marandaneto
- Create GH Actions CI for Ubuntu/macOS ([#403](https://github.com/getsentry/sentry-android/pull/403)) @marandaneto
- Make root checker better and minimize false positive ([#417](https://github.com/getsentry/sentry-android/pull/417)) @marandaneto

### Fixes

- bump: sentry-native to 0.3.1 ([#440](https://github.com/getsentry/sentry-android/pull/440)) @marandaneto
- Update last session timestamp ([#437](https://github.com/getsentry/sentry-android/pull/437)) @marandaneto
- Filter trim memory breadcrumbs ([#431](https://github.com/getsentry/sentry-android/pull/431)) @marandaneto

Packages were released on [`bintray`](https://dl.bintray.com/getsentry/sentry-android/io/sentry/sentry-android/), [`jcenter`](https://jcenter.bintray.com/io/sentry/sentry-android/) and [`mavenCentral`](https://repo.maven.apache.org/maven2/io/sentry/sentry-android/)

We'd love to get feedback.

## 2.1.3

### Fixes

This fixes several critical bugs in sentry-android 2.0 and 2.1

- Sentry.init register integrations after creating the main Hub instead of doing it in the main Hub ctor ([#427](https://github.com/getsentry/sentry-android/pull/427)) @marandaneto
- make NoOpLogger public ([#425](https://github.com/getsentry/sentry-android/pull/425)) @marandaneto
- ConnectivityChecker returns connection status and events are not trying to be sent if no connection. ([#420](https://github.com/getsentry/sentry-android/pull/420)) @marandaneto
- thread pool executor is a single thread executor instead of scheduled thread executor ([#422](https://github.com/getsentry/sentry-android/pull/422)) @marandaneto
- Add Abnormal to the Session.State enum as its part of the protocol ([#424](https://github.com/getsentry/sentry-android/pull/424)) @marandaneto
- Bump: Gradle to 6.4.1 ([#419](https://github.com/getsentry/sentry-android/pull/419)) @marandaneto

We recommend that you use sentry-android 2.1.3 over the initial release of sentry-android 2.0 and 2.1.

Packages were released on [`bintray`](https://dl.bintray.com/getsentry/sentry-android/io/sentry/sentry-android/), [`jcenter`](https://jcenter.bintray.com/io/sentry/sentry-android/) and [`mavenCentral`](https://repo.maven.apache.org/maven2/io/sentry/sentry-android/)

We'd love to get feedback.

## 2.1.2

### Features

- Added options to configure http transport ([#411](https://github.com/getsentry/sentry-android/pull/411)) @marandaneto

### Fixes

- Phone state breadcrumbs require read_phone_state on older OS versions ([#415](https://github.com/getsentry/sentry-android/pull/415)) @marandaneto @bsergean
- before raising ANR events, we check ProcessErrorStateInfo if available ([#412](https://github.com/getsentry/sentry-android/pull/412)) @marandaneto
- send cached events to use a single thread executor ([#405](https://github.com/getsentry/sentry-android/pull/405)) @marandaneto
- initing SDK on AttachBaseContext ([#409](https://github.com/getsentry/sentry-android/pull/409)) @marandaneto
- sessions can't be abnormal, but exited if not ended properly ([#410](https://github.com/getsentry/sentry-android/pull/410)) @marandaneto

Packages were released on [`bintray`](https://dl.bintray.com/getsentry/sentry-android/io/sentry/sentry-android/), [`jcenter`](https://jcenter.bintray.com/io/sentry/sentry-android/) and [`mavenCentral`](https://repo.maven.apache.org/maven2/io/sentry/sentry-android/)

We'd love to get feedback.

## 2.1.1

### Features

- Added missing getters on Breadcrumb and SentryEvent ([#397](https://github.com/getsentry/sentry-android/pull/397)) @marandaneto
- Add trim memory breadcrumbs ([#395](https://github.com/getsentry/sentry-android/pull/395)) @marandaneto
- Only set breadcrumb extras if not empty ([#394](https://github.com/getsentry/sentry-android/pull/394)) @marandaneto
- Added samples of how to disable automatic breadcrumbs ([#389](https://github.com/getsentry/sentry-android/pull/389)) @marandaneto

### Fixes

- Set missing release, environment and dist to sentry-native options ([#404](https://github.com/getsentry/sentry-android/pull/404)) @marandaneto
- Do not add automatic and empty sensor breadcrumbs ([#401](https://github.com/getsentry/sentry-android/pull/401)) @marandaneto
- ref: removed Thread.sleep from LifecycleWatcher tests, using awaitility and DateProvider ([#392](https://github.com/getsentry/sentry-android/pull/392)) @marandaneto
- ref: added a DateTimeProvider for making retry after testable ([#391](https://github.com/getsentry/sentry-android/pull/391)) @marandaneto
- Bump Gradle to 6.4 ([#390](https://github.com/getsentry/sentry-android/pull/390)) @marandaneto
- Bump sentry-native to 0.2.6 ([#396](https://github.com/getsentry/sentry-android/pull/396)) @marandaneto

Packages were released on [`bintray`](https://dl.bintray.com/getsentry/sentry-android/io/sentry/sentry-android/), [`jcenter`](https://jcenter.bintray.com/io/sentry/sentry-android/) and [`mavenCentral`](https://repo.maven.apache.org/maven2/io/sentry/sentry-android/)

We'd love to get feedback.

## 2.1.0

### Features

- Includes all the changes of 2.1.0 alpha, beta and RC

### Fixes

- fix when PhoneStateListener is not ready for use ([#387](https://github.com/getsentry/sentry-android/pull/387)) @marandaneto
- make ANR 5s by default ([#388](https://github.com/getsentry/sentry-android/pull/388)) @marandaneto
- rate limiting by categories ([#381](https://github.com/getsentry/sentry-android/pull/381)) @marandaneto
- Bump NDK to latest stable version 21.1.6352462 ([#386](https://github.com/getsentry/sentry-android/pull/386)) @marandaneto

Packages were released on [`bintray`](https://dl.bintray.com/getsentry/sentry-android/io/sentry/sentry-android/), [`jcenter`](https://jcenter.bintray.com/io/sentry/sentry-android/) and [`mavenCentral`](https://repo.maven.apache.org/maven2/io/sentry/sentry-android/)

We'd love to get feedback.

## 2.0.3

### Fixes

- patch from 2.1.0-alpha.2 - avoid crash if NDK throws UnsatisfiedLinkError ([#344](https://github.com/getsentry/sentry-android/pull/344)) @marandaneto

Packages were released on [`bintray`](https://dl.bintray.com/getsentry/sentry-android/io/sentry/sentry-android/), [`jcenter`](https://jcenter.bintray.com/io/sentry/sentry-android/) and [`mavenCentral`](https://repo.maven.apache.org/maven2/io/sentry/sentry-android/)

We'd love to get feedback.

## 2.1.0-RC.1

### Features

- Options for uncaught exception and make SentryOptions list Thread-Safe ([#384](https://github.com/getsentry/sentry-android/pull/384)) @marandaneto
- Automatic breadcrumbs for app, activity and sessions lifecycles and system events ([#348](https://github.com/getsentry/sentry-android/pull/348)) @marandaneto
- Make capture session and envelope internal ([#372](https://github.com/getsentry/sentry-android/pull/372)) @marandaneto

### Fixes

- If retry after header has empty categories, apply retry after to all of them ([#377](https://github.com/getsentry/sentry-android/pull/377)) @marandaneto
- Discard events and envelopes if cached and retry after ([#378](https://github.com/getsentry/sentry-android/pull/378)) @marandaneto
- Merge loadLibrary calls for sentry-native and clean up CMake files ([#373](https://github.com/getsentry/sentry-android/pull/373)) @Swatinem
- Exceptions should be sorted oldest to newest ([#370](https://github.com/getsentry/sentry-android/pull/370)) @marandaneto
- Check external storage size even if its read only ([#368](https://github.com/getsentry/sentry-android/pull/368)) @marandaneto
- Wrong check for cellular network capability ([#369](https://github.com/getsentry/sentry-android/pull/369)) @marandaneto
- add ScheduledForRemoval annotation to deprecated methods ([#375](https://github.com/getsentry/sentry-android/pull/375)) @marandaneto
- Bump NDK to 21.0.6113669 ([#367](https://github.com/getsentry/sentry-android/pull/367)) @marandaneto
- Bump AGP and add new make cmd to check for updates ([#365](https://github.com/getsentry/sentry-android/pull/365)) @marandaneto

Packages were released on [`bintray`](https://dl.bintray.com/getsentry/sentry-android/io/sentry/sentry-android/), [`jcenter`](https://jcenter.bintray.com/io/sentry/sentry-android/) and [`mavenCentral`](https://repo.maven.apache.org/maven2/io/sentry/sentry-android/)

We'd love to get feedback.

## 2.1.0-beta.2

### Fixes

- Bump sentry-native to 0.2.4 ([#364](https://github.com/getsentry/sentry-android/pull/364)) @marandaneto
- Update current session on session start after deleting previous session ([#362](https://github.com/getsentry/sentry-android/pull/362)) @marandaneto

Packages were released on [`bintray`](https://dl.bintray.com/getsentry/sentry-android/io/sentry/sentry-android/), [`jcenter`](https://jcenter.bintray.com/io/sentry/sentry-android/) and [`mavenCentral`](https://repo.maven.apache.org/maven2/io/sentry/sentry-android/)

We'd love to get feedback.

## 2.1.0-beta.1

### Fixes

- Bump sentry-native to 0.2.3 ([#357](https://github.com/getsentry/sentry-android/pull/357)) @marandaneto
- Check for androidx availability on runtime ([#356](https://github.com/getsentry/sentry-android/pull/356)) @marandaneto
- If theres a left over session file and its crashed, we should not overwrite its state ([#354](https://github.com/getsentry/sentry-android/pull/354)) @marandaneto
- Session should be exited state if state was ok ([#352](https://github.com/getsentry/sentry-android/pull/352)) @marandaneto
- Envelope has dedicated endpoint ([#353](https://github.com/getsentry/sentry-android/pull/353)) @marandaneto

Packages were released on [`bintray`](https://dl.bintray.com/getsentry/sentry-android/io/sentry/sentry-android/), [`jcenter`](https://jcenter.bintray.com/io/sentry/sentry-android/) and [`mavenCentral`](https://repo.maven.apache.org/maven2/io/sentry/sentry-android/)

We'd love to get feedback.

## 2.1.0-alpha.2

### Fixes

- Change integration order for cached outbox events ([#347](https://github.com/getsentry/sentry-android/pull/347)) @marandaneto
- Avoid crash if NDK throws UnsatisfiedLinkError ([#344](https://github.com/getsentry/sentry-android/pull/344)) @marandaneto
- Avoid getting a threadlocal twice. ([#339](https://github.com/getsentry/sentry-android/pull/339)) @metlos
- Removing session tracking guard on hub and client ([#338](https://github.com/getsentry/sentry-android/pull/338)) @marandaneto
- Bump agp to 3.6.2 ([#336](https://github.com/getsentry/sentry-android/pull/336)) @marandaneto
- Fix racey ANR integration ([#332](https://github.com/getsentry/sentry-android/pull/332)) @marandaneto
- Logging envelopes path when possible instead of nullable id ([#331](https://github.com/getsentry/sentry-android/pull/331)) @marandaneto
- Renaming transport gate method ([#330](https://github.com/getsentry/sentry-android/pull/330)) @marandaneto

Packages were released on [`bintray`](https://dl.bintray.com/getsentry/sentry-android/io/sentry/sentry-android/), [`jcenter`](https://jcenter.bintray.com/io/sentry/sentry-android/) and [`mavenCentral`](https://repo.maven.apache.org/maven2/io/sentry/sentry-android/)

We'd love to get feedback.

## 2.1.0-alpha.1

Release of Sentry's new SDK for Android.

## What’s Changed

### Features

- Release health @marandaneto @bruno-garcia
- ANR report should have 'was active=yes' on the dashboard ([#299](https://github.com/getsentry/sentry-android/pull/299)) @marandaneto
- NDK events apply scoped data ([#322](https://github.com/getsentry/sentry-android/pull/322)) @marandaneto
- Add a StdoutTransport ([#310](https://github.com/getsentry/sentry-android/pull/310)) @mike-burns
- Implementing new retry after protocol ([#306](https://github.com/getsentry/sentry-android/pull/306)) @marandaneto

### Fixes

- Bump sentry-native to 0.2.2 ([#305](https://github.com/getsentry/sentry-android/pull/305)) @Swatinem
- Missing App's info ([#315](https://github.com/getsentry/sentry-android/pull/315)) @marandaneto
- Buffered writers/readers - otimizations ([#311](https://github.com/getsentry/sentry-android/pull/311)) @marandaneto
- Boot time should be UTC ([#309](https://github.com/getsentry/sentry-android/pull/309)) @marandaneto
- Make transport result public ([#300](https://github.com/getsentry/sentry-android/pull/300)) @marandaneto

Packages were released on [`bintray`](https://dl.bintray.com/getsentry/sentry-android/io/sentry/sentry-android/), [`jcenter`](https://jcenter.bintray.com/io/sentry/sentry-android/) and [`mavenCentral`](https://repo.maven.apache.org/maven2/io/sentry/sentry-android/)

We'd love to get feedback.

## 2.0.2

Release of Sentry's new SDK for Android.

### Features

- MavenCentral support ([#284](https://github.com/getsentry/sentry-android/pull/284)) @marandaneto

### Fixes

- Bump AGP to 3.6.1 ([#285](https://github.com/getsentry/sentry-android/pull/285)) @marandaneto

Packages were released on [`bintray`](https://dl.bintray.com/getsentry/sentry-android/io/sentry/sentry-android/), [`jcenter`](https://jcenter.bintray.com/io/sentry/sentry-android/) and [`mavenCentral`](https://repo.maven.apache.org/maven2/io/sentry/sentry-android/)

We'd love to get feedback.

## 2.0.1

Release of Sentry's new SDK for Android.

## What’s Changed

### Features

- Attach threads/stacktraces ([#267](https://github.com/getsentry/sentry-android/pull/267)) @marandaneto
- Add the default serverName to SentryOptions and use it in MainEventProcessor ([#279](https://github.com/getsentry/sentry-android/pull/279)) @metlos

### Fixes

- set current threadId when there's no mechanism set ([#277](https://github.com/getsentry/sentry-android/pull/277)) @marandaneto
- Preview package manager ([#269](https://github.com/getsentry/sentry-android/pull/269)) @bruno-garcia

Packages were released on [`bintray`](https://dl.bintray.com/getsentry/sentry-android/io/sentry/), [`jcenter`](https://jcenter.bintray.com/io/sentry/sentry-android/)

We'd love to get feedback.

## 2.0.0

Release of Sentry's new SDK for Android.

New features not offered by (1.7.x):

- NDK support
  - Captures crashes caused by native code
  - Access to the [`sentry-native` SDK](https://github.com/getsentry/sentry-native/) API by your native (C/C++/Rust code/..).
- Automatic init (just add your `DSN` to the manifest)
   - Proguard rules are added automatically
   - Permission (Internet) is added automatically
- Uncaught Exceptions might be captured even before the app restarts
- Sentry's Unified API.
- More context/device information
- Packaged as `aar`
- Frames from the app automatically marked as `InApp=true` (stack traces in Sentry highlights them by default).
- Complete Sentry Protocol available.
- All threads and their stack traces are captured.
- Sample project in this repo to test many features (segfault, uncaught exception, ANR...)

Features from the current SDK like `ANR` are also available (by default triggered after 4 seconds).

Packages were released on [`bintray`](https://dl.bintray.com/getsentry/sentry-android/io/sentry/), [`jcenter`](https://jcenter.bintray.com/io/sentry/sentry-android/)

We'd love to get feedback.

## 2.0.0-rc04

Release of Sentry's new SDK for Android.

### Features

- Take sampleRate from metadata ([#262](https://github.com/getsentry/sentry-android/pull/262)) @bruno-garcia
- Support mills timestamp format ([#263](https://github.com/getsentry/sentry-android/pull/263)) @marandaneto
- Adding logs to installed integrations ([#265](https://github.com/getsentry/sentry-android/pull/265)) @marandaneto

### Fixes

- Breacrumb.data to string,object, Add LOG level ([#264](https://github.com/getsentry/sentry-android/pull/264)) @HazAT
- Read release conf. on manifest ([#266](https://github.com/getsentry/sentry-android/pull/266)) @marandaneto

Packages were released on [`bintray`](https://dl.bintray.com/getsentry/sentry-android/io/sentry/), [`jcenter`](https://jcenter.bintray.com/io/sentry/sentry-android/)

We'd love to get feedback and we'll work in getting the GA `2.0.0` out soon.
Until then, the [stable SDK offered by Sentry is at version 1.7.30](https://github.com/getsentry/sentry-java/releases/tag/v1.7.30)

## 2.0.0-rc03

Release of Sentry's new SDK for Android.

### Fixes

- fixes ([#259](https://github.com/getsentry/sentry-android/issues/259)) - NPE check on getExternalFilesDirs items. ([#260](https://github.com/getsentry/sentry-android/pull/260)) @marandaneto
- strictMode typo ([#258](https://github.com/getsentry/sentry-android/pull/258)) @marandaneto

Packages were released on [`bintray`](https://dl.bintray.com/getsentry/sentry-android/io/sentry/), [`jcenter`](https://jcenter.bintray.com/io/sentry/sentry-android/)

We'd love to get feedback and we'll work in getting the GA `2.0.0` out soon.
Until then, the [stable SDK offered by Sentry is at version 1.7.30](https://github.com/getsentry/sentry-java/releases/tag/v1.7.30)

## 2.0.0-rc02

Release of Sentry's new SDK for Android.

### Features

- Hub mode configurable ([#247](https://github.com/getsentry/sentry-android/pull/247)) @bruno-garcia
- Added remove methods (tags/extras) to the sentry static class ([#243](https://github.com/getsentry/sentry-android/pull/243)) @marandaneto

### Fixes


- Update ndk for new sentry-native version ([#235](https://github.com/getsentry/sentry-android/pull/235)) @Swatinem @marandaneto
- Make integrations public ([#256](https://github.com/getsentry/sentry-android/pull/256)) @marandaneto
- Bump build-tools ([#255](https://github.com/getsentry/sentry-android/pull/255)) @marandaneto
- Added javadocs to scope and its dependencies ([#253](https://github.com/getsentry/sentry-android/pull/253)) @marandaneto
- Build all ABIs ([#254](https://github.com/getsentry/sentry-android/pull/254)) @marandaneto
- Moving back ANR timeout from long to int param. ([#252](https://github.com/getsentry/sentry-android/pull/252)) @marandaneto
- Added HubAdapter to call Sentry static methods from Integrations ([#250](https://github.com/getsentry/sentry-android/pull/250)) @marandaneto
- New Release format ([#242](https://github.com/getsentry/sentry-android/pull/242)) @marandaneto
- Javadocs for SentryOptions ([#246](https://github.com/getsentry/sentry-android/pull/246)) @marandaneto
- non-app is already inApp excluded by default. ([#244](https://github.com/getsentry/sentry-android/pull/244)) @marandaneto
- Fix if symlink exists for sentry-native ([#241](https://github.com/getsentry/sentry-android/pull/241)) @marandaneto
- Clone method - race condition free ([#226](https://github.com/getsentry/sentry-android/pull/226)) @marandaneto
- Refactoring breadcrumbs callback ([#239](https://github.com/getsentry/sentry-android/pull/239)) @marandaneto

Packages were released on [`bintray`](https://dl.bintray.com/getsentry/sentry-android/io/sentry/), [`jcenter`](https://jcenter.bintray.com/io/sentry/sentry-android/)

We'd love to get feedback and we'll work in getting the GA `2.0.0` out soon.
Until then, the [stable SDK offered by Sentry is at version 1.7.30](https://github.com/getsentry/sentry-java/releases/tag/v1.7.30)

## 2.0.0-rc01

Release of Sentry's new SDK for Android.

## What’s Changed

### Features

- Added remove methods for Scope data ([#237](https://github.com/getsentry/sentry-android/pull/237)) @marandaneto
- More device context (deviceId, connectionType and language) ([#229](https://github.com/getsentry/sentry-android/pull/229)) @marandaneto
- Added a few java docs (Sentry, Hub and SentryClient) ([#223](https://github.com/getsentry/sentry-android/pull/223)) @marandaneto
- Implemented diagnostic logger ([#218](https://github.com/getsentry/sentry-android/pull/218)) @marandaneto
- Added event processors to scope ([#209](https://github.com/getsentry/sentry-android/pull/209)) @marandaneto
- Added android transport gate ([#206](https://github.com/getsentry/sentry-android/pull/206)) @marandaneto
- Added executor for caching values out of the main thread ([#201](https://github.com/getsentry/sentry-android/pull/201)) @marandaneto

### Fixes


- Honor RetryAfter ([#236](https://github.com/getsentry/sentry-android/pull/236)) @marandaneto
- Add tests for SentryValues ([#238](https://github.com/getsentry/sentry-android/pull/238)) @philipphofmann
- Do not set frames if there's none ([#234](https://github.com/getsentry/sentry-android/pull/234)) @marandaneto
- Always call interrupt after InterruptedException ([#232](https://github.com/getsentry/sentry-android/pull/232)) @marandaneto
- Mark as current thread if its the main thread ([#228](https://github.com/getsentry/sentry-android/pull/228)) @marandaneto
- Fix lgtm alerts ([#219](https://github.com/getsentry/sentry-android/pull/219)) @marandaneto
- Written unit tests to ANR integration ([#215](https://github.com/getsentry/sentry-android/pull/215)) @marandaneto
- Added blog posts to README ([#214](https://github.com/getsentry/sentry-android/pull/214)) @marandaneto
- Raise code coverage for Dsn to 100% ([#212](https://github.com/getsentry/sentry-android/pull/212)) @philipphofmann
- Remove redundant times(1) for Mockito.verify ([#211](https://github.com/getsentry/sentry-android/pull/211)) @philipphofmann
- Transport may be set on options ([#203](https://github.com/getsentry/sentry-android/pull/203)) @marandaneto
- dist may be set on options ([#204](https://github.com/getsentry/sentry-android/pull/204)) @marandaneto
- Throw an exception if DSN is not set ([#200](https://github.com/getsentry/sentry-android/pull/200)) @marandaneto
- Migration guide markdown ([#197](https://github.com/getsentry/sentry-android/pull/197)) @marandaneto

Packages were released on [`bintray`](https://dl.bintray.com/getsentry/sentry-android/io/sentry/), [`jcenter`](https://jcenter.bintray.com/io/sentry/sentry-android/)

We'd love to get feedback and we'll work in getting the GA `2.0.0` out soon.
Until then, the [stable SDK offered by Sentry is at version 1.7.29](https://github.com/getsentry/sentry-java/releases/tag/v1.7.29)

## 2.0.0-beta02

Release of Sentry's new SDK for Android.

### Features

- addBreadcrumb overloads ([#196](https://github.com/getsentry/sentry-android/pull/196)) and ([#198](https://github.com/getsentry/sentry-android/pull/198))

### Fixes

- fix Android bug on API 24 and 25 about getting current threads and stack traces ([#194](https://github.com/getsentry/sentry-android/pull/194))

Packages were released on [`bintray`](https://dl.bintray.com/getsentry/sentry-android/io/sentry/), [`jcenter`](https://jcenter.bintray.com/io/sentry/sentry-android/)

We'd love to get feedback and we'll work in getting the GA `2.0.0` out soon.
Until then, the [stable SDK offered by Sentry is at version 1.7.28](https://github.com/getsentry/sentry-java/releases/tag/v1.7.28)

## 2.0.0-beta01

Release of Sentry's new SDK for Android.

### Fixes

- ref: ANR doesn't set handled flag ([#186](https://github.com/getsentry/sentry-android/pull/186))
- SDK final review ([#183](https://github.com/getsentry/sentry-android/pull/183))
- ref: Drop errored in favor of crashed ([#187](https://github.com/getsentry/sentry-android/pull/187))
- Workaround android_id ([#185](https://github.com/getsentry/sentry-android/pull/185))
- Renamed sampleRate ([#191](https://github.com/getsentry/sentry-android/pull/191))
- Making timestamp package-private or test-only ([#190](https://github.com/getsentry/sentry-android/pull/190))
- Split event processor in Device/App data ([#180](https://github.com/getsentry/sentry-android/pull/180))

Packages were released on [`bintray`](https://dl.bintray.com/getsentry/sentry-android/io/sentry/), [`jcenter`](https://jcenter.bintray.com/io/sentry/sentry-android/)

We'd love to get feedback and we'll work in getting the GA `2.0.0` out soon.
Until then, the [stable SDK offered by Sentry is at version 1.7.28](https://github.com/getsentry/sentry-java/releases/tag/v1.7.28)

## 2.0.0-alpha09

Release of Sentry's new SDK for Android.

### Features

- Adding nativeBundle plugin ([#161](https://github.com/getsentry/sentry-android/pull/161))
- Adding scope methods to sentry static class ([#179](https://github.com/getsentry/sentry-android/pull/179))

### Fixes

- fix: DSN parsing ([#165](https://github.com/getsentry/sentry-android/pull/165))
- Don't avoid exception type minification ([#166](https://github.com/getsentry/sentry-android/pull/166))
- make Gson retro compatible with older versions of AGP ([#177](https://github.com/getsentry/sentry-android/pull/177))
- Bump sentry-native with message object instead of a string ([#172](https://github.com/getsentry/sentry-android/pull/172))

Packages were released on [`bintray`](https://dl.bintray.com/getsentry/sentry-android/io/sentry/), [`jcenter`](https://jcenter.bintray.com/io/sentry/sentry-android/)

We'd love to get feedback and we'll work in getting the GA `2.0.0` out soon.
Until then, the [stable SDK offered by Sentry is at version 1.7.28](https://github.com/getsentry/sentry-java/releases/tag/v1.7.28)

## 2.0.0-alpha08

Release of Sentry's new SDK for Android.

### Fixes

- DebugId endianness ([#162](https://github.com/getsentry/sentry-android/pull/162))
- Executed beforeBreadcrumb also for scope ([#160](https://github.com/getsentry/sentry-android/pull/160))
- Benefit of manifest merging when minSdk ([#159](https://github.com/getsentry/sentry-android/pull/159))
- Add method to captureMessage with level ([#157](https://github.com/getsentry/sentry-android/pull/157))
- Listing assets file on the wrong dir ([#156](https://github.com/getsentry/sentry-android/pull/156))

Packages were released on [`bintray`](https://dl.bintray.com/getsentry/sentry-android/io/sentry/), [`jcenter`](https://jcenter.bintray.com/io/sentry/sentry-android/)

We'd love to get feedback and we'll work in getting the GA `2.0.0` out soon.
Until then, the [stable SDK offered by Sentry is at version 1.7.28](https://github.com/getsentry/sentry-java/releases/tag/v1.7.28)

## 2.0.0-alpha07

Third release of Sentry's new SDK for Android.

### Fixes

-  Fixed release for jcenter and bintray

Packages were released on [`bintray`](https://dl.bintray.com/getsentry/sentry-android/io/sentry/), [`jcenter`](https://jcenter.bintray.com/io/sentry/sentry-android/)

We'd love to get feedback and we'll work in getting the GA `2.0.0` out soon.
Until then, the [stable SDK offered by Sentry is at version 1.7.28](https://github.com/getsentry/sentry-java/releases/tag/v1.7.28)

## 2.0.0-alpha06

Second release of Sentry's new SDK for Android.

### Fixes

- Fixed a typo on pom generation.

Packages were released on [`bintray`](https://dl.bintray.com/getsentry/sentry-android/io/sentry/), [`jcenter`](https://jcenter.bintray.com/io/sentry/sentry-android/)

We'd love to get feedback and we'll work in getting the GA `2.0.0` out soon.
Until then, the [stable SDK offered by Sentry is at version 1.7.28](https://github.com/getsentry/sentry-java/releases/tag/v1.7.28)

## 2.0.0-alpha05

First release of Sentry's new SDK for Android.

New features not offered by our current (1.7.x), stable SDK are:

- NDK support
  - Captures crashes caused by native code
  - Access to the [`sentry-native` SDK](https://github.com/getsentry/sentry-native/) API by your native (C/C++/Rust code/..).
- Automatic init (just add your `DSN` to the manifest)
   - Proguard rules are added automatically
   - Permission (Internet) is added automatically
- Uncaught Exceptions might be captured even before the app restarts
- Unified API which include scopes etc.
- More context/device information
- Packaged as `aar`
- Frames from the app automatically marked as `InApp=true` (stack traces in Sentry highlights them by default).
- Complete Sentry Protocol available.
- All threads and their stack traces are captured.
- Sample project in this repo to test many features (segfault, uncaught exception, scope)

Features from the current SDK like `ANR` are also available (by default triggered after 4 seconds).

Packages were released on [`bintray`](https://dl.bintray.com/getsentry/sentry-android/io/sentry/), [`jcenter`](https://jcenter.bintray.com/io/sentry/sentry-android/)

We'd love to get feedback and we'll work in getting the GA `2.0.0` out soon.
Until then, the [stable SDK offered by Sentry is at version 1.7.28](https://github.com/getsentry/sentry-java/releases/tag/v1.7.28)<|MERGE_RESOLUTION|>--- conflicted
+++ resolved
@@ -5,6 +5,7 @@
 ### Features
 
 - Improve versatility of exception resolver component for Spring with more flexible API for consumers. ([#2577](https://github.com/getsentry/sentry-java/pull/2577))
+- Add capabilities to track Jetpack Compose composition/rendering time ([#2507](https://github.com/getsentry/sentry-java/pull/2507))
 
 ### Fixes
 
@@ -21,16 +22,12 @@
     - If set to `false` performance is disabled, regardless of `tracesSampleRate` and `tracesSampler` options.
 - Detect dependencies by listing MANIFEST.MF files at runtime ([#2538](https://github.com/getsentry/sentry-java/pull/2538))
 - Report integrations in use, report packages in use more consistently ([#2179](https://github.com/getsentry/sentry-java/pull/2179))
-<<<<<<< HEAD
-- Add capabilities to track Jetpack Compose composition/rendering time ([#2507](https://github.com/getsentry/sentry-java/pull/2507))
-=======
 - Implement `ThreadLocalAccessor` for propagating Sentry hub with reactor / WebFlux ([#2570](https://github.com/getsentry/sentry-java/pull/2570))
   - Requires `io.micrometer:context-propagation:1.0.2+` as well as Spring Boot 3.0.3+
   - Enable the feature by setting `sentry.reactive.thread-local-accessor-enabled=true`
   - This is still considered experimental. Once we have enough feedback we may turn this on by default.
   - Checkout the sample here: https://github.com/getsentry/sentry-java/tree/main/sentry-samples/sentry-samples-spring-boot-webflux-jakarta
   - A new hub is now cloned from the main hub for every request
->>>>>>> 7c33bc1f
 
 ### Fixes
 
