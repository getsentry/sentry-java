# Changelog

## 6.16.0

### Features

- Improve versatility of exception resolver component for Spring with more flexible API for consumers. ([#2577](https://github.com/getsentry/sentry-java/pull/2577))
- Automatic performance instrumentation for WebFlux ([#2597](https://github.com/getsentry/sentry-java/pull/2597))
  - You can enable it by adding `sentry.enable-tracing=true` to your `application.properties`
- The Spring Boot integration can now be configured to add the `SentryAppender` to specific loggers instead of the `ROOT` logger ([#2173](https://github.com/getsentry/sentry-java/pull/2173))
  - You can specify the loggers using `"sentry.logging.loggers[0]=foo.bar` and `"sentry.logging.loggers[1]=baz` in your `application.properties`
- Add capabilities to track Jetpack Compose composition/rendering time ([#2507](https://github.com/getsentry/sentry-java/pull/2507))
<<<<<<< HEAD
- Read integration list written by sentry gradle plugin from manifest ([#2598](https://github.com/getsentry/sentry-java/pull/2598))
=======
- Adapt span op and description for graphql to fit spec ([#2607](https://github.com/getsentry/sentry-java/pull/2607))
>>>>>>> db187940

### Fixes

- Fix timestamps of slow and frozen frames for profiles ([#2584](https://github.com/getsentry/sentry-java/pull/2584))
- Deprecate reportFullDisplayed in favor of reportFullyDisplayed ([#2585](https://github.com/getsentry/sentry-java/pull/2585))
- Add mechanism for logging integrations and update spring mechanism types ([#2595](https://github.com/getsentry/sentry-java/pull/2595))
	- NOTE: If you're using these mechanism types (`HandlerExceptionResolver`, `SentryWebExceptionHandler`) in your dashboards please update them to use the new types.
- Filter out session cookies sent by Spring and Spring Boot integrations ([#2593](https://github.com/getsentry/sentry-java/pull/2593))
  - We filter out some common cookies like JSESSIONID
  - We also read the value from `server.servlet.session.cookie.name` and filter it out
- No longer send event / transaction to Sentry if `beforeSend` / `beforeSendTransaction` throws ([#2591](https://github.com/getsentry/sentry-java/pull/2591))
- Add version to sentryClientName used in auth header ([#2596](https://github.com/getsentry/sentry-java/pull/2596))
- Keep integration names from being obfuscated ([#2599](https://github.com/getsentry/sentry-java/pull/2599))
- Change log level from INFO to WARN for error message indicating a failed Log4j2 Sentry.init ([#2606](https://github.com/getsentry/sentry-java/pull/2606))
  - The log message was often not visible as our docs suggest a minimum log level of WARN
- Fix session tracking on Android ([#2609](https://github.com/getsentry/sentry-java/pull/2609))
  - Incorrect number of session has been sent. In addition, some of the sessions were not properly ended, messing up Session Health Metrics.

### Dependencies

- Bump `opentelemetry-sdk` to `1.23.1` and `opentelemetry-javaagent` to `1.23.0` ([#2590](https://github.com/getsentry/sentry-java/pull/2590))
- Bump Native SDK from v0.5.4 to v0.6.0 ([#2545](https://github.com/getsentry/sentry-java/pull/2545))
  - [changelog](https://github.com/getsentry/sentry-native/blob/master/CHANGELOG.md#060)
  - [diff](https://github.com/getsentry/sentry-native/compare/0.5.4...0.6.0)

## 6.15.0

### Features

- Adjust time-to-full-display span if reportFullDisplayed is called too early ([#2550](https://github.com/getsentry/sentry-java/pull/2550))
- Add `enableTracing` option ([#2530](https://github.com/getsentry/sentry-java/pull/2530))
    - This change is backwards compatible. The default is `null` meaning existing behaviour remains unchanged (setting either `tracesSampleRate` or `tracesSampler` enables performance).
    - If set to `true`, performance is enabled, even if no `tracesSampleRate` or `tracesSampler` have been configured.
    - If set to `false` performance is disabled, regardless of `tracesSampleRate` and `tracesSampler` options.
- Detect dependencies by listing MANIFEST.MF files at runtime ([#2538](https://github.com/getsentry/sentry-java/pull/2538))
- Report integrations in use, report packages in use more consistently ([#2179](https://github.com/getsentry/sentry-java/pull/2179))
- Implement `ThreadLocalAccessor` for propagating Sentry hub with reactor / WebFlux ([#2570](https://github.com/getsentry/sentry-java/pull/2570))
  - Requires `io.micrometer:context-propagation:1.0.2+` as well as Spring Boot 3.0.3+
  - Enable the feature by setting `sentry.reactive.thread-local-accessor-enabled=true`
  - This is still considered experimental. Once we have enough feedback we may turn this on by default.
  - Checkout the sample here: https://github.com/getsentry/sentry-java/tree/main/sentry-samples/sentry-samples-spring-boot-webflux-jakarta
  - A new hub is now cloned from the main hub for every request

### Fixes

- Leave `inApp` flag for stack frames undecided in SDK if unsure and let ingestion decide instead ([#2547](https://github.com/getsentry/sentry-java/pull/2547))
- Allow `0.0` error sample rate ([#2573](https://github.com/getsentry/sentry-java/pull/2573))
- Fix memory leak in WebFlux related to an ever growing stack ([#2580](https://github.com/getsentry/sentry-java/pull/2580))
- Use the same hub in WebFlux exception handler as we do in WebFilter ([#2566](https://github.com/getsentry/sentry-java/pull/2566))
- Switch upstream Jetpack Compose dependencies to `compileOnly` in `sentry-compose-android` ([#2578](https://github.com/getsentry/sentry-java/pull/2578))
  - NOTE: If you're using Compose Navigation/User Interaction integrations, make sure to have the following dependencies on the classpath as we do not bring them in transitively anymore:
    - `androidx.navigation:navigation-compose:`
    - `androidx.compose.runtime:runtime:`
    - `androidx.compose.ui:ui:`

## 6.14.0

### Features

- Add time-to-full-display span to Activity auto-instrumentation ([#2432](https://github.com/getsentry/sentry-java/pull/2432))
- Add `main` flag to threads and `in_foreground` flag for app contexts  ([#2516](https://github.com/getsentry/sentry-java/pull/2516))

### Fixes

- Ignore Shutdown in progress when closing ShutdownHookIntegration ([#2521](https://github.com/getsentry/sentry-java/pull/2521))
- Fix app start span end-time is wrong if SDK init is deferred ([#2519](https://github.com/getsentry/sentry-java/pull/2519))
- Fix invalid session creation when app is launched in background ([#2543](https://github.com/getsentry/sentry-java/pull/2543))

## 6.13.1

### Fixes

- Fix transaction performance collector oom ([#2505](https://github.com/getsentry/sentry-java/pull/2505))
- Remove authority from URLs sent to Sentry ([#2366](https://github.com/getsentry/sentry-java/pull/2366))
- Fix `sentry-bom` containing incorrect artifacts ([#2504](https://github.com/getsentry/sentry-java/pull/2504))

### Dependencies

- Bump Native SDK from v0.5.3 to v0.5.4 ([#2500](https://github.com/getsentry/sentry-java/pull/2500))
  - [changelog](https://github.com/getsentry/sentry-native/blob/master/CHANGELOG.md#054)
  - [diff](https://github.com/getsentry/sentry-native/compare/0.5.3...0.5.4)

## 6.13.0

### Features

- Send cpu usage percentage in profile payload ([#2469](https://github.com/getsentry/sentry-java/pull/2469))
- Send transaction memory stats in profile payload ([#2447](https://github.com/getsentry/sentry-java/pull/2447))
- Add cpu usage collection ([#2462](https://github.com/getsentry/sentry-java/pull/2462))
- Improve ANR implementation: ([#2475](https://github.com/getsentry/sentry-java/pull/2475))
  - Add `abnormal_mechanism` to sessions for ANR rate calculation
  - Always attach thread dump to ANR events
  - Distinguish between foreground and background ANRs
- Improve possible date precision to 10 μs ([#2451](https://github.com/getsentry/sentry-java/pull/2451))

### Fixes

- Fix performance collector setup called in main thread ([#2499](https://github.com/getsentry/sentry-java/pull/2499))
- Expand guard against CVE-2018-9492 "Privilege Escalation via Content Provider" ([#2482](https://github.com/getsentry/sentry-java/pull/2482))
- Prevent OOM by disabling TransactionPerformanceCollector for now ([#2498](https://github.com/getsentry/sentry-java/pull/2498))

## 6.12.1

### Fixes

- Create timer in `TransactionPerformanceCollector` lazily ([#2478](https://github.com/getsentry/sentry-java/pull/2478))

## 6.12.0

### Features

- Attach View Hierarchy to the errored/crashed events ([#2440](https://github.com/getsentry/sentry-java/pull/2440))
- Collect memory usage in transactions ([#2445](https://github.com/getsentry/sentry-java/pull/2445))
- Add `traceOptionsRequests` option to disable tracing of OPTIONS requests ([#2453](https://github.com/getsentry/sentry-java/pull/2453))
- Extend list of HTTP headers considered sensitive ([#2455](https://github.com/getsentry/sentry-java/pull/2455))

### Fixes

- Use a single TransactionPerfomanceCollector ([#2464](https://github.com/getsentry/sentry-java/pull/2464))
- Don't override sdk name with Timber ([#2450](https://github.com/getsentry/sentry-java/pull/2450))
- Set transactionNameSource to CUSTOM when setting transaction name ([#2405](https://github.com/getsentry/sentry-java/pull/2405))
- Guard against CVE-2018-9492 "Privilege Escalation via Content Provider" ([#2466](https://github.com/getsentry/sentry-java/pull/2466))

## 6.11.0

### Features

- Disable Android concurrent profiling ([#2434](https://github.com/getsentry/sentry-java/pull/2434))
- Add logging for OpenTelemetry integration ([#2425](https://github.com/getsentry/sentry-java/pull/2425))
- Auto add `OpenTelemetryLinkErrorEventProcessor` for Spring Boot ([#2429](https://github.com/getsentry/sentry-java/pull/2429))

### Fixes

- Use minSdk compatible `Objects` class ([#2436](https://github.com/getsentry/sentry-java/pull/2436))
- Prevent R8 from warning on missing classes, as we check for their presence at runtime ([#2439](https://github.com/getsentry/sentry-java/pull/2439))

### Dependencies

- Bump Gradle from v7.5.1 to v7.6.0 ([#2438](https://github.com/getsentry/sentry-java/pull/2438))
  - [changelog](https://github.com/gradle/gradle/blob/master/CHANGELOG.md#v760)
  - [diff](https://github.com/gradle/gradle/compare/v7.5.1...v7.6.0)

## 6.10.0

### Features

- Add time-to-initial-display span to Activity transactions ([#2369](https://github.com/getsentry/sentry-java/pull/2369))
- Start a session after init if AutoSessionTracking is enabled ([#2356](https://github.com/getsentry/sentry-java/pull/2356))
- Provide automatic breadcrumbs and transactions for click/scroll events for Compose ([#2390](https://github.com/getsentry/sentry-java/pull/2390))
- Add `blocked_main_thread` and `call_stack` to File I/O spans to detect performance issues ([#2382](https://github.com/getsentry/sentry-java/pull/2382))

### Dependencies

- Bump Native SDK from v0.5.2 to v0.5.3 ([#2423](https://github.com/getsentry/sentry-java/pull/2423))
  - [changelog](https://github.com/getsentry/sentry-native/blob/master/CHANGELOG.md#053)
  - [diff](https://github.com/getsentry/sentry-native/compare/0.5.2...0.5.3)

## 6.9.2

### Fixes

- Updated ProfileMeasurementValue types ([#2412](https://github.com/getsentry/sentry-java/pull/2412))
- Clear window reference only on activity stop in profileMeasurements collector ([#2407](https://github.com/getsentry/sentry-java/pull/2407))
- No longer disable OpenTelemetry exporters in default Java Agent config ([#2408](https://github.com/getsentry/sentry-java/pull/2408))
- Fix `ClassNotFoundException` for `io.sentry.spring.SentrySpringServletContainerInitializer` in `sentry-spring-jakarta` ([#2411](https://github.com/getsentry/sentry-java/issues/2411))
- Fix `sentry-samples-spring-jakarta` ([#2411](https://github.com/getsentry/sentry-java/issues/2411))

### Features

- Add SENTRY_AUTO_INIT environment variable to control OpenTelemetry Agent init ([#2410](https://github.com/getsentry/sentry-java/pull/2410))
- Add OpenTelemetryLinkErrorEventProcessor for linking errors to traces created via OpenTelemetry ([#2418](https://github.com/getsentry/sentry-java/pull/2418))

### Dependencies

- Bump OpenTelemetry to 1.20.1 and OpenTelemetry Java Agent to 1.20.2 ([#2420](https://github.com/getsentry/sentry-java/pull/2420))

## 6.9.1

### Fixes

- OpenTelemetry modules were missing in `6.9.0` so we released the same code again as `6.9.1` including OpenTelemetry modules

## 6.9.0

### Fixes

- Use `canonicalName` in Fragment Integration for better de-obfuscation ([#2379](https://github.com/getsentry/sentry-java/pull/2379))
- Fix Timber and Fragment integrations auto-installation for obfuscated builds ([#2379](https://github.com/getsentry/sentry-java/pull/2379))
- Don't attach screenshots to events from Hybrid SDKs ([#2360](https://github.com/getsentry/sentry-java/pull/2360))
- Ensure Hints do not cause memory leaks ([#2387](https://github.com/getsentry/sentry-java/pull/2387))
- Do not attach empty `sentry-trace` and `baggage` headers ([#2385](https://github.com/getsentry/sentry-java/pull/2385))

### Features

- Add beforeSendTransaction which allows users to filter and change transactions ([#2388](https://github.com/getsentry/sentry-java/pull/2388))
- Add experimental support for OpenTelemetry ([README](sentry-opentelemetry/README.md))([#2344](https://github.com/getsentry/sentry-java/pull/2344))

### Dependencies

- Update Spring Boot Jakarta to Spring Boot 3.0.0 ([#2389](https://github.com/getsentry/sentry-java/pull/2389))
- Bump Spring Boot to 2.7.5 ([#2383](https://github.com/getsentry/sentry-java/pull/2383))

## 6.8.0

### Features

- Add FrameMetrics to Android profiling data ([#2342](https://github.com/getsentry/sentry-java/pull/2342))

### Fixes

- Remove profiler main thread io ([#2348](https://github.com/getsentry/sentry-java/pull/2348))
- Fix ensure all options are processed before integrations are loaded ([#2377](https://github.com/getsentry/sentry-java/pull/2377))

## 6.7.1

### Fixes

- Fix `Gpu.vendorId` should be a String ([#2343](https://github.com/getsentry/sentry-java/pull/2343))
- Don't set device name on Android if `sendDefaultPii` is disabled ([#2354](https://github.com/getsentry/sentry-java/pull/2354))
- Fix corrupted UUID on Motorola devices ([#2363](https://github.com/getsentry/sentry-java/pull/2363))
- Fix ANR on dropped uncaught exception events ([#2368](https://github.com/getsentry/sentry-java/pull/2368))

### Features

- Update Spring Boot Jakarta to Spring Boot 3.0.0-RC2 ([#2347](https://github.com/getsentry/sentry-java/pull/2347))

## 6.7.0

### Fixes

- Use correct set-cookie for the HTTP Client response object ([#2326](https://github.com/getsentry/sentry-java/pull/2326))
- Fix NoSuchElementException in CircularFifoQueue when cloning a Scope ([#2328](https://github.com/getsentry/sentry-java/pull/2328))

### Features

- Customizable fragment lifecycle breadcrumbs ([#2299](https://github.com/getsentry/sentry-java/pull/2299))
- Provide hook for Jetpack Compose navigation instrumentation ([#2320](https://github.com/getsentry/sentry-java/pull/2320))
- Populate `event.modules` with dependencies metadata ([#2324](https://github.com/getsentry/sentry-java/pull/2324))
- Support Spring 6 and Spring Boot 3 ([#2289](https://github.com/getsentry/sentry-java/pull/2289))

### Dependencies

- Bump Native SDK from v0.5.1 to v0.5.2 ([#2315](https://github.com/getsentry/sentry-java/pull/2315))
  - [changelog](https://github.com/getsentry/sentry-native/blob/master/CHANGELOG.md#052)
  - [diff](https://github.com/getsentry/sentry-native/compare/0.5.1...0.5.2)

## 6.6.0

### Fixes

- Ensure potential callback exceptions are caught #2123 ([#2291](https://github.com/getsentry/sentry-java/pull/2291))
- Remove verbose FrameMetricsAggregator failure logging ([#2293](https://github.com/getsentry/sentry-java/pull/2293))
- Ignore broken regex for tracePropagationTarget ([#2288](https://github.com/getsentry/sentry-java/pull/2288))
- No longer serialize static fields; use toString as fallback ([#2309](https://github.com/getsentry/sentry-java/pull/2309))
- Fix `SentryFileWriter`/`SentryFileOutputStream` append overwrites file contents ([#2304](https://github.com/getsentry/sentry-java/pull/2304))
- Respect incoming parent sampled decision when continuing a trace ([#2311](https://github.com/getsentry/sentry-java/pull/2311))

### Features

- Profile envelopes are sent directly from profiler ([#2298](https://github.com/getsentry/sentry-java/pull/2298))
- Add support for using Encoder with logback.SentryAppender ([#2246](https://github.com/getsentry/sentry-java/pull/2246))
- Report Startup Crashes ([#2277](https://github.com/getsentry/sentry-java/pull/2277))
- HTTP Client errors for OkHttp ([#2287](https://github.com/getsentry/sentry-java/pull/2287))
- Add option to enable or disable Frame Tracking ([#2314](https://github.com/getsentry/sentry-java/pull/2314))

### Dependencies

- Bump Native SDK from v0.5.0 to v0.5.1 ([#2306](https://github.com/getsentry/sentry-java/pull/2306))
  - [changelog](https://github.com/getsentry/sentry-native/blob/master/CHANGELOG.md#051)
  - [diff](https://github.com/getsentry/sentry-native/compare/0.5.0...0.5.1)

## 6.5.0

### Fixes

- Improve public facing API for creating Baggage from header ([#2284](https://github.com/getsentry/sentry-java/pull/2284))

## 6.5.0-beta.3

### Features

- Provide API for attaching custom measurements to transactions ([#2260](https://github.com/getsentry/sentry-java/pull/2260))
- Bump spring to 2.7.4 ([#2279](https://github.com/getsentry/sentry-java/pull/2279))

## 6.5.0-beta.2

### Features

- Make user segment a top level property ([#2257](https://github.com/getsentry/sentry-java/pull/2257))
- Replace user `other` with `data` ([#2258](https://github.com/getsentry/sentry-java/pull/2258))
- `isTraceSampling` is now on by default. `tracingOrigins` has been replaced by `tracePropagationTargets` ([#2255](https://github.com/getsentry/sentry-java/pull/2255))

## 6.5.0-beta.1

### Features

- Server-Side Dynamic Sampling Context support  ([#2226](https://github.com/getsentry/sentry-java/pull/2226))

## 6.4.4

### Fixes

- Fix ConcurrentModificationException due to FrameMetricsAggregator manipulation ([#2282](https://github.com/getsentry/sentry-java/pull/2282))

## 6.4.3

- Fix slow and frozen frames tracking ([#2271](https://github.com/getsentry/sentry-java/pull/2271))

## 6.4.2

### Fixes

- Fixed AbstractMethodError when getting Lifecycle ([#2228](https://github.com/getsentry/sentry-java/pull/2228))
- Missing unit fields for Android measurements ([#2204](https://github.com/getsentry/sentry-java/pull/2204))
- Avoid sending empty profiles ([#2232](https://github.com/getsentry/sentry-java/pull/2232))
- Fix file descriptor leak in FileIO instrumentation ([#2248](https://github.com/getsentry/sentry-java/pull/2248))

## 6.4.1

### Fixes

- Fix memory leak caused by throwableToSpan ([#2227](https://github.com/getsentry/sentry-java/pull/2227))

## 6.4.0

### Fixes

- make profiling rate defaults to 101 hz ([#2211](https://github.com/getsentry/sentry-java/pull/2211))
- SentryOptions.setProfilingTracesIntervalMillis has been deprecated
- Added cpu architecture and default environment in profiles envelope ([#2207](https://github.com/getsentry/sentry-java/pull/2207))
- SentryOptions.setProfilingEnabled has been deprecated in favor of setProfilesSampleRate
- Use toString for enum serialization ([#2220](https://github.com/getsentry/sentry-java/pull/2220))

### Features

- Concurrent profiling 3 - added truncation reason ([#2247](https://github.com/getsentry/sentry-java/pull/2247))
- Concurrent profiling 2 - added list of transactions ([#2218](https://github.com/getsentry/sentry-java/pull/2218))
- Concurrent profiling 1 - added envelope payload data format ([#2216](https://github.com/getsentry/sentry-java/pull/2216))
- Send source for transactions ([#2180](https://github.com/getsentry/sentry-java/pull/2180))
- Add profilesSampleRate and profileSampler options for Android sdk ([#2184](https://github.com/getsentry/sentry-java/pull/2184))
- Add baggage header to RestTemplate ([#2206](https://github.com/getsentry/sentry-java/pull/2206))
- Bump Native SDK from v0.4.18 to v0.5.0 ([#2199](https://github.com/getsentry/sentry-java/pull/2199))
  - [changelog](https://github.com/getsentry/sentry-native/blob/master/CHANGELOG.md#050)
  - [diff](https://github.com/getsentry/sentry-native/compare/0.4.18...0.5.0)
- Bump Gradle from v7.5.0 to v7.5.1 ([#2212](https://github.com/getsentry/sentry-java/pull/2212))
  - [changelog](https://github.com/gradle/gradle/blob/master/CHANGELOG.md#v751)
  - [diff](https://github.com/gradle/gradle/compare/v7.5.0...v7.5.1)

## 6.3.1

### Fixes

- Prevent NPE by checking SentryTracer.timer for null again inside synchronized ([#2200](https://github.com/getsentry/sentry-java/pull/2200))
- Weakly reference Activity for transaction finished callback ([#2203](https://github.com/getsentry/sentry-java/pull/2203))
- `attach-screenshot` set on Manual init. didn't work ([#2186](https://github.com/getsentry/sentry-java/pull/2186))
- Remove extra space from `spring.factories` causing issues in old versions of Spring Boot ([#2181](https://github.com/getsentry/sentry-java/pull/2181))


### Features

- Bump Native SDK to v0.4.18 ([#2154](https://github.com/getsentry/sentry-java/pull/2154))
  - [changelog](https://github.com/getsentry/sentry-native/blob/master/CHANGELOG.md#0418)
  - [diff](https://github.com/getsentry/sentry-native/compare/0.4.17...0.4.18)
- Bump Gradle to v7.5.0 ([#2174](https://github.com/getsentry/sentry-java/pull/2174), [#2191](https://github.com/getsentry/sentry-java/pull/2191))
  - [changelog](https://github.com/gradle/gradle/blob/master/CHANGELOG.md#v750)
  - [diff](https://github.com/gradle/gradle/compare/v7.4.2...v7.5.0)

## 6.3.0

### Features

- Switch upstream dependencies to `compileOnly` in integrations ([#2175](https://github.com/getsentry/sentry-java/pull/2175))

### Fixes

- Lazily retrieve HostnameCache in MainEventProcessor ([#2170](https://github.com/getsentry/sentry-java/pull/2170))

## 6.2.1

### Fixes

- Only send userid in Dynamic Sampling Context if sendDefaultPii is true ([#2147](https://github.com/getsentry/sentry-java/pull/2147))
- Remove userId from baggage due to PII ([#2157](https://github.com/getsentry/sentry-java/pull/2157))

### Features

- Add integration for Apollo-Kotlin 3 ([#2109](https://github.com/getsentry/sentry-java/pull/2109))
- New package `sentry-android-navigation` for AndroidX Navigation support ([#2136](https://github.com/getsentry/sentry-java/pull/2136))
- New package `sentry-compose` for Jetpack Compose support (Navigation) ([#2136](https://github.com/getsentry/sentry-java/pull/2136))
- Add sample rate to baggage as well as trace in envelope header and flatten user ([#2135](https://github.com/getsentry/sentry-java/pull/2135))

## 6.1.4

### Fixes

- Filter out app starts with more than 60s ([#2127](https://github.com/getsentry/sentry-java/pull/2127))

## 6.1.3

### Fixes

- Fix thread leak due to Timer being created and never cancelled ([#2131](https://github.com/getsentry/sentry-java/pull/2131))

## 6.1.2

### Fixes

- Swallow error when reading ActivityManager#getProcessesInErrorState instead of crashing ([#2114](https://github.com/getsentry/sentry-java/pull/2114))
- Use charset string directly as StandardCharsets is not available on earlier Android versions ([#2111](https://github.com/getsentry/sentry-java/pull/2111))

## 6.1.1

### Features

- Replace `tracestate` header with `baggage` header ([#2078](https://github.com/getsentry/sentry-java/pull/2078))
- Allow opting out of device info collection that requires Inter-Process Communication (IPC) ([#2100](https://github.com/getsentry/sentry-java/pull/2100))

## 6.1.0

### Features

- Implement local scope by adding overloads to the capture methods that accept a ScopeCallback ([#2084](https://github.com/getsentry/sentry-java/pull/2084))
- SentryOptions#merge is now public and can be used to load ExternalOptions ([#2088](https://github.com/getsentry/sentry-java/pull/2088))

### Fixes

- Fix proguard rules to work R8 [issue](https://issuetracker.google.com/issues/235733922) around on AGP 7.3.0-betaX and 7.4.0-alphaX ([#2094](https://github.com/getsentry/sentry-java/pull/2094))
- Fix GraalVM Native Image compatibility ([#2172](https://github.com/getsentry/sentry-java/pull/2172))

## 6.0.0

### Sentry Self-hosted Compatibility

- Starting with version `6.0.0` of the `sentry` package, [Sentry's self hosted version >= v21.9.0](https://github.com/getsentry/self-hosted/releases) is required or you have to manually disable sending client reports via the `sendClientReports` option. This only applies to self-hosted Sentry. If you are using [sentry.io](https://sentry.io), no action is needed.

### Features

- Allow optimization and obfuscation of the SDK by reducing proguard rules ([#2031](https://github.com/getsentry/sentry-java/pull/2031))
- Relax TransactionNameProvider ([#1861](https://github.com/getsentry/sentry-java/pull/1861))
- Use float instead of Date for protocol types for higher precision ([#1737](https://github.com/getsentry/sentry-java/pull/1737))
- Allow setting SDK info (name & version) in manifest ([#2016](https://github.com/getsentry/sentry-java/pull/2016))
- Allow setting native Android SDK name during build ([#2035](https://github.com/getsentry/sentry-java/pull/2035))
- Include application permissions in Android events ([#2018](https://github.com/getsentry/sentry-java/pull/2018))
- Automatically create transactions for UI events ([#1975](https://github.com/getsentry/sentry-java/pull/1975))
- Hints are now used via a Hint object and passed into beforeSend and EventProcessor as @NotNull Hint object ([#2045](https://github.com/getsentry/sentry-java/pull/2045))
- Attachments can be manipulated via hint ([#2046](https://github.com/getsentry/sentry-java/pull/2046))
- Add sentry-servlet-jakarta module ([#1987](https://github.com/getsentry/sentry-java/pull/1987))
- Add client reports ([#1982](https://github.com/getsentry/sentry-java/pull/1982))
- Screenshot is taken when there is an error ([#1967](https://github.com/getsentry/sentry-java/pull/1967))
- Add Android profiling traces ([#1897](https://github.com/getsentry/sentry-java/pull/1897)) ([#1959](https://github.com/getsentry/sentry-java/pull/1959)) and its tests ([#1949](https://github.com/getsentry/sentry-java/pull/1949))
- Enable enableScopeSync by default for Android ([#1928](https://github.com/getsentry/sentry-java/pull/1928))
- Feat: Vendor JSON ([#1554](https://github.com/getsentry/sentry-java/pull/1554))
    - Introduce `JsonSerializable` and `JsonDeserializer` interfaces for manual json
      serialization/deserialization.
    - Introduce `JsonUnknwon` interface to preserve unknown properties when deserializing/serializing
      SDK classes.
    - When passing custom objects, for example in `Contexts`, these are supported for serialization:
        - `JsonSerializable`
        - `Map`, `Collection`, `Array`, `String` and all primitive types.
        - Objects with the help of refection.
            - `Map`, `Collection`, `Array`, `String` and all primitive types.
            - Call `toString()` on objects that have a cyclic reference to a ancestor object.
            - Call `toString()` where object graphs exceed max depth.
    - Remove `gson` dependency.
    - Remove `IUnknownPropertiesConsumer`
- Pass MDC tags as Sentry tags ([#1954](https://github.com/getsentry/sentry-java/pull/1954))

### Fixes

- Calling Sentry.init and specifying contextTags now has an effect on the Logback SentryAppender ([#2052](https://github.com/getsentry/sentry-java/pull/2052))
- Calling Sentry.init and specifying contextTags now has an effect on the Log4j SentryAppender ([#2054](https://github.com/getsentry/sentry-java/pull/2054))
- Calling Sentry.init and specifying contextTags now has an effect on the jul SentryAppender ([#2057](https://github.com/getsentry/sentry-java/pull/2057))
- Update Spring Boot dependency to 2.6.8 and fix the CVE-2022-22970 ([#2068](https://github.com/getsentry/sentry-java/pull/2068))
- Sentry can now self heal after a Thread had its currentHub set to a NoOpHub ([#2076](https://github.com/getsentry/sentry-java/pull/2076))
- No longer close OutputStream that is passed into JsonSerializer ([#2029](https://github.com/getsentry/sentry-java/pull/2029))
- Fix setting context tags on events captured by Spring ([#2060](https://github.com/getsentry/sentry-java/pull/2060))
- Isolate cached events with hashed DSN subfolder ([#2038](https://github.com/getsentry/sentry-java/pull/2038))
- SentryThread.current flag will not be overridden by DefaultAndroidEventProcessor if already set ([#2050](https://github.com/getsentry/sentry-java/pull/2050))
- Fix serialization of Long inside of Request.data ([#2051](https://github.com/getsentry/sentry-java/pull/2051))
- Update sentry-native to 0.4.17 ([#2033](https://github.com/getsentry/sentry-java/pull/2033))
- Update Gradle to 7.4.2 and AGP to 7.2 ([#2042](https://github.com/getsentry/sentry-java/pull/2042))
- Change order of event filtering mechanisms ([#2001](https://github.com/getsentry/sentry-java/pull/2001))
- Only send session update for dropped events if state changed ([#2002](https://github.com/getsentry/sentry-java/pull/2002))
- Android profiling initializes on first profile start ([#2009](https://github.com/getsentry/sentry-java/pull/2009))
- Profiling rate decreased from 300hz to 100hz ([#1997](https://github.com/getsentry/sentry-java/pull/1997))
- Allow disabling sending of client reports via Android Manifest and external options ([#2007](https://github.com/getsentry/sentry-java/pull/2007))
- Ref: Upgrade Spring Boot dependency to 2.5.13 ([#2011](https://github.com/getsentry/sentry-java/pull/2011))
- Ref: Make options.printUncaughtStackTrace primitive type ([#1995](https://github.com/getsentry/sentry-java/pull/1995))
- Ref: Remove not needed interface abstractions on Android ([#1953](https://github.com/getsentry/sentry-java/pull/1953))
- Ref: Make hints Map<String, Object> instead of only Object ([#1929](https://github.com/getsentry/sentry-java/pull/1929))
- Ref: Simplify DateUtils with ISO8601Utils ([#1837](https://github.com/getsentry/sentry-java/pull/1837))
- Ref: Remove deprecated and scheduled fields ([#1875](https://github.com/getsentry/sentry-java/pull/1875))
- Ref: Add shutdownTimeoutMillis in favor of shutdownTimeout ([#1873](https://github.com/getsentry/sentry-java/pull/1873))
- Ref: Remove Attachment ContentType since the Server infers it ([#1874](https://github.com/getsentry/sentry-java/pull/1874))
- Ref: Bind external properties to a dedicated class. ([#1750](https://github.com/getsentry/sentry-java/pull/1750))
- Ref: Debug log serializable objects ([#1795](https://github.com/getsentry/sentry-java/pull/1795))
- Ref: catch Throwable instead of Exception to suppress internal SDK errors ([#1812](https://github.com/getsentry/sentry-java/pull/1812))
- `SentryOptions` can merge properties from `ExternalOptions` instead of another instance of `SentryOptions`
- Following boolean properties from `SentryOptions` that allowed `null` values are now not nullable - `debug`, `enableUncaughtExceptionHandler`, `enableDeduplication`
- `SentryOptions` cannot be created anymore using `PropertiesProvider` with `SentryOptions#from` method. Use `ExternalOptions#from` instead and merge created object with `SentryOptions#merge`
- Bump: Kotlin to 1.5 and compatibility to 1.4 for sentry-android-timber ([#1815](https://github.com/getsentry/sentry-java/pull/1815))

## 5.7.4

### Fixes

* Change order of event filtering mechanisms and only send session update for dropped events if session state changed (#2028)

## 5.7.3

### Fixes

- Sentry Timber integration throws an exception when using args ([#1986](https://github.com/getsentry/sentry-java/pull/1986))

## 5.7.2

### Fixes

- Bring back support for `Timber.tag` ([#1974](https://github.com/getsentry/sentry-java/pull/1974))

## 5.7.1

### Fixes

- Sentry Timber integration does not submit msg.formatted breadcrumbs ([#1957](https://github.com/getsentry/sentry-java/pull/1957))
- ANR WatchDog won't crash on SecurityException ([#1962](https://github.com/getsentry/sentry-java/pull/1962))

## 5.7.0

### Features

- Automatically enable `Timber` and `Fragment` integrations if they are present on the classpath ([#1936](https://github.com/getsentry/sentry-java/pull/1936))

## 5.6.3

### Fixes

- If transaction or span is finished, do not allow to mutate ([#1940](https://github.com/getsentry/sentry-java/pull/1940))
- Keep used AndroidX classes from obfuscation (Fixes UI breadcrumbs and Slow/Frozen frames) ([#1942](https://github.com/getsentry/sentry-java/pull/1942))

## 5.6.2

### Fixes

- Ref: Make ActivityFramesTracker public to be used by Hybrid SDKs ([#1931](https://github.com/getsentry/sentry-java/pull/1931))
- Bump: AGP to 7.1.2 ([#1930](https://github.com/getsentry/sentry-java/pull/1930))
- NPE while adding "response_body_size" breadcrumb, when response body length is unknown ([#1908](https://github.com/getsentry/sentry-java/pull/1908))
- Do not include stacktrace frames into Timber message ([#1898](https://github.com/getsentry/sentry-java/pull/1898))
- Potential memory leaks ([#1909](https://github.com/getsentry/sentry-java/pull/1909))

Breaking changes:
`Timber.tag` is no longer supported by our [Timber integration](https://docs.sentry.io/platforms/android/configuration/integrations/timber/) and will not appear on Sentry for error events.
Please vote on this [issue](https://github.com/getsentry/sentry-java/issues/1900), if you'd like us to provide support for that.

## 5.6.2-beta.3

### Fixes

- Ref: Make ActivityFramesTracker public to be used by Hybrid SDKs ([#1931](https://github.com/getsentry/sentry-java/pull/1931))
- Bump: AGP to 7.1.2 ([#1930](https://github.com/getsentry/sentry-java/pull/1930))

## 5.6.2-beta.2

### Fixes

- NPE while adding "response_body_size" breadcrumb, when response body length is unknown ([#1908](https://github.com/getsentry/sentry-java/pull/1908))

## 5.6.2-beta.1

### Fixes

- Do not include stacktrace frames into Timber message ([#1898](https://github.com/getsentry/sentry-java/pull/1898))
- Potential memory leaks ([#1909](https://github.com/getsentry/sentry-java/pull/1909))

Breaking changes:
`Timber.tag` is no longer supported by our [Timber integration](https://docs.sentry.io/platforms/android/configuration/integrations/timber/) and will not appear on Sentry for error events.
Please vote on this [issue](https://github.com/getsentry/sentry-java/issues/1900), if you'd like us to provide support for that.

## 5.6.1

### Features

- Add options.printUncaughtStackTrace to print uncaught exceptions ([#1890](https://github.com/getsentry/sentry-java/pull/1890))

### Fixes

- NPE while adding "response_body_size" breadcrumb, when response body is null ([#1884](https://github.com/getsentry/sentry-java/pull/1884))
- Bump: AGP to 7.1.0 ([#1892](https://github.com/getsentry/sentry-java/pull/1892))

## 5.6.0

### Features

- Add breadcrumbs support for UI events (automatically captured) ([#1876](https://github.com/getsentry/sentry-java/pull/1876))

### Fixes

- Change scope of servlet-api to compileOnly ([#1880](https://github.com/getsentry/sentry-java/pull/1880))

## 5.5.3

### Fixes

- Do not create SentryExceptionResolver bean when Spring MVC is not on the classpath ([#1865](https://github.com/getsentry/sentry-java/pull/1865))

## 5.5.2

### Fixes

- Detect App Cold start correctly for Hybrid SDKs ([#1855](https://github.com/getsentry/sentry-java/pull/1855))
- Bump: log4j to 2.17.0 ([#1852](https://github.com/getsentry/sentry-java/pull/1852))
- Bump: logback to 1.2.9 ([#1853](https://github.com/getsentry/sentry-java/pull/1853))

## 5.5.1

### Fixes

- Bump: log4j to 2.16.0 ([#1845](https://github.com/getsentry/sentry-java/pull/1845))
- Make App start cold/warm visible to Hybrid SDKs ([#1848](https://github.com/getsentry/sentry-java/pull/1848))

## 5.5.0

### Features

- Add locale to device context and deprecate language ([#1832](https://github.com/getsentry/sentry-java/pull/1832))
- Add `SentryFileInputStream` and `SentryFileOutputStream` for File I/O performance instrumentation ([#1826](https://github.com/getsentry/sentry-java/pull/1826))
- Add `SentryFileReader` and `SentryFileWriter` for File I/O instrumentation ([#1843](https://github.com/getsentry/sentry-java/pull/1843))

### Fixes

- Bump: log4j to 2.15.0 ([#1839](https://github.com/getsentry/sentry-java/pull/1839))
- Ref: Rename Fragment span operation from `ui.fragment.load` to `ui.load` ([#1824](https://github.com/getsentry/sentry-java/pull/1824))
- Ref: change `java.util.Random` to `java.security.SecureRandom` for possible security reasons ([#1831](https://github.com/getsentry/sentry-java/pull/1831))

## 5.4.3

### Fixes

- Only report App start measurement for full launch on Android ([#1821](https://github.com/getsentry/sentry-java/pull/1821))

## 5.4.2

### Fixes

- Ref: catch Throwable instead of Exception to suppress internal SDK errors ([#1812](https://github.com/getsentry/sentry-java/pull/1812))

## 5.4.1

### Features

- Refactor OkHttp and Apollo to Kotlin functional interfaces ([#1797](https://github.com/getsentry/sentry-java/pull/1797))
- Add secondary constructor to SentryInstrumentation ([#1804](https://github.com/getsentry/sentry-java/pull/1804))

### Fixes

- Do not start fragment span if not added to the Activity ([#1813](https://github.com/getsentry/sentry-java/pull/1813))

## 5.4.0

### Features

- Add `graphql-java` instrumentation ([#1777](https://github.com/getsentry/sentry-java/pull/1777))

### Fixes

- Do not crash when event processors throw a lower level Throwable class ([#1800](https://github.com/getsentry/sentry-java/pull/1800))
- ActivityFramesTracker does not throw if Activity has no observers ([#1799](https://github.com/getsentry/sentry-java/pull/1799))

## 5.3.0

### Features

- Add datasource tracing with P6Spy ([#1784](https://github.com/getsentry/sentry-java/pull/1784))

### Fixes

- ActivityFramesTracker does not throw if Activity has not been added ([#1782](https://github.com/getsentry/sentry-java/pull/1782))
- PerformanceAndroidEventProcessor uses up to date isTracingEnabled set on Configuration callback ([#1786](https://github.com/getsentry/sentry-java/pull/1786))

## 5.2.4

### Fixes

- Window.FEATURE_NO_TITLE does not work when using activity traces ([#1769](https://github.com/getsentry/sentry-java/pull/1769))
- unregister UncaughtExceptionHandler on close ([#1770](https://github.com/getsentry/sentry-java/pull/1770))

## 5.2.3

### Fixes

- Make ActivityFramesTracker operations thread-safe ([#1762](https://github.com/getsentry/sentry-java/pull/1762))
- Clone Scope Contexts ([#1763](https://github.com/getsentry/sentry-java/pull/1763))
- Bump: AGP to 7.0.3 ([#1765](https://github.com/getsentry/sentry-java/pull/1765))

## 5.2.2

### Fixes

- Close HostnameCache#executorService on SentryClient#close ([#1757](https://github.com/getsentry/sentry-java/pull/1757))

## 5.2.1

### Features

- Add isCrashedLastRun support ([#1739](https://github.com/getsentry/sentry-java/pull/1739))
- Attach Java vendor and version to events and transactions ([#1703](https://github.com/getsentry/sentry-java/pull/1703))

### Fixes

- Handle exception if Context.registerReceiver throws ([#1747](https://github.com/getsentry/sentry-java/pull/1747))

## 5.2.0

### Features

- Allow setting proguard via Options and/or external resources ([#1728](https://github.com/getsentry/sentry-java/pull/1728))
- Add breadcrumbs for the Apollo integration ([#1726](https://github.com/getsentry/sentry-java/pull/1726))

### Fixes

- Don't set lastEventId for transactions ([#1727](https://github.com/getsentry/sentry-java/pull/1727))
- ActivityLifecycleIntegration#appStartSpan memory leak ([#1732](https://github.com/getsentry/sentry-java/pull/1732))

## 5.2.0-beta.3

### Features

- Add "data" to spans ([#1717](https://github.com/getsentry/sentry-java/pull/1717))

### Fixes

- Check at runtime if AndroidX.Core is available ([#1718](https://github.com/getsentry/sentry-java/pull/1718))
- Should not capture unfinished transaction ([#1719](https://github.com/getsentry/sentry-java/pull/1719))

## 5.2.0-beta.2

### Fixes

- Bump AGP to 7.0.2 ([#1650](https://github.com/getsentry/sentry-java/pull/1650))
- Drop spans in BeforeSpanCallback. ([#1713](https://github.com/getsentry/sentry-java/pull/1713))

## 5.2.0-beta.1

### Features

- Add tracestate HTTP header support ([#1683](https://github.com/getsentry/sentry-java/pull/1683))
- Add option to filter which origins receive tracing headers ([#1698](https://github.com/getsentry/sentry-java/pull/1698))
- Include unfinished spans in transaction ([#1699](https://github.com/getsentry/sentry-java/pull/1699))
- Add static helpers for creating breadcrumbs ([#1702](https://github.com/getsentry/sentry-java/pull/1702))
- Performance support for Android Apollo ([#1705](https://github.com/getsentry/sentry-java/pull/1705))

### Fixes

- Move tags from transaction.contexts.trace.tags to transaction.tags ([#1700](https://github.com/getsentry/sentry-java/pull/1700))

Breaking changes:

- Updated proguard keep rule for enums, which affects consumer application code ([#1694](https://github.com/getsentry/sentry-java/pull/1694))

## 5.1.2

### Fixes

- Servlet 3.1 compatibility issue ([#1681](https://github.com/getsentry/sentry-java/pull/1681))
- Do not drop Contexts key if Collection, Array or Char ([#1680](https://github.com/getsentry/sentry-java/pull/1680))

## 5.1.1

### Features

- Add support for async methods in Spring MVC ([#1652](https://github.com/getsentry/sentry-java/pull/1652))
- Add secondary constructor taking IHub to SentryOkHttpInterceptor ([#1657](https://github.com/getsentry/sentry-java/pull/1657))
- Merge external map properties ([#1656](https://github.com/getsentry/sentry-java/pull/1656))

### Fixes

- Remove onActivityPreCreated call in favor of onActivityCreated ([#1661](https://github.com/getsentry/sentry-java/pull/1661))
- Do not crash if SENSOR_SERVICE throws ([#1655](https://github.com/getsentry/sentry-java/pull/1655))
- Make sure scope is popped when processing request results in exception ([#1665](https://github.com/getsentry/sentry-java/pull/1665))

## 5.1.0

### Features

- Spring WebClient integration ([#1621](https://github.com/getsentry/sentry-java/pull/1621))
- OpenFeign integration ([#1632](https://github.com/getsentry/sentry-java/pull/1632))
- Add more convenient way to pass BeforeSpanCallback in OpenFeign integration ([#1637](https://github.com/getsentry/sentry-java/pull/1637))

### Fixes

- Bump: sentry-native to 0.4.12 ([#1651](https://github.com/getsentry/sentry-java/pull/1651))

## 5.1.0-beta.9

- No documented changes.

## 5.1.0-beta.8

### Features

- Generate Sentry BOM ([#1486](https://github.com/getsentry/sentry-java/pull/1486))

## 5.1.0-beta.7

### Features

- Slow/Frozen frames metrics ([#1609](https://github.com/getsentry/sentry-java/pull/1609))

## 5.1.0-beta.6

### Features

- Add request body extraction for Spring MVC integration ([#1595](https://github.com/getsentry/sentry-java/pull/1595))

### Fixes

- set min sdk version of sentry-android-fragment to API 14 ([#1608](https://github.com/getsentry/sentry-java/pull/1608))
- Ser/Deser of the UserFeedback from cached envelope ([#1611](https://github.com/getsentry/sentry-java/pull/1611))

## 5.1.0-beta.5

### Fixes

- Make SentryAppender non-final for Log4j2 and Logback ([#1603](https://github.com/getsentry/sentry-java/pull/1603))
- Do not throw IAE when tracing header contain invalid trace id ([#1605](https://github.com/getsentry/sentry-java/pull/1605))

## 5.1.0-beta.4

### Fixes

- Update sentry-native to 0.4.11 ([#1591](https://github.com/getsentry/sentry-java/pull/1591))

## 5.1.0-beta.3

### Features

- Spring Webflux integration ([#1529](https://github.com/getsentry/sentry-java/pull/1529))

## 5.1.0-beta.2

### Features

- Support transaction waiting for children to finish. ([#1535](https://github.com/getsentry/sentry-java/pull/1535))
- Capture logged marker in log4j2 and logback appenders ([#1551](https://github.com/getsentry/sentry-java/pull/1551))
- Allow clearing of attachments in the scope ([#1562](https://github.com/getsentry/sentry-java/pull/1562))
- Set mechanism type in SentryExceptionResolver ([#1556](https://github.com/getsentry/sentry-java/pull/1556))
- Perf. for fragments ([#1528](https://github.com/getsentry/sentry-java/pull/1528))

### Fixes

- Handling missing Spring Security on classpath on Java 8 ([#1552](https://github.com/getsentry/sentry-java/pull/1552))
- Use a different method to get strings from JNI, and avoid excessive Stack Space usage. ([#1214](https://github.com/getsentry/sentry-java/pull/1214))
- Add data field to SentrySpan ([#1555](https://github.com/getsentry/sentry-java/pull/1555))
- Clock drift issue when calling DateUtils#getDateTimeWithMillisPrecision ([#1557](https://github.com/getsentry/sentry-java/pull/1557))
- Prefer snake case for HTTP integration data keys ([#1559](https://github.com/getsentry/sentry-java/pull/1559))
- Assign lastEventId only if event was queued for submission ([#1565](https://github.com/getsentry/sentry-java/pull/1565))

## 5.1.0-beta.1

### Features

- Measure app start time ([#1487](https://github.com/getsentry/sentry-java/pull/1487))
- Automatic breadcrumbs logging for fragment lifecycle ([#1522](https://github.com/getsentry/sentry-java/pull/1522))

## 5.0.1

### Fixes

- Sources and Javadoc artifacts were mixed up ([#1515](https://github.com/getsentry/sentry-java/pull/1515))

## 5.0.0

This release brings many improvements but also new features:

- OkHttp Interceptor for Android ([#1330](https://github.com/getsentry/sentry-java/pull/1330))
- GraalVM Native Image Compatibility ([#1329](https://github.com/getsentry/sentry-java/pull/1329))
- Add option to ignore exceptions by type ([#1352](https://github.com/getsentry/sentry-java/pull/1352))
- Enrich transactions with device contexts ([#1430](https://github.com/getsentry/sentry-java/pull/1430)) ([#1469](https://github.com/getsentry/sentry-java/pull/1469))
- Better interoperability with Kotlin null-safety ([#1439](https://github.com/getsentry/sentry-java/pull/1439)) and ([#1462](https://github.com/getsentry/sentry-java/pull/1462))
- Add coroutines support ([#1479](https://github.com/getsentry/sentry-java/pull/1479))
- OkHttp callback for Customising the Span ([#1478](https://github.com/getsentry/sentry-java/pull/1478))
- Add breadcrumb in Spring RestTemplate integration ([#1481](https://github.com/getsentry/sentry-java/pull/1481))

Breaking changes:

- Migration Guide for [Java](https://docs.sentry.io/platforms/java/migration/)
- Migration Guide for [Android](https://docs.sentry.io/platforms/android/migration/)

Other fixes:

- Fix: Add attachmentType to envelope ser/deser. ([#1504](https://github.com/getsentry/sentry-java/pull/1504))

Thank you:

- @maciejwalkowiak for coding most of it.

## 5.0.0-beta.7

### Fixes


- Ref: Deprecate SentryBaseEvent#getOriginThrowable and add SentryBaseEvent#getThrowableMechanism ([#1502](https://github.com/getsentry/sentry-java/pull/1502))
- Graceful Shutdown flushes event instead of Closing SDK ([#1500](https://github.com/getsentry/sentry-java/pull/1500))
- Do not append threads that come from the EnvelopeFileObserver ([#1501](https://github.com/getsentry/sentry-java/pull/1501))
- Ref: Deprecate cacheDirSize and add maxCacheItems ([#1499](https://github.com/getsentry/sentry-java/pull/1499))
- Append all threads if Hint is Cached but attachThreads is enabled ([#1503](https://github.com/getsentry/sentry-java/pull/1503))

## 5.0.0-beta.6

### Features

- Add secondary constructor to SentryOkHttpInterceptor ([#1491](https://github.com/getsentry/sentry-java/pull/1491))
- Add option to enable debug mode in Log4j2 integration ([#1492](https://github.com/getsentry/sentry-java/pull/1492))

### Fixes

- Ref: Replace clone() with copy constructor ([#1496](https://github.com/getsentry/sentry-java/pull/1496))

## 5.0.0-beta.5

### Features

- OkHttp callback for Customising the Span ([#1478](https://github.com/getsentry/sentry-java/pull/1478))
- Add breadcrumb in Spring RestTemplate integration ([#1481](https://github.com/getsentry/sentry-java/pull/1481))
- Add coroutines support ([#1479](https://github.com/getsentry/sentry-java/pull/1479))

### Fixes

- Cloning Stack ([#1483](https://github.com/getsentry/sentry-java/pull/1483))

## 5.0.0-beta.4

### Fixes

- Enrich Transactions with Context Data ([#1469](https://github.com/getsentry/sentry-java/pull/1469))
- Bump: Apache HttpClient to 5.0.4 ([#1476](https://github.com/getsentry/sentry-java/pull/1476))

## 5.0.0-beta.3

### Fixes

- Handling immutable collections on SentryEvent and protocol objects ([#1468](https://github.com/getsentry/sentry-java/pull/1468))
- Associate event with transaction when thrown exception is not a direct cause ([#1463](https://github.com/getsentry/sentry-java/pull/1463))
- Ref: nullability annotations to Sentry module ([#1439](https://github.com/getsentry/sentry-java/pull/1439)) and ([#1462](https://github.com/getsentry/sentry-java/pull/1462))
- NPE when adding Context Data with null values for log4j2 ([#1465](https://github.com/getsentry/sentry-java/pull/1465))

## 5.0.0-beta.2

### Fixes

- sentry-android-timber package sets sentry.java.android.timber as SDK name ([#1456](https://github.com/getsentry/sentry-java/pull/1456))
- When AppLifecycleIntegration is closed, it should remove observer using UI thread ([#1459](https://github.com/getsentry/sentry-java/pull/1459))
- Bump: AGP to 4.2.0 ([#1460](https://github.com/getsentry/sentry-java/pull/1460))

Breaking Changes:

- Remove: Settings.Secure.ANDROID_ID in favor of generated installationId ([#1455](https://github.com/getsentry/sentry-java/pull/1455))
- Rename: enableSessionTracking to enableAutoSessionTracking ([#1457](https://github.com/getsentry/sentry-java/pull/1457))

## 5.0.0-beta.1

### Fixes

- Ref: Refactor converting HttpServletRequest to Sentry Request in Spring integration ([#1387](https://github.com/getsentry/sentry-java/pull/1387))
- Bump: sentry-native to 0.4.9 ([#1431](https://github.com/getsentry/sentry-java/pull/1431))
- Activity tracing auto instrumentation for Android API < 29 ([#1402](https://github.com/getsentry/sentry-java/pull/1402))
- use connection and read timeouts in ApacheHttpClient based transport ([#1397](https://github.com/getsentry/sentry-java/pull/1397))
- set correct transaction status for unhandled exceptions in SentryTracingFilter ([#1406](https://github.com/getsentry/sentry-java/pull/1406))
- handle network errors in SentrySpanClientHttpRequestInterceptor ([#1407](https://github.com/getsentry/sentry-java/pull/1407))
- set scope on transaction ([#1409](https://github.com/getsentry/sentry-java/pull/1409))
- set status and associate events with transactions ([#1426](https://github.com/getsentry/sentry-java/pull/1426))
- Do not set free memory and is low memory fields when it's a NDK hard crash ([#1399](https://github.com/getsentry/sentry-java/pull/1399))
- Apply user from the scope to transaction ([#1424](https://github.com/getsentry/sentry-java/pull/1424))
- Pass maxBreadcrumbs config. to sentry-native ([#1425](https://github.com/getsentry/sentry-java/pull/1425))
- Run event processors and enrich transactions with contexts ([#1430](https://github.com/getsentry/sentry-java/pull/1430))
- Set Span status for OkHttp integration ([#1447](https://github.com/getsentry/sentry-java/pull/1447))
- Set user on transaction in Spring & Spring Boot integrations ([#1443](https://github.com/getsentry/sentry-java/pull/1443))

## 4.4.0-alpha.2

### Features

- Add option to ignore exceptions by type ([#1352](https://github.com/getsentry/sentry-java/pull/1352))
- Sentry closes Android NDK and ShutdownHook integrations ([#1358](https://github.com/getsentry/sentry-java/pull/1358))
- Allow inheritance of SentryHandler class in sentry-jul package([#1367](https://github.com/getsentry/sentry-java/pull/1367))
- Make NoOpHub public ([#1379](https://github.com/getsentry/sentry-java/pull/1379))
- Configure max spans per transaction ([#1394](https://github.com/getsentry/sentry-java/pull/1394))

### Fixes

- Bump: Upgrade Apache HttpComponents Core to 5.0.3 ([#1375](https://github.com/getsentry/sentry-java/pull/1375))
- NPE when MDC contains null values (sentry-logback) ([#1364](https://github.com/getsentry/sentry-java/pull/1364))
- Avoid NPE when MDC contains null values (sentry-jul) ([#1385](https://github.com/getsentry/sentry-java/pull/1385))
- Accept only non null value maps ([#1368](https://github.com/getsentry/sentry-java/pull/1368))
- Do not bind transactions to scope by default. ([#1376](https://github.com/getsentry/sentry-java/pull/1376))
- Hub thread safety ([#1388](https://github.com/getsentry/sentry-java/pull/1388))
- SentryTransactionAdvice should operate on the new scope ([#1389](https://github.com/getsentry/sentry-java/pull/1389))

## 4.4.0-alpha.1

### Features

- Add an overload for `startTransaction` that sets the created transaction to the Scope ([#1313](https://github.com/getsentry/sentry-java/pull/1313))
- Set SDK version on Transactions ([#1307](https://github.com/getsentry/sentry-java/pull/1307))
- GraalVM Native Image Compatibility ([#1329](https://github.com/getsentry/sentry-java/pull/1329))
- Add OkHttp client application interceptor ([#1330](https://github.com/getsentry/sentry-java/pull/1330))

### Fixes

- Bump: sentry-native to 0.4.8
- Ref: Separate user facing and protocol classes in the Performance feature ([#1304](https://github.com/getsentry/sentry-java/pull/1304))
- Use logger set on SentryOptions in GsonSerializer ([#1308](https://github.com/getsentry/sentry-java/pull/1308))
- Use the bindToScope correctly
- Allow 0.0 to be set on tracesSampleRate ([#1328](https://github.com/getsentry/sentry-java/pull/1328))
- set "java" platform to transactions ([#1332](https://github.com/getsentry/sentry-java/pull/1332))
- Allow disabling tracing through SentryOptions ([#1337](https://github.com/getsentry/sentry-java/pull/1337))

## 4.3.0

### Features

- Activity tracing auto instrumentation

### Fixes

- Aetting in-app-includes from external properties ([#1291](https://github.com/getsentry/sentry-java/pull/1291))
- Initialize Sentry in Logback appender when DSN is not set in XML config ([#1296](https://github.com/getsentry/sentry-java/pull/1296))
- JUL integration SDK name ([#1293](https://github.com/getsentry/sentry-java/pull/1293))

## 4.2.0

### Features

- Improve EventProcessor nullability annotations ([#1229](https://github.com/getsentry/sentry-java/pull/1229)).
- Add ability to flush events synchronously.
- Support @SentrySpan and @SentryTransaction on classes and interfaces. ([#1243](https://github.com/getsentry/sentry-java/pull/1243))
- Do not serialize empty collections and maps ([#1245](https://github.com/getsentry/sentry-java/pull/1245))
- Integration interface better compatibility with Kotlin null-safety
- Simplify Sentry configuration in Spring integration ([#1259](https://github.com/getsentry/sentry-java/pull/1259))
- Simplify configuring Logback integration when environment variable with the DSN is not set ([#1271](https://github.com/getsentry/sentry-java/pull/1271))
- Add Request to the Scope. [#1270](https://github.com/getsentry/sentry-java/pull/1270))
- Optimize SentryTracingFilter when hub is disabled.

### Fixes

- Bump: sentry-native to 0.4.7
- Optimize DuplicateEventDetectionEventProcessor performance ([#1247](https://github.com/getsentry/sentry-java/pull/1247)).
- Prefix sdk.package names with io.sentry ([#1249](https://github.com/getsentry/sentry-java/pull/1249))
- Remove experimental annotation for Attachment ([#1257](https://github.com/getsentry/sentry-java/pull/1257))
- Mark stacktrace as snapshot if captured at arbitrary moment ([#1231](https://github.com/getsentry/sentry-java/pull/1231))
- Disable Gson HTML escaping
- Make the ANR Atomic flags immutable
- Prevent NoOpHub from creating heavy SentryOptions objects ([#1272](https://github.com/getsentry/sentry-java/pull/1272))
- SentryTransaction#getStatus NPE ([#1273](https://github.com/getsentry/sentry-java/pull/1273))
- Discard unfinished Spans before sending them over to Sentry ([#1279](https://github.com/getsentry/sentry-java/pull/1279))
- Interrupt the thread in QueuedThreadPoolExecutor ([#1276](https://github.com/getsentry/sentry-java/pull/1276))
- SentryTransaction#finish should not clear another transaction from the scope ([#1278](https://github.com/getsentry/sentry-java/pull/1278))

Breaking Changes:
- Enchancement: SentryExceptionResolver should not send handled errors by default ([#1248](https://github.com/getsentry/sentry-java/pull/1248)).
- Ref: Simplify RestTemplate instrumentation ([#1246](https://github.com/getsentry/sentry-java/pull/1246))
- Enchancement: Add overloads for startTransaction taking op and description ([#1244](https://github.com/getsentry/sentry-java/pull/1244))

## 4.1.0

### Features

- Improve Kotlin compatibility for SdkVersion ([#1213](https://github.com/getsentry/sentry-java/pull/1213))
- Support logging via JUL ([#1211](https://github.com/getsentry/sentry-java/pull/1211))

### Fixes

- Returning Sentry trace header from Span ([#1217](https://github.com/getsentry/sentry-java/pull/1217))
- Remove misleading error logs ([#1222](https://github.com/getsentry/sentry-java/pull/1222))

## 4.0.0

This release brings the Sentry Performance feature to Java SDK, Spring, Spring Boot, and Android integrations. Read more in the reference documentation:

- [Performance for Java](https://docs.sentry.io/platforms/java/performance/)
- [Performance for Spring](https://docs.sentry.io/platforms/java/guides/spring/)
- [Performance for Spring Boot](https://docs.sentry.io/platforms/java/guides/spring-boot/)
- [Performance for Android](https://docs.sentry.io/platforms/android/performance/)

### Other improvements:

#### Core:

- Improved loading external configuration:
  - Load `sentry.properties` from the application's current working directory ([#1046](https://github.com/getsentry/sentry-java/pull/1046))
  - Resolve `in-app-includes`, `in-app-excludes`, `tags`, `debug`, `uncaught.handler.enabled` parameters from the external configuration
- Set global tags on SentryOptions and load them from external configuration ([#1066](https://github.com/getsentry/sentry-java/pull/1066))
- Add support for attachments ([#1082](https://github.com/getsentry/sentry-java/pull/1082))
- Resolve `servername` from the localhost address
- Simplified transport configuration through setting `TransportFactory` instead of `ITransport` on SentryOptions ([#1124](https://github.com/getsentry/sentry-java/pull/1124))

#### Spring Boot:

- Add the ability to register multiple `OptionsConfiguration` beans ([#1093](https://github.com/getsentry/sentry-java/pull/1093))
- Initialize Logback after context refreshes ([#1129](https://github.com/getsentry/sentry-java/pull/1129))

#### Android:

- Add `isSideLoaded` and `installerStore` tags automatically (Where your App. was installed from eg Google Play, Amazon Store, downloaded APK, etc...)
- Bump: sentry-native to 0.4.6
- Bump: Gradle to 6.8.1 and AGP to 4.1.2

## 4.0.0-beta.1

### Features

- Add addToTransactions to Attachment ([#1191](https://github.com/getsentry/sentry-java/pull/1191))
- Support SENTRY_TRACES_SAMPLE_RATE conf. via env variables ([#1171](https://github.com/getsentry/sentry-java/pull/1171))
- Pass request to CustomSamplingContext in Spring integration ([#1172](https://github.com/getsentry/sentry-java/pull/1172))
- Move `SentrySpanClientHttpRequestInterceptor` to Spring module ([#1181](https://github.com/getsentry/sentry-java/pull/1181))
- Add overload for `transaction/span.finish(SpanStatus)` ([#1182](https://github.com/getsentry/sentry-java/pull/1182))
- Simplify registering traces sample callback in Spring integration ([#1184](https://github.com/getsentry/sentry-java/pull/1184))
- Polish Performance API ([#1165](https://github.com/getsentry/sentry-java/pull/1165))
- Set "debug" through external properties ([#1186](https://github.com/getsentry/sentry-java/pull/1186))
- Simplify Spring integration ([#1188](https://github.com/getsentry/sentry-java/pull/1188))
- Init overload with dsn ([#1195](https://github.com/getsentry/sentry-java/pull/1195))
- Enable Kotlin map-like access on CustomSamplingContext ([#1192](https://github.com/getsentry/sentry-java/pull/1192))
- Auto register custom ITransportFactory in Spring integration ([#1194](https://github.com/getsentry/sentry-java/pull/1194))
- Improve Kotlin property access in Performance API ([#1193](https://github.com/getsentry/sentry-java/pull/1193))
- Copy options tags to transactions ([#1198](https://github.com/getsentry/sentry-java/pull/1198))
- Add convenient method for accessing event's throwable ([#1202](https://github.com/getsentry/sentry-java/pull/1202))

### Fixes

- Ref: Set SpanContext on SentryTransaction to avoid potential NPE ([#1173](https://github.com/getsentry/sentry-java/pull/1173))
- Free Local Refs manually due to Android local ref. count limits
- Bring back support for setting transaction name without ongoing transaction ([#1183](https://github.com/getsentry/sentry-java/pull/1183))

## 4.0.0-alpha.3

### Features

- Improve ITransaction and ISpan null-safety compatibility ([#1161](https://github.com/getsentry/sentry-java/pull/1161))
- Automatically assign span context to captured events ([#1156](https://github.com/getsentry/sentry-java/pull/1156))
- Autoconfigure Apache HttpClient 5 based Transport in Spring Boot integration ([#1143](https://github.com/getsentry/sentry-java/pull/1143))
- Send user.ip_address = {{auto}} when sendDefaultPii is true ([#1015](https://github.com/getsentry/sentry-java/pull/1015))
- Read tracesSampleRate from AndroidManifest
- OutboxSender supports all envelope item types ([#1158](https://github.com/getsentry/sentry-java/pull/1158))
- Read `uncaught.handler.enabled` property from the external configuration
- Resolve servername from the localhost address
- Add maxAttachmentSize to SentryOptions ([#1138](https://github.com/getsentry/sentry-java/pull/1138))
- Drop invalid attachments ([#1134](https://github.com/getsentry/sentry-java/pull/1134))
- Set isSideLoaded info tags
- Add non blocking Apache HttpClient 5 based Transport ([#1136](https://github.com/getsentry/sentry-java/pull/1136))

### Fixes

- Ref: Make Attachment immutable ([#1120](https://github.com/getsentry/sentry-java/pull/1120))
- Ref: using Calendar to generate Dates
- Ref: Return NoOpTransaction instead of null ([#1126](https://github.com/getsentry/sentry-java/pull/1126))
- Ref: `ITransport` implementations are now responsible for executing request in asynchronous or synchronous way ([#1118](https://github.com/getsentry/sentry-java/pull/1118))
- Ref: Add option to set `TransportFactory` instead of `ITransport` on `SentryOptions` ([#1124](https://github.com/getsentry/sentry-java/pull/1124))
- Ref: Simplify ITransport creation in ITransportFactory ([#1135](https://github.com/getsentry/sentry-java/pull/1135))
- Fixes and Tests: Session serialization and deserialization
- Inheriting sampling decision from parent ([#1100](https://github.com/getsentry/sentry-java/pull/1100))
- Exception only sets a stack trace if there are frames
- Initialize Logback after context refreshes ([#1129](https://github.com/getsentry/sentry-java/pull/1129))
- Do not crash when passing null values to @Nullable methods, eg User and Scope
- Resolving dashed properties from external configuration
- Consider {{ auto }} as a default ip address ([#1015](https://github.com/getsentry/sentry-java/pull/1015))
- Set release and environment on Transactions ([#1152](https://github.com/getsentry/sentry-java/pull/1152))
- Do not set transaction on the scope automatically

## 4.0.0-alpha.2

### Features

- Add basic support for attachments ([#1082](https://github.com/getsentry/sentry-java/pull/1082))
- Set transaction name on events and transactions sent using Spring integration ([#1067](https://github.com/getsentry/sentry-java/pull/1067))
- Set global tags on SentryOptions and load them from external configuration ([#1066](https://github.com/getsentry/sentry-java/pull/1066))
- Add API validator and remove deprecated methods
- Add more convenient method to start a child span ([#1073](https://github.com/getsentry/sentry-java/pull/1073))
- Autoconfigure traces callback in Spring Boot integration ([#1074](https://github.com/getsentry/sentry-java/pull/1074))
- Resolve in-app-includes and in-app-excludes parameters from the external configuration
- Make InAppIncludesResolver public ([#1084](https://github.com/getsentry/sentry-java/pull/1084))
- Add the ability to register multiple OptionsConfiguration beans ([#1093](https://github.com/getsentry/sentry-java/pull/1093))
- Database query tracing with datasource-proxy ([#1095](https://github.com/getsentry/sentry-java/pull/1095))

### Fixes

- Ref: Refactor resolving SpanContext for Throwable ([#1068](https://github.com/getsentry/sentry-java/pull/1068))
- Ref: Change "op" to "operation" in @SentrySpan and @SentryTransaction
- Remove method reference in SentryEnvelopeItem ([#1091](https://github.com/getsentry/sentry-java/pull/1091))
- Set current thread only if there are no exceptions
- SentryOptions creates GsonSerializer by default
- Append DebugImage list if event already has it
- Sort breadcrumbs by Date if there are breadcrumbs already in the event

## 4.0.0-alpha.1

### Features

- Load `sentry.properties` from the application's current working directory ([#1046](https://github.com/getsentry/sentry-java/pull/1046))
- Performance monitoring ([#971](https://github.com/getsentry/sentry-java/pull/971))
- Performance monitoring for Spring Boot applications ([#971](https://github.com/getsentry/sentry-java/pull/971))

### Fixes

- Ref: Refactor JSON deserialization ([#1047](https://github.com/getsentry/sentry-java/pull/1047))

## 3.2.1

### Fixes

- Set current thread only if theres no exceptions ([#1064](https://github.com/getsentry/sentry-java/pull/1064))
- Append DebugImage list if event already has it ([#1092](https://github.com/getsentry/sentry-java/pull/1092))
- Sort breadcrumbs by Date if there are breadcrumbs already in the event ([#1094](https://github.com/getsentry/sentry-java/pull/1094))
- Free Local Refs manually due to Android local ref. count limits  ([#1179](https://github.com/getsentry/sentry-java/pull/1179))

## 3.2.0

### Features

- Expose a Module (Debug images) Loader for Android thru sentry-native ([#1043](https://github.com/getsentry/sentry-java/pull/1043))
- Added java doc to protocol classes based on sentry-data-schemes project ([#1045](https://github.com/getsentry/sentry-java/pull/1045))
- Make SentryExceptionResolver Order configurable to not send handled web exceptions ([#1008](https://github.com/getsentry/sentry-java/pull/1008))
- Resolve HTTP Proxy parameters from the external configuration ([#1028](https://github.com/getsentry/sentry-java/pull/1028))
- Sentry NDK integration is compiled against default NDK version based on AGP's version ([#1048](https://github.com/getsentry/sentry-java/pull/1048))

### Fixes

- Bump: AGP 4.1.1 ([#1040](https://github.com/getsentry/sentry-java/pull/1040))
- Update to sentry-native 0.4.4 and fix shared library builds ([#1039](https://github.com/getsentry/sentry-java/pull/1039))
- use neutral Locale for String operations ([#1033](https://github.com/getsentry/sentry-java/pull/1033))
- Clean up JNI code and properly free strings ([#1050](https://github.com/getsentry/sentry-java/pull/1050))
- set userId for hard-crashes if no user is set ([#1049](https://github.com/getsentry/sentry-java/pull/1049))

## 3.1.3

### Fixes

- Fix broken NDK integration on 3.1.2 (release failed on packaging a .so file)
- Increase max cached events to 30 ([#1029](https://github.com/getsentry/sentry-java/pull/1029))
- Normalize DSN URI ([#1030](https://github.com/getsentry/sentry-java/pull/1030))

## 3.1.2

### Features

- Manually capturing User Feedback
- Set environment to "production" by default.
- Make public the Breadcrumb constructor that accepts a Date ([#1012](https://github.com/getsentry/sentry-java/pull/1012))

### Fixes

- ref: Validate event id on user feedback submission

## 3.1.1

### Features

- Bind logging related SentryProperties to Slf4j Level instead of Logback to improve Log4j2 compatibility

### Fixes

- Prevent Logback and Log4j2 integrations from re-initializing Sentry when Sentry is already initialized
- Make sure HttpServletRequestSentryUserProvider runs by default before custom SentryUserProvider beans
- Fix setting up Sentry in Spring Webflux annotation by changing the scope of Spring WebMvc related dependencies

## 3.1.0

### Features

- Make getThrowable public and improve set contexts ([#967](https://github.com/getsentry/sentry-java/pull/967))
- Accepted quoted values in properties from external configuration ([#972](https://github.com/getsentry/sentry-java/pull/972))

### Fixes

- Auto-Configure `inAppIncludes` in Spring Boot integration ([#966](https://github.com/getsentry/sentry-java/pull/966))
- Bump: Android Gradle Plugin 4.0.2 ([#968](https://github.com/getsentry/sentry-java/pull/968))
- Don't require `sentry.dsn` to be set when using `io.sentry:sentry-spring-boot-starter` and `io.sentry:sentry-logback` together ([#965](https://github.com/getsentry/sentry-java/pull/965))
- Remove chunked streaming mode ([#974](https://github.com/getsentry/sentry-java/pull/974))
- Android 11 + targetSdkVersion 30 crashes Sentry on start ([#977](https://github.com/getsentry/sentry-java/pull/977))

## 3.0.0

## Java + Android

This release marks the re-unification of Java and Android SDK code bases.
It's based on the Android 2.0 SDK, which implements [Sentry's unified API](https://develop.sentry.dev/sdk/unified-api/).

Considerable changes were done, which include a lot of improvements. More are covered below, but the highlights are:

- Improved `log4j2` integration
  - Capture breadcrumbs for level INFO and higher
  - Raises event for ERROR and higher.
  - Minimum levels are configurable.
  - Optionally initializes the SDK via appender.xml
- Dropped support to `log4j`.
- Improved `logback` integration
  - Capture breadcrumbs for level INFO and higher
  - Raises event for ERROR and higher.
  - Minimum levels are configurable.
  - Optionally initializes the SDK via appender.xml
  - Configurable via Spring integration if both are enabled
- Spring
  - No more duplicate events with Spring and logback
  - Auto initalizes if DSN is available
  - Configuration options available with auto complete
- Google App Engine support dropped

## What’s Changed

- Callback to validate SSL certificate ([#944](https://github.com/getsentry/sentry-java/pull/944))
- Attach stack traces enabled by default

### Android specific

- Release health enabled by default for Android
- Sync of Scopes for Java -> Native (NDK)
- Bump Sentry-Native v0.4.2
- Android 11 Support

[Android migration docs](https://docs.sentry.io/platforms/android/migration/#migrating-from-sentry-android-2x-to-sentry-android-3x)

### Java specific

- Unified API for Java SDK and integrations (Spring, Spring boot starter, Servlet, Logback, Log4j2)

New Java [docs](https://docs.sentry.io/platforms/java/) are live and being improved.

## Acquisition

Packages were released on [`bintray sentry-java`](https://dl.bintray.com/getsentry/sentry-java/io/sentry/), [`bintray sentry-android`](https://dl.bintray.com/getsentry/sentry-android/io/sentry/), [`jcenter`](https://jcenter.bintray.com/io/sentry/) and [`mavenCentral`](https://repo.maven.apache.org/maven2/io/sentry/)

## Where is the Java 1.7 code base?

The previous Java releases, are all available in this repository through the tagged releases.
## 3.0.0-beta.1

## What’s Changed

- feat: ssl support ([#944](https://github.com/getsentry/sentry-java/pull/944)) @ninekaw9 @marandaneto
- feat: sync Java to C ([#937](https://github.com/getsentry/sentry-java/pull/937)) @bruno-garcia @marandaneto
- feat: Auto-configure Logback appender in Spring Boot integration. ([#938](https://github.com/getsentry/sentry-java/pull/938)) @maciejwalkowiak
- feat: Add Servlet integration. ([#935](https://github.com/getsentry/sentry-java/pull/935)) @maciejwalkowiak
- fix: Pop scope at the end of the request in Spring integration. ([#936](https://github.com/getsentry/sentry-java/pull/936)) @maciejwalkowiak
- bump: Upgrade Spring Boot to 2.3.4. ([#932](https://github.com/getsentry/sentry-java/pull/932)) @maciejwalkowiak
- fix: Do not set cookies when send pii is set to false. ([#931](https://github.com/getsentry/sentry-java/pull/931)) @maciejwalkowiak

Packages were released on [`bintray sentry-java`](https://dl.bintray.com/getsentry/sentry-java/io/sentry/), [`bintray sentry-android`](https://dl.bintray.com/getsentry/sentry-android/io/sentry/), [`jcenter`](https://jcenter.bintray.com/io/sentry/) and [`mavenCentral`](https://repo.maven.apache.org/maven2/io/sentry/)

We'd love to get feedback.

## 3.0.0-alpha.3

### Features

- Enable attach stack traces and disable attach threads by default ([#921](https://github.com/getsentry/sentry-java/pull/921)) @marandaneto

### Fixes

- Bump sentry-native to 0.4.2 ([#926](https://github.com/getsentry/sentry-java/pull/926)) @marandaneto
- ref: remove log level as RN do not use it anymore ([#924](https://github.com/getsentry/sentry-java/pull/924)) @marandaneto
- Read sample rate correctly from manifest meta data ([#923](https://github.com/getsentry/sentry-java/pull/923)) @marandaneto

Packages were released on [`bintray sentry-android`](https://dl.bintray.com/getsentry/sentry-android/io/sentry/) and [`bintray sentry-java`](https://dl.bintray.com/getsentry/sentry-java/io/sentry/)

We'd love to get feedback.

## 3.0.0-alpha.2

TBD

Packages were released on [bintray](https://dl.bintray.com/getsentry/maven/io/sentry/)

> Note: This release marks the unification of the Java and Android Sentry codebases based on the core of the Android SDK (version 2.x).
Previous releases for the Android SDK (version 2.x) can be found on the now archived: https://github.com/getsentry/sentry-android/

## 3.0.0-alpha.1

### Features

### Fixes


## New releases will happen on a different repository:

https://github.com/getsentry/sentry-java

## What’s Changed

### Features

### Fixes


- feat: enable release health by default

Packages were released on [`bintray`](https://dl.bintray.com/getsentry/sentry-android/io/sentry/sentry-android/), [`jcenter`](https://jcenter.bintray.com/io/sentry/sentry-android/) and [`mavenCentral`](https://repo.maven.apache.org/maven2/io/sentry/sentry-android/)

We'd love to get feedback.

## 2.3.1

### Fixes

- Add main thread checker for the app lifecycle integration ([#525](https://github.com/getsentry/sentry-android/pull/525)) @marandaneto
- Set correct migration link ([#523](https://github.com/getsentry/sentry-android/pull/523)) @fupduck
- Warn about Sentry re-initialization. ([#521](https://github.com/getsentry/sentry-android/pull/521)) @maciejwalkowiak
- Set SDK version in `MainEventProcessor`. ([#513](https://github.com/getsentry/sentry-android/pull/513)) @maciejwalkowiak
- Bump sentry-native to 0.4.0 ([#512](https://github.com/getsentry/sentry-android/pull/512)) @marandaneto
- Bump Gradle to 6.6 and fix linting issues ([#510](https://github.com/getsentry/sentry-android/pull/510)) @marandaneto
- fix(sentry-java): Contexts belong on the Scope ([#504](https://github.com/getsentry/sentry-android/pull/504)) @maciejwalkowiak
- Add tests for verifying scope changes thread isolation ([#508](https://github.com/getsentry/sentry-android/pull/508)) @maciejwalkowiak
- Set `SdkVersion` in default `SentryOptions` created in sentry-core module ([#506](https://github.com/getsentry/sentry-android/pull/506)) @maciejwalkowiak

Packages were released on [`bintray`](https://dl.bintray.com/getsentry/sentry-android/io/sentry/sentry-android/), [`jcenter`](https://jcenter.bintray.com/io/sentry/sentry-android/) and [`mavenCentral`](https://repo.maven.apache.org/maven2/io/sentry/sentry-android/)

We'd love to get feedback.

## 2.3.0

### Features

- Add console application sample. ([#502](https://github.com/getsentry/sentry-android/pull/502)) @maciejwalkowiak
- Log stacktraces in SystemOutLogger ([#498](https://github.com/getsentry/sentry-android/pull/498)) @maciejwalkowiak
- Add method to add breadcrumb with string parameter. ([#501](https://github.com/getsentry/sentry-android/pull/501)) @maciejwalkowiak

### Fixes

- Converting UTC and ISO timestamp when missing Locale/TimeZone do not error ([#505](https://github.com/getsentry/sentry-android/pull/505)) @marandaneto
- Call `Sentry#close` on JVM shutdown. ([#497](https://github.com/getsentry/sentry-android/pull/497)) @maciejwalkowiak
- ref: sentry-core changes for console app ([#473](https://github.com/getsentry/sentry-android/pull/473)) @marandaneto

Obs: If you are using its own instance of `Hub`/`SentryClient` and reflection to set up the SDK to be usable within Libraries, this change may break your code, please fix the renamed classes.

Packages were released on [`bintray`](https://dl.bintray.com/getsentry/sentry-android/io/sentry/sentry-android/), [`jcenter`](https://jcenter.bintray.com/io/sentry/sentry-android/) and [`mavenCentral`](https://repo.maven.apache.org/maven2/io/sentry/sentry-android/)

We'd love to get feedback.

## 2.2.2

### Features

- Add sdk to envelope header ([#488](https://github.com/getsentry/sentry-android/pull/488)) @marandaneto
- Log request if response code is not 200 ([#484](https://github.com/getsentry/sentry-android/pull/484)) @marandaneto

### Fixes

- Bump plugin versions ([#487](https://github.com/getsentry/sentry-android/pull/487)) @marandaneto
- Bump: AGP 4.0.1 ([#486](https://github.com/getsentry/sentry-android/pull/486)) @marandaneto

Packages were released on [`bintray`](https://dl.bintray.com/getsentry/sentry-android/io/sentry/sentry-android/), [`jcenter`](https://jcenter.bintray.com/io/sentry/sentry-android/) and [`mavenCentral`](https://repo.maven.apache.org/maven2/io/sentry/sentry-android/)

We'd love to get feedback.

## 2.2.1

### Fixes

- Timber adds breadcrumb even if event level is < minEventLevel ([#480](https://github.com/getsentry/sentry-android/pull/480)) @marandaneto
- Contexts serializer avoids reflection and fixes desugaring issue ([#478](https://github.com/getsentry/sentry-android/pull/478)) @marandaneto
- clone session before sending to the transport ([#474](https://github.com/getsentry/sentry-android/pull/474)) @marandaneto
- Bump Gradle 6.5.1 ([#479](https://github.com/getsentry/sentry-android/pull/479)) @marandaneto

Packages were released on [`bintray`](https://dl.bintray.com/getsentry/sentry-android/io/sentry/sentry-android/), [`jcenter`](https://jcenter.bintray.com/io/sentry/sentry-android/) and [`mavenCentral`](https://repo.maven.apache.org/maven2/io/sentry/sentry-android/)

We'd love to get feedback.

## 2.2.0

### Fixes

- Negative session sequence if the date is before java date epoch ([#471](https://github.com/getsentry/sentry-android/pull/471)) @marandaneto
- Deserialise unmapped contexts values from envelope ([#470](https://github.com/getsentry/sentry-android/pull/470)) @marandaneto
- Bump: sentry-native 0.3.4 ([#468](https://github.com/getsentry/sentry-android/pull/468)) @marandaneto

- feat: timber integration ([#464](https://github.com/getsentry/sentry-android/pull/464)) @marandaneto

1) To add integrations it requires a [manual initialization](https://docs.sentry.io/platforms/android/#manual-initialization) of the Android SDK.

2) Add the `sentry-android-timber` dependency:

```groovy
implementation 'io.sentry:sentry-android-timber:{version}' // version >= 2.2.0
```

3) Initialize and add the `SentryTimberIntegration`:

```java
SentryAndroid.init(this, options -> {
    // default values:
    // minEventLevel = ERROR
    // minBreadcrumbLevel = INFO
    options.addIntegration(new SentryTimberIntegration());

    // custom values for minEventLevel and minBreadcrumbLevel
    // options.addIntegration(new SentryTimberIntegration(SentryLevel.WARNING, SentryLevel.ERROR));
});
```

4) Use the Timber integration:

```java
try {
    int x = 1 / 0;
} catch (Exception e) {
    Timber.e(e);
}
```

Packages were released on [`bintray`](https://dl.bintray.com/getsentry/sentry-android/io/sentry/sentry-android/), [`jcenter`](https://jcenter.bintray.com/io/sentry/sentry-android/) and [`mavenCentral`](https://repo.maven.apache.org/maven2/io/sentry/sentry-android/)

We'd love to get feedback.

## 2.1.7

### Fixes

- Init native libs if available on SDK init ([#461](https://github.com/getsentry/sentry-android/pull/461)) @marandaneto
- Make JVM target explicit in sentry-core ([#462](https://github.com/getsentry/sentry-android/pull/462)) @dilbernd
- Timestamp with millis from react-native should be in UTC format ([#456](https://github.com/getsentry/sentry-android/pull/456)) @marandaneto
- Bump Gradle to 6.5 ([#454](https://github.com/getsentry/sentry-android/pull/454)) @marandaneto

Packages were released on [`bintray`](https://dl.bintray.com/getsentry/sentry-android/io/sentry/sentry-android/), [`jcenter`](https://jcenter.bintray.com/io/sentry/sentry-android/) and [`mavenCentral`](https://repo.maven.apache.org/maven2/io/sentry/sentry-android/)

We'd love to get feedback.

## 2.1.6

### Fixes

- Do not lookup sentry-debug-meta but instead load it directly ([#445](https://github.com/getsentry/sentry-android/pull/445)) @marandaneto
- Regression on v2.1.5 which can cause a crash on SDK init

Packages were released on [`bintray`](https://dl.bintray.com/getsentry/sentry-android/io/sentry/sentry-android/), [`jcenter`](https://jcenter.bintray.com/io/sentry/sentry-android/) and [`mavenCentral`](https://repo.maven.apache.org/maven2/io/sentry/sentry-android/)

We'd love to get feedback.

## 2.1.5

### Fixes

This version has a severe bug and can cause a crash on SDK init

Please upgrade to https://github.com/getsentry/sentry-android/releases/tag/2.1.6

## 2.1.4

### Features

- Make gzip as default content encoding type ([#433](https://github.com/getsentry/sentry-android/pull/433)) @marandaneto
- Use AGP 4 features ([#366](https://github.com/getsentry/sentry-android/pull/366)) @marandaneto
- Create GH Actions CI for Ubuntu/macOS ([#403](https://github.com/getsentry/sentry-android/pull/403)) @marandaneto
- Make root checker better and minimize false positive ([#417](https://github.com/getsentry/sentry-android/pull/417)) @marandaneto

### Fixes

- bump: sentry-native to 0.3.1 ([#440](https://github.com/getsentry/sentry-android/pull/440)) @marandaneto
- Update last session timestamp ([#437](https://github.com/getsentry/sentry-android/pull/437)) @marandaneto
- Filter trim memory breadcrumbs ([#431](https://github.com/getsentry/sentry-android/pull/431)) @marandaneto

Packages were released on [`bintray`](https://dl.bintray.com/getsentry/sentry-android/io/sentry/sentry-android/), [`jcenter`](https://jcenter.bintray.com/io/sentry/sentry-android/) and [`mavenCentral`](https://repo.maven.apache.org/maven2/io/sentry/sentry-android/)

We'd love to get feedback.

## 2.1.3

### Fixes

This fixes several critical bugs in sentry-android 2.0 and 2.1

- Sentry.init register integrations after creating the main Hub instead of doing it in the main Hub ctor ([#427](https://github.com/getsentry/sentry-android/pull/427)) @marandaneto
- make NoOpLogger public ([#425](https://github.com/getsentry/sentry-android/pull/425)) @marandaneto
- ConnectivityChecker returns connection status and events are not trying to be sent if no connection. ([#420](https://github.com/getsentry/sentry-android/pull/420)) @marandaneto
- thread pool executor is a single thread executor instead of scheduled thread executor ([#422](https://github.com/getsentry/sentry-android/pull/422)) @marandaneto
- Add Abnormal to the Session.State enum as its part of the protocol ([#424](https://github.com/getsentry/sentry-android/pull/424)) @marandaneto
- Bump: Gradle to 6.4.1 ([#419](https://github.com/getsentry/sentry-android/pull/419)) @marandaneto

We recommend that you use sentry-android 2.1.3 over the initial release of sentry-android 2.0 and 2.1.

Packages were released on [`bintray`](https://dl.bintray.com/getsentry/sentry-android/io/sentry/sentry-android/), [`jcenter`](https://jcenter.bintray.com/io/sentry/sentry-android/) and [`mavenCentral`](https://repo.maven.apache.org/maven2/io/sentry/sentry-android/)

We'd love to get feedback.

## 2.1.2

### Features

- Added options to configure http transport ([#411](https://github.com/getsentry/sentry-android/pull/411)) @marandaneto

### Fixes

- Phone state breadcrumbs require read_phone_state on older OS versions ([#415](https://github.com/getsentry/sentry-android/pull/415)) @marandaneto @bsergean
- before raising ANR events, we check ProcessErrorStateInfo if available ([#412](https://github.com/getsentry/sentry-android/pull/412)) @marandaneto
- send cached events to use a single thread executor ([#405](https://github.com/getsentry/sentry-android/pull/405)) @marandaneto
- initing SDK on AttachBaseContext ([#409](https://github.com/getsentry/sentry-android/pull/409)) @marandaneto
- sessions can't be abnormal, but exited if not ended properly ([#410](https://github.com/getsentry/sentry-android/pull/410)) @marandaneto

Packages were released on [`bintray`](https://dl.bintray.com/getsentry/sentry-android/io/sentry/sentry-android/), [`jcenter`](https://jcenter.bintray.com/io/sentry/sentry-android/) and [`mavenCentral`](https://repo.maven.apache.org/maven2/io/sentry/sentry-android/)

We'd love to get feedback.

## 2.1.1

### Features

- Added missing getters on Breadcrumb and SentryEvent ([#397](https://github.com/getsentry/sentry-android/pull/397)) @marandaneto
- Add trim memory breadcrumbs ([#395](https://github.com/getsentry/sentry-android/pull/395)) @marandaneto
- Only set breadcrumb extras if not empty ([#394](https://github.com/getsentry/sentry-android/pull/394)) @marandaneto
- Added samples of how to disable automatic breadcrumbs ([#389](https://github.com/getsentry/sentry-android/pull/389)) @marandaneto

### Fixes

- Set missing release, environment and dist to sentry-native options ([#404](https://github.com/getsentry/sentry-android/pull/404)) @marandaneto
- Do not add automatic and empty sensor breadcrumbs ([#401](https://github.com/getsentry/sentry-android/pull/401)) @marandaneto
- ref: removed Thread.sleep from LifecycleWatcher tests, using awaitility and DateProvider ([#392](https://github.com/getsentry/sentry-android/pull/392)) @marandaneto
- ref: added a DateTimeProvider for making retry after testable ([#391](https://github.com/getsentry/sentry-android/pull/391)) @marandaneto
- Bump Gradle to 6.4 ([#390](https://github.com/getsentry/sentry-android/pull/390)) @marandaneto
- Bump sentry-native to 0.2.6 ([#396](https://github.com/getsentry/sentry-android/pull/396)) @marandaneto

Packages were released on [`bintray`](https://dl.bintray.com/getsentry/sentry-android/io/sentry/sentry-android/), [`jcenter`](https://jcenter.bintray.com/io/sentry/sentry-android/) and [`mavenCentral`](https://repo.maven.apache.org/maven2/io/sentry/sentry-android/)

We'd love to get feedback.

## 2.1.0

### Features

- Includes all the changes of 2.1.0 alpha, beta and RC

### Fixes

- fix when PhoneStateListener is not ready for use ([#387](https://github.com/getsentry/sentry-android/pull/387)) @marandaneto
- make ANR 5s by default ([#388](https://github.com/getsentry/sentry-android/pull/388)) @marandaneto
- rate limiting by categories ([#381](https://github.com/getsentry/sentry-android/pull/381)) @marandaneto
- Bump NDK to latest stable version 21.1.6352462 ([#386](https://github.com/getsentry/sentry-android/pull/386)) @marandaneto

Packages were released on [`bintray`](https://dl.bintray.com/getsentry/sentry-android/io/sentry/sentry-android/), [`jcenter`](https://jcenter.bintray.com/io/sentry/sentry-android/) and [`mavenCentral`](https://repo.maven.apache.org/maven2/io/sentry/sentry-android/)

We'd love to get feedback.

## 2.0.3

### Fixes

- patch from 2.1.0-alpha.2 - avoid crash if NDK throws UnsatisfiedLinkError ([#344](https://github.com/getsentry/sentry-android/pull/344)) @marandaneto

Packages were released on [`bintray`](https://dl.bintray.com/getsentry/sentry-android/io/sentry/sentry-android/), [`jcenter`](https://jcenter.bintray.com/io/sentry/sentry-android/) and [`mavenCentral`](https://repo.maven.apache.org/maven2/io/sentry/sentry-android/)

We'd love to get feedback.

## 2.1.0-RC.1

### Features

- Options for uncaught exception and make SentryOptions list Thread-Safe ([#384](https://github.com/getsentry/sentry-android/pull/384)) @marandaneto
- Automatic breadcrumbs for app, activity and sessions lifecycles and system events ([#348](https://github.com/getsentry/sentry-android/pull/348)) @marandaneto
- Make capture session and envelope internal ([#372](https://github.com/getsentry/sentry-android/pull/372)) @marandaneto

### Fixes

- If retry after header has empty categories, apply retry after to all of them ([#377](https://github.com/getsentry/sentry-android/pull/377)) @marandaneto
- Discard events and envelopes if cached and retry after ([#378](https://github.com/getsentry/sentry-android/pull/378)) @marandaneto
- Merge loadLibrary calls for sentry-native and clean up CMake files ([#373](https://github.com/getsentry/sentry-android/pull/373)) @Swatinem
- Exceptions should be sorted oldest to newest ([#370](https://github.com/getsentry/sentry-android/pull/370)) @marandaneto
- Check external storage size even if its read only ([#368](https://github.com/getsentry/sentry-android/pull/368)) @marandaneto
- Wrong check for cellular network capability ([#369](https://github.com/getsentry/sentry-android/pull/369)) @marandaneto
- add ScheduledForRemoval annotation to deprecated methods ([#375](https://github.com/getsentry/sentry-android/pull/375)) @marandaneto
- Bump NDK to 21.0.6113669 ([#367](https://github.com/getsentry/sentry-android/pull/367)) @marandaneto
- Bump AGP and add new make cmd to check for updates ([#365](https://github.com/getsentry/sentry-android/pull/365)) @marandaneto

Packages were released on [`bintray`](https://dl.bintray.com/getsentry/sentry-android/io/sentry/sentry-android/), [`jcenter`](https://jcenter.bintray.com/io/sentry/sentry-android/) and [`mavenCentral`](https://repo.maven.apache.org/maven2/io/sentry/sentry-android/)

We'd love to get feedback.

## 2.1.0-beta.2

### Fixes

- Bump sentry-native to 0.2.4 ([#364](https://github.com/getsentry/sentry-android/pull/364)) @marandaneto
- Update current session on session start after deleting previous session ([#362](https://github.com/getsentry/sentry-android/pull/362)) @marandaneto

Packages were released on [`bintray`](https://dl.bintray.com/getsentry/sentry-android/io/sentry/sentry-android/), [`jcenter`](https://jcenter.bintray.com/io/sentry/sentry-android/) and [`mavenCentral`](https://repo.maven.apache.org/maven2/io/sentry/sentry-android/)

We'd love to get feedback.

## 2.1.0-beta.1

### Fixes

- Bump sentry-native to 0.2.3 ([#357](https://github.com/getsentry/sentry-android/pull/357)) @marandaneto
- Check for androidx availability on runtime ([#356](https://github.com/getsentry/sentry-android/pull/356)) @marandaneto
- If theres a left over session file and its crashed, we should not overwrite its state ([#354](https://github.com/getsentry/sentry-android/pull/354)) @marandaneto
- Session should be exited state if state was ok ([#352](https://github.com/getsentry/sentry-android/pull/352)) @marandaneto
- Envelope has dedicated endpoint ([#353](https://github.com/getsentry/sentry-android/pull/353)) @marandaneto

Packages were released on [`bintray`](https://dl.bintray.com/getsentry/sentry-android/io/sentry/sentry-android/), [`jcenter`](https://jcenter.bintray.com/io/sentry/sentry-android/) and [`mavenCentral`](https://repo.maven.apache.org/maven2/io/sentry/sentry-android/)

We'd love to get feedback.

## 2.1.0-alpha.2

### Fixes

- Change integration order for cached outbox events ([#347](https://github.com/getsentry/sentry-android/pull/347)) @marandaneto
- Avoid crash if NDK throws UnsatisfiedLinkError ([#344](https://github.com/getsentry/sentry-android/pull/344)) @marandaneto
- Avoid getting a threadlocal twice. ([#339](https://github.com/getsentry/sentry-android/pull/339)) @metlos
- Removing session tracking guard on hub and client ([#338](https://github.com/getsentry/sentry-android/pull/338)) @marandaneto
- Bump agp to 3.6.2 ([#336](https://github.com/getsentry/sentry-android/pull/336)) @marandaneto
- Fix racey ANR integration ([#332](https://github.com/getsentry/sentry-android/pull/332)) @marandaneto
- Logging envelopes path when possible instead of nullable id ([#331](https://github.com/getsentry/sentry-android/pull/331)) @marandaneto
- Renaming transport gate method ([#330](https://github.com/getsentry/sentry-android/pull/330)) @marandaneto

Packages were released on [`bintray`](https://dl.bintray.com/getsentry/sentry-android/io/sentry/sentry-android/), [`jcenter`](https://jcenter.bintray.com/io/sentry/sentry-android/) and [`mavenCentral`](https://repo.maven.apache.org/maven2/io/sentry/sentry-android/)

We'd love to get feedback.

## 2.1.0-alpha.1

Release of Sentry's new SDK for Android.

## What’s Changed

### Features

- Release health @marandaneto @bruno-garcia
- ANR report should have 'was active=yes' on the dashboard ([#299](https://github.com/getsentry/sentry-android/pull/299)) @marandaneto
- NDK events apply scoped data ([#322](https://github.com/getsentry/sentry-android/pull/322)) @marandaneto
- Add a StdoutTransport ([#310](https://github.com/getsentry/sentry-android/pull/310)) @mike-burns
- Implementing new retry after protocol ([#306](https://github.com/getsentry/sentry-android/pull/306)) @marandaneto

### Fixes

- Bump sentry-native to 0.2.2 ([#305](https://github.com/getsentry/sentry-android/pull/305)) @Swatinem
- Missing App's info ([#315](https://github.com/getsentry/sentry-android/pull/315)) @marandaneto
- Buffered writers/readers - otimizations ([#311](https://github.com/getsentry/sentry-android/pull/311)) @marandaneto
- Boot time should be UTC ([#309](https://github.com/getsentry/sentry-android/pull/309)) @marandaneto
- Make transport result public ([#300](https://github.com/getsentry/sentry-android/pull/300)) @marandaneto

Packages were released on [`bintray`](https://dl.bintray.com/getsentry/sentry-android/io/sentry/sentry-android/), [`jcenter`](https://jcenter.bintray.com/io/sentry/sentry-android/) and [`mavenCentral`](https://repo.maven.apache.org/maven2/io/sentry/sentry-android/)

We'd love to get feedback.

## 2.0.2

Release of Sentry's new SDK for Android.

### Features

- MavenCentral support ([#284](https://github.com/getsentry/sentry-android/pull/284)) @marandaneto

### Fixes

- Bump AGP to 3.6.1 ([#285](https://github.com/getsentry/sentry-android/pull/285)) @marandaneto

Packages were released on [`bintray`](https://dl.bintray.com/getsentry/sentry-android/io/sentry/sentry-android/), [`jcenter`](https://jcenter.bintray.com/io/sentry/sentry-android/) and [`mavenCentral`](https://repo.maven.apache.org/maven2/io/sentry/sentry-android/)

We'd love to get feedback.

## 2.0.1

Release of Sentry's new SDK for Android.

## What’s Changed

### Features

- Attach threads/stacktraces ([#267](https://github.com/getsentry/sentry-android/pull/267)) @marandaneto
- Add the default serverName to SentryOptions and use it in MainEventProcessor ([#279](https://github.com/getsentry/sentry-android/pull/279)) @metlos

### Fixes

- set current threadId when there's no mechanism set ([#277](https://github.com/getsentry/sentry-android/pull/277)) @marandaneto
- Preview package manager ([#269](https://github.com/getsentry/sentry-android/pull/269)) @bruno-garcia

Packages were released on [`bintray`](https://dl.bintray.com/getsentry/sentry-android/io/sentry/), [`jcenter`](https://jcenter.bintray.com/io/sentry/sentry-android/)

We'd love to get feedback.

## 2.0.0

Release of Sentry's new SDK for Android.

New features not offered by (1.7.x):

- NDK support
  - Captures crashes caused by native code
  - Access to the [`sentry-native` SDK](https://github.com/getsentry/sentry-native/) API by your native (C/C++/Rust code/..).
- Automatic init (just add your `DSN` to the manifest)
   - Proguard rules are added automatically
   - Permission (Internet) is added automatically
- Uncaught Exceptions might be captured even before the app restarts
- Sentry's Unified API.
- More context/device information
- Packaged as `aar`
- Frames from the app automatically marked as `InApp=true` (stack traces in Sentry highlights them by default).
- Complete Sentry Protocol available.
- All threads and their stack traces are captured.
- Sample project in this repo to test many features (segfault, uncaught exception, ANR...)

Features from the current SDK like `ANR` are also available (by default triggered after 4 seconds).

Packages were released on [`bintray`](https://dl.bintray.com/getsentry/sentry-android/io/sentry/), [`jcenter`](https://jcenter.bintray.com/io/sentry/sentry-android/)

We'd love to get feedback.

## 2.0.0-rc04

Release of Sentry's new SDK for Android.

### Features

- Take sampleRate from metadata ([#262](https://github.com/getsentry/sentry-android/pull/262)) @bruno-garcia
- Support mills timestamp format ([#263](https://github.com/getsentry/sentry-android/pull/263)) @marandaneto
- Adding logs to installed integrations ([#265](https://github.com/getsentry/sentry-android/pull/265)) @marandaneto

### Fixes

- Breacrumb.data to string,object, Add LOG level ([#264](https://github.com/getsentry/sentry-android/pull/264)) @HazAT
- Read release conf. on manifest ([#266](https://github.com/getsentry/sentry-android/pull/266)) @marandaneto

Packages were released on [`bintray`](https://dl.bintray.com/getsentry/sentry-android/io/sentry/), [`jcenter`](https://jcenter.bintray.com/io/sentry/sentry-android/)

We'd love to get feedback and we'll work in getting the GA `2.0.0` out soon.
Until then, the [stable SDK offered by Sentry is at version 1.7.30](https://github.com/getsentry/sentry-java/releases/tag/v1.7.30)

## 2.0.0-rc03

Release of Sentry's new SDK for Android.

### Fixes

- fixes ([#259](https://github.com/getsentry/sentry-android/issues/259)) - NPE check on getExternalFilesDirs items. ([#260](https://github.com/getsentry/sentry-android/pull/260)) @marandaneto
- strictMode typo ([#258](https://github.com/getsentry/sentry-android/pull/258)) @marandaneto

Packages were released on [`bintray`](https://dl.bintray.com/getsentry/sentry-android/io/sentry/), [`jcenter`](https://jcenter.bintray.com/io/sentry/sentry-android/)

We'd love to get feedback and we'll work in getting the GA `2.0.0` out soon.
Until then, the [stable SDK offered by Sentry is at version 1.7.30](https://github.com/getsentry/sentry-java/releases/tag/v1.7.30)

## 2.0.0-rc02

Release of Sentry's new SDK for Android.

### Features

- Hub mode configurable ([#247](https://github.com/getsentry/sentry-android/pull/247)) @bruno-garcia
- Added remove methods (tags/extras) to the sentry static class ([#243](https://github.com/getsentry/sentry-android/pull/243)) @marandaneto

### Fixes


- Update ndk for new sentry-native version ([#235](https://github.com/getsentry/sentry-android/pull/235)) @Swatinem @marandaneto
- Make integrations public ([#256](https://github.com/getsentry/sentry-android/pull/256)) @marandaneto
- Bump build-tools ([#255](https://github.com/getsentry/sentry-android/pull/255)) @marandaneto
- Added javadocs to scope and its dependencies ([#253](https://github.com/getsentry/sentry-android/pull/253)) @marandaneto
- Build all ABIs ([#254](https://github.com/getsentry/sentry-android/pull/254)) @marandaneto
- Moving back ANR timeout from long to int param. ([#252](https://github.com/getsentry/sentry-android/pull/252)) @marandaneto
- Added HubAdapter to call Sentry static methods from Integrations ([#250](https://github.com/getsentry/sentry-android/pull/250)) @marandaneto
- New Release format ([#242](https://github.com/getsentry/sentry-android/pull/242)) @marandaneto
- Javadocs for SentryOptions ([#246](https://github.com/getsentry/sentry-android/pull/246)) @marandaneto
- non-app is already inApp excluded by default. ([#244](https://github.com/getsentry/sentry-android/pull/244)) @marandaneto
- Fix if symlink exists for sentry-native ([#241](https://github.com/getsentry/sentry-android/pull/241)) @marandaneto
- Clone method - race condition free ([#226](https://github.com/getsentry/sentry-android/pull/226)) @marandaneto
- Refactoring breadcrumbs callback ([#239](https://github.com/getsentry/sentry-android/pull/239)) @marandaneto

Packages were released on [`bintray`](https://dl.bintray.com/getsentry/sentry-android/io/sentry/), [`jcenter`](https://jcenter.bintray.com/io/sentry/sentry-android/)

We'd love to get feedback and we'll work in getting the GA `2.0.0` out soon.
Until then, the [stable SDK offered by Sentry is at version 1.7.30](https://github.com/getsentry/sentry-java/releases/tag/v1.7.30)

## 2.0.0-rc01

Release of Sentry's new SDK for Android.

## What’s Changed

### Features

- Added remove methods for Scope data ([#237](https://github.com/getsentry/sentry-android/pull/237)) @marandaneto
- More device context (deviceId, connectionType and language) ([#229](https://github.com/getsentry/sentry-android/pull/229)) @marandaneto
- Added a few java docs (Sentry, Hub and SentryClient) ([#223](https://github.com/getsentry/sentry-android/pull/223)) @marandaneto
- Implemented diagnostic logger ([#218](https://github.com/getsentry/sentry-android/pull/218)) @marandaneto
- Added event processors to scope ([#209](https://github.com/getsentry/sentry-android/pull/209)) @marandaneto
- Added android transport gate ([#206](https://github.com/getsentry/sentry-android/pull/206)) @marandaneto
- Added executor for caching values out of the main thread ([#201](https://github.com/getsentry/sentry-android/pull/201)) @marandaneto

### Fixes


- Honor RetryAfter ([#236](https://github.com/getsentry/sentry-android/pull/236)) @marandaneto
- Add tests for SentryValues ([#238](https://github.com/getsentry/sentry-android/pull/238)) @philipphofmann
- Do not set frames if there's none ([#234](https://github.com/getsentry/sentry-android/pull/234)) @marandaneto
- Always call interrupt after InterruptedException ([#232](https://github.com/getsentry/sentry-android/pull/232)) @marandaneto
- Mark as current thread if its the main thread ([#228](https://github.com/getsentry/sentry-android/pull/228)) @marandaneto
- Fix lgtm alerts ([#219](https://github.com/getsentry/sentry-android/pull/219)) @marandaneto
- Written unit tests to ANR integration ([#215](https://github.com/getsentry/sentry-android/pull/215)) @marandaneto
- Added blog posts to README ([#214](https://github.com/getsentry/sentry-android/pull/214)) @marandaneto
- Raise code coverage for Dsn to 100% ([#212](https://github.com/getsentry/sentry-android/pull/212)) @philipphofmann
- Remove redundant times(1) for Mockito.verify ([#211](https://github.com/getsentry/sentry-android/pull/211)) @philipphofmann
- Transport may be set on options ([#203](https://github.com/getsentry/sentry-android/pull/203)) @marandaneto
- dist may be set on options ([#204](https://github.com/getsentry/sentry-android/pull/204)) @marandaneto
- Throw an exception if DSN is not set ([#200](https://github.com/getsentry/sentry-android/pull/200)) @marandaneto
- Migration guide markdown ([#197](https://github.com/getsentry/sentry-android/pull/197)) @marandaneto

Packages were released on [`bintray`](https://dl.bintray.com/getsentry/sentry-android/io/sentry/), [`jcenter`](https://jcenter.bintray.com/io/sentry/sentry-android/)

We'd love to get feedback and we'll work in getting the GA `2.0.0` out soon.
Until then, the [stable SDK offered by Sentry is at version 1.7.29](https://github.com/getsentry/sentry-java/releases/tag/v1.7.29)

## 2.0.0-beta02

Release of Sentry's new SDK for Android.

### Features

- addBreadcrumb overloads ([#196](https://github.com/getsentry/sentry-android/pull/196)) and ([#198](https://github.com/getsentry/sentry-android/pull/198))

### Fixes

- fix Android bug on API 24 and 25 about getting current threads and stack traces ([#194](https://github.com/getsentry/sentry-android/pull/194))

Packages were released on [`bintray`](https://dl.bintray.com/getsentry/sentry-android/io/sentry/), [`jcenter`](https://jcenter.bintray.com/io/sentry/sentry-android/)

We'd love to get feedback and we'll work in getting the GA `2.0.0` out soon.
Until then, the [stable SDK offered by Sentry is at version 1.7.28](https://github.com/getsentry/sentry-java/releases/tag/v1.7.28)

## 2.0.0-beta01

Release of Sentry's new SDK for Android.

### Fixes

- ref: ANR doesn't set handled flag ([#186](https://github.com/getsentry/sentry-android/pull/186))
- SDK final review ([#183](https://github.com/getsentry/sentry-android/pull/183))
- ref: Drop errored in favor of crashed ([#187](https://github.com/getsentry/sentry-android/pull/187))
- Workaround android_id ([#185](https://github.com/getsentry/sentry-android/pull/185))
- Renamed sampleRate ([#191](https://github.com/getsentry/sentry-android/pull/191))
- Making timestamp package-private or test-only ([#190](https://github.com/getsentry/sentry-android/pull/190))
- Split event processor in Device/App data ([#180](https://github.com/getsentry/sentry-android/pull/180))

Packages were released on [`bintray`](https://dl.bintray.com/getsentry/sentry-android/io/sentry/), [`jcenter`](https://jcenter.bintray.com/io/sentry/sentry-android/)

We'd love to get feedback and we'll work in getting the GA `2.0.0` out soon.
Until then, the [stable SDK offered by Sentry is at version 1.7.28](https://github.com/getsentry/sentry-java/releases/tag/v1.7.28)

## 2.0.0-alpha09

Release of Sentry's new SDK for Android.

### Features

- Adding nativeBundle plugin ([#161](https://github.com/getsentry/sentry-android/pull/161))
- Adding scope methods to sentry static class ([#179](https://github.com/getsentry/sentry-android/pull/179))

### Fixes

- fix: DSN parsing ([#165](https://github.com/getsentry/sentry-android/pull/165))
- Don't avoid exception type minification ([#166](https://github.com/getsentry/sentry-android/pull/166))
- make Gson retro compatible with older versions of AGP ([#177](https://github.com/getsentry/sentry-android/pull/177))
- Bump sentry-native with message object instead of a string ([#172](https://github.com/getsentry/sentry-android/pull/172))

Packages were released on [`bintray`](https://dl.bintray.com/getsentry/sentry-android/io/sentry/), [`jcenter`](https://jcenter.bintray.com/io/sentry/sentry-android/)

We'd love to get feedback and we'll work in getting the GA `2.0.0` out soon.
Until then, the [stable SDK offered by Sentry is at version 1.7.28](https://github.com/getsentry/sentry-java/releases/tag/v1.7.28)

## 2.0.0-alpha08

Release of Sentry's new SDK for Android.

### Fixes

- DebugId endianness ([#162](https://github.com/getsentry/sentry-android/pull/162))
- Executed beforeBreadcrumb also for scope ([#160](https://github.com/getsentry/sentry-android/pull/160))
- Benefit of manifest merging when minSdk ([#159](https://github.com/getsentry/sentry-android/pull/159))
- Add method to captureMessage with level ([#157](https://github.com/getsentry/sentry-android/pull/157))
- Listing assets file on the wrong dir ([#156](https://github.com/getsentry/sentry-android/pull/156))

Packages were released on [`bintray`](https://dl.bintray.com/getsentry/sentry-android/io/sentry/), [`jcenter`](https://jcenter.bintray.com/io/sentry/sentry-android/)

We'd love to get feedback and we'll work in getting the GA `2.0.0` out soon.
Until then, the [stable SDK offered by Sentry is at version 1.7.28](https://github.com/getsentry/sentry-java/releases/tag/v1.7.28)

## 2.0.0-alpha07

Third release of Sentry's new SDK for Android.

### Fixes

-  Fixed release for jcenter and bintray

Packages were released on [`bintray`](https://dl.bintray.com/getsentry/sentry-android/io/sentry/), [`jcenter`](https://jcenter.bintray.com/io/sentry/sentry-android/)

We'd love to get feedback and we'll work in getting the GA `2.0.0` out soon.
Until then, the [stable SDK offered by Sentry is at version 1.7.28](https://github.com/getsentry/sentry-java/releases/tag/v1.7.28)

## 2.0.0-alpha06

Second release of Sentry's new SDK for Android.

### Fixes

- Fixed a typo on pom generation.

Packages were released on [`bintray`](https://dl.bintray.com/getsentry/sentry-android/io/sentry/), [`jcenter`](https://jcenter.bintray.com/io/sentry/sentry-android/)

We'd love to get feedback and we'll work in getting the GA `2.0.0` out soon.
Until then, the [stable SDK offered by Sentry is at version 1.7.28](https://github.com/getsentry/sentry-java/releases/tag/v1.7.28)

## 2.0.0-alpha05

First release of Sentry's new SDK for Android.

New features not offered by our current (1.7.x), stable SDK are:

- NDK support
  - Captures crashes caused by native code
  - Access to the [`sentry-native` SDK](https://github.com/getsentry/sentry-native/) API by your native (C/C++/Rust code/..).
- Automatic init (just add your `DSN` to the manifest)
   - Proguard rules are added automatically
   - Permission (Internet) is added automatically
- Uncaught Exceptions might be captured even before the app restarts
- Unified API which include scopes etc.
- More context/device information
- Packaged as `aar`
- Frames from the app automatically marked as `InApp=true` (stack traces in Sentry highlights them by default).
- Complete Sentry Protocol available.
- All threads and their stack traces are captured.
- Sample project in this repo to test many features (segfault, uncaught exception, scope)

Features from the current SDK like `ANR` are also available (by default triggered after 4 seconds).

Packages were released on [`bintray`](https://dl.bintray.com/getsentry/sentry-android/io/sentry/), [`jcenter`](https://jcenter.bintray.com/io/sentry/sentry-android/)

We'd love to get feedback and we'll work in getting the GA `2.0.0` out soon.
Until then, the [stable SDK offered by Sentry is at version 1.7.28](https://github.com/getsentry/sentry-java/releases/tag/v1.7.28)<|MERGE_RESOLUTION|>--- conflicted
+++ resolved
@@ -1,4 +1,9 @@
 # Changelog
+
+## Unreleased
+
+### Features
+- Read integration list written by sentry gradle plugin from manifest ([#2598](https://github.com/getsentry/sentry-java/pull/2598))
 
 ## 6.16.0
 
@@ -10,11 +15,7 @@
 - The Spring Boot integration can now be configured to add the `SentryAppender` to specific loggers instead of the `ROOT` logger ([#2173](https://github.com/getsentry/sentry-java/pull/2173))
   - You can specify the loggers using `"sentry.logging.loggers[0]=foo.bar` and `"sentry.logging.loggers[1]=baz` in your `application.properties`
 - Add capabilities to track Jetpack Compose composition/rendering time ([#2507](https://github.com/getsentry/sentry-java/pull/2507))
-<<<<<<< HEAD
-- Read integration list written by sentry gradle plugin from manifest ([#2598](https://github.com/getsentry/sentry-java/pull/2598))
-=======
 - Adapt span op and description for graphql to fit spec ([#2607](https://github.com/getsentry/sentry-java/pull/2607))
->>>>>>> db187940
 
 ### Fixes
 
