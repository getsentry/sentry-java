# Changelog

## Unreleased

### Features

- The `ignoredErrors` option is now configurable via the manifest property `io.sentry.traces.ignored-errors` ([#4178](https://github.com/getsentry/sentry-java/pull/4178))
<<<<<<< HEAD
- Add Apollo 4 integration ([#4166](https://github.com/getsentry/sentry-java/pull/4166))
=======
- A list of active Spring profiles is attached to payloads sent to Sentry (errors, traces, etc.) and displayed in the UI when using our Spring or Spring Boot integrations ([#4147](https://github.com/getsentry/sentry-java/pull/4147))
  - This consists of an empty list when only the default profile is active
- Move to a single NetworkCallback listener to reduce number of IPC calls on Android ([#4164](https://github.com/getsentry/sentry-java/pull/4164))
>>>>>>> 37b98dc1

### Fixes

- `SentryOptions.setTracePropagationTargets` is no longer marked internal ([#4170](https://github.com/getsentry/sentry-java/pull/4170))

### Behavioural Changes

- The class `io.sentry.spring.jakarta.webflux.ReactorUtils` is now deprecated, please use `io.sentry.reactor.SentryReactorUtils` in the new `sentry-reactor` module instead ([#4155](https://github.com/getsentry/sentry-java/pull/4155))
  - The new module will be exposed as an `api` dependency when using `sentry-spring-boot-jakarta` (Spring Boot 3) or `sentry-spring-jakarta` (Spring 6). 
    Therefore, if you're using one of those modules, changing your imports will suffice.

## 8.2.0

### Breaking Changes

- The Kotlin Language version is now set to 1.6 ([#3936](https://github.com/getsentry/sentry-java/pull/3936))

### Features

- Create onCreate and onStart spans for all Activities ([#4025](https://github.com/getsentry/sentry-java/pull/4025))
- Add split apks info to the `App` context ([#3193](https://github.com/getsentry/sentry-java/pull/3193))
- Expose new `withSentryObservableEffect` method overload that accepts `SentryNavigationListener` as a parameter ([#4143](https://github.com/getsentry/sentry-java/pull/4143))
  - This allows sharing the same `SentryNavigationListener` instance across fragments and composables to preserve the trace 
- (Internal) Add API to filter native debug images based on stacktrace addresses ([#4089](https://github.com/getsentry/sentry-java/pull/4089))
- Propagate sampling random value ([#4153](https://github.com/getsentry/sentry-java/pull/4153))
  - The random value used for sampling traces is now sent to Sentry and attached to the `baggage` header on outgoing requests
- Update `sampleRate` that is sent to Sentry and attached to the `baggage` header on outgoing requests ([#4158](https://github.com/getsentry/sentry-java/pull/4158))
  - If the SDK uses its `sampleRate` or `tracesSampler` callback, it now updates the `sampleRate` in Dynamic Sampling Context.

### Fixes

- Log a warning when envelope or items are dropped due to rate limiting ([#4148](https://github.com/getsentry/sentry-java/pull/4148))
- Do not log if `OtelContextScopesStorage` cannot be found ([#4127](https://github.com/getsentry/sentry-java/pull/4127))
  - Previously `java.lang.ClassNotFoundException: io.sentry.opentelemetry.OtelContextScopesStorage` was shown in the log if the class could not be found.
  - This is just a lookup the SDK performs to configure itself. The SDK also works without OpenTelemetry.
- Session Replay: Fix various crashes and issues ([#4135](https://github.com/getsentry/sentry-java/pull/4135))
  - Fix `FileNotFoundException` when trying to read/write `.ongoing_segment` file
  - Fix `IllegalStateException` when registering `onDrawListener`
  - Fix SIGABRT native crashes on Motorola devices when encoding a video
- Mention javadoc and sources for published artifacts in Gradle `.module` metadata ([#3936](https://github.com/getsentry/sentry-java/pull/3936))
- (Jetpack Compose) Modifier.sentryTag now uses Modifier.Node ([#4029](https://github.com/getsentry/sentry-java/pull/4029))
  - This allows Composables that use this modifier to be skippable

### Dependencies

- Bump Native SDK from v0.7.19 to v0.7.20 ([#4128](https://github.com/getsentry/sentry-java/pull/4128))
  - [changelog](https://github.com/getsentry/sentry-native/blob/master/CHANGELOG.md#0720)
  - [diff](https://github.com/getsentry/sentry-native/compare/v0.7.19...0.7.20)
- Bump Gradle from v8.9.0 to v8.12.1 ([#4106](https://github.com/getsentry/sentry-java/pull/4106))
  - [changelog](https://github.com/gradle/gradle/blob/master/CHANGELOG.md#v8121)
  - [diff](https://github.com/gradle/gradle/compare/v8.9.0...v8.12.1)

## 8.1.0

### Features

- Add `options.ignoredErrors` to filter out errors that match a certain String or Regex ([#4083](https://github.com/getsentry/sentry-java/pull/4083))
  - The matching is attempted on `event.message`, `event.formatted`, and `{event.throwable.class.name}: {event.throwable.message}`
  - Can be set in `sentry.properties`, e.g. `ignored-errors=Some error,Another .*`
  - Can be set in environment variables, e.g. `SENTRY_IGNORED_ERRORS=Some error,Another .*`
  - For Spring Boot, it can be set in `application.properties`, e.g. `sentry.ignored-errors=Some error,Another .*`
- Log OpenTelemetry related Sentry config ([#4122](https://github.com/getsentry/sentry-java/pull/4122))

### Fixes

- Avoid logging an error when a float is passed in the manifest ([#4031](https://github.com/getsentry/sentry-java/pull/4031))
- Add `request` details to transactions created through OpenTelemetry ([#4098](https://github.com/getsentry/sentry-java/pull/4098))
  - We now add HTTP request method and URL where Sentry expects it to display it in Sentry UI
- Remove `java.lang.ClassNotFoundException` debug logs when searching for OpenTelemetry marker classes ([#4091](https://github.com/getsentry/sentry-java/pull/4091))
  - There was up to three of these, one for `io.sentry.opentelemetry.agent.AgentMarker`, `io.sentry.opentelemetry.agent.AgentlessMarker` and `io.sentry.opentelemetry.agent.AgentlessSpringMarker`.
  - These were not indicators of something being wrong but rather the SDK looking at what is available at runtime to configure itself accordingly.
- Do not instrument File I/O operations if tracing is disabled ([#4051](https://github.com/getsentry/sentry-java/pull/4051))
- Do not instrument User Interaction multiple times ([#4051](https://github.com/getsentry/sentry-java/pull/4051))
- Speed up view traversal to find touched target in `UserInteractionIntegration` ([#4051](https://github.com/getsentry/sentry-java/pull/4051))
- Reduce IPC/Binder calls performed by the SDK ([#4058](https://github.com/getsentry/sentry-java/pull/4058))

### Behavioural Changes

- Reduce the number of broadcasts the SDK is subscribed for ([#4052](https://github.com/getsentry/sentry-java/pull/4052))
  - Drop `TempSensorBreadcrumbsIntegration`
  - Drop `PhoneStateBreadcrumbsIntegration`
  - Reduce number of broadcasts in `SystemEventsBreadcrumbsIntegration`

Current list of the broadcast events can be found [here](https://github.com/getsentry/sentry-java/blob/9b8dc0a844d10b55ddeddf55d278c0ab0f86421c/sentry-android-core/src/main/java/io/sentry/android/core/SystemEventsBreadcrumbsIntegration.java#L131-L153). If you'd like to subscribe for more events, consider overriding the `SystemEventsBreadcrumbsIntegration` as follows:

```kotlin
SentryAndroid.init(context) { options ->
    options.integrations.removeAll { it is SystemEventsBreadcrumbsIntegration }
    options.integrations.add(SystemEventsBreadcrumbsIntegration(context, SystemEventsBreadcrumbsIntegration.getDefaultActions() + listOf(/* your custom actions */)))
}
```

If you would like to keep some of the default broadcast events as breadcrumbs, consider opening a [GitHub issue](https://github.com/getsentry/sentry-java/issues/new).
- Set mechanism `type` to `suppressed` for suppressed exceptions ([#4125](https://github.com/getsentry/sentry-java/pull/4125))
  - This helps to distinguish an exceptions cause from any suppressed exceptions in the Sentry UI

### Dependencies

- Bump Spring Boot to `3.4.2` ([#4081](https://github.com/getsentry/sentry-java/pull/4081))
- Bump Native SDK from v0.7.14 to v0.7.19 ([#4076](https://github.com/getsentry/sentry-java/pull/4076))
  - [changelog](https://github.com/getsentry/sentry-native/blob/master/CHANGELOG.md#0719)
  - [diff](https://github.com/getsentry/sentry-native/compare/v0.7.14...0.7.19)

## 8.0.0

### Summary

Version 8 of the Sentry Android/Java SDK brings a variety of features and fixes. The most notable changes are:

- `Hub` has been replaced by `Scopes`
- New `Scope` types have been introduced, see "Behavioural Changes" for more details.
- Lifecycle tokens have been introduced to manage `Scope` lifecycle, see "Behavioural Changes" for more details.
- Bumping `minSdk` level to 21 (Android 5.0)
- Our `sentry-opentelemetry-agent` has been improved and now works in combination with the rest of Sentry. You may now combine OpenTelemetry and Sentry for instrumenting your application.
    - You may now use both OpenTelemetry SDK and Sentry SDK to capture transactions and spans. They can also be mixed and end up on the same transaction.
    - OpenTelemetry extends the Sentry SDK by adding spans for numerous integrations, like Ktor, Vert.x and MongoDB. Please check [the OpenTelemetry GitHub repository](https://github.com/open-telemetry/opentelemetry-java-instrumentation/tree/main/instrumentation) for a full list.
    - OpenTelemetry allows propagating trace information from and to additional libraries, that Sentry did not support before, for example gRPC.
    - OpenTelemetry also has broader support for propagating the Sentry `Scopes` through reactive libraries like RxJava.
- The SDK is now compatible with Spring Boot 3.4
- We now support GraphQL v22 (`sentry-graphql-22`)
- Metrics have been removed

Please take a look at [our migration guide in docs](https://docs.sentry.io/platforms/java/migration/7.x-to-8.0).

### Sentry Self-hosted Compatibility

This SDK version is compatible with a self-hosted version of Sentry `22.12.0` or higher. If you are using an older version of [self-hosted Sentry](https://develop.sentry.dev/self-hosted/) (aka onpremise), you will need to [upgrade](https://develop.sentry.dev/self-hosted/releases/). If you're using `sentry.io` no action is required.

### Breaking Changes

- The Android minSdk level for all Android modules is now 21 ([#3852](https://github.com/getsentry/sentry-java/pull/3852))
- The minSdk level for sentry-android-ndk changed from 19 to 21 ([#3851](https://github.com/getsentry/sentry-java/pull/3851))
- Throw IllegalArgumentException when calling Sentry.init on Android ([#3596](https://github.com/getsentry/sentry-java/pull/3596))
- Metrics have been removed from the SDK ([#3774](https://github.com/getsentry/sentry-java/pull/3774))
    - Metrics will return but we don't know in what exact form yet
- `enableTracing` option (a.k.a `enable-tracing`) has been removed from the SDK ([#3776](https://github.com/getsentry/sentry-java/pull/3776))
    - Please set `tracesSampleRate` to a value >= 0.0 for enabling performance instead. The default value is `null` which means performance is disabled.
- Replace `synchronized` methods and blocks with `ReentrantLock` (`AutoClosableReentrantLock`) ([#3715](https://github.com/getsentry/sentry-java/pull/3715))
    - If you are subclassing any Sentry classes, please check if the parent class used `synchronized` before. Please make sure to use the same lock object as the parent class in that case.
- `traceOrigins` option (`io.sentry.traces.tracing-origins` in manifest) has been removed, please use `tracePropagationTargets` (`io.sentry.traces.trace-propagation-targets` in manifest`) instead ([#3780](https://github.com/getsentry/sentry-java/pull/3780))
- `profilingEnabled` option (`io.sentry.traces.profiling.enable` in manifest) has been removed, please use `profilesSampleRate` (`io.sentry.traces.profiling.sample-rate` instead) instead ([#3780](https://github.com/getsentry/sentry-java/pull/3780))
- `shutdownTimeout` option has been removed, please use `shutdownTimeoutMillis` instead ([#3780](https://github.com/getsentry/sentry-java/pull/3780))
- `profilingTracesIntervalMillis` option for Android has been removed ([#3780](https://github.com/getsentry/sentry-java/pull/3780))
- `io.sentry.session-tracking.enable` manifest option has been removed ([#3780](https://github.com/getsentry/sentry-java/pull/3780))
- `Sentry.traceHeaders()` method has been removed, please use `Sentry.getTraceparent()` instead ([#3718](https://github.com/getsentry/sentry-java/pull/3718))
- `Sentry.reportFullDisplayed()` method has been removed, please use `Sentry.reportFullyDisplayed()` instead ([#3717](https://github.com/getsentry/sentry-java/pull/3717))
- `User.other` has been removed, please use `data` instead ([#3780](https://github.com/getsentry/sentry-java/pull/3780))
- `SdkVersion.getIntegrations()` has been removed, please use `getIntegrationSet` instead ([#3780](https://github.com/getsentry/sentry-java/pull/3780))
- `SdkVersion.getPackages()` has been removed, please use `getPackageSet()` instead ([#3780](https://github.com/getsentry/sentry-java/pull/3780))
- `Device.language` has been removed, please use `locale` instead ([#3780](https://github.com/getsentry/sentry-java/pull/3780))
- `TraceContext.user` and `TraceContextUser` class have been removed, please use `userId` on `TraceContext` instead ([#3780](https://github.com/getsentry/sentry-java/pull/3780))
- `TransactionContext.fromSentryTrace()` has been removed, please use `Sentry.continueTrace()` instead ([#3780](https://github.com/getsentry/sentry-java/pull/3780))
- `SentryDataFetcherExceptionHandler` has been removed, please use `SentryGenericDataFetcherExceptionHandler` in combination with `SentryInstrumentation` instead ([#3780](https://github.com/getsentry/sentry-java/pull/3780))
- `sentry-android-okhttp` has been removed in favor of `sentry-okhttp`, removing android dependency from the module ([#3510](https://github.com/getsentry/sentry-java/pull/3510))
- `Contexts` no longer extends `ConcurrentHashMap`, instead we offer a selected set of methods.
- User segment has been removed ([#3512](https://github.com/getsentry/sentry-java/pull/3512))
- One of the `AndroidTransactionProfiler` constructors has been removed, please use a different one ([#3780](https://github.com/getsentry/sentry-java/pull/3780))
- Use String instead of UUID for SessionId ([#3834](https://github.com/getsentry/sentry-java/pull/3834))
    - The `Session` constructor now takes a `String` instead of a `UUID` for the `sessionId` parameter.
    - `Session.getSessionId()` now returns a `String` instead of a `UUID`.
- All status codes below 400 are now mapped to `SpanStatus.OK` ([#3869](https://github.com/getsentry/sentry-java/pull/3869))
- Change OkHttp sub-spans to span attributes ([#3556](https://github.com/getsentry/sentry-java/pull/3556))
    - This will reduce the number of spans created by the SDK
- `instrumenter` option should no longer be needed as our new OpenTelemetry integration now works in combination with the rest of Sentry

### Behavioural Changes

- We're introducing some new `Scope` types in the SDK, allowing for better control over what data is attached where. Previously there was a stack of scopes that was pushed and popped. Instead we now fork scopes for a given lifecycle and then restore the previous scopes. Since `Hub` is gone, it is also never cloned anymore. Separation of data now happens through the different scope types while making it easier to manipulate exactly what you need without having to attach data at the right time to have it apply where wanted.
    - Global scope is attached to all events created by the SDK. It can also be modified before `Sentry.init` has been called. It can be manipulated using `Sentry.configureScope(ScopeType.GLOBAL, (scope) -> { ... })`.
    - Isolation scope can be used e.g. to attach data to all events that come up while handling an incoming request. It can also be used for other isolation purposes. It can be manipulated using `Sentry.configureScope(ScopeType.ISOLATION, (scope) -> { ... })`. The SDK automatically forks isolation scope in certain cases like incoming requests, CRON jobs, Spring `@Async` and more.
    - Current scope is forked often and data added to it is only added to events that are created while this scope is active. Data is also passed on to newly forked child scopes but not to parents. It can be manipulated using `Sentry.configureScope(ScopeType.CURRENT, (scope) -> { ... })`.
- `Sentry.popScope` has been deprecated, please call `.close()` on the token returned by `Sentry.pushScope` instead or use it in a way described in more detail in [our migration guide](https://docs.sentry.io/platforms/java/migration/7.x-to-8.0).
- We have chosen a default scope that is used for `Sentry.configureScope()` as well as API like `Sentry.setTag()`
    - For Android the type defaults to `CURRENT` scope
    - For Backend and other JVM applicatons it defaults to `ISOLATION` scope
- Event processors on `Scope` can now be ordered by overriding the `getOrder` method on implementations of `EventProcessor`. NOTE: This order only applies to event processors on `Scope` but not `SentryOptions` at the moment. Feel free to request this if you need it.
- `Hub` is deprecated in favor of `Scopes`, alongside some `Hub` relevant APIs. More details can be found in [our migration guide](https://docs.sentry.io/platforms/java/migration/7.x-to-8.0).
- Send file name and path only if `isSendDefaultPii` is `true` ([#3919](https://github.com/getsentry/sentry-java/pull/3919))
- (Android) Enable Performance V2 by default ([#3824](https://github.com/getsentry/sentry-java/pull/3824))
    - With this change cold app start spans will include spans for ContentProviders, Application and Activity load.
- (Android) Replace thread id with kernel thread id in span data ([#3706](https://github.com/getsentry/sentry-java/pull/3706))
- (Android) The JNI layer for sentry-native has now been moved from sentry-java to sentry-native ([#3189](https://github.com/getsentry/sentry-java/pull/3189))
    - This now includes prefab support for sentry-native, allowing you to link and access the sentry-native API within your native app code
    - Checkout the `sentry-samples/sentry-samples-android` example on how to configure CMake and consume `sentry.h`
- The user ip-address is now only set to `"{{auto}}"` if `sendDefaultPii` is enabled ([#4072](https://github.com/getsentry/sentry-java/pull/4072))
  - This change gives you control over IP address collection directly on the client

### Features

- The SDK is now compatible with Spring Boot 3.4 ([#3939](https://github.com/getsentry/sentry-java/pull/3939))
- Our `sentry-opentelemetry-agent` has been completely reworked and now plays nicely with the rest of the Java SDK
    - You may also want to give this new agent a try even if you haven't used OpenTelemetry (with Sentry) before. It offers support for [many more libraries and frameworks](https://github.com/open-telemetry/opentelemetry-java-instrumentation/blob/main/docs/supported-libraries.md), improving on our trace propagation, `Scopes` (used to be `Hub`) propagation as well as performance instrumentation (i.e. more spans).
    - If you are using a framework we did not support before and currently resort to manual instrumentation, please give the agent a try. See [here for a list of supported libraries, frameworks and application servers](https://github.com/open-telemetry/opentelemetry-java-instrumentation/blob/main/docs/supported-libraries.md).
    - Please see [Java SDK docs](https://docs.sentry.io/platforms/java/tracing/instrumentation/opentelemetry/) for more details on how to set up the agent. Please make sure to select the correct SDK from the dropdown on the left side of the docs.
    - What's new about the Agent
        - When the OpenTelemetry Agent is used, Sentry API creates OpenTelemetry spans under the hood, handing back a wrapper object which bridges the gap between traditional Sentry API and OpenTelemetry. We might be replacing some of the Sentry performance API in the future.
            - This is achieved by configuring the SDK to use `OtelSpanFactory` instead of `DefaultSpanFactory` which is done automatically by the auto init of the Java Agent.
        - OpenTelemetry spans are now only turned into Sentry spans when they are finished so they can be sent to the Sentry server.
        - Now registers an OpenTelemetry `Sampler` which uses Sentry sampling configuration
        - Other Performance integrations automatically stop creating spans to avoid duplicate spans
        - The Sentry SDK now makes use of OpenTelemetry `Context` for storing Sentry `Scopes` (which is similar to what used to be called `Hub`) and thus relies on OpenTelemetry for `Context` propagation.
        - Classes used for the previous version of our OpenTelemetry support have been deprecated but can still be used manually. We're not planning to keep the old agent around in favor of less complexity in the SDK.
- Add `sentry-opentelemetry-agentless-spring` module ([#4000](https://github.com/getsentry/sentry-java/pull/4000))
    - This module can be added as a dependency when using Sentry with OpenTelemetry and Spring Boot but don't want to use our Agent. It takes care of configuring OpenTelemetry for use with Sentry.
    - You may want to set `OTEL_LOGS_EXPORTER=none;OTEL_METRICS_EXPORTER=none;OTEL_TRACES_EXPORTER=none` env vars to not have the log flooded with error messages regarding OpenTelemetry features we don't use.
- Add `sentry-opentelemetry-agentless` module ([#3961](https://github.com/getsentry/sentry-java/pull/3961))
    - This module can be added as a dependency when using Sentry with OpenTelemetry but don't want to use our Agent. It takes care of configuring OpenTelemetry for use with Sentry.
    - To enable the auto configuration of it, please set `-Dotel.java.global-autoconfigure.enabled=true` on the `java` command, when starting your application.
    - You may also want to set `OTEL_LOGS_EXPORTER=none;OTEL_METRICS_EXPORTER=none;OTEL_TRACES_EXPORTER=none` env vars to not have the log flooded with error messages regarding OpenTelemetry features we don't use.
- `OpenTelemetryUtil.applyOpenTelemetryOptions` now takes an enum instead of a boolean for its mode
- Add `openTelemetryMode` option ([#3994](https://github.com/getsentry/sentry-java/pull/3994))
    - It defaults to `AUTO` meaning the SDK will figure out how to best configure itself for use with OpenTelemetry
    - Use of OpenTelemetry can also be disabled completely by setting it to `OFF` ([#3995](https://github.com/getsentry/sentry-java/pull/3995))
        - In this case even if OpenTelemetry is present, the Sentry SDK will not use it
    - Use `AGENT` when using `sentry-opentelemetry-agent`
    - Use `AGENTLESS` when using `sentry-opentelemetry-agentless`
    - Use `AGENTLESS_SPRING` when using `sentry-opentelemetry-agentless-spring`
- Add `ignoredTransactions` option to filter out transactions by name ([#3871](https://github.com/getsentry/sentry-java/pull/3871))
    - can be used via ENV vars, e.g. `SENTRY_IGNORED_TRANSACTIONS=POST /person/,GET /pers.*`
    - can also be set in options directly, e.g. `options.setIgnoredTransactions(...)`
    - can also be set in `sentry.properties`, e.g. `ignored-transactions=POST /person/,GET /pers.*`
    - can also be set in Spring config `application.properties`, e.g. `sentry.ignored-transactions=POST /person/,GET /pers.*`
- Add `scopeBindingMode` to `SpanOptions` ([#4004](https://github.com/getsentry/sentry-java/pull/4004))
    - This setting only affects the SDK when used with OpenTelemetry.
    - Defaults to `AUTO` meaning the SDK will decide whether the span should be bound to the current scope. It will not bind transactions to scope using `AUTO`, it will only bind spans where the parent span is on the current scope.
    - `ON` sets the new span on the current scope.
    - `OFF` does not set the new span on the scope.
- Add `ignoredSpanOrigins` option for ignoring spans coming from certain integrations
    - We pre-configure this to ignore Performance instrumentation for Spring and other integrations when using our OpenTelemetry Agent to avoid duplicate spans
- Support `graphql-java` v22 via a new module `sentry-graphql-22` ([#3740](https://github.com/getsentry/sentry-java/pull/3740))
    - If you are using `graphql-java` v21 or earlier, you can use the `sentry-graphql` module
    - For `graphql-java` v22 and newer please use the `sentry-graphql-22` module
- We now provide a `SentryInstrumenter` bean directly for Spring (Boot) if there is none yet instead of using `GraphQlSourceBuilderCustomizer` to add the instrumentation ([#3744](https://github.com/getsentry/sentry-java/pull/3744))
    - It is now also possible to provide a bean of type `SentryGraphqlInstrumentation.BeforeSpanCallback` which is then used by `SentryInstrumenter`
- Add data fetching environment hint to breadcrumb for GraphQL (#3413) ([#3431](https://github.com/getsentry/sentry-java/pull/3431))
- Report exceptions returned by Throwable.getSuppressed() to Sentry as exception groups ([#3396] https://github.com/getsentry/sentry-java/pull/3396)
  - Any suppressed exceptions are added to the issue details page in Sentry, the same way any cause is.
  - We are planning to improve how we visualize suppressed exceptions. See https://github.com/getsentry/sentry-java/issues/4059
- Enable `ThreadLocalAccessor` for Spring Boot 3 WebFlux by default ([#4023](https://github.com/getsentry/sentry-java/pull/4023))
- Allow passing `environment` to `CheckinUtils.withCheckIn` ([3889](https://github.com/getsentry/sentry-java/pull/3889))
- Add `globalHubMode` to options ([#3805](https://github.com/getsentry/sentry-java/pull/3805))
    - `globalHubMode` used to only be a param on `Sentry.init`. To make it easier to be used in e.g. Desktop environments, we now additionally added it as an option on SentryOptions that can also be set via `sentry.properties`.
    - If both the param on `Sentry.init` and the option are set, the option will win. By default the option is set to `null` meaning whatever is passed to `Sentry.init` takes effect.
- Lazy uuid generation for SentryId and SpanId ([#3770](https://github.com/getsentry/sentry-java/pull/3770))
- Faster generation of Sentry and Span IDs ([#3818](https://github.com/getsentry/sentry-java/pull/3818))
    - Uses faster implementation to convert UUID to SentryID String
    - Uses faster Random implementation to generate UUIDs
- Android 15: Add support for 16KB page sizes ([#3851](https://github.com/getsentry/sentry-java/pull/3851))
    - See https://developer.android.com/guide/practices/page-sizes for more details
- Add init priority settings ([#3674](https://github.com/getsentry/sentry-java/pull/3674))
    - You may now set `forceInit=true` (`force-init` for `.properties` files) to ensure a call to Sentry.init / SentryAndroid.init takes effect
- Add force init option to Android Manifest ([#3675](https://github.com/getsentry/sentry-java/pull/3675))
    - Use `<meta-data android:name="io.sentry.force-init" android:value="true" />` to ensure Sentry Android auto init is not easily overwritten
- Attach request body for `application/x-www-form-urlencoded` requests in Spring ([#3731](https://github.com/getsentry/sentry-java/pull/3731))
    - Previously request body was only attached for `application/json` requests
- Set breadcrumb level based on http status ([#3771](https://github.com/getsentry/sentry-java/pull/3771))
- Emit transaction.data inside contexts.trace.data ([#3735](https://github.com/getsentry/sentry-java/pull/3735))
    - Also does not emit `transaction.data` in `extras` anymore
- Add a sample for showcasing Sentry with OpenTelemetry for Spring Boot 3 with our Java agent (`sentry-samples-spring-boot-jakarta-opentelemetry`) ([#3856](https://github.com/getsentry/sentry-java/pull/3828))
- Add a sample for showcasing Sentry with OpenTelemetry for Spring Boot 3 without our Java agent (`sentry-samples-spring-boot-jakarta-opentelemetry-noagent`) ([#3856](https://github.com/getsentry/sentry-java/pull/3856))
- Add a sample for showcasing Sentry with OpenTelemetry (`sentry-samples-console-opentelemetry-noagent`) ([#3856](https://github.com/getsentry/sentry-java/pull/3862))

### Fixes

- Fix incoming defer sampling decision `sentry-trace` header ([#3942](https://github.com/getsentry/sentry-java/pull/3942))
    - A `sentry-trace` header that only contains trace ID and span ID but no sampled flag (`-1`, `-0` suffix) means the receiving system can make its own sampling decision
    - When generating `sentry-trace` header from `PropagationContext` we now copy the `sampled` flag.
    - In `TransactionContext.fromPropagationContext` when there is no parent sampling decision, keep the decision `null` so a new sampling decision is made instead of defaulting to `false`
- Fix order of calling `close` on previous Sentry instance when re-initializing ([#3750](https://github.com/getsentry/sentry-java/pull/3750))
    - Previously some parts of Sentry were immediately closed after re-init that should have stayed open and some parts of the previous init were never closed
- All status codes below 400 are now mapped to `SpanStatus.OK` ([#3869](https://github.com/getsentry/sentry-java/pull/3869))
- Improve ignored check performance ([#3992](https://github.com/getsentry/sentry-java/pull/3992))
    - Checking if a span origin, a transaction or a checkIn should be ignored is now faster
- Cache requests for Spring using Springs `ContentCachingRequestWrapper` instead of our own Wrapper to also cache parameters ([#3641](https://github.com/getsentry/sentry-java/pull/3641))
    - Previously only the body was cached which could lead to problems in the FilterChain as Request parameters were not available
- Close backpressure monitor on SDK shutdown ([#3998](https://github.com/getsentry/sentry-java/pull/3998))
    - Due to the backpressure monitor rescheduling a task to run every 10s, it very likely caused shutdown to wait the full `shutdownTimeoutMillis` (defaulting to 2s) instead of being able to terminate immediately
- Let OpenTelemetry auto instrumentation handle extracting and injecting tracing information if present ([#3953](https://github.com/getsentry/sentry-java/pull/3953))
    - Our integrations no longer call `.continueTrace` and also do not inject tracing headers if the integration has been added to `ignoredSpanOrigins`
- Fix testTag not working for Jetpack Compose user interaction tracking ([#3878](https://github.com/getsentry/sentry-java/pull/3878))
- Mark `DiskFlushNotification` hint flushed when rate limited ([#3892](https://github.com/getsentry/sentry-java/pull/3892))
    - Our `UncaughtExceptionHandlerIntegration` waited for the full flush timeout duration (default 15s) when rate limited.
- Do not replace `op` with auto generated content for OpenTelemetry spans with span kind `INTERNAL` ([#3906](https://github.com/getsentry/sentry-java/pull/3906))
- Add `enable-spotlight` and `spotlight-connection-url` to external options and check if spotlight is enabled when deciding whether to inspect an OpenTelemetry span for connecting to splotlight ([#3709](https://github.com/getsentry/sentry-java/pull/3709))
- Trace context on `Contexts.setTrace` has been marked `@NotNull` ([#3721](https://github.com/getsentry/sentry-java/pull/3721))
    - Setting it to `null` would cause an exception.
    - Transactions are dropped if trace context is missing
- Remove internal annotation on `SpanOptions` ([#3722](https://github.com/getsentry/sentry-java/pull/3722))
- `SentryLogbackInitializer` is now public ([#3723](https://github.com/getsentry/sentry-java/pull/3723))
- Parse and use `send-default-pii` and `max-request-body-size` from `sentry.properties` ([#3534](https://github.com/getsentry/sentry-java/pull/3534))
- `TracesSampler` is now only created once in `SentryOptions` instead of creating a new one for every `Hub` (which is now `Scopes`). This means we're now creating fewer `SecureRandom` instances.

### Internal

- Make `SentryClient` constructor public ([#4045](https://github.com/getsentry/sentry-java/pull/4045))
- Warm starts cleanup ([#3954](https://github.com/getsentry/sentry-java/pull/3954))

### Changes in pre-releases

These changes have been made during development of `8.0.0`. You may skip this section. We just put it here for sake of completeness.

- Extract OpenTelemetry `URL_PATH` span attribute into description ([#3933](https://github.com/getsentry/sentry-java/pull/3933))
- Replace OpenTelemetry `ContextStorage` wrapper with `ContextStorageProvider` ([#3938](https://github.com/getsentry/sentry-java/pull/3938))
    - The wrapper had to be put in place before any call to `Context` whereas `ContextStorageProvider` is automatically invoked at the correct time.
- Send `otel.kind` to Sentry ([#3907](https://github.com/getsentry/sentry-java/pull/3907))
- Spring Boot now automatically detects if OpenTelemetry is available and makes use of it ([#3846](https://github.com/getsentry/sentry-java/pull/3846))
    - This is only enabled if there is no OpenTelemetry agent available
    - We prefer to use the OpenTelemetry agent as it offers more auto instrumentation
    - In some cases the OpenTelemetry agent cannot be used, please see https://opentelemetry.io/docs/zero-code/java/spring-boot-starter/ for more details on when to prefer the Agent and when the Spring Boot starter makes more sense.
    - In this mode the SDK makes use of the `OpenTelemetry` bean that is created by `opentelemetry-spring-boot-starter` instead of `GlobalOpenTelemetry`
- Spring Boot now automatically detects our OpenTelemetry agent if its auto init is disabled ([#3848](https://github.com/getsentry/sentry-java/pull/3848))
    - This means Spring Boot config mechanisms can now be combined with our OpenTelemetry agent
    - The `sentry-opentelemetry-extra` module has been removed again, most classes have been moved to `sentry-opentelemetry-bootstrap` which is loaded into the bootstrap classloader (i.e. `null`) when our Java agent is used. The rest has been moved into `sentry-opentelemetry-agentcustomization` and is loaded into the agent classloader when our Java agent is used.
    - The `sentry-opentelemetry-bootstrap` and `sentry-opentelemetry-agentcustomization` modules can be used without the agent as well, in which case all classes are loaded into the application classloader. Check out our `sentry-samples-spring-boot-jakarta-opentelemetry-noagent` sample.
    - In this mode the SDK makes use of `GlobalOpenTelemetry`
- Automatically set span factory based on presence of OpenTelemetry ([#3858](https://github.com/getsentry/sentry-java/pull/3858))
    - `SentrySpanFactoryHolder` has been removed as it is no longer required.

- Replace deprecated `SimpleInstrumentation` with `SimplePerformantInstrumentation` for graphql 22 ([#3974](https://github.com/getsentry/sentry-java/pull/3974))
- We now hold a strong reference to the underlying OpenTelemetry span when it is created through Sentry API ([#3997](https://github.com/getsentry/sentry-java/pull/3997))
    - This keeps it from being garbage collected too early
- Defer sampling decision by setting `sampled` to `null` in `PropagationContext` when using OpenTelemetry in case of an incoming defer sampling `sentry-trace` header. ([#3945](https://github.com/getsentry/sentry-java/pull/3945))
- Build `PropagationContext` from `SamplingDecision` made by `SentrySampler` instead of parsing headers and potentially ignoring a sampling decision in case a `sentry-trace` header comes in with deferred sampling decision. ([#3947](https://github.com/getsentry/sentry-java/pull/3947))
- The Sentry OpenTelemetry Java agent now makes sure Sentry `Scopes` storage is initialized even if the agents auto init is disabled ([#3848](https://github.com/getsentry/sentry-java/pull/3848))
    - This is required for all integrations to work together with our OpenTelemetry Java agent if its auto init has been disabled and the SDKs init should be used instead.
- Fix `startChild` for span that is not in current OpenTelemetry `Context` ([#3862](https://github.com/getsentry/sentry-java/pull/3862))
    - Starting a child span from a transaction that wasn't in the current `Context` lead to multiple transactions being created (one for the transaction and another per span created).
- Add `auto.graphql.graphql22` to ignored span origins when using OpenTelemetry ([#3828](https://github.com/getsentry/sentry-java/pull/3828))
- Use OpenTelemetry span name as fallback for transaction name ([#3557](https://github.com/getsentry/sentry-java/pull/3557))
    - In certain cases we were sending transactions as "<unlabeled transaction>" when using OpenTelemetry
- Add OpenTelemetry span data to Sentry span ([#3593](https://github.com/getsentry/sentry-java/pull/3593))
- No longer selectively copy OpenTelemetry attributes to Sentry spans / transactions `data` ([#3663](https://github.com/getsentry/sentry-java/pull/3663))
- Remove `PROCESS_COMMAND_ARGS` (`process.command_args`) OpenTelemetry span attribute as it can be very large ([#3664](https://github.com/getsentry/sentry-java/pull/3664))
- Use RECORD_ONLY sampling decision if performance is disabled ([#3659](https://github.com/getsentry/sentry-java/pull/3659))
    - Also fix check whether Performance is enabled when making a sampling decision in the OpenTelemetry sampler
- Sentry OpenTelemetry Java Agent now sets Instrumenter to SENTRY (used to be OTEL) ([#3697](https://github.com/getsentry/sentry-java/pull/3697))
- Set span origin in `ActivityLifecycleIntegration` on span options instead of after creating the span / transaction ([#3702](https://github.com/getsentry/sentry-java/pull/3702))
    - This allows spans to be filtered by span origin on creation
- Honor ignored span origins in `SentryTracer.startChild` ([#3704](https://github.com/getsentry/sentry-java/pull/3704))
- Use span id of remote parent ([#3548](https://github.com/getsentry/sentry-java/pull/3548))
    - Traces were broken because on an incoming request, OtelSentrySpanProcessor did not set the parentSpanId on the span correctly. Traces were not referencing the actual parent span but some other (random) span ID which the server doesn't know.
- Attach active span to scope when using OpenTelemetry ([#3549](https://github.com/getsentry/sentry-java/pull/3549))
    - Errors weren't linked to traces correctly due to parts of the SDK not knowing the current span
- Record dropped spans in client report when sampling out OpenTelemetry spans ([#3552](https://github.com/getsentry/sentry-java/pull/3552))
- Retrieve the correct current span from `Scope`/`Scopes` when using OpenTelemetry ([#3554](https://github.com/getsentry/sentry-java/pull/3554))
- Support spans that are split into multiple batches ([#3539](https://github.com/getsentry/sentry-java/pull/3539))
    - When spans belonging to a single transaction were split into multiple batches for SpanExporter, we did not add all spans because the isSpanTooOld check wasn't inverted.
- Partially fix bootstrap class loading ([#3543](https://github.com/getsentry/sentry-java/pull/3543))
    - There was a problem with two separate Sentry `Scopes` being active inside each OpenTelemetry `Context` due to using context keys from more than one class loader.
- The Spring Boot 3 WebFlux sample now uses our GraphQL v22 integration ([#3828](https://github.com/getsentry/sentry-java/pull/3828))
- Do not ignore certain span origins for OpenTelemetry without agent ([#3856](https://github.com/getsentry/sentry-java/pull/3856))
- `span.startChild` now uses `.makeCurrent()` by default ([#3544](https://github.com/getsentry/sentry-java/pull/3544))
    - This caused an issue where the span tree wasn't correct because some spans were not added to their direct parent
- Do not set the exception group marker when there is a suppressed exception ([#4056](https://github.com/getsentry/sentry-java/pull/4056))
    - Due to how grouping works in Sentry currently sometimes the suppressed exception is treated as the main exception. This change ensures we keep using the main exception and not change how grouping works.
    - As a consequence the list of exceptions in the group on top of an issue is no longer shown in Sentry UI.
    - We are planning to improve this in the future but opted for this fix first.

### Dependencies

- Bump Native SDK from v0.7.0 to v0.7.17 ([#3441](https://github.com/getsentry/sentry-java/pull/3189)) ([#3851](https://github.com/getsentry/sentry-java/pull/3851)) ([#3914](https://github.com/getsentry/sentry-java/pull/3914)) ([#4003](https://github.com/getsentry/sentry-java/pull/4003))
    - [changelog](https://github.com/getsentry/sentry-native/blob/master/CHANGELOG.md#0717)
    - [diff](https://github.com/getsentry/sentry-native/compare/0.7.0...0.7.17)
- Bump OpenTelemetry to 1.44.1, OpenTelemetry Java Agent to 2.10.0 and Semantic Conventions to 1.28.0 ([#3668](https://github.com/getsentry/sentry-java/pull/3668)) ([#3935](https://github.com/getsentry/sentry-java/pull/3935))

### Migration Guide / Deprecations

Please take a look at [our migration guide in docs](https://docs.sentry.io/platforms/java/migration/7.x-to-8.0).

- `Hub` has been deprecated, we're replacing the following:
    - `IHub` has been replaced by `IScopes`, however you should be able to simply pass `IHub` instances to code expecting `IScopes`, allowing for an easier migration.
    - `HubAdapter.getInstance()` has been replaced by `ScopesAdapter.getInstance()`
    - The `.clone()` method on `IHub`/`IScopes` has been deprecated, please use `.pushScope()` or `.pushIsolationScope()` instead
    - Some internal methods like `.getCurrentHub()` and `.setCurrentHub()` have also been replaced.
- `Sentry.popScope` has been replaced by calling `.close()` on the token returned by `Sentry.pushScope()` and `Sentry.pushIsolationScope()`. The token can also be used in a `try` block like this:

```
try (final @NotNull ISentryLifecycleToken ignored = Sentry.pushScope()) {
  // this block has its separate current scope
}
```

as well as:


```
try (final @NotNull ISentryLifecycleToken ignored = Sentry.pushIsolationScope()) {
  // this block has its separate isolation scope
}
```
- Classes used by our previous OpenTelemetry integration have been deprecated (`SentrySpanProcessor`, `SentryPropagator`, `OpenTelemetryLinkErrorEventProcessor`). Please take a look at [docs](https://docs.sentry.io/platforms/java/tracing/instrumentation/opentelemetry/) on how to setup OpenTelemetry in v8.

You may also use `LifecycleHelper.close(token)`, e.g. in case you need to pass the token around for closing later.


### Changes from `rc.4`

If you have been using `8.0.0-rc.4` of the Java SDK, here's the new changes that have been included in the `8.0.0` release:

- Make `SentryClient` constructor public ([#4045](https://github.com/getsentry/sentry-java/pull/4045))
- The user ip-address is now only set to `"{{auto}}"` if sendDefaultPii is enabled ([#4072](https://github.com/getsentry/sentry-java/pull/4072))
    - This change gives you control over IP address collection directly on the client
- Do not set the exception group marker when there is a suppressed exception ([#4056](https://github.com/getsentry/sentry-java/pull/4056))
    - Due to how grouping works in Sentry currently sometimes the suppressed exception is treated as the main exception. This change ensures we keep using the main exception and not change how grouping works.
    - As a consequence the list of exceptions in the group on top of an issue is no longer shown in Sentry UI.
    - We are planning to improve this in the future but opted for this fix first.
- Fix swallow NDK loadLibrary errors ([#4082](https://github.com/getsentry/sentry-java/pull/4082))

## 7.21.0

### Fixes

- Do not instrument File I/O operations if tracing is disabled ([#4051](https://github.com/getsentry/sentry-java/pull/4051))
- Do not instrument User Interaction multiple times ([#4051](https://github.com/getsentry/sentry-java/pull/4051))
- Speed up view traversal to find touched target in `UserInteractionIntegration` ([#4051](https://github.com/getsentry/sentry-java/pull/4051))
- Reduce IPC/Binder calls performed by the SDK ([#4058](https://github.com/getsentry/sentry-java/pull/4058))

### Behavioural Changes

- (changed in [7.20.1](https://github.com/getsentry/sentry-java/releases/tag/7.20.1)) The user ip-address is now only set to `"{{auto}}"` if sendDefaultPii is enabled ([#4071](https://github.com/getsentry/sentry-java/pull/4071))
    - This change gives you control over IP address collection directly on the client
- Reduce the number of broadcasts the SDK is subscribed for ([#4052](https://github.com/getsentry/sentry-java/pull/4052))
  - Drop `TempSensorBreadcrumbsIntegration`
  - Drop `PhoneStateBreadcrumbsIntegration`
  - Reduce number of broadcasts in `SystemEventsBreadcrumbsIntegration`

Current list of the broadcast events can be found [here](https://github.com/getsentry/sentry-java/blob/9b8dc0a844d10b55ddeddf55d278c0ab0f86421c/sentry-android-core/src/main/java/io/sentry/android/core/SystemEventsBreadcrumbsIntegration.java#L131-L153). If you'd like to subscribe for more events, consider overriding the `SystemEventsBreadcrumbsIntegration` as follows:

```kotlin
SentryAndroid.init(context) { options ->
    options.integrations.removeAll { it is SystemEventsBreadcrumbsIntegration }
    options.integrations.add(SystemEventsBreadcrumbsIntegration(context, SystemEventsBreadcrumbsIntegration.getDefaultActions() + listOf(/* your custom actions */)))
}
```

If you would like to keep some of the default broadcast events as breadcrumbs, consider opening a [GitHub issue](https://github.com/getsentry/sentry-java/issues/new).

## 7.21.0-beta.1

### Fixes

- Do not instrument File I/O operations if tracing is disabled ([#4051](https://github.com/getsentry/sentry-java/pull/4051))
- Do not instrument User Interaction multiple times ([#4051](https://github.com/getsentry/sentry-java/pull/4051))
- Speed up view traversal to find touched target in `UserInteractionIntegration` ([#4051](https://github.com/getsentry/sentry-java/pull/4051))
- Reduce IPC/Binder calls performed by the SDK ([#4058](https://github.com/getsentry/sentry-java/pull/4058))

### Behavioural Changes

- Reduce the number of broadcasts the SDK is subscribed for ([#4052](https://github.com/getsentry/sentry-java/pull/4052))
  - Drop `TempSensorBreadcrumbsIntegration`
  - Drop `PhoneStateBreadcrumbsIntegration`
  - Reduce number of broadcasts in `SystemEventsBreadcrumbsIntegration`

Current list of the broadcast events can be found [here](https://github.com/getsentry/sentry-java/blob/9b8dc0a844d10b55ddeddf55d278c0ab0f86421c/sentry-android-core/src/main/java/io/sentry/android/core/SystemEventsBreadcrumbsIntegration.java#L131-L153). If you'd like to subscribe for more events, consider overriding the `SystemEventsBreadcrumbsIntegration` as follows:

```kotlin
SentryAndroid.init(context) { options ->
    options.integrations.removeAll { it is SystemEventsBreadcrumbsIntegration }
    options.integrations.add(SystemEventsBreadcrumbsIntegration(context, SystemEventsBreadcrumbsIntegration.getDefaultActions() + listOf(/* your custom actions */)))
}
```

If you would like to keep some of the default broadcast events as breadcrumbs, consider opening a [GitHub issue](https://github.com/getsentry/sentry-java/issues/new).

## 7.20.1

### Behavioural Changes

- The user ip-address is now only set to `"{{auto}}"` if sendDefaultPii is enabled ([#4071](https://github.com/getsentry/sentry-java/pull/4071))
    - This change gives you control over IP address collection directly on the client

## 7.20.0

### Features

- Session Replay GA ([#4017](https://github.com/getsentry/sentry-java/pull/4017))

To enable Replay use the `sessionReplay.sessionSampleRate` or `sessionReplay.onErrorSampleRate` options.

  ```kotlin
  import io.sentry.SentryReplayOptions
  import io.sentry.android.core.SentryAndroid

  SentryAndroid.init(context) { options ->
   
    options.sessionReplay.sessionSampleRate = 1.0
    options.sessionReplay.onErrorSampleRate = 1.0
  
    // To change default redaction behavior (defaults to true)
    options.sessionReplay.redactAllImages = true
    options.sessionReplay.redactAllText = true
  
    // To change quality of the recording (defaults to MEDIUM)
    options.sessionReplay.quality = SentryReplayOptions.SentryReplayQuality.MEDIUM // (LOW|MEDIUM|HIGH)
  }
  ```

### Fixes

- Fix warm start detection ([#3937](https://github.com/getsentry/sentry-java/pull/3937))
- Session Replay: Reduce memory allocations, disk space consumption, and payload size ([#4016](https://github.com/getsentry/sentry-java/pull/4016))
- Session Replay: Do not try to encode corrupted frames multiple times ([#4016](https://github.com/getsentry/sentry-java/pull/4016))

### Internal

- Session Replay: Allow overriding `SdkVersion` for replay events ([#4014](https://github.com/getsentry/sentry-java/pull/4014))
- Session Replay: Send replay options as tags ([#4015](https://github.com/getsentry/sentry-java/pull/4015))

### Breaking changes

- Session Replay options were moved from under `experimental` to the main `options` object ([#4017](https://github.com/getsentry/sentry-java/pull/4017))

## 7.19.1

### Fixes

- Change TTFD timeout to 25 seconds ([#3984](https://github.com/getsentry/sentry-java/pull/3984))
- Session Replay: Fix memory leak when masking Compose screens ([#3985](https://github.com/getsentry/sentry-java/pull/3985))
- Session Replay: Fix potential ANRs in `GestureRecorder` ([#4001](https://github.com/getsentry/sentry-java/pull/4001))

### Internal

- Session Replay: Flutter improvements ([#4007](https://github.com/getsentry/sentry-java/pull/4007))

## 7.19.0

### Fixes

- Session Replay: fix various crashes and issues ([#3970](https://github.com/getsentry/sentry-java/pull/3970))
    - Fix `IndexOutOfBoundsException` when tracking window changes
    - Fix `IllegalStateException` when adding/removing draw listener for a dead view
    - Fix `ConcurrentModificationException` when registering window listeners and stopping `WindowRecorder`/`GestureRecorder`
- Add support for setting sentry-native handler_strategy ([#3671](https://github.com/getsentry/sentry-java/pull/3671))

### Dependencies

- Bump Native SDK from v0.7.8 to v0.7.16 ([#3671](https://github.com/getsentry/sentry-java/pull/3671))
    - [changelog](https://github.com/getsentry/sentry-native/blob/master/CHANGELOG.md#0716)
    - [diff](https://github.com/getsentry/sentry-native/compare/0.7.8...0.7.16)

## 7.18.1

### Fixes

- Fix testTag not working for Jetpack Compose user interaction tracking ([#3878](https://github.com/getsentry/sentry-java/pull/3878))

## 7.18.0

### Features

- Android 15: Add support for 16KB page sizes ([#3620](https://github.com/getsentry/sentry-java/pull/3620))
    - See https://developer.android.com/guide/practices/page-sizes for more details
- Session Replay: Add `beforeSendReplay` callback ([#3855](https://github.com/getsentry/sentry-java/pull/3855))
- Session Replay: Add support for masking/unmasking view containers ([#3881](https://github.com/getsentry/sentry-java/pull/3881))

### Fixes

- Avoid collecting normal frames ([#3782](https://github.com/getsentry/sentry-java/pull/3782))
- Ensure android initialization process continues even if options configuration block throws an exception ([#3887](https://github.com/getsentry/sentry-java/pull/3887))
- Do not report parsing ANR error when there are no threads ([#3888](https://github.com/getsentry/sentry-java/pull/3888))
    - This should significantly reduce the number of events with message "Sentry Android SDK failed to parse system thread dump..." reported
- Session Replay: Disable replay in session mode when rate limit is active ([#3854](https://github.com/getsentry/sentry-java/pull/3854))

### Dependencies

- Bump Native SDK from v0.7.2 to v0.7.8 ([#3620](https://github.com/getsentry/sentry-java/pull/3620))
    - [changelog](https://github.com/getsentry/sentry-native/blob/master/CHANGELOG.md#078)
    - [diff](https://github.com/getsentry/sentry-native/compare/0.7.2...0.7.8)

## 7.17.0

### Features

- Add meta option to set the maximum amount of breadcrumbs to be logged. ([#3836](https://github.com/getsentry/sentry-java/pull/3836))
- Use a separate `Random` instance per thread to improve SDK performance ([#3835](https://github.com/getsentry/sentry-java/pull/3835))

### Fixes

- Using MaxBreadcrumb with value 0 no longer crashes. ([#3836](https://github.com/getsentry/sentry-java/pull/3836))
- Accept manifest integer values when requiring floating values ([#3823](https://github.com/getsentry/sentry-java/pull/3823))
- Fix standalone tomcat jndi issue ([#3873](https://github.com/getsentry/sentry-java/pull/3873))
    - Using Sentry Spring Boot on a standalone tomcat caused the following error:
        - Failed to bind properties under 'sentry.parsed-dsn' to io.sentry.Dsn

## 7.16.0

### Features

- Add meta option to attach ANR thread dumps ([#3791](https://github.com/getsentry/sentry-java/pull/3791))

### Fixes

- Cache parsed Dsn ([#3796](https://github.com/getsentry/sentry-java/pull/3796))
- fix invalid profiles when the transaction name is empty ([#3747](https://github.com/getsentry/sentry-java/pull/3747))
- Deprecate `enableTracing` option ([#3777](https://github.com/getsentry/sentry-java/pull/3777))
- Vendor `java.util.Random` and replace `java.security.SecureRandom` usages ([#3783](https://github.com/getsentry/sentry-java/pull/3783))
- Fix potential ANRs due to NDK scope sync ([#3754](https://github.com/getsentry/sentry-java/pull/3754))
- Fix potential ANRs due to NDK System.loadLibrary calls ([#3670](https://github.com/getsentry/sentry-java/pull/3670))
- Fix slow `Log` calls on app startup ([#3793](https://github.com/getsentry/sentry-java/pull/3793))
- Fix slow Integration name parsing ([#3794](https://github.com/getsentry/sentry-java/pull/3794))
- Session Replay: Reduce startup and capture overhead ([#3799](https://github.com/getsentry/sentry-java/pull/3799))
- Load lazy fields on init in the background ([#3803](https://github.com/getsentry/sentry-java/pull/3803))
- Replace setOf with HashSet.add ([#3801](https://github.com/getsentry/sentry-java/pull/3801))

### Breaking changes

- The method `addIntegrationToSdkVersion(Ljava/lang/Class;)V` has been removed from the core (`io.sentry:sentry`) package. Please make sure all of the packages (e.g. `io.sentry:sentry-android-core`, `io.sentry:sentry-android-fragment`, `io.sentry:sentry-okhttp`  and others) are all aligned and using the same version to prevent the `NoSuchMethodError` exception.

## 7.16.0-alpha.1

### Features

- Add meta option to attach ANR thread dumps ([#3791](https://github.com/getsentry/sentry-java/pull/3791))

### Fixes

- Cache parsed Dsn ([#3796](https://github.com/getsentry/sentry-java/pull/3796))
- fix invalid profiles when the transaction name is empty ([#3747](https://github.com/getsentry/sentry-java/pull/3747))
- Deprecate `enableTracing` option ([#3777](https://github.com/getsentry/sentry-java/pull/3777))
- Vendor `java.util.Random` and replace `java.security.SecureRandom` usages ([#3783](https://github.com/getsentry/sentry-java/pull/3783))
- Fix potential ANRs due to NDK scope sync ([#3754](https://github.com/getsentry/sentry-java/pull/3754))
- Fix potential ANRs due to NDK System.loadLibrary calls ([#3670](https://github.com/getsentry/sentry-java/pull/3670))
- Fix slow `Log` calls on app startup ([#3793](https://github.com/getsentry/sentry-java/pull/3793))
- Fix slow Integration name parsing ([#3794](https://github.com/getsentry/sentry-java/pull/3794))
- Session Replay: Reduce startup and capture overhead ([#3799](https://github.com/getsentry/sentry-java/pull/3799))

## 7.15.0

### Features

- Add support for `feedback` envelope header item type ([#3687](https://github.com/getsentry/sentry-java/pull/3687))
- Add breadcrumb.origin field ([#3727](https://github.com/getsentry/sentry-java/pull/3727))
- Session Replay: Add options to selectively mask/unmask views captured in replay. The following options are available: ([#3689](https://github.com/getsentry/sentry-java/pull/3689))
    - `android:tag="sentry-mask|sentry-unmask"` in XML or `view.setTag("sentry-mask|sentry-unmask")` in code tags
        - if you already have a tag set for a view, you can set a tag by id: `<tag android:id="@id/sentry_privacy" android:value="mask|unmask"/>` in XML or `view.setTag(io.sentry.android.replay.R.id.sentry_privacy, "mask|unmask")` in code
    - `view.sentryReplayMask()` or `view.sentryReplayUnmask()` extension functions
    - mask/unmask `View`s of a certain type by adding fully-qualified classname to one of the lists `options.experimental.sessionReplay.addMaskViewClass()` or `options.experimental.sessionReplay.addUnmaskViewClass()`. Note, that all of the view subclasses/subtypes will be masked/unmasked as well
        - For example, (this is already a default behavior) to mask all `TextView`s and their subclasses (`RadioButton`, `EditText`, etc.): `options.experimental.sessionReplay.addMaskViewClass("android.widget.TextView")`
        - If you're using code obfuscation, adjust your proguard-rules accordingly, so your custom view class name is not minified
- Session Replay: Support Jetpack Compose masking ([#3739](https://github.com/getsentry/sentry-java/pull/3739))
  - To selectively mask/unmask @Composables, use `Modifier.sentryReplayMask()` and `Modifier.sentryReplayUnmask()` modifiers
- Session Replay: Mask `WebView`, `VideoView` and `androidx.media3.ui.PlayerView` by default ([#3775](https://github.com/getsentry/sentry-java/pull/3775))

### Fixes

- Avoid stopping appStartProfiler after application creation ([#3630](https://github.com/getsentry/sentry-java/pull/3630))
- Session Replay: Correctly detect dominant color for `TextView`s with Spans ([#3682](https://github.com/getsentry/sentry-java/pull/3682))
- Fix ensure Application Context is used even when SDK is initialized via Activity Context ([#3669](https://github.com/getsentry/sentry-java/pull/3669))
- Fix potential ANRs due to `Calendar.getInstance` usage in Breadcrumbs constructor ([#3736](https://github.com/getsentry/sentry-java/pull/3736))
- Fix potential ANRs due to default integrations ([#3778](https://github.com/getsentry/sentry-java/pull/3778))
- Lazily initialize heavy `SentryOptions` members to avoid ANRs on app start ([#3749](https://github.com/getsentry/sentry-java/pull/3749))

*Breaking changes*:

- `options.experimental.sessionReplay.errorSampleRate` was renamed to `options.experimental.sessionReplay.onErrorSampleRate` ([#3637](https://github.com/getsentry/sentry-java/pull/3637))
- Manifest option `io.sentry.session-replay.error-sample-rate` was renamed to `io.sentry.session-replay.on-error-sample-rate` ([#3637](https://github.com/getsentry/sentry-java/pull/3637))
- Change `redactAllText` and `redactAllImages` to `maskAllText` and `maskAllImages` ([#3741](https://github.com/getsentry/sentry-java/pull/3741))

## 7.14.0

### Features

- Session Replay: Gesture/touch support for Flutter ([#3623](https://github.com/getsentry/sentry-java/pull/3623))

### Fixes

- Fix app start spans missing from Pixel devices ([#3634](https://github.com/getsentry/sentry-java/pull/3634))
- Avoid ArrayIndexOutOfBoundsException on Android cpu data collection ([#3598](https://github.com/getsentry/sentry-java/pull/3598))
- Fix lazy select queries instrumentation ([#3604](https://github.com/getsentry/sentry-java/pull/3604))
- Session Replay: buffer mode improvements ([#3622](https://github.com/getsentry/sentry-java/pull/3622))
  - Align next segment timestamp with the end of the buffered segment when converting from buffer mode to session mode
  - Persist `buffer` replay type for the entire replay when converting from buffer mode to session mode
  - Properly store screen names for `buffer` mode
- Session Replay: fix various crashes and issues ([#3628](https://github.com/getsentry/sentry-java/pull/3628))
  - Fix video not being encoded on Pixel devices
  - Fix SIGABRT native crashes on Xiaomi devices when encoding a video
  - Fix `RejectedExecutionException` when redacting a screenshot
  - Fix `FileNotFoundException` when persisting segment values

### Chores

- Introduce `ReplayShadowMediaCodec` and refactor tests using custom encoder ([#3612](https://github.com/getsentry/sentry-java/pull/3612))

## 7.13.0

### Features

- Session Replay: ([#3565](https://github.com/getsentry/sentry-java/pull/3565)) ([#3609](https://github.com/getsentry/sentry-java/pull/3609))
  - Capture remaining replay segment for ANRs on next app launch
  - Capture remaining replay segment for unhandled crashes on next app launch

### Fixes

- Session Replay: ([#3565](https://github.com/getsentry/sentry-java/pull/3565)) ([#3609](https://github.com/getsentry/sentry-java/pull/3609))
  - Fix stopping replay in `session` mode at 1 hour deadline
  - Never encode full frames for a video segment, only do partial updates. This further reduces size of the replay segment
  - Use propagation context when no active transaction for ANRs

### Dependencies

- Bump Spring Boot to 3.3.2 ([#3541](https://github.com/getsentry/sentry-java/pull/3541))

## 7.12.1

### Fixes

- Check app start spans time and ignore background app starts ([#3550](https://github.com/getsentry/sentry-java/pull/3550))
  - This should eliminate long-lasting App Start transactions

## 7.12.0

### Features

- Session Replay Public Beta ([#3339](https://github.com/getsentry/sentry-java/pull/3339))

  To enable Replay use the `sessionReplay.sessionSampleRate` or `sessionReplay.errorSampleRate` experimental options.

  ```kotlin
  import io.sentry.SentryReplayOptions
  import io.sentry.android.core.SentryAndroid

  SentryAndroid.init(context) { options ->
   
    // Currently under experimental options:
    options.experimental.sessionReplay.sessionSampleRate = 1.0
    options.experimental.sessionReplay.errorSampleRate = 1.0
  
    // To change default redaction behavior (defaults to true)
    options.experimental.sessionReplay.redactAllImages = true
    options.experimental.sessionReplay.redactAllText = true
  
    // To change quality of the recording (defaults to MEDIUM)
    options.experimental.sessionReplay.quality = SentryReplayOptions.SentryReplayQuality.MEDIUM // (LOW|MEDIUM|HIGH)
  }
  ```

  To learn more visit [Sentry's Mobile Session Replay](https://docs.sentry.io/product/explore/session-replay/mobile/) documentation page.

## 7.11.0

### Features

- Report dropped spans ([#3528](https://github.com/getsentry/sentry-java/pull/3528))

### Fixes

- Fix duplicate session start for React Native ([#3504](https://github.com/getsentry/sentry-java/pull/3504))
- Move onFinishCallback before span or transaction is finished ([#3459](https://github.com/getsentry/sentry-java/pull/3459))
- Add timestamp when a profile starts ([#3442](https://github.com/getsentry/sentry-java/pull/3442))
- Move fragment auto span finish to onFragmentStarted ([#3424](https://github.com/getsentry/sentry-java/pull/3424))
- Remove profiling timeout logic and disable profiling on API 21 ([#3478](https://github.com/getsentry/sentry-java/pull/3478))
- Properly reset metric flush flag on metric emission ([#3493](https://github.com/getsentry/sentry-java/pull/3493))
- Use SecureRandom in favor of Random for Metrics ([#3495](https://github.com/getsentry/sentry-java/pull/3495))
- Fix UncaughtExceptionHandlerIntegration Memory Leak ([#3398](https://github.com/getsentry/sentry-java/pull/3398))
- Deprecated `User.segment`. Use a custom tag or context instead. ([#3511](https://github.com/getsentry/sentry-java/pull/3511))
- Fix duplicated http spans ([#3526](https://github.com/getsentry/sentry-java/pull/3526))
- When capturing unhandled hybrid exception session should be ended and new start if need ([#3480](https://github.com/getsentry/sentry-java/pull/3480))

### Dependencies

- Bump Native SDK from v0.7.0 to v0.7.2 ([#3314](https://github.com/getsentry/sentry-java/pull/3314))
  - [changelog](https://github.com/getsentry/sentry-native/blob/master/CHANGELOG.md#072)
  - [diff](https://github.com/getsentry/sentry-native/compare/0.7.0...0.7.2)

## 7.10.0

### Features

- Publish Gradle module metadata ([#3422](https://github.com/getsentry/sentry-java/pull/3422))

### Fixes

- Fix faulty `span.frame_delay` calculation for early app start spans ([#3427](https://github.com/getsentry/sentry-java/pull/3427))
- Fix crash when installing `ShutdownHookIntegration` and the VM is shutting down ([#3456](https://github.com/getsentry/sentry-java/pull/3456))

## 7.9.0

### Features

- Add start_type to app context ([#3379](https://github.com/getsentry/sentry-java/pull/3379))
- Add ttid/ttfd contribution flags ([#3386](https://github.com/getsentry/sentry-java/pull/3386))

### Fixes

- (Internal) Metrics code cleanup ([#3403](https://github.com/getsentry/sentry-java/pull/3403))
- Fix Frame measurements in app start transactions ([#3382](https://github.com/getsentry/sentry-java/pull/3382))
- Fix timing metric value different from span duration ([#3368](https://github.com/getsentry/sentry-java/pull/3368))
- Do not always write startup crash marker ([#3409](https://github.com/getsentry/sentry-java/pull/3409))
  - This may have been causing the SDK init logic to block the main thread

## 7.8.0

### Features

- Add description to OkHttp spans ([#3320](https://github.com/getsentry/sentry-java/pull/3320))
- Enable backpressure management by default ([#3284](https://github.com/getsentry/sentry-java/pull/3284))

### Fixes

- Add rate limit to Metrics ([#3334](https://github.com/getsentry/sentry-java/pull/3334))
- Fix java.lang.ClassNotFoundException: org.springframework.web.servlet.HandlerMapping in Spring Boot Servlet mode without WebMVC ([#3336](https://github.com/getsentry/sentry-java/pull/3336))
- Fix normalization of metrics keys, tags and values ([#3332](https://github.com/getsentry/sentry-java/pull/3332))

## 7.7.0

### Features

- Add support for Spring Rest Client ([#3199](https://github.com/getsentry/sentry-java/pull/3199))
- Extend Proxy options with proxy type ([#3326](https://github.com/getsentry/sentry-java/pull/3326))

### Fixes

- Fixed default deadline timeout to 30s instead of 300s ([#3322](https://github.com/getsentry/sentry-java/pull/3322))
- Fixed `Fix java.lang.ClassNotFoundException: org.springframework.web.servlet.HandlerExceptionResolver` in Spring Boot Servlet mode without WebMVC ([#3333](https://github.com/getsentry/sentry-java/pull/3333))

## 7.6.0

### Features

- Experimental: Add support for Sentry Developer Metrics ([#3205](https://github.com/getsentry/sentry-java/pull/3205), [#3238](https://github.com/getsentry/sentry-java/pull/3238), [#3248](https://github.com/getsentry/sentry-java/pull/3248), [#3250](https://github.com/getsentry/sentry-java/pull/3250))  
  Use the Metrics API to track processing time, download sizes, user signups, and conversion rates and correlate them back to tracing data in order to get deeper insights and solve issues faster. Our API supports counters, distributions, sets, gauges and timers, and it's easy to get started:
  ```kotlin
  Sentry.metrics()
    .increment(
        "button_login_click", // key
        1.0,                  // value
        null,                 // unit
        mapOf(                // tags
            "provider" to "e-mail"
        )
    )
  ```
  To learn more about Sentry Developer Metrics, head over to our [Java](https://docs.sentry.io/platforms/java/metrics/) and [Android](https://docs.sentry.io//platforms/android/metrics/) docs page.

## 7.5.0

### Features

- Add support for measurements at span level ([#3219](https://github.com/getsentry/sentry-java/pull/3219))
- Add `enableScopePersistence` option to disable `PersistingScopeObserver` used for ANR reporting which may increase performance overhead. Defaults to `true` ([#3218](https://github.com/getsentry/sentry-java/pull/3218))
  - When disabled, the SDK will not enrich ANRv2 events with scope data (e.g. breadcrumbs, user, tags, etc.)
- Configurable defaults for Cron - MonitorConfig ([#3195](https://github.com/getsentry/sentry-java/pull/3195))
- We now display a warning on startup if an incompatible version of Spring Boot is detected ([#3233](https://github.com/getsentry/sentry-java/pull/3233))
  - This should help notice a mismatching Sentry dependency, especially when upgrading a Spring Boot application
- Experimental: Add Metrics API ([#3205](https://github.com/getsentry/sentry-java/pull/3205))

### Fixes

- Ensure performance measurement collection is not taken too frequently ([#3221](https://github.com/getsentry/sentry-java/pull/3221))
- Fix old profiles deletion on SDK init ([#3216](https://github.com/getsentry/sentry-java/pull/3216))
- Fix hub restore point in wrappers: SentryWrapper, SentryTaskDecorator and SentryScheduleHook ([#3225](https://github.com/getsentry/sentry-java/pull/3225))
  - We now reset the hub to its previous value on the thread where the `Runnable`/`Callable`/`Supplier` is executed instead of setting it to the hub that was used on the thread where the `Runnable`/`Callable`/`Supplier` was created.
- Fix add missing thread name/id to app start spans ([#3226](https://github.com/getsentry/sentry-java/pull/3226))

## 7.4.0

### Features

- Add new threshold parameters to monitor config ([#3181](https://github.com/getsentry/sentry-java/pull/3181))
- Report process init time as a span for app start performance ([#3159](https://github.com/getsentry/sentry-java/pull/3159))
- (perf-v2): Calculate frame delay on a span level ([#3197](https://github.com/getsentry/sentry-java/pull/3197))
- Resolve spring properties in @SentryCheckIn annotation ([#3194](https://github.com/getsentry/sentry-java/pull/3194))
- Experimental: Add Spotlight integration ([#3166](https://github.com/getsentry/sentry-java/pull/3166))
    - For more details about Spotlight head over to https://spotlightjs.com/
    - Set `options.isEnableSpotlight = true` to enable Spotlight

### Fixes

- Don't wait on main thread when SDK restarts ([#3200](https://github.com/getsentry/sentry-java/pull/3200))
- Fix Jetpack Compose widgets are not being correctly identified for user interaction tracing ([#3209](https://github.com/getsentry/sentry-java/pull/3209))
- Fix issue title on Android when a wrapping `RuntimeException` is thrown by the system ([#3212](https://github.com/getsentry/sentry-java/pull/3212))
  - This will change grouping of the issues that were previously titled `RuntimeInit$MethodAndArgsCaller` to have them split up properly by the original root cause exception

## 7.3.0

### Features

- Added App Start profiling
    - This depends on the new option `io.sentry.profiling.enable-app-start`, other than the already existing `io.sentry.traces.profiling.sample-rate`.
    - Sampler functions can check the new `isForNextAppStart` flag, to adjust startup profiling sampling programmatically.
      Relevant PRs:
    - Decouple Profiler from Transaction ([#3101](https://github.com/getsentry/sentry-java/pull/3101))
    - Add options and sampling logic ([#3121](https://github.com/getsentry/sentry-java/pull/3121))
    - Add ContentProvider and start profile ([#3128](https://github.com/getsentry/sentry-java/pull/3128))
- Extend internal performance collector APIs ([#3102](https://github.com/getsentry/sentry-java/pull/3102))
- Collect slow and frozen frames for spans using `OnFrameMetricsAvailableListener` ([#3111](https://github.com/getsentry/sentry-java/pull/3111))
- Interpolate total frame count to match span duration ([#3158](https://github.com/getsentry/sentry-java/pull/3158))

### Fixes

- Avoid multiple breadcrumbs from OkHttpEventListener ([#3175](https://github.com/getsentry/sentry-java/pull/3175))
- Apply OkHttp listener auto finish timestamp to all running spans ([#3167](https://github.com/getsentry/sentry-java/pull/3167))
- Fix not eligible for auto proxying warnings ([#3154](https://github.com/getsentry/sentry-java/pull/3154))
- Set default fingerprint for ANRv2 events to correctly group background and foreground ANRs ([#3164](https://github.com/getsentry/sentry-java/pull/3164))
  - This will improve grouping of ANRs that have similar stacktraces but differ in background vs foreground state. Only affects newly-ingested ANR events with `mechanism:AppExitInfo`
- Fix UserFeedback disk cache name conflicts with linked events ([#3116](https://github.com/getsentry/sentry-java/pull/3116))

### Breaking changes

- Remove `HostnameVerifier` option as it's flagged by security tools of some app stores ([#3150](https://github.com/getsentry/sentry-java/pull/3150))
  - If you were using this option, you have 3 possible paths going forward:
    - Provide a custom `ITransportFactory` through `SentryOptions.setTransportFactory()`, where you can copy over most of the parts like `HttpConnection` and `AsyncHttpTransport` from the SDK with necessary modifications
    - Get a certificate for your server through e.g. [Let's Encrypt](https://letsencrypt.org/)
    - Fork the SDK and add the hostname verifier back

### Dependencies

- Bump Native SDK from v0.6.7 to v0.7.0 ([#3133](https://github.com/getsentry/sentry-java/pull/3133))
  - [changelog](https://github.com/getsentry/sentry-native/blob/master/CHANGELOG.md#070)
  - [diff](https://github.com/getsentry/sentry-native/compare/0.6.7...0.7.0)

## 7.2.0

### Features

- Handle `monitor`/`check_in` in client reports and rate limiter ([#3096](https://github.com/getsentry/sentry-java/pull/3096))
- Add support for `graphql-java` version 21 ([#3090](https://github.com/getsentry/sentry-java/pull/3090))

### Fixes

- Avoid concurrency in AndroidProfiler performance data collection ([#3130](https://github.com/getsentry/sentry-java/pull/3130))
- Improve thresholds for network changes breadcrumbs ([#3083](https://github.com/getsentry/sentry-java/pull/3083))
- SchedulerFactoryBeanCustomizer now runs first so user customization is not overridden ([#3095](https://github.com/getsentry/sentry-java/pull/3095))
  - If you are setting global job listeners please also add `SentryJobListener`
- Ensure serialVersionUID of Exception classes are unique ([#3115](https://github.com/getsentry/sentry-java/pull/3115))
- Get rid of "is not eligible for getting processed by all BeanPostProcessors" warnings in Spring Boot ([#3108](https://github.com/getsentry/sentry-java/pull/3108))
- Fix missing `release` and other fields for ANRs reported with `mechanism:AppExitInfo` ([#3074](https://github.com/getsentry/sentry-java/pull/3074))

### Dependencies

- Bump `opentelemetry-sdk` to `1.33.0` and `opentelemetry-javaagent` to `1.32.0` ([#3112](https://github.com/getsentry/sentry-java/pull/3112))

## 7.1.0

### Features

- Support multiple debug-metadata.properties ([#3024](https://github.com/getsentry/sentry-java/pull/3024))
- Automatically downsample transactions when the system is under load ([#3072](https://github.com/getsentry/sentry-java/pull/3072))
  - You can opt into this behaviour by setting `enable-backpressure-handling=true`.
  - We're happy to receive feedback, e.g. [in this GitHub issue](https://github.com/getsentry/sentry-java/issues/2829)
  - When the system is under load we start reducing the `tracesSampleRate` automatically.
  - Once the system goes back to healthy, we reset the `tracesSampleRate` to its original value.
- (Android) Experimental: Provide more detailed cold app start information ([#3057](https://github.com/getsentry/sentry-java/pull/3057))
  - Attaches spans for Application, ContentProvider, and Activities to app-start timings
  - Application and ContentProvider timings are added using bytecode instrumentation, which requires sentry-android-gradle-plugin version `4.1.0` or newer
  - Uses Process.startUptimeMillis to calculate app-start timings
  - To enable this feature set `options.isEnablePerformanceV2 = true`
- Move slow+frozen frame calculation, as well as frame delay inside SentryFrameMetricsCollector ([#3100](https://github.com/getsentry/sentry-java/pull/3100))
- Extract Activity Breadcrumbs generation into own Integration ([#3064](https://github.com/getsentry/sentry-java/pull/3064))

### Fixes

- Send breadcrumbs and client error in `SentryOkHttpEventListener` even without transactions ([#3087](https://github.com/getsentry/sentry-java/pull/3087))
- Keep `io.sentry.exception.SentryHttpClientException` from obfuscation to display proper issue title on Sentry ([#3093](https://github.com/getsentry/sentry-java/pull/3093))
- (Android) Fix wrong activity transaction duration in case SDK init is deferred ([#3092](https://github.com/getsentry/sentry-java/pull/3092))

### Dependencies

- Bump Gradle from v8.4.0 to v8.5.0 ([#3070](https://github.com/getsentry/sentry-java/pull/3070))
  - [changelog](https://github.com/gradle/gradle/blob/master/CHANGELOG.md#v850)
  - [diff](https://github.com/gradle/gradle/compare/v8.4.0...v8.5.0)

## 7.0.0

Version 7 of the Sentry Android/Java SDK brings a variety of features and fixes. The most notable changes are:
- Bumping `minSdk` level to 19 (Android 4.4)
- The SDK will now listen to connectivity changes and try to re-upload cached events when internet connection is re-established additionally to uploading events on app restart 
- `Sentry.getSpan` now returns the root transaction, which should improve the span hierarchy and make it leaner
- Multiple improvements to reduce probability of the SDK causing ANRs
- New `sentry-okhttp` artifact is unbundled from Android and can be used in pure JVM-only apps

## Sentry Self-hosted Compatibility

This SDK version is compatible with a self-hosted version of Sentry `22.12.0` or higher. If you are using an older version of [self-hosted Sentry](https://develop.sentry.dev/self-hosted/) (aka onpremise), you will need to [upgrade](https://develop.sentry.dev/self-hosted/releases/). If you're using `sentry.io` no action is required.

## Sentry Integrations Version Compatibility (Android)

Make sure to align _all_ Sentry dependencies to the same version when bumping the SDK to 7.+, otherwise it will crash at runtime due to binary incompatibility. (E.g. if you're using `-timber`, `-okhttp` or other packages)

For example, if you're using the [Sentry Android Gradle plugin](https://github.com/getsentry/sentry-android-gradle-plugin) with the `autoInstallation` [feature](https://docs.sentry.io/platforms/android/configuration/gradle/#auto-installation) (enabled by default), make sure to use version 4.+ of the gradle plugin together with version 7.+ of the SDK. If you can't do that for some reason, you can specify sentry version via the plugin config block:

```kotlin
sentry {
  autoInstallation {
    sentryVersion.set("7.0.0")
  }
}
```

Similarly, if you have a Sentry SDK (e.g. `sentry-android-core`) dependency on one of your Gradle modules and you're updating it to 7.+, make sure the Gradle plugin is at 4.+ or specify the SDK version as shown in the snippet above.

## Breaking Changes

- Bump min API to 19 ([#2883](https://github.com/getsentry/sentry-java/pull/2883))
- If you're using `sentry-kotlin-extensions`, it requires `kotlinx-coroutines-core` version `1.6.1` or higher now ([#2838](https://github.com/getsentry/sentry-java/pull/2838))
- Move enableNdk from SentryOptions to SentryAndroidOptions ([#2793](https://github.com/getsentry/sentry-java/pull/2793))
- Apollo v2 BeforeSpanCallback now allows returning null ([#2890](https://github.com/getsentry/sentry-java/pull/2890))
- `SentryOkHttpUtils` was removed from public API as it's been exposed by mistake ([#3005](https://github.com/getsentry/sentry-java/pull/3005))
- `Scope` now implements the `IScope` interface, therefore some methods like `ScopeCallback.run` accept `IScope` now ([#3066](https://github.com/getsentry/sentry-java/pull/3066))
- Cleanup `startTransaction` overloads ([#2964](https://github.com/getsentry/sentry-java/pull/2964))
    - We have reduced the number of overloads by allowing to pass in a `TransactionOptions` object instead of having separate parameters for certain options
    - `TransactionOptions` has defaults set and can be customized, for example:

```kotlin
// old
val transaction = Sentry.startTransaction("name", "op", bindToScope = true)
// new
val transaction = Sentry.startTransaction("name", "op", TransactionOptions().apply { isBindToScope = true })
```

## Behavioural Changes

- Android only: `Sentry.getSpan()` returns the root span/transaction instead of the latest span ([#2855](https://github.com/getsentry/sentry-java/pull/2855))
- Capture failed HTTP and GraphQL (Apollo) requests by default ([#2794](https://github.com/getsentry/sentry-java/pull/2794))
    - This can increase your event consumption and may affect your quota, because we will report failed network requests as Sentry events by default, if you're using the `sentry-android-okhttp` or `sentry-apollo-3` integrations. You can customize what errors you want/don't want to have reported for [OkHttp](https://docs.sentry.io/platforms/android/integrations/okhttp#http-client-errors) and [Apollo3](https://docs.sentry.io/platforms/android/integrations/apollo3#graphql-client-errors) respectively.
- Measure AppStart time till First Draw instead of `onResume` ([#2851](https://github.com/getsentry/sentry-java/pull/2851))
- Automatic user interaction tracking: every click now starts a new automatic transaction ([#2891](https://github.com/getsentry/sentry-java/pull/2891))
    - Previously performing a click on the same UI widget twice would keep the existing transaction running, the new behavior now better aligns with other SDKs
- Add deadline timeout for automatic transactions ([#2865](https://github.com/getsentry/sentry-java/pull/2865))
    - This affects all automatically generated transactions on Android (UI, clicks), the default timeout is 30s, meaning the automatic transaction will be force-finished with status `deadline_exceeded` when reaching the deadline 
- Set ip_address to {{auto}} by default, even if sendDefaultPII is disabled ([#2860](https://github.com/getsentry/sentry-java/pull/2860))
    - Instead use the "Prevent Storing of IP Addresses" option in the "Security & Privacy" project settings on sentry.io
- Raw logback message and parameters are now guarded by `sendDefaultPii` if an `encoder` has been configured ([#2976](https://github.com/getsentry/sentry-java/pull/2976))
- The `maxSpans` setting (defaults to 1000) is enforced for nested child spans which means a single transaction can have `maxSpans` number of children (nested or not) at most ([#3065](https://github.com/getsentry/sentry-java/pull/3065))
- The `ScopeCallback` in `withScope` is now always executed ([#3066](https://github.com/getsentry/sentry-java/pull/3066))

## Deprecations

- `sentry-android-okhttp` was deprecated in favour of the new `sentry-okhttp` module. Make sure to replace `io.sentry.android.okhttp` package name with `io.sentry.okhttp` before the next major, where the classes will be removed ([#3005](https://github.com/getsentry/sentry-java/pull/3005))

## Other Changes

### Features

- Observe network state to upload any unsent envelopes ([#2910](https://github.com/getsentry/sentry-java/pull/2910))
    - Android: it works out-of-the-box as part of the default `SendCachedEnvelopeIntegration`
    - JVM: you'd have to install `SendCachedEnvelopeFireAndForgetIntegration` as mentioned in https://docs.sentry.io/platforms/java/configuration/#configuring-offline-caching and provide your own implementation of `IConnectionStatusProvider` via `SentryOptions`
- Add `sentry-okhttp` module to support instrumenting OkHttp in non-Android projects ([#3005](https://github.com/getsentry/sentry-java/pull/3005))
- Do not filter out Sentry SDK frames in case of uncaught exceptions ([#3021](https://github.com/getsentry/sentry-java/pull/3021))
- Do not try to send and drop cached envelopes when rate-limiting is active ([#2937](https://github.com/getsentry/sentry-java/pull/2937))

### Fixes

- Use `getMyMemoryState()` instead of `getRunningAppProcesses()` to retrieve process importance ([#3004](https://github.com/getsentry/sentry-java/pull/3004))
    - This should prevent some app stores from flagging apps as violating their privacy
- Reduce flush timeout to 4s on Android to avoid ANRs ([#2858](https://github.com/getsentry/sentry-java/pull/2858))
- Reduce timeout of AsyncHttpTransport to avoid ANR ([#2879](https://github.com/getsentry/sentry-java/pull/2879))
- Do not overwrite UI transaction status if set by the user ([#2852](https://github.com/getsentry/sentry-java/pull/2852))
- Capture unfinished transaction on Scope with status `aborted` in case a crash happens ([#2938](https://github.com/getsentry/sentry-java/pull/2938))
    - This will fix the link between transactions and corresponding crashes, you'll be able to see them in a single trace
- Fix Coroutine Context Propagation using CopyableThreadContextElement ([#2838](https://github.com/getsentry/sentry-java/pull/2838))
- Fix don't overwrite the span status of unfinished spans ([#2859](https://github.com/getsentry/sentry-java/pull/2859))
- Migrate from `default` interface methods to proper implementations in each interface implementor ([#2847](https://github.com/getsentry/sentry-java/pull/2847))
    - This prevents issues when using the SDK on older AGP versions (< 4.x.x)
- Reduce main thread work on init ([#3036](https://github.com/getsentry/sentry-java/pull/3036))
- Move Integrations registration to background on init ([#3043](https://github.com/getsentry/sentry-java/pull/3043))
- Fix `SentryOkHttpInterceptor.BeforeSpanCallback` was not finishing span when it was dropped ([#2958](https://github.com/getsentry/sentry-java/pull/2958))

## 6.34.0

### Features

- Add current activity name to app context ([#2999](https://github.com/getsentry/sentry-java/pull/2999))
- Add `MonitorConfig` param to `CheckInUtils.withCheckIn` ([#3038](https://github.com/getsentry/sentry-java/pull/3038))
  - This makes it easier to automatically create or update (upsert) monitors.
- (Internal) Extract Android Profiler and Measurements for Hybrid SDKs ([#3016](https://github.com/getsentry/sentry-java/pull/3016))
- (Internal) Remove SentryOptions dependency from AndroidProfiler ([#3051](https://github.com/getsentry/sentry-java/pull/3051))
- (Internal) Add `readBytesFromFile` for use in Hybrid SDKs ([#3052](https://github.com/getsentry/sentry-java/pull/3052))
- (Internal) Add `getProguardUuid` for use in Hybrid SDKs ([#3054](https://github.com/getsentry/sentry-java/pull/3054))

### Fixes

-  Fix SIGSEV, SIGABRT and SIGBUS crashes happening after/around the August Google Play System update, see [#2955](https://github.com/getsentry/sentry-java/issues/2955) for more details (fix provided by Native SDK bump)
- Ensure DSN uses http/https protocol ([#3044](https://github.com/getsentry/sentry-java/pull/3044))

### Dependencies

- Bump Native SDK from v0.6.6 to v0.6.7 ([#3048](https://github.com/getsentry/sentry-java/pull/3048))
  - [changelog](https://github.com/getsentry/sentry-native/blob/master/CHANGELOG.md#067)
  - [diff](https://github.com/getsentry/sentry-native/compare/0.6.6...0.6.7)

## 6.33.2-beta.1

### Fixes

-  Fix SIGSEV, SIGABRT and SIGBUS crashes happening after/around the August Google Play System update, see [#2955](https://github.com/getsentry/sentry-java/issues/2955) for more details (fix provided by Native SDK bump)

### Dependencies

- Bump Native SDK from v0.6.6 to v0.6.7 ([#3048](https://github.com/getsentry/sentry-java/pull/3048))
  - [changelog](https://github.com/getsentry/sentry-native/blob/master/CHANGELOG.md#067)
  - [diff](https://github.com/getsentry/sentry-native/compare/0.6.6...0.6.7)

## 6.33.1

### Fixes

- Do not register `sentrySpringFilter` in ServletContext for Spring Boot ([#3027](https://github.com/getsentry/sentry-java/pull/3027))

## 6.33.0

### Features

- Add thread information to spans ([#2998](https://github.com/getsentry/sentry-java/pull/2998))
- Use PixelCopy API for capturing screenshots on API level 24+ ([#3008](https://github.com/getsentry/sentry-java/pull/3008))

### Fixes

- Fix crash when HTTP connection error message contains formatting symbols ([#3002](https://github.com/getsentry/sentry-java/pull/3002))
- Cap max number of stack frames to 100 to not exceed payload size limit ([#3009](https://github.com/getsentry/sentry-java/pull/3009))
  - This will ensure we report errors with a big number of frames such as `StackOverflowError`
- Fix user interaction tracking not working for Jetpack Compose 1.5+ ([#3010](https://github.com/getsentry/sentry-java/pull/3010))
- Make sure to close all Closeable resources ([#3000](https://github.com/getsentry/sentry-java/pull/3000))

## 6.32.0

### Features

- Make `DebugImagesLoader` public ([#2993](https://github.com/getsentry/sentry-java/pull/2993))

### Fixes

- Make `SystemEventsBroadcastReceiver` exported on API 33+ ([#2990](https://github.com/getsentry/sentry-java/pull/2990))
  - This will fix the `SystemEventsBreadcrumbsIntegration` crashes that you might have encountered on Play Console

## 6.31.0

### Features

- Improve default debouncing mechanism ([#2945](https://github.com/getsentry/sentry-java/pull/2945))
- Add `CheckInUtils.withCheckIn` which abstracts away some of the manual check-ins complexity ([#2959](https://github.com/getsentry/sentry-java/pull/2959))
- Add `@SentryCaptureExceptionParameter` annotation which captures exceptions passed into an annotated method ([#2764](https://github.com/getsentry/sentry-java/pull/2764))
  - This can be used to replace `Sentry.captureException` calls in `@ExceptionHandler` of a `@ControllerAdvice`
- Add `ServerWebExchange` to `Hint` for WebFlux as `WEBFLUX_EXCEPTION_HANDLER_EXCHANGE` ([#2977](https://github.com/getsentry/sentry-java/pull/2977))
- Allow filtering GraphQL errors ([#2967](https://github.com/getsentry/sentry-java/pull/2967))
  - This list can be set directly when calling the constructor of `SentryInstrumentation`
  - For Spring Boot it can also be set in `application.properties` as `sentry.graphql.ignored-error-types=SOME_ERROR,ANOTHER_ERROR`

### Fixes

- Add OkHttp span auto-close when response body is not read ([#2923](https://github.com/getsentry/sentry-java/pull/2923))
- Fix json parsing of nullable/empty fields for Hybrid SDKs ([#2968](https://github.com/getsentry/sentry-java/pull/2968))
  - (Internal) Rename `nextList` to `nextListOrNull` to actually match what the method does
  - (Hybrid) Check if there's any object in a collection before trying to parse it (which prevents the "Failed to deserilize object in list" log message)
  - (Hybrid) If a date can't be parsed as an ISO timestamp, attempts to parse it as millis silently, without printing a log message
  - (Hybrid) If `op` is not defined as part of `SpanContext`, fallback to an empty string, because the filed is optional in the spec
- Always attach OkHttp errors and Http Client Errors only to call root span ([#2961](https://github.com/getsentry/sentry-java/pull/2961))
- Fixed crash accessing Choreographer instance ([#2970](https://github.com/getsentry/sentry-java/pull/2970))

### Dependencies

- Bump Native SDK from v0.6.5 to v0.6.6 ([#2975](https://github.com/getsentry/sentry-java/pull/2975))
  - [changelog](https://github.com/getsentry/sentry-native/blob/master/CHANGELOG.md#066)
  - [diff](https://github.com/getsentry/sentry-native/compare/0.6.5...0.6.6)
- Bump Gradle from v8.3.0 to v8.4.0 ([#2966](https://github.com/getsentry/sentry-java/pull/2966))
  - [changelog](https://github.com/gradle/gradle/blob/master/CHANGELOG.md#v840)
  - [diff](https://github.com/gradle/gradle/compare/v8.3.0...v8.4.0)

## 6.30.0

### Features

- Add `sendModules` option for disable sending modules ([#2926](https://github.com/getsentry/sentry-java/pull/2926))
- Send `db.system` and `db.name` in span data for androidx.sqlite spans ([#2928](https://github.com/getsentry/sentry-java/pull/2928))
- Check-ins (CRONS) support ([#2952](https://github.com/getsentry/sentry-java/pull/2952))
  - Add API for sending check-ins (CRONS) manually ([#2935](https://github.com/getsentry/sentry-java/pull/2935))
  - Support check-ins (CRONS) for Quartz ([#2940](https://github.com/getsentry/sentry-java/pull/2940))
  - `@SentryCheckIn` annotation and advice config for Spring ([#2946](https://github.com/getsentry/sentry-java/pull/2946))
  - Add option for ignoring certain monitor slugs ([#2943](https://github.com/getsentry/sentry-java/pull/2943))

### Fixes

- Always send memory stats for transactions ([#2936](https://github.com/getsentry/sentry-java/pull/2936))
  - This makes it possible to query transactions by the `device.class` tag on Sentry
- Add `sentry.enable-aot-compatibility` property to SpringBoot Jakarta `SentryAutoConfiguration` to enable building for GraalVM ([#2915](https://github.com/getsentry/sentry-java/pull/2915))

### Dependencies

- Bump Gradle from v8.2.1 to v8.3.0 ([#2900](https://github.com/getsentry/sentry-java/pull/2900))
  - [changelog](https://github.com/gradle/gradle/blob/master release-test/CHANGELOG.md#v830)
  - [diff](https://github.com/gradle/gradle/compare/v8.2.1...v8.3.0)

## 6.29.0

### Features

- Send `db.system` and `db.name` in span data ([#2894](https://github.com/getsentry/sentry-java/pull/2894))
- Send `http.request.method` in span data ([#2896](https://github.com/getsentry/sentry-java/pull/2896))
- Add `enablePrettySerializationOutput` option for opting out of pretty print ([#2871](https://github.com/getsentry/sentry-java/pull/2871))

## 6.28.0

### Features

- Add HTTP response code to Spring WebFlux transactions ([#2870](https://github.com/getsentry/sentry-java/pull/2870))
- Add `sampled` to Dynamic Sampling Context ([#2869](https://github.com/getsentry/sentry-java/pull/2869))
- Improve server side GraphQL support for spring-graphql and Nextflix DGS ([#2856](https://github.com/getsentry/sentry-java/pull/2856))
    - If you have already been using `SentryDataFetcherExceptionHandler` that still works but has been deprecated. Please use `SentryGenericDataFetcherExceptionHandler` combined with `SentryInstrumentation` instead for better error reporting.
    - More exceptions and errors caught and reported to Sentry by also looking at the `ExecutionResult` (more specifically its `errors`)
        - You may want to filter out certain errors, please see [docs on filtering](https://docs.sentry.io/platforms/java/configuration/filtering/)
    - More details for Sentry events: query, variables and response (where possible)
    - Breadcrumbs for operation (query, mutation, subscription), data fetchers and data loaders (Spring only)
    - Better hub propagation by using `GraphQLContext`
- Add autoconfigure modules for Spring Boot called `sentry-spring-boot` and `sentry-spring-boot-jakarta` ([#2880](https://github.com/getsentry/sentry-java/pull/2880))
  - The autoconfigure modules `sentry-spring-boot` and `sentry-spring-boot-jakarta` have a `compileOnly` dependency on `spring-boot-starter` which is needed for our auto installation in [sentry-android-gradle-plugin](https://github.com/getsentry/sentry-android-gradle-plugin)
  - The starter modules  `sentry-spring-boot-starter` and `sentry-spring-boot-starter-jakarta` now bring `spring-boot-starter` as a dependency
- You can now disable Sentry by setting the `enabled` option to `false` ([#2840](https://github.com/getsentry/sentry-java/pull/2840))

### Fixes

- Propagate OkHttp status to parent spans ([#2872](https://github.com/getsentry/sentry-java/pull/2872))

## 6.27.0

### Features

- Add TraceOrigin to Transactions and Spans ([#2803](https://github.com/getsentry/sentry-java/pull/2803))

### Fixes

- Deduplicate events happening in multiple threads simultaneously (e.g. `OutOfMemoryError`) ([#2845](https://github.com/getsentry/sentry-java/pull/2845))
  - This will improve Crash-Free Session Rate as we no longer will send multiple Session updates with `Crashed` status, but only the one that is relevant
- Ensure no Java 8 method reference sugar is used for Android ([#2857](https://github.com/getsentry/sentry-java/pull/2857))
- Do not send session updates for terminated sessions ([#2849](https://github.com/getsentry/sentry-java/pull/2849))

## 6.26.0

### Features
- (Internal) Extend APIs for hybrid SDKs ([#2814](https://github.com/getsentry/sentry-java/pull/2814), [#2846](https://github.com/getsentry/sentry-java/pull/2846))

### Fixes

- Fix ANRv2 thread dump parsing for native-only threads ([#2839](https://github.com/getsentry/sentry-java/pull/2839))
- Derive `TracingContext` values from event for ANRv2 events ([#2839](https://github.com/getsentry/sentry-java/pull/2839))

## 6.25.2

### Fixes

- Change Spring Boot, Apollo, Apollo 3, JUL, Logback, Log4j2, OpenFeign, GraphQL and Kotlin coroutines core dependencies to compileOnly ([#2837](https://github.com/getsentry/sentry-java/pull/2837))

## 6.25.1

### Fixes

- Allow removing integrations in SentryAndroid.init ([#2826](https://github.com/getsentry/sentry-java/pull/2826))
- Fix concurrent access to frameMetrics listener ([#2823](https://github.com/getsentry/sentry-java/pull/2823))

### Dependencies

- Bump Native SDK from v0.6.4 to v0.6.5 ([#2822](https://github.com/getsentry/sentry-java/pull/2822))
  - [changelog](https://github.com/getsentry/sentry-native/blob/master/CHANGELOG.md#065)
  - [diff](https://github.com/getsentry/sentry-native/compare/0.6.4...0.6.5)
- Bump Gradle from v8.2.0 to v8.2.1 ([#2830](https://github.com/getsentry/sentry-java/pull/2830))
  - [changelog](https://github.com/gradle/gradle/blob/master/CHANGELOG.md#v821)
  - [diff](https://github.com/gradle/gradle/compare/v8.2.0...v8.2.1)

## 6.25.0

### Features

- Add manifest `AutoInit` to integrations list ([#2795](https://github.com/getsentry/sentry-java/pull/2795))
- Tracing headers (`sentry-trace` and `baggage`) are now attached and passed through even if performance is disabled ([#2788](https://github.com/getsentry/sentry-java/pull/2788))

### Fixes

- Set `environment` from `SentryOptions` if none persisted in ANRv2 ([#2809](https://github.com/getsentry/sentry-java/pull/2809))
- Remove code that set `tracesSampleRate` to `0.0` for Spring Boot if not set ([#2800](https://github.com/getsentry/sentry-java/pull/2800))
  - This used to enable performance but not send any transactions by default.
  - Performance is now disabled by default.
- Fix slow/frozen frames were not reported with transactions ([#2811](https://github.com/getsentry/sentry-java/pull/2811))

### Dependencies

- Bump Native SDK from v0.6.3 to v0.6.4 ([#2796](https://github.com/getsentry/sentry-java/pull/2796))
  - [changelog](https://github.com/getsentry/sentry-native/blob/master/CHANGELOG.md#064)
  - [diff](https://github.com/getsentry/sentry-native/compare/0.6.3...0.6.4)
- Bump Gradle from v8.1.1 to v8.2.0 ([#2810](https://github.com/getsentry/sentry-java/pull/2810))
  - [changelog](https://github.com/gradle/gradle/blob/master/CHANGELOG.md#v820)
  - [diff](https://github.com/gradle/gradle/compare/v8.1.1...v8.2.0)

## 6.24.0

### Features

- Add debouncing mechanism and before-capture callbacks for screenshots and view hierarchies ([#2773](https://github.com/getsentry/sentry-java/pull/2773))
- Improve ANRv2 implementation ([#2792](https://github.com/getsentry/sentry-java/pull/2792))
  - Add a proguard rule to keep `ApplicationNotResponding` class from obfuscation
  - Add a new option `setReportHistoricalAnrs`; when enabled, it will report all of the ANRs from the [getHistoricalExitReasons](https://developer.android.com/reference/android/app/ActivityManager?hl=en#getHistoricalProcessExitReasons(java.lang.String,%20int,%20int)) list. 
  By default, the SDK only reports and enriches the latest ANR and only this one counts towards ANR rate. 
  Worth noting that this option is mainly useful when updating the SDK to the version where ANRv2 has been introduced, to report all ANRs happened prior to the SDK update. After that, the SDK will always pick up the latest ANR from the historical exit reasons list on next app restart, so there should be no historical ANRs to report.
  These ANRs are reported with the `HistoricalAppExitInfo` mechanism.
  - Add a new option `setAttachAnrThreadDump` to send ANR thread dump from the system as an attachment. 
  This is only useful as additional information, because the SDK attempts to parse the thread dump into proper threads with stacktraces by default.
  - If [ApplicationExitInfo#getTraceInputStream](https://developer.android.com/reference/android/app/ApplicationExitInfo#getTraceInputStream()) returns null, the SDK no longer reports an ANR event, as these events are not very useful without it.
  - Enhance regex patterns for native stackframes

## 6.23.0

### Features

- Add profile rate limiting ([#2782](https://github.com/getsentry/sentry-java/pull/2782))
- Support for automatically capturing Failed GraphQL (Apollo 3) Client errors ([#2781](https://github.com/getsentry/sentry-java/pull/2781))

```kotlin
import com.apollographql.apollo3.ApolloClient
import io.sentry.apollo3.sentryTracing

val apolloClient = ApolloClient.Builder()
    .serverUrl("https://example.com/graphql")
    .sentryTracing(captureFailedRequests = true)    
    .build()
```

### Dependencies

- Bump Native SDK from v0.6.2 to v0.6.3 ([#2746](https://github.com/getsentry/sentry-java/pull/2746))
  - [changelog](https://github.com/getsentry/sentry-native/blob/master/CHANGELOG.md#063)
  - [diff](https://github.com/getsentry/sentry-native/compare/0.6.2...0.6.3)

### Fixes

- Align http.status with [span data conventions](https://develop.sentry.dev/sdk/performance/span-data-conventions/) ([#2786](https://github.com/getsentry/sentry-java/pull/2786))

## 6.22.0

### Features

- Add `lock` attribute to the `SentryStackFrame` protocol to better highlight offending frames in the UI ([#2761](https://github.com/getsentry/sentry-java/pull/2761))
- Enrich database spans with blocked main thread info ([#2760](https://github.com/getsentry/sentry-java/pull/2760))
- Add `api_target` to `Request` and `data` to `Response` Protocols ([#2775](https://github.com/getsentry/sentry-java/pull/2775))

### Fixes

- No longer use `String.join` in `Baggage` as it requires API level 26 ([#2778](https://github.com/getsentry/sentry-java/pull/2778))

## 6.21.0

### Features

- Introduce new `sentry-android-sqlite` integration ([#2722](https://github.com/getsentry/sentry-java/pull/2722))
    - This integration replaces the old `androidx.sqlite` database instrumentation in the Sentry Android Gradle plugin
    - A new capability to manually instrument your `androidx.sqlite` databases. 
      - You can wrap your custom `SupportSQLiteOpenHelper` instance into `SentrySupportSQLiteOpenHelper(myHelper)` if you're not using the Sentry Android Gradle plugin and still benefit from performance auto-instrumentation.
- Add SentryWrapper for Callable and Supplier Interface ([#2720](https://github.com/getsentry/sentry-java/pull/2720))
- Load sentry-debug-meta.properties ([#2734](https://github.com/getsentry/sentry-java/pull/2734))
  - This enables source context for Java
  - For more information on how to enable source context, please refer to [#633](https://github.com/getsentry/sentry-java/issues/633#issuecomment-1465599120)

### Fixes

- Finish WebFlux transaction before popping scope ([#2724](https://github.com/getsentry/sentry-java/pull/2724))
- Use daemon threads for SentryExecutorService ([#2747](https://github.com/getsentry/sentry-java/pull/2747))
  - We started using `SentryExecutorService` in `6.19.0` which caused the application to hang on shutdown unless `Sentry.close()` was called. By using daemon threads we no longer block shutdown.
- Use Base64.NO_WRAP to avoid unexpected char errors in Apollo ([#2745](https://github.com/getsentry/sentry-java/pull/2745))
- Don't warn R8 on missing `ComposeViewHierarchyExporter` class ([#2743](https://github.com/getsentry/sentry-java/pull/2743))

## 6.20.0

### Features

- Add support for Sentry Kotlin Compiler Plugin ([#2695](https://github.com/getsentry/sentry-java/pull/2695))
  - In conjunction with our sentry-kotlin-compiler-plugin we improved Jetpack Compose support for
    - [View Hierarchy](https://docs.sentry.io/platforms/android/enriching-events/viewhierarchy/) support for Jetpack Compose screens
    - Automatic breadcrumbs for [user interactions](https://docs.sentry.io/platforms/android/performance/instrumentation/automatic-instrumentation/#user-interaction-instrumentation)
- More granular http requests instrumentation with a new SentryOkHttpEventListener ([#2659](https://github.com/getsentry/sentry-java/pull/2659))
    - Create spans for time spent on:
        - Proxy selection
        - DNS resolution
        - HTTPS setup
        - Connection
        - Requesting headers
        - Receiving response
    - You can attach the event listener to your OkHttpClient through `client.eventListener(new SentryOkHttpEventListener()).addInterceptor(new SentryOkHttpInterceptor()).build();`
    - In case you already have an event listener you can use the SentryOkHttpEventListener as well through `client.eventListener(new SentryOkHttpEventListener(myListener)).addInterceptor(new SentryOkHttpInterceptor()).build();`
- Add a new option to disable `RootChecker` ([#2735](https://github.com/getsentry/sentry-java/pull/2735))

### Fixes

- Base64 encode internal Apollo3 Headers ([#2707](https://github.com/getsentry/sentry-java/pull/2707))
- Fix `SentryTracer` crash when scheduling auto-finish of a transaction, but the timer has already been cancelled ([#2731](https://github.com/getsentry/sentry-java/pull/2731))
- Fix `AndroidTransactionProfiler` crash when finishing a profile that happened due to race condition ([#2731](https://github.com/getsentry/sentry-java/pull/2731))

## 6.19.1

### Fixes

- Ensure screenshots and view hierarchies are captured on the main thread ([#2712](https://github.com/getsentry/sentry-java/pull/2712))

## 6.19.0

### Features

- Add Screenshot and ViewHierarchy to integrations list ([#2698](https://github.com/getsentry/sentry-java/pull/2698))
- New ANR detection based on [ApplicationExitInfo API](https://developer.android.com/reference/android/app/ApplicationExitInfo) ([#2697](https://github.com/getsentry/sentry-java/pull/2697))
    - This implementation completely replaces the old one (based on a watchdog) on devices running Android 11 and above:
      - New implementation provides more precise ANR events/ANR rate detection as well as system thread dump information. The new implementation reports ANRs exactly as Google Play Console, without producing false positives or missing important background ANR events.
      - New implementation reports ANR events with a new mechanism `mechanism:AppExitInfo`.
      - However, despite producing many false positives, the old implementation is capable of better enriching ANR errors (which is not available with the new implementation), for example:
        - Capturing screenshots at the time of ANR event;
        - Capturing transactions and profiling data corresponding to the ANR event;
        - Auxiliary information (such as current memory load) at the time of ANR event.
      - If you would like us to provide support for the old approach working alongside the new one on Android 11 and above (e.g. for raising events for slow code on main thread), consider upvoting [this issue](https://github.com/getsentry/sentry-java/issues/2693).
    - The old watchdog implementation will continue working for older API versions (Android < 11):
        - The old implementation reports ANR events with the existing mechanism `mechanism:ANR`.
- Open up `TransactionOptions`, `ITransaction` and `IHub` methods allowing consumers modify start/end timestamp of transactions and spans ([#2701](https://github.com/getsentry/sentry-java/pull/2701))
- Send source bundle IDs to Sentry to enable source context ([#2663](https://github.com/getsentry/sentry-java/pull/2663))
  - For more information on how to enable source context, please refer to [#633](https://github.com/getsentry/sentry-java/issues/633#issuecomment-1465599120)

### Fixes

- Android Profiler on calling thread ([#2691](https://github.com/getsentry/sentry-java/pull/2691))
- Use `configureScope` instead of `withScope` in `Hub.close()`. This ensures that the main scope releases the in-memory data when closing a hub instance. ([#2688](https://github.com/getsentry/sentry-java/pull/2688))
- Remove null keys/values before creating concurrent hashmap in order to avoid NPE ([#2708](https://github.com/getsentry/sentry-java/pull/2708))
- Exclude SentryOptions from R8/ProGuard obfuscation ([#2699](https://github.com/getsentry/sentry-java/pull/2699))
  - This fixes AGP 8.+ incompatibility, where full R8 mode is enforced

### Dependencies

- Bump Gradle from v8.1.0 to v8.1.1 ([#2666](https://github.com/getsentry/sentry-java/pull/2666))
  - [changelog](https://github.com/gradle/gradle/blob/master release-test/CHANGELOG.md#v811)
  - [diff](https://github.com/gradle/gradle/compare/v8.1.0...v8.1.1)
- Bump Native SDK from v0.6.1 to v0.6.2 ([#2689](https://github.com/getsentry/sentry-java/pull/2689))
  - [changelog](https://github.com/getsentry/sentry-native/blob/master/CHANGELOG.md#062)
  - [diff](https://github.com/getsentry/sentry-native/compare/0.6.1...0.6.2)

## 6.18.1

### Fixes

- Fix crash when Sentry SDK is initialized more than once ([#2679](https://github.com/getsentry/sentry-java/pull/2679))
- Track a ttfd span per Activity ([#2673](https://github.com/getsentry/sentry-java/pull/2673))

## 6.18.0

### Features

- Attach Trace Context when an ANR is detected (ANRv1) ([#2583](https://github.com/getsentry/sentry-java/pull/2583))
- Make log4j2 integration compatible with log4j 3.0 ([#2634](https://github.com/getsentry/sentry-java/pull/2634))
    - Instead of relying on package scanning, we now use an annotation processor to generate `Log4j2Plugins.dat`
- Create `User` and `Breadcrumb` from map ([#2614](https://github.com/getsentry/sentry-java/pull/2614))
- Add `sent_at` to envelope header item ([#2638](https://github.com/getsentry/sentry-java/pull/2638))

### Fixes

- Fix timestamp intervals of PerformanceCollectionData in profiles ([#2648](https://github.com/getsentry/sentry-java/pull/2648))
- Fix timestamps of PerformanceCollectionData in profiles ([#2632](https://github.com/getsentry/sentry-java/pull/2632))
- Fix missing propagateMinConstraints flag for SentryTraced ([#2637](https://github.com/getsentry/sentry-java/pull/2637))
- Fix potential SecurityException thrown by ConnectivityManager on Android 11 ([#2653](https://github.com/getsentry/sentry-java/pull/2653))
- Fix aar artifacts publishing for Maven ([#2641](https://github.com/getsentry/sentry-java/pull/2641))

### Dependencies
- Bump Kotlin compile version from v1.6.10 to 1.8.0 ([#2563](https://github.com/getsentry/sentry-java/pull/2563))
- Bump Compose compile version from v1.1.1 to v1.3.0 ([#2563](https://github.com/getsentry/sentry-java/pull/2563))
- Bump AGP version from v7.3.0 to v7.4.2 ([#2574](https://github.com/getsentry/sentry-java/pull/2574))
- Bump Gradle from v7.6.0 to v8.0.2 ([#2563](https://github.com/getsentry/sentry-java/pull/2563))
    - [changelog](https://github.com/gradle/gradle/blob/master/CHANGELOG.md#v802)
    - [diff](https://github.com/gradle/gradle/compare/v7.6.0...v8.0.2)
- Bump Gradle from v8.0.2 to v8.1.0 ([#2650](https://github.com/getsentry/sentry-java/pull/2650))
  - [changelog](https://github.com/gradle/gradle/blob/master/CHANGELOG.md#v810)
  - [diff](https://github.com/gradle/gradle/compare/v8.0.2...v8.1.0)

## 6.17.0

### Features

- Add `name` and `geo` to `User` ([#2556](https://github.com/getsentry/sentry-java/pull/2556)) 
- Add breadcrumbs on network changes ([#2608](https://github.com/getsentry/sentry-java/pull/2608))
- Add time-to-initial-display and time-to-full-display measurements to Activity transactions ([#2611](https://github.com/getsentry/sentry-java/pull/2611))
- Read integration list written by sentry gradle plugin from manifest ([#2598](https://github.com/getsentry/sentry-java/pull/2598))
- Add Logcat adapter ([#2620](https://github.com/getsentry/sentry-java/pull/2620))
- Provide CPU count/frequency data as device context ([#2622](https://github.com/getsentry/sentry-java/pull/2622))

### Fixes

- Trim time-to-full-display span if reportFullyDisplayed API is never called ([#2631](https://github.com/getsentry/sentry-java/pull/2631))
- Fix Automatic UI transactions having wrong durations ([#2623](https://github.com/getsentry/sentry-java/pull/2623))
- Fix wrong default environment in Session ([#2610](https://github.com/getsentry/sentry-java/pull/2610))
- Pass through unknown sentry baggage keys into SentryEnvelopeHeader ([#2618](https://github.com/getsentry/sentry-java/pull/2618))
- Fix missing null check when removing lifecycle observer ([#2625](https://github.com/getsentry/sentry-java/pull/2625))

### Dependencies

- Bump Native SDK from v0.6.0 to v0.6.1 ([#2629](https://github.com/getsentry/sentry-java/pull/2629))
  - [changelog](https://github.com/getsentry/sentry-native/blob/master/CHANGELOG.md#061)
  - [diff](https://github.com/getsentry/sentry-native/compare/0.6.0...0.6.1)

## 6.16.0

### Features

- Improve versatility of exception resolver component for Spring with more flexible API for consumers. ([#2577](https://github.com/getsentry/sentry-java/pull/2577))
- Automatic performance instrumentation for WebFlux ([#2597](https://github.com/getsentry/sentry-java/pull/2597))
  - You can enable it by adding `sentry.enable-tracing=true` to your `application.properties`
- The Spring Boot integration can now be configured to add the `SentryAppender` to specific loggers instead of the `ROOT` logger ([#2173](https://github.com/getsentry/sentry-java/pull/2173))
  - You can specify the loggers using `"sentry.logging.loggers[0]=foo.bar` and `"sentry.logging.loggers[1]=baz` in your `application.properties`
- Add capabilities to track Jetpack Compose composition/rendering time ([#2507](https://github.com/getsentry/sentry-java/pull/2507))
- Adapt span op and description for graphql to fit spec ([#2607](https://github.com/getsentry/sentry-java/pull/2607))

### Fixes

- Fix timestamps of slow and frozen frames for profiles ([#2584](https://github.com/getsentry/sentry-java/pull/2584))
- Deprecate reportFullDisplayed in favor of reportFullyDisplayed ([#2585](https://github.com/getsentry/sentry-java/pull/2585))
- Add mechanism for logging integrations and update spring mechanism types ([#2595](https://github.com/getsentry/sentry-java/pull/2595))
	- NOTE: If you're using these mechanism types (`HandlerExceptionResolver`, `SentryWebExceptionHandler`) in your dashboards please update them to use the new types.
- Filter out session cookies sent by Spring and Spring Boot integrations ([#2593](https://github.com/getsentry/sentry-java/pull/2593))
  - We filter out some common cookies like JSESSIONID
  - We also read the value from `server.servlet.session.cookie.name` and filter it out
- No longer send event / transaction to Sentry if `beforeSend` / `beforeSendTransaction` throws ([#2591](https://github.com/getsentry/sentry-java/pull/2591))
- Add version to sentryClientName used in auth header ([#2596](https://github.com/getsentry/sentry-java/pull/2596))
- Keep integration names from being obfuscated ([#2599](https://github.com/getsentry/sentry-java/pull/2599))
- Change log level from INFO to WARN for error message indicating a failed Log4j2 Sentry.init ([#2606](https://github.com/getsentry/sentry-java/pull/2606))
  - The log message was often not visible as our docs suggest a minimum log level of WARN
- Fix session tracking on Android ([#2609](https://github.com/getsentry/sentry-java/pull/2609))
  - Incorrect number of session has been sent. In addition, some of the sessions were not properly ended, messing up Session Health Metrics.

### Dependencies

- Bump `opentelemetry-sdk` to `1.23.1` and `opentelemetry-javaagent` to `1.23.0` ([#2590](https://github.com/getsentry/sentry-java/pull/2590))
- Bump Native SDK from v0.5.4 to v0.6.0 ([#2545](https://github.com/getsentry/sentry-java/pull/2545))
  - [changelog](https://github.com/getsentry/sentry-native/blob/master/CHANGELOG.md#060)
  - [diff](https://github.com/getsentry/sentry-native/compare/0.5.4...0.6.0)

## 6.15.0

### Features

- Adjust time-to-full-display span if reportFullDisplayed is called too early ([#2550](https://github.com/getsentry/sentry-java/pull/2550))
- Add `enableTracing` option ([#2530](https://github.com/getsentry/sentry-java/pull/2530))
    - This change is backwards compatible. The default is `null` meaning existing behaviour remains unchanged (setting either `tracesSampleRate` or `tracesSampler` enables performance).
    - If set to `true`, performance is enabled, even if no `tracesSampleRate` or `tracesSampler` have been configured.
    - If set to `false` performance is disabled, regardless of `tracesSampleRate` and `tracesSampler` options.
- Detect dependencies by listing MANIFEST.MF files at runtime ([#2538](https://github.com/getsentry/sentry-java/pull/2538))
- Report integrations in use, report packages in use more consistently ([#2179](https://github.com/getsentry/sentry-java/pull/2179))
- Implement `ThreadLocalAccessor` for propagating Sentry hub with reactor / WebFlux ([#2570](https://github.com/getsentry/sentry-java/pull/2570))
  - Requires `io.micrometer:context-propagation:1.0.2+` as well as Spring Boot 3.0.3+
  - Enable the feature by setting `sentry.reactive.thread-local-accessor-enabled=true`
  - This is still considered experimental. Once we have enough feedback we may turn this on by default.
  - Checkout the sample here: https://github.com/getsentry/sentry-java/tree/main/sentry-samples/sentry-samples-spring-boot-webflux-jakarta
  - A new hub is now cloned from the main hub for every request

### Fixes

- Leave `inApp` flag for stack frames undecided in SDK if unsure and let ingestion decide instead ([#2547](https://github.com/getsentry/sentry-java/pull/2547))
- Allow `0.0` error sample rate ([#2573](https://github.com/getsentry/sentry-java/pull/2573))
- Fix memory leak in WebFlux related to an ever growing stack ([#2580](https://github.com/getsentry/sentry-java/pull/2580))
- Use the same hub in WebFlux exception handler as we do in WebFilter ([#2566](https://github.com/getsentry/sentry-java/pull/2566))
- Switch upstream Jetpack Compose dependencies to `compileOnly` in `sentry-compose-android` ([#2578](https://github.com/getsentry/sentry-java/pull/2578))
  - NOTE: If you're using Compose Navigation/User Interaction integrations, make sure to have the following dependencies on the classpath as we do not bring them in transitively anymore:
    - `androidx.navigation:navigation-compose:`
    - `androidx.compose.runtime:runtime:`
    - `androidx.compose.ui:ui:`

## 6.14.0

### Features

- Add time-to-full-display span to Activity auto-instrumentation ([#2432](https://github.com/getsentry/sentry-java/pull/2432))
- Add `main` flag to threads and `in_foreground` flag for app contexts  ([#2516](https://github.com/getsentry/sentry-java/pull/2516))

### Fixes

- Ignore Shutdown in progress when closing ShutdownHookIntegration ([#2521](https://github.com/getsentry/sentry-java/pull/2521))
- Fix app start span end-time is wrong if SDK init is deferred ([#2519](https://github.com/getsentry/sentry-java/pull/2519))
- Fix invalid session creation when app is launched in background ([#2543](https://github.com/getsentry/sentry-java/pull/2543))

## 6.13.1

### Fixes

- Fix transaction performance collector oom ([#2505](https://github.com/getsentry/sentry-java/pull/2505))
- Remove authority from URLs sent to Sentry ([#2366](https://github.com/getsentry/sentry-java/pull/2366))
- Fix `sentry-bom` containing incorrect artifacts ([#2504](https://github.com/getsentry/sentry-java/pull/2504))

### Dependencies

- Bump Native SDK from v0.5.3 to v0.5.4 ([#2500](https://github.com/getsentry/sentry-java/pull/2500))
  - [changelog](https://github.com/getsentry/sentry-native/blob/master/CHANGELOG.md#054)
  - [diff](https://github.com/getsentry/sentry-native/compare/0.5.3...0.5.4)

## 6.13.0

### Features

- Send cpu usage percentage in profile payload ([#2469](https://github.com/getsentry/sentry-java/pull/2469))
- Send transaction memory stats in profile payload ([#2447](https://github.com/getsentry/sentry-java/pull/2447))
- Add cpu usage collection ([#2462](https://github.com/getsentry/sentry-java/pull/2462))
- Improve ANR implementation: ([#2475](https://github.com/getsentry/sentry-java/pull/2475))
  - Add `abnormal_mechanism` to sessions for ANR rate calculation
  - Always attach thread dump to ANR events
  - Distinguish between foreground and background ANRs
- Improve possible date precision to 10 μs ([#2451](https://github.com/getsentry/sentry-java/pull/2451))

### Fixes

- Fix performance collector setup called in main thread ([#2499](https://github.com/getsentry/sentry-java/pull/2499))
- Expand guard against CVE-2018-9492 "Privilege Escalation via Content Provider" ([#2482](https://github.com/getsentry/sentry-java/pull/2482))
- Prevent OOM by disabling TransactionPerformanceCollector for now ([#2498](https://github.com/getsentry/sentry-java/pull/2498))

## 6.12.1

### Fixes

- Create timer in `TransactionPerformanceCollector` lazily ([#2478](https://github.com/getsentry/sentry-java/pull/2478))

## 6.12.0

### Features

- Attach View Hierarchy to the errored/crashed events ([#2440](https://github.com/getsentry/sentry-java/pull/2440))
- Collect memory usage in transactions ([#2445](https://github.com/getsentry/sentry-java/pull/2445))
- Add `traceOptionsRequests` option to disable tracing of OPTIONS requests ([#2453](https://github.com/getsentry/sentry-java/pull/2453))
- Extend list of HTTP headers considered sensitive ([#2455](https://github.com/getsentry/sentry-java/pull/2455))

### Fixes

- Use a single TransactionPerfomanceCollector ([#2464](https://github.com/getsentry/sentry-java/pull/2464))
- Don't override sdk name with Timber ([#2450](https://github.com/getsentry/sentry-java/pull/2450))
- Set transactionNameSource to CUSTOM when setting transaction name ([#2405](https://github.com/getsentry/sentry-java/pull/2405))
- Guard against CVE-2018-9492 "Privilege Escalation via Content Provider" ([#2466](https://github.com/getsentry/sentry-java/pull/2466))

## 6.11.0

### Features

- Disable Android concurrent profiling ([#2434](https://github.com/getsentry/sentry-java/pull/2434))
- Add logging for OpenTelemetry integration ([#2425](https://github.com/getsentry/sentry-java/pull/2425))
- Auto add `OpenTelemetryLinkErrorEventProcessor` for Spring Boot ([#2429](https://github.com/getsentry/sentry-java/pull/2429))

### Fixes

- Use minSdk compatible `Objects` class ([#2436](https://github.com/getsentry/sentry-java/pull/2436))
- Prevent R8 from warning on missing classes, as we check for their presence at runtime ([#2439](https://github.com/getsentry/sentry-java/pull/2439))

### Dependencies

- Bump Gradle from v7.5.1 to v7.6.0 ([#2438](https://github.com/getsentry/sentry-java/pull/2438))
  - [changelog](https://github.com/gradle/gradle/blob/master/CHANGELOG.md#v760)
  - [diff](https://github.com/gradle/gradle/compare/v7.5.1...v7.6.0)

## 6.10.0

### Features

- Add time-to-initial-display span to Activity transactions ([#2369](https://github.com/getsentry/sentry-java/pull/2369))
- Start a session after init if AutoSessionTracking is enabled ([#2356](https://github.com/getsentry/sentry-java/pull/2356))
- Provide automatic breadcrumbs and transactions for click/scroll events for Compose ([#2390](https://github.com/getsentry/sentry-java/pull/2390))
- Add `blocked_main_thread` and `call_stack` to File I/O spans to detect performance issues ([#2382](https://github.com/getsentry/sentry-java/pull/2382))

### Dependencies

- Bump Native SDK from v0.5.2 to v0.5.3 ([#2423](https://github.com/getsentry/sentry-java/pull/2423))
  - [changelog](https://github.com/getsentry/sentry-native/blob/master/CHANGELOG.md#053)
  - [diff](https://github.com/getsentry/sentry-native/compare/0.5.2...0.5.3)

## 6.9.2

### Fixes

- Updated ProfileMeasurementValue types ([#2412](https://github.com/getsentry/sentry-java/pull/2412))
- Clear window reference only on activity stop in profileMeasurements collector ([#2407](https://github.com/getsentry/sentry-java/pull/2407))
- No longer disable OpenTelemetry exporters in default Java Agent config ([#2408](https://github.com/getsentry/sentry-java/pull/2408))
- Fix `ClassNotFoundException` for `io.sentry.spring.SentrySpringServletContainerInitializer` in `sentry-spring-jakarta` ([#2411](https://github.com/getsentry/sentry-java/issues/2411))
- Fix `sentry-samples-spring-jakarta` ([#2411](https://github.com/getsentry/sentry-java/issues/2411))

### Features

- Add SENTRY_AUTO_INIT environment variable to control OpenTelemetry Agent init ([#2410](https://github.com/getsentry/sentry-java/pull/2410))
- Add OpenTelemetryLinkErrorEventProcessor for linking errors to traces created via OpenTelemetry ([#2418](https://github.com/getsentry/sentry-java/pull/2418))

### Dependencies

- Bump OpenTelemetry to 1.20.1 and OpenTelemetry Java Agent to 1.20.2 ([#2420](https://github.com/getsentry/sentry-java/pull/2420))

## 6.9.1

### Fixes

- OpenTelemetry modules were missing in `6.9.0` so we released the same code again as `6.9.1` including OpenTelemetry modules

## 6.9.0

### Fixes

- Use `canonicalName` in Fragment Integration for better de-obfuscation ([#2379](https://github.com/getsentry/sentry-java/pull/2379))
- Fix Timber and Fragment integrations auto-installation for obfuscated builds ([#2379](https://github.com/getsentry/sentry-java/pull/2379))
- Don't attach screenshots to events from Hybrid SDKs ([#2360](https://github.com/getsentry/sentry-java/pull/2360))
- Ensure Hints do not cause memory leaks ([#2387](https://github.com/getsentry/sentry-java/pull/2387))
- Do not attach empty `sentry-trace` and `baggage` headers ([#2385](https://github.com/getsentry/sentry-java/pull/2385))

### Features

- Add beforeSendTransaction which allows users to filter and change transactions ([#2388](https://github.com/getsentry/sentry-java/pull/2388))
- Add experimental support for OpenTelemetry ([README](sentry-opentelemetry/README.md))([#2344](https://github.com/getsentry/sentry-java/pull/2344))

### Dependencies

- Update Spring Boot Jakarta to Spring Boot 3.0.0 ([#2389](https://github.com/getsentry/sentry-java/pull/2389))
- Bump Spring Boot to 2.7.5 ([#2383](https://github.com/getsentry/sentry-java/pull/2383))

## 6.8.0

### Features

- Add FrameMetrics to Android profiling data ([#2342](https://github.com/getsentry/sentry-java/pull/2342))

### Fixes

- Remove profiler main thread io ([#2348](https://github.com/getsentry/sentry-java/pull/2348))
- Fix ensure all options are processed before integrations are loaded ([#2377](https://github.com/getsentry/sentry-java/pull/2377))

## 6.7.1

### Fixes

- Fix `Gpu.vendorId` should be a String ([#2343](https://github.com/getsentry/sentry-java/pull/2343))
- Don't set device name on Android if `sendDefaultPii` is disabled ([#2354](https://github.com/getsentry/sentry-java/pull/2354))
- Fix corrupted UUID on Motorola devices ([#2363](https://github.com/getsentry/sentry-java/pull/2363))
- Fix ANR on dropped uncaught exception events ([#2368](https://github.com/getsentry/sentry-java/pull/2368))

### Features

- Update Spring Boot Jakarta to Spring Boot 3.0.0-RC2 ([#2347](https://github.com/getsentry/sentry-java/pull/2347))

## 6.7.0

### Fixes

- Use correct set-cookie for the HTTP Client response object ([#2326](https://github.com/getsentry/sentry-java/pull/2326))
- Fix NoSuchElementException in CircularFifoQueue when cloning a Scope ([#2328](https://github.com/getsentry/sentry-java/pull/2328))

### Features

- Customizable fragment lifecycle breadcrumbs ([#2299](https://github.com/getsentry/sentry-java/pull/2299))
- Provide hook for Jetpack Compose navigation instrumentation ([#2320](https://github.com/getsentry/sentry-java/pull/2320))
- Populate `event.modules` with dependencies metadata ([#2324](https://github.com/getsentry/sentry-java/pull/2324))
- Support Spring 6 and Spring Boot 3 ([#2289](https://github.com/getsentry/sentry-java/pull/2289))

### Dependencies

- Bump Native SDK from v0.5.1 to v0.5.2 ([#2315](https://github.com/getsentry/sentry-java/pull/2315))
  - [changelog](https://github.com/getsentry/sentry-native/blob/master/CHANGELOG.md#052)
  - [diff](https://github.com/getsentry/sentry-native/compare/0.5.1...0.5.2)

## 6.6.0

### Fixes

- Ensure potential callback exceptions are caught #2123 ([#2291](https://github.com/getsentry/sentry-java/pull/2291))
- Remove verbose FrameMetricsAggregator failure logging ([#2293](https://github.com/getsentry/sentry-java/pull/2293))
- Ignore broken regex for tracePropagationTarget ([#2288](https://github.com/getsentry/sentry-java/pull/2288))
- No longer serialize static fields; use toString as fallback ([#2309](https://github.com/getsentry/sentry-java/pull/2309))
- Fix `SentryFileWriter`/`SentryFileOutputStream` append overwrites file contents ([#2304](https://github.com/getsentry/sentry-java/pull/2304))
- Respect incoming parent sampled decision when continuing a trace ([#2311](https://github.com/getsentry/sentry-java/pull/2311))

### Features

- Profile envelopes are sent directly from profiler ([#2298](https://github.com/getsentry/sentry-java/pull/2298))
- Add support for using Encoder with logback.SentryAppender ([#2246](https://github.com/getsentry/sentry-java/pull/2246))
- Report Startup Crashes ([#2277](https://github.com/getsentry/sentry-java/pull/2277))
- HTTP Client errors for OkHttp ([#2287](https://github.com/getsentry/sentry-java/pull/2287))
- Add option to enable or disable Frame Tracking ([#2314](https://github.com/getsentry/sentry-java/pull/2314))

### Dependencies

- Bump Native SDK from v0.5.0 to v0.5.1 ([#2306](https://github.com/getsentry/sentry-java/pull/2306))
  - [changelog](https://github.com/getsentry/sentry-native/blob/master/CHANGELOG.md#051)
  - [diff](https://github.com/getsentry/sentry-native/compare/0.5.0...0.5.1)

## 6.5.0

### Fixes

- Improve public facing API for creating Baggage from header ([#2284](https://github.com/getsentry/sentry-java/pull/2284))

## 6.5.0-beta.3

### Features

- Provide API for attaching custom measurements to transactions ([#2260](https://github.com/getsentry/sentry-java/pull/2260))
- Bump spring to 2.7.4 ([#2279](https://github.com/getsentry/sentry-java/pull/2279))

## 6.5.0-beta.2

### Features

- Make user segment a top level property ([#2257](https://github.com/getsentry/sentry-java/pull/2257))
- Replace user `other` with `data` ([#2258](https://github.com/getsentry/sentry-java/pull/2258))
- `isTraceSampling` is now on by default. `tracingOrigins` has been replaced by `tracePropagationTargets` ([#2255](https://github.com/getsentry/sentry-java/pull/2255))

## 6.5.0-beta.1

### Features

- Server-Side Dynamic Sampling Context support  ([#2226](https://github.com/getsentry/sentry-java/pull/2226))

## 6.4.4

### Fixes

- Fix ConcurrentModificationException due to FrameMetricsAggregator manipulation ([#2282](https://github.com/getsentry/sentry-java/pull/2282))

## 6.4.3

- Fix slow and frozen frames tracking ([#2271](https://github.com/getsentry/sentry-java/pull/2271))

## 6.4.2

### Fixes

- Fixed AbstractMethodError when getting Lifecycle ([#2228](https://github.com/getsentry/sentry-java/pull/2228))
- Missing unit fields for Android measurements ([#2204](https://github.com/getsentry/sentry-java/pull/2204))
- Avoid sending empty profiles ([#2232](https://github.com/getsentry/sentry-java/pull/2232))
- Fix file descriptor leak in FileIO instrumentation ([#2248](https://github.com/getsentry/sentry-java/pull/2248))

## 6.4.1

### Fixes

- Fix memory leak caused by throwableToSpan ([#2227](https://github.com/getsentry/sentry-java/pull/2227))

## 6.4.0

### Fixes

- make profiling rate defaults to 101 hz ([#2211](https://github.com/getsentry/sentry-java/pull/2211))
- SentryOptions.setProfilingTracesIntervalMillis has been deprecated
- Added cpu architecture and default environment in profiles envelope ([#2207](https://github.com/getsentry/sentry-java/pull/2207))
- SentryOptions.setProfilingEnabled has been deprecated in favor of setProfilesSampleRate
- Use toString for enum serialization ([#2220](https://github.com/getsentry/sentry-java/pull/2220))

### Features

- Concurrent profiling 3 - added truncation reason ([#2247](https://github.com/getsentry/sentry-java/pull/2247))
- Concurrent profiling 2 - added list of transactions ([#2218](https://github.com/getsentry/sentry-java/pull/2218))
- Concurrent profiling 1 - added envelope payload data format ([#2216](https://github.com/getsentry/sentry-java/pull/2216))
- Send source for transactions ([#2180](https://github.com/getsentry/sentry-java/pull/2180))
- Add profilesSampleRate and profileSampler options for Android sdk ([#2184](https://github.com/getsentry/sentry-java/pull/2184))
- Add baggage header to RestTemplate ([#2206](https://github.com/getsentry/sentry-java/pull/2206))
- Bump Native SDK from v0.4.18 to v0.5.0 ([#2199](https://github.com/getsentry/sentry-java/pull/2199))
  - [changelog](https://github.com/getsentry/sentry-native/blob/master/CHANGELOG.md#050)
  - [diff](https://github.com/getsentry/sentry-native/compare/0.4.18...0.5.0)
- Bump Gradle from v7.5.0 to v7.5.1 ([#2212](https://github.com/getsentry/sentry-java/pull/2212))
  - [changelog](https://github.com/gradle/gradle/blob/master/CHANGELOG.md#v751)
  - [diff](https://github.com/gradle/gradle/compare/v7.5.0...v7.5.1)

## 6.3.1

### Fixes

- Prevent NPE by checking SentryTracer.timer for null again inside synchronized ([#2200](https://github.com/getsentry/sentry-java/pull/2200))
- Weakly reference Activity for transaction finished callback ([#2203](https://github.com/getsentry/sentry-java/pull/2203))
- `attach-screenshot` set on Manual init. didn't work ([#2186](https://github.com/getsentry/sentry-java/pull/2186))
- Remove extra space from `spring.factories` causing issues in old versions of Spring Boot ([#2181](https://github.com/getsentry/sentry-java/pull/2181))


### Features

- Bump Native SDK to v0.4.18 ([#2154](https://github.com/getsentry/sentry-java/pull/2154))
  - [changelog](https://github.com/getsentry/sentry-native/blob/master/CHANGELOG.md#0418)
  - [diff](https://github.com/getsentry/sentry-native/compare/0.4.17...0.4.18)
- Bump Gradle to v7.5.0 ([#2174](https://github.com/getsentry/sentry-java/pull/2174), [#2191](https://github.com/getsentry/sentry-java/pull/2191))
  - [changelog](https://github.com/gradle/gradle/blob/master/CHANGELOG.md#v750)
  - [diff](https://github.com/gradle/gradle/compare/v7.4.2...v7.5.0)

## 6.3.0

### Features

- Switch upstream dependencies to `compileOnly` in integrations ([#2175](https://github.com/getsentry/sentry-java/pull/2175))

### Fixes

- Lazily retrieve HostnameCache in MainEventProcessor ([#2170](https://github.com/getsentry/sentry-java/pull/2170))

## 6.2.1

### Fixes

- Only send userid in Dynamic Sampling Context if sendDefaultPii is true ([#2147](https://github.com/getsentry/sentry-java/pull/2147))
- Remove userId from baggage due to PII ([#2157](https://github.com/getsentry/sentry-java/pull/2157))

### Features

- Add integration for Apollo-Kotlin 3 ([#2109](https://github.com/getsentry/sentry-java/pull/2109))
- New package `sentry-android-navigation` for AndroidX Navigation support ([#2136](https://github.com/getsentry/sentry-java/pull/2136))
- New package `sentry-compose` for Jetpack Compose support (Navigation) ([#2136](https://github.com/getsentry/sentry-java/pull/2136))
- Add sample rate to baggage as well as trace in envelope header and flatten user ([#2135](https://github.com/getsentry/sentry-java/pull/2135))

Breaking Changes:
- The boolean parameter `samplingDecision` in the `TransactionContext` constructor has been replaced with a `TracesSamplingDecision` object. Feel free to ignore the `@ApiStatus.Internal` in this case.

## 6.1.4

### Fixes

- Filter out app starts with more than 60s ([#2127](https://github.com/getsentry/sentry-java/pull/2127))

## 6.1.3

### Fixes

- Fix thread leak due to Timer being created and never cancelled ([#2131](https://github.com/getsentry/sentry-java/pull/2131))

## 6.1.2

### Fixes

- Swallow error when reading ActivityManager#getProcessesInErrorState instead of crashing ([#2114](https://github.com/getsentry/sentry-java/pull/2114))
- Use charset string directly as StandardCharsets is not available on earlier Android versions ([#2111](https://github.com/getsentry/sentry-java/pull/2111))

## 6.1.1

### Features

- Replace `tracestate` header with `baggage` header ([#2078](https://github.com/getsentry/sentry-java/pull/2078))
- Allow opting out of device info collection that requires Inter-Process Communication (IPC) ([#2100](https://github.com/getsentry/sentry-java/pull/2100))

## 6.1.0

### Features

- Implement local scope by adding overloads to the capture methods that accept a ScopeCallback ([#2084](https://github.com/getsentry/sentry-java/pull/2084))
- SentryOptions#merge is now public and can be used to load ExternalOptions ([#2088](https://github.com/getsentry/sentry-java/pull/2088))

### Fixes

- Fix proguard rules to work R8 [issue](https://issuetracker.google.com/issues/235733922) around on AGP 7.3.0-betaX and 7.4.0-alphaX ([#2094](https://github.com/getsentry/sentry-java/pull/2094))
- Fix GraalVM Native Image compatibility ([#2172](https://github.com/getsentry/sentry-java/pull/2172))

## 6.0.0

### Sentry Self-hosted Compatibility

- Starting with version `6.0.0` of the `sentry` package, [Sentry's self hosted version >= v21.9.0](https://github.com/getsentry/self-hosted/releases) is required or you have to manually disable sending client reports via the `sendClientReports` option. This only applies to self-hosted Sentry. If you are using [sentry.io](https://sentry.io), no action is needed.

### Features

- Allow optimization and obfuscation of the SDK by reducing proguard rules ([#2031](https://github.com/getsentry/sentry-java/pull/2031))
- Relax TransactionNameProvider ([#1861](https://github.com/getsentry/sentry-java/pull/1861))
- Use float instead of Date for protocol types for higher precision ([#1737](https://github.com/getsentry/sentry-java/pull/1737))
- Allow setting SDK info (name & version) in manifest ([#2016](https://github.com/getsentry/sentry-java/pull/2016))
- Allow setting native Android SDK name during build ([#2035](https://github.com/getsentry/sentry-java/pull/2035))
- Include application permissions in Android events ([#2018](https://github.com/getsentry/sentry-java/pull/2018))
- Automatically create transactions for UI events ([#1975](https://github.com/getsentry/sentry-java/pull/1975))
- Hints are now used via a Hint object and passed into beforeSend and EventProcessor as @NotNull Hint object ([#2045](https://github.com/getsentry/sentry-java/pull/2045))
- Attachments can be manipulated via hint ([#2046](https://github.com/getsentry/sentry-java/pull/2046))
- Add sentry-servlet-jakarta module ([#1987](https://github.com/getsentry/sentry-java/pull/1987))
- Add client reports ([#1982](https://github.com/getsentry/sentry-java/pull/1982))
- Screenshot is taken when there is an error ([#1967](https://github.com/getsentry/sentry-java/pull/1967))
- Add Android profiling traces ([#1897](https://github.com/getsentry/sentry-java/pull/1897)) ([#1959](https://github.com/getsentry/sentry-java/pull/1959)) and its tests ([#1949](https://github.com/getsentry/sentry-java/pull/1949))
- Enable enableScopeSync by default for Android ([#1928](https://github.com/getsentry/sentry-java/pull/1928))
- Feat: Vendor JSON ([#1554](https://github.com/getsentry/sentry-java/pull/1554))
    - Introduce `JsonSerializable` and `JsonDeserializer` interfaces for manual json
      serialization/deserialization.
    - Introduce `JsonUnknwon` interface to preserve unknown properties when deserializing/serializing
      SDK classes.
    - When passing custom objects, for example in `Contexts`, these are supported for serialization:
        - `JsonSerializable`
        - `Map`, `Collection`, `Array`, `String` and all primitive types.
        - Objects with the help of refection.
            - `Map`, `Collection`, `Array`, `String` and all primitive types.
            - Call `toString()` on objects that have a cyclic reference to a ancestor object.
            - Call `toString()` where object graphs exceed max depth.
    - Remove `gson` dependency.
    - Remove `IUnknownPropertiesConsumer`
- Pass MDC tags as Sentry tags ([#1954](https://github.com/getsentry/sentry-java/pull/1954))

### Fixes

- Calling Sentry.init and specifying contextTags now has an effect on the Logback SentryAppender ([#2052](https://github.com/getsentry/sentry-java/pull/2052))
- Calling Sentry.init and specifying contextTags now has an effect on the Log4j SentryAppender ([#2054](https://github.com/getsentry/sentry-java/pull/2054))
- Calling Sentry.init and specifying contextTags now has an effect on the jul SentryAppender ([#2057](https://github.com/getsentry/sentry-java/pull/2057))
- Update Spring Boot dependency to 2.6.8 and fix the CVE-2022-22970 ([#2068](https://github.com/getsentry/sentry-java/pull/2068))
- Sentry can now self heal after a Thread had its currentHub set to a NoOpHub ([#2076](https://github.com/getsentry/sentry-java/pull/2076))
- No longer close OutputStream that is passed into JsonSerializer ([#2029](https://github.com/getsentry/sentry-java/pull/2029))
- Fix setting context tags on events captured by Spring ([#2060](https://github.com/getsentry/sentry-java/pull/2060))
- Isolate cached events with hashed DSN subfolder ([#2038](https://github.com/getsentry/sentry-java/pull/2038))
- SentryThread.current flag will not be overridden by DefaultAndroidEventProcessor if already set ([#2050](https://github.com/getsentry/sentry-java/pull/2050))
- Fix serialization of Long inside of Request.data ([#2051](https://github.com/getsentry/sentry-java/pull/2051))
- Update sentry-native to 0.4.17 ([#2033](https://github.com/getsentry/sentry-java/pull/2033))
- Update Gradle to 7.4.2 and AGP to 7.2 ([#2042](https://github.com/getsentry/sentry-java/pull/2042))
- Change order of event filtering mechanisms ([#2001](https://github.com/getsentry/sentry-java/pull/2001))
- Only send session update for dropped events if state changed ([#2002](https://github.com/getsentry/sentry-java/pull/2002))
- Android profiling initializes on first profile start ([#2009](https://github.com/getsentry/sentry-java/pull/2009))
- Profiling rate decreased from 300hz to 100hz ([#1997](https://github.com/getsentry/sentry-java/pull/1997))
- Allow disabling sending of client reports via Android Manifest and external options ([#2007](https://github.com/getsentry/sentry-java/pull/2007))
- Ref: Upgrade Spring Boot dependency to 2.5.13 ([#2011](https://github.com/getsentry/sentry-java/pull/2011))
- Ref: Make options.printUncaughtStackTrace primitive type ([#1995](https://github.com/getsentry/sentry-java/pull/1995))
- Ref: Remove not needed interface abstractions on Android ([#1953](https://github.com/getsentry/sentry-java/pull/1953))
- Ref: Make hints Map<String, Object> instead of only Object ([#1929](https://github.com/getsentry/sentry-java/pull/1929))
- Ref: Simplify DateUtils with ISO8601Utils ([#1837](https://github.com/getsentry/sentry-java/pull/1837))
- Ref: Remove deprecated and scheduled fields ([#1875](https://github.com/getsentry/sentry-java/pull/1875))
- Ref: Add shutdownTimeoutMillis in favor of shutdownTimeout ([#1873](https://github.com/getsentry/sentry-java/pull/1873))
- Ref: Remove Attachment ContentType since the Server infers it ([#1874](https://github.com/getsentry/sentry-java/pull/1874))
- Ref: Bind external properties to a dedicated class. ([#1750](https://github.com/getsentry/sentry-java/pull/1750))
- Ref: Debug log serializable objects ([#1795](https://github.com/getsentry/sentry-java/pull/1795))
- Ref: catch Throwable instead of Exception to suppress internal SDK errors ([#1812](https://github.com/getsentry/sentry-java/pull/1812))
- `SentryOptions` can merge properties from `ExternalOptions` instead of another instance of `SentryOptions`
- Following boolean properties from `SentryOptions` that allowed `null` values are now not nullable - `debug`, `enableUncaughtExceptionHandler`, `enableDeduplication`
- `SentryOptions` cannot be created anymore using `PropertiesProvider` with `SentryOptions#from` method. Use `ExternalOptions#from` instead and merge created object with `SentryOptions#merge`
- Bump: Kotlin to 1.5 and compatibility to 1.4 for sentry-android-timber ([#1815](https://github.com/getsentry/sentry-java/pull/1815))

## 5.7.4

### Fixes

* Change order of event filtering mechanisms and only send session update for dropped events if session state changed (#2028)

## 5.7.3

### Fixes

- Sentry Timber integration throws an exception when using args ([#1986](https://github.com/getsentry/sentry-java/pull/1986))

## 5.7.2

### Fixes

- Bring back support for `Timber.tag` ([#1974](https://github.com/getsentry/sentry-java/pull/1974))

## 5.7.1

### Fixes

- Sentry Timber integration does not submit msg.formatted breadcrumbs ([#1957](https://github.com/getsentry/sentry-java/pull/1957))
- ANR WatchDog won't crash on SecurityException ([#1962](https://github.com/getsentry/sentry-java/pull/1962))

## 5.7.0

### Features

- Automatically enable `Timber` and `Fragment` integrations if they are present on the classpath ([#1936](https://github.com/getsentry/sentry-java/pull/1936))

## 5.6.3

### Fixes

- If transaction or span is finished, do not allow to mutate ([#1940](https://github.com/getsentry/sentry-java/pull/1940))
- Keep used AndroidX classes from obfuscation (Fixes UI breadcrumbs and Slow/Frozen frames) ([#1942](https://github.com/getsentry/sentry-java/pull/1942))

## 5.6.2

### Fixes

- Ref: Make ActivityFramesTracker public to be used by Hybrid SDKs ([#1931](https://github.com/getsentry/sentry-java/pull/1931))
- Bump: AGP to 7.1.2 ([#1930](https://github.com/getsentry/sentry-java/pull/1930))
- NPE while adding "response_body_size" breadcrumb, when response body length is unknown ([#1908](https://github.com/getsentry/sentry-java/pull/1908))
- Do not include stacktrace frames into Timber message ([#1898](https://github.com/getsentry/sentry-java/pull/1898))
- Potential memory leaks ([#1909](https://github.com/getsentry/sentry-java/pull/1909))

Breaking changes:
`Timber.tag` is no longer supported by our [Timber integration](https://docs.sentry.io/platforms/android/configuration/integrations/timber/) and will not appear on Sentry for error events.
Please vote on this [issue](https://github.com/getsentry/sentry-java/issues/1900), if you'd like us to provide support for that.

## 5.6.2-beta.3

### Fixes

- Ref: Make ActivityFramesTracker public to be used by Hybrid SDKs ([#1931](https://github.com/getsentry/sentry-java/pull/1931))
- Bump: AGP to 7.1.2 ([#1930](https://github.com/getsentry/sentry-java/pull/1930))

## 5.6.2-beta.2

### Fixes

- NPE while adding "response_body_size" breadcrumb, when response body length is unknown ([#1908](https://github.com/getsentry/sentry-java/pull/1908))

## 5.6.2-beta.1

### Fixes

- Do not include stacktrace frames into Timber message ([#1898](https://github.com/getsentry/sentry-java/pull/1898))
- Potential memory leaks ([#1909](https://github.com/getsentry/sentry-java/pull/1909))

Breaking changes:
`Timber.tag` is no longer supported by our [Timber integration](https://docs.sentry.io/platforms/android/configuration/integrations/timber/) and will not appear on Sentry for error events.
Please vote on this [issue](https://github.com/getsentry/sentry-java/issues/1900), if you'd like us to provide support for that.

## 5.6.1

### Features

- Add options.printUncaughtStackTrace to print uncaught exceptions ([#1890](https://github.com/getsentry/sentry-java/pull/1890))

### Fixes

- NPE while adding "response_body_size" breadcrumb, when response body is null ([#1884](https://github.com/getsentry/sentry-java/pull/1884))
- Bump: AGP to 7.1.0 ([#1892](https://github.com/getsentry/sentry-java/pull/1892))

## 5.6.0

### Features

- Add breadcrumbs support for UI events (automatically captured) ([#1876](https://github.com/getsentry/sentry-java/pull/1876))

### Fixes

- Change scope of servlet-api to compileOnly ([#1880](https://github.com/getsentry/sentry-java/pull/1880))

## 5.5.3

### Fixes

- Do not create SentryExceptionResolver bean when Spring MVC is not on the classpath ([#1865](https://github.com/getsentry/sentry-java/pull/1865))

## 5.5.2

### Fixes

- Detect App Cold start correctly for Hybrid SDKs ([#1855](https://github.com/getsentry/sentry-java/pull/1855))
- Bump: log4j to 2.17.0 ([#1852](https://github.com/getsentry/sentry-java/pull/1852))
- Bump: logback to 1.2.9 ([#1853](https://github.com/getsentry/sentry-java/pull/1853))

## 5.5.1

### Fixes

- Bump: log4j to 2.16.0 ([#1845](https://github.com/getsentry/sentry-java/pull/1845))
- Make App start cold/warm visible to Hybrid SDKs ([#1848](https://github.com/getsentry/sentry-java/pull/1848))

## 5.5.0

### Features

- Add locale to device context and deprecate language ([#1832](https://github.com/getsentry/sentry-java/pull/1832))
- Add `SentryFileInputStream` and `SentryFileOutputStream` for File I/O performance instrumentation ([#1826](https://github.com/getsentry/sentry-java/pull/1826))
- Add `SentryFileReader` and `SentryFileWriter` for File I/O instrumentation ([#1843](https://github.com/getsentry/sentry-java/pull/1843))

### Fixes

- Bump: log4j to 2.15.0 ([#1839](https://github.com/getsentry/sentry-java/pull/1839))
- Ref: Rename Fragment span operation from `ui.fragment.load` to `ui.load` ([#1824](https://github.com/getsentry/sentry-java/pull/1824))
- Ref: change `java.util.Random` to `java.security.SecureRandom` for possible security reasons ([#1831](https://github.com/getsentry/sentry-java/pull/1831))

## 5.4.3

### Fixes

- Only report App start measurement for full launch on Android ([#1821](https://github.com/getsentry/sentry-java/pull/1821))

## 5.4.2

### Fixes

- Ref: catch Throwable instead of Exception to suppress internal SDK errors ([#1812](https://github.com/getsentry/sentry-java/pull/1812))

## 5.4.1

### Features

- Refactor OkHttp and Apollo to Kotlin functional interfaces ([#1797](https://github.com/getsentry/sentry-java/pull/1797))
- Add secondary constructor to SentryInstrumentation ([#1804](https://github.com/getsentry/sentry-java/pull/1804))

### Fixes

- Do not start fragment span if not added to the Activity ([#1813](https://github.com/getsentry/sentry-java/pull/1813))

## 5.4.0

### Features

- Add `graphql-java` instrumentation ([#1777](https://github.com/getsentry/sentry-java/pull/1777))

### Fixes

- Do not crash when event processors throw a lower level Throwable class ([#1800](https://github.com/getsentry/sentry-java/pull/1800))
- ActivityFramesTracker does not throw if Activity has no observers ([#1799](https://github.com/getsentry/sentry-java/pull/1799))

## 5.3.0

### Features

- Add datasource tracing with P6Spy ([#1784](https://github.com/getsentry/sentry-java/pull/1784))

### Fixes

- ActivityFramesTracker does not throw if Activity has not been added ([#1782](https://github.com/getsentry/sentry-java/pull/1782))
- PerformanceAndroidEventProcessor uses up to date isTracingEnabled set on Configuration callback ([#1786](https://github.com/getsentry/sentry-java/pull/1786))

## 5.2.4

### Fixes

- Window.FEATURE_NO_TITLE does not work when using activity traces ([#1769](https://github.com/getsentry/sentry-java/pull/1769))
- unregister UncaughtExceptionHandler on close ([#1770](https://github.com/getsentry/sentry-java/pull/1770))

## 5.2.3

### Fixes

- Make ActivityFramesTracker operations thread-safe ([#1762](https://github.com/getsentry/sentry-java/pull/1762))
- Clone Scope Contexts ([#1763](https://github.com/getsentry/sentry-java/pull/1763))
- Bump: AGP to 7.0.3 ([#1765](https://github.com/getsentry/sentry-java/pull/1765))

## 5.2.2

### Fixes

- Close HostnameCache#executorService on SentryClient#close ([#1757](https://github.com/getsentry/sentry-java/pull/1757))

## 5.2.1

### Features

- Add isCrashedLastRun support ([#1739](https://github.com/getsentry/sentry-java/pull/1739))
- Attach Java vendor and version to events and transactions ([#1703](https://github.com/getsentry/sentry-java/pull/1703))

### Fixes

- Handle exception if Context.registerReceiver throws ([#1747](https://github.com/getsentry/sentry-java/pull/1747))

## 5.2.0

### Features

- Allow setting proguard via Options and/or external resources ([#1728](https://github.com/getsentry/sentry-java/pull/1728))
- Add breadcrumbs for the Apollo integration ([#1726](https://github.com/getsentry/sentry-java/pull/1726))

### Fixes

- Don't set lastEventId for transactions ([#1727](https://github.com/getsentry/sentry-java/pull/1727))
- ActivityLifecycleIntegration#appStartSpan memory leak ([#1732](https://github.com/getsentry/sentry-java/pull/1732))

## 5.2.0-beta.3

### Features

- Add "data" to spans ([#1717](https://github.com/getsentry/sentry-java/pull/1717))

### Fixes

- Check at runtime if AndroidX.Core is available ([#1718](https://github.com/getsentry/sentry-java/pull/1718))
- Should not capture unfinished transaction ([#1719](https://github.com/getsentry/sentry-java/pull/1719))

## 5.2.0-beta.2

### Fixes

- Bump AGP to 7.0.2 ([#1650](https://github.com/getsentry/sentry-java/pull/1650))
- Drop spans in BeforeSpanCallback. ([#1713](https://github.com/getsentry/sentry-java/pull/1713))

## 5.2.0-beta.1

### Features

- Add tracestate HTTP header support ([#1683](https://github.com/getsentry/sentry-java/pull/1683))
- Add option to filter which origins receive tracing headers ([#1698](https://github.com/getsentry/sentry-java/pull/1698))
- Include unfinished spans in transaction ([#1699](https://github.com/getsentry/sentry-java/pull/1699))
- Add static helpers for creating breadcrumbs ([#1702](https://github.com/getsentry/sentry-java/pull/1702))
- Performance support for Android Apollo ([#1705](https://github.com/getsentry/sentry-java/pull/1705))

### Fixes

- Move tags from transaction.contexts.trace.tags to transaction.tags ([#1700](https://github.com/getsentry/sentry-java/pull/1700))

Breaking changes:

- Updated proguard keep rule for enums, which affects consumer application code ([#1694](https://github.com/getsentry/sentry-java/pull/1694))

## 5.1.2

### Fixes

- Servlet 3.1 compatibility issue ([#1681](https://github.com/getsentry/sentry-java/pull/1681))
- Do not drop Contexts key if Collection, Array or Char ([#1680](https://github.com/getsentry/sentry-java/pull/1680))

## 5.1.1

### Features

- Add support for async methods in Spring MVC ([#1652](https://github.com/getsentry/sentry-java/pull/1652))
- Add secondary constructor taking IHub to SentryOkHttpInterceptor ([#1657](https://github.com/getsentry/sentry-java/pull/1657))
- Merge external map properties ([#1656](https://github.com/getsentry/sentry-java/pull/1656))

### Fixes

- Remove onActivityPreCreated call in favor of onActivityCreated ([#1661](https://github.com/getsentry/sentry-java/pull/1661))
- Do not crash if SENSOR_SERVICE throws ([#1655](https://github.com/getsentry/sentry-java/pull/1655))
- Make sure scope is popped when processing request results in exception ([#1665](https://github.com/getsentry/sentry-java/pull/1665))

## 5.1.0

### Features

- Spring WebClient integration ([#1621](https://github.com/getsentry/sentry-java/pull/1621))
- OpenFeign integration ([#1632](https://github.com/getsentry/sentry-java/pull/1632))
- Add more convenient way to pass BeforeSpanCallback in OpenFeign integration ([#1637](https://github.com/getsentry/sentry-java/pull/1637))

### Fixes

- Bump: sentry-native to 0.4.12 ([#1651](https://github.com/getsentry/sentry-java/pull/1651))

## 5.1.0-beta.9

- No documented changes.

## 5.1.0-beta.8

### Features

- Generate Sentry BOM ([#1486](https://github.com/getsentry/sentry-java/pull/1486))

## 5.1.0-beta.7

### Features

- Slow/Frozen frames metrics ([#1609](https://github.com/getsentry/sentry-java/pull/1609))

## 5.1.0-beta.6

### Features

- Add request body extraction for Spring MVC integration ([#1595](https://github.com/getsentry/sentry-java/pull/1595))

### Fixes

- set min sdk version of sentry-android-fragment to API 14 ([#1608](https://github.com/getsentry/sentry-java/pull/1608))
- Ser/Deser of the UserFeedback from cached envelope ([#1611](https://github.com/getsentry/sentry-java/pull/1611))

## 5.1.0-beta.5

### Fixes

- Make SentryAppender non-final for Log4j2 and Logback ([#1603](https://github.com/getsentry/sentry-java/pull/1603))
- Do not throw IAE when tracing header contain invalid trace id ([#1605](https://github.com/getsentry/sentry-java/pull/1605))

## 5.1.0-beta.4

### Fixes

- Update sentry-native to 0.4.11 ([#1591](https://github.com/getsentry/sentry-java/pull/1591))

## 5.1.0-beta.3

### Features

- Spring Webflux integration ([#1529](https://github.com/getsentry/sentry-java/pull/1529))

## 5.1.0-beta.2

### Features

- Support transaction waiting for children to finish. ([#1535](https://github.com/getsentry/sentry-java/pull/1535))
- Capture logged marker in log4j2 and logback appenders ([#1551](https://github.com/getsentry/sentry-java/pull/1551))
- Allow clearing of attachments in the scope ([#1562](https://github.com/getsentry/sentry-java/pull/1562))
- Set mechanism type in SentryExceptionResolver ([#1556](https://github.com/getsentry/sentry-java/pull/1556))
- Perf. for fragments ([#1528](https://github.com/getsentry/sentry-java/pull/1528))

### Fixes

- Handling missing Spring Security on classpath on Java 8 ([#1552](https://github.com/getsentry/sentry-java/pull/1552))
- Use a different method to get strings from JNI, and avoid excessive Stack Space usage. ([#1214](https://github.com/getsentry/sentry-java/pull/1214))
- Add data field to SentrySpan ([#1555](https://github.com/getsentry/sentry-java/pull/1555))
- Clock drift issue when calling DateUtils#getDateTimeWithMillisPrecision ([#1557](https://github.com/getsentry/sentry-java/pull/1557))
- Prefer snake case for HTTP integration data keys ([#1559](https://github.com/getsentry/sentry-java/pull/1559))
- Assign lastEventId only if event was queued for submission ([#1565](https://github.com/getsentry/sentry-java/pull/1565))

## 5.1.0-beta.1

### Features

- Measure app start time ([#1487](https://github.com/getsentry/sentry-java/pull/1487))
- Automatic breadcrumbs logging for fragment lifecycle ([#1522](https://github.com/getsentry/sentry-java/pull/1522))

## 5.0.1

### Fixes

- Sources and Javadoc artifacts were mixed up ([#1515](https://github.com/getsentry/sentry-java/pull/1515))

## 5.0.0

This release brings many improvements but also new features:

- OkHttp Interceptor for Android ([#1330](https://github.com/getsentry/sentry-java/pull/1330))
- GraalVM Native Image Compatibility ([#1329](https://github.com/getsentry/sentry-java/pull/1329))
- Add option to ignore exceptions by type ([#1352](https://github.com/getsentry/sentry-java/pull/1352))
- Enrich transactions with device contexts ([#1430](https://github.com/getsentry/sentry-java/pull/1430)) ([#1469](https://github.com/getsentry/sentry-java/pull/1469))
- Better interoperability with Kotlin null-safety ([#1439](https://github.com/getsentry/sentry-java/pull/1439)) and ([#1462](https://github.com/getsentry/sentry-java/pull/1462))
- Add coroutines support ([#1479](https://github.com/getsentry/sentry-java/pull/1479))
- OkHttp callback for Customising the Span ([#1478](https://github.com/getsentry/sentry-java/pull/1478))
- Add breadcrumb in Spring RestTemplate integration ([#1481](https://github.com/getsentry/sentry-java/pull/1481))

Breaking changes:

- Migration Guide for [Java](https://docs.sentry.io/platforms/java/migration/)
- Migration Guide for [Android](https://docs.sentry.io/platforms/android/migration/)

Other fixes:

- Fix: Add attachmentType to envelope ser/deser. ([#1504](https://github.com/getsentry/sentry-java/pull/1504))

Thank you:

- @maciejwalkowiak for coding most of it.

## 5.0.0-beta.7

### Fixes


- Ref: Deprecate SentryBaseEvent#getOriginThrowable and add SentryBaseEvent#getThrowableMechanism ([#1502](https://github.com/getsentry/sentry-java/pull/1502))
- Graceful Shutdown flushes event instead of Closing SDK ([#1500](https://github.com/getsentry/sentry-java/pull/1500))
- Do not append threads that come from the EnvelopeFileObserver ([#1501](https://github.com/getsentry/sentry-java/pull/1501))
- Ref: Deprecate cacheDirSize and add maxCacheItems ([#1499](https://github.com/getsentry/sentry-java/pull/1499))
- Append all threads if Hint is Cached but attachThreads is enabled ([#1503](https://github.com/getsentry/sentry-java/pull/1503))

## 5.0.0-beta.6

### Features

- Add secondary constructor to SentryOkHttpInterceptor ([#1491](https://github.com/getsentry/sentry-java/pull/1491))
- Add option to enable debug mode in Log4j2 integration ([#1492](https://github.com/getsentry/sentry-java/pull/1492))

### Fixes

- Ref: Replace clone() with copy constructor ([#1496](https://github.com/getsentry/sentry-java/pull/1496))

## 5.0.0-beta.5

### Features

- OkHttp callback for Customising the Span ([#1478](https://github.com/getsentry/sentry-java/pull/1478))
- Add breadcrumb in Spring RestTemplate integration ([#1481](https://github.com/getsentry/sentry-java/pull/1481))
- Add coroutines support ([#1479](https://github.com/getsentry/sentry-java/pull/1479))

### Fixes

- Cloning Stack ([#1483](https://github.com/getsentry/sentry-java/pull/1483))

## 5.0.0-beta.4

### Fixes

- Enrich Transactions with Context Data ([#1469](https://github.com/getsentry/sentry-java/pull/1469))
- Bump: Apache HttpClient to 5.0.4 ([#1476](https://github.com/getsentry/sentry-java/pull/1476))

## 5.0.0-beta.3

### Fixes

- Handling immutable collections on SentryEvent and protocol objects ([#1468](https://github.com/getsentry/sentry-java/pull/1468))
- Associate event with transaction when thrown exception is not a direct cause ([#1463](https://github.com/getsentry/sentry-java/pull/1463))
- Ref: nullability annotations to Sentry module ([#1439](https://github.com/getsentry/sentry-java/pull/1439)) and ([#1462](https://github.com/getsentry/sentry-java/pull/1462))
- NPE when adding Context Data with null values for log4j2 ([#1465](https://github.com/getsentry/sentry-java/pull/1465))

## 5.0.0-beta.2

### Fixes

- sentry-android-timber package sets sentry.java.android.timber as SDK name ([#1456](https://github.com/getsentry/sentry-java/pull/1456))
- When AppLifecycleIntegration is closed, it should remove observer using UI thread ([#1459](https://github.com/getsentry/sentry-java/pull/1459))
- Bump: AGP to 4.2.0 ([#1460](https://github.com/getsentry/sentry-java/pull/1460))

Breaking Changes:

- Remove: Settings.Secure.ANDROID_ID in favor of generated installationId ([#1455](https://github.com/getsentry/sentry-java/pull/1455))
- Rename: enableSessionTracking to enableAutoSessionTracking ([#1457](https://github.com/getsentry/sentry-java/pull/1457))

## 5.0.0-beta.1

### Fixes

- Ref: Refactor converting HttpServletRequest to Sentry Request in Spring integration ([#1387](https://github.com/getsentry/sentry-java/pull/1387))
- Bump: sentry-native to 0.4.9 ([#1431](https://github.com/getsentry/sentry-java/pull/1431))
- Activity tracing auto instrumentation for Android API < 29 ([#1402](https://github.com/getsentry/sentry-java/pull/1402))
- use connection and read timeouts in ApacheHttpClient based transport ([#1397](https://github.com/getsentry/sentry-java/pull/1397))
- set correct transaction status for unhandled exceptions in SentryTracingFilter ([#1406](https://github.com/getsentry/sentry-java/pull/1406))
- handle network errors in SentrySpanClientHttpRequestInterceptor ([#1407](https://github.com/getsentry/sentry-java/pull/1407))
- set scope on transaction ([#1409](https://github.com/getsentry/sentry-java/pull/1409))
- set status and associate events with transactions ([#1426](https://github.com/getsentry/sentry-java/pull/1426))
- Do not set free memory and is low memory fields when it's a NDK hard crash ([#1399](https://github.com/getsentry/sentry-java/pull/1399))
- Apply user from the scope to transaction ([#1424](https://github.com/getsentry/sentry-java/pull/1424))
- Pass maxBreadcrumbs config. to sentry-native ([#1425](https://github.com/getsentry/sentry-java/pull/1425))
- Run event processors and enrich transactions with contexts ([#1430](https://github.com/getsentry/sentry-java/pull/1430))
- Set Span status for OkHttp integration ([#1447](https://github.com/getsentry/sentry-java/pull/1447))
- Set user on transaction in Spring & Spring Boot integrations ([#1443](https://github.com/getsentry/sentry-java/pull/1443))

## 4.4.0-alpha.2

### Features

- Add option to ignore exceptions by type ([#1352](https://github.com/getsentry/sentry-java/pull/1352))
- Sentry closes Android NDK and ShutdownHook integrations ([#1358](https://github.com/getsentry/sentry-java/pull/1358))
- Allow inheritance of SentryHandler class in sentry-jul package([#1367](https://github.com/getsentry/sentry-java/pull/1367))
- Make NoOpHub public ([#1379](https://github.com/getsentry/sentry-java/pull/1379))
- Configure max spans per transaction ([#1394](https://github.com/getsentry/sentry-java/pull/1394))

### Fixes

- Bump: Upgrade Apache HttpComponents Core to 5.0.3 ([#1375](https://github.com/getsentry/sentry-java/pull/1375))
- NPE when MDC contains null values (sentry-logback) ([#1364](https://github.com/getsentry/sentry-java/pull/1364))
- Avoid NPE when MDC contains null values (sentry-jul) ([#1385](https://github.com/getsentry/sentry-java/pull/1385))
- Accept only non null value maps ([#1368](https://github.com/getsentry/sentry-java/pull/1368))
- Do not bind transactions to scope by default. ([#1376](https://github.com/getsentry/sentry-java/pull/1376))
- Hub thread safety ([#1388](https://github.com/getsentry/sentry-java/pull/1388))
- SentryTransactionAdvice should operate on the new scope ([#1389](https://github.com/getsentry/sentry-java/pull/1389))

## 4.4.0-alpha.1

### Features

- Add an overload for `startTransaction` that sets the created transaction to the Scope ([#1313](https://github.com/getsentry/sentry-java/pull/1313))
- Set SDK version on Transactions ([#1307](https://github.com/getsentry/sentry-java/pull/1307))
- GraalVM Native Image Compatibility ([#1329](https://github.com/getsentry/sentry-java/pull/1329))
- Add OkHttp client application interceptor ([#1330](https://github.com/getsentry/sentry-java/pull/1330))

### Fixes

- Bump: sentry-native to 0.4.8
- Ref: Separate user facing and protocol classes in the Performance feature ([#1304](https://github.com/getsentry/sentry-java/pull/1304))
- Use logger set on SentryOptions in GsonSerializer ([#1308](https://github.com/getsentry/sentry-java/pull/1308))
- Use the bindToScope correctly
- Allow 0.0 to be set on tracesSampleRate ([#1328](https://github.com/getsentry/sentry-java/pull/1328))
- set "java" platform to transactions ([#1332](https://github.com/getsentry/sentry-java/pull/1332))
- Allow disabling tracing through SentryOptions ([#1337](https://github.com/getsentry/sentry-java/pull/1337))

## 4.3.0

### Features

- Activity tracing auto instrumentation

### Fixes

- Aetting in-app-includes from external properties ([#1291](https://github.com/getsentry/sentry-java/pull/1291))
- Initialize Sentry in Logback appender when DSN is not set in XML config ([#1296](https://github.com/getsentry/sentry-java/pull/1296))
- JUL integration SDK name ([#1293](https://github.com/getsentry/sentry-java/pull/1293))

## 4.2.0

### Features

- Improve EventProcessor nullability annotations ([#1229](https://github.com/getsentry/sentry-java/pull/1229)).
- Add ability to flush events synchronously.
- Support @SentrySpan and @SentryTransaction on classes and interfaces. ([#1243](https://github.com/getsentry/sentry-java/pull/1243))
- Do not serialize empty collections and maps ([#1245](https://github.com/getsentry/sentry-java/pull/1245))
- Integration interface better compatibility with Kotlin null-safety
- Simplify Sentry configuration in Spring integration ([#1259](https://github.com/getsentry/sentry-java/pull/1259))
- Simplify configuring Logback integration when environment variable with the DSN is not set ([#1271](https://github.com/getsentry/sentry-java/pull/1271))
- Add Request to the Scope. [#1270](https://github.com/getsentry/sentry-java/pull/1270))
- Optimize SentryTracingFilter when hub is disabled.

### Fixes

- Bump: sentry-native to 0.4.7
- Optimize DuplicateEventDetectionEventProcessor performance ([#1247](https://github.com/getsentry/sentry-java/pull/1247)).
- Prefix sdk.package names with io.sentry ([#1249](https://github.com/getsentry/sentry-java/pull/1249))
- Remove experimental annotation for Attachment ([#1257](https://github.com/getsentry/sentry-java/pull/1257))
- Mark stacktrace as snapshot if captured at arbitrary moment ([#1231](https://github.com/getsentry/sentry-java/pull/1231))
- Disable Gson HTML escaping
- Make the ANR Atomic flags immutable
- Prevent NoOpHub from creating heavy SentryOptions objects ([#1272](https://github.com/getsentry/sentry-java/pull/1272))
- SentryTransaction#getStatus NPE ([#1273](https://github.com/getsentry/sentry-java/pull/1273))
- Discard unfinished Spans before sending them over to Sentry ([#1279](https://github.com/getsentry/sentry-java/pull/1279))
- Interrupt the thread in QueuedThreadPoolExecutor ([#1276](https://github.com/getsentry/sentry-java/pull/1276))
- SentryTransaction#finish should not clear another transaction from the scope ([#1278](https://github.com/getsentry/sentry-java/pull/1278))

Breaking Changes:
- Enchancement: SentryExceptionResolver should not send handled errors by default ([#1248](https://github.com/getsentry/sentry-java/pull/1248)).
- Ref: Simplify RestTemplate instrumentation ([#1246](https://github.com/getsentry/sentry-java/pull/1246))
- Enchancement: Add overloads for startTransaction taking op and description ([#1244](https://github.com/getsentry/sentry-java/pull/1244))

## 4.1.0

### Features

- Improve Kotlin compatibility for SdkVersion ([#1213](https://github.com/getsentry/sentry-java/pull/1213))
- Support logging via JUL ([#1211](https://github.com/getsentry/sentry-java/pull/1211))

### Fixes

- Returning Sentry trace header from Span ([#1217](https://github.com/getsentry/sentry-java/pull/1217))
- Remove misleading error logs ([#1222](https://github.com/getsentry/sentry-java/pull/1222))

## 4.0.0

This release brings the Sentry Performance feature to Java SDK, Spring, Spring Boot, and Android integrations. Read more in the reference documentation:

- [Performance for Java](https://docs.sentry.io/platforms/java/performance/)
- [Performance for Spring](https://docs.sentry.io/platforms/java/guides/spring/)
- [Performance for Spring Boot](https://docs.sentry.io/platforms/java/guides/spring-boot/)
- [Performance for Android](https://docs.sentry.io/platforms/android/performance/)

### Other improvements:

#### Core:

- Improved loading external configuration:
  - Load `sentry.properties` from the application's current working directory ([#1046](https://github.com/getsentry/sentry-java/pull/1046))
  - Resolve `in-app-includes`, `in-app-excludes`, `tags`, `debug`, `uncaught.handler.enabled` parameters from the external configuration
- Set global tags on SentryOptions and load them from external configuration ([#1066](https://github.com/getsentry/sentry-java/pull/1066))
- Add support for attachments ([#1082](https://github.com/getsentry/sentry-java/pull/1082))
- Resolve `servername` from the localhost address
- Simplified transport configuration through setting `TransportFactory` instead of `ITransport` on SentryOptions ([#1124](https://github.com/getsentry/sentry-java/pull/1124))

#### Spring Boot:

- Add the ability to register multiple `OptionsConfiguration` beans ([#1093](https://github.com/getsentry/sentry-java/pull/1093))
- Initialize Logback after context refreshes ([#1129](https://github.com/getsentry/sentry-java/pull/1129))

#### Android:

- Add `isSideLoaded` and `installerStore` tags automatically (Where your App. was installed from eg Google Play, Amazon Store, downloaded APK, etc...)
- Bump: sentry-native to 0.4.6
- Bump: Gradle to 6.8.1 and AGP to 4.1.2

## 4.0.0-beta.1

### Features

- Add addToTransactions to Attachment ([#1191](https://github.com/getsentry/sentry-java/pull/1191))
- Support SENTRY_TRACES_SAMPLE_RATE conf. via env variables ([#1171](https://github.com/getsentry/sentry-java/pull/1171))
- Pass request to CustomSamplingContext in Spring integration ([#1172](https://github.com/getsentry/sentry-java/pull/1172))
- Move `SentrySpanClientHttpRequestInterceptor` to Spring module ([#1181](https://github.com/getsentry/sentry-java/pull/1181))
- Add overload for `transaction/span.finish(SpanStatus)` ([#1182](https://github.com/getsentry/sentry-java/pull/1182))
- Simplify registering traces sample callback in Spring integration ([#1184](https://github.com/getsentry/sentry-java/pull/1184))
- Polish Performance API ([#1165](https://github.com/getsentry/sentry-java/pull/1165))
- Set "debug" through external properties ([#1186](https://github.com/getsentry/sentry-java/pull/1186))
- Simplify Spring integration ([#1188](https://github.com/getsentry/sentry-java/pull/1188))
- Init overload with dsn ([#1195](https://github.com/getsentry/sentry-java/pull/1195))
- Enable Kotlin map-like access on CustomSamplingContext ([#1192](https://github.com/getsentry/sentry-java/pull/1192))
- Auto register custom ITransportFactory in Spring integration ([#1194](https://github.com/getsentry/sentry-java/pull/1194))
- Improve Kotlin property access in Performance API ([#1193](https://github.com/getsentry/sentry-java/pull/1193))
- Copy options tags to transactions ([#1198](https://github.com/getsentry/sentry-java/pull/1198))
- Add convenient method for accessing event's throwable ([#1202](https://github.com/getsentry/sentry-java/pull/1202))

### Fixes

- Ref: Set SpanContext on SentryTransaction to avoid potential NPE ([#1173](https://github.com/getsentry/sentry-java/pull/1173))
- Free Local Refs manually due to Android local ref. count limits
- Bring back support for setting transaction name without ongoing transaction ([#1183](https://github.com/getsentry/sentry-java/pull/1183))

## 4.0.0-alpha.3

### Features

- Improve ITransaction and ISpan null-safety compatibility ([#1161](https://github.com/getsentry/sentry-java/pull/1161))
- Automatically assign span context to captured events ([#1156](https://github.com/getsentry/sentry-java/pull/1156))
- Autoconfigure Apache HttpClient 5 based Transport in Spring Boot integration ([#1143](https://github.com/getsentry/sentry-java/pull/1143))
- Send user.ip_address = {{auto}} when sendDefaultPii is true ([#1015](https://github.com/getsentry/sentry-java/pull/1015))
- Read tracesSampleRate from AndroidManifest
- OutboxSender supports all envelope item types ([#1158](https://github.com/getsentry/sentry-java/pull/1158))
- Read `uncaught.handler.enabled` property from the external configuration
- Resolve servername from the localhost address
- Add maxAttachmentSize to SentryOptions ([#1138](https://github.com/getsentry/sentry-java/pull/1138))
- Drop invalid attachments ([#1134](https://github.com/getsentry/sentry-java/pull/1134))
- Set isSideLoaded info tags
- Add non blocking Apache HttpClient 5 based Transport ([#1136](https://github.com/getsentry/sentry-java/pull/1136))

### Fixes

- Ref: Make Attachment immutable ([#1120](https://github.com/getsentry/sentry-java/pull/1120))
- Ref: using Calendar to generate Dates
- Ref: Return NoOpTransaction instead of null ([#1126](https://github.com/getsentry/sentry-java/pull/1126))
- Ref: `ITransport` implementations are now responsible for executing request in asynchronous or synchronous way ([#1118](https://github.com/getsentry/sentry-java/pull/1118))
- Ref: Add option to set `TransportFactory` instead of `ITransport` on `SentryOptions` ([#1124](https://github.com/getsentry/sentry-java/pull/1124))
- Ref: Simplify ITransport creation in ITransportFactory ([#1135](https://github.com/getsentry/sentry-java/pull/1135))
- Fixes and Tests: Session serialization and deserialization
- Inheriting sampling decision from parent ([#1100](https://github.com/getsentry/sentry-java/pull/1100))
- Exception only sets a stack trace if there are frames
- Initialize Logback after context refreshes ([#1129](https://github.com/getsentry/sentry-java/pull/1129))
- Do not crash when passing null values to @Nullable methods, eg User and Scope
- Resolving dashed properties from external configuration
- Consider {{ auto }} as a default ip address ([#1015](https://github.com/getsentry/sentry-java/pull/1015))
- Set release and environment on Transactions ([#1152](https://github.com/getsentry/sentry-java/pull/1152))
- Do not set transaction on the scope automatically

## 4.0.0-alpha.2

### Features

- Add basic support for attachments ([#1082](https://github.com/getsentry/sentry-java/pull/1082))
- Set transaction name on events and transactions sent using Spring integration ([#1067](https://github.com/getsentry/sentry-java/pull/1067))
- Set global tags on SentryOptions and load them from external configuration ([#1066](https://github.com/getsentry/sentry-java/pull/1066))
- Add API validator and remove deprecated methods
- Add more convenient method to start a child span ([#1073](https://github.com/getsentry/sentry-java/pull/1073))
- Autoconfigure traces callback in Spring Boot integration ([#1074](https://github.com/getsentry/sentry-java/pull/1074))
- Resolve in-app-includes and in-app-excludes parameters from the external configuration
- Make InAppIncludesResolver public ([#1084](https://github.com/getsentry/sentry-java/pull/1084))
- Add the ability to register multiple OptionsConfiguration beans ([#1093](https://github.com/getsentry/sentry-java/pull/1093))
- Database query tracing with datasource-proxy ([#1095](https://github.com/getsentry/sentry-java/pull/1095))

### Fixes

- Ref: Refactor resolving SpanContext for Throwable ([#1068](https://github.com/getsentry/sentry-java/pull/1068))
- Ref: Change "op" to "operation" in @SentrySpan and @SentryTransaction
- Remove method reference in SentryEnvelopeItem ([#1091](https://github.com/getsentry/sentry-java/pull/1091))
- Set current thread only if there are no exceptions
- SentryOptions creates GsonSerializer by default
- Append DebugImage list if event already has it
- Sort breadcrumbs by Date if there are breadcrumbs already in the event

## 4.0.0-alpha.1

### Features

- Load `sentry.properties` from the application's current working directory ([#1046](https://github.com/getsentry/sentry-java/pull/1046))
- Performance monitoring ([#971](https://github.com/getsentry/sentry-java/pull/971))
- Performance monitoring for Spring Boot applications ([#971](https://github.com/getsentry/sentry-java/pull/971))

### Fixes

- Ref: Refactor JSON deserialization ([#1047](https://github.com/getsentry/sentry-java/pull/1047))

## 3.2.1

### Fixes

- Set current thread only if theres no exceptions ([#1064](https://github.com/getsentry/sentry-java/pull/1064))
- Append DebugImage list if event already has it ([#1092](https://github.com/getsentry/sentry-java/pull/1092))
- Sort breadcrumbs by Date if there are breadcrumbs already in the event ([#1094](https://github.com/getsentry/sentry-java/pull/1094))
- Free Local Refs manually due to Android local ref. count limits  ([#1179](https://github.com/getsentry/sentry-java/pull/1179))

## 3.2.0

### Features

- Expose a Module (Debug images) Loader for Android thru sentry-native ([#1043](https://github.com/getsentry/sentry-java/pull/1043))
- Added java doc to protocol classes based on sentry-data-schemes project ([#1045](https://github.com/getsentry/sentry-java/pull/1045))
- Make SentryExceptionResolver Order configurable to not send handled web exceptions ([#1008](https://github.com/getsentry/sentry-java/pull/1008))
- Resolve HTTP Proxy parameters from the external configuration ([#1028](https://github.com/getsentry/sentry-java/pull/1028))
- Sentry NDK integration is compiled against default NDK version based on AGP's version ([#1048](https://github.com/getsentry/sentry-java/pull/1048))

### Fixes

- Bump: AGP 4.1.1 ([#1040](https://github.com/getsentry/sentry-java/pull/1040))
- Update to sentry-native 0.4.4 and fix shared library builds ([#1039](https://github.com/getsentry/sentry-java/pull/1039))
- use neutral Locale for String operations ([#1033](https://github.com/getsentry/sentry-java/pull/1033))
- Clean up JNI code and properly free strings ([#1050](https://github.com/getsentry/sentry-java/pull/1050))
- set userId for hard-crashes if no user is set ([#1049](https://github.com/getsentry/sentry-java/pull/1049))

## 3.1.3

### Fixes

- Fix broken NDK integration on 3.1.2 (release failed on packaging a .so file)
- Increase max cached events to 30 ([#1029](https://github.com/getsentry/sentry-java/pull/1029))
- Normalize DSN URI ([#1030](https://github.com/getsentry/sentry-java/pull/1030))

## 3.1.2

### Features

- Manually capturing User Feedback
- Set environment to "production" by default.
- Make public the Breadcrumb constructor that accepts a Date ([#1012](https://github.com/getsentry/sentry-java/pull/1012))

### Fixes

- ref: Validate event id on user feedback submission

## 3.1.1

### Features

- Bind logging related SentryProperties to Slf4j Level instead of Logback to improve Log4j2 compatibility

### Fixes

- Prevent Logback and Log4j2 integrations from re-initializing Sentry when Sentry is already initialized
- Make sure HttpServletRequestSentryUserProvider runs by default before custom SentryUserProvider beans
- Fix setting up Sentry in Spring Webflux annotation by changing the scope of Spring WebMvc related dependencies

## 3.1.0

### Features

- Make getThrowable public and improve set contexts ([#967](https://github.com/getsentry/sentry-java/pull/967))
- Accepted quoted values in properties from external configuration ([#972](https://github.com/getsentry/sentry-java/pull/972))

### Fixes

- Auto-Configure `inAppIncludes` in Spring Boot integration ([#966](https://github.com/getsentry/sentry-java/pull/966))
- Bump: Android Gradle Plugin 4.0.2 ([#968](https://github.com/getsentry/sentry-java/pull/968))
- Don't require `sentry.dsn` to be set when using `io.sentry:sentry-spring-boot-starter` and `io.sentry:sentry-logback` together ([#965](https://github.com/getsentry/sentry-java/pull/965))
- Remove chunked streaming mode ([#974](https://github.com/getsentry/sentry-java/pull/974))
- Android 11 + targetSdkVersion 30 crashes Sentry on start ([#977](https://github.com/getsentry/sentry-java/pull/977))

## 3.0.0

## Java + Android

This release marks the re-unification of Java and Android SDK code bases.
It's based on the Android 2.0 SDK, which implements [Sentry's unified API](https://develop.sentry.dev/sdk/unified-api/).

Considerable changes were done, which include a lot of improvements. More are covered below, but the highlights are:

- Improved `log4j2` integration
  - Capture breadcrumbs for level INFO and higher
  - Raises event for ERROR and higher.
  - Minimum levels are configurable.
  - Optionally initializes the SDK via appender.xml
- Dropped support to `log4j`.
- Improved `logback` integration
  - Capture breadcrumbs for level INFO and higher
  - Raises event for ERROR and higher.
  - Minimum levels are configurable.
  - Optionally initializes the SDK via appender.xml
  - Configurable via Spring integration if both are enabled
- Spring
  - No more duplicate events with Spring and logback
  - Auto initalizes if DSN is available
  - Configuration options available with auto complete
- Google App Engine support dropped

## What’s Changed

- Callback to validate SSL certificate ([#944](https://github.com/getsentry/sentry-java/pull/944))
- Attach stack traces enabled by default

### Android specific

- Release health enabled by default for Android
- Sync of Scopes for Java -> Native (NDK)
- Bump Sentry-Native v0.4.2
- Android 11 Support

[Android migration docs](https://docs.sentry.io/platforms/android/migration/#migrating-from-sentry-android-2x-to-sentry-android-3x)

### Java specific

- Unified API for Java SDK and integrations (Spring, Spring boot starter, Servlet, Logback, Log4j2)

New Java [docs](https://docs.sentry.io/platforms/java/) are live and being improved.

## Acquisition

Packages were released on [`bintray sentry-java`](https://dl.bintray.com/getsentry/sentry-java/io/sentry/), [`bintray sentry-android`](https://dl.bintray.com/getsentry/sentry-android/io/sentry/), [`jcenter`](https://jcenter.bintray.com/io/sentry/) and [`mavenCentral`](https://repo.maven.apache.org/maven2/io/sentry/)

## Where is the Java 1.7 code base?

The previous Java releases, are all available in this repository through the tagged releases.
## 3.0.0-beta.1

## What’s Changed

- feat: ssl support ([#944](https://github.com/getsentry/sentry-java/pull/944)) @ninekaw9 @marandaneto
- feat: sync Java to C ([#937](https://github.com/getsentry/sentry-java/pull/937)) @bruno-garcia @marandaneto
- feat: Auto-configure Logback appender in Spring Boot integration. ([#938](https://github.com/getsentry/sentry-java/pull/938)) @maciejwalkowiak
- feat: Add Servlet integration. ([#935](https://github.com/getsentry/sentry-java/pull/935)) @maciejwalkowiak
- fix: Pop scope at the end of the request in Spring integration. ([#936](https://github.com/getsentry/sentry-java/pull/936)) @maciejwalkowiak
- bump: Upgrade Spring Boot to 2.3.4. ([#932](https://github.com/getsentry/sentry-java/pull/932)) @maciejwalkowiak
- fix: Do not set cookies when send pii is set to false. ([#931](https://github.com/getsentry/sentry-java/pull/931)) @maciejwalkowiak

Packages were released on [`bintray sentry-java`](https://dl.bintray.com/getsentry/sentry-java/io/sentry/), [`bintray sentry-android`](https://dl.bintray.com/getsentry/sentry-android/io/sentry/), [`jcenter`](https://jcenter.bintray.com/io/sentry/) and [`mavenCentral`](https://repo.maven.apache.org/maven2/io/sentry/)

We'd love to get feedback.

## 3.0.0-alpha.3

### Features

- Enable attach stack traces and disable attach threads by default ([#921](https://github.com/getsentry/sentry-java/pull/921)) @marandaneto

### Fixes

- Bump sentry-native to 0.4.2 ([#926](https://github.com/getsentry/sentry-java/pull/926)) @marandaneto
- ref: remove log level as RN do not use it anymore ([#924](https://github.com/getsentry/sentry-java/pull/924)) @marandaneto
- Read sample rate correctly from manifest meta data ([#923](https://github.com/getsentry/sentry-java/pull/923)) @marandaneto

Packages were released on [`bintray sentry-android`](https://dl.bintray.com/getsentry/sentry-android/io/sentry/) and [`bintray sentry-java`](https://dl.bintray.com/getsentry/sentry-java/io/sentry/)

We'd love to get feedback.

## 3.0.0-alpha.2

TBD

Packages were released on [bintray](https://dl.bintray.com/getsentry/maven/io/sentry/)

> Note: This release marks the unification of the Java and Android Sentry codebases based on the core of the Android SDK (version 2.x).
Previous releases for the Android SDK (version 2.x) can be found on the now archived: https://github.com/getsentry/sentry-android/

## 3.0.0-alpha.1

### Features

### Fixes


## New releases will happen on a different repository:

https://github.com/getsentry/sentry-java

## What’s Changed

### Features

### Fixes


- feat: enable release health by default

Packages were released on [`bintray`](https://dl.bintray.com/getsentry/sentry-android/io/sentry/sentry-android/), [`jcenter`](https://jcenter.bintray.com/io/sentry/sentry-android/) and [`mavenCentral`](https://repo.maven.apache.org/maven2/io/sentry/sentry-android/)

We'd love to get feedback.

## 2.3.1

### Fixes

- Add main thread checker for the app lifecycle integration ([#525](https://github.com/getsentry/sentry-android/pull/525)) @marandaneto
- Set correct migration link ([#523](https://github.com/getsentry/sentry-android/pull/523)) @fupduck
- Warn about Sentry re-initialization. ([#521](https://github.com/getsentry/sentry-android/pull/521)) @maciejwalkowiak
- Set SDK version in `MainEventProcessor`. ([#513](https://github.com/getsentry/sentry-android/pull/513)) @maciejwalkowiak
- Bump sentry-native to 0.4.0 ([#512](https://github.com/getsentry/sentry-android/pull/512)) @marandaneto
- Bump Gradle to 6.6 and fix linting issues ([#510](https://github.com/getsentry/sentry-android/pull/510)) @marandaneto
- fix(sentry-java): Contexts belong on the Scope ([#504](https://github.com/getsentry/sentry-android/pull/504)) @maciejwalkowiak
- Add tests for verifying scope changes thread isolation ([#508](https://github.com/getsentry/sentry-android/pull/508)) @maciejwalkowiak
- Set `SdkVersion` in default `SentryOptions` created in sentry-core module ([#506](https://github.com/getsentry/sentry-android/pull/506)) @maciejwalkowiak

Packages were released on [`bintray`](https://dl.bintray.com/getsentry/sentry-android/io/sentry/sentry-android/), [`jcenter`](https://jcenter.bintray.com/io/sentry/sentry-android/) and [`mavenCentral`](https://repo.maven.apache.org/maven2/io/sentry/sentry-android/)

We'd love to get feedback.

## 2.3.0

### Features

- Add console application sample. ([#502](https://github.com/getsentry/sentry-android/pull/502)) @maciejwalkowiak
- Log stacktraces in SystemOutLogger ([#498](https://github.com/getsentry/sentry-android/pull/498)) @maciejwalkowiak
- Add method to add breadcrumb with string parameter. ([#501](https://github.com/getsentry/sentry-android/pull/501)) @maciejwalkowiak

### Fixes

- Converting UTC and ISO timestamp when missing Locale/TimeZone do not error ([#505](https://github.com/getsentry/sentry-android/pull/505)) @marandaneto
- Call `Sentry#close` on JVM shutdown. ([#497](https://github.com/getsentry/sentry-android/pull/497)) @maciejwalkowiak
- ref: sentry-core changes for console app ([#473](https://github.com/getsentry/sentry-android/pull/473)) @marandaneto

Obs: If you are using its own instance of `Hub`/`SentryClient` and reflection to set up the SDK to be usable within Libraries, this change may break your code, please fix the renamed classes.

Packages were released on [`bintray`](https://dl.bintray.com/getsentry/sentry-android/io/sentry/sentry-android/), [`jcenter`](https://jcenter.bintray.com/io/sentry/sentry-android/) and [`mavenCentral`](https://repo.maven.apache.org/maven2/io/sentry/sentry-android/)

We'd love to get feedback.

## 2.2.2

### Features

- Add sdk to envelope header ([#488](https://github.com/getsentry/sentry-android/pull/488)) @marandaneto
- Log request if response code is not 200 ([#484](https://github.com/getsentry/sentry-android/pull/484)) @marandaneto

### Fixes

- Bump plugin versions ([#487](https://github.com/getsentry/sentry-android/pull/487)) @marandaneto
- Bump: AGP 4.0.1 ([#486](https://github.com/getsentry/sentry-android/pull/486)) @marandaneto

Packages were released on [`bintray`](https://dl.bintray.com/getsentry/sentry-android/io/sentry/sentry-android/), [`jcenter`](https://jcenter.bintray.com/io/sentry/sentry-android/) and [`mavenCentral`](https://repo.maven.apache.org/maven2/io/sentry/sentry-android/)

We'd love to get feedback.

## 2.2.1

### Fixes

- Timber adds breadcrumb even if event level is < minEventLevel ([#480](https://github.com/getsentry/sentry-android/pull/480)) @marandaneto
- Contexts serializer avoids reflection and fixes desugaring issue ([#478](https://github.com/getsentry/sentry-android/pull/478)) @marandaneto
- clone session before sending to the transport ([#474](https://github.com/getsentry/sentry-android/pull/474)) @marandaneto
- Bump Gradle 6.5.1 ([#479](https://github.com/getsentry/sentry-android/pull/479)) @marandaneto

Packages were released on [`bintray`](https://dl.bintray.com/getsentry/sentry-android/io/sentry/sentry-android/), [`jcenter`](https://jcenter.bintray.com/io/sentry/sentry-android/) and [`mavenCentral`](https://repo.maven.apache.org/maven2/io/sentry/sentry-android/)

We'd love to get feedback.

## 2.2.0

### Fixes

- Negative session sequence if the date is before java date epoch ([#471](https://github.com/getsentry/sentry-android/pull/471)) @marandaneto
- Deserialise unmapped contexts values from envelope ([#470](https://github.com/getsentry/sentry-android/pull/470)) @marandaneto
- Bump: sentry-native 0.3.4 ([#468](https://github.com/getsentry/sentry-android/pull/468)) @marandaneto

- feat: timber integration ([#464](https://github.com/getsentry/sentry-android/pull/464)) @marandaneto

1) To add integrations it requires a [manual initialization](https://docs.sentry.io/platforms/android/#manual-initialization) of the Android SDK.

2) Add the `sentry-android-timber` dependency:

```groovy
implementation 'io.sentry:sentry-android-timber:{version}' // version >= 2.2.0
```

3) Initialize and add the `SentryTimberIntegration`:

```java
SentryAndroid.init(this, options -> {
    // default values:
    // minEventLevel = ERROR
    // minBreadcrumbLevel = INFO
    options.addIntegration(new SentryTimberIntegration());

    // custom values for minEventLevel and minBreadcrumbLevel
    // options.addIntegration(new SentryTimberIntegration(SentryLevel.WARNING, SentryLevel.ERROR));
});
```

4) Use the Timber integration:

```java
try {
    int x = 1 / 0;
} catch (Exception e) {
    Timber.e(e);
}
```

Packages were released on [`bintray`](https://dl.bintray.com/getsentry/sentry-android/io/sentry/sentry-android/), [`jcenter`](https://jcenter.bintray.com/io/sentry/sentry-android/) and [`mavenCentral`](https://repo.maven.apache.org/maven2/io/sentry/sentry-android/)

We'd love to get feedback.

## 2.1.7

### Fixes

- Init native libs if available on SDK init ([#461](https://github.com/getsentry/sentry-android/pull/461)) @marandaneto
- Make JVM target explicit in sentry-core ([#462](https://github.com/getsentry/sentry-android/pull/462)) @dilbernd
- Timestamp with millis from react-native should be in UTC format ([#456](https://github.com/getsentry/sentry-android/pull/456)) @marandaneto
- Bump Gradle to 6.5 ([#454](https://github.com/getsentry/sentry-android/pull/454)) @marandaneto

Packages were released on [`bintray`](https://dl.bintray.com/getsentry/sentry-android/io/sentry/sentry-android/), [`jcenter`](https://jcenter.bintray.com/io/sentry/sentry-android/) and [`mavenCentral`](https://repo.maven.apache.org/maven2/io/sentry/sentry-android/)

We'd love to get feedback.

## 2.1.6

### Fixes

- Do not lookup sentry-debug-meta but instead load it directly ([#445](https://github.com/getsentry/sentry-android/pull/445)) @marandaneto
- Regression on v2.1.5 which can cause a crash on SDK init

Packages were released on [`bintray`](https://dl.bintray.com/getsentry/sentry-android/io/sentry/sentry-android/), [`jcenter`](https://jcenter.bintray.com/io/sentry/sentry-android/) and [`mavenCentral`](https://repo.maven.apache.org/maven2/io/sentry/sentry-android/)

We'd love to get feedback.

## 2.1.5

### Fixes

This version has a severe bug and can cause a crash on SDK init

Please upgrade to https://github.com/getsentry/sentry-android/releases/tag/2.1.6

## 2.1.4

### Features

- Make gzip as default content encoding type ([#433](https://github.com/getsentry/sentry-android/pull/433)) @marandaneto
- Use AGP 4 features ([#366](https://github.com/getsentry/sentry-android/pull/366)) @marandaneto
- Create GH Actions CI for Ubuntu/macOS ([#403](https://github.com/getsentry/sentry-android/pull/403)) @marandaneto
- Make root checker better and minimize false positive ([#417](https://github.com/getsentry/sentry-android/pull/417)) @marandaneto

### Fixes

- bump: sentry-native to 0.3.1 ([#440](https://github.com/getsentry/sentry-android/pull/440)) @marandaneto
- Update last session timestamp ([#437](https://github.com/getsentry/sentry-android/pull/437)) @marandaneto
- Filter trim memory breadcrumbs ([#431](https://github.com/getsentry/sentry-android/pull/431)) @marandaneto

Packages were released on [`bintray`](https://dl.bintray.com/getsentry/sentry-android/io/sentry/sentry-android/), [`jcenter`](https://jcenter.bintray.com/io/sentry/sentry-android/) and [`mavenCentral`](https://repo.maven.apache.org/maven2/io/sentry/sentry-android/)

We'd love to get feedback.

## 2.1.3

### Fixes

This fixes several critical bugs in sentry-android 2.0 and 2.1

- Sentry.init register integrations after creating the main Hub instead of doing it in the main Hub ctor ([#427](https://github.com/getsentry/sentry-android/pull/427)) @marandaneto
- make NoOpLogger public ([#425](https://github.com/getsentry/sentry-android/pull/425)) @marandaneto
- ConnectivityChecker returns connection status and events are not trying to be sent if no connection. ([#420](https://github.com/getsentry/sentry-android/pull/420)) @marandaneto
- thread pool executor is a single thread executor instead of scheduled thread executor ([#422](https://github.com/getsentry/sentry-android/pull/422)) @marandaneto
- Add Abnormal to the Session.State enum as its part of the protocol ([#424](https://github.com/getsentry/sentry-android/pull/424)) @marandaneto
- Bump: Gradle to 6.4.1 ([#419](https://github.com/getsentry/sentry-android/pull/419)) @marandaneto

We recommend that you use sentry-android 2.1.3 over the initial release of sentry-android 2.0 and 2.1.

Packages were released on [`bintray`](https://dl.bintray.com/getsentry/sentry-android/io/sentry/sentry-android/), [`jcenter`](https://jcenter.bintray.com/io/sentry/sentry-android/) and [`mavenCentral`](https://repo.maven.apache.org/maven2/io/sentry/sentry-android/)

We'd love to get feedback.

## 2.1.2

### Features

- Added options to configure http transport ([#411](https://github.com/getsentry/sentry-android/pull/411)) @marandaneto

### Fixes

- Phone state breadcrumbs require read_phone_state on older OS versions ([#415](https://github.com/getsentry/sentry-android/pull/415)) @marandaneto @bsergean
- before raising ANR events, we check ProcessErrorStateInfo if available ([#412](https://github.com/getsentry/sentry-android/pull/412)) @marandaneto
- send cached events to use a single thread executor ([#405](https://github.com/getsentry/sentry-android/pull/405)) @marandaneto
- initing SDK on AttachBaseContext ([#409](https://github.com/getsentry/sentry-android/pull/409)) @marandaneto
- sessions can't be abnormal, but exited if not ended properly ([#410](https://github.com/getsentry/sentry-android/pull/410)) @marandaneto

Packages were released on [`bintray`](https://dl.bintray.com/getsentry/sentry-android/io/sentry/sentry-android/), [`jcenter`](https://jcenter.bintray.com/io/sentry/sentry-android/) and [`mavenCentral`](https://repo.maven.apache.org/maven2/io/sentry/sentry-android/)

We'd love to get feedback.

## 2.1.1

### Features

- Added missing getters on Breadcrumb and SentryEvent ([#397](https://github.com/getsentry/sentry-android/pull/397)) @marandaneto
- Add trim memory breadcrumbs ([#395](https://github.com/getsentry/sentry-android/pull/395)) @marandaneto
- Only set breadcrumb extras if not empty ([#394](https://github.com/getsentry/sentry-android/pull/394)) @marandaneto
- Added samples of how to disable automatic breadcrumbs ([#389](https://github.com/getsentry/sentry-android/pull/389)) @marandaneto

### Fixes

- Set missing release, environment and dist to sentry-native options ([#404](https://github.com/getsentry/sentry-android/pull/404)) @marandaneto
- Do not add automatic and empty sensor breadcrumbs ([#401](https://github.com/getsentry/sentry-android/pull/401)) @marandaneto
- ref: removed Thread.sleep from LifecycleWatcher tests, using awaitility and DateProvider ([#392](https://github.com/getsentry/sentry-android/pull/392)) @marandaneto
- ref: added a DateTimeProvider for making retry after testable ([#391](https://github.com/getsentry/sentry-android/pull/391)) @marandaneto
- Bump Gradle to 6.4 ([#390](https://github.com/getsentry/sentry-android/pull/390)) @marandaneto
- Bump sentry-native to 0.2.6 ([#396](https://github.com/getsentry/sentry-android/pull/396)) @marandaneto

Packages were released on [`bintray`](https://dl.bintray.com/getsentry/sentry-android/io/sentry/sentry-android/), [`jcenter`](https://jcenter.bintray.com/io/sentry/sentry-android/) and [`mavenCentral`](https://repo.maven.apache.org/maven2/io/sentry/sentry-android/)

We'd love to get feedback.

## 2.1.0

### Features

- Includes all the changes of 2.1.0 alpha, beta and RC

### Fixes

- fix when PhoneStateListener is not ready for use ([#387](https://github.com/getsentry/sentry-android/pull/387)) @marandaneto
- make ANR 5s by default ([#388](https://github.com/getsentry/sentry-android/pull/388)) @marandaneto
- rate limiting by categories ([#381](https://github.com/getsentry/sentry-android/pull/381)) @marandaneto
- Bump NDK to latest stable version 21.1.6352462 ([#386](https://github.com/getsentry/sentry-android/pull/386)) @marandaneto

Packages were released on [`bintray`](https://dl.bintray.com/getsentry/sentry-android/io/sentry/sentry-android/), [`jcenter`](https://jcenter.bintray.com/io/sentry/sentry-android/) and [`mavenCentral`](https://repo.maven.apache.org/maven2/io/sentry/sentry-android/)

We'd love to get feedback.

## 2.0.3

### Fixes

- patch from 2.1.0-alpha.2 - avoid crash if NDK throws UnsatisfiedLinkError ([#344](https://github.com/getsentry/sentry-android/pull/344)) @marandaneto

Packages were released on [`bintray`](https://dl.bintray.com/getsentry/sentry-android/io/sentry/sentry-android/), [`jcenter`](https://jcenter.bintray.com/io/sentry/sentry-android/) and [`mavenCentral`](https://repo.maven.apache.org/maven2/io/sentry/sentry-android/)

We'd love to get feedback.

## 2.1.0-RC.1

### Features

- Options for uncaught exception and make SentryOptions list Thread-Safe ([#384](https://github.com/getsentry/sentry-android/pull/384)) @marandaneto
- Automatic breadcrumbs for app, activity and sessions lifecycles and system events ([#348](https://github.com/getsentry/sentry-android/pull/348)) @marandaneto
- Make capture session and envelope internal ([#372](https://github.com/getsentry/sentry-android/pull/372)) @marandaneto

### Fixes

- If retry after header has empty categories, apply retry after to all of them ([#377](https://github.com/getsentry/sentry-android/pull/377)) @marandaneto
- Discard events and envelopes if cached and retry after ([#378](https://github.com/getsentry/sentry-android/pull/378)) @marandaneto
- Merge loadLibrary calls for sentry-native and clean up CMake files ([#373](https://github.com/getsentry/sentry-android/pull/373)) @Swatinem
- Exceptions should be sorted oldest to newest ([#370](https://github.com/getsentry/sentry-android/pull/370)) @marandaneto
- Check external storage size even if its read only ([#368](https://github.com/getsentry/sentry-android/pull/368)) @marandaneto
- Wrong check for cellular network capability ([#369](https://github.com/getsentry/sentry-android/pull/369)) @marandaneto
- add ScheduledForRemoval annotation to deprecated methods ([#375](https://github.com/getsentry/sentry-android/pull/375)) @marandaneto
- Bump NDK to 21.0.6113669 ([#367](https://github.com/getsentry/sentry-android/pull/367)) @marandaneto
- Bump AGP and add new make cmd to check for updates ([#365](https://github.com/getsentry/sentry-android/pull/365)) @marandaneto

Packages were released on [`bintray`](https://dl.bintray.com/getsentry/sentry-android/io/sentry/sentry-android/), [`jcenter`](https://jcenter.bintray.com/io/sentry/sentry-android/) and [`mavenCentral`](https://repo.maven.apache.org/maven2/io/sentry/sentry-android/)

We'd love to get feedback.

## 2.1.0-beta.2

### Fixes

- Bump sentry-native to 0.2.4 ([#364](https://github.com/getsentry/sentry-android/pull/364)) @marandaneto
- Update current session on session start after deleting previous session ([#362](https://github.com/getsentry/sentry-android/pull/362)) @marandaneto

Packages were released on [`bintray`](https://dl.bintray.com/getsentry/sentry-android/io/sentry/sentry-android/), [`jcenter`](https://jcenter.bintray.com/io/sentry/sentry-android/) and [`mavenCentral`](https://repo.maven.apache.org/maven2/io/sentry/sentry-android/)

We'd love to get feedback.

## 2.1.0-beta.1

### Fixes

- Bump sentry-native to 0.2.3 ([#357](https://github.com/getsentry/sentry-android/pull/357)) @marandaneto
- Check for androidx availability on runtime ([#356](https://github.com/getsentry/sentry-android/pull/356)) @marandaneto
- If theres a left over session file and its crashed, we should not overwrite its state ([#354](https://github.com/getsentry/sentry-android/pull/354)) @marandaneto
- Session should be exited state if state was ok ([#352](https://github.com/getsentry/sentry-android/pull/352)) @marandaneto
- Envelope has dedicated endpoint ([#353](https://github.com/getsentry/sentry-android/pull/353)) @marandaneto

Packages were released on [`bintray`](https://dl.bintray.com/getsentry/sentry-android/io/sentry/sentry-android/), [`jcenter`](https://jcenter.bintray.com/io/sentry/sentry-android/) and [`mavenCentral`](https://repo.maven.apache.org/maven2/io/sentry/sentry-android/)

We'd love to get feedback.

## 2.1.0-alpha.2

### Fixes

- Change integration order for cached outbox events ([#347](https://github.com/getsentry/sentry-android/pull/347)) @marandaneto
- Avoid crash if NDK throws UnsatisfiedLinkError ([#344](https://github.com/getsentry/sentry-android/pull/344)) @marandaneto
- Avoid getting a threadlocal twice. ([#339](https://github.com/getsentry/sentry-android/pull/339)) @metlos
- Removing session tracking guard on hub and client ([#338](https://github.com/getsentry/sentry-android/pull/338)) @marandaneto
- Bump agp to 3.6.2 ([#336](https://github.com/getsentry/sentry-android/pull/336)) @marandaneto
- Fix racey ANR integration ([#332](https://github.com/getsentry/sentry-android/pull/332)) @marandaneto
- Logging envelopes path when possible instead of nullable id ([#331](https://github.com/getsentry/sentry-android/pull/331)) @marandaneto
- Renaming transport gate method ([#330](https://github.com/getsentry/sentry-android/pull/330)) @marandaneto

Packages were released on [`bintray`](https://dl.bintray.com/getsentry/sentry-android/io/sentry/sentry-android/), [`jcenter`](https://jcenter.bintray.com/io/sentry/sentry-android/) and [`mavenCentral`](https://repo.maven.apache.org/maven2/io/sentry/sentry-android/)

We'd love to get feedback.

## 2.1.0-alpha.1

Release of Sentry's new SDK for Android.

## What’s Changed

### Features

- Release health @marandaneto @bruno-garcia
- ANR report should have 'was active=yes' on the dashboard ([#299](https://github.com/getsentry/sentry-android/pull/299)) @marandaneto
- NDK events apply scoped data ([#322](https://github.com/getsentry/sentry-android/pull/322)) @marandaneto
- Add a StdoutTransport ([#310](https://github.com/getsentry/sentry-android/pull/310)) @mike-burns
- Implementing new retry after protocol ([#306](https://github.com/getsentry/sentry-android/pull/306)) @marandaneto

### Fixes

- Bump sentry-native to 0.2.2 ([#305](https://github.com/getsentry/sentry-android/pull/305)) @Swatinem
- Missing App's info ([#315](https://github.com/getsentry/sentry-android/pull/315)) @marandaneto
- Buffered writers/readers - otimizations ([#311](https://github.com/getsentry/sentry-android/pull/311)) @marandaneto
- Boot time should be UTC ([#309](https://github.com/getsentry/sentry-android/pull/309)) @marandaneto
- Make transport result public ([#300](https://github.com/getsentry/sentry-android/pull/300)) @marandaneto

Packages were released on [`bintray`](https://dl.bintray.com/getsentry/sentry-android/io/sentry/sentry-android/), [`jcenter`](https://jcenter.bintray.com/io/sentry/sentry-android/) and [`mavenCentral`](https://repo.maven.apache.org/maven2/io/sentry/sentry-android/)

We'd love to get feedback.

## 2.0.2

Release of Sentry's new SDK for Android.

### Features

- MavenCentral support ([#284](https://github.com/getsentry/sentry-android/pull/284)) @marandaneto

### Fixes

- Bump AGP to 3.6.1 ([#285](https://github.com/getsentry/sentry-android/pull/285)) @marandaneto

Packages were released on [`bintray`](https://dl.bintray.com/getsentry/sentry-android/io/sentry/sentry-android/), [`jcenter`](https://jcenter.bintray.com/io/sentry/sentry-android/) and [`mavenCentral`](https://repo.maven.apache.org/maven2/io/sentry/sentry-android/)

We'd love to get feedback.

## 2.0.1

Release of Sentry's new SDK for Android.

## What’s Changed

### Features

- Attach threads/stacktraces ([#267](https://github.com/getsentry/sentry-android/pull/267)) @marandaneto
- Add the default serverName to SentryOptions and use it in MainEventProcessor ([#279](https://github.com/getsentry/sentry-android/pull/279)) @metlos

### Fixes

- set current threadId when there's no mechanism set ([#277](https://github.com/getsentry/sentry-android/pull/277)) @marandaneto
- Preview package manager ([#269](https://github.com/getsentry/sentry-android/pull/269)) @bruno-garcia

Packages were released on [`bintray`](https://dl.bintray.com/getsentry/sentry-android/io/sentry/), [`jcenter`](https://jcenter.bintray.com/io/sentry/sentry-android/)

We'd love to get feedback.

## 2.0.0

Release of Sentry's new SDK for Android.

New features not offered by (1.7.x):

- NDK support
  - Captures crashes caused by native code
  - Access to the [`sentry-native` SDK](https://github.com/getsentry/sentry-native/) API by your native (C/C++/Rust code/..).
- Automatic init (just add your `DSN` to the manifest)
   - Proguard rules are added automatically
   - Permission (Internet) is added automatically
- Uncaught Exceptions might be captured even before the app restarts
- Sentry's Unified API.
- More context/device information
- Packaged as `aar`
- Frames from the app automatically marked as `InApp=true` (stack traces in Sentry highlights them by default).
- Complete Sentry Protocol available.
- All threads and their stack traces are captured.
- Sample project in this repo to test many features (segfault, uncaught exception, ANR...)

Features from the current SDK like `ANR` are also available (by default triggered after 4 seconds).

Packages were released on [`bintray`](https://dl.bintray.com/getsentry/sentry-android/io/sentry/), [`jcenter`](https://jcenter.bintray.com/io/sentry/sentry-android/)

We'd love to get feedback.

## 2.0.0-rc04

Release of Sentry's new SDK for Android.

### Features

- Take sampleRate from metadata ([#262](https://github.com/getsentry/sentry-android/pull/262)) @bruno-garcia
- Support mills timestamp format ([#263](https://github.com/getsentry/sentry-android/pull/263)) @marandaneto
- Adding logs to installed integrations ([#265](https://github.com/getsentry/sentry-android/pull/265)) @marandaneto

### Fixes

- Breacrumb.data to string,object, Add LOG level ([#264](https://github.com/getsentry/sentry-android/pull/264)) @HazAT
- Read release conf. on manifest ([#266](https://github.com/getsentry/sentry-android/pull/266)) @marandaneto

Packages were released on [`bintray`](https://dl.bintray.com/getsentry/sentry-android/io/sentry/), [`jcenter`](https://jcenter.bintray.com/io/sentry/sentry-android/)

We'd love to get feedback and we'll work in getting the GA `2.0.0` out soon.
Until then, the [stable SDK offered by Sentry is at version 1.7.30](https://github.com/getsentry/sentry-java/releases/tag/v1.7.30)

## 2.0.0-rc03

Release of Sentry's new SDK for Android.

### Fixes

- fixes ([#259](https://github.com/getsentry/sentry-android/issues/259)) - NPE check on getExternalFilesDirs items. ([#260](https://github.com/getsentry/sentry-android/pull/260)) @marandaneto
- strictMode typo ([#258](https://github.com/getsentry/sentry-android/pull/258)) @marandaneto

Packages were released on [`bintray`](https://dl.bintray.com/getsentry/sentry-android/io/sentry/), [`jcenter`](https://jcenter.bintray.com/io/sentry/sentry-android/)

We'd love to get feedback and we'll work in getting the GA `2.0.0` out soon.
Until then, the [stable SDK offered by Sentry is at version 1.7.30](https://github.com/getsentry/sentry-java/releases/tag/v1.7.30)

## 2.0.0-rc02

Release of Sentry's new SDK for Android.

### Features

- Hub mode configurable ([#247](https://github.com/getsentry/sentry-android/pull/247)) @bruno-garcia
- Added remove methods (tags/extras) to the sentry static class ([#243](https://github.com/getsentry/sentry-android/pull/243)) @marandaneto

### Fixes


- Update ndk for new sentry-native version ([#235](https://github.com/getsentry/sentry-android/pull/235)) @Swatinem @marandaneto
- Make integrations public ([#256](https://github.com/getsentry/sentry-android/pull/256)) @marandaneto
- Bump build-tools ([#255](https://github.com/getsentry/sentry-android/pull/255)) @marandaneto
- Added javadocs to scope and its dependencies ([#253](https://github.com/getsentry/sentry-android/pull/253)) @marandaneto
- Build all ABIs ([#254](https://github.com/getsentry/sentry-android/pull/254)) @marandaneto
- Moving back ANR timeout from long to int param. ([#252](https://github.com/getsentry/sentry-android/pull/252)) @marandaneto
- Added HubAdapter to call Sentry static methods from Integrations ([#250](https://github.com/getsentry/sentry-android/pull/250)) @marandaneto
- New Release format ([#242](https://github.com/getsentry/sentry-android/pull/242)) @marandaneto
- Javadocs for SentryOptions ([#246](https://github.com/getsentry/sentry-android/pull/246)) @marandaneto
- non-app is already inApp excluded by default. ([#244](https://github.com/getsentry/sentry-android/pull/244)) @marandaneto
- Fix if symlink exists for sentry-native ([#241](https://github.com/getsentry/sentry-android/pull/241)) @marandaneto
- Clone method - race condition free ([#226](https://github.com/getsentry/sentry-android/pull/226)) @marandaneto
- Refactoring breadcrumbs callback ([#239](https://github.com/getsentry/sentry-android/pull/239)) @marandaneto

Packages were released on [`bintray`](https://dl.bintray.com/getsentry/sentry-android/io/sentry/), [`jcenter`](https://jcenter.bintray.com/io/sentry/sentry-android/)

We'd love to get feedback and we'll work in getting the GA `2.0.0` out soon.
Until then, the [stable SDK offered by Sentry is at version 1.7.30](https://github.com/getsentry/sentry-java/releases/tag/v1.7.30)

## 2.0.0-rc01

Release of Sentry's new SDK for Android.

## What’s Changed

### Features

- Added remove methods for Scope data ([#237](https://github.com/getsentry/sentry-android/pull/237)) @marandaneto
- More device context (deviceId, connectionType and language) ([#229](https://github.com/getsentry/sentry-android/pull/229)) @marandaneto
- Added a few java docs (Sentry, Hub and SentryClient) ([#223](https://github.com/getsentry/sentry-android/pull/223)) @marandaneto
- Implemented diagnostic logger ([#218](https://github.com/getsentry/sentry-android/pull/218)) @marandaneto
- Added event processors to scope ([#209](https://github.com/getsentry/sentry-android/pull/209)) @marandaneto
- Added android transport gate ([#206](https://github.com/getsentry/sentry-android/pull/206)) @marandaneto
- Added executor for caching values out of the main thread ([#201](https://github.com/getsentry/sentry-android/pull/201)) @marandaneto

### Fixes


- Honor RetryAfter ([#236](https://github.com/getsentry/sentry-android/pull/236)) @marandaneto
- Add tests for SentryValues ([#238](https://github.com/getsentry/sentry-android/pull/238)) @philipphofmann
- Do not set frames if there's none ([#234](https://github.com/getsentry/sentry-android/pull/234)) @marandaneto
- Always call interrupt after InterruptedException ([#232](https://github.com/getsentry/sentry-android/pull/232)) @marandaneto
- Mark as current thread if its the main thread ([#228](https://github.com/getsentry/sentry-android/pull/228)) @marandaneto
- Fix lgtm alerts ([#219](https://github.com/getsentry/sentry-android/pull/219)) @marandaneto
- Written unit tests to ANR integration ([#215](https://github.com/getsentry/sentry-android/pull/215)) @marandaneto
- Added blog posts to README ([#214](https://github.com/getsentry/sentry-android/pull/214)) @marandaneto
- Raise code coverage for Dsn to 100% ([#212](https://github.com/getsentry/sentry-android/pull/212)) @philipphofmann
- Remove redundant times(1) for Mockito.verify ([#211](https://github.com/getsentry/sentry-android/pull/211)) @philipphofmann
- Transport may be set on options ([#203](https://github.com/getsentry/sentry-android/pull/203)) @marandaneto
- dist may be set on options ([#204](https://github.com/getsentry/sentry-android/pull/204)) @marandaneto
- Throw an exception if DSN is not set ([#200](https://github.com/getsentry/sentry-android/pull/200)) @marandaneto
- Migration guide markdown ([#197](https://github.com/getsentry/sentry-android/pull/197)) @marandaneto

Packages were released on [`bintray`](https://dl.bintray.com/getsentry/sentry-android/io/sentry/), [`jcenter`](https://jcenter.bintray.com/io/sentry/sentry-android/)

We'd love to get feedback and we'll work in getting the GA `2.0.0` out soon.
Until then, the [stable SDK offered by Sentry is at version 1.7.29](https://github.com/getsentry/sentry-java/releases/tag/v1.7.29)

## 2.0.0-beta02

Release of Sentry's new SDK for Android.

### Features

- addBreadcrumb overloads ([#196](https://github.com/getsentry/sentry-android/pull/196)) and ([#198](https://github.com/getsentry/sentry-android/pull/198))

### Fixes

- fix Android bug on API 24 and 25 about getting current threads and stack traces ([#194](https://github.com/getsentry/sentry-android/pull/194))

Packages were released on [`bintray`](https://dl.bintray.com/getsentry/sentry-android/io/sentry/), [`jcenter`](https://jcenter.bintray.com/io/sentry/sentry-android/)

We'd love to get feedback and we'll work in getting the GA `2.0.0` out soon.
Until then, the [stable SDK offered by Sentry is at version 1.7.28](https://github.com/getsentry/sentry-java/releases/tag/v1.7.28)

## 2.0.0-beta01

Release of Sentry's new SDK for Android.

### Fixes

- ref: ANR doesn't set handled flag ([#186](https://github.com/getsentry/sentry-android/pull/186))
- SDK final review ([#183](https://github.com/getsentry/sentry-android/pull/183))
- ref: Drop errored in favor of crashed ([#187](https://github.com/getsentry/sentry-android/pull/187))
- Workaround android_id ([#185](https://github.com/getsentry/sentry-android/pull/185))
- Renamed sampleRate ([#191](https://github.com/getsentry/sentry-android/pull/191))
- Making timestamp package-private or test-only ([#190](https://github.com/getsentry/sentry-android/pull/190))
- Split event processor in Device/App data ([#180](https://github.com/getsentry/sentry-android/pull/180))

Packages were released on [`bintray`](https://dl.bintray.com/getsentry/sentry-android/io/sentry/), [`jcenter`](https://jcenter.bintray.com/io/sentry/sentry-android/)

We'd love to get feedback and we'll work in getting the GA `2.0.0` out soon.
Until then, the [stable SDK offered by Sentry is at version 1.7.28](https://github.com/getsentry/sentry-java/releases/tag/v1.7.28)

## 2.0.0-alpha09

Release of Sentry's new SDK for Android.

### Features

- Adding nativeBundle plugin ([#161](https://github.com/getsentry/sentry-android/pull/161))
- Adding scope methods to sentry static class ([#179](https://github.com/getsentry/sentry-android/pull/179))

### Fixes

- fix: DSN parsing ([#165](https://github.com/getsentry/sentry-android/pull/165))
- Don't avoid exception type minification ([#166](https://github.com/getsentry/sentry-android/pull/166))
- make Gson retro compatible with older versions of AGP ([#177](https://github.com/getsentry/sentry-android/pull/177))
- Bump sentry-native with message object instead of a string ([#172](https://github.com/getsentry/sentry-android/pull/172))

Packages were released on [`bintray`](https://dl.bintray.com/getsentry/sentry-android/io/sentry/), [`jcenter`](https://jcenter.bintray.com/io/sentry/sentry-android/)

We'd love to get feedback and we'll work in getting the GA `2.0.0` out soon.
Until then, the [stable SDK offered by Sentry is at version 1.7.28](https://github.com/getsentry/sentry-java/releases/tag/v1.7.28)

## 2.0.0-alpha08

Release of Sentry's new SDK for Android.

### Fixes

- DebugId endianness ([#162](https://github.com/getsentry/sentry-android/pull/162))
- Executed beforeBreadcrumb also for scope ([#160](https://github.com/getsentry/sentry-android/pull/160))
- Benefit of manifest merging when minSdk ([#159](https://github.com/getsentry/sentry-android/pull/159))
- Add method to captureMessage with level ([#157](https://github.com/getsentry/sentry-android/pull/157))
- Listing assets file on the wrong dir ([#156](https://github.com/getsentry/sentry-android/pull/156))

Packages were released on [`bintray`](https://dl.bintray.com/getsentry/sentry-android/io/sentry/), [`jcenter`](https://jcenter.bintray.com/io/sentry/sentry-android/)

We'd love to get feedback and we'll work in getting the GA `2.0.0` out soon.
Until then, the [stable SDK offered by Sentry is at version 1.7.28](https://github.com/getsentry/sentry-java/releases/tag/v1.7.28)

## 2.0.0-alpha07

Third release of Sentry's new SDK for Android.

### Fixes

-  Fixed release for jcenter and bintray

Packages were released on [`bintray`](https://dl.bintray.com/getsentry/sentry-android/io/sentry/), [`jcenter`](https://jcenter.bintray.com/io/sentry/sentry-android/)

We'd love to get feedback and we'll work in getting the GA `2.0.0` out soon.
Until then, the [stable SDK offered by Sentry is at version 1.7.28](https://github.com/getsentry/sentry-java/releases/tag/v1.7.28)

## 2.0.0-alpha06

Second release of Sentry's new SDK for Android.

### Fixes

- Fixed a typo on pom generation.

Packages were released on [`bintray`](https://dl.bintray.com/getsentry/sentry-android/io/sentry/), [`jcenter`](https://jcenter.bintray.com/io/sentry/sentry-android/)

We'd love to get feedback and we'll work in getting the GA `2.0.0` out soon.
Until then, the [stable SDK offered by Sentry is at version 1.7.28](https://github.com/getsentry/sentry-java/releases/tag/v1.7.28)

## 2.0.0-alpha05

First release of Sentry's new SDK for Android.

New features not offered by our current (1.7.x), stable SDK are:

- NDK support
  - Captures crashes caused by native code
  - Access to the [`sentry-native` SDK](https://github.com/getsentry/sentry-native/) API by your native (C/C++/Rust code/..).
- Automatic init (just add your `DSN` to the manifest)
   - Proguard rules are added automatically
   - Permission (Internet) is added automatically
- Uncaught Exceptions might be captured even before the app restarts
- Unified API which include scopes etc.
- More context/device information
- Packaged as `aar`
- Frames from the app automatically marked as `InApp=true` (stack traces in Sentry highlights them by default).
- Complete Sentry Protocol available.
- All threads and their stack traces are captured.
- Sample project in this repo to test many features (segfault, uncaught exception, scope)

Features from the current SDK like `ANR` are also available (by default triggered after 4 seconds).

Packages were released on [`bintray`](https://dl.bintray.com/getsentry/sentry-android/io/sentry/), [`jcenter`](https://jcenter.bintray.com/io/sentry/sentry-android/)

We'd love to get feedback and we'll work in getting the GA `2.0.0` out soon.
Until then, the [stable SDK offered by Sentry is at version 1.7.28](https://github.com/getsentry/sentry-java/releases/tag/v1.7.28)<|MERGE_RESOLUTION|>--- conflicted
+++ resolved
@@ -5,13 +5,10 @@
 ### Features
 
 - The `ignoredErrors` option is now configurable via the manifest property `io.sentry.traces.ignored-errors` ([#4178](https://github.com/getsentry/sentry-java/pull/4178))
-<<<<<<< HEAD
-- Add Apollo 4 integration ([#4166](https://github.com/getsentry/sentry-java/pull/4166))
-=======
 - A list of active Spring profiles is attached to payloads sent to Sentry (errors, traces, etc.) and displayed in the UI when using our Spring or Spring Boot integrations ([#4147](https://github.com/getsentry/sentry-java/pull/4147))
   - This consists of an empty list when only the default profile is active
 - Move to a single NetworkCallback listener to reduce number of IPC calls on Android ([#4164](https://github.com/getsentry/sentry-java/pull/4164))
->>>>>>> 37b98dc1
+- Add GraphQL Apollo Kotlin 4 integration ([#4166](https://github.com/getsentry/sentry-java/pull/4166))
 
 ### Fixes
 
