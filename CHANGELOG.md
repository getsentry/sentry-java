# Changelog

## Unreleased

### Features

<<<<<<< HEAD
- Automatically downsample transactions when system is under load ([#3072](https://github.com/getsentry/sentry-java/pull/3072))
  - You can opt into this behaviour by setting `enable-backpressure-handling=true`.
  - We're happy to receive feedback, e.g. [in this GitHub issue](https://github.com/getsentry/sentry-java/issues/2829)
  - When the system is under load we start reducing the `tracesSampleRate` automatically.
  - Once the system goes back to healthy, we reset the `tracesSampleRate` to its original value.
=======
- Support multiple debug-metadata.properties ([#3024](https://github.com/getsentry/sentry-java/pull/3024))

### Fixes

- Send breadcrumbs and client error even without transactions ([#3087](https://github.com/getsentry/sentry-java/pull/3087))

### Dependencies

- Bump Gradle from v8.4.0 to v8.5.0 ([#3070](https://github.com/getsentry/sentry-java/pull/3070))
  - [changelog](https://github.com/gradle/gradle/blob/master/CHANGELOG.md#v850)
  - [diff](https://github.com/gradle/gradle/compare/v8.4.0...v8.5.0)
>>>>>>> cd2d55d8

## 7.0.0

Version 7 of the Sentry Android/Java SDK brings a variety of features and fixes. The most notable changes are:
- Bumping `minSdk` level to 19 (Android 4.4)
- The SDK will now listen to connectivity changes and try to re-upload cached events when internet connection is re-established additionally to uploading events on app restart 
- `Sentry.getSpan` now returns the root transaction, which should improve the span hierarchy and make it leaner
- Multiple improvements to reduce probability of the SDK causing ANRs
- New `sentry-okhttp` artifact is unbundled from Android and can be used in pure JVM-only apps

## Sentry Self-hosted Compatibility

This SDK version is compatible with a self-hosted version of Sentry `22.12.0` or higher. If you are using an older version of [self-hosted Sentry](https://develop.sentry.dev/self-hosted/) (aka onpremise), you will need to [upgrade](https://develop.sentry.dev/self-hosted/releases/). If you're using `sentry.io` no action is required.

## Sentry Integrations Version Compatibility (Android)

Make sure to align _all_ Sentry dependencies to the same version when bumping the SDK to 7.+, otherwise it will crash at runtime due to binary incompatibility. (E.g. if you're using `-timber`, `-okhttp` or other packages)

For example, if you're using the [Sentry Android Gradle plugin](https://github.com/getsentry/sentry-android-gradle-plugin) with the `autoInstallation` [feature](https://docs.sentry.io/platforms/android/configuration/gradle/#auto-installation) (enabled by default), make sure to use version 4.+ of the gradle plugin together with version 7.+ of the SDK. If you can't do that for some reason, you can specify sentry version via the plugin config block:

```kotlin
sentry {
  autoInstallation {
    sentryVersion.set("7.0.0")
  }
}
```

Similarly, if you have a Sentry SDK (e.g. `sentry-android-core`) dependency on one of your Gradle modules and you're updating it to 7.+, make sure the Gradle plugin is at 4.+ or specify the SDK version as shown in the snippet above.

## Breaking Changes

- Bump min API to 19 ([#2883](https://github.com/getsentry/sentry-java/pull/2883))
- If you're using `sentry-kotlin-extensions`, it requires `kotlinx-coroutines-core` version `1.6.1` or higher now ([#2838](https://github.com/getsentry/sentry-java/pull/2838))
- Move enableNdk from SentryOptions to SentryAndroidOptions ([#2793](https://github.com/getsentry/sentry-java/pull/2793))
- Apollo v2 BeforeSpanCallback now allows returning null ([#2890](https://github.com/getsentry/sentry-java/pull/2890))
- `SentryOkHttpUtils` was removed from public API as it's been exposed by mistake ([#3005](https://github.com/getsentry/sentry-java/pull/3005))
- `Scope` now implements the `IScope` interface, therefore some methods like `ScopeCallback.run` accept `IScope` now ([#3066](https://github.com/getsentry/sentry-java/pull/3066))
- Cleanup `startTransaction` overloads ([#2964](https://github.com/getsentry/sentry-java/pull/2964))
    - We have reduced the number of overloads by allowing to pass in a `TransactionOptions` object instead of having separate parameters for certain options
    - `TransactionOptions` has defaults set and can be customized, for example:

```kotlin
// old
val transaction = Sentry.startTransaction("name", "op", bindToScope = true)
// new
val transaction = Sentry.startTransaction("name", "op", TransactionOptions().apply { isBindToScope = true })
```

## Behavioural Changes

- Android only: `Sentry.getSpan()` returns the root span/transaction instead of the latest span ([#2855](https://github.com/getsentry/sentry-java/pull/2855))
- Capture failed HTTP and GraphQL (Apollo) requests by default ([#2794](https://github.com/getsentry/sentry-java/pull/2794))
    - This can increase your event consumption and may affect your quota, because we will report failed network requests as Sentry events by default, if you're using the `sentry-android-okhttp` or `sentry-apollo-3` integrations. You can customize what errors you want/don't want to have reported for [OkHttp](https://docs.sentry.io/platforms/android/integrations/okhttp#http-client-errors) and [Apollo3](https://docs.sentry.io/platforms/android/integrations/apollo3#graphql-client-errors) respectively.
- Measure AppStart time till First Draw instead of `onResume` ([#2851](https://github.com/getsentry/sentry-java/pull/2851))
- Automatic user interaction tracking: every click now starts a new automatic transaction ([#2891](https://github.com/getsentry/sentry-java/pull/2891))
    - Previously performing a click on the same UI widget twice would keep the existing transaction running, the new behavior now better aligns with other SDKs
- Add deadline timeout for automatic transactions ([#2865](https://github.com/getsentry/sentry-java/pull/2865))
    - This affects all automatically generated transactions on Android (UI, clicks), the default timeout is 30s, meaning the automatic transaction will be force-finished with status `deadline_exceeded` when reaching the deadline 
- Set ip_address to {{auto}} by default, even if sendDefaultPII is disabled ([#2860](https://github.com/getsentry/sentry-java/pull/2860))
    - Instead use the "Prevent Storing of IP Addresses" option in the "Security & Privacy" project settings on sentry.io
- Raw logback message and parameters are now guarded by `sendDefaultPii` if an `encoder` has been configured ([#2976](https://github.com/getsentry/sentry-java/pull/2976))
- The `maxSpans` setting (defaults to 1000) is enforced for nested child spans which means a single transaction can have `maxSpans` number of children (nested or not) at most ([#3065](https://github.com/getsentry/sentry-java/pull/3065))
- The `ScopeCallback` in `withScope` is now always executed ([#3066](https://github.com/getsentry/sentry-java/pull/3066))

## Deprecations

- `sentry-android-okhttp` was deprecated in favour of the new `sentry-okhttp` module. Make sure to replace `io.sentry.android.okhttp` package name with `io.sentry.okhttp` before the next major, where the classes will be removed ([#3005](https://github.com/getsentry/sentry-java/pull/3005))

## Other Changes

### Features

- Observe network state to upload any unsent envelopes ([#2910](https://github.com/getsentry/sentry-java/pull/2910))
    - Android: it works out-of-the-box as part of the default `SendCachedEnvelopeIntegration`
    - JVM: you'd have to install `SendCachedEnvelopeFireAndForgetIntegration` as mentioned in https://docs.sentry.io/platforms/java/configuration/#configuring-offline-caching and provide your own implementation of `IConnectionStatusProvider` via `SentryOptions`
- Add `sentry-okhttp` module to support instrumenting OkHttp in non-Android projects ([#3005](https://github.com/getsentry/sentry-java/pull/3005))
- Do not filter out Sentry SDK frames in case of uncaught exceptions ([#3021](https://github.com/getsentry/sentry-java/pull/3021))
- Do not try to send and drop cached envelopes when rate-limiting is active ([#2937](https://github.com/getsentry/sentry-java/pull/2937))

### Fixes

- Use `getMyMemoryState()` instead of `getRunningAppProcesses()` to retrieve process importance ([#3004](https://github.com/getsentry/sentry-java/pull/3004))
    - This should prevent some app stores from flagging apps as violating their privacy
- Reduce flush timeout to 4s on Android to avoid ANRs ([#2858](https://github.com/getsentry/sentry-java/pull/2858))
- Reduce timeout of AsyncHttpTransport to avoid ANR ([#2879](https://github.com/getsentry/sentry-java/pull/2879))
- Do not overwrite UI transaction status if set by the user ([#2852](https://github.com/getsentry/sentry-java/pull/2852))
- Capture unfinished transaction on Scope with status `aborted` in case a crash happens ([#2938](https://github.com/getsentry/sentry-java/pull/2938))
    - This will fix the link between transactions and corresponding crashes, you'll be able to see them in a single trace
- Fix Coroutine Context Propagation using CopyableThreadContextElement ([#2838](https://github.com/getsentry/sentry-java/pull/2838))
- Fix don't overwrite the span status of unfinished spans ([#2859](https://github.com/getsentry/sentry-java/pull/2859))
- Migrate from `default` interface methods to proper implementations in each interface implementor ([#2847](https://github.com/getsentry/sentry-java/pull/2847))
    - This prevents issues when using the SDK on older AGP versions (< 4.x.x)
- Reduce main thread work on init ([#3036](https://github.com/getsentry/sentry-java/pull/3036))
- Move Integrations registration to background on init ([#3043](https://github.com/getsentry/sentry-java/pull/3043))
- Fix `SentryOkHttpInterceptor.BeforeSpanCallback` was not finishing span when it was dropped ([#2958](https://github.com/getsentry/sentry-java/pull/2958))

## 6.34.0

### Features

- Add current activity name to app context ([#2999](https://github.com/getsentry/sentry-java/pull/2999))
- Add `MonitorConfig` param to `CheckInUtils.withCheckIn` ([#3038](https://github.com/getsentry/sentry-java/pull/3038))
  - This makes it easier to automatically create or update (upsert) monitors.
- (Internal) Extract Android Profiler and Measurements for Hybrid SDKs ([#3016](https://github.com/getsentry/sentry-java/pull/3016))
- (Internal) Remove SentryOptions dependency from AndroidProfiler ([#3051](https://github.com/getsentry/sentry-java/pull/3051))
- (Internal) Add `readBytesFromFile` for use in Hybrid SDKs ([#3052](https://github.com/getsentry/sentry-java/pull/3052))
- (Internal) Add `getProguardUuid` for use in Hybrid SDKs ([#3054](https://github.com/getsentry/sentry-java/pull/3054))

### Fixes

-  Fix SIGSEV, SIGABRT and SIGBUS crashes happening after/around the August Google Play System update, see [#2955](https://github.com/getsentry/sentry-java/issues/2955) for more details (fix provided by Native SDK bump)
- Ensure DSN uses http/https protocol ([#3044](https://github.com/getsentry/sentry-java/pull/3044))

### Dependencies

- Bump Native SDK from v0.6.6 to v0.6.7 ([#3048](https://github.com/getsentry/sentry-java/pull/3048))
  - [changelog](https://github.com/getsentry/sentry-native/blob/master/CHANGELOG.md#067)
  - [diff](https://github.com/getsentry/sentry-native/compare/0.6.6...0.6.7)

## 6.33.2-beta.1

### Fixes

-  Fix SIGSEV, SIGABRT and SIGBUS crashes happening after/around the August Google Play System update, see [#2955](https://github.com/getsentry/sentry-java/issues/2955) for more details (fix provided by Native SDK bump)

### Dependencies

- Bump Native SDK from v0.6.6 to v0.6.7 ([#3048](https://github.com/getsentry/sentry-java/pull/3048))
  - [changelog](https://github.com/getsentry/sentry-native/blob/master/CHANGELOG.md#067)
  - [diff](https://github.com/getsentry/sentry-native/compare/0.6.6...0.6.7)

## 6.33.1

### Fixes

- Do not register `sentrySpringFilter` in ServletContext for Spring Boot ([#3027](https://github.com/getsentry/sentry-java/pull/3027))

## 6.33.0

### Features

- Add thread information to spans ([#2998](https://github.com/getsentry/sentry-java/pull/2998))
- Use PixelCopy API for capturing screenshots on API level 24+ ([#3008](https://github.com/getsentry/sentry-java/pull/3008))

### Fixes

- Fix crash when HTTP connection error message contains formatting symbols ([#3002](https://github.com/getsentry/sentry-java/pull/3002))
- Cap max number of stack frames to 100 to not exceed payload size limit ([#3009](https://github.com/getsentry/sentry-java/pull/3009))
  - This will ensure we report errors with a big number of frames such as `StackOverflowError`
- Fix user interaction tracking not working for Jetpack Compose 1.5+ ([#3010](https://github.com/getsentry/sentry-java/pull/3010))
- Make sure to close all Closeable resources ([#3000](https://github.com/getsentry/sentry-java/pull/3000))

## 6.32.0

### Features

- Make `DebugImagesLoader` public ([#2993](https://github.com/getsentry/sentry-java/pull/2993))

### Fixes

- Make `SystemEventsBroadcastReceiver` exported on API 33+ ([#2990](https://github.com/getsentry/sentry-java/pull/2990))
  - This will fix the `SystemEventsBreadcrumbsIntegration` crashes that you might have encountered on Play Console

## 6.31.0

### Features

- Improve default debouncing mechanism ([#2945](https://github.com/getsentry/sentry-java/pull/2945))
- Add `CheckInUtils.withCheckIn` which abstracts away some of the manual check-ins complexity ([#2959](https://github.com/getsentry/sentry-java/pull/2959))
- Add `@SentryCaptureExceptionParameter` annotation which captures exceptions passed into an annotated method ([#2764](https://github.com/getsentry/sentry-java/pull/2764))
  - This can be used to replace `Sentry.captureException` calls in `@ExceptionHandler` of a `@ControllerAdvice`
- Add `ServerWebExchange` to `Hint` for WebFlux as `WEBFLUX_EXCEPTION_HANDLER_EXCHANGE` ([#2977](https://github.com/getsentry/sentry-java/pull/2977))
- Allow filtering GraphQL errors ([#2967](https://github.com/getsentry/sentry-java/pull/2967))
  - This list can be set directly when calling the constructor of `SentryInstrumentation`
  - For Spring Boot it can also be set in `application.properties` as `sentry.graphql.ignored-error-types=SOME_ERROR,ANOTHER_ERROR`

### Fixes

- Add OkHttp span auto-close when response body is not read ([#2923](https://github.com/getsentry/sentry-java/pull/2923))
- Fix json parsing of nullable/empty fields for Hybrid SDKs ([#2968](https://github.com/getsentry/sentry-java/pull/2968))
  - (Internal) Rename `nextList` to `nextListOrNull` to actually match what the method does
  - (Hybrid) Check if there's any object in a collection before trying to parse it (which prevents the "Failed to deserilize object in list" log message)
  - (Hybrid) If a date can't be parsed as an ISO timestamp, attempts to parse it as millis silently, without printing a log message
  - (Hybrid) If `op` is not defined as part of `SpanContext`, fallback to an empty string, because the filed is optional in the spec
- Always attach OkHttp errors and Http Client Errors only to call root span ([#2961](https://github.com/getsentry/sentry-java/pull/2961))
- Fixed crash accessing Choreographer instance ([#2970](https://github.com/getsentry/sentry-java/pull/2970))

### Dependencies

- Bump Native SDK from v0.6.5 to v0.6.6 ([#2975](https://github.com/getsentry/sentry-java/pull/2975))
  - [changelog](https://github.com/getsentry/sentry-native/blob/master/CHANGELOG.md#066)
  - [diff](https://github.com/getsentry/sentry-native/compare/0.6.5...0.6.6)
- Bump Gradle from v8.3.0 to v8.4.0 ([#2966](https://github.com/getsentry/sentry-java/pull/2966))
  - [changelog](https://github.com/gradle/gradle/blob/master/CHANGELOG.md#v840)
  - [diff](https://github.com/gradle/gradle/compare/v8.3.0...v8.4.0)

## 6.30.0

### Features

- Add `sendModules` option for disable sending modules ([#2926](https://github.com/getsentry/sentry-java/pull/2926))
- Send `db.system` and `db.name` in span data for androidx.sqlite spans ([#2928](https://github.com/getsentry/sentry-java/pull/2928))
- Check-ins (CRONS) support ([#2952](https://github.com/getsentry/sentry-java/pull/2952))
  - Add API for sending check-ins (CRONS) manually ([#2935](https://github.com/getsentry/sentry-java/pull/2935))
  - Support check-ins (CRONS) for Quartz ([#2940](https://github.com/getsentry/sentry-java/pull/2940))
  - `@SentryCheckIn` annotation and advice config for Spring ([#2946](https://github.com/getsentry/sentry-java/pull/2946))
  - Add option for ignoring certain monitor slugs ([#2943](https://github.com/getsentry/sentry-java/pull/2943))

### Fixes

- Always send memory stats for transactions ([#2936](https://github.com/getsentry/sentry-java/pull/2936))
  - This makes it possible to query transactions by the `device.class` tag on Sentry
- Add `sentry.enable-aot-compatibility` property to SpringBoot Jakarta `SentryAutoConfiguration` to enable building for GraalVM ([#2915](https://github.com/getsentry/sentry-java/pull/2915))

### Dependencies

- Bump Gradle from v8.2.1 to v8.3.0 ([#2900](https://github.com/getsentry/sentry-java/pull/2900))
  - [changelog](https://github.com/gradle/gradle/blob/master release-test/CHANGELOG.md#v830)
  - [diff](https://github.com/gradle/gradle/compare/v8.2.1...v8.3.0)

## 6.29.0

### Features

- Send `db.system` and `db.name` in span data ([#2894](https://github.com/getsentry/sentry-java/pull/2894))
- Send `http.request.method` in span data ([#2896](https://github.com/getsentry/sentry-java/pull/2896))
- Add `enablePrettySerializationOutput` option for opting out of pretty print ([#2871](https://github.com/getsentry/sentry-java/pull/2871))

## 6.28.0

### Features

- Add HTTP response code to Spring WebFlux transactions ([#2870](https://github.com/getsentry/sentry-java/pull/2870))
- Add `sampled` to Dynamic Sampling Context ([#2869](https://github.com/getsentry/sentry-java/pull/2869))
- Improve server side GraphQL support for spring-graphql and Nextflix DGS ([#2856](https://github.com/getsentry/sentry-java/pull/2856))
    - If you have already been using `SentryDataFetcherExceptionHandler` that still works but has been deprecated. Please use `SentryGenericDataFetcherExceptionHandler` combined with `SentryInstrumentation` instead for better error reporting.
    - More exceptions and errors caught and reported to Sentry by also looking at the `ExecutionResult` (more specifically its `errors`)
        - You may want to filter out certain errors, please see [docs on filtering](https://docs.sentry.io/platforms/java/configuration/filtering/)
    - More details for Sentry events: query, variables and response (where possible)
    - Breadcrumbs for operation (query, mutation, subscription), data fetchers and data loaders (Spring only)
    - Better hub propagation by using `GraphQLContext`
- Add autoconfigure modules for Spring Boot called `sentry-spring-boot` and `sentry-spring-boot-jakarta` ([#2880](https://github.com/getsentry/sentry-java/pull/2880))
  - The autoconfigure modules `sentry-spring-boot` and `sentry-spring-boot-jakarta` have a `compileOnly` dependency on `spring-boot-starter` which is needed for our auto installation in [sentry-android-gradle-plugin](https://github.com/getsentry/sentry-android-gradle-plugin)
  - The starter modules  `sentry-spring-boot-starter` and `sentry-spring-boot-starter-jakarta` now bring `spring-boot-starter` as a dependency
- You can now disable Sentry by setting the `enabled` option to `false` ([#2840](https://github.com/getsentry/sentry-java/pull/2840))

### Fixes

- Propagate OkHttp status to parent spans ([#2872](https://github.com/getsentry/sentry-java/pull/2872))

## 6.27.0

### Features

- Add TraceOrigin to Transactions and Spans ([#2803](https://github.com/getsentry/sentry-java/pull/2803))

### Fixes

- Deduplicate events happening in multiple threads simultaneously (e.g. `OutOfMemoryError`) ([#2845](https://github.com/getsentry/sentry-java/pull/2845))
  - This will improve Crash-Free Session Rate as we no longer will send multiple Session updates with `Crashed` status, but only the one that is relevant
- Ensure no Java 8 method reference sugar is used for Android ([#2857](https://github.com/getsentry/sentry-java/pull/2857))
- Do not send session updates for terminated sessions ([#2849](https://github.com/getsentry/sentry-java/pull/2849))

## 6.26.0

### Features
- (Internal) Extend APIs for hybrid SDKs ([#2814](https://github.com/getsentry/sentry-java/pull/2814), [#2846](https://github.com/getsentry/sentry-java/pull/2846))

### Fixes

- Fix ANRv2 thread dump parsing for native-only threads ([#2839](https://github.com/getsentry/sentry-java/pull/2839))
- Derive `TracingContext` values from event for ANRv2 events ([#2839](https://github.com/getsentry/sentry-java/pull/2839))

## 6.25.2

### Fixes

- Change Spring Boot, Apollo, Apollo 3, JUL, Logback, Log4j2, OpenFeign, GraphQL and Kotlin coroutines core dependencies to compileOnly ([#2837](https://github.com/getsentry/sentry-java/pull/2837))

## 6.25.1

### Fixes

- Allow removing integrations in SentryAndroid.init ([#2826](https://github.com/getsentry/sentry-java/pull/2826))
- Fix concurrent access to frameMetrics listener ([#2823](https://github.com/getsentry/sentry-java/pull/2823))

### Dependencies

- Bump Native SDK from v0.6.4 to v0.6.5 ([#2822](https://github.com/getsentry/sentry-java/pull/2822))
  - [changelog](https://github.com/getsentry/sentry-native/blob/master/CHANGELOG.md#065)
  - [diff](https://github.com/getsentry/sentry-native/compare/0.6.4...0.6.5)
- Bump Gradle from v8.2.0 to v8.2.1 ([#2830](https://github.com/getsentry/sentry-java/pull/2830))
  - [changelog](https://github.com/gradle/gradle/blob/master/CHANGELOG.md#v821)
  - [diff](https://github.com/gradle/gradle/compare/v8.2.0...v8.2.1)

## 6.25.0

### Features

- Add manifest `AutoInit` to integrations list ([#2795](https://github.com/getsentry/sentry-java/pull/2795))
- Tracing headers (`sentry-trace` and `baggage`) are now attached and passed through even if performance is disabled ([#2788](https://github.com/getsentry/sentry-java/pull/2788))

### Fixes

- Set `environment` from `SentryOptions` if none persisted in ANRv2 ([#2809](https://github.com/getsentry/sentry-java/pull/2809))
- Remove code that set `tracesSampleRate` to `0.0` for Spring Boot if not set ([#2800](https://github.com/getsentry/sentry-java/pull/2800))
  - This used to enable performance but not send any transactions by default.
  - Performance is now disabled by default.
- Fix slow/frozen frames were not reported with transactions ([#2811](https://github.com/getsentry/sentry-java/pull/2811))

### Dependencies

- Bump Native SDK from v0.6.3 to v0.6.4 ([#2796](https://github.com/getsentry/sentry-java/pull/2796))
  - [changelog](https://github.com/getsentry/sentry-native/blob/master/CHANGELOG.md#064)
  - [diff](https://github.com/getsentry/sentry-native/compare/0.6.3...0.6.4)
- Bump Gradle from v8.1.1 to v8.2.0 ([#2810](https://github.com/getsentry/sentry-java/pull/2810))
  - [changelog](https://github.com/gradle/gradle/blob/master/CHANGELOG.md#v820)
  - [diff](https://github.com/gradle/gradle/compare/v8.1.1...v8.2.0)

## 6.24.0

### Features

- Add debouncing mechanism and before-capture callbacks for screenshots and view hierarchies ([#2773](https://github.com/getsentry/sentry-java/pull/2773))
- Improve ANRv2 implementation ([#2792](https://github.com/getsentry/sentry-java/pull/2792))
  - Add a proguard rule to keep `ApplicationNotResponding` class from obfuscation
  - Add a new option `setReportHistoricalAnrs`; when enabled, it will report all of the ANRs from the [getHistoricalExitReasons](https://developer.android.com/reference/android/app/ActivityManager?hl=en#getHistoricalProcessExitReasons(java.lang.String,%20int,%20int)) list. 
  By default, the SDK only reports and enriches the latest ANR and only this one counts towards ANR rate. 
  Worth noting that this option is mainly useful when updating the SDK to the version where ANRv2 has been introduced, to report all ANRs happened prior to the SDK update. After that, the SDK will always pick up the latest ANR from the historical exit reasons list on next app restart, so there should be no historical ANRs to report.
  These ANRs are reported with the `HistoricalAppExitInfo` mechanism.
  - Add a new option `setAttachAnrThreadDump` to send ANR thread dump from the system as an attachment. 
  This is only useful as additional information, because the SDK attempts to parse the thread dump into proper threads with stacktraces by default.
  - If [ApplicationExitInfo#getTraceInputStream](https://developer.android.com/reference/android/app/ApplicationExitInfo#getTraceInputStream()) returns null, the SDK no longer reports an ANR event, as these events are not very useful without it.
  - Enhance regex patterns for native stackframes

## 6.23.0

### Features

- Add profile rate limiting ([#2782](https://github.com/getsentry/sentry-java/pull/2782))
- Support for automatically capturing Failed GraphQL (Apollo 3) Client errors ([#2781](https://github.com/getsentry/sentry-java/pull/2781))

```kotlin
import com.apollographql.apollo3.ApolloClient
import io.sentry.apollo3.sentryTracing

val apolloClient = ApolloClient.Builder()
    .serverUrl("https://example.com/graphql")
    .sentryTracing(captureFailedRequests = true)    
    .build()
```

### Dependencies

- Bump Native SDK from v0.6.2 to v0.6.3 ([#2746](https://github.com/getsentry/sentry-java/pull/2746))
  - [changelog](https://github.com/getsentry/sentry-native/blob/master/CHANGELOG.md#063)
  - [diff](https://github.com/getsentry/sentry-native/compare/0.6.2...0.6.3)

### Fixes

- Align http.status with [span data conventions](https://develop.sentry.dev/sdk/performance/span-data-conventions/) ([#2786](https://github.com/getsentry/sentry-java/pull/2786))

## 6.22.0

### Features

- Add `lock` attribute to the `SentryStackFrame` protocol to better highlight offending frames in the UI ([#2761](https://github.com/getsentry/sentry-java/pull/2761))
- Enrich database spans with blocked main thread info ([#2760](https://github.com/getsentry/sentry-java/pull/2760))
- Add `api_target` to `Request` and `data` to `Response` Protocols ([#2775](https://github.com/getsentry/sentry-java/pull/2775))

### Fixes

- No longer use `String.join` in `Baggage` as it requires API level 26 ([#2778](https://github.com/getsentry/sentry-java/pull/2778))

## 6.21.0

### Features

- Introduce new `sentry-android-sqlite` integration ([#2722](https://github.com/getsentry/sentry-java/pull/2722))
    - This integration replaces the old `androidx.sqlite` database instrumentation in the Sentry Android Gradle plugin
    - A new capability to manually instrument your `androidx.sqlite` databases. 
      - You can wrap your custom `SupportSQLiteOpenHelper` instance into `SentrySupportSQLiteOpenHelper(myHelper)` if you're not using the Sentry Android Gradle plugin and still benefit from performance auto-instrumentation.
- Add SentryWrapper for Callable and Supplier Interface ([#2720](https://github.com/getsentry/sentry-java/pull/2720))
- Load sentry-debug-meta.properties ([#2734](https://github.com/getsentry/sentry-java/pull/2734))
  - This enables source context for Java
  - For more information on how to enable source context, please refer to [#633](https://github.com/getsentry/sentry-java/issues/633#issuecomment-1465599120)

### Fixes

- Finish WebFlux transaction before popping scope ([#2724](https://github.com/getsentry/sentry-java/pull/2724))
- Use daemon threads for SentryExecutorService ([#2747](https://github.com/getsentry/sentry-java/pull/2747))
  - We started using `SentryExecutorService` in `6.19.0` which caused the application to hang on shutdown unless `Sentry.close()` was called. By using daemon threads we no longer block shutdown.
- Use Base64.NO_WRAP to avoid unexpected char errors in Apollo ([#2745](https://github.com/getsentry/sentry-java/pull/2745))
- Don't warn R8 on missing `ComposeViewHierarchyExporter` class ([#2743](https://github.com/getsentry/sentry-java/pull/2743))

## 6.20.0

### Features

- Add support for Sentry Kotlin Compiler Plugin ([#2695](https://github.com/getsentry/sentry-java/pull/2695))
  - In conjunction with our sentry-kotlin-compiler-plugin we improved Jetpack Compose support for
    - [View Hierarchy](https://docs.sentry.io/platforms/android/enriching-events/viewhierarchy/) support for Jetpack Compose screens
    - Automatic breadcrumbs for [user interactions](https://docs.sentry.io/platforms/android/performance/instrumentation/automatic-instrumentation/#user-interaction-instrumentation)
- More granular http requests instrumentation with a new SentryOkHttpEventListener ([#2659](https://github.com/getsentry/sentry-java/pull/2659))
    - Create spans for time spent on:
        - Proxy selection
        - DNS resolution
        - HTTPS setup
        - Connection
        - Requesting headers
        - Receiving response
    - You can attach the event listener to your OkHttpClient through `client.eventListener(new SentryOkHttpEventListener()).addInterceptor(new SentryOkHttpInterceptor()).build();`
    - In case you already have an event listener you can use the SentryOkHttpEventListener as well through `client.eventListener(new SentryOkHttpEventListener(myListener)).addInterceptor(new SentryOkHttpInterceptor()).build();`
- Add a new option to disable `RootChecker` ([#2735](https://github.com/getsentry/sentry-java/pull/2735))

### Fixes

- Base64 encode internal Apollo3 Headers ([#2707](https://github.com/getsentry/sentry-java/pull/2707))
- Fix `SentryTracer` crash when scheduling auto-finish of a transaction, but the timer has already been cancelled ([#2731](https://github.com/getsentry/sentry-java/pull/2731))
- Fix `AndroidTransactionProfiler` crash when finishing a profile that happened due to race condition ([#2731](https://github.com/getsentry/sentry-java/pull/2731))

## 6.19.1

### Fixes

- Ensure screenshots and view hierarchies are captured on the main thread ([#2712](https://github.com/getsentry/sentry-java/pull/2712))

## 6.19.0

### Features

- Add Screenshot and ViewHierarchy to integrations list ([#2698](https://github.com/getsentry/sentry-java/pull/2698))
- New ANR detection based on [ApplicationExitInfo API](https://developer.android.com/reference/android/app/ApplicationExitInfo) ([#2697](https://github.com/getsentry/sentry-java/pull/2697))
    - This implementation completely replaces the old one (based on a watchdog) on devices running Android 11 and above:
      - New implementation provides more precise ANR events/ANR rate detection as well as system thread dump information. The new implementation reports ANRs exactly as Google Play Console, without producing false positives or missing important background ANR events.
      - New implementation reports ANR events with a new mechanism `mechanism:AppExitInfo`.
      - However, despite producing many false positives, the old implementation is capable of better enriching ANR errors (which is not available with the new implementation), for example:
        - Capturing screenshots at the time of ANR event;
        - Capturing transactions and profiling data corresponding to the ANR event;
        - Auxiliary information (such as current memory load) at the time of ANR event.
      - If you would like us to provide support for the old approach working alongside the new one on Android 11 and above (e.g. for raising events for slow code on main thread), consider upvoting [this issue](https://github.com/getsentry/sentry-java/issues/2693).
    - The old watchdog implementation will continue working for older API versions (Android < 11):
        - The old implementation reports ANR events with the existing mechanism `mechanism:ANR`.
- Open up `TransactionOptions`, `ITransaction` and `IHub` methods allowing consumers modify start/end timestamp of transactions and spans ([#2701](https://github.com/getsentry/sentry-java/pull/2701))
- Send source bundle IDs to Sentry to enable source context ([#2663](https://github.com/getsentry/sentry-java/pull/2663))
  - For more information on how to enable source context, please refer to [#633](https://github.com/getsentry/sentry-java/issues/633#issuecomment-1465599120)

### Fixes

- Android Profiler on calling thread ([#2691](https://github.com/getsentry/sentry-java/pull/2691))
- Use `configureScope` instead of `withScope` in `Hub.close()`. This ensures that the main scope releases the in-memory data when closing a hub instance. ([#2688](https://github.com/getsentry/sentry-java/pull/2688))
- Remove null keys/values before creating concurrent hashmap in order to avoid NPE ([#2708](https://github.com/getsentry/sentry-java/pull/2708))
- Exclude SentryOptions from R8/ProGuard obfuscation ([#2699](https://github.com/getsentry/sentry-java/pull/2699))
  - This fixes AGP 8.+ incompatibility, where full R8 mode is enforced

### Dependencies

- Bump Gradle from v8.1.0 to v8.1.1 ([#2666](https://github.com/getsentry/sentry-java/pull/2666))
  - [changelog](https://github.com/gradle/gradle/blob/master release-test/CHANGELOG.md#v811)
  - [diff](https://github.com/gradle/gradle/compare/v8.1.0...v8.1.1)
- Bump Native SDK from v0.6.1 to v0.6.2 ([#2689](https://github.com/getsentry/sentry-java/pull/2689))
  - [changelog](https://github.com/getsentry/sentry-native/blob/master/CHANGELOG.md#062)
  - [diff](https://github.com/getsentry/sentry-native/compare/0.6.1...0.6.2)

## 6.18.1

### Fixes

- Fix crash when Sentry SDK is initialized more than once ([#2679](https://github.com/getsentry/sentry-java/pull/2679))
- Track a ttfd span per Activity ([#2673](https://github.com/getsentry/sentry-java/pull/2673))

## 6.18.0

### Features

- Attach Trace Context when an ANR is detected (ANRv1) ([#2583](https://github.com/getsentry/sentry-java/pull/2583))
- Make log4j2 integration compatible with log4j 3.0 ([#2634](https://github.com/getsentry/sentry-java/pull/2634))
    - Instead of relying on package scanning, we now use an annotation processor to generate `Log4j2Plugins.dat`
- Create `User` and `Breadcrumb` from map ([#2614](https://github.com/getsentry/sentry-java/pull/2614))
- Add `sent_at` to envelope header item ([#2638](https://github.com/getsentry/sentry-java/pull/2638))

### Fixes

- Fix timestamp intervals of PerformanceCollectionData in profiles ([#2648](https://github.com/getsentry/sentry-java/pull/2648))
- Fix timestamps of PerformanceCollectionData in profiles ([#2632](https://github.com/getsentry/sentry-java/pull/2632))
- Fix missing propagateMinConstraints flag for SentryTraced ([#2637](https://github.com/getsentry/sentry-java/pull/2637))
- Fix potential SecurityException thrown by ConnectivityManager on Android 11 ([#2653](https://github.com/getsentry/sentry-java/pull/2653))
- Fix aar artifacts publishing for Maven ([#2641](https://github.com/getsentry/sentry-java/pull/2641))

### Dependencies
- Bump Kotlin compile version from v1.6.10 to 1.8.0 ([#2563](https://github.com/getsentry/sentry-java/pull/2563))
- Bump Compose compile version from v1.1.1 to v1.3.0 ([#2563](https://github.com/getsentry/sentry-java/pull/2563))
- Bump AGP version from v7.3.0 to v7.4.2 ([#2574](https://github.com/getsentry/sentry-java/pull/2574))
- Bump Gradle from v7.6.0 to v8.0.2 ([#2563](https://github.com/getsentry/sentry-java/pull/2563))
    - [changelog](https://github.com/gradle/gradle/blob/master/CHANGELOG.md#v802)
    - [diff](https://github.com/gradle/gradle/compare/v7.6.0...v8.0.2)
- Bump Gradle from v8.0.2 to v8.1.0 ([#2650](https://github.com/getsentry/sentry-java/pull/2650))
  - [changelog](https://github.com/gradle/gradle/blob/master/CHANGELOG.md#v810)
  - [diff](https://github.com/gradle/gradle/compare/v8.0.2...v8.1.0)

## 6.17.0

### Features

- Add `name` and `geo` to `User` ([#2556](https://github.com/getsentry/sentry-java/pull/2556)) 
- Add breadcrumbs on network changes ([#2608](https://github.com/getsentry/sentry-java/pull/2608))
- Add time-to-initial-display and time-to-full-display measurements to Activity transactions ([#2611](https://github.com/getsentry/sentry-java/pull/2611))
- Read integration list written by sentry gradle plugin from manifest ([#2598](https://github.com/getsentry/sentry-java/pull/2598))
- Add Logcat adapter ([#2620](https://github.com/getsentry/sentry-java/pull/2620))
- Provide CPU count/frequency data as device context ([#2622](https://github.com/getsentry/sentry-java/pull/2622))

### Fixes

- Trim time-to-full-display span if reportFullyDisplayed API is never called ([#2631](https://github.com/getsentry/sentry-java/pull/2631))
- Fix Automatic UI transactions having wrong durations ([#2623](https://github.com/getsentry/sentry-java/pull/2623))
- Fix wrong default environment in Session ([#2610](https://github.com/getsentry/sentry-java/pull/2610))
- Pass through unknown sentry baggage keys into SentryEnvelopeHeader ([#2618](https://github.com/getsentry/sentry-java/pull/2618))
- Fix missing null check when removing lifecycle observer ([#2625](https://github.com/getsentry/sentry-java/pull/2625))

### Dependencies

- Bump Native SDK from v0.6.0 to v0.6.1 ([#2629](https://github.com/getsentry/sentry-java/pull/2629))
  - [changelog](https://github.com/getsentry/sentry-native/blob/master/CHANGELOG.md#061)
  - [diff](https://github.com/getsentry/sentry-native/compare/0.6.0...0.6.1)

## 6.16.0

### Features

- Improve versatility of exception resolver component for Spring with more flexible API for consumers. ([#2577](https://github.com/getsentry/sentry-java/pull/2577))
- Automatic performance instrumentation for WebFlux ([#2597](https://github.com/getsentry/sentry-java/pull/2597))
  - You can enable it by adding `sentry.enable-tracing=true` to your `application.properties`
- The Spring Boot integration can now be configured to add the `SentryAppender` to specific loggers instead of the `ROOT` logger ([#2173](https://github.com/getsentry/sentry-java/pull/2173))
  - You can specify the loggers using `"sentry.logging.loggers[0]=foo.bar` and `"sentry.logging.loggers[1]=baz` in your `application.properties`
- Add capabilities to track Jetpack Compose composition/rendering time ([#2507](https://github.com/getsentry/sentry-java/pull/2507))
- Adapt span op and description for graphql to fit spec ([#2607](https://github.com/getsentry/sentry-java/pull/2607))

### Fixes

- Fix timestamps of slow and frozen frames for profiles ([#2584](https://github.com/getsentry/sentry-java/pull/2584))
- Deprecate reportFullDisplayed in favor of reportFullyDisplayed ([#2585](https://github.com/getsentry/sentry-java/pull/2585))
- Add mechanism for logging integrations and update spring mechanism types ([#2595](https://github.com/getsentry/sentry-java/pull/2595))
	- NOTE: If you're using these mechanism types (`HandlerExceptionResolver`, `SentryWebExceptionHandler`) in your dashboards please update them to use the new types.
- Filter out session cookies sent by Spring and Spring Boot integrations ([#2593](https://github.com/getsentry/sentry-java/pull/2593))
  - We filter out some common cookies like JSESSIONID
  - We also read the value from `server.servlet.session.cookie.name` and filter it out
- No longer send event / transaction to Sentry if `beforeSend` / `beforeSendTransaction` throws ([#2591](https://github.com/getsentry/sentry-java/pull/2591))
- Add version to sentryClientName used in auth header ([#2596](https://github.com/getsentry/sentry-java/pull/2596))
- Keep integration names from being obfuscated ([#2599](https://github.com/getsentry/sentry-java/pull/2599))
- Change log level from INFO to WARN for error message indicating a failed Log4j2 Sentry.init ([#2606](https://github.com/getsentry/sentry-java/pull/2606))
  - The log message was often not visible as our docs suggest a minimum log level of WARN
- Fix session tracking on Android ([#2609](https://github.com/getsentry/sentry-java/pull/2609))
  - Incorrect number of session has been sent. In addition, some of the sessions were not properly ended, messing up Session Health Metrics.

### Dependencies

- Bump `opentelemetry-sdk` to `1.23.1` and `opentelemetry-javaagent` to `1.23.0` ([#2590](https://github.com/getsentry/sentry-java/pull/2590))
- Bump Native SDK from v0.5.4 to v0.6.0 ([#2545](https://github.com/getsentry/sentry-java/pull/2545))
  - [changelog](https://github.com/getsentry/sentry-native/blob/master/CHANGELOG.md#060)
  - [diff](https://github.com/getsentry/sentry-native/compare/0.5.4...0.6.0)

## 6.15.0

### Features

- Adjust time-to-full-display span if reportFullDisplayed is called too early ([#2550](https://github.com/getsentry/sentry-java/pull/2550))
- Add `enableTracing` option ([#2530](https://github.com/getsentry/sentry-java/pull/2530))
    - This change is backwards compatible. The default is `null` meaning existing behaviour remains unchanged (setting either `tracesSampleRate` or `tracesSampler` enables performance).
    - If set to `true`, performance is enabled, even if no `tracesSampleRate` or `tracesSampler` have been configured.
    - If set to `false` performance is disabled, regardless of `tracesSampleRate` and `tracesSampler` options.
- Detect dependencies by listing MANIFEST.MF files at runtime ([#2538](https://github.com/getsentry/sentry-java/pull/2538))
- Report integrations in use, report packages in use more consistently ([#2179](https://github.com/getsentry/sentry-java/pull/2179))
- Implement `ThreadLocalAccessor` for propagating Sentry hub with reactor / WebFlux ([#2570](https://github.com/getsentry/sentry-java/pull/2570))
  - Requires `io.micrometer:context-propagation:1.0.2+` as well as Spring Boot 3.0.3+
  - Enable the feature by setting `sentry.reactive.thread-local-accessor-enabled=true`
  - This is still considered experimental. Once we have enough feedback we may turn this on by default.
  - Checkout the sample here: https://github.com/getsentry/sentry-java/tree/main/sentry-samples/sentry-samples-spring-boot-webflux-jakarta
  - A new hub is now cloned from the main hub for every request

### Fixes

- Leave `inApp` flag for stack frames undecided in SDK if unsure and let ingestion decide instead ([#2547](https://github.com/getsentry/sentry-java/pull/2547))
- Allow `0.0` error sample rate ([#2573](https://github.com/getsentry/sentry-java/pull/2573))
- Fix memory leak in WebFlux related to an ever growing stack ([#2580](https://github.com/getsentry/sentry-java/pull/2580))
- Use the same hub in WebFlux exception handler as we do in WebFilter ([#2566](https://github.com/getsentry/sentry-java/pull/2566))
- Switch upstream Jetpack Compose dependencies to `compileOnly` in `sentry-compose-android` ([#2578](https://github.com/getsentry/sentry-java/pull/2578))
  - NOTE: If you're using Compose Navigation/User Interaction integrations, make sure to have the following dependencies on the classpath as we do not bring them in transitively anymore:
    - `androidx.navigation:navigation-compose:`
    - `androidx.compose.runtime:runtime:`
    - `androidx.compose.ui:ui:`

## 6.14.0

### Features

- Add time-to-full-display span to Activity auto-instrumentation ([#2432](https://github.com/getsentry/sentry-java/pull/2432))
- Add `main` flag to threads and `in_foreground` flag for app contexts  ([#2516](https://github.com/getsentry/sentry-java/pull/2516))

### Fixes

- Ignore Shutdown in progress when closing ShutdownHookIntegration ([#2521](https://github.com/getsentry/sentry-java/pull/2521))
- Fix app start span end-time is wrong if SDK init is deferred ([#2519](https://github.com/getsentry/sentry-java/pull/2519))
- Fix invalid session creation when app is launched in background ([#2543](https://github.com/getsentry/sentry-java/pull/2543))

## 6.13.1

### Fixes

- Fix transaction performance collector oom ([#2505](https://github.com/getsentry/sentry-java/pull/2505))
- Remove authority from URLs sent to Sentry ([#2366](https://github.com/getsentry/sentry-java/pull/2366))
- Fix `sentry-bom` containing incorrect artifacts ([#2504](https://github.com/getsentry/sentry-java/pull/2504))

### Dependencies

- Bump Native SDK from v0.5.3 to v0.5.4 ([#2500](https://github.com/getsentry/sentry-java/pull/2500))
  - [changelog](https://github.com/getsentry/sentry-native/blob/master/CHANGELOG.md#054)
  - [diff](https://github.com/getsentry/sentry-native/compare/0.5.3...0.5.4)

## 6.13.0

### Features

- Send cpu usage percentage in profile payload ([#2469](https://github.com/getsentry/sentry-java/pull/2469))
- Send transaction memory stats in profile payload ([#2447](https://github.com/getsentry/sentry-java/pull/2447))
- Add cpu usage collection ([#2462](https://github.com/getsentry/sentry-java/pull/2462))
- Improve ANR implementation: ([#2475](https://github.com/getsentry/sentry-java/pull/2475))
  - Add `abnormal_mechanism` to sessions for ANR rate calculation
  - Always attach thread dump to ANR events
  - Distinguish between foreground and background ANRs
- Improve possible date precision to 10 μs ([#2451](https://github.com/getsentry/sentry-java/pull/2451))

### Fixes

- Fix performance collector setup called in main thread ([#2499](https://github.com/getsentry/sentry-java/pull/2499))
- Expand guard against CVE-2018-9492 "Privilege Escalation via Content Provider" ([#2482](https://github.com/getsentry/sentry-java/pull/2482))
- Prevent OOM by disabling TransactionPerformanceCollector for now ([#2498](https://github.com/getsentry/sentry-java/pull/2498))

## 6.12.1

### Fixes

- Create timer in `TransactionPerformanceCollector` lazily ([#2478](https://github.com/getsentry/sentry-java/pull/2478))

## 6.12.0

### Features

- Attach View Hierarchy to the errored/crashed events ([#2440](https://github.com/getsentry/sentry-java/pull/2440))
- Collect memory usage in transactions ([#2445](https://github.com/getsentry/sentry-java/pull/2445))
- Add `traceOptionsRequests` option to disable tracing of OPTIONS requests ([#2453](https://github.com/getsentry/sentry-java/pull/2453))
- Extend list of HTTP headers considered sensitive ([#2455](https://github.com/getsentry/sentry-java/pull/2455))

### Fixes

- Use a single TransactionPerfomanceCollector ([#2464](https://github.com/getsentry/sentry-java/pull/2464))
- Don't override sdk name with Timber ([#2450](https://github.com/getsentry/sentry-java/pull/2450))
- Set transactionNameSource to CUSTOM when setting transaction name ([#2405](https://github.com/getsentry/sentry-java/pull/2405))
- Guard against CVE-2018-9492 "Privilege Escalation via Content Provider" ([#2466](https://github.com/getsentry/sentry-java/pull/2466))

## 6.11.0

### Features

- Disable Android concurrent profiling ([#2434](https://github.com/getsentry/sentry-java/pull/2434))
- Add logging for OpenTelemetry integration ([#2425](https://github.com/getsentry/sentry-java/pull/2425))
- Auto add `OpenTelemetryLinkErrorEventProcessor` for Spring Boot ([#2429](https://github.com/getsentry/sentry-java/pull/2429))

### Fixes

- Use minSdk compatible `Objects` class ([#2436](https://github.com/getsentry/sentry-java/pull/2436))
- Prevent R8 from warning on missing classes, as we check for their presence at runtime ([#2439](https://github.com/getsentry/sentry-java/pull/2439))

### Dependencies

- Bump Gradle from v7.5.1 to v7.6.0 ([#2438](https://github.com/getsentry/sentry-java/pull/2438))
  - [changelog](https://github.com/gradle/gradle/blob/master/CHANGELOG.md#v760)
  - [diff](https://github.com/gradle/gradle/compare/v7.5.1...v7.6.0)

## 6.10.0

### Features

- Add time-to-initial-display span to Activity transactions ([#2369](https://github.com/getsentry/sentry-java/pull/2369))
- Start a session after init if AutoSessionTracking is enabled ([#2356](https://github.com/getsentry/sentry-java/pull/2356))
- Provide automatic breadcrumbs and transactions for click/scroll events for Compose ([#2390](https://github.com/getsentry/sentry-java/pull/2390))
- Add `blocked_main_thread` and `call_stack` to File I/O spans to detect performance issues ([#2382](https://github.com/getsentry/sentry-java/pull/2382))

### Dependencies

- Bump Native SDK from v0.5.2 to v0.5.3 ([#2423](https://github.com/getsentry/sentry-java/pull/2423))
  - [changelog](https://github.com/getsentry/sentry-native/blob/master/CHANGELOG.md#053)
  - [diff](https://github.com/getsentry/sentry-native/compare/0.5.2...0.5.3)

## 6.9.2

### Fixes

- Updated ProfileMeasurementValue types ([#2412](https://github.com/getsentry/sentry-java/pull/2412))
- Clear window reference only on activity stop in profileMeasurements collector ([#2407](https://github.com/getsentry/sentry-java/pull/2407))
- No longer disable OpenTelemetry exporters in default Java Agent config ([#2408](https://github.com/getsentry/sentry-java/pull/2408))
- Fix `ClassNotFoundException` for `io.sentry.spring.SentrySpringServletContainerInitializer` in `sentry-spring-jakarta` ([#2411](https://github.com/getsentry/sentry-java/issues/2411))
- Fix `sentry-samples-spring-jakarta` ([#2411](https://github.com/getsentry/sentry-java/issues/2411))

### Features

- Add SENTRY_AUTO_INIT environment variable to control OpenTelemetry Agent init ([#2410](https://github.com/getsentry/sentry-java/pull/2410))
- Add OpenTelemetryLinkErrorEventProcessor for linking errors to traces created via OpenTelemetry ([#2418](https://github.com/getsentry/sentry-java/pull/2418))

### Dependencies

- Bump OpenTelemetry to 1.20.1 and OpenTelemetry Java Agent to 1.20.2 ([#2420](https://github.com/getsentry/sentry-java/pull/2420))

## 6.9.1

### Fixes

- OpenTelemetry modules were missing in `6.9.0` so we released the same code again as `6.9.1` including OpenTelemetry modules

## 6.9.0

### Fixes

- Use `canonicalName` in Fragment Integration for better de-obfuscation ([#2379](https://github.com/getsentry/sentry-java/pull/2379))
- Fix Timber and Fragment integrations auto-installation for obfuscated builds ([#2379](https://github.com/getsentry/sentry-java/pull/2379))
- Don't attach screenshots to events from Hybrid SDKs ([#2360](https://github.com/getsentry/sentry-java/pull/2360))
- Ensure Hints do not cause memory leaks ([#2387](https://github.com/getsentry/sentry-java/pull/2387))
- Do not attach empty `sentry-trace` and `baggage` headers ([#2385](https://github.com/getsentry/sentry-java/pull/2385))

### Features

- Add beforeSendTransaction which allows users to filter and change transactions ([#2388](https://github.com/getsentry/sentry-java/pull/2388))
- Add experimental support for OpenTelemetry ([README](sentry-opentelemetry/README.md))([#2344](https://github.com/getsentry/sentry-java/pull/2344))

### Dependencies

- Update Spring Boot Jakarta to Spring Boot 3.0.0 ([#2389](https://github.com/getsentry/sentry-java/pull/2389))
- Bump Spring Boot to 2.7.5 ([#2383](https://github.com/getsentry/sentry-java/pull/2383))

## 6.8.0

### Features

- Add FrameMetrics to Android profiling data ([#2342](https://github.com/getsentry/sentry-java/pull/2342))

### Fixes

- Remove profiler main thread io ([#2348](https://github.com/getsentry/sentry-java/pull/2348))
- Fix ensure all options are processed before integrations are loaded ([#2377](https://github.com/getsentry/sentry-java/pull/2377))

## 6.7.1

### Fixes

- Fix `Gpu.vendorId` should be a String ([#2343](https://github.com/getsentry/sentry-java/pull/2343))
- Don't set device name on Android if `sendDefaultPii` is disabled ([#2354](https://github.com/getsentry/sentry-java/pull/2354))
- Fix corrupted UUID on Motorola devices ([#2363](https://github.com/getsentry/sentry-java/pull/2363))
- Fix ANR on dropped uncaught exception events ([#2368](https://github.com/getsentry/sentry-java/pull/2368))

### Features

- Update Spring Boot Jakarta to Spring Boot 3.0.0-RC2 ([#2347](https://github.com/getsentry/sentry-java/pull/2347))

## 6.7.0

### Fixes

- Use correct set-cookie for the HTTP Client response object ([#2326](https://github.com/getsentry/sentry-java/pull/2326))
- Fix NoSuchElementException in CircularFifoQueue when cloning a Scope ([#2328](https://github.com/getsentry/sentry-java/pull/2328))

### Features

- Customizable fragment lifecycle breadcrumbs ([#2299](https://github.com/getsentry/sentry-java/pull/2299))
- Provide hook for Jetpack Compose navigation instrumentation ([#2320](https://github.com/getsentry/sentry-java/pull/2320))
- Populate `event.modules` with dependencies metadata ([#2324](https://github.com/getsentry/sentry-java/pull/2324))
- Support Spring 6 and Spring Boot 3 ([#2289](https://github.com/getsentry/sentry-java/pull/2289))

### Dependencies

- Bump Native SDK from v0.5.1 to v0.5.2 ([#2315](https://github.com/getsentry/sentry-java/pull/2315))
  - [changelog](https://github.com/getsentry/sentry-native/blob/master/CHANGELOG.md#052)
  - [diff](https://github.com/getsentry/sentry-native/compare/0.5.1...0.5.2)

## 6.6.0

### Fixes

- Ensure potential callback exceptions are caught #2123 ([#2291](https://github.com/getsentry/sentry-java/pull/2291))
- Remove verbose FrameMetricsAggregator failure logging ([#2293](https://github.com/getsentry/sentry-java/pull/2293))
- Ignore broken regex for tracePropagationTarget ([#2288](https://github.com/getsentry/sentry-java/pull/2288))
- No longer serialize static fields; use toString as fallback ([#2309](https://github.com/getsentry/sentry-java/pull/2309))
- Fix `SentryFileWriter`/`SentryFileOutputStream` append overwrites file contents ([#2304](https://github.com/getsentry/sentry-java/pull/2304))
- Respect incoming parent sampled decision when continuing a trace ([#2311](https://github.com/getsentry/sentry-java/pull/2311))

### Features

- Profile envelopes are sent directly from profiler ([#2298](https://github.com/getsentry/sentry-java/pull/2298))
- Add support for using Encoder with logback.SentryAppender ([#2246](https://github.com/getsentry/sentry-java/pull/2246))
- Report Startup Crashes ([#2277](https://github.com/getsentry/sentry-java/pull/2277))
- HTTP Client errors for OkHttp ([#2287](https://github.com/getsentry/sentry-java/pull/2287))
- Add option to enable or disable Frame Tracking ([#2314](https://github.com/getsentry/sentry-java/pull/2314))

### Dependencies

- Bump Native SDK from v0.5.0 to v0.5.1 ([#2306](https://github.com/getsentry/sentry-java/pull/2306))
  - [changelog](https://github.com/getsentry/sentry-native/blob/master/CHANGELOG.md#051)
  - [diff](https://github.com/getsentry/sentry-native/compare/0.5.0...0.5.1)

## 6.5.0

### Fixes

- Improve public facing API for creating Baggage from header ([#2284](https://github.com/getsentry/sentry-java/pull/2284))

## 6.5.0-beta.3

### Features

- Provide API for attaching custom measurements to transactions ([#2260](https://github.com/getsentry/sentry-java/pull/2260))
- Bump spring to 2.7.4 ([#2279](https://github.com/getsentry/sentry-java/pull/2279))

## 6.5.0-beta.2

### Features

- Make user segment a top level property ([#2257](https://github.com/getsentry/sentry-java/pull/2257))
- Replace user `other` with `data` ([#2258](https://github.com/getsentry/sentry-java/pull/2258))
- `isTraceSampling` is now on by default. `tracingOrigins` has been replaced by `tracePropagationTargets` ([#2255](https://github.com/getsentry/sentry-java/pull/2255))

## 6.5.0-beta.1

### Features

- Server-Side Dynamic Sampling Context support  ([#2226](https://github.com/getsentry/sentry-java/pull/2226))

## 6.4.4

### Fixes

- Fix ConcurrentModificationException due to FrameMetricsAggregator manipulation ([#2282](https://github.com/getsentry/sentry-java/pull/2282))

## 6.4.3

- Fix slow and frozen frames tracking ([#2271](https://github.com/getsentry/sentry-java/pull/2271))

## 6.4.2

### Fixes

- Fixed AbstractMethodError when getting Lifecycle ([#2228](https://github.com/getsentry/sentry-java/pull/2228))
- Missing unit fields for Android measurements ([#2204](https://github.com/getsentry/sentry-java/pull/2204))
- Avoid sending empty profiles ([#2232](https://github.com/getsentry/sentry-java/pull/2232))
- Fix file descriptor leak in FileIO instrumentation ([#2248](https://github.com/getsentry/sentry-java/pull/2248))

## 6.4.1

### Fixes

- Fix memory leak caused by throwableToSpan ([#2227](https://github.com/getsentry/sentry-java/pull/2227))

## 6.4.0

### Fixes

- make profiling rate defaults to 101 hz ([#2211](https://github.com/getsentry/sentry-java/pull/2211))
- SentryOptions.setProfilingTracesIntervalMillis has been deprecated
- Added cpu architecture and default environment in profiles envelope ([#2207](https://github.com/getsentry/sentry-java/pull/2207))
- SentryOptions.setProfilingEnabled has been deprecated in favor of setProfilesSampleRate
- Use toString for enum serialization ([#2220](https://github.com/getsentry/sentry-java/pull/2220))

### Features

- Concurrent profiling 3 - added truncation reason ([#2247](https://github.com/getsentry/sentry-java/pull/2247))
- Concurrent profiling 2 - added list of transactions ([#2218](https://github.com/getsentry/sentry-java/pull/2218))
- Concurrent profiling 1 - added envelope payload data format ([#2216](https://github.com/getsentry/sentry-java/pull/2216))
- Send source for transactions ([#2180](https://github.com/getsentry/sentry-java/pull/2180))
- Add profilesSampleRate and profileSampler options for Android sdk ([#2184](https://github.com/getsentry/sentry-java/pull/2184))
- Add baggage header to RestTemplate ([#2206](https://github.com/getsentry/sentry-java/pull/2206))
- Bump Native SDK from v0.4.18 to v0.5.0 ([#2199](https://github.com/getsentry/sentry-java/pull/2199))
  - [changelog](https://github.com/getsentry/sentry-native/blob/master/CHANGELOG.md#050)
  - [diff](https://github.com/getsentry/sentry-native/compare/0.4.18...0.5.0)
- Bump Gradle from v7.5.0 to v7.5.1 ([#2212](https://github.com/getsentry/sentry-java/pull/2212))
  - [changelog](https://github.com/gradle/gradle/blob/master/CHANGELOG.md#v751)
  - [diff](https://github.com/gradle/gradle/compare/v7.5.0...v7.5.1)

## 6.3.1

### Fixes

- Prevent NPE by checking SentryTracer.timer for null again inside synchronized ([#2200](https://github.com/getsentry/sentry-java/pull/2200))
- Weakly reference Activity for transaction finished callback ([#2203](https://github.com/getsentry/sentry-java/pull/2203))
- `attach-screenshot` set on Manual init. didn't work ([#2186](https://github.com/getsentry/sentry-java/pull/2186))
- Remove extra space from `spring.factories` causing issues in old versions of Spring Boot ([#2181](https://github.com/getsentry/sentry-java/pull/2181))


### Features

- Bump Native SDK to v0.4.18 ([#2154](https://github.com/getsentry/sentry-java/pull/2154))
  - [changelog](https://github.com/getsentry/sentry-native/blob/master/CHANGELOG.md#0418)
  - [diff](https://github.com/getsentry/sentry-native/compare/0.4.17...0.4.18)
- Bump Gradle to v7.5.0 ([#2174](https://github.com/getsentry/sentry-java/pull/2174), [#2191](https://github.com/getsentry/sentry-java/pull/2191))
  - [changelog](https://github.com/gradle/gradle/blob/master/CHANGELOG.md#v750)
  - [diff](https://github.com/gradle/gradle/compare/v7.4.2...v7.5.0)

## 6.3.0

### Features

- Switch upstream dependencies to `compileOnly` in integrations ([#2175](https://github.com/getsentry/sentry-java/pull/2175))

### Fixes

- Lazily retrieve HostnameCache in MainEventProcessor ([#2170](https://github.com/getsentry/sentry-java/pull/2170))

## 6.2.1

### Fixes

- Only send userid in Dynamic Sampling Context if sendDefaultPii is true ([#2147](https://github.com/getsentry/sentry-java/pull/2147))
- Remove userId from baggage due to PII ([#2157](https://github.com/getsentry/sentry-java/pull/2157))

### Features

- Add integration for Apollo-Kotlin 3 ([#2109](https://github.com/getsentry/sentry-java/pull/2109))
- New package `sentry-android-navigation` for AndroidX Navigation support ([#2136](https://github.com/getsentry/sentry-java/pull/2136))
- New package `sentry-compose` for Jetpack Compose support (Navigation) ([#2136](https://github.com/getsentry/sentry-java/pull/2136))
- Add sample rate to baggage as well as trace in envelope header and flatten user ([#2135](https://github.com/getsentry/sentry-java/pull/2135))

## 6.1.4

### Fixes

- Filter out app starts with more than 60s ([#2127](https://github.com/getsentry/sentry-java/pull/2127))

## 6.1.3

### Fixes

- Fix thread leak due to Timer being created and never cancelled ([#2131](https://github.com/getsentry/sentry-java/pull/2131))

## 6.1.2

### Fixes

- Swallow error when reading ActivityManager#getProcessesInErrorState instead of crashing ([#2114](https://github.com/getsentry/sentry-java/pull/2114))
- Use charset string directly as StandardCharsets is not available on earlier Android versions ([#2111](https://github.com/getsentry/sentry-java/pull/2111))

## 6.1.1

### Features

- Replace `tracestate` header with `baggage` header ([#2078](https://github.com/getsentry/sentry-java/pull/2078))
- Allow opting out of device info collection that requires Inter-Process Communication (IPC) ([#2100](https://github.com/getsentry/sentry-java/pull/2100))

## 6.1.0

### Features

- Implement local scope by adding overloads to the capture methods that accept a ScopeCallback ([#2084](https://github.com/getsentry/sentry-java/pull/2084))
- SentryOptions#merge is now public and can be used to load ExternalOptions ([#2088](https://github.com/getsentry/sentry-java/pull/2088))

### Fixes

- Fix proguard rules to work R8 [issue](https://issuetracker.google.com/issues/235733922) around on AGP 7.3.0-betaX and 7.4.0-alphaX ([#2094](https://github.com/getsentry/sentry-java/pull/2094))
- Fix GraalVM Native Image compatibility ([#2172](https://github.com/getsentry/sentry-java/pull/2172))

## 6.0.0

### Sentry Self-hosted Compatibility

- Starting with version `6.0.0` of the `sentry` package, [Sentry's self hosted version >= v21.9.0](https://github.com/getsentry/self-hosted/releases) is required or you have to manually disable sending client reports via the `sendClientReports` option. This only applies to self-hosted Sentry. If you are using [sentry.io](https://sentry.io), no action is needed.

### Features

- Allow optimization and obfuscation of the SDK by reducing proguard rules ([#2031](https://github.com/getsentry/sentry-java/pull/2031))
- Relax TransactionNameProvider ([#1861](https://github.com/getsentry/sentry-java/pull/1861))
- Use float instead of Date for protocol types for higher precision ([#1737](https://github.com/getsentry/sentry-java/pull/1737))
- Allow setting SDK info (name & version) in manifest ([#2016](https://github.com/getsentry/sentry-java/pull/2016))
- Allow setting native Android SDK name during build ([#2035](https://github.com/getsentry/sentry-java/pull/2035))
- Include application permissions in Android events ([#2018](https://github.com/getsentry/sentry-java/pull/2018))
- Automatically create transactions for UI events ([#1975](https://github.com/getsentry/sentry-java/pull/1975))
- Hints are now used via a Hint object and passed into beforeSend and EventProcessor as @NotNull Hint object ([#2045](https://github.com/getsentry/sentry-java/pull/2045))
- Attachments can be manipulated via hint ([#2046](https://github.com/getsentry/sentry-java/pull/2046))
- Add sentry-servlet-jakarta module ([#1987](https://github.com/getsentry/sentry-java/pull/1987))
- Add client reports ([#1982](https://github.com/getsentry/sentry-java/pull/1982))
- Screenshot is taken when there is an error ([#1967](https://github.com/getsentry/sentry-java/pull/1967))
- Add Android profiling traces ([#1897](https://github.com/getsentry/sentry-java/pull/1897)) ([#1959](https://github.com/getsentry/sentry-java/pull/1959)) and its tests ([#1949](https://github.com/getsentry/sentry-java/pull/1949))
- Enable enableScopeSync by default for Android ([#1928](https://github.com/getsentry/sentry-java/pull/1928))
- Feat: Vendor JSON ([#1554](https://github.com/getsentry/sentry-java/pull/1554))
    - Introduce `JsonSerializable` and `JsonDeserializer` interfaces for manual json
      serialization/deserialization.
    - Introduce `JsonUnknwon` interface to preserve unknown properties when deserializing/serializing
      SDK classes.
    - When passing custom objects, for example in `Contexts`, these are supported for serialization:
        - `JsonSerializable`
        - `Map`, `Collection`, `Array`, `String` and all primitive types.
        - Objects with the help of refection.
            - `Map`, `Collection`, `Array`, `String` and all primitive types.
            - Call `toString()` on objects that have a cyclic reference to a ancestor object.
            - Call `toString()` where object graphs exceed max depth.
    - Remove `gson` dependency.
    - Remove `IUnknownPropertiesConsumer`
- Pass MDC tags as Sentry tags ([#1954](https://github.com/getsentry/sentry-java/pull/1954))

### Fixes

- Calling Sentry.init and specifying contextTags now has an effect on the Logback SentryAppender ([#2052](https://github.com/getsentry/sentry-java/pull/2052))
- Calling Sentry.init and specifying contextTags now has an effect on the Log4j SentryAppender ([#2054](https://github.com/getsentry/sentry-java/pull/2054))
- Calling Sentry.init and specifying contextTags now has an effect on the jul SentryAppender ([#2057](https://github.com/getsentry/sentry-java/pull/2057))
- Update Spring Boot dependency to 2.6.8 and fix the CVE-2022-22970 ([#2068](https://github.com/getsentry/sentry-java/pull/2068))
- Sentry can now self heal after a Thread had its currentHub set to a NoOpHub ([#2076](https://github.com/getsentry/sentry-java/pull/2076))
- No longer close OutputStream that is passed into JsonSerializer ([#2029](https://github.com/getsentry/sentry-java/pull/2029))
- Fix setting context tags on events captured by Spring ([#2060](https://github.com/getsentry/sentry-java/pull/2060))
- Isolate cached events with hashed DSN subfolder ([#2038](https://github.com/getsentry/sentry-java/pull/2038))
- SentryThread.current flag will not be overridden by DefaultAndroidEventProcessor if already set ([#2050](https://github.com/getsentry/sentry-java/pull/2050))
- Fix serialization of Long inside of Request.data ([#2051](https://github.com/getsentry/sentry-java/pull/2051))
- Update sentry-native to 0.4.17 ([#2033](https://github.com/getsentry/sentry-java/pull/2033))
- Update Gradle to 7.4.2 and AGP to 7.2 ([#2042](https://github.com/getsentry/sentry-java/pull/2042))
- Change order of event filtering mechanisms ([#2001](https://github.com/getsentry/sentry-java/pull/2001))
- Only send session update for dropped events if state changed ([#2002](https://github.com/getsentry/sentry-java/pull/2002))
- Android profiling initializes on first profile start ([#2009](https://github.com/getsentry/sentry-java/pull/2009))
- Profiling rate decreased from 300hz to 100hz ([#1997](https://github.com/getsentry/sentry-java/pull/1997))
- Allow disabling sending of client reports via Android Manifest and external options ([#2007](https://github.com/getsentry/sentry-java/pull/2007))
- Ref: Upgrade Spring Boot dependency to 2.5.13 ([#2011](https://github.com/getsentry/sentry-java/pull/2011))
- Ref: Make options.printUncaughtStackTrace primitive type ([#1995](https://github.com/getsentry/sentry-java/pull/1995))
- Ref: Remove not needed interface abstractions on Android ([#1953](https://github.com/getsentry/sentry-java/pull/1953))
- Ref: Make hints Map<String, Object> instead of only Object ([#1929](https://github.com/getsentry/sentry-java/pull/1929))
- Ref: Simplify DateUtils with ISO8601Utils ([#1837](https://github.com/getsentry/sentry-java/pull/1837))
- Ref: Remove deprecated and scheduled fields ([#1875](https://github.com/getsentry/sentry-java/pull/1875))
- Ref: Add shutdownTimeoutMillis in favor of shutdownTimeout ([#1873](https://github.com/getsentry/sentry-java/pull/1873))
- Ref: Remove Attachment ContentType since the Server infers it ([#1874](https://github.com/getsentry/sentry-java/pull/1874))
- Ref: Bind external properties to a dedicated class. ([#1750](https://github.com/getsentry/sentry-java/pull/1750))
- Ref: Debug log serializable objects ([#1795](https://github.com/getsentry/sentry-java/pull/1795))
- Ref: catch Throwable instead of Exception to suppress internal SDK errors ([#1812](https://github.com/getsentry/sentry-java/pull/1812))
- `SentryOptions` can merge properties from `ExternalOptions` instead of another instance of `SentryOptions`
- Following boolean properties from `SentryOptions` that allowed `null` values are now not nullable - `debug`, `enableUncaughtExceptionHandler`, `enableDeduplication`
- `SentryOptions` cannot be created anymore using `PropertiesProvider` with `SentryOptions#from` method. Use `ExternalOptions#from` instead and merge created object with `SentryOptions#merge`
- Bump: Kotlin to 1.5 and compatibility to 1.4 for sentry-android-timber ([#1815](https://github.com/getsentry/sentry-java/pull/1815))

## 5.7.4

### Fixes

* Change order of event filtering mechanisms and only send session update for dropped events if session state changed (#2028)

## 5.7.3

### Fixes

- Sentry Timber integration throws an exception when using args ([#1986](https://github.com/getsentry/sentry-java/pull/1986))

## 5.7.2

### Fixes

- Bring back support for `Timber.tag` ([#1974](https://github.com/getsentry/sentry-java/pull/1974))

## 5.7.1

### Fixes

- Sentry Timber integration does not submit msg.formatted breadcrumbs ([#1957](https://github.com/getsentry/sentry-java/pull/1957))
- ANR WatchDog won't crash on SecurityException ([#1962](https://github.com/getsentry/sentry-java/pull/1962))

## 5.7.0

### Features

- Automatically enable `Timber` and `Fragment` integrations if they are present on the classpath ([#1936](https://github.com/getsentry/sentry-java/pull/1936))

## 5.6.3

### Fixes

- If transaction or span is finished, do not allow to mutate ([#1940](https://github.com/getsentry/sentry-java/pull/1940))
- Keep used AndroidX classes from obfuscation (Fixes UI breadcrumbs and Slow/Frozen frames) ([#1942](https://github.com/getsentry/sentry-java/pull/1942))

## 5.6.2

### Fixes

- Ref: Make ActivityFramesTracker public to be used by Hybrid SDKs ([#1931](https://github.com/getsentry/sentry-java/pull/1931))
- Bump: AGP to 7.1.2 ([#1930](https://github.com/getsentry/sentry-java/pull/1930))
- NPE while adding "response_body_size" breadcrumb, when response body length is unknown ([#1908](https://github.com/getsentry/sentry-java/pull/1908))
- Do not include stacktrace frames into Timber message ([#1898](https://github.com/getsentry/sentry-java/pull/1898))
- Potential memory leaks ([#1909](https://github.com/getsentry/sentry-java/pull/1909))

Breaking changes:
`Timber.tag` is no longer supported by our [Timber integration](https://docs.sentry.io/platforms/android/configuration/integrations/timber/) and will not appear on Sentry for error events.
Please vote on this [issue](https://github.com/getsentry/sentry-java/issues/1900), if you'd like us to provide support for that.

## 5.6.2-beta.3

### Fixes

- Ref: Make ActivityFramesTracker public to be used by Hybrid SDKs ([#1931](https://github.com/getsentry/sentry-java/pull/1931))
- Bump: AGP to 7.1.2 ([#1930](https://github.com/getsentry/sentry-java/pull/1930))

## 5.6.2-beta.2

### Fixes

- NPE while adding "response_body_size" breadcrumb, when response body length is unknown ([#1908](https://github.com/getsentry/sentry-java/pull/1908))

## 5.6.2-beta.1

### Fixes

- Do not include stacktrace frames into Timber message ([#1898](https://github.com/getsentry/sentry-java/pull/1898))
- Potential memory leaks ([#1909](https://github.com/getsentry/sentry-java/pull/1909))

Breaking changes:
`Timber.tag` is no longer supported by our [Timber integration](https://docs.sentry.io/platforms/android/configuration/integrations/timber/) and will not appear on Sentry for error events.
Please vote on this [issue](https://github.com/getsentry/sentry-java/issues/1900), if you'd like us to provide support for that.

## 5.6.1

### Features

- Add options.printUncaughtStackTrace to print uncaught exceptions ([#1890](https://github.com/getsentry/sentry-java/pull/1890))

### Fixes

- NPE while adding "response_body_size" breadcrumb, when response body is null ([#1884](https://github.com/getsentry/sentry-java/pull/1884))
- Bump: AGP to 7.1.0 ([#1892](https://github.com/getsentry/sentry-java/pull/1892))

## 5.6.0

### Features

- Add breadcrumbs support for UI events (automatically captured) ([#1876](https://github.com/getsentry/sentry-java/pull/1876))

### Fixes

- Change scope of servlet-api to compileOnly ([#1880](https://github.com/getsentry/sentry-java/pull/1880))

## 5.5.3

### Fixes

- Do not create SentryExceptionResolver bean when Spring MVC is not on the classpath ([#1865](https://github.com/getsentry/sentry-java/pull/1865))

## 5.5.2

### Fixes

- Detect App Cold start correctly for Hybrid SDKs ([#1855](https://github.com/getsentry/sentry-java/pull/1855))
- Bump: log4j to 2.17.0 ([#1852](https://github.com/getsentry/sentry-java/pull/1852))
- Bump: logback to 1.2.9 ([#1853](https://github.com/getsentry/sentry-java/pull/1853))

## 5.5.1

### Fixes

- Bump: log4j to 2.16.0 ([#1845](https://github.com/getsentry/sentry-java/pull/1845))
- Make App start cold/warm visible to Hybrid SDKs ([#1848](https://github.com/getsentry/sentry-java/pull/1848))

## 5.5.0

### Features

- Add locale to device context and deprecate language ([#1832](https://github.com/getsentry/sentry-java/pull/1832))
- Add `SentryFileInputStream` and `SentryFileOutputStream` for File I/O performance instrumentation ([#1826](https://github.com/getsentry/sentry-java/pull/1826))
- Add `SentryFileReader` and `SentryFileWriter` for File I/O instrumentation ([#1843](https://github.com/getsentry/sentry-java/pull/1843))

### Fixes

- Bump: log4j to 2.15.0 ([#1839](https://github.com/getsentry/sentry-java/pull/1839))
- Ref: Rename Fragment span operation from `ui.fragment.load` to `ui.load` ([#1824](https://github.com/getsentry/sentry-java/pull/1824))
- Ref: change `java.util.Random` to `java.security.SecureRandom` for possible security reasons ([#1831](https://github.com/getsentry/sentry-java/pull/1831))

## 5.4.3

### Fixes

- Only report App start measurement for full launch on Android ([#1821](https://github.com/getsentry/sentry-java/pull/1821))

## 5.4.2

### Fixes

- Ref: catch Throwable instead of Exception to suppress internal SDK errors ([#1812](https://github.com/getsentry/sentry-java/pull/1812))

## 5.4.1

### Features

- Refactor OkHttp and Apollo to Kotlin functional interfaces ([#1797](https://github.com/getsentry/sentry-java/pull/1797))
- Add secondary constructor to SentryInstrumentation ([#1804](https://github.com/getsentry/sentry-java/pull/1804))

### Fixes

- Do not start fragment span if not added to the Activity ([#1813](https://github.com/getsentry/sentry-java/pull/1813))

## 5.4.0

### Features

- Add `graphql-java` instrumentation ([#1777](https://github.com/getsentry/sentry-java/pull/1777))

### Fixes

- Do not crash when event processors throw a lower level Throwable class ([#1800](https://github.com/getsentry/sentry-java/pull/1800))
- ActivityFramesTracker does not throw if Activity has no observers ([#1799](https://github.com/getsentry/sentry-java/pull/1799))

## 5.3.0

### Features

- Add datasource tracing with P6Spy ([#1784](https://github.com/getsentry/sentry-java/pull/1784))

### Fixes

- ActivityFramesTracker does not throw if Activity has not been added ([#1782](https://github.com/getsentry/sentry-java/pull/1782))
- PerformanceAndroidEventProcessor uses up to date isTracingEnabled set on Configuration callback ([#1786](https://github.com/getsentry/sentry-java/pull/1786))

## 5.2.4

### Fixes

- Window.FEATURE_NO_TITLE does not work when using activity traces ([#1769](https://github.com/getsentry/sentry-java/pull/1769))
- unregister UncaughtExceptionHandler on close ([#1770](https://github.com/getsentry/sentry-java/pull/1770))

## 5.2.3

### Fixes

- Make ActivityFramesTracker operations thread-safe ([#1762](https://github.com/getsentry/sentry-java/pull/1762))
- Clone Scope Contexts ([#1763](https://github.com/getsentry/sentry-java/pull/1763))
- Bump: AGP to 7.0.3 ([#1765](https://github.com/getsentry/sentry-java/pull/1765))

## 5.2.2

### Fixes

- Close HostnameCache#executorService on SentryClient#close ([#1757](https://github.com/getsentry/sentry-java/pull/1757))

## 5.2.1

### Features

- Add isCrashedLastRun support ([#1739](https://github.com/getsentry/sentry-java/pull/1739))
- Attach Java vendor and version to events and transactions ([#1703](https://github.com/getsentry/sentry-java/pull/1703))

### Fixes

- Handle exception if Context.registerReceiver throws ([#1747](https://github.com/getsentry/sentry-java/pull/1747))

## 5.2.0

### Features

- Allow setting proguard via Options and/or external resources ([#1728](https://github.com/getsentry/sentry-java/pull/1728))
- Add breadcrumbs for the Apollo integration ([#1726](https://github.com/getsentry/sentry-java/pull/1726))

### Fixes

- Don't set lastEventId for transactions ([#1727](https://github.com/getsentry/sentry-java/pull/1727))
- ActivityLifecycleIntegration#appStartSpan memory leak ([#1732](https://github.com/getsentry/sentry-java/pull/1732))

## 5.2.0-beta.3

### Features

- Add "data" to spans ([#1717](https://github.com/getsentry/sentry-java/pull/1717))

### Fixes

- Check at runtime if AndroidX.Core is available ([#1718](https://github.com/getsentry/sentry-java/pull/1718))
- Should not capture unfinished transaction ([#1719](https://github.com/getsentry/sentry-java/pull/1719))

## 5.2.0-beta.2

### Fixes

- Bump AGP to 7.0.2 ([#1650](https://github.com/getsentry/sentry-java/pull/1650))
- Drop spans in BeforeSpanCallback. ([#1713](https://github.com/getsentry/sentry-java/pull/1713))

## 5.2.0-beta.1

### Features

- Add tracestate HTTP header support ([#1683](https://github.com/getsentry/sentry-java/pull/1683))
- Add option to filter which origins receive tracing headers ([#1698](https://github.com/getsentry/sentry-java/pull/1698))
- Include unfinished spans in transaction ([#1699](https://github.com/getsentry/sentry-java/pull/1699))
- Add static helpers for creating breadcrumbs ([#1702](https://github.com/getsentry/sentry-java/pull/1702))
- Performance support for Android Apollo ([#1705](https://github.com/getsentry/sentry-java/pull/1705))

### Fixes

- Move tags from transaction.contexts.trace.tags to transaction.tags ([#1700](https://github.com/getsentry/sentry-java/pull/1700))

Breaking changes:

- Updated proguard keep rule for enums, which affects consumer application code ([#1694](https://github.com/getsentry/sentry-java/pull/1694))

## 5.1.2

### Fixes

- Servlet 3.1 compatibility issue ([#1681](https://github.com/getsentry/sentry-java/pull/1681))
- Do not drop Contexts key if Collection, Array or Char ([#1680](https://github.com/getsentry/sentry-java/pull/1680))

## 5.1.1

### Features

- Add support for async methods in Spring MVC ([#1652](https://github.com/getsentry/sentry-java/pull/1652))
- Add secondary constructor taking IHub to SentryOkHttpInterceptor ([#1657](https://github.com/getsentry/sentry-java/pull/1657))
- Merge external map properties ([#1656](https://github.com/getsentry/sentry-java/pull/1656))

### Fixes

- Remove onActivityPreCreated call in favor of onActivityCreated ([#1661](https://github.com/getsentry/sentry-java/pull/1661))
- Do not crash if SENSOR_SERVICE throws ([#1655](https://github.com/getsentry/sentry-java/pull/1655))
- Make sure scope is popped when processing request results in exception ([#1665](https://github.com/getsentry/sentry-java/pull/1665))

## 5.1.0

### Features

- Spring WebClient integration ([#1621](https://github.com/getsentry/sentry-java/pull/1621))
- OpenFeign integration ([#1632](https://github.com/getsentry/sentry-java/pull/1632))
- Add more convenient way to pass BeforeSpanCallback in OpenFeign integration ([#1637](https://github.com/getsentry/sentry-java/pull/1637))

### Fixes

- Bump: sentry-native to 0.4.12 ([#1651](https://github.com/getsentry/sentry-java/pull/1651))

## 5.1.0-beta.9

- No documented changes.

## 5.1.0-beta.8

### Features

- Generate Sentry BOM ([#1486](https://github.com/getsentry/sentry-java/pull/1486))

## 5.1.0-beta.7

### Features

- Slow/Frozen frames metrics ([#1609](https://github.com/getsentry/sentry-java/pull/1609))

## 5.1.0-beta.6

### Features

- Add request body extraction for Spring MVC integration ([#1595](https://github.com/getsentry/sentry-java/pull/1595))

### Fixes

- set min sdk version of sentry-android-fragment to API 14 ([#1608](https://github.com/getsentry/sentry-java/pull/1608))
- Ser/Deser of the UserFeedback from cached envelope ([#1611](https://github.com/getsentry/sentry-java/pull/1611))

## 5.1.0-beta.5

### Fixes

- Make SentryAppender non-final for Log4j2 and Logback ([#1603](https://github.com/getsentry/sentry-java/pull/1603))
- Do not throw IAE when tracing header contain invalid trace id ([#1605](https://github.com/getsentry/sentry-java/pull/1605))

## 5.1.0-beta.4

### Fixes

- Update sentry-native to 0.4.11 ([#1591](https://github.com/getsentry/sentry-java/pull/1591))

## 5.1.0-beta.3

### Features

- Spring Webflux integration ([#1529](https://github.com/getsentry/sentry-java/pull/1529))

## 5.1.0-beta.2

### Features

- Support transaction waiting for children to finish. ([#1535](https://github.com/getsentry/sentry-java/pull/1535))
- Capture logged marker in log4j2 and logback appenders ([#1551](https://github.com/getsentry/sentry-java/pull/1551))
- Allow clearing of attachments in the scope ([#1562](https://github.com/getsentry/sentry-java/pull/1562))
- Set mechanism type in SentryExceptionResolver ([#1556](https://github.com/getsentry/sentry-java/pull/1556))
- Perf. for fragments ([#1528](https://github.com/getsentry/sentry-java/pull/1528))

### Fixes

- Handling missing Spring Security on classpath on Java 8 ([#1552](https://github.com/getsentry/sentry-java/pull/1552))
- Use a different method to get strings from JNI, and avoid excessive Stack Space usage. ([#1214](https://github.com/getsentry/sentry-java/pull/1214))
- Add data field to SentrySpan ([#1555](https://github.com/getsentry/sentry-java/pull/1555))
- Clock drift issue when calling DateUtils#getDateTimeWithMillisPrecision ([#1557](https://github.com/getsentry/sentry-java/pull/1557))
- Prefer snake case for HTTP integration data keys ([#1559](https://github.com/getsentry/sentry-java/pull/1559))
- Assign lastEventId only if event was queued for submission ([#1565](https://github.com/getsentry/sentry-java/pull/1565))

## 5.1.0-beta.1

### Features

- Measure app start time ([#1487](https://github.com/getsentry/sentry-java/pull/1487))
- Automatic breadcrumbs logging for fragment lifecycle ([#1522](https://github.com/getsentry/sentry-java/pull/1522))

## 5.0.1

### Fixes

- Sources and Javadoc artifacts were mixed up ([#1515](https://github.com/getsentry/sentry-java/pull/1515))

## 5.0.0

This release brings many improvements but also new features:

- OkHttp Interceptor for Android ([#1330](https://github.com/getsentry/sentry-java/pull/1330))
- GraalVM Native Image Compatibility ([#1329](https://github.com/getsentry/sentry-java/pull/1329))
- Add option to ignore exceptions by type ([#1352](https://github.com/getsentry/sentry-java/pull/1352))
- Enrich transactions with device contexts ([#1430](https://github.com/getsentry/sentry-java/pull/1430)) ([#1469](https://github.com/getsentry/sentry-java/pull/1469))
- Better interoperability with Kotlin null-safety ([#1439](https://github.com/getsentry/sentry-java/pull/1439)) and ([#1462](https://github.com/getsentry/sentry-java/pull/1462))
- Add coroutines support ([#1479](https://github.com/getsentry/sentry-java/pull/1479))
- OkHttp callback for Customising the Span ([#1478](https://github.com/getsentry/sentry-java/pull/1478))
- Add breadcrumb in Spring RestTemplate integration ([#1481](https://github.com/getsentry/sentry-java/pull/1481))

Breaking changes:

- Migration Guide for [Java](https://docs.sentry.io/platforms/java/migration/)
- Migration Guide for [Android](https://docs.sentry.io/platforms/android/migration/)

Other fixes:

- Fix: Add attachmentType to envelope ser/deser. ([#1504](https://github.com/getsentry/sentry-java/pull/1504))

Thank you:

- @maciejwalkowiak for coding most of it.

## 5.0.0-beta.7

### Fixes


- Ref: Deprecate SentryBaseEvent#getOriginThrowable and add SentryBaseEvent#getThrowableMechanism ([#1502](https://github.com/getsentry/sentry-java/pull/1502))
- Graceful Shutdown flushes event instead of Closing SDK ([#1500](https://github.com/getsentry/sentry-java/pull/1500))
- Do not append threads that come from the EnvelopeFileObserver ([#1501](https://github.com/getsentry/sentry-java/pull/1501))
- Ref: Deprecate cacheDirSize and add maxCacheItems ([#1499](https://github.com/getsentry/sentry-java/pull/1499))
- Append all threads if Hint is Cached but attachThreads is enabled ([#1503](https://github.com/getsentry/sentry-java/pull/1503))

## 5.0.0-beta.6

### Features

- Add secondary constructor to SentryOkHttpInterceptor ([#1491](https://github.com/getsentry/sentry-java/pull/1491))
- Add option to enable debug mode in Log4j2 integration ([#1492](https://github.com/getsentry/sentry-java/pull/1492))

### Fixes

- Ref: Replace clone() with copy constructor ([#1496](https://github.com/getsentry/sentry-java/pull/1496))

## 5.0.0-beta.5

### Features

- OkHttp callback for Customising the Span ([#1478](https://github.com/getsentry/sentry-java/pull/1478))
- Add breadcrumb in Spring RestTemplate integration ([#1481](https://github.com/getsentry/sentry-java/pull/1481))
- Add coroutines support ([#1479](https://github.com/getsentry/sentry-java/pull/1479))

### Fixes

- Cloning Stack ([#1483](https://github.com/getsentry/sentry-java/pull/1483))

## 5.0.0-beta.4

### Fixes

- Enrich Transactions with Context Data ([#1469](https://github.com/getsentry/sentry-java/pull/1469))
- Bump: Apache HttpClient to 5.0.4 ([#1476](https://github.com/getsentry/sentry-java/pull/1476))

## 5.0.0-beta.3

### Fixes

- Handling immutable collections on SentryEvent and protocol objects ([#1468](https://github.com/getsentry/sentry-java/pull/1468))
- Associate event with transaction when thrown exception is not a direct cause ([#1463](https://github.com/getsentry/sentry-java/pull/1463))
- Ref: nullability annotations to Sentry module ([#1439](https://github.com/getsentry/sentry-java/pull/1439)) and ([#1462](https://github.com/getsentry/sentry-java/pull/1462))
- NPE when adding Context Data with null values for log4j2 ([#1465](https://github.com/getsentry/sentry-java/pull/1465))

## 5.0.0-beta.2

### Fixes

- sentry-android-timber package sets sentry.java.android.timber as SDK name ([#1456](https://github.com/getsentry/sentry-java/pull/1456))
- When AppLifecycleIntegration is closed, it should remove observer using UI thread ([#1459](https://github.com/getsentry/sentry-java/pull/1459))
- Bump: AGP to 4.2.0 ([#1460](https://github.com/getsentry/sentry-java/pull/1460))

Breaking Changes:

- Remove: Settings.Secure.ANDROID_ID in favor of generated installationId ([#1455](https://github.com/getsentry/sentry-java/pull/1455))
- Rename: enableSessionTracking to enableAutoSessionTracking ([#1457](https://github.com/getsentry/sentry-java/pull/1457))

## 5.0.0-beta.1

### Fixes

- Ref: Refactor converting HttpServletRequest to Sentry Request in Spring integration ([#1387](https://github.com/getsentry/sentry-java/pull/1387))
- Bump: sentry-native to 0.4.9 ([#1431](https://github.com/getsentry/sentry-java/pull/1431))
- Activity tracing auto instrumentation for Android API < 29 ([#1402](https://github.com/getsentry/sentry-java/pull/1402))
- use connection and read timeouts in ApacheHttpClient based transport ([#1397](https://github.com/getsentry/sentry-java/pull/1397))
- set correct transaction status for unhandled exceptions in SentryTracingFilter ([#1406](https://github.com/getsentry/sentry-java/pull/1406))
- handle network errors in SentrySpanClientHttpRequestInterceptor ([#1407](https://github.com/getsentry/sentry-java/pull/1407))
- set scope on transaction ([#1409](https://github.com/getsentry/sentry-java/pull/1409))
- set status and associate events with transactions ([#1426](https://github.com/getsentry/sentry-java/pull/1426))
- Do not set free memory and is low memory fields when it's a NDK hard crash ([#1399](https://github.com/getsentry/sentry-java/pull/1399))
- Apply user from the scope to transaction ([#1424](https://github.com/getsentry/sentry-java/pull/1424))
- Pass maxBreadcrumbs config. to sentry-native ([#1425](https://github.com/getsentry/sentry-java/pull/1425))
- Run event processors and enrich transactions with contexts ([#1430](https://github.com/getsentry/sentry-java/pull/1430))
- Set Span status for OkHttp integration ([#1447](https://github.com/getsentry/sentry-java/pull/1447))
- Set user on transaction in Spring & Spring Boot integrations ([#1443](https://github.com/getsentry/sentry-java/pull/1443))

## 4.4.0-alpha.2

### Features

- Add option to ignore exceptions by type ([#1352](https://github.com/getsentry/sentry-java/pull/1352))
- Sentry closes Android NDK and ShutdownHook integrations ([#1358](https://github.com/getsentry/sentry-java/pull/1358))
- Allow inheritance of SentryHandler class in sentry-jul package([#1367](https://github.com/getsentry/sentry-java/pull/1367))
- Make NoOpHub public ([#1379](https://github.com/getsentry/sentry-java/pull/1379))
- Configure max spans per transaction ([#1394](https://github.com/getsentry/sentry-java/pull/1394))

### Fixes

- Bump: Upgrade Apache HttpComponents Core to 5.0.3 ([#1375](https://github.com/getsentry/sentry-java/pull/1375))
- NPE when MDC contains null values (sentry-logback) ([#1364](https://github.com/getsentry/sentry-java/pull/1364))
- Avoid NPE when MDC contains null values (sentry-jul) ([#1385](https://github.com/getsentry/sentry-java/pull/1385))
- Accept only non null value maps ([#1368](https://github.com/getsentry/sentry-java/pull/1368))
- Do not bind transactions to scope by default. ([#1376](https://github.com/getsentry/sentry-java/pull/1376))
- Hub thread safety ([#1388](https://github.com/getsentry/sentry-java/pull/1388))
- SentryTransactionAdvice should operate on the new scope ([#1389](https://github.com/getsentry/sentry-java/pull/1389))

## 4.4.0-alpha.1

### Features

- Add an overload for `startTransaction` that sets the created transaction to the Scope ([#1313](https://github.com/getsentry/sentry-java/pull/1313))
- Set SDK version on Transactions ([#1307](https://github.com/getsentry/sentry-java/pull/1307))
- GraalVM Native Image Compatibility ([#1329](https://github.com/getsentry/sentry-java/pull/1329))
- Add OkHttp client application interceptor ([#1330](https://github.com/getsentry/sentry-java/pull/1330))

### Fixes

- Bump: sentry-native to 0.4.8
- Ref: Separate user facing and protocol classes in the Performance feature ([#1304](https://github.com/getsentry/sentry-java/pull/1304))
- Use logger set on SentryOptions in GsonSerializer ([#1308](https://github.com/getsentry/sentry-java/pull/1308))
- Use the bindToScope correctly
- Allow 0.0 to be set on tracesSampleRate ([#1328](https://github.com/getsentry/sentry-java/pull/1328))
- set "java" platform to transactions ([#1332](https://github.com/getsentry/sentry-java/pull/1332))
- Allow disabling tracing through SentryOptions ([#1337](https://github.com/getsentry/sentry-java/pull/1337))

## 4.3.0

### Features

- Activity tracing auto instrumentation

### Fixes

- Aetting in-app-includes from external properties ([#1291](https://github.com/getsentry/sentry-java/pull/1291))
- Initialize Sentry in Logback appender when DSN is not set in XML config ([#1296](https://github.com/getsentry/sentry-java/pull/1296))
- JUL integration SDK name ([#1293](https://github.com/getsentry/sentry-java/pull/1293))

## 4.2.0

### Features

- Improve EventProcessor nullability annotations ([#1229](https://github.com/getsentry/sentry-java/pull/1229)).
- Add ability to flush events synchronously.
- Support @SentrySpan and @SentryTransaction on classes and interfaces. ([#1243](https://github.com/getsentry/sentry-java/pull/1243))
- Do not serialize empty collections and maps ([#1245](https://github.com/getsentry/sentry-java/pull/1245))
- Integration interface better compatibility with Kotlin null-safety
- Simplify Sentry configuration in Spring integration ([#1259](https://github.com/getsentry/sentry-java/pull/1259))
- Simplify configuring Logback integration when environment variable with the DSN is not set ([#1271](https://github.com/getsentry/sentry-java/pull/1271))
- Add Request to the Scope. [#1270](https://github.com/getsentry/sentry-java/pull/1270))
- Optimize SentryTracingFilter when hub is disabled.

### Fixes

- Bump: sentry-native to 0.4.7
- Optimize DuplicateEventDetectionEventProcessor performance ([#1247](https://github.com/getsentry/sentry-java/pull/1247)).
- Prefix sdk.package names with io.sentry ([#1249](https://github.com/getsentry/sentry-java/pull/1249))
- Remove experimental annotation for Attachment ([#1257](https://github.com/getsentry/sentry-java/pull/1257))
- Mark stacktrace as snapshot if captured at arbitrary moment ([#1231](https://github.com/getsentry/sentry-java/pull/1231))
- Disable Gson HTML escaping
- Make the ANR Atomic flags immutable
- Prevent NoOpHub from creating heavy SentryOptions objects ([#1272](https://github.com/getsentry/sentry-java/pull/1272))
- SentryTransaction#getStatus NPE ([#1273](https://github.com/getsentry/sentry-java/pull/1273))
- Discard unfinished Spans before sending them over to Sentry ([#1279](https://github.com/getsentry/sentry-java/pull/1279))
- Interrupt the thread in QueuedThreadPoolExecutor ([#1276](https://github.com/getsentry/sentry-java/pull/1276))
- SentryTransaction#finish should not clear another transaction from the scope ([#1278](https://github.com/getsentry/sentry-java/pull/1278))

Breaking Changes:
- Enchancement: SentryExceptionResolver should not send handled errors by default ([#1248](https://github.com/getsentry/sentry-java/pull/1248)).
- Ref: Simplify RestTemplate instrumentation ([#1246](https://github.com/getsentry/sentry-java/pull/1246))
- Enchancement: Add overloads for startTransaction taking op and description ([#1244](https://github.com/getsentry/sentry-java/pull/1244))

## 4.1.0

### Features

- Improve Kotlin compatibility for SdkVersion ([#1213](https://github.com/getsentry/sentry-java/pull/1213))
- Support logging via JUL ([#1211](https://github.com/getsentry/sentry-java/pull/1211))

### Fixes

- Returning Sentry trace header from Span ([#1217](https://github.com/getsentry/sentry-java/pull/1217))
- Remove misleading error logs ([#1222](https://github.com/getsentry/sentry-java/pull/1222))

## 4.0.0

This release brings the Sentry Performance feature to Java SDK, Spring, Spring Boot, and Android integrations. Read more in the reference documentation:

- [Performance for Java](https://docs.sentry.io/platforms/java/performance/)
- [Performance for Spring](https://docs.sentry.io/platforms/java/guides/spring/)
- [Performance for Spring Boot](https://docs.sentry.io/platforms/java/guides/spring-boot/)
- [Performance for Android](https://docs.sentry.io/platforms/android/performance/)

### Other improvements:

#### Core:

- Improved loading external configuration:
  - Load `sentry.properties` from the application's current working directory ([#1046](https://github.com/getsentry/sentry-java/pull/1046))
  - Resolve `in-app-includes`, `in-app-excludes`, `tags`, `debug`, `uncaught.handler.enabled` parameters from the external configuration
- Set global tags on SentryOptions and load them from external configuration ([#1066](https://github.com/getsentry/sentry-java/pull/1066))
- Add support for attachments ([#1082](https://github.com/getsentry/sentry-java/pull/1082))
- Resolve `servername` from the localhost address
- Simplified transport configuration through setting `TransportFactory` instead of `ITransport` on SentryOptions ([#1124](https://github.com/getsentry/sentry-java/pull/1124))

#### Spring Boot:

- Add the ability to register multiple `OptionsConfiguration` beans ([#1093](https://github.com/getsentry/sentry-java/pull/1093))
- Initialize Logback after context refreshes ([#1129](https://github.com/getsentry/sentry-java/pull/1129))

#### Android:

- Add `isSideLoaded` and `installerStore` tags automatically (Where your App. was installed from eg Google Play, Amazon Store, downloaded APK, etc...)
- Bump: sentry-native to 0.4.6
- Bump: Gradle to 6.8.1 and AGP to 4.1.2

## 4.0.0-beta.1

### Features

- Add addToTransactions to Attachment ([#1191](https://github.com/getsentry/sentry-java/pull/1191))
- Support SENTRY_TRACES_SAMPLE_RATE conf. via env variables ([#1171](https://github.com/getsentry/sentry-java/pull/1171))
- Pass request to CustomSamplingContext in Spring integration ([#1172](https://github.com/getsentry/sentry-java/pull/1172))
- Move `SentrySpanClientHttpRequestInterceptor` to Spring module ([#1181](https://github.com/getsentry/sentry-java/pull/1181))
- Add overload for `transaction/span.finish(SpanStatus)` ([#1182](https://github.com/getsentry/sentry-java/pull/1182))
- Simplify registering traces sample callback in Spring integration ([#1184](https://github.com/getsentry/sentry-java/pull/1184))
- Polish Performance API ([#1165](https://github.com/getsentry/sentry-java/pull/1165))
- Set "debug" through external properties ([#1186](https://github.com/getsentry/sentry-java/pull/1186))
- Simplify Spring integration ([#1188](https://github.com/getsentry/sentry-java/pull/1188))
- Init overload with dsn ([#1195](https://github.com/getsentry/sentry-java/pull/1195))
- Enable Kotlin map-like access on CustomSamplingContext ([#1192](https://github.com/getsentry/sentry-java/pull/1192))
- Auto register custom ITransportFactory in Spring integration ([#1194](https://github.com/getsentry/sentry-java/pull/1194))
- Improve Kotlin property access in Performance API ([#1193](https://github.com/getsentry/sentry-java/pull/1193))
- Copy options tags to transactions ([#1198](https://github.com/getsentry/sentry-java/pull/1198))
- Add convenient method for accessing event's throwable ([#1202](https://github.com/getsentry/sentry-java/pull/1202))

### Fixes

- Ref: Set SpanContext on SentryTransaction to avoid potential NPE ([#1173](https://github.com/getsentry/sentry-java/pull/1173))
- Free Local Refs manually due to Android local ref. count limits
- Bring back support for setting transaction name without ongoing transaction ([#1183](https://github.com/getsentry/sentry-java/pull/1183))

## 4.0.0-alpha.3

### Features

- Improve ITransaction and ISpan null-safety compatibility ([#1161](https://github.com/getsentry/sentry-java/pull/1161))
- Automatically assign span context to captured events ([#1156](https://github.com/getsentry/sentry-java/pull/1156))
- Autoconfigure Apache HttpClient 5 based Transport in Spring Boot integration ([#1143](https://github.com/getsentry/sentry-java/pull/1143))
- Send user.ip_address = {{auto}} when sendDefaultPii is true ([#1015](https://github.com/getsentry/sentry-java/pull/1015))
- Read tracesSampleRate from AndroidManifest
- OutboxSender supports all envelope item types ([#1158](https://github.com/getsentry/sentry-java/pull/1158))
- Read `uncaught.handler.enabled` property from the external configuration
- Resolve servername from the localhost address
- Add maxAttachmentSize to SentryOptions ([#1138](https://github.com/getsentry/sentry-java/pull/1138))
- Drop invalid attachments ([#1134](https://github.com/getsentry/sentry-java/pull/1134))
- Set isSideLoaded info tags
- Add non blocking Apache HttpClient 5 based Transport ([#1136](https://github.com/getsentry/sentry-java/pull/1136))

### Fixes

- Ref: Make Attachment immutable ([#1120](https://github.com/getsentry/sentry-java/pull/1120))
- Ref: using Calendar to generate Dates
- Ref: Return NoOpTransaction instead of null ([#1126](https://github.com/getsentry/sentry-java/pull/1126))
- Ref: `ITransport` implementations are now responsible for executing request in asynchronous or synchronous way ([#1118](https://github.com/getsentry/sentry-java/pull/1118))
- Ref: Add option to set `TransportFactory` instead of `ITransport` on `SentryOptions` ([#1124](https://github.com/getsentry/sentry-java/pull/1124))
- Ref: Simplify ITransport creation in ITransportFactory ([#1135](https://github.com/getsentry/sentry-java/pull/1135))
- Fixes and Tests: Session serialization and deserialization
- Inheriting sampling decision from parent ([#1100](https://github.com/getsentry/sentry-java/pull/1100))
- Exception only sets a stack trace if there are frames
- Initialize Logback after context refreshes ([#1129](https://github.com/getsentry/sentry-java/pull/1129))
- Do not crash when passing null values to @Nullable methods, eg User and Scope
- Resolving dashed properties from external configuration
- Consider {{ auto }} as a default ip address ([#1015](https://github.com/getsentry/sentry-java/pull/1015))
- Set release and environment on Transactions ([#1152](https://github.com/getsentry/sentry-java/pull/1152))
- Do not set transaction on the scope automatically

## 4.0.0-alpha.2

### Features

- Add basic support for attachments ([#1082](https://github.com/getsentry/sentry-java/pull/1082))
- Set transaction name on events and transactions sent using Spring integration ([#1067](https://github.com/getsentry/sentry-java/pull/1067))
- Set global tags on SentryOptions and load them from external configuration ([#1066](https://github.com/getsentry/sentry-java/pull/1066))
- Add API validator and remove deprecated methods
- Add more convenient method to start a child span ([#1073](https://github.com/getsentry/sentry-java/pull/1073))
- Autoconfigure traces callback in Spring Boot integration ([#1074](https://github.com/getsentry/sentry-java/pull/1074))
- Resolve in-app-includes and in-app-excludes parameters from the external configuration
- Make InAppIncludesResolver public ([#1084](https://github.com/getsentry/sentry-java/pull/1084))
- Add the ability to register multiple OptionsConfiguration beans ([#1093](https://github.com/getsentry/sentry-java/pull/1093))
- Database query tracing with datasource-proxy ([#1095](https://github.com/getsentry/sentry-java/pull/1095))

### Fixes

- Ref: Refactor resolving SpanContext for Throwable ([#1068](https://github.com/getsentry/sentry-java/pull/1068))
- Ref: Change "op" to "operation" in @SentrySpan and @SentryTransaction
- Remove method reference in SentryEnvelopeItem ([#1091](https://github.com/getsentry/sentry-java/pull/1091))
- Set current thread only if there are no exceptions
- SentryOptions creates GsonSerializer by default
- Append DebugImage list if event already has it
- Sort breadcrumbs by Date if there are breadcrumbs already in the event

## 4.0.0-alpha.1

### Features

- Load `sentry.properties` from the application's current working directory ([#1046](https://github.com/getsentry/sentry-java/pull/1046))
- Performance monitoring ([#971](https://github.com/getsentry/sentry-java/pull/971))
- Performance monitoring for Spring Boot applications ([#971](https://github.com/getsentry/sentry-java/pull/971))

### Fixes

- Ref: Refactor JSON deserialization ([#1047](https://github.com/getsentry/sentry-java/pull/1047))

## 3.2.1

### Fixes

- Set current thread only if theres no exceptions ([#1064](https://github.com/getsentry/sentry-java/pull/1064))
- Append DebugImage list if event already has it ([#1092](https://github.com/getsentry/sentry-java/pull/1092))
- Sort breadcrumbs by Date if there are breadcrumbs already in the event ([#1094](https://github.com/getsentry/sentry-java/pull/1094))
- Free Local Refs manually due to Android local ref. count limits  ([#1179](https://github.com/getsentry/sentry-java/pull/1179))

## 3.2.0

### Features

- Expose a Module (Debug images) Loader for Android thru sentry-native ([#1043](https://github.com/getsentry/sentry-java/pull/1043))
- Added java doc to protocol classes based on sentry-data-schemes project ([#1045](https://github.com/getsentry/sentry-java/pull/1045))
- Make SentryExceptionResolver Order configurable to not send handled web exceptions ([#1008](https://github.com/getsentry/sentry-java/pull/1008))
- Resolve HTTP Proxy parameters from the external configuration ([#1028](https://github.com/getsentry/sentry-java/pull/1028))
- Sentry NDK integration is compiled against default NDK version based on AGP's version ([#1048](https://github.com/getsentry/sentry-java/pull/1048))

### Fixes

- Bump: AGP 4.1.1 ([#1040](https://github.com/getsentry/sentry-java/pull/1040))
- Update to sentry-native 0.4.4 and fix shared library builds ([#1039](https://github.com/getsentry/sentry-java/pull/1039))
- use neutral Locale for String operations ([#1033](https://github.com/getsentry/sentry-java/pull/1033))
- Clean up JNI code and properly free strings ([#1050](https://github.com/getsentry/sentry-java/pull/1050))
- set userId for hard-crashes if no user is set ([#1049](https://github.com/getsentry/sentry-java/pull/1049))

## 3.1.3

### Fixes

- Fix broken NDK integration on 3.1.2 (release failed on packaging a .so file)
- Increase max cached events to 30 ([#1029](https://github.com/getsentry/sentry-java/pull/1029))
- Normalize DSN URI ([#1030](https://github.com/getsentry/sentry-java/pull/1030))

## 3.1.2

### Features

- Manually capturing User Feedback
- Set environment to "production" by default.
- Make public the Breadcrumb constructor that accepts a Date ([#1012](https://github.com/getsentry/sentry-java/pull/1012))

### Fixes

- ref: Validate event id on user feedback submission

## 3.1.1

### Features

- Bind logging related SentryProperties to Slf4j Level instead of Logback to improve Log4j2 compatibility

### Fixes

- Prevent Logback and Log4j2 integrations from re-initializing Sentry when Sentry is already initialized
- Make sure HttpServletRequestSentryUserProvider runs by default before custom SentryUserProvider beans
- Fix setting up Sentry in Spring Webflux annotation by changing the scope of Spring WebMvc related dependencies

## 3.1.0

### Features

- Make getThrowable public and improve set contexts ([#967](https://github.com/getsentry/sentry-java/pull/967))
- Accepted quoted values in properties from external configuration ([#972](https://github.com/getsentry/sentry-java/pull/972))

### Fixes

- Auto-Configure `inAppIncludes` in Spring Boot integration ([#966](https://github.com/getsentry/sentry-java/pull/966))
- Bump: Android Gradle Plugin 4.0.2 ([#968](https://github.com/getsentry/sentry-java/pull/968))
- Don't require `sentry.dsn` to be set when using `io.sentry:sentry-spring-boot-starter` and `io.sentry:sentry-logback` together ([#965](https://github.com/getsentry/sentry-java/pull/965))
- Remove chunked streaming mode ([#974](https://github.com/getsentry/sentry-java/pull/974))
- Android 11 + targetSdkVersion 30 crashes Sentry on start ([#977](https://github.com/getsentry/sentry-java/pull/977))

## 3.0.0

## Java + Android

This release marks the re-unification of Java and Android SDK code bases.
It's based on the Android 2.0 SDK, which implements [Sentry's unified API](https://develop.sentry.dev/sdk/unified-api/).

Considerable changes were done, which include a lot of improvements. More are covered below, but the highlights are:

- Improved `log4j2` integration
  - Capture breadcrumbs for level INFO and higher
  - Raises event for ERROR and higher.
  - Minimum levels are configurable.
  - Optionally initializes the SDK via appender.xml
- Dropped support to `log4j`.
- Improved `logback` integration
  - Capture breadcrumbs for level INFO and higher
  - Raises event for ERROR and higher.
  - Minimum levels are configurable.
  - Optionally initializes the SDK via appender.xml
  - Configurable via Spring integration if both are enabled
- Spring
  - No more duplicate events with Spring and logback
  - Auto initalizes if DSN is available
  - Configuration options available with auto complete
- Google App Engine support dropped

## What’s Changed

- Callback to validate SSL certificate ([#944](https://github.com/getsentry/sentry-java/pull/944))
- Attach stack traces enabled by default

### Android specific

- Release health enabled by default for Android
- Sync of Scopes for Java -> Native (NDK)
- Bump Sentry-Native v0.4.2
- Android 11 Support

[Android migration docs](https://docs.sentry.io/platforms/android/migration/#migrating-from-sentry-android-2x-to-sentry-android-3x)

### Java specific

- Unified API for Java SDK and integrations (Spring, Spring boot starter, Servlet, Logback, Log4j2)

New Java [docs](https://docs.sentry.io/platforms/java/) are live and being improved.

## Acquisition

Packages were released on [`bintray sentry-java`](https://dl.bintray.com/getsentry/sentry-java/io/sentry/), [`bintray sentry-android`](https://dl.bintray.com/getsentry/sentry-android/io/sentry/), [`jcenter`](https://jcenter.bintray.com/io/sentry/) and [`mavenCentral`](https://repo.maven.apache.org/maven2/io/sentry/)

## Where is the Java 1.7 code base?

The previous Java releases, are all available in this repository through the tagged releases.
## 3.0.0-beta.1

## What’s Changed

- feat: ssl support ([#944](https://github.com/getsentry/sentry-java/pull/944)) @ninekaw9 @marandaneto
- feat: sync Java to C ([#937](https://github.com/getsentry/sentry-java/pull/937)) @bruno-garcia @marandaneto
- feat: Auto-configure Logback appender in Spring Boot integration. ([#938](https://github.com/getsentry/sentry-java/pull/938)) @maciejwalkowiak
- feat: Add Servlet integration. ([#935](https://github.com/getsentry/sentry-java/pull/935)) @maciejwalkowiak
- fix: Pop scope at the end of the request in Spring integration. ([#936](https://github.com/getsentry/sentry-java/pull/936)) @maciejwalkowiak
- bump: Upgrade Spring Boot to 2.3.4. ([#932](https://github.com/getsentry/sentry-java/pull/932)) @maciejwalkowiak
- fix: Do not set cookies when send pii is set to false. ([#931](https://github.com/getsentry/sentry-java/pull/931)) @maciejwalkowiak

Packages were released on [`bintray sentry-java`](https://dl.bintray.com/getsentry/sentry-java/io/sentry/), [`bintray sentry-android`](https://dl.bintray.com/getsentry/sentry-android/io/sentry/), [`jcenter`](https://jcenter.bintray.com/io/sentry/) and [`mavenCentral`](https://repo.maven.apache.org/maven2/io/sentry/)

We'd love to get feedback.

## 3.0.0-alpha.3

### Features

- Enable attach stack traces and disable attach threads by default ([#921](https://github.com/getsentry/sentry-java/pull/921)) @marandaneto

### Fixes

- Bump sentry-native to 0.4.2 ([#926](https://github.com/getsentry/sentry-java/pull/926)) @marandaneto
- ref: remove log level as RN do not use it anymore ([#924](https://github.com/getsentry/sentry-java/pull/924)) @marandaneto
- Read sample rate correctly from manifest meta data ([#923](https://github.com/getsentry/sentry-java/pull/923)) @marandaneto

Packages were released on [`bintray sentry-android`](https://dl.bintray.com/getsentry/sentry-android/io/sentry/) and [`bintray sentry-java`](https://dl.bintray.com/getsentry/sentry-java/io/sentry/)

We'd love to get feedback.

## 3.0.0-alpha.2

TBD

Packages were released on [bintray](https://dl.bintray.com/getsentry/maven/io/sentry/)

> Note: This release marks the unification of the Java and Android Sentry codebases based on the core of the Android SDK (version 2.x).
Previous releases for the Android SDK (version 2.x) can be found on the now archived: https://github.com/getsentry/sentry-android/

## 3.0.0-alpha.1

### Features

### Fixes


## New releases will happen on a different repository:

https://github.com/getsentry/sentry-java

## What’s Changed

### Features

### Fixes


- feat: enable release health by default

Packages were released on [`bintray`](https://dl.bintray.com/getsentry/sentry-android/io/sentry/sentry-android/), [`jcenter`](https://jcenter.bintray.com/io/sentry/sentry-android/) and [`mavenCentral`](https://repo.maven.apache.org/maven2/io/sentry/sentry-android/)

We'd love to get feedback.

## 2.3.1

### Fixes

- Add main thread checker for the app lifecycle integration ([#525](https://github.com/getsentry/sentry-android/pull/525)) @marandaneto
- Set correct migration link ([#523](https://github.com/getsentry/sentry-android/pull/523)) @fupduck
- Warn about Sentry re-initialization. ([#521](https://github.com/getsentry/sentry-android/pull/521)) @maciejwalkowiak
- Set SDK version in `MainEventProcessor`. ([#513](https://github.com/getsentry/sentry-android/pull/513)) @maciejwalkowiak
- Bump sentry-native to 0.4.0 ([#512](https://github.com/getsentry/sentry-android/pull/512)) @marandaneto
- Bump Gradle to 6.6 and fix linting issues ([#510](https://github.com/getsentry/sentry-android/pull/510)) @marandaneto
- fix(sentry-java): Contexts belong on the Scope ([#504](https://github.com/getsentry/sentry-android/pull/504)) @maciejwalkowiak
- Add tests for verifying scope changes thread isolation ([#508](https://github.com/getsentry/sentry-android/pull/508)) @maciejwalkowiak
- Set `SdkVersion` in default `SentryOptions` created in sentry-core module ([#506](https://github.com/getsentry/sentry-android/pull/506)) @maciejwalkowiak

Packages were released on [`bintray`](https://dl.bintray.com/getsentry/sentry-android/io/sentry/sentry-android/), [`jcenter`](https://jcenter.bintray.com/io/sentry/sentry-android/) and [`mavenCentral`](https://repo.maven.apache.org/maven2/io/sentry/sentry-android/)

We'd love to get feedback.

## 2.3.0

### Features

- Add console application sample. ([#502](https://github.com/getsentry/sentry-android/pull/502)) @maciejwalkowiak
- Log stacktraces in SystemOutLogger ([#498](https://github.com/getsentry/sentry-android/pull/498)) @maciejwalkowiak
- Add method to add breadcrumb with string parameter. ([#501](https://github.com/getsentry/sentry-android/pull/501)) @maciejwalkowiak

### Fixes

- Converting UTC and ISO timestamp when missing Locale/TimeZone do not error ([#505](https://github.com/getsentry/sentry-android/pull/505)) @marandaneto
- Call `Sentry#close` on JVM shutdown. ([#497](https://github.com/getsentry/sentry-android/pull/497)) @maciejwalkowiak
- ref: sentry-core changes for console app ([#473](https://github.com/getsentry/sentry-android/pull/473)) @marandaneto

Obs: If you are using its own instance of `Hub`/`SentryClient` and reflection to set up the SDK to be usable within Libraries, this change may break your code, please fix the renamed classes.

Packages were released on [`bintray`](https://dl.bintray.com/getsentry/sentry-android/io/sentry/sentry-android/), [`jcenter`](https://jcenter.bintray.com/io/sentry/sentry-android/) and [`mavenCentral`](https://repo.maven.apache.org/maven2/io/sentry/sentry-android/)

We'd love to get feedback.

## 2.2.2

### Features

- Add sdk to envelope header ([#488](https://github.com/getsentry/sentry-android/pull/488)) @marandaneto
- Log request if response code is not 200 ([#484](https://github.com/getsentry/sentry-android/pull/484)) @marandaneto

### Fixes

- Bump plugin versions ([#487](https://github.com/getsentry/sentry-android/pull/487)) @marandaneto
- Bump: AGP 4.0.1 ([#486](https://github.com/getsentry/sentry-android/pull/486)) @marandaneto

Packages were released on [`bintray`](https://dl.bintray.com/getsentry/sentry-android/io/sentry/sentry-android/), [`jcenter`](https://jcenter.bintray.com/io/sentry/sentry-android/) and [`mavenCentral`](https://repo.maven.apache.org/maven2/io/sentry/sentry-android/)

We'd love to get feedback.

## 2.2.1

### Fixes

- Timber adds breadcrumb even if event level is < minEventLevel ([#480](https://github.com/getsentry/sentry-android/pull/480)) @marandaneto
- Contexts serializer avoids reflection and fixes desugaring issue ([#478](https://github.com/getsentry/sentry-android/pull/478)) @marandaneto
- clone session before sending to the transport ([#474](https://github.com/getsentry/sentry-android/pull/474)) @marandaneto
- Bump Gradle 6.5.1 ([#479](https://github.com/getsentry/sentry-android/pull/479)) @marandaneto

Packages were released on [`bintray`](https://dl.bintray.com/getsentry/sentry-android/io/sentry/sentry-android/), [`jcenter`](https://jcenter.bintray.com/io/sentry/sentry-android/) and [`mavenCentral`](https://repo.maven.apache.org/maven2/io/sentry/sentry-android/)

We'd love to get feedback.

## 2.2.0

### Fixes

- Negative session sequence if the date is before java date epoch ([#471](https://github.com/getsentry/sentry-android/pull/471)) @marandaneto
- Deserialise unmapped contexts values from envelope ([#470](https://github.com/getsentry/sentry-android/pull/470)) @marandaneto
- Bump: sentry-native 0.3.4 ([#468](https://github.com/getsentry/sentry-android/pull/468)) @marandaneto

- feat: timber integration ([#464](https://github.com/getsentry/sentry-android/pull/464)) @marandaneto

1) To add integrations it requires a [manual initialization](https://docs.sentry.io/platforms/android/#manual-initialization) of the Android SDK.

2) Add the `sentry-android-timber` dependency:

```groovy
implementation 'io.sentry:sentry-android-timber:{version}' // version >= 2.2.0
```

3) Initialize and add the `SentryTimberIntegration`:

```java
SentryAndroid.init(this, options -> {
    // default values:
    // minEventLevel = ERROR
    // minBreadcrumbLevel = INFO
    options.addIntegration(new SentryTimberIntegration());

    // custom values for minEventLevel and minBreadcrumbLevel
    // options.addIntegration(new SentryTimberIntegration(SentryLevel.WARNING, SentryLevel.ERROR));
});
```

4) Use the Timber integration:

```java
try {
    int x = 1 / 0;
} catch (Exception e) {
    Timber.e(e);
}
```

Packages were released on [`bintray`](https://dl.bintray.com/getsentry/sentry-android/io/sentry/sentry-android/), [`jcenter`](https://jcenter.bintray.com/io/sentry/sentry-android/) and [`mavenCentral`](https://repo.maven.apache.org/maven2/io/sentry/sentry-android/)

We'd love to get feedback.

## 2.1.7

### Fixes

- Init native libs if available on SDK init ([#461](https://github.com/getsentry/sentry-android/pull/461)) @marandaneto
- Make JVM target explicit in sentry-core ([#462](https://github.com/getsentry/sentry-android/pull/462)) @dilbernd
- Timestamp with millis from react-native should be in UTC format ([#456](https://github.com/getsentry/sentry-android/pull/456)) @marandaneto
- Bump Gradle to 6.5 ([#454](https://github.com/getsentry/sentry-android/pull/454)) @marandaneto

Packages were released on [`bintray`](https://dl.bintray.com/getsentry/sentry-android/io/sentry/sentry-android/), [`jcenter`](https://jcenter.bintray.com/io/sentry/sentry-android/) and [`mavenCentral`](https://repo.maven.apache.org/maven2/io/sentry/sentry-android/)

We'd love to get feedback.

## 2.1.6

### Fixes

- Do not lookup sentry-debug-meta but instead load it directly ([#445](https://github.com/getsentry/sentry-android/pull/445)) @marandaneto
- Regression on v2.1.5 which can cause a crash on SDK init

Packages were released on [`bintray`](https://dl.bintray.com/getsentry/sentry-android/io/sentry/sentry-android/), [`jcenter`](https://jcenter.bintray.com/io/sentry/sentry-android/) and [`mavenCentral`](https://repo.maven.apache.org/maven2/io/sentry/sentry-android/)

We'd love to get feedback.

## 2.1.5

### Fixes

This version has a severe bug and can cause a crash on SDK init

Please upgrade to https://github.com/getsentry/sentry-android/releases/tag/2.1.6

## 2.1.4

### Features

- Make gzip as default content encoding type ([#433](https://github.com/getsentry/sentry-android/pull/433)) @marandaneto
- Use AGP 4 features ([#366](https://github.com/getsentry/sentry-android/pull/366)) @marandaneto
- Create GH Actions CI for Ubuntu/macOS ([#403](https://github.com/getsentry/sentry-android/pull/403)) @marandaneto
- Make root checker better and minimize false positive ([#417](https://github.com/getsentry/sentry-android/pull/417)) @marandaneto

### Fixes

- bump: sentry-native to 0.3.1 ([#440](https://github.com/getsentry/sentry-android/pull/440)) @marandaneto
- Update last session timestamp ([#437](https://github.com/getsentry/sentry-android/pull/437)) @marandaneto
- Filter trim memory breadcrumbs ([#431](https://github.com/getsentry/sentry-android/pull/431)) @marandaneto

Packages were released on [`bintray`](https://dl.bintray.com/getsentry/sentry-android/io/sentry/sentry-android/), [`jcenter`](https://jcenter.bintray.com/io/sentry/sentry-android/) and [`mavenCentral`](https://repo.maven.apache.org/maven2/io/sentry/sentry-android/)

We'd love to get feedback.

## 2.1.3

### Fixes

This fixes several critical bugs in sentry-android 2.0 and 2.1

- Sentry.init register integrations after creating the main Hub instead of doing it in the main Hub ctor ([#427](https://github.com/getsentry/sentry-android/pull/427)) @marandaneto
- make NoOpLogger public ([#425](https://github.com/getsentry/sentry-android/pull/425)) @marandaneto
- ConnectivityChecker returns connection status and events are not trying to be sent if no connection. ([#420](https://github.com/getsentry/sentry-android/pull/420)) @marandaneto
- thread pool executor is a single thread executor instead of scheduled thread executor ([#422](https://github.com/getsentry/sentry-android/pull/422)) @marandaneto
- Add Abnormal to the Session.State enum as its part of the protocol ([#424](https://github.com/getsentry/sentry-android/pull/424)) @marandaneto
- Bump: Gradle to 6.4.1 ([#419](https://github.com/getsentry/sentry-android/pull/419)) @marandaneto

We recommend that you use sentry-android 2.1.3 over the initial release of sentry-android 2.0 and 2.1.

Packages were released on [`bintray`](https://dl.bintray.com/getsentry/sentry-android/io/sentry/sentry-android/), [`jcenter`](https://jcenter.bintray.com/io/sentry/sentry-android/) and [`mavenCentral`](https://repo.maven.apache.org/maven2/io/sentry/sentry-android/)

We'd love to get feedback.

## 2.1.2

### Features

- Added options to configure http transport ([#411](https://github.com/getsentry/sentry-android/pull/411)) @marandaneto

### Fixes

- Phone state breadcrumbs require read_phone_state on older OS versions ([#415](https://github.com/getsentry/sentry-android/pull/415)) @marandaneto @bsergean
- before raising ANR events, we check ProcessErrorStateInfo if available ([#412](https://github.com/getsentry/sentry-android/pull/412)) @marandaneto
- send cached events to use a single thread executor ([#405](https://github.com/getsentry/sentry-android/pull/405)) @marandaneto
- initing SDK on AttachBaseContext ([#409](https://github.com/getsentry/sentry-android/pull/409)) @marandaneto
- sessions can't be abnormal, but exited if not ended properly ([#410](https://github.com/getsentry/sentry-android/pull/410)) @marandaneto

Packages were released on [`bintray`](https://dl.bintray.com/getsentry/sentry-android/io/sentry/sentry-android/), [`jcenter`](https://jcenter.bintray.com/io/sentry/sentry-android/) and [`mavenCentral`](https://repo.maven.apache.org/maven2/io/sentry/sentry-android/)

We'd love to get feedback.

## 2.1.1

### Features

- Added missing getters on Breadcrumb and SentryEvent ([#397](https://github.com/getsentry/sentry-android/pull/397)) @marandaneto
- Add trim memory breadcrumbs ([#395](https://github.com/getsentry/sentry-android/pull/395)) @marandaneto
- Only set breadcrumb extras if not empty ([#394](https://github.com/getsentry/sentry-android/pull/394)) @marandaneto
- Added samples of how to disable automatic breadcrumbs ([#389](https://github.com/getsentry/sentry-android/pull/389)) @marandaneto

### Fixes

- Set missing release, environment and dist to sentry-native options ([#404](https://github.com/getsentry/sentry-android/pull/404)) @marandaneto
- Do not add automatic and empty sensor breadcrumbs ([#401](https://github.com/getsentry/sentry-android/pull/401)) @marandaneto
- ref: removed Thread.sleep from LifecycleWatcher tests, using awaitility and DateProvider ([#392](https://github.com/getsentry/sentry-android/pull/392)) @marandaneto
- ref: added a DateTimeProvider for making retry after testable ([#391](https://github.com/getsentry/sentry-android/pull/391)) @marandaneto
- Bump Gradle to 6.4 ([#390](https://github.com/getsentry/sentry-android/pull/390)) @marandaneto
- Bump sentry-native to 0.2.6 ([#396](https://github.com/getsentry/sentry-android/pull/396)) @marandaneto

Packages were released on [`bintray`](https://dl.bintray.com/getsentry/sentry-android/io/sentry/sentry-android/), [`jcenter`](https://jcenter.bintray.com/io/sentry/sentry-android/) and [`mavenCentral`](https://repo.maven.apache.org/maven2/io/sentry/sentry-android/)

We'd love to get feedback.

## 2.1.0

### Features

- Includes all the changes of 2.1.0 alpha, beta and RC

### Fixes

- fix when PhoneStateListener is not ready for use ([#387](https://github.com/getsentry/sentry-android/pull/387)) @marandaneto
- make ANR 5s by default ([#388](https://github.com/getsentry/sentry-android/pull/388)) @marandaneto
- rate limiting by categories ([#381](https://github.com/getsentry/sentry-android/pull/381)) @marandaneto
- Bump NDK to latest stable version 21.1.6352462 ([#386](https://github.com/getsentry/sentry-android/pull/386)) @marandaneto

Packages were released on [`bintray`](https://dl.bintray.com/getsentry/sentry-android/io/sentry/sentry-android/), [`jcenter`](https://jcenter.bintray.com/io/sentry/sentry-android/) and [`mavenCentral`](https://repo.maven.apache.org/maven2/io/sentry/sentry-android/)

We'd love to get feedback.

## 2.0.3

### Fixes

- patch from 2.1.0-alpha.2 - avoid crash if NDK throws UnsatisfiedLinkError ([#344](https://github.com/getsentry/sentry-android/pull/344)) @marandaneto

Packages were released on [`bintray`](https://dl.bintray.com/getsentry/sentry-android/io/sentry/sentry-android/), [`jcenter`](https://jcenter.bintray.com/io/sentry/sentry-android/) and [`mavenCentral`](https://repo.maven.apache.org/maven2/io/sentry/sentry-android/)

We'd love to get feedback.

## 2.1.0-RC.1

### Features

- Options for uncaught exception and make SentryOptions list Thread-Safe ([#384](https://github.com/getsentry/sentry-android/pull/384)) @marandaneto
- Automatic breadcrumbs for app, activity and sessions lifecycles and system events ([#348](https://github.com/getsentry/sentry-android/pull/348)) @marandaneto
- Make capture session and envelope internal ([#372](https://github.com/getsentry/sentry-android/pull/372)) @marandaneto

### Fixes

- If retry after header has empty categories, apply retry after to all of them ([#377](https://github.com/getsentry/sentry-android/pull/377)) @marandaneto
- Discard events and envelopes if cached and retry after ([#378](https://github.com/getsentry/sentry-android/pull/378)) @marandaneto
- Merge loadLibrary calls for sentry-native and clean up CMake files ([#373](https://github.com/getsentry/sentry-android/pull/373)) @Swatinem
- Exceptions should be sorted oldest to newest ([#370](https://github.com/getsentry/sentry-android/pull/370)) @marandaneto
- Check external storage size even if its read only ([#368](https://github.com/getsentry/sentry-android/pull/368)) @marandaneto
- Wrong check for cellular network capability ([#369](https://github.com/getsentry/sentry-android/pull/369)) @marandaneto
- add ScheduledForRemoval annotation to deprecated methods ([#375](https://github.com/getsentry/sentry-android/pull/375)) @marandaneto
- Bump NDK to 21.0.6113669 ([#367](https://github.com/getsentry/sentry-android/pull/367)) @marandaneto
- Bump AGP and add new make cmd to check for updates ([#365](https://github.com/getsentry/sentry-android/pull/365)) @marandaneto

Packages were released on [`bintray`](https://dl.bintray.com/getsentry/sentry-android/io/sentry/sentry-android/), [`jcenter`](https://jcenter.bintray.com/io/sentry/sentry-android/) and [`mavenCentral`](https://repo.maven.apache.org/maven2/io/sentry/sentry-android/)

We'd love to get feedback.

## 2.1.0-beta.2

### Fixes

- Bump sentry-native to 0.2.4 ([#364](https://github.com/getsentry/sentry-android/pull/364)) @marandaneto
- Update current session on session start after deleting previous session ([#362](https://github.com/getsentry/sentry-android/pull/362)) @marandaneto

Packages were released on [`bintray`](https://dl.bintray.com/getsentry/sentry-android/io/sentry/sentry-android/), [`jcenter`](https://jcenter.bintray.com/io/sentry/sentry-android/) and [`mavenCentral`](https://repo.maven.apache.org/maven2/io/sentry/sentry-android/)

We'd love to get feedback.

## 2.1.0-beta.1

### Fixes

- Bump sentry-native to 0.2.3 ([#357](https://github.com/getsentry/sentry-android/pull/357)) @marandaneto
- Check for androidx availability on runtime ([#356](https://github.com/getsentry/sentry-android/pull/356)) @marandaneto
- If theres a left over session file and its crashed, we should not overwrite its state ([#354](https://github.com/getsentry/sentry-android/pull/354)) @marandaneto
- Session should be exited state if state was ok ([#352](https://github.com/getsentry/sentry-android/pull/352)) @marandaneto
- Envelope has dedicated endpoint ([#353](https://github.com/getsentry/sentry-android/pull/353)) @marandaneto

Packages were released on [`bintray`](https://dl.bintray.com/getsentry/sentry-android/io/sentry/sentry-android/), [`jcenter`](https://jcenter.bintray.com/io/sentry/sentry-android/) and [`mavenCentral`](https://repo.maven.apache.org/maven2/io/sentry/sentry-android/)

We'd love to get feedback.

## 2.1.0-alpha.2

### Fixes

- Change integration order for cached outbox events ([#347](https://github.com/getsentry/sentry-android/pull/347)) @marandaneto
- Avoid crash if NDK throws UnsatisfiedLinkError ([#344](https://github.com/getsentry/sentry-android/pull/344)) @marandaneto
- Avoid getting a threadlocal twice. ([#339](https://github.com/getsentry/sentry-android/pull/339)) @metlos
- Removing session tracking guard on hub and client ([#338](https://github.com/getsentry/sentry-android/pull/338)) @marandaneto
- Bump agp to 3.6.2 ([#336](https://github.com/getsentry/sentry-android/pull/336)) @marandaneto
- Fix racey ANR integration ([#332](https://github.com/getsentry/sentry-android/pull/332)) @marandaneto
- Logging envelopes path when possible instead of nullable id ([#331](https://github.com/getsentry/sentry-android/pull/331)) @marandaneto
- Renaming transport gate method ([#330](https://github.com/getsentry/sentry-android/pull/330)) @marandaneto

Packages were released on [`bintray`](https://dl.bintray.com/getsentry/sentry-android/io/sentry/sentry-android/), [`jcenter`](https://jcenter.bintray.com/io/sentry/sentry-android/) and [`mavenCentral`](https://repo.maven.apache.org/maven2/io/sentry/sentry-android/)

We'd love to get feedback.

## 2.1.0-alpha.1

Release of Sentry's new SDK for Android.

## What’s Changed

### Features

- Release health @marandaneto @bruno-garcia
- ANR report should have 'was active=yes' on the dashboard ([#299](https://github.com/getsentry/sentry-android/pull/299)) @marandaneto
- NDK events apply scoped data ([#322](https://github.com/getsentry/sentry-android/pull/322)) @marandaneto
- Add a StdoutTransport ([#310](https://github.com/getsentry/sentry-android/pull/310)) @mike-burns
- Implementing new retry after protocol ([#306](https://github.com/getsentry/sentry-android/pull/306)) @marandaneto

### Fixes

- Bump sentry-native to 0.2.2 ([#305](https://github.com/getsentry/sentry-android/pull/305)) @Swatinem
- Missing App's info ([#315](https://github.com/getsentry/sentry-android/pull/315)) @marandaneto
- Buffered writers/readers - otimizations ([#311](https://github.com/getsentry/sentry-android/pull/311)) @marandaneto
- Boot time should be UTC ([#309](https://github.com/getsentry/sentry-android/pull/309)) @marandaneto
- Make transport result public ([#300](https://github.com/getsentry/sentry-android/pull/300)) @marandaneto

Packages were released on [`bintray`](https://dl.bintray.com/getsentry/sentry-android/io/sentry/sentry-android/), [`jcenter`](https://jcenter.bintray.com/io/sentry/sentry-android/) and [`mavenCentral`](https://repo.maven.apache.org/maven2/io/sentry/sentry-android/)

We'd love to get feedback.

## 2.0.2

Release of Sentry's new SDK for Android.

### Features

- MavenCentral support ([#284](https://github.com/getsentry/sentry-android/pull/284)) @marandaneto

### Fixes

- Bump AGP to 3.6.1 ([#285](https://github.com/getsentry/sentry-android/pull/285)) @marandaneto

Packages were released on [`bintray`](https://dl.bintray.com/getsentry/sentry-android/io/sentry/sentry-android/), [`jcenter`](https://jcenter.bintray.com/io/sentry/sentry-android/) and [`mavenCentral`](https://repo.maven.apache.org/maven2/io/sentry/sentry-android/)

We'd love to get feedback.

## 2.0.1

Release of Sentry's new SDK for Android.

## What’s Changed

### Features

- Attach threads/stacktraces ([#267](https://github.com/getsentry/sentry-android/pull/267)) @marandaneto
- Add the default serverName to SentryOptions and use it in MainEventProcessor ([#279](https://github.com/getsentry/sentry-android/pull/279)) @metlos

### Fixes

- set current threadId when there's no mechanism set ([#277](https://github.com/getsentry/sentry-android/pull/277)) @marandaneto
- Preview package manager ([#269](https://github.com/getsentry/sentry-android/pull/269)) @bruno-garcia

Packages were released on [`bintray`](https://dl.bintray.com/getsentry/sentry-android/io/sentry/), [`jcenter`](https://jcenter.bintray.com/io/sentry/sentry-android/)

We'd love to get feedback.

## 2.0.0

Release of Sentry's new SDK for Android.

New features not offered by (1.7.x):

- NDK support
  - Captures crashes caused by native code
  - Access to the [`sentry-native` SDK](https://github.com/getsentry/sentry-native/) API by your native (C/C++/Rust code/..).
- Automatic init (just add your `DSN` to the manifest)
   - Proguard rules are added automatically
   - Permission (Internet) is added automatically
- Uncaught Exceptions might be captured even before the app restarts
- Sentry's Unified API.
- More context/device information
- Packaged as `aar`
- Frames from the app automatically marked as `InApp=true` (stack traces in Sentry highlights them by default).
- Complete Sentry Protocol available.
- All threads and their stack traces are captured.
- Sample project in this repo to test many features (segfault, uncaught exception, ANR...)

Features from the current SDK like `ANR` are also available (by default triggered after 4 seconds).

Packages were released on [`bintray`](https://dl.bintray.com/getsentry/sentry-android/io/sentry/), [`jcenter`](https://jcenter.bintray.com/io/sentry/sentry-android/)

We'd love to get feedback.

## 2.0.0-rc04

Release of Sentry's new SDK for Android.

### Features

- Take sampleRate from metadata ([#262](https://github.com/getsentry/sentry-android/pull/262)) @bruno-garcia
- Support mills timestamp format ([#263](https://github.com/getsentry/sentry-android/pull/263)) @marandaneto
- Adding logs to installed integrations ([#265](https://github.com/getsentry/sentry-android/pull/265)) @marandaneto

### Fixes

- Breacrumb.data to string,object, Add LOG level ([#264](https://github.com/getsentry/sentry-android/pull/264)) @HazAT
- Read release conf. on manifest ([#266](https://github.com/getsentry/sentry-android/pull/266)) @marandaneto

Packages were released on [`bintray`](https://dl.bintray.com/getsentry/sentry-android/io/sentry/), [`jcenter`](https://jcenter.bintray.com/io/sentry/sentry-android/)

We'd love to get feedback and we'll work in getting the GA `2.0.0` out soon.
Until then, the [stable SDK offered by Sentry is at version 1.7.30](https://github.com/getsentry/sentry-java/releases/tag/v1.7.30)

## 2.0.0-rc03

Release of Sentry's new SDK for Android.

### Fixes

- fixes ([#259](https://github.com/getsentry/sentry-android/issues/259)) - NPE check on getExternalFilesDirs items. ([#260](https://github.com/getsentry/sentry-android/pull/260)) @marandaneto
- strictMode typo ([#258](https://github.com/getsentry/sentry-android/pull/258)) @marandaneto

Packages were released on [`bintray`](https://dl.bintray.com/getsentry/sentry-android/io/sentry/), [`jcenter`](https://jcenter.bintray.com/io/sentry/sentry-android/)

We'd love to get feedback and we'll work in getting the GA `2.0.0` out soon.
Until then, the [stable SDK offered by Sentry is at version 1.7.30](https://github.com/getsentry/sentry-java/releases/tag/v1.7.30)

## 2.0.0-rc02

Release of Sentry's new SDK for Android.

### Features

- Hub mode configurable ([#247](https://github.com/getsentry/sentry-android/pull/247)) @bruno-garcia
- Added remove methods (tags/extras) to the sentry static class ([#243](https://github.com/getsentry/sentry-android/pull/243)) @marandaneto

### Fixes


- Update ndk for new sentry-native version ([#235](https://github.com/getsentry/sentry-android/pull/235)) @Swatinem @marandaneto
- Make integrations public ([#256](https://github.com/getsentry/sentry-android/pull/256)) @marandaneto
- Bump build-tools ([#255](https://github.com/getsentry/sentry-android/pull/255)) @marandaneto
- Added javadocs to scope and its dependencies ([#253](https://github.com/getsentry/sentry-android/pull/253)) @marandaneto
- Build all ABIs ([#254](https://github.com/getsentry/sentry-android/pull/254)) @marandaneto
- Moving back ANR timeout from long to int param. ([#252](https://github.com/getsentry/sentry-android/pull/252)) @marandaneto
- Added HubAdapter to call Sentry static methods from Integrations ([#250](https://github.com/getsentry/sentry-android/pull/250)) @marandaneto
- New Release format ([#242](https://github.com/getsentry/sentry-android/pull/242)) @marandaneto
- Javadocs for SentryOptions ([#246](https://github.com/getsentry/sentry-android/pull/246)) @marandaneto
- non-app is already inApp excluded by default. ([#244](https://github.com/getsentry/sentry-android/pull/244)) @marandaneto
- Fix if symlink exists for sentry-native ([#241](https://github.com/getsentry/sentry-android/pull/241)) @marandaneto
- Clone method - race condition free ([#226](https://github.com/getsentry/sentry-android/pull/226)) @marandaneto
- Refactoring breadcrumbs callback ([#239](https://github.com/getsentry/sentry-android/pull/239)) @marandaneto

Packages were released on [`bintray`](https://dl.bintray.com/getsentry/sentry-android/io/sentry/), [`jcenter`](https://jcenter.bintray.com/io/sentry/sentry-android/)

We'd love to get feedback and we'll work in getting the GA `2.0.0` out soon.
Until then, the [stable SDK offered by Sentry is at version 1.7.30](https://github.com/getsentry/sentry-java/releases/tag/v1.7.30)

## 2.0.0-rc01

Release of Sentry's new SDK for Android.

## What’s Changed

### Features

- Added remove methods for Scope data ([#237](https://github.com/getsentry/sentry-android/pull/237)) @marandaneto
- More device context (deviceId, connectionType and language) ([#229](https://github.com/getsentry/sentry-android/pull/229)) @marandaneto
- Added a few java docs (Sentry, Hub and SentryClient) ([#223](https://github.com/getsentry/sentry-android/pull/223)) @marandaneto
- Implemented diagnostic logger ([#218](https://github.com/getsentry/sentry-android/pull/218)) @marandaneto
- Added event processors to scope ([#209](https://github.com/getsentry/sentry-android/pull/209)) @marandaneto
- Added android transport gate ([#206](https://github.com/getsentry/sentry-android/pull/206)) @marandaneto
- Added executor for caching values out of the main thread ([#201](https://github.com/getsentry/sentry-android/pull/201)) @marandaneto

### Fixes


- Honor RetryAfter ([#236](https://github.com/getsentry/sentry-android/pull/236)) @marandaneto
- Add tests for SentryValues ([#238](https://github.com/getsentry/sentry-android/pull/238)) @philipphofmann
- Do not set frames if there's none ([#234](https://github.com/getsentry/sentry-android/pull/234)) @marandaneto
- Always call interrupt after InterruptedException ([#232](https://github.com/getsentry/sentry-android/pull/232)) @marandaneto
- Mark as current thread if its the main thread ([#228](https://github.com/getsentry/sentry-android/pull/228)) @marandaneto
- Fix lgtm alerts ([#219](https://github.com/getsentry/sentry-android/pull/219)) @marandaneto
- Written unit tests to ANR integration ([#215](https://github.com/getsentry/sentry-android/pull/215)) @marandaneto
- Added blog posts to README ([#214](https://github.com/getsentry/sentry-android/pull/214)) @marandaneto
- Raise code coverage for Dsn to 100% ([#212](https://github.com/getsentry/sentry-android/pull/212)) @philipphofmann
- Remove redundant times(1) for Mockito.verify ([#211](https://github.com/getsentry/sentry-android/pull/211)) @philipphofmann
- Transport may be set on options ([#203](https://github.com/getsentry/sentry-android/pull/203)) @marandaneto
- dist may be set on options ([#204](https://github.com/getsentry/sentry-android/pull/204)) @marandaneto
- Throw an exception if DSN is not set ([#200](https://github.com/getsentry/sentry-android/pull/200)) @marandaneto
- Migration guide markdown ([#197](https://github.com/getsentry/sentry-android/pull/197)) @marandaneto

Packages were released on [`bintray`](https://dl.bintray.com/getsentry/sentry-android/io/sentry/), [`jcenter`](https://jcenter.bintray.com/io/sentry/sentry-android/)

We'd love to get feedback and we'll work in getting the GA `2.0.0` out soon.
Until then, the [stable SDK offered by Sentry is at version 1.7.29](https://github.com/getsentry/sentry-java/releases/tag/v1.7.29)

## 2.0.0-beta02

Release of Sentry's new SDK for Android.

### Features

- addBreadcrumb overloads ([#196](https://github.com/getsentry/sentry-android/pull/196)) and ([#198](https://github.com/getsentry/sentry-android/pull/198))

### Fixes

- fix Android bug on API 24 and 25 about getting current threads and stack traces ([#194](https://github.com/getsentry/sentry-android/pull/194))

Packages were released on [`bintray`](https://dl.bintray.com/getsentry/sentry-android/io/sentry/), [`jcenter`](https://jcenter.bintray.com/io/sentry/sentry-android/)

We'd love to get feedback and we'll work in getting the GA `2.0.0` out soon.
Until then, the [stable SDK offered by Sentry is at version 1.7.28](https://github.com/getsentry/sentry-java/releases/tag/v1.7.28)

## 2.0.0-beta01

Release of Sentry's new SDK for Android.

### Fixes

- ref: ANR doesn't set handled flag ([#186](https://github.com/getsentry/sentry-android/pull/186))
- SDK final review ([#183](https://github.com/getsentry/sentry-android/pull/183))
- ref: Drop errored in favor of crashed ([#187](https://github.com/getsentry/sentry-android/pull/187))
- Workaround android_id ([#185](https://github.com/getsentry/sentry-android/pull/185))
- Renamed sampleRate ([#191](https://github.com/getsentry/sentry-android/pull/191))
- Making timestamp package-private or test-only ([#190](https://github.com/getsentry/sentry-android/pull/190))
- Split event processor in Device/App data ([#180](https://github.com/getsentry/sentry-android/pull/180))

Packages were released on [`bintray`](https://dl.bintray.com/getsentry/sentry-android/io/sentry/), [`jcenter`](https://jcenter.bintray.com/io/sentry/sentry-android/)

We'd love to get feedback and we'll work in getting the GA `2.0.0` out soon.
Until then, the [stable SDK offered by Sentry is at version 1.7.28](https://github.com/getsentry/sentry-java/releases/tag/v1.7.28)

## 2.0.0-alpha09

Release of Sentry's new SDK for Android.

### Features

- Adding nativeBundle plugin ([#161](https://github.com/getsentry/sentry-android/pull/161))
- Adding scope methods to sentry static class ([#179](https://github.com/getsentry/sentry-android/pull/179))

### Fixes

- fix: DSN parsing ([#165](https://github.com/getsentry/sentry-android/pull/165))
- Don't avoid exception type minification ([#166](https://github.com/getsentry/sentry-android/pull/166))
- make Gson retro compatible with older versions of AGP ([#177](https://github.com/getsentry/sentry-android/pull/177))
- Bump sentry-native with message object instead of a string ([#172](https://github.com/getsentry/sentry-android/pull/172))

Packages were released on [`bintray`](https://dl.bintray.com/getsentry/sentry-android/io/sentry/), [`jcenter`](https://jcenter.bintray.com/io/sentry/sentry-android/)

We'd love to get feedback and we'll work in getting the GA `2.0.0` out soon.
Until then, the [stable SDK offered by Sentry is at version 1.7.28](https://github.com/getsentry/sentry-java/releases/tag/v1.7.28)

## 2.0.0-alpha08

Release of Sentry's new SDK for Android.

### Fixes

- DebugId endianness ([#162](https://github.com/getsentry/sentry-android/pull/162))
- Executed beforeBreadcrumb also for scope ([#160](https://github.com/getsentry/sentry-android/pull/160))
- Benefit of manifest merging when minSdk ([#159](https://github.com/getsentry/sentry-android/pull/159))
- Add method to captureMessage with level ([#157](https://github.com/getsentry/sentry-android/pull/157))
- Listing assets file on the wrong dir ([#156](https://github.com/getsentry/sentry-android/pull/156))

Packages were released on [`bintray`](https://dl.bintray.com/getsentry/sentry-android/io/sentry/), [`jcenter`](https://jcenter.bintray.com/io/sentry/sentry-android/)

We'd love to get feedback and we'll work in getting the GA `2.0.0` out soon.
Until then, the [stable SDK offered by Sentry is at version 1.7.28](https://github.com/getsentry/sentry-java/releases/tag/v1.7.28)

## 2.0.0-alpha07

Third release of Sentry's new SDK for Android.

### Fixes

-  Fixed release for jcenter and bintray

Packages were released on [`bintray`](https://dl.bintray.com/getsentry/sentry-android/io/sentry/), [`jcenter`](https://jcenter.bintray.com/io/sentry/sentry-android/)

We'd love to get feedback and we'll work in getting the GA `2.0.0` out soon.
Until then, the [stable SDK offered by Sentry is at version 1.7.28](https://github.com/getsentry/sentry-java/releases/tag/v1.7.28)

## 2.0.0-alpha06

Second release of Sentry's new SDK for Android.

### Fixes

- Fixed a typo on pom generation.

Packages were released on [`bintray`](https://dl.bintray.com/getsentry/sentry-android/io/sentry/), [`jcenter`](https://jcenter.bintray.com/io/sentry/sentry-android/)

We'd love to get feedback and we'll work in getting the GA `2.0.0` out soon.
Until then, the [stable SDK offered by Sentry is at version 1.7.28](https://github.com/getsentry/sentry-java/releases/tag/v1.7.28)

## 2.0.0-alpha05

First release of Sentry's new SDK for Android.

New features not offered by our current (1.7.x), stable SDK are:

- NDK support
  - Captures crashes caused by native code
  - Access to the [`sentry-native` SDK](https://github.com/getsentry/sentry-native/) API by your native (C/C++/Rust code/..).
- Automatic init (just add your `DSN` to the manifest)
   - Proguard rules are added automatically
   - Permission (Internet) is added automatically
- Uncaught Exceptions might be captured even before the app restarts
- Unified API which include scopes etc.
- More context/device information
- Packaged as `aar`
- Frames from the app automatically marked as `InApp=true` (stack traces in Sentry highlights them by default).
- Complete Sentry Protocol available.
- All threads and their stack traces are captured.
- Sample project in this repo to test many features (segfault, uncaught exception, scope)

Features from the current SDK like `ANR` are also available (by default triggered after 4 seconds).

Packages were released on [`bintray`](https://dl.bintray.com/getsentry/sentry-android/io/sentry/), [`jcenter`](https://jcenter.bintray.com/io/sentry/sentry-android/)

We'd love to get feedback and we'll work in getting the GA `2.0.0` out soon.
Until then, the [stable SDK offered by Sentry is at version 1.7.28](https://github.com/getsentry/sentry-java/releases/tag/v1.7.28)<|MERGE_RESOLUTION|>--- conflicted
+++ resolved
@@ -4,14 +4,12 @@
 
 ### Features
 
-<<<<<<< HEAD
-- Automatically downsample transactions when system is under load ([#3072](https://github.com/getsentry/sentry-java/pull/3072))
+- Support multiple debug-metadata.properties ([#3024](https://github.com/getsentry/sentry-java/pull/3024))
+- Automatically downsample transactions when the system is under load ([#3072](https://github.com/getsentry/sentry-java/pull/3072))
   - You can opt into this behaviour by setting `enable-backpressure-handling=true`.
   - We're happy to receive feedback, e.g. [in this GitHub issue](https://github.com/getsentry/sentry-java/issues/2829)
   - When the system is under load we start reducing the `tracesSampleRate` automatically.
   - Once the system goes back to healthy, we reset the `tracesSampleRate` to its original value.
-=======
-- Support multiple debug-metadata.properties ([#3024](https://github.com/getsentry/sentry-java/pull/3024))
 
 ### Fixes
 
@@ -22,7 +20,6 @@
 - Bump Gradle from v8.4.0 to v8.5.0 ([#3070](https://github.com/getsentry/sentry-java/pull/3070))
   - [changelog](https://github.com/gradle/gradle/blob/master/CHANGELOG.md#v850)
   - [diff](https://github.com/gradle/gradle/compare/v8.4.0...v8.5.0)
->>>>>>> cd2d55d8
 
 ## 7.0.0
 
