--- conflicted
+++ resolved
@@ -1,6 +1,8 @@
 # Changelog
 
 ## Unreleased
+
+* Feat: Attach Java vendor and version to events and transactions (#1703)
 
 ## 5.2.0
 
@@ -26,12 +28,8 @@
 * Feat: Add option to filter which origins receive tracing headers (#1698)
 * Feat: Include unfinished spans in transaction (#1699)
 * Fix: Move tags from transaction.contexts.trace.tags to transaction.tags (#1700)
-<<<<<<< HEAD
-* Feat: Attach Java vendor and version to events and transactions (#1703)
-=======
 * Feat: Add static helpers for creating breadcrumbs (#1702)
 * Feat: Performance support for Android Apollo (#1705)
->>>>>>> 7726602f
 
 Breaking changes:
 
