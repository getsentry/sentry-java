--- conflicted
+++ resolved
@@ -11,13 +11,10 @@
 
 - Ensure performance measurement collection is not taken too frequently ([#3221](https://github.com/getsentry/sentry-java/pull/3221))
 - Fix old profiles deletion on SDK init ([#3216](https://github.com/getsentry/sentry-java/pull/3216))
-<<<<<<< HEAD
-- Experimental: Add Metrics API ([#3205](https://github.com/getsentry/sentry-java/pull/3205))
-=======
 - Fix hub restore point in wrappers: SentryWrapper, SentryTaskDecorator and SentryScheduleHook ([#3225](https://github.com/getsentry/sentry-java/pull/3225))
   - We now reset the hub to its previous value on the thread where the `Runnable`/`Callable`/`Supplier` is executed instead of setting it to the hub that was used on the thread where the `Runnable`/`Callable`/`Supplier` was created.
 - Fix add missing thread name/id to app start spans ([#3226](https://github.com/getsentry/sentry-java/pull/3226))
->>>>>>> 9578eabf
+- Experimental: Add Metrics API ([#3205](https://github.com/getsentry/sentry-java/pull/3205))
 
 ## 7.4.0
 
