--- conflicted
+++ resolved
@@ -3,11 +3,8 @@
 ## Unreleased
 
 * Fix: set min sdk version of sentry-android-fragment to API 14 (#1608)
-<<<<<<< HEAD
 * Feat: Slow/Frozen frames metrics (#1609)
-=======
 * Feat: Add request body extraction for Spring MVC integration (#1595)
->>>>>>> ab5a278c
 
 ## 5.1.0-beta.5
 
