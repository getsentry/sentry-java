--- conflicted
+++ resolved
@@ -1,18 +1,16 @@
 # Changelog
 
-<<<<<<< HEAD
 ## Unreleased
 
 ### Fixes
 
 - Filter out app starts with more than 60s ([#2127](https://github.com/getsentry/sentry-java/pull/2127)) 
-=======
+
 ## 6.1.3
 
 ### Fixes
 
 - Fix thread leak due to Timer being created and never cancelled ([#2131](https://github.com/getsentry/sentry-java/pull/2131))
->>>>>>> c214795b
 
 ## 6.1.2
 
