# vNext

* Feat: Add addToTransactions to Attachment (#1191)
* Enhancement: Support SENTRY_TRACES_SAMPLE_RATE conf. via env variables (#1171)
* Enhancement: Pass request to CustomSamplingContext in Spring integration (#1172)
* Ref: Set SpanContext on SentryTransaction to avoid potential NPE (#1173)
* Fix: Free Local Refs manually due to Android local ref. count limits
* Enhancement: Move `SentrySpanClientHttpRequestInterceptor` to Spring module (#1181)
* Enhancement: Add overload for `transaction/span.finish(SpanStatus)` (#1182)
* Fix: Bring back support for setting transaction name without ongoing transaction (#1183)
* Enhancement: Simplify registering traces sample callback in Spring integration (#1184)
* Enhancement: Polish Performance API (#1165)
* Enhancement: Set "debug" through external properties (#1186)
<<<<<<< HEAD
* Bump: sentry-native to 0.4.5
=======
* Enhancement: Simplify Spring integration (#1188)
* Enhancement: Init overload with dsn (#1195)
* Enhancement: Enable Kotlin map-like access on CustomSamplingContext (#1192)
* Enhancement: Auto register custom ITransportFactory in Spring integration (#1194)
* Enhancement: Improve Kotlin property access in Performance API (#1193)
>>>>>>> 562204d4

# 4.0.0-alpha.3

* Feat: Add maxAttachmentSize to SentryOptions (#1138)
* Feat: Drop invalid attachments (#1134)
* Ref: Make Attachment immutable (#1120)
* Fix inheriting sampling decision from parent (#1100)
* Fixes and Tests: Session serialization and deserialization
* Ref: using Calendar to generate Dates
* Fix: Exception only sets a stack trace if there are frames
* Feat: set isSideLoaded info tags
* Enhancement: Read tracesSampleRate from AndroidManifest
* Fix: Initialize Logback after context refreshes (#1129)
* Ref: Return NoOpTransaction instead of null (#1126)
* Fix: Do not crash when passing null values to @Nullable methods, eg User and Scope
* Ref: `ITransport` implementations are now responsible for executing request in asynchronous or synchronous way (#1118)
* Ref: Add option to set `TransportFactory` instead of `ITransport` on `SentryOptions` (#1124)
* Ref: Simplify ITransport creation in ITransportFactory (#1135) 
* Feat: Add non blocking Apache HttpClient 5 based Transport (#1136)
* Enhancement: Autoconfigure Apache HttpClient 5 based Transport in Spring Boot integration (#1143)
* Enhancement: Send user.ip_address = {{auto}} when sendDefaultPii is true (#1015)
* Fix: Resolving dashed properties from external configuration
* Feat: Read `uncaught.handler.enabled` property from the external configuration 
* Feat: Resolve servername from the localhost address
* Fix: Consider {{ auto }} as a default ip address (#1015) 
* Fix: Set release and environment on Transactions (#1152)
* Fix: Do not set transaction on the scope automatically   
* Enhancement: Automatically assign span context to captured events (#1156)
* Feat: OutboxSender supports all envelope item types #1158
* Enhancement: Improve ITransaction and ISpan null-safety compatibility (#1161)

# 4.0.0-alpha.2

* Feat: Add basic support for attachments (#1082)
* Fix: Remove method reference in SentryEnvelopeItem (#1091)
* Enhancement: Set transaction name on events and transactions sent using Spring integration (#1067)
* Fix: Set current thread only if there are no exceptions
* Enhancement: Set global tags on SentryOptions and load them from external configuration (#1066)
* Ref: Refactor resolving SpanContext for Throwable (#1068)
* Enhancement: Add API validator and remove deprecated methods
* Enhancement: Add more convenient method to start a child span (#1073)
* Enhancement: Autoconfigure traces callback in Spring Boot integration (#1074)
* Enhancement: Resolve in-app-includes and in-app-excludes parameters from the external configuration
* Enhancement: Make InAppIncludesResolver public (#1084)
* Ref: Change "op" to "operation" in @SentrySpan and @SentryTransaction
* Fix: SentryOptions creates GsonSerializer by default
* Enhancement: Add the ability to register multiple OptionsConfiguration beans (#1093)
* Fix: Append DebugImage list if event already has it
* Fix: Sort breadcrumbs by Date if there are breadcrumbs already in the event

# 4.0.0-alpha.1

* Enhancement: Load `sentry.properties` from the application's current working directory (#1046)
* Ref: Refactor JSON deserialization (#1047)
* Feat: Performance monitoring (#971)
* Feat: Performance monitoring for Spring Boot applications (#971)

# 3.2.1

* Fix: Set current thread only if theres no exceptions (#1064)
* Fix: Append DebugImage list if event already has it (#1092)
* Fix: Sort breadcrumbs by Date if there are breadcrumbs already in the event (#1094)
* Fix: Free Local Refs manually due to Android local ref. count limits  (#1179)

# 3.2.0

* Bump: AGP 4.1.1 (#1040)
* Fix: use neutral Locale for String operations #1033
* Update to sentry-native 0.4.4 and fix shared library builds (#1039)
* Feat: Expose a Module (Debug images) Loader for Android thru sentry-native #1043
* Enhancement: Added java doc to protocol classes based on sentry-data-schemes project (#1045)
* Enhancement: Make SentryExceptionResolver Order configurable to not send handled web exceptions (#1008)
* Enhancement: Resolve HTTP Proxy parameters from the external configuration (#1028)
* Enhancement: Sentry NDK integration is compiled against default NDK version based on AGP's version #1048
* Fix: Clean up JNI code and properly free strings #1050
* Fix: set userId for hard-crashes if no user is set #1049

# 3.1.3

* Fix broken NDK integration on 3.1.2 (release failed on packaging a .so file)
* Increase max cached events to 30 (#1029)
* Normalize DSN URI (#1030)

# 3.1.2

* feat: Manually capturing User Feedback
* Enhancement: Set environment to "production" by default.
* Enhancement: Make public the Breadcrumb constructor that accepts a Date #1012
* ref: Validate event id on user feedback submission
 
# 3.1.1

* fix: Prevent Logback and Log4j2 integrations from re-initializing Sentry when Sentry is already initialized
* Enhancement: Bind logging related SentryProperties to Slf4j Level instead of Logback to improve Log4j2 compatibility
* fix: Make sure HttpServletRequestSentryUserProvider runs by default before custom SentryUserProvider beans
* fix: fix setting up Sentry in Spring Webflux annotation by changing the scope of Spring WebMvc related dependencies

# 3.1.0

* fix: Don't require `sentry.dsn` to be set when using `io.sentry:sentry-spring-boot-starter` and `io.sentry:sentry-logback` together #965
* Auto-Configure `inAppIncludes` in Spring Boot integration #966
* Enhancement: make getThrowable public and improve set contexts #967
* Bump: Android Gradle Plugin 4.0.2 #968
* Enhancement: accepted quoted values in properties from external configuration #972
* fix: remove chunked streaming mode #974
* fix: Android 11 + targetSdkVersion 30 crashes Sentry on start #977

# 3.0.0

# Java + Android

This release marks the re-unification of Java and Android SDK code bases.
It's based on the Android 2.0 SDK, which implements [Sentry's unified API](https://develop.sentry.dev/sdk/unified-api/).

Considerable changes were done, which include a lot of improvements. More are covered below, but the highlights are:

* Improved `log4j2` integration
  * Capture breadcrumbs for level INFO and higher
  * Raises event for ERROR and higher.
  * Minimum levels are configurable.
  * Optionally initializes the SDK via appender.xml
* Dropped support to `log4j`.
* Improved `logback` integration
  * Capture breadcrumbs for level INFO and higher
  * Raises event for ERROR and higher. 
  * Minimum levels are configurable.
  * Optionally initializes the SDK via appender.xml
  * Configurable via Spring integration if both are enabled
* Spring
  * No more duplicate events with Spring and logback
  * Auto initalizes if DSN is available
  * Configuration options available with auto complete
* Google App Engine support dropped

## What’s Changed

* Callback to validate SSL certificate (#944) 
* Attach stack traces enabled by default

### Android specific

* Release health enabled by default for Android
* Sync of Scopes for Java -> Native (NDK)
* Bump Sentry-Native v0.4.2
* Android 11 Support

[Android migration docs](https://docs.sentry.io/platforms/android/migration/#migrating-from-sentry-android-2x-to-sentry-android-3x)

### Java specific

* Unified API for Java SDK and integrations (Spring, Spring boot starter, Servlet, Logback, Log4j2)

New Java [docs](https://docs.sentry.io/platforms/java/) are live and being improved.

# Acquisition

Packages were released on [`bintray sentry-java`](https://dl.bintray.com/getsentry/sentry-java/io/sentry/), [`bintray sentry-android`](https://dl.bintray.com/getsentry/sentry-android/io/sentry/), [`jcenter`](https://jcenter.bintray.com/io/sentry/) and [`mavenCentral`](https://repo.maven.apache.org/maven2/io/sentry/)

## Where is the Java 1.7 code base?

The previous Java releases, are all available in this repository through the tagged releases.
# 3.0.0-beta.1

## What’s Changed

* feat: ssl support (#944) @ninekaw9 @marandaneto 
* feat: sync Java to C (#937) @bruno-garcia @marandaneto
* feat: Auto-configure Logback appender in Spring Boot integration. (#938) @maciejwalkowiak
* feat: Add Servlet integration. (#935) @maciejwalkowiak
* fix: Pop scope at the end of the request in Spring integration. (#936) @maciejwalkowiak
* bump: Upgrade Spring Boot to 2.3.4. (#932) @maciejwalkowiak
* fix: Do not set cookies when send pii is set to false. (#931) @maciejwalkowiak

Packages were released on [`bintray sentry-java`](https://dl.bintray.com/getsentry/sentry-java/io/sentry/), [`bintray sentry-android`](https://dl.bintray.com/getsentry/sentry-android/io/sentry/), [`jcenter`](https://jcenter.bintray.com/io/sentry/) and [`mavenCentral`](https://repo.maven.apache.org/maven2/io/sentry/)

We'd love to get feedback.

# 3.0.0-alpha.3

## What’s Changed

* Bump sentry-native to 0.4.2 (#926) @marandaneto
* feat: enable attach stack traces and disable attach threads by default (#921) @marandaneto
* fix: read sample rate correctly from manifest meta data (#923) @marandaneto
* ref: remove log level as RN do not use it anymore (#924) @marandaneto

Packages were released on [`bintray sentry-android`](https://dl.bintray.com/getsentry/sentry-android/io/sentry/) and [`bintray sentry-java`](https://dl.bintray.com/getsentry/sentry-java/io/sentry/)

We'd love to get feedback.

# 3.0.0-alpha.2

TBD

Packages were released on [bintray](https://dl.bintray.com/getsentry/maven/io/sentry/)

> Note: This release marks the unification of the Java and Android Sentry codebases based on the core of the Android SDK (version 2.x).
Previous releases for the Android SDK (version 2.x) can be found on the now archived: https://github.com/getsentry/sentry-android/

# 3.0.0-alpha.1

# New releases will happen on a different repository:

https://github.com/getsentry/sentry-java

## What’s Changed

* feat: enable release health by default

Packages were released on [`bintray`](https://dl.bintray.com/getsentry/sentry-android/io/sentry/sentry-android/), [`jcenter`](https://jcenter.bintray.com/io/sentry/sentry-android/) and [`mavenCentral`](https://repo.maven.apache.org/maven2/io/sentry/sentry-android/)

We'd love to get feedback.

# 2.3.1

## What’s Changed

* fix: add main thread checker for the app lifecycle integration (#525) @marandaneto
* Set correct migration link (#523) @fupduck
* Warn about Sentry re-initialization. (#521) @maciejwalkowiak
* Set SDK version in `MainEventProcessor`. (#513) @maciejwalkowiak
* Bump sentry-native to 0.4.0 (#512) @marandaneto
* Bump Gradle to 6.6 and fix linting issues (#510) @marandaneto
* fix(sentry-java): Contexts belong on the Scope (#504) @maciejwalkowiak
* Add tests for verifying scope changes thread isolation (#508) @maciejwalkowiak
* Set `SdkVersion` in default `SentryOptions` created in sentry-core module (#506) @maciejwalkowiak

Packages were released on [`bintray`](https://dl.bintray.com/getsentry/sentry-android/io/sentry/sentry-android/), [`jcenter`](https://jcenter.bintray.com/io/sentry/sentry-android/) and [`mavenCentral`](https://repo.maven.apache.org/maven2/io/sentry/sentry-android/)

We'd love to get feedback.

# 2.3.0

## What’s Changed

* fix: converting UTC and ISO timestamp when missing Locale/TimeZone do not error (#505) @marandaneto
* Add console application sample. (#502) @maciejwalkowiak
* Log stacktraces in SystemOutLogger (#498) @maciejwalkowiak
* Add method to add breadcrumb with string parameter. (#501) @maciejwalkowiak
* Call `Sentry#close` on JVM shutdown. (#497) @maciejwalkowiak
* ref: sentry-core changes for console app (#473) @marandaneto

Obs: If you are using its own instance of `Hub`/`SentryClient` and reflection to set up the SDK to be usable within Libraries, this change may break your code, please fix the renamed classes.

Packages were released on [`bintray`](https://dl.bintray.com/getsentry/sentry-android/io/sentry/sentry-android/), [`jcenter`](https://jcenter.bintray.com/io/sentry/sentry-android/) and [`mavenCentral`](https://repo.maven.apache.org/maven2/io/sentry/sentry-android/)

We'd love to get feedback.

# 2.2.2

## What’s Changed

* feat: add sdk to envelope header (#488) @marandaneto
* Bump plugin versions (#487) @marandaneto
* Bump: AGP 4.0.1 (#486) @marandaneto
* feat: log request if response code is not 200 (#484) @marandaneto

Packages were released on [`bintray`](https://dl.bintray.com/getsentry/sentry-android/io/sentry/sentry-android/), [`jcenter`](https://jcenter.bintray.com/io/sentry/sentry-android/) and [`mavenCentral`](https://repo.maven.apache.org/maven2/io/sentry/sentry-android/)

We'd love to get feedback.

# 2.2.1

## What’s Changed

* fix: Timber adds breadcrumb even if event level is < minEventLevel (#480) @marandaneto
* enhancement: Bump Gradle 6.5.1 (#479) @marandaneto
* fix: contexts serializer avoids reflection and fixes desugaring issue (#478) @marandaneto
* fix: clone session before sending to the transport (#474) @marandaneto

Packages were released on [`bintray`](https://dl.bintray.com/getsentry/sentry-android/io/sentry/sentry-android/), [`jcenter`](https://jcenter.bintray.com/io/sentry/sentry-android/) and [`mavenCentral`](https://repo.maven.apache.org/maven2/io/sentry/sentry-android/)

We'd love to get feedback.

# 2.2.0

## What’s Changed

* fix: negative session sequence if the date is before java date epoch (#471) @marandaneto
* fix: deserialise unmapped contexts values from envelope (#470) @marandaneto
* Bump: sentry-native 0.3.4 (#468) @marandaneto

* feat: timber integration (#464) @marandaneto

1) To add integrations it requires a [manual initialization](https://docs.sentry.io/platforms/android/#manual-initialization) of the Android SDK.

2) Add the `sentry-android-timber` dependency:

```groovy
implementation 'io.sentry:sentry-android-timber:{version}' // version >= 2.2.0
```

3) Initialize and add the `SentryTimberIntegration`:

```java
SentryAndroid.init(this, options -> {
    // default values:
    // minEventLevel = ERROR
    // minBreadcrumbLevel = INFO
    options.addIntegration(new SentryTimberIntegration());

    // custom values for minEventLevel and minBreadcrumbLevel
    // options.addIntegration(new SentryTimberIntegration(SentryLevel.WARNING, SentryLevel.ERROR));
});
```

4) Use the Timber integration:

```java
try {
    int x = 1 / 0;
} catch (Exception e) {
    Timber.e(e);
}
```

Packages were released on [`bintray`](https://dl.bintray.com/getsentry/sentry-android/io/sentry/sentry-android/), [`jcenter`](https://jcenter.bintray.com/io/sentry/sentry-android/) and [`mavenCentral`](https://repo.maven.apache.org/maven2/io/sentry/sentry-android/)

We'd love to get feedback.

# 2.1.7

## What’s Changed

* fix: init native libs if available on SDK init (#461) @marandaneto
* Make JVM target explicit in sentry-core (#462) @dilbernd
* fix: timestamp with millis from react-native should be in UTC format (#456) @marandaneto
* Bump Gradle to 6.5 (#454) @marandaneto

Packages were released on [`bintray`](https://dl.bintray.com/getsentry/sentry-android/io/sentry/sentry-android/), [`jcenter`](https://jcenter.bintray.com/io/sentry/sentry-android/) and [`mavenCentral`](https://repo.maven.apache.org/maven2/io/sentry/sentry-android/)

We'd love to get feedback.

# 2.1.6

## What’s Changed

* fix: do not lookup sentry-debug-meta but instead load it directly (#445) @marandaneto
* fix: regression on v2.1.5 which can cause a crash on SDK init

Packages were released on [`bintray`](https://dl.bintray.com/getsentry/sentry-android/io/sentry/sentry-android/), [`jcenter`](https://jcenter.bintray.com/io/sentry/sentry-android/) and [`mavenCentral`](https://repo.maven.apache.org/maven2/io/sentry/sentry-android/)

We'd love to get feedback.

# 2.1.5

This version has a severe bug and can cause a crash on SDK init

Please upgrade to https://github.com/getsentry/sentry-android/releases/tag/2.1.6

# 2.1.4

## What’s Changed

* bump: sentry-native to 0.3.1 (#440) @marandaneto
* fix: update last session timestamp (#437) @marandaneto
* feat: make gzip as default content encoding type (#433) @marandaneto
* enhancement: use AGP 4 features (#366) @marandaneto
* enhancement: Create GH Actions CI for Ubuntu/macOS (#403) @marandaneto
* enhancement: make root checker better and minimize false positive (#417) @marandaneto
* fix: filter trim memory breadcrumbs (#431) @marandaneto

Packages were released on [`bintray`](https://dl.bintray.com/getsentry/sentry-android/io/sentry/sentry-android/), [`jcenter`](https://jcenter.bintray.com/io/sentry/sentry-android/) and [`mavenCentral`](https://repo.maven.apache.org/maven2/io/sentry/sentry-android/)

We'd love to get feedback.

# 2.1.3

## What’s Changed

This fixes several critical bugs in sentry-android 2.0 and 2.1

* fix: Sentry.init register integrations after creating the main Hub instead of doing it in the main Hub ctor (#427) @marandaneto
* fix: make NoOpLogger public (#425) @marandaneto
* fix: ConnectivityChecker returns connection status and events are not trying to be sent if no connection. (#420) @marandaneto
* ref: thread pool executor is a single thread executor instead of scheduled thread executor (#422) @marandaneto
* fix: Add Abnormal to the Session.State enum as its part of the protocol (#424) @marandaneto
* Bump: Gradle to 6.4.1 (#419) @marandaneto

We recommend that you use sentry-android 2.1.3 over the initial release of sentry-android 2.0 and 2.1.

Packages were released on [`bintray`](https://dl.bintray.com/getsentry/sentry-android/io/sentry/sentry-android/), [`jcenter`](https://jcenter.bintray.com/io/sentry/sentry-android/) and [`mavenCentral`](https://repo.maven.apache.org/maven2/io/sentry/sentry-android/)

We'd love to get feedback.

# 2.1.2

## What’s Changed

* fix: Phone state breadcrumbs require read_phone_state on older OS versions (#415) @marandaneto @bsergean
* fix: before raising ANR events, we check ProcessErrorStateInfo if available (#412) @marandaneto
* fix: send cached events to use a single thread executor (#405) @marandaneto
* enha: added options to configure http transport (#411) @marandaneto
* fix: initing SDK on AttachBaseContext (#409) @marandaneto
* fix: sessions can't be abnormal, but exited if not ended properly (#410) @marandaneto

Packages were released on [`bintray`](https://dl.bintray.com/getsentry/sentry-android/io/sentry/sentry-android/), [`jcenter`](https://jcenter.bintray.com/io/sentry/sentry-android/) and [`mavenCentral`](https://repo.maven.apache.org/maven2/io/sentry/sentry-android/)

We'd love to get feedback.

# 2.1.1

## What’s Changed

* fix: set missing release, environment and dist to sentry-native options (#404) @marandaneto
* fix: do not add automatic and empty sensor breadcrumbs (#401) @marandaneto
* enha: added missing getters on Breadcrumb and SentryEvent (#397) @marandaneto
* enha: bump sentry-native to 0.2.6 (#396) @marandaneto
* feat: add trim memory breadcrumbs (#395) @marandaneto
* enha: only set breadcrumb extras if not empty (#394) @marandaneto
* ref: removed Thread.sleep from LifecycleWatcher tests, using awaitility and DateProvider (#392) @marandaneto
* ref: added a DateTimeProvider for making retry after testable (#391) @marandaneto
* enha: BUMP Gradle to 6.4 (#390) @marandaneto
* enha: added samples of how to disable automatic breadcrumbs (#389) @marandaneto

Packages were released on [`bintray`](https://dl.bintray.com/getsentry/sentry-android/io/sentry/sentry-android/), [`jcenter`](https://jcenter.bintray.com/io/sentry/sentry-android/) and [`mavenCentral`](https://repo.maven.apache.org/maven2/io/sentry/sentry-android/)

We'd love to get feedback.

# 2.1.0

## What’s Changed

* Includes all the changes of 2.1.0 alpha, beta and RC
* fix when PhoneStateListener is not ready for use (#387) @marandaneto
* make ANR 5s by default (#388) @marandaneto
* fix: rate limiting by categories (#381) @marandaneto
* BUMP NDK to latest stable version 21.1.6352462 (#386) @marandaneto

Packages were released on [`bintray`](https://dl.bintray.com/getsentry/sentry-android/io/sentry/sentry-android/), [`jcenter`](https://jcenter.bintray.com/io/sentry/sentry-android/) and [`mavenCentral`](https://repo.maven.apache.org/maven2/io/sentry/sentry-android/)

We'd love to get feedback.

# 2.0.3

## What’s Changed

* patch from 2.1.0-alpha.2 - avoid crash if NDK throws UnsatisfiedLinkError (#344) @marandaneto

Packages were released on [`bintray`](https://dl.bintray.com/getsentry/sentry-android/io/sentry/sentry-android/), [`jcenter`](https://jcenter.bintray.com/io/sentry/sentry-android/) and [`mavenCentral`](https://repo.maven.apache.org/maven2/io/sentry/sentry-android/)

We'd love to get feedback.
# 2.1.0-RC.1

## What’s Changed

* feat: Options for uncaught exception and make SentryOptions list Thread-Safe (#384) @marandaneto
* feat: automatic breadcrumbs for app, activity and sessions lifecycles and system events (#348) @marandaneto
* fix: if retry after header has empty categories, apply retry after to all of them (#377) @marandaneto
* fix: discard events and envelopes if cached and retry after (#378) @marandaneto
* add ScheduledForRemoval annotation to deprecated methods (#375) @marandaneto
* fix: Merge loadLibrary calls for sentry-native and clean up CMake files (#373) @Swatinem
* enha: make capture session and envelope internal (#372) @marandaneto
* fix: exceptions should be sorted oldest to newest (#370) @marandaneto
* fix: check external storage size even if its read only (#368) @marandaneto
* fix: wrong check for cellular network capability (#369) @marandaneto
* bump NDK to 21.0.6113669 (#367) @marandaneto
* bump AGP and add new make cmd to check for updates (#365) @marandaneto

Packages were released on [`bintray`](https://dl.bintray.com/getsentry/sentry-android/io/sentry/sentry-android/), [`jcenter`](https://jcenter.bintray.com/io/sentry/sentry-android/) and [`mavenCentral`](https://repo.maven.apache.org/maven2/io/sentry/sentry-android/)

We'd love to get feedback.

# 2.1.0-beta.2

## What’s Changed

* bump sentry-native to 0.2.4 (#364) @marandaneto
* update current session on session start after deleting previous session (#362) @marandaneto

Packages were released on [`bintray`](https://dl.bintray.com/getsentry/sentry-android/io/sentry/sentry-android/), [`jcenter`](https://jcenter.bintray.com/io/sentry/sentry-android/) and [`mavenCentral`](https://repo.maven.apache.org/maven2/io/sentry/sentry-android/)

We'd love to get feedback.

# 2.1.0-beta.1

## What’s Changed

* BUMP sentry-native to 0.2.3 (#357) @marandaneto
* check for androidx availability on runtime (#356) @marandaneto
* if theres a left over session file and its crashed, we should not overwrite its state (#354) @marandaneto
* session should be exited state if state was ok (#352) @marandaneto
* envelope has dedicated endpoint (#353) @marandaneto

Packages were released on [`bintray`](https://dl.bintray.com/getsentry/sentry-android/io/sentry/sentry-android/), [`jcenter`](https://jcenter.bintray.com/io/sentry/sentry-android/) and [`mavenCentral`](https://repo.maven.apache.org/maven2/io/sentry/sentry-android/)

We'd love to get feedback.

# 2.1.0-alpha.2

## What’s Changed

* change integration order for cached outbox events (#347) @marandaneto
* avoid crash if NDK throws UnsatisfiedLinkError (#344) @marandaneto
* Avoid getting a threadlocal twice. (#339) @metlos
* removing session tracking guard on hub and client (#338) @marandaneto
* bump agp to 3.6.2 (#336) @marandaneto
* fix racey ANR integration (#332) @marandaneto
* logging envelopes path when possible instead of nullable id (#331) @marandaneto
* renaming transport gate method (#330) @marandaneto

Packages were released on [`bintray`](https://dl.bintray.com/getsentry/sentry-android/io/sentry/sentry-android/), [`jcenter`](https://jcenter.bintray.com/io/sentry/sentry-android/) and [`mavenCentral`](https://repo.maven.apache.org/maven2/io/sentry/sentry-android/)

We'd love to get feedback.

# 2.1.0-alpha.1

Release of Sentry's new SDK for Android.

## What’s Changed

* BUMP sentry-native to 0.2.2 (#305) @Swatinem
* ANR report should have 'was active=yes' on the dashboard (#299) @marandaneto
* NDK events apply scoped data (#322) @marandaneto
* fix missing App's info (#315) @marandaneto
* buffered writers/readers - otimizations (#311) @marandaneto
* Add a StdoutTransport (#310) @mike-burns
* boot time should be UTC (#309) @marandaneto
* implementing new retry after protocol (#306) @marandaneto
* make transport result public (#300) @marandaneto
* release health @marandaneto @bruno-garcia 

Packages were released on [`bintray`](https://dl.bintray.com/getsentry/sentry-android/io/sentry/sentry-android/), [`jcenter`](https://jcenter.bintray.com/io/sentry/sentry-android/) and [`mavenCentral`](https://repo.maven.apache.org/maven2/io/sentry/sentry-android/)

We'd love to get feedback.

# 2.0.2

Release of Sentry's new SDK for Android.

## What’s Changed

* BUMP AGP to 3.6.1 (#285) @marandaneto
* MavenCentral support (#284) @marandaneto

Packages were released on [`bintray`](https://dl.bintray.com/getsentry/sentry-android/io/sentry/sentry-android/), [`jcenter`](https://jcenter.bintray.com/io/sentry/sentry-android/) and [`mavenCentral`](https://repo.maven.apache.org/maven2/io/sentry/sentry-android/)

We'd love to get feedback.

# 2.0.1

Release of Sentry's new SDK for Android.

## What’s Changed

* Add the default serverName to SentryOptions and use it in MainEventProcessor (#279) @metlos
* set current threadId when there's no mechanism set (#277) @marandaneto
* feat: attach threads/stacktraces (#267) @marandaneto
* fix: preview package manager (#269) @bruno-garcia

Packages were released on [`bintray`](https://dl.bintray.com/getsentry/sentry-android/io/sentry/), [`jcenter`](https://jcenter.bintray.com/io/sentry/sentry-android/)

We'd love to get feedback.

# 2.0.0

Release of Sentry's new SDK for Android.

New features not offered by (1.7.x):

* NDK support
  * Captures crashes caused by native code
  * Access to the [`sentry-native` SDK](https://github.com/getsentry/sentry-native/) API by your native (C/C++/Rust code/..).
* Automatic init (just add your `DSN` to the manifest)
   * Proguard rules are added automatically
   * Permission (Internet) is added automatically
* Uncaught Exceptions might be captured even before the app restarts
* Sentry's Unified API.
* More context/device information
* Packaged as `aar`
* Frames from the app automatically marked as `InApp=true` (stack traces in Sentry highlights them by default).
* Complete Sentry Protocol available.
* All threads and their stack traces are captured.
* Sample project in this repo to test many features (segfault, uncaught exception, ANR...)

Features from the current SDK like `ANR` are also available (by default triggered after 4 seconds).

Packages were released on [`bintray`](https://dl.bintray.com/getsentry/sentry-android/io/sentry/), [`jcenter`](https://jcenter.bintray.com/io/sentry/sentry-android/)

We'd love to get feedback.

# 2.0.0-rc04

Release of Sentry's new SDK for Android.

## What’s Changed

* fix: breacrumb.data to string,object, Add LOG level (#264) @HazAT
* read release conf. on manifest (#266) @marandaneto
* Support mills timestamp format (#263) @marandaneto
* adding logs to installed integrations (#265) @marandaneto
* feat: Take sampleRate from metadata (#262) @bruno-garcia

Packages were released on [`bintray`](https://dl.bintray.com/getsentry/sentry-android/io/sentry/), [`jcenter`](https://jcenter.bintray.com/io/sentry/sentry-android/)

We'd love to get feedback and we'll work in getting the GA `2.0.0` out soon.
Until then, the [stable SDK offered by Sentry is at version 1.7.30](https://github.com/getsentry/sentry-java/releases/tag/v1.7.30)
# 2.0.0-rc03

Release of Sentry's new SDK for Android.

## What’s Changed

* fixes #259 - NPE check on getExternalFilesDirs items. (#260) @marandaneto
* fix strictMode typo (#258) @marandaneto

Packages were released on [`bintray`](https://dl.bintray.com/getsentry/sentry-android/io/sentry/), [`jcenter`](https://jcenter.bintray.com/io/sentry/sentry-android/)

We'd love to get feedback and we'll work in getting the GA `2.0.0` out soon.
Until then, the [stable SDK offered by Sentry is at version 1.7.30](https://github.com/getsentry/sentry-java/releases/tag/v1.7.30)
# 2.0.0-rc02

Release of Sentry's new SDK for Android.

## What’s Changed

* update ndk for new sentry-native version (#235) @Swatinem @marandaneto
* make integrations public (#256) @marandaneto
* BUMP build-tools (#255) @marandaneto
* added javadocs to scope and its dependencies (#253) @marandaneto
* build all ABIs (#254) @marandaneto
* moving back ANR timeout from long to int param. (#252) @marandaneto
* feat: Hub mode configurable (#247) @bruno-garcia
* Added HubAdapter to call Sentry static methods from Integrations (#250) @marandaneto
* new Release format (#242) @marandaneto
* Javadocs for SentryOptions (#246) @marandaneto
* non-app is already inApp excluded by default. (#244) @marandaneto
* added remove methods (tags/extras) to the sentry static class (#243) @marandaneto
* fix if symlink exists for sentry-native (#241) @marandaneto
* clone method - race condition free (#226) @marandaneto
* refactoring breadcrumbs callback (#239) @marandaneto

Packages were released on [`bintray`](https://dl.bintray.com/getsentry/sentry-android/io/sentry/), [`jcenter`](https://jcenter.bintray.com/io/sentry/sentry-android/)

We'd love to get feedback and we'll work in getting the GA `2.0.0` out soon.
Until then, the [stable SDK offered by Sentry is at version 1.7.30](https://github.com/getsentry/sentry-java/releases/tag/v1.7.30)

# 2.0.0-rc01

Release of Sentry's new SDK for Android.

## What’s Changed

* Honor RetryAfter (#236) @marandaneto
* Add tests for SentryValues (#238) @philipphofmann
* added remove methods for Scope data (#237) @marandaneto
* do not set frames if there's none (#234) @marandaneto
* always call interrupt after InterruptedException (#232) @marandaneto
* more device context (deviceId, connectionType and language) (#229) @marandaneto
* mark as current thread if its the main thread (#228) @marandaneto
* added a few java docs (Sentry, Hub and SentryClient) (#223) @marandaneto
* implemented diagnostic logger (#218) @marandaneto
* fix lgtm alerts (#219) @marandaneto
* written unit tests to ANR integration (#215) @marandaneto
* added blog posts to README (#214) @marandaneto
* added event processors to scope (#209) @marandaneto
* Raise code coverage for Dsn to 100% (#212) @philipphofmann
* Remove redundant times(1) for Mockito.verify (#211) @philipphofmann
* added android transport gate (#206) @marandaneto
* transport may be set on options (#203) @marandaneto
* dist may be set on options (#204) @marandaneto
* added executor for caching values out of the main thread (#201) @marandaneto
* throw an exception if DSN is not set (#200) @marandaneto
* migration guide markdown (#197) @marandaneto

Packages were released on [`bintray`](https://dl.bintray.com/getsentry/sentry-android/io/sentry/), [`jcenter`](https://jcenter.bintray.com/io/sentry/sentry-android/)

We'd love to get feedback and we'll work in getting the GA `2.0.0` out soon.
Until then, the [stable SDK offered by Sentry is at version 1.7.29](https://github.com/getsentry/sentry-java/releases/tag/v1.7.29)

# 2.0.0-beta02

Release of Sentry's new SDK for Android.

* fix Android bug on API 24 and 25 about getting current threads and stack traces (#194)
* addBreadcrumb overloads #196 and #198

Packages were released on [`bintray`](https://dl.bintray.com/getsentry/sentry-android/io/sentry/), [`jcenter`](https://jcenter.bintray.com/io/sentry/sentry-android/)

We'd love to get feedback and we'll work in getting the GA `2.0.0` out soon.
Until then, the [stable SDK offered by Sentry is at version 1.7.28](https://github.com/getsentry/sentry-java/releases/tag/v1.7.28)
# 2.0.0-beta01

Release of Sentry's new SDK for Android.

* ref: ANR doesn't set handled flag #186
* SDK final review (#183)
* ref: Drop errored in favor of crashed (#187)
* workaround android_id (#185)
* renamed sampleRate (#191)
* making timestamp package-private or test-only (#190)
* Split event processor in Device/App data (#180)

Packages were released on [`bintray`](https://dl.bintray.com/getsentry/sentry-android/io/sentry/), [`jcenter`](https://jcenter.bintray.com/io/sentry/sentry-android/)

We'd love to get feedback and we'll work in getting the GA `2.0.0` out soon.
Until then, the [stable SDK offered by Sentry is at version 1.7.28](https://github.com/getsentry/sentry-java/releases/tag/v1.7.28)

# 2.0.0-alpha09

Release of Sentry's new SDK for Android.

* fix: DSN parsing (#165)
* BUMP: sentry-native with message object instead of a string (#172)
* Don't avoid exception type minification (#166)
* make Gson retro compatible with older versions of AGP (#177)
* adding nativeBundle plugin (#161)
* adding scope methods to sentry static class (#179)

Packages were released on [`bintray`](https://dl.bintray.com/getsentry/sentry-android/io/sentry/), [`jcenter`](https://jcenter.bintray.com/io/sentry/sentry-android/)

We'd love to get feedback and we'll work in getting the GA `2.0.0` out soon.
Until then, the [stable SDK offered by Sentry is at version 1.7.28](https://github.com/getsentry/sentry-java/releases/tag/v1.7.28)

# 2.0.0-alpha08

Release of Sentry's new SDK for Android.

* DebugId endianness (#162)
* executed beforeBreadcrumb also for scope (#160)
* benefit of manifest merging when minSdk (#159)
* add method to captureMessage with level (#157)
* listing assets file on the wrong dir (#156)

Packages were released on [`bintray`](https://dl.bintray.com/getsentry/sentry-android/io/sentry/), [`jcenter`](https://jcenter.bintray.com/io/sentry/sentry-android/)

We'd love to get feedback and we'll work in getting the GA `2.0.0` out soon.
Until then, the [stable SDK offered by Sentry is at version 1.7.28](https://github.com/getsentry/sentry-java/releases/tag/v1.7.28)

# 2.0.0-alpha07

Third release of Sentry's new SDK for Android.

*  Fixed release for jcenter and bintray

Packages were released on [`bintray`](https://dl.bintray.com/getsentry/sentry-android/io/sentry/), [`jcenter`](https://jcenter.bintray.com/io/sentry/sentry-android/)

We'd love to get feedback and we'll work in getting the GA `2.0.0` out soon.
Until then, the [stable SDK offered by Sentry is at version 1.7.28](https://github.com/getsentry/sentry-java/releases/tag/v1.7.28)

# 2.0.0-alpha06

Second release of Sentry's new SDK for Android.

* Fixed a typo on pom generation.

Packages were released on [`bintray`](https://dl.bintray.com/getsentry/sentry-android/io/sentry/), [`jcenter`](https://jcenter.bintray.com/io/sentry/sentry-android/)

We'd love to get feedback and we'll work in getting the GA `2.0.0` out soon.
Until then, the [stable SDK offered by Sentry is at version 1.7.28](https://github.com/getsentry/sentry-java/releases/tag/v1.7.28)

# 2.0.0-alpha05

First release of Sentry's new SDK for Android.

New features not offered by our current (1.7.x), stable SDK are:

* NDK support
  * Captures crashes caused by native code
  * Access to the [`sentry-native` SDK](https://github.com/getsentry/sentry-native/) API by your native (C/C++/Rust code/..).
* Automatic init (just add your `DSN` to the manifest)
   * Proguard rules are added automatically
   * Permission (Internet) is added automatically
* Uncaught Exceptions might be captured even before the app restarts
* Unified API which include scopes etc.
* More context/device information
* Packaged as `aar`
* Frames from the app automatically marked as `InApp=true` (stack traces in Sentry highlights them by default).
* Complete Sentry Protocol available.
* All threads and their stack traces are captured.
* Sample project in this repo to test many features (segfault, uncaught exception, scope)

Features from the current SDK like `ANR` are also available (by default triggered after 4 seconds).

Packages were released on [`bintray`](https://dl.bintray.com/getsentry/sentry-android/io/sentry/), [`jcenter`](https://jcenter.bintray.com/io/sentry/sentry-android/)

We'd love to get feedback and we'll work in getting the GA `2.0.0` out soon.
Until then, the [stable SDK offered by Sentry is at version 1.7.28](https://github.com/getsentry/sentry-java/releases/tag/v1.7.28)<|MERGE_RESOLUTION|>--- conflicted
+++ resolved
@@ -11,15 +11,12 @@
 * Enhancement: Simplify registering traces sample callback in Spring integration (#1184)
 * Enhancement: Polish Performance API (#1165)
 * Enhancement: Set "debug" through external properties (#1186)
-<<<<<<< HEAD
 * Bump: sentry-native to 0.4.5
-=======
 * Enhancement: Simplify Spring integration (#1188)
 * Enhancement: Init overload with dsn (#1195)
 * Enhancement: Enable Kotlin map-like access on CustomSamplingContext (#1192)
 * Enhancement: Auto register custom ITransportFactory in Spring integration (#1194)
 * Enhancement: Improve Kotlin property access in Performance API (#1193)
->>>>>>> 562204d4
 
 # 4.0.0-alpha.3
 
