# Changelog

## Unreleased

<<<<<<< HEAD
### Fixes

- Fix Session Replay masking for newer versions of Jetpack Compose (1.8+) ([#4485](https://github.com/getsentry/sentry-java/pull/4485))
=======
### Features

- Add New User Feedback form ([#4384](https://github.com/getsentry/sentry-java/pull/4384))
    - We now introduce SentryUserFeedbackDialog, which extends AlertDialog, inheriting the show() and cancel() methods, among others.
      To use it, just instantiate it and call show() on the instance (Sentry must be previously initialized).
      For customization options, please check the [User Feedback documentation](https://docs.sentry.io/platforms/android/user-feedback/configuration/).
      ```java
      import io.sentry.android.core.SentryUserFeedbackDialog;
      
      new SentryUserFeedbackDialog.Builder(context).create().show();
      ```
      ```kotlin
      import io.sentry.android.core.SentryUserFeedbackDialog
    
      SentryUserFeedbackDialog.Builder(context).create().show()
      ```
>>>>>>> 41527016

## 8.13.3

### Fixes

- Send UI Profiling app start chunk when it finishes ([#4423](https://github.com/getsentry/sentry-java/pull/4423))
- Republish Javadoc [#4457](https://github.com/getsentry/sentry-java/pull/4457)
- Finalize `OkHttpEvent` even if no active span in `SentryOkHttpInterceptor` [#4469](https://github.com/getsentry/sentry-java/pull/4469)
- Session Replay: Do not capture current replay for cached events from the past ([#4474](https://github.com/getsentry/sentry-java/pull/4474))
- Session Replay: Correctly capture Dialogs and non full-sized windows ([#4354](https://github.com/getsentry/sentry-java/pull/4354))
- Session Replay: Fix inconsistent `segment_id` ([#4471](https://github.com/getsentry/sentry-java/pull/4471))
- Session Replay: Fix crash on devices with the Unisoc/Spreadtrum T606 chipset ([#4477](https://github.com/getsentry/sentry-java/pull/4477))

## 8.13.2

### Fixes

- Don't apply Spring Boot plugin in `sentry-spring-boot-jakarta` ([#4456](https://github.com/getsentry/sentry-java/pull/4456))
  - The jar for `io.sentry:sentry-spring-boot-jakarta` is now correctly being built and published to Maven Central.

## 8.13.1

### Fixes

- Fix `SentryAndroid.init` crash if SDK is initialized from a background thread while an `Activity` is in resumed state ([#4449](https://github.com/getsentry/sentry-java/pull/4449))

### Dependencies

- Bump Gradle from v8.14 to v8.14.1 ([#4437](https://github.com/getsentry/sentry-java/pull/4437))
  - [changelog](https://github.com/gradle/gradle/blob/master/CHANGELOG.md#v8141)
  - [diff](https://github.com/gradle/gradle/compare/v8.14...v8.14.1)

## 8.13.0

### Features

- Add debug mode for Session Replay masking ([#4357](https://github.com/getsentry/sentry-java/pull/4357))
    - Use `Sentry.replay().enableDebugMaskingOverlay()` to overlay the screen with the Session Replay masks.
    - The masks will be invalidated at most once per `frameRate` (default 1 fps).
- Extend Logs API to allow passing in `attributes` ([#4402](https://github.com/getsentry/sentry-java/pull/4402))
  - `Sentry.logger.log` now takes a `SentryLogParameters`
  - Use `SentryLogParameters.create(SentryAttributes.of(...))` to pass attributes
    - Attribute values may be of type `string`, `boolean`, `integer` or `double`.
    - Other types will be converted to `string`. Currently we simply call `toString()` but we might offer more in the future.
    - You may manually flatten complex types into multiple separate attributes of simple types.
      - e.g. intead of `SentryAttribute.named("point", Point(10, 20))` you may store it as `SentryAttribute.integerAttribute("point.x", point.x)` and `SentryAttribute.integerAttribute("point.y", point.y)`
    - `SentryAttribute.named()` will automatically infer the type or fall back to `string`.
    - `SentryAttribute.booleanAttribute()` takes a `Boolean` value
    - `SentryAttribute.integerAttribute()` takes a `Integer` value
    - `SentryAttribute.doubleAttribute()` takes a `Double` value
    - `SentryAttribute.stringAttribute()` takes a `String` value
  - We opted for handling parameters via `SentryLogParameters` to avoid creating tons of overloads that are ambiguous.

### Fixes

- Isolation scope is now forked in `OtelSentrySpanProcessor` instead of `OtelSentryPropagator` ([#4434](https://github.com/getsentry/sentry-java/pull/4434))
  - Since propagator may never be invoked we moved the location where isolation scope is forked.
  - Not invoking `OtelSentryPropagator.extract` or having a `sentry-trace` header that failed to parse would cause isolation scope not to be forked.
  - This in turn caused data to bleed between scopes, e.g. from one request into another

### Dependencies

- Bump Spring Boot to `3.5.0` ([#4111](https://github.com/getsentry/sentry-java/pull/4111))

## 8.12.0

### Features

- Add new User Feedback API ([#4286](https://github.com/getsentry/sentry-java/pull/4286))
    - We now introduced Sentry.captureFeedback, which supersedes Sentry.captureUserFeedback
- Add Sentry Log Feature ([#4372](https://github.com/getsentry/sentry-java/pull/4372))
    - The feature is disabled by default and needs to be enabled by:
        - `options.getLogs().setEnabled(true)` in `Sentry.init` / `SentryAndroid.init`
        - `<meta-data android:name="io.sentry.logs.enabled" android:value="true" />` in `AndroidManifest.xml`
        - `logs.enabled=true` in `sentry.properties`
        - `sentry.logs.enabled=true` in `application.properties`
        - `sentry.logs.enabled: true` in `application.yml`
    - Logs can be captured using `Sentry.logger().info()` and similar methods.
    - Logs also take a format string and arguments which we then send through `String.format`.
    - Please use `options.getLogs().setBeforeSend()` to filter outgoing logs

### Fixes

- Hook User Interaction integration into running Activity in case of deferred SDK init ([#4337](https://github.com/getsentry/sentry-java/pull/4337))

### Dependencies

- Bump Gradle from v8.13 to v8.14.0 ([#4360](https://github.com/getsentry/sentry-java/pull/4360))
  - [changelog](https://github.com/gradle/gradle/blob/master/CHANGELOG.md#v8140)
  - [diff](https://github.com/gradle/gradle/compare/v8.13...v8.14.0)

## 8.11.1

### Fixes

- Fix Android profile chunk envelope type for UI Profiling ([#4366](https://github.com/getsentry/sentry-java/pull/4366))

## 8.11.0

### Features

- Make `RequestDetailsResolver` public ([#4326](https://github.com/getsentry/sentry-java/pull/4326))
  - `RequestDetailsResolver` is now public and has an additional constructor, making it easier to use a custom `TransportFactory`

### Fixes

- Session Replay: Fix masking of non-styled `Text` Composables ([#4361](https://github.com/getsentry/sentry-java/pull/4361))
- Session Replay: Fix masking read-only `TextField` Composables ([#4362](https://github.com/getsentry/sentry-java/pull/4362))

## 8.10.0

### Features

- Wrap configured OpenTelemetry `ContextStorageProvider` if available ([#4359](https://github.com/getsentry/sentry-java/pull/4359))
  - This is only relevant if you see `java.lang.IllegalStateException: Found multiple ContextStorageProvider. Set the io.opentelemetry.context.ContextStorageProvider property to the fully qualified class name of the provider to use. Falling back to default ContextStorage. Found providers: ...` 
  - Set `-Dio.opentelemetry.context.contextStorageProvider=io.sentry.opentelemetry.SentryContextStorageProvider` on your `java` command
  - Sentry will then wrap the other `ContextStorageProvider` that has been configured by loading it through SPI
  - If no other `ContextStorageProvider` is available or there are problems loading it, we fall back to using `SentryOtelThreadLocalStorage`
    
### Fixes

- Update profile chunk rate limit and client report ([#4353](https://github.com/getsentry/sentry-java/pull/4353))

### Dependencies

- Bump Native SDK from v0.8.3 to v0.8.4 ([#4343](https://github.com/getsentry/sentry-java/pull/4343))
  - [changelog](https://github.com/getsentry/sentry-native/blob/master/CHANGELOG.md#084)
  - [diff](https://github.com/getsentry/sentry-native/compare/0.8.3...0.8.4)

## 8.9.0

### Features

- Add `SentryWrapper.wrapRunnable` to wrap `Runnable` for use with Sentry ([#4332](https://github.com/getsentry/sentry-java/pull/4332))

### Fixes

- Fix TTFD measurement when API called too early ([#4297](https://github.com/getsentry/sentry-java/pull/4297))
- Tag sockets traffic originating from Sentry's HttpConnection ([#4340](https://github.com/getsentry/sentry-java/pull/4340))
  - This should suppress the StrictMode's `UntaggedSocketViolation`
- Reduce debug logs verbosity ([#4341](https://github.com/getsentry/sentry-java/pull/4341))
- Fix unregister `SystemEventsBroadcastReceiver` when entering background ([#4338](https://github.com/getsentry/sentry-java/pull/4338))
  - This should reduce ANRs seen with this class in the stack trace for Android 14 and above

### Improvements

- Make user interaction tracing faster and do fewer allocations ([#4347](https://github.com/getsentry/sentry-java/pull/4347))
- Pre-load modules on a background thread upon SDK init ([#4348](https://github.com/getsentry/sentry-java/pull/4348))

## 8.8.0

### Features

- Add `CoroutineExceptionHandler` for reporting uncaught exceptions in coroutines to Sentry ([#4259](https://github.com/getsentry/sentry-java/pull/4259))
  - This is now part of `sentry-kotlin-extensions` and can be used together with `SentryContext` when launching a coroutine
  - Any exceptions thrown in a coroutine when using the handler will be captured (not rethrown!) and reported to Sentry
  - It's also possible to extend `CoroutineExceptionHandler` to implement custom behavior in addition to the one we provide by default

### Fixes

- Use thread context classloader when available ([#4320](https://github.com/getsentry/sentry-java/pull/4320))
  - This ensures correct resource loading in environments like Spring Boot where the thread context classloader is used for resource loading.
- Improve low memory breadcrumb capturing ([#4325](https://github.com/getsentry/sentry-java/pull/4325))
- Fix do not initialize SDK for Jetpack Compose Preview builds ([#4324](https://github.com/getsentry/sentry-java/pull/4324))
- Fix Synchronize Baggage values ([#4327](https://github.com/getsentry/sentry-java/pull/4327))

### Improvements

- Make `SystemEventsBreadcrumbsIntegration` faster ([#4330](https://github.com/getsentry/sentry-java/pull/4330))

## 8.7.0

### Features

- UI Profiling GA

  Continuous Profiling is now GA, named UI Profiling. To enable it you can use one of the following options. More info can be found at https://docs.sentry.io/platforms/android/profiling/.
    Note: Both `options.profilesSampler` and `options.profilesSampleRate` must **not** be set to enable UI Profiling.
    To keep the same transaction-based behaviour, without the 30 seconds limitation, you can use the `trace` lifecycle mode.
  
  ```xml
  <application>
    <!-- Enable UI profiling, adjust in production env. This is evaluated only once per session -->
    <meta-data android:name="io.sentry.traces.profiling.session-sample-rate" android:value="1.0" />
    <!-- Set profiling lifecycle, can be `manual` (controlled through `Sentry.startProfiler()` and `Sentry.stopProfiler()`) or `trace` (automatically starts and stop a profile whenever a sampled trace starts and finishes) -->
    <meta-data android:name="io.sentry.traces.profiling.lifecycle" android:value="trace" />
    <!-- Enable profiling on app start. The app start profile will be stopped automatically when the app start root span finishes -->
    <meta-data android:name="io.sentry.traces.profiling.start-on-app-start" android:value="true" />
  </application>
  ```
  ```java
  import io.sentry.ProfileLifecycle;
  import io.sentry.android.core.SentryAndroid;
  
  SentryAndroid.init(context, options -> {
      // Enable UI profiling, adjust in production env. This is evaluated only once per session
      options.setProfileSessionSampleRate(1.0);
      // Set profiling lifecycle, can be `manual` (controlled through `Sentry.startProfiler()` and `Sentry.stopProfiler()`) or `trace` (automatically starts and stop a profile whenever a sampled trace starts and finishes)
      options.setProfileLifecycle(ProfileLifecycle.TRACE);
      // Enable profiling on app start. The app start profile will be stopped automatically when the app start root span finishes
      options.setStartProfilerOnAppStart(true);
    });
  ```
  ```kotlin
  import io.sentry.ProfileLifecycle
  import io.sentry.android.core.SentryAndroid

  SentryAndroid.init(context, { options ->
    // Enable UI profiling, adjust in production env. This is evaluated only once per session
    options.profileSessionSampleRate = 1.0
    // Set profiling lifecycle, can be `manual` (controlled through `Sentry.startProfiler()` and `Sentry.stopProfiler()`) or `trace` (automatically starts and stop a profile whenever a sampled trace starts and finishes)
    options.profileLifecycle = ProfileLifecycle.TRACE
    // Enable profiling on app start. The app start profile will be stopped automatically when the app start root span finishes
    options.isStartProfilerOnAppStart = true
    })
  ```

  - Continuous Profiling - Stop when app goes in background ([#4311](https://github.com/getsentry/sentry-java/pull/4311))
  - Continuous Profiling - Add delayed stop ([#4293](https://github.com/getsentry/sentry-java/pull/4293))
  - Continuous Profiling - Out of Experimental ([#4310](https://github.com/getsentry/sentry-java/pull/4310))

### Fixes

- Compress Screenshots on a background thread ([#4295](https://github.com/getsentry/sentry-java/pull/4295))

## 8.6.0

### Behavioral Changes

- The Sentry SDK will now crash on startup if mixed versions have been detected ([#4277](https://github.com/getsentry/sentry-java/pull/4277))
  - On `Sentry.init` / `SentryAndroid.init` the SDK now checks if all Sentry Java / Android SDK dependencies have the same version.
  - While this may seem like a bad idea at first glance, mixing versions of dependencies has a very high chance of causing a crash later. We opted for a controlled crash that's hard to miss.
  - Note: This detection only works for new versions of the SDK, so please take this as a reminder to check your SDK version alignment manually when upgrading the SDK to this version and then you should be good.
  - The SDK will also print log messages if mixed versions have been detected at a later point. ([#4270](https://github.com/getsentry/sentry-java/pull/4270))
    - This takes care of cases missed by the startup check above due to older versions.

### Features

- Increase http timeouts from 5s to 30s to have a better chance of events being delivered without retry ([#4276](https://github.com/getsentry/sentry-java/pull/4276))
- Add `MANIFEST.MF` to Sentry JARs ([#4272](https://github.com/getsentry/sentry-java/pull/4272))
- Retain baggage sample rate/rand values as doubles ([#4279](https://github.com/getsentry/sentry-java/pull/4279))
- Introduce fatal SDK logger ([#4288](https://github.com/getsentry/sentry-java/pull/4288))
  - We use this to print out messages when there is a problem that prevents the SDK from working correctly.
  - One example for this is when the SDK has been configured with mixed dependency versions where we print out details, which module and version are affected.

### Fixes

- Do not override user-defined `SentryOptions` ([#4262](https://github.com/getsentry/sentry-java/pull/4262))
- Session Replay: Change bitmap config to `ARGB_8888` for screenshots ([#4282](https://github.com/getsentry/sentry-java/pull/4282))
- The `MANIFEST.MF` of `sentry-opentelemetry-agent` now has `Implementation-Version` set to the raw version ([#4291](https://github.com/getsentry/sentry-java/pull/4291))
  - An example value would be `8.6.0`
  - The value of the `Sentry-Version-Name` attribute looks like `sentry-8.5.0-otel-2.10.0`
- Fix tags missing for compose view hierarchies ([#4275](https://github.com/getsentry/sentry-java/pull/4275))
- Do not leak SentryFileInputStream/SentryFileOutputStream descriptors and channels ([#4296](https://github.com/getsentry/sentry-java/pull/4296))
- Remove "not yet implemented" from `Sentry.flush` comment ([#4305](https://github.com/getsentry/sentry-java/pull/4305))

### Internal

- Added `platform` to SentryEnvelopeItemHeader ([#4287](https://github.com/getsentry/sentry-java/pull/4287))
  - Set `android` platform to ProfileChunk envelope item header

### Dependencies

- Bump Native SDK from v0.8.1 to v0.8.3 ([#4267](https://github.com/getsentry/sentry-java/pull/4267), [#4298](https://github.com/getsentry/sentry-java/pull/4298))
  - [changelog](https://github.com/getsentry/sentry-native/blob/master/CHANGELOG.md#083)
  - [diff](https://github.com/getsentry/sentry-native/compare/0.8.1...0.8.3)
- Bump Spring Boot from 2.7.5 to 2.7.18 ([#3496](https://github.com/getsentry/sentry-java/pull/3496))

## 8.5.0

### Features

- Add native stack frame address information and debug image metadata to ANR events ([#4061](https://github.com/getsentry/sentry-java/pull/4061))
    - This enables symbolication for stripped native code in ANRs
- Add Continuous Profiling Support ([#3710](https://github.com/getsentry/sentry-java/pull/3710))

  To enable Continuous Profiling use the `Sentry.startProfiler` and `Sentry.stopProfiler` experimental APIs. Sampling rate can be set through `options.profileSessionSampleRate`, which defaults to null (disabled).   
  Note: Both `options.profilesSampler` and `options.profilesSampleRate` must **not** be set to enable Continuous Profiling.

  ```java
  import io.sentry.ProfileLifecycle;
  import io.sentry.android.core.SentryAndroid;

  SentryAndroid.init(context) { options ->
   
    // Currently under experimental options:
    options.getExperimental().setProfileSessionSampleRate(1.0);
    // In manual mode, you need to start and stop the profiler manually using Sentry.startProfiler and Sentry.stopProfiler
    // In trace mode, the profiler will start and stop automatically whenever a sampled trace starts and finishes
    options.getExperimental().setProfileLifecycle(ProfileLifecycle.MANUAL);
  }
  // Start profiling
  Sentry.startProfiler();
  
  // After all profiling is done, stop the profiler. Profiles can last indefinitely if not stopped.
  Sentry.stopProfiler();
  ```
  ```kotlin
  import io.sentry.ProfileLifecycle
  import io.sentry.android.core.SentryAndroid

  SentryAndroid.init(context) { options ->
   
    // Currently under experimental options:
    options.experimental.profileSessionSampleRate = 1.0
    // In manual mode, you need to start and stop the profiler manually using Sentry.startProfiler and Sentry.stopProfiler
    // In trace mode, the profiler will start and stop automatically whenever a sampled trace starts and finishes
    options.experimental.profileLifecycle = ProfileLifecycle.MANUAL
  }
  // Start profiling
  Sentry.startProfiler()
  
  // After all profiling is done, stop the profiler. Profiles can last indefinitely if not stopped.
  Sentry.stopProfiler()
  ```

  To learn more visit [Sentry's Continuous Profiling](https://docs.sentry.io/product/explore/profiling/transaction-vs-continuous-profiling/#continuous-profiling-mode) documentation page.

### Fixes

- Reduce excessive CPU usage when serializing breadcrumbs to disk for ANRs ([#4181](https://github.com/getsentry/sentry-java/pull/4181))
- Ensure app start type is set, even when ActivityLifecycleIntegration is not running ([#4250](https://github.com/getsentry/sentry-java/pull/4250))
- Use `SpringServletTransactionNameProvider` as fallback for Spring WebMVC ([#4263](https://github.com/getsentry/sentry-java/pull/4263))
  - In certain cases the SDK was not able to provide a transaction name automatically and thus did not finish the transaction for the request.
  - We now first try `SpringMvcTransactionNameProvider` which would provide the route as transaction name.
  - If that does not return anything, we try `SpringServletTransactionNameProvider` next, which returns the URL of the request.

### Behavioral Changes

- The user's `device.name` is not reported anymore via the device context, even if `options.isSendDefaultPii` is enabled ([#4179](https://github.com/getsentry/sentry-java/pull/4179))

### Dependencies

- Bump Gradle from v8.12.1 to v8.13.0 ([#4209](https://github.com/getsentry/sentry-java/pull/4209))
  - [changelog](https://github.com/gradle/gradle/blob/master/CHANGELOG.md#v8130)
  - [diff](https://github.com/gradle/gradle/compare/v8.12.1...v8.13.0)

## 8.4.0

### Fixes

- The SDK now handles `null` on many APIs instead of expecting a non `null` value ([#4245](https://github.com/getsentry/sentry-java/pull/4245))
  - Certain APIs like `setTag`, `setData`, `setExtra`, `setContext` previously caused a `NullPointerException` when invoked with either `null` key or value.
  - The SDK now tries to have a sane fallback when `null` is passed and no longer throws `NullPointerException`
  - If `null` is passed, the SDK will
    - do nothing if a `null` key is passed, returning `null` for non void methods
    - remove any previous value if the new value is set to `null`
- Add support for setting in-app-includes/in-app-excludes via AndroidManifest.xml ([#4240](https://github.com/getsentry/sentry-java/pull/4240))
- Modifications to OkHttp requests are now properly propagated to the affected span / breadcrumbs ([#4238](https://github.com/getsentry/sentry-java/pull/4238))
  - Please ensure the SentryOkHttpInterceptor is added last to your OkHttpClient, as otherwise changes to the `Request`  by subsequent interceptors won't be considered
- Fix "class ch.qos.logback.classic.spi.ThrowableProxyVO cannot be cast to class ch.qos.logback.classic.spi.ThrowableProxy" ([#4206](https://github.com/getsentry/sentry-java/pull/4206))
  - In this case we cannot report the `Throwable` to Sentry as it's not available
  - If you are using OpenTelemetry v1 `OpenTelemetryAppender`, please consider upgrading to v2
- Pass OpenTelemetry span attributes into TracesSampler callback ([#4253](https://github.com/getsentry/sentry-java/pull/4253))
  - `SamplingContext` now has a `getAttribute` method that grants access to OpenTelemetry span attributes via their String key (e.g. `http.request.method`)
- Fix AbstractMethodError when using SentryTraced for Jetpack Compose ([#4255](https://github.com/getsentry/sentry-java/pull/4255))
- Assume `http.client` for span `op` if not a root span ([#4257](https://github.com/getsentry/sentry-java/pull/4257))
- Avoid unnecessary copies when using `CopyOnWriteArrayList` ([#4247](https://github.com/getsentry/sentry-java/pull/4247))
  - This affects in particular `SentryTracer.getLatestActiveSpan` which would have previously copied all child span references. This may have caused `OutOfMemoryError` on certain devices due to high frequency of calling the method.

### Features

- The SDK now automatically propagates the trace-context to the native layer. This allows to connect errors on different layers of the application. ([#4137](https://github.com/getsentry/sentry-java/pull/4137))
- Capture OpenTelemetry span events ([#3564](https://github.com/getsentry/sentry-java/pull/3564))
  - OpenTelemetry spans may have exceptions attached to them (`openTelemetrySpan.recordException`). We can now send those to Sentry as errors.
  - Set `capture-open-telemetry-events=true` in `sentry.properties` to enable it
  - Set `sentry.capture-open-telemetry-events=true` in Springs `application.properties` to enable it
  - Set `sentry.captureOpenTelemetryEvents: true` in Springs `application.yml` to enable it

### Behavioural Changes

- Use `java.net.URI` for parsing URLs in `UrlUtils` ([#4210](https://github.com/getsentry/sentry-java/pull/4210))
  - This could affect grouping for issues with messages containing URLs that fall in known corner cases that were handled incorrectly previously (e.g. email in URL path)

### Internal

- Also use port when checking if a request is made to Sentry DSN ([#4231](https://github.com/getsentry/sentry-java/pull/4231))
  - For our OpenTelemetry integration we check if a span is for a request to Sentry
  - We now also consider the port when performing this check

### Dependencies

- Bump Native SDK from v0.7.20 to v0.8.1 ([#4137](https://github.com/getsentry/sentry-java/pull/4137))
  - [changelog](https://github.com/getsentry/sentry-native/blob/master/CHANGELOG.md#0810)
  - [diff](https://github.com/getsentry/sentry-native/compare/v0.7.20...0.8.1)

## 8.3.0

### Features

- Add HTTP server request headers from OpenTelemetry span attributes to sentry `request` in payload ([#4102](https://github.com/getsentry/sentry-java/pull/4102))
  - You have to explicitly enable each header by adding it to the [OpenTelemetry config](https://opentelemetry.io/docs/zero-code/java/agent/instrumentation/http/#capturing-http-request-and-response-headers)
  - Please only enable headers you actually want to send to Sentry. Some may contain sensitive data like PII, cookies, tokens etc.
  - We are no longer adding request/response headers to `contexts/otel/attributes` of the event.
- The `ignoredErrors` option is now configurable via the manifest property `io.sentry.traces.ignored-errors` ([#4178](https://github.com/getsentry/sentry-java/pull/4178))
- A list of active Spring profiles is attached to payloads sent to Sentry (errors, traces, etc.) and displayed in the UI when using our Spring or Spring Boot integrations ([#4147](https://github.com/getsentry/sentry-java/pull/4147))
  - This consists of an empty list when only the default profile is active
- Added `enableTraceIdGeneration` to the AndroidOptions. This allows Hybrid SDKs to "freeze" and control the trace and connect errors on different layers of the application ([4188](https://github.com/getsentry/sentry-java/pull/4188))
- Move to a single NetworkCallback listener to reduce number of IPC calls on Android ([#4164](https://github.com/getsentry/sentry-java/pull/4164))
- Add GraphQL Apollo Kotlin 4 integration ([#4166](https://github.com/getsentry/sentry-java/pull/4166))
- Add support for async dispatch requests to Spring Boot 2 and 3 ([#3983](https://github.com/getsentry/sentry-java/pull/3983))
  - To enable it, please set `sentry.keep-transactions-open-for-async-responses=true` in `application.properties` or `sentry.keepTransactionsOpenForAsyncResponses: true` in `application.yml`
- Add constructor to JUL `SentryHandler` for disabling external config ([#4208](https://github.com/getsentry/sentry-java/pull/4208))

### Fixes

- Filter strings that cannot be parsed as Regex no longer cause an SDK crash ([#4213](https://github.com/getsentry/sentry-java/pull/4213))
  - This was the case e.g. for `ignoredErrors`, `ignoredTransactions` and `ignoredCheckIns`
  - We now simply don't use such strings for Regex matching and only use them for String comparison
- `SentryOptions.setTracePropagationTargets` is no longer marked internal ([#4170](https://github.com/getsentry/sentry-java/pull/4170))
- Session Replay: Fix crash when a navigation breadcrumb does not have "to" destination ([#4185](https://github.com/getsentry/sentry-java/pull/4185))
- Session Replay: Cap video segment duration to maximum 5 minutes to prevent endless video encoding in background ([#4185](https://github.com/getsentry/sentry-java/pull/4185))
- Check `tracePropagationTargets` in OpenTelemetry propagator ([#4191](https://github.com/getsentry/sentry-java/pull/4191))
  - If a URL can be retrieved from OpenTelemetry span attributes, we check it against `tracePropagationTargets` before attaching `sentry-trace` and `baggage` headers to outgoing requests
  - If no URL can be retrieved we always attach the headers
- Fix `ignoredErrors`, `ignoredTransactions` and `ignoredCheckIns` being unset by external options like `sentry.properties` or ENV vars ([#4207](https://github.com/getsentry/sentry-java/pull/4207))
  - Whenever parsing of external options was enabled (`enableExternalConfiguration`), which is the default for many integrations, the values set on `SentryOptions` passed to `Sentry.init` would be lost
  - Even if the value was not set in any external configuration it would still be set to an empty list

### Behavioural Changes

- The class `io.sentry.spring.jakarta.webflux.ReactorUtils` is now deprecated, please use `io.sentry.reactor.SentryReactorUtils` in the new `sentry-reactor` module instead ([#4155](https://github.com/getsentry/sentry-java/pull/4155))
  - The new module will be exposed as an `api` dependency when using `sentry-spring-boot-jakarta` (Spring Boot 3) or `sentry-spring-jakarta` (Spring 6). 
    Therefore, if you're using one of those modules, changing your imports will suffice.

## 8.2.0

### Breaking Changes

- The Kotlin Language version is now set to 1.6 ([#3936](https://github.com/getsentry/sentry-java/pull/3936))

### Features

- Create onCreate and onStart spans for all Activities ([#4025](https://github.com/getsentry/sentry-java/pull/4025))
- Add split apks info to the `App` context ([#3193](https://github.com/getsentry/sentry-java/pull/3193))
- Expose new `withSentryObservableEffect` method overload that accepts `SentryNavigationListener` as a parameter ([#4143](https://github.com/getsentry/sentry-java/pull/4143))
  - This allows sharing the same `SentryNavigationListener` instance across fragments and composables to preserve the trace 
- (Internal) Add API to filter native debug images based on stacktrace addresses ([#4089](https://github.com/getsentry/sentry-java/pull/4089))
- Propagate sampling random value ([#4153](https://github.com/getsentry/sentry-java/pull/4153))
  - The random value used for sampling traces is now sent to Sentry and attached to the `baggage` header on outgoing requests
- Update `sampleRate` that is sent to Sentry and attached to the `baggage` header on outgoing requests ([#4158](https://github.com/getsentry/sentry-java/pull/4158))
  - If the SDK uses its `sampleRate` or `tracesSampler` callback, it now updates the `sampleRate` in Dynamic Sampling Context.

### Fixes

- Log a warning when envelope or items are dropped due to rate limiting ([#4148](https://github.com/getsentry/sentry-java/pull/4148))
- Do not log if `OtelContextScopesStorage` cannot be found ([#4127](https://github.com/getsentry/sentry-java/pull/4127))
  - Previously `java.lang.ClassNotFoundException: io.sentry.opentelemetry.OtelContextScopesStorage` was shown in the log if the class could not be found.
  - This is just a lookup the SDK performs to configure itself. The SDK also works without OpenTelemetry.
- Session Replay: Fix various crashes and issues ([#4135](https://github.com/getsentry/sentry-java/pull/4135))
  - Fix `FileNotFoundException` when trying to read/write `.ongoing_segment` file
  - Fix `IllegalStateException` when registering `onDrawListener`
  - Fix SIGABRT native crashes on Motorola devices when encoding a video
- Mention javadoc and sources for published artifacts in Gradle `.module` metadata ([#3936](https://github.com/getsentry/sentry-java/pull/3936))
- (Jetpack Compose) Modifier.sentryTag now uses Modifier.Node ([#4029](https://github.com/getsentry/sentry-java/pull/4029))
  - This allows Composables that use this modifier to be skippable

### Dependencies

- Bump Native SDK from v0.7.19 to v0.7.20 ([#4128](https://github.com/getsentry/sentry-java/pull/4128))
  - [changelog](https://github.com/getsentry/sentry-native/blob/master/CHANGELOG.md#0720)
  - [diff](https://github.com/getsentry/sentry-native/compare/v0.7.19...0.7.20)
- Bump Gradle from v8.9.0 to v8.12.1 ([#4106](https://github.com/getsentry/sentry-java/pull/4106))
  - [changelog](https://github.com/gradle/gradle/blob/master/CHANGELOG.md#v8121)
  - [diff](https://github.com/gradle/gradle/compare/v8.9.0...v8.12.1)

## 8.1.0

### Features

- Add `options.ignoredErrors` to filter out errors that match a certain String or Regex ([#4083](https://github.com/getsentry/sentry-java/pull/4083))
  - The matching is attempted on `event.message`, `event.formatted`, and `{event.throwable.class.name}: {event.throwable.message}`
  - Can be set in `sentry.properties`, e.g. `ignored-errors=Some error,Another .*`
  - Can be set in environment variables, e.g. `SENTRY_IGNORED_ERRORS=Some error,Another .*`
  - For Spring Boot, it can be set in `application.properties`, e.g. `sentry.ignored-errors=Some error,Another .*`
- Log OpenTelemetry related Sentry config ([#4122](https://github.com/getsentry/sentry-java/pull/4122))

### Fixes

- Avoid logging an error when a float is passed in the manifest ([#4031](https://github.com/getsentry/sentry-java/pull/4031))
- Add `request` details to transactions created through OpenTelemetry ([#4098](https://github.com/getsentry/sentry-java/pull/4098))
  - We now add HTTP request method and URL where Sentry expects it to display it in Sentry UI
- Remove `java.lang.ClassNotFoundException` debug logs when searching for OpenTelemetry marker classes ([#4091](https://github.com/getsentry/sentry-java/pull/4091))
  - There was up to three of these, one for `io.sentry.opentelemetry.agent.AgentMarker`, `io.sentry.opentelemetry.agent.AgentlessMarker` and `io.sentry.opentelemetry.agent.AgentlessSpringMarker`.
  - These were not indicators of something being wrong but rather the SDK looking at what is available at runtime to configure itself accordingly.
- Do not instrument File I/O operations if tracing is disabled ([#4051](https://github.com/getsentry/sentry-java/pull/4051))
- Do not instrument User Interaction multiple times ([#4051](https://github.com/getsentry/sentry-java/pull/4051))
- Speed up view traversal to find touched target in `UserInteractionIntegration` ([#4051](https://github.com/getsentry/sentry-java/pull/4051))
- Reduce IPC/Binder calls performed by the SDK ([#4058](https://github.com/getsentry/sentry-java/pull/4058))

### Behavioural Changes

- Reduce the number of broadcasts the SDK is subscribed for ([#4052](https://github.com/getsentry/sentry-java/pull/4052))
  - Drop `TempSensorBreadcrumbsIntegration`
  - Drop `PhoneStateBreadcrumbsIntegration`
  - Reduce number of broadcasts in `SystemEventsBreadcrumbsIntegration`

Current list of the broadcast events can be found [here](https://github.com/getsentry/sentry-java/blob/9b8dc0a844d10b55ddeddf55d278c0ab0f86421c/sentry-android-core/src/main/java/io/sentry/android/core/SystemEventsBreadcrumbsIntegration.java#L131-L153). If you'd like to subscribe for more events, consider overriding the `SystemEventsBreadcrumbsIntegration` as follows:

```kotlin
SentryAndroid.init(context) { options ->
    options.integrations.removeAll { it is SystemEventsBreadcrumbsIntegration }
    options.integrations.add(SystemEventsBreadcrumbsIntegration(context, SystemEventsBreadcrumbsIntegration.getDefaultActions() + listOf(/* your custom actions */)))
}
```

If you would like to keep some of the default broadcast events as breadcrumbs, consider opening a [GitHub issue](https://github.com/getsentry/sentry-java/issues/new).
- Set mechanism `type` to `suppressed` for suppressed exceptions ([#4125](https://github.com/getsentry/sentry-java/pull/4125))
  - This helps to distinguish an exceptions cause from any suppressed exceptions in the Sentry UI

### Dependencies

- Bump Spring Boot to `3.4.2` ([#4081](https://github.com/getsentry/sentry-java/pull/4081))
- Bump Native SDK from v0.7.14 to v0.7.19 ([#4076](https://github.com/getsentry/sentry-java/pull/4076))
  - [changelog](https://github.com/getsentry/sentry-native/blob/master/CHANGELOG.md#0719)
  - [diff](https://github.com/getsentry/sentry-native/compare/v0.7.14...0.7.19)

## 8.0.0

### Summary

Version 8 of the Sentry Android/Java SDK brings a variety of features and fixes. The most notable changes are:

- `Hub` has been replaced by `Scopes`
- New `Scope` types have been introduced, see "Behavioural Changes" for more details.
- Lifecycle tokens have been introduced to manage `Scope` lifecycle, see "Behavioural Changes" for more details.
- Bumping `minSdk` level to 21 (Android 5.0)
- Our `sentry-opentelemetry-agent` has been improved and now works in combination with the rest of Sentry. You may now combine OpenTelemetry and Sentry for instrumenting your application.
    - You may now use both OpenTelemetry SDK and Sentry SDK to capture transactions and spans. They can also be mixed and end up on the same transaction.
    - OpenTelemetry extends the Sentry SDK by adding spans for numerous integrations, like Ktor, Vert.x and MongoDB. Please check [the OpenTelemetry GitHub repository](https://github.com/open-telemetry/opentelemetry-java-instrumentation/tree/main/instrumentation) for a full list.
    - OpenTelemetry allows propagating trace information from and to additional libraries, that Sentry did not support before, for example gRPC.
    - OpenTelemetry also has broader support for propagating the Sentry `Scopes` through reactive libraries like RxJava.
- The SDK is now compatible with Spring Boot 3.4
- We now support GraphQL v22 (`sentry-graphql-22`)
- Metrics have been removed

Please take a look at [our migration guide in docs](https://docs.sentry.io/platforms/java/migration/7.x-to-8.0).

### Sentry Self-hosted Compatibility

This SDK version is compatible with a self-hosted version of Sentry `22.12.0` or higher. If you are using an older version of [self-hosted Sentry](https://develop.sentry.dev/self-hosted/) (aka onpremise), you will need to [upgrade](https://develop.sentry.dev/self-hosted/releases/). If you're using `sentry.io` no action is required.

### Breaking Changes

- The Android minSdk level for all Android modules is now 21 ([#3852](https://github.com/getsentry/sentry-java/pull/3852))
- The minSdk level for sentry-android-ndk changed from 19 to 21 ([#3851](https://github.com/getsentry/sentry-java/pull/3851))
- Throw IllegalArgumentException when calling Sentry.init on Android ([#3596](https://github.com/getsentry/sentry-java/pull/3596))
- Metrics have been removed from the SDK ([#3774](https://github.com/getsentry/sentry-java/pull/3774))
    - Metrics will return but we don't know in what exact form yet
- `enableTracing` option (a.k.a `enable-tracing`) has been removed from the SDK ([#3776](https://github.com/getsentry/sentry-java/pull/3776))
    - Please set `tracesSampleRate` to a value >= 0.0 for enabling performance instead. The default value is `null` which means performance is disabled.
- Replace `synchronized` methods and blocks with `ReentrantLock` (`AutoClosableReentrantLock`) ([#3715](https://github.com/getsentry/sentry-java/pull/3715))
    - If you are subclassing any Sentry classes, please check if the parent class used `synchronized` before. Please make sure to use the same lock object as the parent class in that case.
- `traceOrigins` option (`io.sentry.traces.tracing-origins` in manifest) has been removed, please use `tracePropagationTargets` (`io.sentry.traces.trace-propagation-targets` in manifest`) instead ([#3780](https://github.com/getsentry/sentry-java/pull/3780))
- `profilingEnabled` option (`io.sentry.traces.profiling.enable` in manifest) has been removed, please use `profilesSampleRate` (`io.sentry.traces.profiling.sample-rate` instead) instead ([#3780](https://github.com/getsentry/sentry-java/pull/3780))
- `shutdownTimeout` option has been removed, please use `shutdownTimeoutMillis` instead ([#3780](https://github.com/getsentry/sentry-java/pull/3780))
- `profilingTracesIntervalMillis` option for Android has been removed ([#3780](https://github.com/getsentry/sentry-java/pull/3780))
- `io.sentry.session-tracking.enable` manifest option has been removed ([#3780](https://github.com/getsentry/sentry-java/pull/3780))
- `Sentry.traceHeaders()` method has been removed, please use `Sentry.getTraceparent()` instead ([#3718](https://github.com/getsentry/sentry-java/pull/3718))
- `Sentry.reportFullDisplayed()` method has been removed, please use `Sentry.reportFullyDisplayed()` instead ([#3717](https://github.com/getsentry/sentry-java/pull/3717))
- `User.other` has been removed, please use `data` instead ([#3780](https://github.com/getsentry/sentry-java/pull/3780))
- `SdkVersion.getIntegrations()` has been removed, please use `getIntegrationSet` instead ([#3780](https://github.com/getsentry/sentry-java/pull/3780))
- `SdkVersion.getPackages()` has been removed, please use `getPackageSet()` instead ([#3780](https://github.com/getsentry/sentry-java/pull/3780))
- `Device.language` has been removed, please use `locale` instead ([#3780](https://github.com/getsentry/sentry-java/pull/3780))
- `TraceContext.user` and `TraceContextUser` class have been removed, please use `userId` on `TraceContext` instead ([#3780](https://github.com/getsentry/sentry-java/pull/3780))
- `TransactionContext.fromSentryTrace()` has been removed, please use `Sentry.continueTrace()` instead ([#3780](https://github.com/getsentry/sentry-java/pull/3780))
- `SentryDataFetcherExceptionHandler` has been removed, please use `SentryGenericDataFetcherExceptionHandler` in combination with `SentryInstrumentation` instead ([#3780](https://github.com/getsentry/sentry-java/pull/3780))
- `sentry-android-okhttp` has been removed in favor of `sentry-okhttp`, removing android dependency from the module ([#3510](https://github.com/getsentry/sentry-java/pull/3510))
- `Contexts` no longer extends `ConcurrentHashMap`, instead we offer a selected set of methods.
- User segment has been removed ([#3512](https://github.com/getsentry/sentry-java/pull/3512))
- One of the `AndroidTransactionProfiler` constructors has been removed, please use a different one ([#3780](https://github.com/getsentry/sentry-java/pull/3780))
- Use String instead of UUID for SessionId ([#3834](https://github.com/getsentry/sentry-java/pull/3834))
    - The `Session` constructor now takes a `String` instead of a `UUID` for the `sessionId` parameter.
    - `Session.getSessionId()` now returns a `String` instead of a `UUID`.
- All status codes below 400 are now mapped to `SpanStatus.OK` ([#3869](https://github.com/getsentry/sentry-java/pull/3869))
- Change OkHttp sub-spans to span attributes ([#3556](https://github.com/getsentry/sentry-java/pull/3556))
    - This will reduce the number of spans created by the SDK
- `instrumenter` option should no longer be needed as our new OpenTelemetry integration now works in combination with the rest of Sentry

### Behavioural Changes

- We're introducing some new `Scope` types in the SDK, allowing for better control over what data is attached where. Previously there was a stack of scopes that was pushed and popped. Instead we now fork scopes for a given lifecycle and then restore the previous scopes. Since `Hub` is gone, it is also never cloned anymore. Separation of data now happens through the different scope types while making it easier to manipulate exactly what you need without having to attach data at the right time to have it apply where wanted.
    - Global scope is attached to all events created by the SDK. It can also be modified before `Sentry.init` has been called. It can be manipulated using `Sentry.configureScope(ScopeType.GLOBAL, (scope) -> { ... })`.
    - Isolation scope can be used e.g. to attach data to all events that come up while handling an incoming request. It can also be used for other isolation purposes. It can be manipulated using `Sentry.configureScope(ScopeType.ISOLATION, (scope) -> { ... })`. The SDK automatically forks isolation scope in certain cases like incoming requests, CRON jobs, Spring `@Async` and more.
    - Current scope is forked often and data added to it is only added to events that are created while this scope is active. Data is also passed on to newly forked child scopes but not to parents. It can be manipulated using `Sentry.configureScope(ScopeType.CURRENT, (scope) -> { ... })`.
- `Sentry.popScope` has been deprecated, please call `.close()` on the token returned by `Sentry.pushScope` instead or use it in a way described in more detail in [our migration guide](https://docs.sentry.io/platforms/java/migration/7.x-to-8.0).
- We have chosen a default scope that is used for `Sentry.configureScope()` as well as API like `Sentry.setTag()`
    - For Android the type defaults to `CURRENT` scope
    - For Backend and other JVM applicatons it defaults to `ISOLATION` scope
- Event processors on `Scope` can now be ordered by overriding the `getOrder` method on implementations of `EventProcessor`. NOTE: This order only applies to event processors on `Scope` but not `SentryOptions` at the moment. Feel free to request this if you need it.
- `Hub` is deprecated in favor of `Scopes`, alongside some `Hub` relevant APIs. More details can be found in [our migration guide](https://docs.sentry.io/platforms/java/migration/7.x-to-8.0).
- Send file name and path only if `isSendDefaultPii` is `true` ([#3919](https://github.com/getsentry/sentry-java/pull/3919))
- (Android) Enable Performance V2 by default ([#3824](https://github.com/getsentry/sentry-java/pull/3824))
    - With this change cold app start spans will include spans for ContentProviders, Application and Activity load.
- (Android) Replace thread id with kernel thread id in span data ([#3706](https://github.com/getsentry/sentry-java/pull/3706))
- (Android) The JNI layer for sentry-native has now been moved from sentry-java to sentry-native ([#3189](https://github.com/getsentry/sentry-java/pull/3189))
    - This now includes prefab support for sentry-native, allowing you to link and access the sentry-native API within your native app code
    - Checkout the `sentry-samples/sentry-samples-android` example on how to configure CMake and consume `sentry.h`
- The user ip-address is now only set to `"{{auto}}"` if `sendDefaultPii` is enabled ([#4072](https://github.com/getsentry/sentry-java/pull/4072))
  - This change gives you control over IP address collection directly on the client

### Features

- The SDK is now compatible with Spring Boot 3.4 ([#3939](https://github.com/getsentry/sentry-java/pull/3939))
- Our `sentry-opentelemetry-agent` has been completely reworked and now plays nicely with the rest of the Java SDK
    - You may also want to give this new agent a try even if you haven't used OpenTelemetry (with Sentry) before. It offers support for [many more libraries and frameworks](https://github.com/open-telemetry/opentelemetry-java-instrumentation/blob/main/docs/supported-libraries.md), improving on our trace propagation, `Scopes` (used to be `Hub`) propagation as well as performance instrumentation (i.e. more spans).
    - If you are using a framework we did not support before and currently resort to manual instrumentation, please give the agent a try. See [here for a list of supported libraries, frameworks and application servers](https://github.com/open-telemetry/opentelemetry-java-instrumentation/blob/main/docs/supported-libraries.md).
    - Please see [Java SDK docs](https://docs.sentry.io/platforms/java/tracing/instrumentation/opentelemetry/) for more details on how to set up the agent. Please make sure to select the correct SDK from the dropdown on the left side of the docs.
    - What's new about the Agent
        - When the OpenTelemetry Agent is used, Sentry API creates OpenTelemetry spans under the hood, handing back a wrapper object which bridges the gap between traditional Sentry API and OpenTelemetry. We might be replacing some of the Sentry performance API in the future.
            - This is achieved by configuring the SDK to use `OtelSpanFactory` instead of `DefaultSpanFactory` which is done automatically by the auto init of the Java Agent.
        - OpenTelemetry spans are now only turned into Sentry spans when they are finished so they can be sent to the Sentry server.
        - Now registers an OpenTelemetry `Sampler` which uses Sentry sampling configuration
        - Other Performance integrations automatically stop creating spans to avoid duplicate spans
        - The Sentry SDK now makes use of OpenTelemetry `Context` for storing Sentry `Scopes` (which is similar to what used to be called `Hub`) and thus relies on OpenTelemetry for `Context` propagation.
        - Classes used for the previous version of our OpenTelemetry support have been deprecated but can still be used manually. We're not planning to keep the old agent around in favor of less complexity in the SDK.
- Add `sentry-opentelemetry-agentless-spring` module ([#4000](https://github.com/getsentry/sentry-java/pull/4000))
    - This module can be added as a dependency when using Sentry with OpenTelemetry and Spring Boot but don't want to use our Agent. It takes care of configuring OpenTelemetry for use with Sentry.
    - You may want to set `OTEL_LOGS_EXPORTER=none;OTEL_METRICS_EXPORTER=none;OTEL_TRACES_EXPORTER=none` env vars to not have the log flooded with error messages regarding OpenTelemetry features we don't use.
- Add `sentry-opentelemetry-agentless` module ([#3961](https://github.com/getsentry/sentry-java/pull/3961))
    - This module can be added as a dependency when using Sentry with OpenTelemetry but don't want to use our Agent. It takes care of configuring OpenTelemetry for use with Sentry.
    - To enable the auto configuration of it, please set `-Dotel.java.global-autoconfigure.enabled=true` on the `java` command, when starting your application.
    - You may also want to set `OTEL_LOGS_EXPORTER=none;OTEL_METRICS_EXPORTER=none;OTEL_TRACES_EXPORTER=none` env vars to not have the log flooded with error messages regarding OpenTelemetry features we don't use.
- `OpenTelemetryUtil.applyOpenTelemetryOptions` now takes an enum instead of a boolean for its mode
- Add `openTelemetryMode` option ([#3994](https://github.com/getsentry/sentry-java/pull/3994))
    - It defaults to `AUTO` meaning the SDK will figure out how to best configure itself for use with OpenTelemetry
    - Use of OpenTelemetry can also be disabled completely by setting it to `OFF` ([#3995](https://github.com/getsentry/sentry-java/pull/3995))
        - In this case even if OpenTelemetry is present, the Sentry SDK will not use it
    - Use `AGENT` when using `sentry-opentelemetry-agent`
    - Use `AGENTLESS` when using `sentry-opentelemetry-agentless`
    - Use `AGENTLESS_SPRING` when using `sentry-opentelemetry-agentless-spring`
- Add `ignoredTransactions` option to filter out transactions by name ([#3871](https://github.com/getsentry/sentry-java/pull/3871))
    - can be used via ENV vars, e.g. `SENTRY_IGNORED_TRANSACTIONS=POST /person/,GET /pers.*`
    - can also be set in options directly, e.g. `options.setIgnoredTransactions(...)`
    - can also be set in `sentry.properties`, e.g. `ignored-transactions=POST /person/,GET /pers.*`
    - can also be set in Spring config `application.properties`, e.g. `sentry.ignored-transactions=POST /person/,GET /pers.*`
- Add `scopeBindingMode` to `SpanOptions` ([#4004](https://github.com/getsentry/sentry-java/pull/4004))
    - This setting only affects the SDK when used with OpenTelemetry.
    - Defaults to `AUTO` meaning the SDK will decide whether the span should be bound to the current scope. It will not bind transactions to scope using `AUTO`, it will only bind spans where the parent span is on the current scope.
    - `ON` sets the new span on the current scope.
    - `OFF` does not set the new span on the scope.
- Add `ignoredSpanOrigins` option for ignoring spans coming from certain integrations
    - We pre-configure this to ignore Performance instrumentation for Spring and other integrations when using our OpenTelemetry Agent to avoid duplicate spans
- Support `graphql-java` v22 via a new module `sentry-graphql-22` ([#3740](https://github.com/getsentry/sentry-java/pull/3740))
    - If you are using `graphql-java` v21 or earlier, you can use the `sentry-graphql` module
    - For `graphql-java` v22 and newer please use the `sentry-graphql-22` module
- We now provide a `SentryInstrumenter` bean directly for Spring (Boot) if there is none yet instead of using `GraphQlSourceBuilderCustomizer` to add the instrumentation ([#3744](https://github.com/getsentry/sentry-java/pull/3744))
    - It is now also possible to provide a bean of type `SentryGraphqlInstrumentation.BeforeSpanCallback` which is then used by `SentryInstrumenter`
- Add data fetching environment hint to breadcrumb for GraphQL (#3413) ([#3431](https://github.com/getsentry/sentry-java/pull/3431))
- Report exceptions returned by Throwable.getSuppressed() to Sentry as exception groups ([#3396] https://github.com/getsentry/sentry-java/pull/3396)
  - Any suppressed exceptions are added to the issue details page in Sentry, the same way any cause is.
  - We are planning to improve how we visualize suppressed exceptions. See https://github.com/getsentry/sentry-java/issues/4059
- Enable `ThreadLocalAccessor` for Spring Boot 3 WebFlux by default ([#4023](https://github.com/getsentry/sentry-java/pull/4023))
- Allow passing `environment` to `CheckinUtils.withCheckIn` ([3889](https://github.com/getsentry/sentry-java/pull/3889))
- Add `globalHubMode` to options ([#3805](https://github.com/getsentry/sentry-java/pull/3805))
    - `globalHubMode` used to only be a param on `Sentry.init`. To make it easier to be used in e.g. Desktop environments, we now additionally added it as an option on SentryOptions that can also be set via `sentry.properties`.
    - If both the param on `Sentry.init` and the option are set, the option will win. By default the option is set to `null` meaning whatever is passed to `Sentry.init` takes effect.
- Lazy uuid generation for SentryId and SpanId ([#3770](https://github.com/getsentry/sentry-java/pull/3770))
- Faster generation of Sentry and Span IDs ([#3818](https://github.com/getsentry/sentry-java/pull/3818))
    - Uses faster implementation to convert UUID to SentryID String
    - Uses faster Random implementation to generate UUIDs
- Android 15: Add support for 16KB page sizes ([#3851](https://github.com/getsentry/sentry-java/pull/3851))
    - See https://developer.android.com/guide/practices/page-sizes for more details
- Add init priority settings ([#3674](https://github.com/getsentry/sentry-java/pull/3674))
    - You may now set `forceInit=true` (`force-init` for `.properties` files) to ensure a call to Sentry.init / SentryAndroid.init takes effect
- Add force init option to Android Manifest ([#3675](https://github.com/getsentry/sentry-java/pull/3675))
    - Use `<meta-data android:name="io.sentry.force-init" android:value="true" />` to ensure Sentry Android auto init is not easily overwritten
- Attach request body for `application/x-www-form-urlencoded` requests in Spring ([#3731](https://github.com/getsentry/sentry-java/pull/3731))
    - Previously request body was only attached for `application/json` requests
- Set breadcrumb level based on http status ([#3771](https://github.com/getsentry/sentry-java/pull/3771))
- Emit transaction.data inside contexts.trace.data ([#3735](https://github.com/getsentry/sentry-java/pull/3735))
    - Also does not emit `transaction.data` in `extras` anymore
- Add a sample for showcasing Sentry with OpenTelemetry for Spring Boot 3 with our Java agent (`sentry-samples-spring-boot-jakarta-opentelemetry`) ([#3856](https://github.com/getsentry/sentry-java/pull/3828))
- Add a sample for showcasing Sentry with OpenTelemetry for Spring Boot 3 without our Java agent (`sentry-samples-spring-boot-jakarta-opentelemetry-noagent`) ([#3856](https://github.com/getsentry/sentry-java/pull/3856))
- Add a sample for showcasing Sentry with OpenTelemetry (`sentry-samples-console-opentelemetry-noagent`) ([#3856](https://github.com/getsentry/sentry-java/pull/3862))

### Fixes

- Fix incoming defer sampling decision `sentry-trace` header ([#3942](https://github.com/getsentry/sentry-java/pull/3942))
    - A `sentry-trace` header that only contains trace ID and span ID but no sampled flag (`-1`, `-0` suffix) means the receiving system can make its own sampling decision
    - When generating `sentry-trace` header from `PropagationContext` we now copy the `sampled` flag.
    - In `TransactionContext.fromPropagationContext` when there is no parent sampling decision, keep the decision `null` so a new sampling decision is made instead of defaulting to `false`
- Fix order of calling `close` on previous Sentry instance when re-initializing ([#3750](https://github.com/getsentry/sentry-java/pull/3750))
    - Previously some parts of Sentry were immediately closed after re-init that should have stayed open and some parts of the previous init were never closed
- All status codes below 400 are now mapped to `SpanStatus.OK` ([#3869](https://github.com/getsentry/sentry-java/pull/3869))
- Improve ignored check performance ([#3992](https://github.com/getsentry/sentry-java/pull/3992))
    - Checking if a span origin, a transaction or a checkIn should be ignored is now faster
- Cache requests for Spring using Springs `ContentCachingRequestWrapper` instead of our own Wrapper to also cache parameters ([#3641](https://github.com/getsentry/sentry-java/pull/3641))
    - Previously only the body was cached which could lead to problems in the FilterChain as Request parameters were not available
- Close backpressure monitor on SDK shutdown ([#3998](https://github.com/getsentry/sentry-java/pull/3998))
    - Due to the backpressure monitor rescheduling a task to run every 10s, it very likely caused shutdown to wait the full `shutdownTimeoutMillis` (defaulting to 2s) instead of being able to terminate immediately
- Let OpenTelemetry auto instrumentation handle extracting and injecting tracing information if present ([#3953](https://github.com/getsentry/sentry-java/pull/3953))
    - Our integrations no longer call `.continueTrace` and also do not inject tracing headers if the integration has been added to `ignoredSpanOrigins`
- Fix testTag not working for Jetpack Compose user interaction tracking ([#3878](https://github.com/getsentry/sentry-java/pull/3878))
- Mark `DiskFlushNotification` hint flushed when rate limited ([#3892](https://github.com/getsentry/sentry-java/pull/3892))
    - Our `UncaughtExceptionHandlerIntegration` waited for the full flush timeout duration (default 15s) when rate limited.
- Do not replace `op` with auto generated content for OpenTelemetry spans with span kind `INTERNAL` ([#3906](https://github.com/getsentry/sentry-java/pull/3906))
- Add `enable-spotlight` and `spotlight-connection-url` to external options and check if spotlight is enabled when deciding whether to inspect an OpenTelemetry span for connecting to splotlight ([#3709](https://github.com/getsentry/sentry-java/pull/3709))
- Trace context on `Contexts.setTrace` has been marked `@NotNull` ([#3721](https://github.com/getsentry/sentry-java/pull/3721))
    - Setting it to `null` would cause an exception.
    - Transactions are dropped if trace context is missing
- Remove internal annotation on `SpanOptions` ([#3722](https://github.com/getsentry/sentry-java/pull/3722))
- `SentryLogbackInitializer` is now public ([#3723](https://github.com/getsentry/sentry-java/pull/3723))
- Parse and use `send-default-pii` and `max-request-body-size` from `sentry.properties` ([#3534](https://github.com/getsentry/sentry-java/pull/3534))
- `TracesSampler` is now only created once in `SentryOptions` instead of creating a new one for every `Hub` (which is now `Scopes`). This means we're now creating fewer `SecureRandom` instances.

### Internal

- Make `SentryClient` constructor public ([#4045](https://github.com/getsentry/sentry-java/pull/4045))
- Warm starts cleanup ([#3954](https://github.com/getsentry/sentry-java/pull/3954))

### Changes in pre-releases

These changes have been made during development of `8.0.0`. You may skip this section. We just put it here for sake of completeness.

- Extract OpenTelemetry `URL_PATH` span attribute into description ([#3933](https://github.com/getsentry/sentry-java/pull/3933))
- Replace OpenTelemetry `ContextStorage` wrapper with `ContextStorageProvider` ([#3938](https://github.com/getsentry/sentry-java/pull/3938))
    - The wrapper had to be put in place before any call to `Context` whereas `ContextStorageProvider` is automatically invoked at the correct time.
- Send `otel.kind` to Sentry ([#3907](https://github.com/getsentry/sentry-java/pull/3907))
- Spring Boot now automatically detects if OpenTelemetry is available and makes use of it ([#3846](https://github.com/getsentry/sentry-java/pull/3846))
    - This is only enabled if there is no OpenTelemetry agent available
    - We prefer to use the OpenTelemetry agent as it offers more auto instrumentation
    - In some cases the OpenTelemetry agent cannot be used, please see https://opentelemetry.io/docs/zero-code/java/spring-boot-starter/ for more details on when to prefer the Agent and when the Spring Boot starter makes more sense.
    - In this mode the SDK makes use of the `OpenTelemetry` bean that is created by `opentelemetry-spring-boot-starter` instead of `GlobalOpenTelemetry`
- Spring Boot now automatically detects our OpenTelemetry agent if its auto init is disabled ([#3848](https://github.com/getsentry/sentry-java/pull/3848))
    - This means Spring Boot config mechanisms can now be combined with our OpenTelemetry agent
    - The `sentry-opentelemetry-extra` module has been removed again, most classes have been moved to `sentry-opentelemetry-bootstrap` which is loaded into the bootstrap classloader (i.e. `null`) when our Java agent is used. The rest has been moved into `sentry-opentelemetry-agentcustomization` and is loaded into the agent classloader when our Java agent is used.
    - The `sentry-opentelemetry-bootstrap` and `sentry-opentelemetry-agentcustomization` modules can be used without the agent as well, in which case all classes are loaded into the application classloader. Check out our `sentry-samples-spring-boot-jakarta-opentelemetry-noagent` sample.
    - In this mode the SDK makes use of `GlobalOpenTelemetry`
- Automatically set span factory based on presence of OpenTelemetry ([#3858](https://github.com/getsentry/sentry-java/pull/3858))
    - `SentrySpanFactoryHolder` has been removed as it is no longer required.

- Replace deprecated `SimpleInstrumentation` with `SimplePerformantInstrumentation` for graphql 22 ([#3974](https://github.com/getsentry/sentry-java/pull/3974))
- We now hold a strong reference to the underlying OpenTelemetry span when it is created through Sentry API ([#3997](https://github.com/getsentry/sentry-java/pull/3997))
    - This keeps it from being garbage collected too early
- Defer sampling decision by setting `sampled` to `null` in `PropagationContext` when using OpenTelemetry in case of an incoming defer sampling `sentry-trace` header. ([#3945](https://github.com/getsentry/sentry-java/pull/3945))
- Build `PropagationContext` from `SamplingDecision` made by `SentrySampler` instead of parsing headers and potentially ignoring a sampling decision in case a `sentry-trace` header comes in with deferred sampling decision. ([#3947](https://github.com/getsentry/sentry-java/pull/3947))
- The Sentry OpenTelemetry Java agent now makes sure Sentry `Scopes` storage is initialized even if the agents auto init is disabled ([#3848](https://github.com/getsentry/sentry-java/pull/3848))
    - This is required for all integrations to work together with our OpenTelemetry Java agent if its auto init has been disabled and the SDKs init should be used instead.
- Fix `startChild` for span that is not in current OpenTelemetry `Context` ([#3862](https://github.com/getsentry/sentry-java/pull/3862))
    - Starting a child span from a transaction that wasn't in the current `Context` lead to multiple transactions being created (one for the transaction and another per span created).
- Add `auto.graphql.graphql22` to ignored span origins when using OpenTelemetry ([#3828](https://github.com/getsentry/sentry-java/pull/3828))
- Use OpenTelemetry span name as fallback for transaction name ([#3557](https://github.com/getsentry/sentry-java/pull/3557))
    - In certain cases we were sending transactions as "<unlabeled transaction>" when using OpenTelemetry
- Add OpenTelemetry span data to Sentry span ([#3593](https://github.com/getsentry/sentry-java/pull/3593))
- No longer selectively copy OpenTelemetry attributes to Sentry spans / transactions `data` ([#3663](https://github.com/getsentry/sentry-java/pull/3663))
- Remove `PROCESS_COMMAND_ARGS` (`process.command_args`) OpenTelemetry span attribute as it can be very large ([#3664](https://github.com/getsentry/sentry-java/pull/3664))
- Use RECORD_ONLY sampling decision if performance is disabled ([#3659](https://github.com/getsentry/sentry-java/pull/3659))
    - Also fix check whether Performance is enabled when making a sampling decision in the OpenTelemetry sampler
- Sentry OpenTelemetry Java Agent now sets Instrumenter to SENTRY (used to be OTEL) ([#3697](https://github.com/getsentry/sentry-java/pull/3697))
- Set span origin in `ActivityLifecycleIntegration` on span options instead of after creating the span / transaction ([#3702](https://github.com/getsentry/sentry-java/pull/3702))
    - This allows spans to be filtered by span origin on creation
- Honor ignored span origins in `SentryTracer.startChild` ([#3704](https://github.com/getsentry/sentry-java/pull/3704))
- Use span id of remote parent ([#3548](https://github.com/getsentry/sentry-java/pull/3548))
    - Traces were broken because on an incoming request, OtelSentrySpanProcessor did not set the parentSpanId on the span correctly. Traces were not referencing the actual parent span but some other (random) span ID which the server doesn't know.
- Attach active span to scope when using OpenTelemetry ([#3549](https://github.com/getsentry/sentry-java/pull/3549))
    - Errors weren't linked to traces correctly due to parts of the SDK not knowing the current span
- Record dropped spans in client report when sampling out OpenTelemetry spans ([#3552](https://github.com/getsentry/sentry-java/pull/3552))
- Retrieve the correct current span from `Scope`/`Scopes` when using OpenTelemetry ([#3554](https://github.com/getsentry/sentry-java/pull/3554))
- Support spans that are split into multiple batches ([#3539](https://github.com/getsentry/sentry-java/pull/3539))
    - When spans belonging to a single transaction were split into multiple batches for SpanExporter, we did not add all spans because the isSpanTooOld check wasn't inverted.
- Partially fix bootstrap class loading ([#3543](https://github.com/getsentry/sentry-java/pull/3543))
    - There was a problem with two separate Sentry `Scopes` being active inside each OpenTelemetry `Context` due to using context keys from more than one class loader.
- The Spring Boot 3 WebFlux sample now uses our GraphQL v22 integration ([#3828](https://github.com/getsentry/sentry-java/pull/3828))
- Do not ignore certain span origins for OpenTelemetry without agent ([#3856](https://github.com/getsentry/sentry-java/pull/3856))
- `span.startChild` now uses `.makeCurrent()` by default ([#3544](https://github.com/getsentry/sentry-java/pull/3544))
    - This caused an issue where the span tree wasn't correct because some spans were not added to their direct parent
- Do not set the exception group marker when there is a suppressed exception ([#4056](https://github.com/getsentry/sentry-java/pull/4056))
    - Due to how grouping works in Sentry currently sometimes the suppressed exception is treated as the main exception. This change ensures we keep using the main exception and not change how grouping works.
    - As a consequence the list of exceptions in the group on top of an issue is no longer shown in Sentry UI.
    - We are planning to improve this in the future but opted for this fix first.

### Dependencies

- Bump Native SDK from v0.7.0 to v0.7.17 ([#3441](https://github.com/getsentry/sentry-java/pull/3189)) ([#3851](https://github.com/getsentry/sentry-java/pull/3851)) ([#3914](https://github.com/getsentry/sentry-java/pull/3914)) ([#4003](https://github.com/getsentry/sentry-java/pull/4003))
    - [changelog](https://github.com/getsentry/sentry-native/blob/master/CHANGELOG.md#0717)
    - [diff](https://github.com/getsentry/sentry-native/compare/0.7.0...0.7.17)
- Bump OpenTelemetry to 1.44.1, OpenTelemetry Java Agent to 2.10.0 and Semantic Conventions to 1.28.0 ([#3668](https://github.com/getsentry/sentry-java/pull/3668)) ([#3935](https://github.com/getsentry/sentry-java/pull/3935))

### Migration Guide / Deprecations

Please take a look at [our migration guide in docs](https://docs.sentry.io/platforms/java/migration/7.x-to-8.0).

- `Hub` has been deprecated, we're replacing the following:
    - `IHub` has been replaced by `IScopes`, however you should be able to simply pass `IHub` instances to code expecting `IScopes`, allowing for an easier migration.
    - `HubAdapter.getInstance()` has been replaced by `ScopesAdapter.getInstance()`
    - The `.clone()` method on `IHub`/`IScopes` has been deprecated, please use `.pushScope()` or `.pushIsolationScope()` instead
    - Some internal methods like `.getCurrentHub()` and `.setCurrentHub()` have also been replaced.
- `Sentry.popScope` has been replaced by calling `.close()` on the token returned by `Sentry.pushScope()` and `Sentry.pushIsolationScope()`. The token can also be used in a `try` block like this:

```
try (final @NotNull ISentryLifecycleToken ignored = Sentry.pushScope()) {
  // this block has its separate current scope
}
```

as well as:


```
try (final @NotNull ISentryLifecycleToken ignored = Sentry.pushIsolationScope()) {
  // this block has its separate isolation scope
}
```
- Classes used by our previous OpenTelemetry integration have been deprecated (`SentrySpanProcessor`, `SentryPropagator`, `OpenTelemetryLinkErrorEventProcessor`). Please take a look at [docs](https://docs.sentry.io/platforms/java/tracing/instrumentation/opentelemetry/) on how to setup OpenTelemetry in v8.

You may also use `LifecycleHelper.close(token)`, e.g. in case you need to pass the token around for closing later.


### Changes from `rc.4`

If you have been using `8.0.0-rc.4` of the Java SDK, here's the new changes that have been included in the `8.0.0` release:

- Make `SentryClient` constructor public ([#4045](https://github.com/getsentry/sentry-java/pull/4045))
- The user ip-address is now only set to `"{{auto}}"` if sendDefaultPii is enabled ([#4072](https://github.com/getsentry/sentry-java/pull/4072))
    - This change gives you control over IP address collection directly on the client
- Do not set the exception group marker when there is a suppressed exception ([#4056](https://github.com/getsentry/sentry-java/pull/4056))
    - Due to how grouping works in Sentry currently sometimes the suppressed exception is treated as the main exception. This change ensures we keep using the main exception and not change how grouping works.
    - As a consequence the list of exceptions in the group on top of an issue is no longer shown in Sentry UI.
    - We are planning to improve this in the future but opted for this fix first.
- Fix swallow NDK loadLibrary errors ([#4082](https://github.com/getsentry/sentry-java/pull/4082))

## 7.22.5

### Fixes

- Session Replay: Change bitmap config to `ARGB_8888` for screenshots ([#4282](https://github.com/getsentry/sentry-java/pull/4282))

## 7.22.4

### Fixes

- Session Replay: Fix crash when a navigation breadcrumb does not have "to" destination ([#4185](https://github.com/getsentry/sentry-java/pull/4185))
- Session Replay: Cap video segment duration to maximum 5 minutes to prevent endless video encoding in background ([#4185](https://github.com/getsentry/sentry-java/pull/4185))
- Avoid logging an error when a float is passed in the manifest ([#4266](https://github.com/getsentry/sentry-java/pull/4266))

## 7.22.3

### Fixes

- Reduce excessive CPU usage when serializing breadcrumbs to disk for ANRs ([#4181](https://github.com/getsentry/sentry-java/pull/4181))

## 7.22.2

### Fixes

- Fix AbstractMethodError when using SentryTraced for Jetpack Compose ([#4256](https://github.com/getsentry/sentry-java/pull/4256))

## 7.22.1

### Fixes

- Fix Ensure app start type is set, even when ActivityLifecycleIntegration is not running ([#4216](https://github.com/getsentry/sentry-java/pull/4216))
- Fix properly reset application/content-provider timespans for warm app starts ([#4244](https://github.com/getsentry/sentry-java/pull/4244))

## 7.22.0

### Fixes

- Session Replay: Fix various crashes and issues ([#4135](https://github.com/getsentry/sentry-java/pull/4135))
    - Fix `FileNotFoundException` when trying to read/write `.ongoing_segment` file
    - Fix `IllegalStateException` when registering `onDrawListener`
    - Fix SIGABRT native crashes on Motorola devices when encoding a video
- (Jetpack Compose) Modifier.sentryTag now uses Modifier.Node ([#4029](https://github.com/getsentry/sentry-java/pull/4029))
    - This allows Composables that use this modifier to be skippable

## 7.21.0

### Fixes

- Do not instrument File I/O operations if tracing is disabled ([#4051](https://github.com/getsentry/sentry-java/pull/4051))
- Do not instrument User Interaction multiple times ([#4051](https://github.com/getsentry/sentry-java/pull/4051))
- Speed up view traversal to find touched target in `UserInteractionIntegration` ([#4051](https://github.com/getsentry/sentry-java/pull/4051))
- Reduce IPC/Binder calls performed by the SDK ([#4058](https://github.com/getsentry/sentry-java/pull/4058))

### Behavioural Changes

- (changed in [7.20.1](https://github.com/getsentry/sentry-java/releases/tag/7.20.1)) The user ip-address is now only set to `"{{auto}}"` if sendDefaultPii is enabled ([#4071](https://github.com/getsentry/sentry-java/pull/4071))
    - This change gives you control over IP address collection directly on the client
- Reduce the number of broadcasts the SDK is subscribed for ([#4052](https://github.com/getsentry/sentry-java/pull/4052))
  - Drop `TempSensorBreadcrumbsIntegration`
  - Drop `PhoneStateBreadcrumbsIntegration`
  - Reduce number of broadcasts in `SystemEventsBreadcrumbsIntegration`

Current list of the broadcast events can be found [here](https://github.com/getsentry/sentry-java/blob/9b8dc0a844d10b55ddeddf55d278c0ab0f86421c/sentry-android-core/src/main/java/io/sentry/android/core/SystemEventsBreadcrumbsIntegration.java#L131-L153). If you'd like to subscribe for more events, consider overriding the `SystemEventsBreadcrumbsIntegration` as follows:

```kotlin
SentryAndroid.init(context) { options ->
    options.integrations.removeAll { it is SystemEventsBreadcrumbsIntegration }
    options.integrations.add(SystemEventsBreadcrumbsIntegration(context, SystemEventsBreadcrumbsIntegration.getDefaultActions() + listOf(/* your custom actions */)))
}
```

If you would like to keep some of the default broadcast events as breadcrumbs, consider opening a [GitHub issue](https://github.com/getsentry/sentry-java/issues/new).

## 7.21.0-beta.1

### Fixes

- Do not instrument File I/O operations if tracing is disabled ([#4051](https://github.com/getsentry/sentry-java/pull/4051))
- Do not instrument User Interaction multiple times ([#4051](https://github.com/getsentry/sentry-java/pull/4051))
- Speed up view traversal to find touched target in `UserInteractionIntegration` ([#4051](https://github.com/getsentry/sentry-java/pull/4051))
- Reduce IPC/Binder calls performed by the SDK ([#4058](https://github.com/getsentry/sentry-java/pull/4058))

### Behavioural Changes

- Reduce the number of broadcasts the SDK is subscribed for ([#4052](https://github.com/getsentry/sentry-java/pull/4052))
  - Drop `TempSensorBreadcrumbsIntegration`
  - Drop `PhoneStateBreadcrumbsIntegration`
  - Reduce number of broadcasts in `SystemEventsBreadcrumbsIntegration`

Current list of the broadcast events can be found [here](https://github.com/getsentry/sentry-java/blob/9b8dc0a844d10b55ddeddf55d278c0ab0f86421c/sentry-android-core/src/main/java/io/sentry/android/core/SystemEventsBreadcrumbsIntegration.java#L131-L153). If you'd like to subscribe for more events, consider overriding the `SystemEventsBreadcrumbsIntegration` as follows:

```kotlin
SentryAndroid.init(context) { options ->
    options.integrations.removeAll { it is SystemEventsBreadcrumbsIntegration }
    options.integrations.add(SystemEventsBreadcrumbsIntegration(context, SystemEventsBreadcrumbsIntegration.getDefaultActions() + listOf(/* your custom actions */)))
}
```

If you would like to keep some of the default broadcast events as breadcrumbs, consider opening a [GitHub issue](https://github.com/getsentry/sentry-java/issues/new).

## 7.20.1

### Behavioural Changes

- The user ip-address is now only set to `"{{auto}}"` if sendDefaultPii is enabled ([#4071](https://github.com/getsentry/sentry-java/pull/4071))
    - This change gives you control over IP address collection directly on the client

## 7.20.0

### Features

- Session Replay GA ([#4017](https://github.com/getsentry/sentry-java/pull/4017))

To enable Replay use the `sessionReplay.sessionSampleRate` or `sessionReplay.onErrorSampleRate` options.

  ```kotlin
  import io.sentry.SentryReplayOptions
  import io.sentry.android.core.SentryAndroid

  SentryAndroid.init(context) { options ->
   
    options.sessionReplay.sessionSampleRate = 1.0
    options.sessionReplay.onErrorSampleRate = 1.0
  
    // To change default redaction behavior (defaults to true)
    options.sessionReplay.redactAllImages = true
    options.sessionReplay.redactAllText = true
  
    // To change quality of the recording (defaults to MEDIUM)
    options.sessionReplay.quality = SentryReplayOptions.SentryReplayQuality.MEDIUM // (LOW|MEDIUM|HIGH)
  }
  ```

### Fixes

- Fix warm start detection ([#3937](https://github.com/getsentry/sentry-java/pull/3937))
- Session Replay: Reduce memory allocations, disk space consumption, and payload size ([#4016](https://github.com/getsentry/sentry-java/pull/4016))
- Session Replay: Do not try to encode corrupted frames multiple times ([#4016](https://github.com/getsentry/sentry-java/pull/4016))

### Internal

- Session Replay: Allow overriding `SdkVersion` for replay events ([#4014](https://github.com/getsentry/sentry-java/pull/4014))
- Session Replay: Send replay options as tags ([#4015](https://github.com/getsentry/sentry-java/pull/4015))

### Breaking changes

- Session Replay options were moved from under `experimental` to the main `options` object ([#4017](https://github.com/getsentry/sentry-java/pull/4017))

## 7.19.1

### Fixes

- Change TTFD timeout to 25 seconds ([#3984](https://github.com/getsentry/sentry-java/pull/3984))
- Session Replay: Fix memory leak when masking Compose screens ([#3985](https://github.com/getsentry/sentry-java/pull/3985))
- Session Replay: Fix potential ANRs in `GestureRecorder` ([#4001](https://github.com/getsentry/sentry-java/pull/4001))

### Internal

- Session Replay: Flutter improvements ([#4007](https://github.com/getsentry/sentry-java/pull/4007))

## 7.19.0

### Fixes

- Session Replay: fix various crashes and issues ([#3970](https://github.com/getsentry/sentry-java/pull/3970))
    - Fix `IndexOutOfBoundsException` when tracking window changes
    - Fix `IllegalStateException` when adding/removing draw listener for a dead view
    - Fix `ConcurrentModificationException` when registering window listeners and stopping `WindowRecorder`/`GestureRecorder`
- Add support for setting sentry-native handler_strategy ([#3671](https://github.com/getsentry/sentry-java/pull/3671))

### Dependencies

- Bump Native SDK from v0.7.8 to v0.7.16 ([#3671](https://github.com/getsentry/sentry-java/pull/3671))
    - [changelog](https://github.com/getsentry/sentry-native/blob/master/CHANGELOG.md#0716)
    - [diff](https://github.com/getsentry/sentry-native/compare/0.7.8...0.7.16)

## 7.18.1

### Fixes

- Fix testTag not working for Jetpack Compose user interaction tracking ([#3878](https://github.com/getsentry/sentry-java/pull/3878))

## 7.18.0

### Features

- Android 15: Add support for 16KB page sizes ([#3620](https://github.com/getsentry/sentry-java/pull/3620))
    - See https://developer.android.com/guide/practices/page-sizes for more details
- Session Replay: Add `beforeSendReplay` callback ([#3855](https://github.com/getsentry/sentry-java/pull/3855))
- Session Replay: Add support for masking/unmasking view containers ([#3881](https://github.com/getsentry/sentry-java/pull/3881))

### Fixes

- Avoid collecting normal frames ([#3782](https://github.com/getsentry/sentry-java/pull/3782))
- Ensure android initialization process continues even if options configuration block throws an exception ([#3887](https://github.com/getsentry/sentry-java/pull/3887))
- Do not report parsing ANR error when there are no threads ([#3888](https://github.com/getsentry/sentry-java/pull/3888))
    - This should significantly reduce the number of events with message "Sentry Android SDK failed to parse system thread dump..." reported
- Session Replay: Disable replay in session mode when rate limit is active ([#3854](https://github.com/getsentry/sentry-java/pull/3854))

### Dependencies

- Bump Native SDK from v0.7.2 to v0.7.8 ([#3620](https://github.com/getsentry/sentry-java/pull/3620))
    - [changelog](https://github.com/getsentry/sentry-native/blob/master/CHANGELOG.md#078)
    - [diff](https://github.com/getsentry/sentry-native/compare/0.7.2...0.7.8)

## 7.17.0

### Features

- Add meta option to set the maximum amount of breadcrumbs to be logged. ([#3836](https://github.com/getsentry/sentry-java/pull/3836))
- Use a separate `Random` instance per thread to improve SDK performance ([#3835](https://github.com/getsentry/sentry-java/pull/3835))

### Fixes

- Using MaxBreadcrumb with value 0 no longer crashes. ([#3836](https://github.com/getsentry/sentry-java/pull/3836))
- Accept manifest integer values when requiring floating values ([#3823](https://github.com/getsentry/sentry-java/pull/3823))
- Fix standalone tomcat jndi issue ([#3873](https://github.com/getsentry/sentry-java/pull/3873))
    - Using Sentry Spring Boot on a standalone tomcat caused the following error:
        - Failed to bind properties under 'sentry.parsed-dsn' to io.sentry.Dsn

## 7.16.0

### Features

- Add meta option to attach ANR thread dumps ([#3791](https://github.com/getsentry/sentry-java/pull/3791))

### Fixes

- Cache parsed Dsn ([#3796](https://github.com/getsentry/sentry-java/pull/3796))
- fix invalid profiles when the transaction name is empty ([#3747](https://github.com/getsentry/sentry-java/pull/3747))
- Deprecate `enableTracing` option ([#3777](https://github.com/getsentry/sentry-java/pull/3777))
- Vendor `java.util.Random` and replace `java.security.SecureRandom` usages ([#3783](https://github.com/getsentry/sentry-java/pull/3783))
- Fix potential ANRs due to NDK scope sync ([#3754](https://github.com/getsentry/sentry-java/pull/3754))
- Fix potential ANRs due to NDK System.loadLibrary calls ([#3670](https://github.com/getsentry/sentry-java/pull/3670))
- Fix slow `Log` calls on app startup ([#3793](https://github.com/getsentry/sentry-java/pull/3793))
- Fix slow Integration name parsing ([#3794](https://github.com/getsentry/sentry-java/pull/3794))
- Session Replay: Reduce startup and capture overhead ([#3799](https://github.com/getsentry/sentry-java/pull/3799))
- Load lazy fields on init in the background ([#3803](https://github.com/getsentry/sentry-java/pull/3803))
- Replace setOf with HashSet.add ([#3801](https://github.com/getsentry/sentry-java/pull/3801))

### Breaking changes

- The method `addIntegrationToSdkVersion(Ljava/lang/Class;)V` has been removed from the core (`io.sentry:sentry`) package. Please make sure all of the packages (e.g. `io.sentry:sentry-android-core`, `io.sentry:sentry-android-fragment`, `io.sentry:sentry-okhttp`  and others) are all aligned and using the same version to prevent the `NoSuchMethodError` exception.

## 7.16.0-alpha.1

### Features

- Add meta option to attach ANR thread dumps ([#3791](https://github.com/getsentry/sentry-java/pull/3791))

### Fixes

- Cache parsed Dsn ([#3796](https://github.com/getsentry/sentry-java/pull/3796))
- fix invalid profiles when the transaction name is empty ([#3747](https://github.com/getsentry/sentry-java/pull/3747))
- Deprecate `enableTracing` option ([#3777](https://github.com/getsentry/sentry-java/pull/3777))
- Vendor `java.util.Random` and replace `java.security.SecureRandom` usages ([#3783](https://github.com/getsentry/sentry-java/pull/3783))
- Fix potential ANRs due to NDK scope sync ([#3754](https://github.com/getsentry/sentry-java/pull/3754))
- Fix potential ANRs due to NDK System.loadLibrary calls ([#3670](https://github.com/getsentry/sentry-java/pull/3670))
- Fix slow `Log` calls on app startup ([#3793](https://github.com/getsentry/sentry-java/pull/3793))
- Fix slow Integration name parsing ([#3794](https://github.com/getsentry/sentry-java/pull/3794))
- Session Replay: Reduce startup and capture overhead ([#3799](https://github.com/getsentry/sentry-java/pull/3799))

## 7.15.0

### Features

- Add support for `feedback` envelope header item type ([#3687](https://github.com/getsentry/sentry-java/pull/3687))
- Add breadcrumb.origin field ([#3727](https://github.com/getsentry/sentry-java/pull/3727))
- Session Replay: Add options to selectively mask/unmask views captured in replay. The following options are available: ([#3689](https://github.com/getsentry/sentry-java/pull/3689))
    - `android:tag="sentry-mask|sentry-unmask"` in XML or `view.setTag("sentry-mask|sentry-unmask")` in code tags
        - if you already have a tag set for a view, you can set a tag by id: `<tag android:id="@id/sentry_privacy" android:value="mask|unmask"/>` in XML or `view.setTag(io.sentry.android.replay.R.id.sentry_privacy, "mask|unmask")` in code
    - `view.sentryReplayMask()` or `view.sentryReplayUnmask()` extension functions
    - mask/unmask `View`s of a certain type by adding fully-qualified classname to one of the lists `options.experimental.sessionReplay.addMaskViewClass()` or `options.experimental.sessionReplay.addUnmaskViewClass()`. Note, that all of the view subclasses/subtypes will be masked/unmasked as well
        - For example, (this is already a default behavior) to mask all `TextView`s and their subclasses (`RadioButton`, `EditText`, etc.): `options.experimental.sessionReplay.addMaskViewClass("android.widget.TextView")`
        - If you're using code obfuscation, adjust your proguard-rules accordingly, so your custom view class name is not minified
- Session Replay: Support Jetpack Compose masking ([#3739](https://github.com/getsentry/sentry-java/pull/3739))
  - To selectively mask/unmask @Composables, use `Modifier.sentryReplayMask()` and `Modifier.sentryReplayUnmask()` modifiers
- Session Replay: Mask `WebView`, `VideoView` and `androidx.media3.ui.PlayerView` by default ([#3775](https://github.com/getsentry/sentry-java/pull/3775))

### Fixes

- Avoid stopping appStartProfiler after application creation ([#3630](https://github.com/getsentry/sentry-java/pull/3630))
- Session Replay: Correctly detect dominant color for `TextView`s with Spans ([#3682](https://github.com/getsentry/sentry-java/pull/3682))
- Fix ensure Application Context is used even when SDK is initialized via Activity Context ([#3669](https://github.com/getsentry/sentry-java/pull/3669))
- Fix potential ANRs due to `Calendar.getInstance` usage in Breadcrumbs constructor ([#3736](https://github.com/getsentry/sentry-java/pull/3736))
- Fix potential ANRs due to default integrations ([#3778](https://github.com/getsentry/sentry-java/pull/3778))
- Lazily initialize heavy `SentryOptions` members to avoid ANRs on app start ([#3749](https://github.com/getsentry/sentry-java/pull/3749))

*Breaking changes*:

- `options.experimental.sessionReplay.errorSampleRate` was renamed to `options.experimental.sessionReplay.onErrorSampleRate` ([#3637](https://github.com/getsentry/sentry-java/pull/3637))
- Manifest option `io.sentry.session-replay.error-sample-rate` was renamed to `io.sentry.session-replay.on-error-sample-rate` ([#3637](https://github.com/getsentry/sentry-java/pull/3637))
- Change `redactAllText` and `redactAllImages` to `maskAllText` and `maskAllImages` ([#3741](https://github.com/getsentry/sentry-java/pull/3741))

## 7.14.0

### Features

- Session Replay: Gesture/touch support for Flutter ([#3623](https://github.com/getsentry/sentry-java/pull/3623))

### Fixes

- Fix app start spans missing from Pixel devices ([#3634](https://github.com/getsentry/sentry-java/pull/3634))
- Avoid ArrayIndexOutOfBoundsException on Android cpu data collection ([#3598](https://github.com/getsentry/sentry-java/pull/3598))
- Fix lazy select queries instrumentation ([#3604](https://github.com/getsentry/sentry-java/pull/3604))
- Session Replay: buffer mode improvements ([#3622](https://github.com/getsentry/sentry-java/pull/3622))
  - Align next segment timestamp with the end of the buffered segment when converting from buffer mode to session mode
  - Persist `buffer` replay type for the entire replay when converting from buffer mode to session mode
  - Properly store screen names for `buffer` mode
- Session Replay: fix various crashes and issues ([#3628](https://github.com/getsentry/sentry-java/pull/3628))
  - Fix video not being encoded on Pixel devices
  - Fix SIGABRT native crashes on Xiaomi devices when encoding a video
  - Fix `RejectedExecutionException` when redacting a screenshot
  - Fix `FileNotFoundException` when persisting segment values

### Chores

- Introduce `ReplayShadowMediaCodec` and refactor tests using custom encoder ([#3612](https://github.com/getsentry/sentry-java/pull/3612))

## 7.13.0

### Features

- Session Replay: ([#3565](https://github.com/getsentry/sentry-java/pull/3565)) ([#3609](https://github.com/getsentry/sentry-java/pull/3609))
  - Capture remaining replay segment for ANRs on next app launch
  - Capture remaining replay segment for unhandled crashes on next app launch

### Fixes

- Session Replay: ([#3565](https://github.com/getsentry/sentry-java/pull/3565)) ([#3609](https://github.com/getsentry/sentry-java/pull/3609))
  - Fix stopping replay in `session` mode at 1 hour deadline
  - Never encode full frames for a video segment, only do partial updates. This further reduces size of the replay segment
  - Use propagation context when no active transaction for ANRs

### Dependencies

- Bump Spring Boot to 3.3.2 ([#3541](https://github.com/getsentry/sentry-java/pull/3541))

## 7.12.1

### Fixes

- Check app start spans time and ignore background app starts ([#3550](https://github.com/getsentry/sentry-java/pull/3550))
  - This should eliminate long-lasting App Start transactions

## 7.12.0

### Features

- Session Replay Public Beta ([#3339](https://github.com/getsentry/sentry-java/pull/3339))

  To enable Replay use the `sessionReplay.sessionSampleRate` or `sessionReplay.errorSampleRate` experimental options.

  ```kotlin
  import io.sentry.SentryReplayOptions
  import io.sentry.android.core.SentryAndroid

  SentryAndroid.init(context) { options ->
   
    // Currently under experimental options:
    options.experimental.sessionReplay.sessionSampleRate = 1.0
    options.experimental.sessionReplay.errorSampleRate = 1.0
  
    // To change default redaction behavior (defaults to true)
    options.experimental.sessionReplay.redactAllImages = true
    options.experimental.sessionReplay.redactAllText = true
  
    // To change quality of the recording (defaults to MEDIUM)
    options.experimental.sessionReplay.quality = SentryReplayOptions.SentryReplayQuality.MEDIUM // (LOW|MEDIUM|HIGH)
  }
  ```

  To learn more visit [Sentry's Mobile Session Replay](https://docs.sentry.io/product/explore/session-replay/mobile/) documentation page.

## 7.11.0

### Features

- Report dropped spans ([#3528](https://github.com/getsentry/sentry-java/pull/3528))

### Fixes

- Fix duplicate session start for React Native ([#3504](https://github.com/getsentry/sentry-java/pull/3504))
- Move onFinishCallback before span or transaction is finished ([#3459](https://github.com/getsentry/sentry-java/pull/3459))
- Add timestamp when a profile starts ([#3442](https://github.com/getsentry/sentry-java/pull/3442))
- Move fragment auto span finish to onFragmentStarted ([#3424](https://github.com/getsentry/sentry-java/pull/3424))
- Remove profiling timeout logic and disable profiling on API 21 ([#3478](https://github.com/getsentry/sentry-java/pull/3478))
- Properly reset metric flush flag on metric emission ([#3493](https://github.com/getsentry/sentry-java/pull/3493))
- Use SecureRandom in favor of Random for Metrics ([#3495](https://github.com/getsentry/sentry-java/pull/3495))
- Fix UncaughtExceptionHandlerIntegration Memory Leak ([#3398](https://github.com/getsentry/sentry-java/pull/3398))
- Deprecated `User.segment`. Use a custom tag or context instead. ([#3511](https://github.com/getsentry/sentry-java/pull/3511))
- Fix duplicated http spans ([#3526](https://github.com/getsentry/sentry-java/pull/3526))
- When capturing unhandled hybrid exception session should be ended and new start if need ([#3480](https://github.com/getsentry/sentry-java/pull/3480))

### Dependencies

- Bump Native SDK from v0.7.0 to v0.7.2 ([#3314](https://github.com/getsentry/sentry-java/pull/3314))
  - [changelog](https://github.com/getsentry/sentry-native/blob/master/CHANGELOG.md#072)
  - [diff](https://github.com/getsentry/sentry-native/compare/0.7.0...0.7.2)

## 7.10.0

### Features

- Publish Gradle module metadata ([#3422](https://github.com/getsentry/sentry-java/pull/3422))

### Fixes

- Fix faulty `span.frame_delay` calculation for early app start spans ([#3427](https://github.com/getsentry/sentry-java/pull/3427))
- Fix crash when installing `ShutdownHookIntegration` and the VM is shutting down ([#3456](https://github.com/getsentry/sentry-java/pull/3456))

## 7.9.0

### Features

- Add start_type to app context ([#3379](https://github.com/getsentry/sentry-java/pull/3379))
- Add ttid/ttfd contribution flags ([#3386](https://github.com/getsentry/sentry-java/pull/3386))

### Fixes

- (Internal) Metrics code cleanup ([#3403](https://github.com/getsentry/sentry-java/pull/3403))
- Fix Frame measurements in app start transactions ([#3382](https://github.com/getsentry/sentry-java/pull/3382))
- Fix timing metric value different from span duration ([#3368](https://github.com/getsentry/sentry-java/pull/3368))
- Do not always write startup crash marker ([#3409](https://github.com/getsentry/sentry-java/pull/3409))
  - This may have been causing the SDK init logic to block the main thread

## 7.8.0

### Features

- Add description to OkHttp spans ([#3320](https://github.com/getsentry/sentry-java/pull/3320))
- Enable backpressure management by default ([#3284](https://github.com/getsentry/sentry-java/pull/3284))

### Fixes

- Add rate limit to Metrics ([#3334](https://github.com/getsentry/sentry-java/pull/3334))
- Fix java.lang.ClassNotFoundException: org.springframework.web.servlet.HandlerMapping in Spring Boot Servlet mode without WebMVC ([#3336](https://github.com/getsentry/sentry-java/pull/3336))
- Fix normalization of metrics keys, tags and values ([#3332](https://github.com/getsentry/sentry-java/pull/3332))

## 7.7.0

### Features

- Add support for Spring Rest Client ([#3199](https://github.com/getsentry/sentry-java/pull/3199))
- Extend Proxy options with proxy type ([#3326](https://github.com/getsentry/sentry-java/pull/3326))

### Fixes

- Fixed default deadline timeout to 30s instead of 300s ([#3322](https://github.com/getsentry/sentry-java/pull/3322))
- Fixed `Fix java.lang.ClassNotFoundException: org.springframework.web.servlet.HandlerExceptionResolver` in Spring Boot Servlet mode without WebMVC ([#3333](https://github.com/getsentry/sentry-java/pull/3333))

## 7.6.0

### Features

- Experimental: Add support for Sentry Developer Metrics ([#3205](https://github.com/getsentry/sentry-java/pull/3205), [#3238](https://github.com/getsentry/sentry-java/pull/3238), [#3248](https://github.com/getsentry/sentry-java/pull/3248), [#3250](https://github.com/getsentry/sentry-java/pull/3250))  
  Use the Metrics API to track processing time, download sizes, user signups, and conversion rates and correlate them back to tracing data in order to get deeper insights and solve issues faster. Our API supports counters, distributions, sets, gauges and timers, and it's easy to get started:
  ```kotlin
  Sentry.metrics()
    .increment(
        "button_login_click", // key
        1.0,                  // value
        null,                 // unit
        mapOf(                // tags
            "provider" to "e-mail"
        )
    )
  ```
  To learn more about Sentry Developer Metrics, head over to our [Java](https://docs.sentry.io/platforms/java/metrics/) and [Android](https://docs.sentry.io//platforms/android/metrics/) docs page.

## 7.5.0

### Features

- Add support for measurements at span level ([#3219](https://github.com/getsentry/sentry-java/pull/3219))
- Add `enableScopePersistence` option to disable `PersistingScopeObserver` used for ANR reporting which may increase performance overhead. Defaults to `true` ([#3218](https://github.com/getsentry/sentry-java/pull/3218))
  - When disabled, the SDK will not enrich ANRv2 events with scope data (e.g. breadcrumbs, user, tags, etc.)
- Configurable defaults for Cron - MonitorConfig ([#3195](https://github.com/getsentry/sentry-java/pull/3195))
- We now display a warning on startup if an incompatible version of Spring Boot is detected ([#3233](https://github.com/getsentry/sentry-java/pull/3233))
  - This should help notice a mismatching Sentry dependency, especially when upgrading a Spring Boot application
- Experimental: Add Metrics API ([#3205](https://github.com/getsentry/sentry-java/pull/3205))

### Fixes

- Ensure performance measurement collection is not taken too frequently ([#3221](https://github.com/getsentry/sentry-java/pull/3221))
- Fix old profiles deletion on SDK init ([#3216](https://github.com/getsentry/sentry-java/pull/3216))
- Fix hub restore point in wrappers: SentryWrapper, SentryTaskDecorator and SentryScheduleHook ([#3225](https://github.com/getsentry/sentry-java/pull/3225))
  - We now reset the hub to its previous value on the thread where the `Runnable`/`Callable`/`Supplier` is executed instead of setting it to the hub that was used on the thread where the `Runnable`/`Callable`/`Supplier` was created.
- Fix add missing thread name/id to app start spans ([#3226](https://github.com/getsentry/sentry-java/pull/3226))

## 7.4.0

### Features

- Add new threshold parameters to monitor config ([#3181](https://github.com/getsentry/sentry-java/pull/3181))
- Report process init time as a span for app start performance ([#3159](https://github.com/getsentry/sentry-java/pull/3159))
- (perf-v2): Calculate frame delay on a span level ([#3197](https://github.com/getsentry/sentry-java/pull/3197))
- Resolve spring properties in @SentryCheckIn annotation ([#3194](https://github.com/getsentry/sentry-java/pull/3194))
- Experimental: Add Spotlight integration ([#3166](https://github.com/getsentry/sentry-java/pull/3166))
    - For more details about Spotlight head over to https://spotlightjs.com/
    - Set `options.isEnableSpotlight = true` to enable Spotlight

### Fixes

- Don't wait on main thread when SDK restarts ([#3200](https://github.com/getsentry/sentry-java/pull/3200))
- Fix Jetpack Compose widgets are not being correctly identified for user interaction tracing ([#3209](https://github.com/getsentry/sentry-java/pull/3209))
- Fix issue title on Android when a wrapping `RuntimeException` is thrown by the system ([#3212](https://github.com/getsentry/sentry-java/pull/3212))
  - This will change grouping of the issues that were previously titled `RuntimeInit$MethodAndArgsCaller` to have them split up properly by the original root cause exception

## 7.3.0

### Features

- Added App Start profiling
    - This depends on the new option `io.sentry.profiling.enable-app-start`, other than the already existing `io.sentry.traces.profiling.sample-rate`.
    - Sampler functions can check the new `isForNextAppStart` flag, to adjust startup profiling sampling programmatically.
      Relevant PRs:
    - Decouple Profiler from Transaction ([#3101](https://github.com/getsentry/sentry-java/pull/3101))
    - Add options and sampling logic ([#3121](https://github.com/getsentry/sentry-java/pull/3121))
    - Add ContentProvider and start profile ([#3128](https://github.com/getsentry/sentry-java/pull/3128))
- Extend internal performance collector APIs ([#3102](https://github.com/getsentry/sentry-java/pull/3102))
- Collect slow and frozen frames for spans using `OnFrameMetricsAvailableListener` ([#3111](https://github.com/getsentry/sentry-java/pull/3111))
- Interpolate total frame count to match span duration ([#3158](https://github.com/getsentry/sentry-java/pull/3158))

### Fixes

- Avoid multiple breadcrumbs from OkHttpEventListener ([#3175](https://github.com/getsentry/sentry-java/pull/3175))
- Apply OkHttp listener auto finish timestamp to all running spans ([#3167](https://github.com/getsentry/sentry-java/pull/3167))
- Fix not eligible for auto proxying warnings ([#3154](https://github.com/getsentry/sentry-java/pull/3154))
- Set default fingerprint for ANRv2 events to correctly group background and foreground ANRs ([#3164](https://github.com/getsentry/sentry-java/pull/3164))
  - This will improve grouping of ANRs that have similar stacktraces but differ in background vs foreground state. Only affects newly-ingested ANR events with `mechanism:AppExitInfo`
- Fix UserFeedback disk cache name conflicts with linked events ([#3116](https://github.com/getsentry/sentry-java/pull/3116))

### Breaking changes

- Remove `HostnameVerifier` option as it's flagged by security tools of some app stores ([#3150](https://github.com/getsentry/sentry-java/pull/3150))
  - If you were using this option, you have 3 possible paths going forward:
    - Provide a custom `ITransportFactory` through `SentryOptions.setTransportFactory()`, where you can copy over most of the parts like `HttpConnection` and `AsyncHttpTransport` from the SDK with necessary modifications
    - Get a certificate for your server through e.g. [Let's Encrypt](https://letsencrypt.org/)
    - Fork the SDK and add the hostname verifier back

### Dependencies

- Bump Native SDK from v0.6.7 to v0.7.0 ([#3133](https://github.com/getsentry/sentry-java/pull/3133))
  - [changelog](https://github.com/getsentry/sentry-native/blob/master/CHANGELOG.md#070)
  - [diff](https://github.com/getsentry/sentry-native/compare/0.6.7...0.7.0)

## 7.2.0

### Features

- Handle `monitor`/`check_in` in client reports and rate limiter ([#3096](https://github.com/getsentry/sentry-java/pull/3096))
- Add support for `graphql-java` version 21 ([#3090](https://github.com/getsentry/sentry-java/pull/3090))

### Fixes

- Avoid concurrency in AndroidProfiler performance data collection ([#3130](https://github.com/getsentry/sentry-java/pull/3130))
- Improve thresholds for network changes breadcrumbs ([#3083](https://github.com/getsentry/sentry-java/pull/3083))
- SchedulerFactoryBeanCustomizer now runs first so user customization is not overridden ([#3095](https://github.com/getsentry/sentry-java/pull/3095))
  - If you are setting global job listeners please also add `SentryJobListener`
- Ensure serialVersionUID of Exception classes are unique ([#3115](https://github.com/getsentry/sentry-java/pull/3115))
- Get rid of "is not eligible for getting processed by all BeanPostProcessors" warnings in Spring Boot ([#3108](https://github.com/getsentry/sentry-java/pull/3108))
- Fix missing `release` and other fields for ANRs reported with `mechanism:AppExitInfo` ([#3074](https://github.com/getsentry/sentry-java/pull/3074))

### Dependencies

- Bump `opentelemetry-sdk` to `1.33.0` and `opentelemetry-javaagent` to `1.32.0` ([#3112](https://github.com/getsentry/sentry-java/pull/3112))

## 7.1.0

### Features

- Support multiple debug-metadata.properties ([#3024](https://github.com/getsentry/sentry-java/pull/3024))
- Automatically downsample transactions when the system is under load ([#3072](https://github.com/getsentry/sentry-java/pull/3072))
  - You can opt into this behaviour by setting `enable-backpressure-handling=true`.
  - We're happy to receive feedback, e.g. [in this GitHub issue](https://github.com/getsentry/sentry-java/issues/2829)
  - When the system is under load we start reducing the `tracesSampleRate` automatically.
  - Once the system goes back to healthy, we reset the `tracesSampleRate` to its original value.
- (Android) Experimental: Provide more detailed cold app start information ([#3057](https://github.com/getsentry/sentry-java/pull/3057))
  - Attaches spans for Application, ContentProvider, and Activities to app-start timings
  - Application and ContentProvider timings are added using bytecode instrumentation, which requires sentry-android-gradle-plugin version `4.1.0` or newer
  - Uses Process.startUptimeMillis to calculate app-start timings
  - To enable this feature set `options.isEnablePerformanceV2 = true`
- Move slow+frozen frame calculation, as well as frame delay inside SentryFrameMetricsCollector ([#3100](https://github.com/getsentry/sentry-java/pull/3100))
- Extract Activity Breadcrumbs generation into own Integration ([#3064](https://github.com/getsentry/sentry-java/pull/3064))

### Fixes

- Send breadcrumbs and client error in `SentryOkHttpEventListener` even without transactions ([#3087](https://github.com/getsentry/sentry-java/pull/3087))
- Keep `io.sentry.exception.SentryHttpClientException` from obfuscation to display proper issue title on Sentry ([#3093](https://github.com/getsentry/sentry-java/pull/3093))
- (Android) Fix wrong activity transaction duration in case SDK init is deferred ([#3092](https://github.com/getsentry/sentry-java/pull/3092))

### Dependencies

- Bump Gradle from v8.4.0 to v8.5.0 ([#3070](https://github.com/getsentry/sentry-java/pull/3070))
  - [changelog](https://github.com/gradle/gradle/blob/master/CHANGELOG.md#v850)
  - [diff](https://github.com/gradle/gradle/compare/v8.4.0...v8.5.0)

## 7.0.0

Version 7 of the Sentry Android/Java SDK brings a variety of features and fixes. The most notable changes are:
- Bumping `minSdk` level to 19 (Android 4.4)
- The SDK will now listen to connectivity changes and try to re-upload cached events when internet connection is re-established additionally to uploading events on app restart 
- `Sentry.getSpan` now returns the root transaction, which should improve the span hierarchy and make it leaner
- Multiple improvements to reduce probability of the SDK causing ANRs
- New `sentry-okhttp` artifact is unbundled from Android and can be used in pure JVM-only apps

## Sentry Self-hosted Compatibility

This SDK version is compatible with a self-hosted version of Sentry `22.12.0` or higher. If you are using an older version of [self-hosted Sentry](https://develop.sentry.dev/self-hosted/) (aka onpremise), you will need to [upgrade](https://develop.sentry.dev/self-hosted/releases/). If you're using `sentry.io` no action is required.

## Sentry Integrations Version Compatibility (Android)

Make sure to align _all_ Sentry dependencies to the same version when bumping the SDK to 7.+, otherwise it will crash at runtime due to binary incompatibility. (E.g. if you're using `-timber`, `-okhttp` or other packages)

For example, if you're using the [Sentry Android Gradle plugin](https://github.com/getsentry/sentry-android-gradle-plugin) with the `autoInstallation` [feature](https://docs.sentry.io/platforms/android/configuration/gradle/#auto-installation) (enabled by default), make sure to use version 4.+ of the gradle plugin together with version 7.+ of the SDK. If you can't do that for some reason, you can specify sentry version via the plugin config block:

```kotlin
sentry {
  autoInstallation {
    sentryVersion.set("7.0.0")
  }
}
```

Similarly, if you have a Sentry SDK (e.g. `sentry-android-core`) dependency on one of your Gradle modules and you're updating it to 7.+, make sure the Gradle plugin is at 4.+ or specify the SDK version as shown in the snippet above.

## Breaking Changes

- Bump min API to 19 ([#2883](https://github.com/getsentry/sentry-java/pull/2883))
- If you're using `sentry-kotlin-extensions`, it requires `kotlinx-coroutines-core` version `1.6.1` or higher now ([#2838](https://github.com/getsentry/sentry-java/pull/2838))
- Move enableNdk from SentryOptions to SentryAndroidOptions ([#2793](https://github.com/getsentry/sentry-java/pull/2793))
- Apollo v2 BeforeSpanCallback now allows returning null ([#2890](https://github.com/getsentry/sentry-java/pull/2890))
- `SentryOkHttpUtils` was removed from public API as it's been exposed by mistake ([#3005](https://github.com/getsentry/sentry-java/pull/3005))
- `Scope` now implements the `IScope` interface, therefore some methods like `ScopeCallback.run` accept `IScope` now ([#3066](https://github.com/getsentry/sentry-java/pull/3066))
- Cleanup `startTransaction` overloads ([#2964](https://github.com/getsentry/sentry-java/pull/2964))
    - We have reduced the number of overloads by allowing to pass in a `TransactionOptions` object instead of having separate parameters for certain options
    - `TransactionOptions` has defaults set and can be customized, for example:

```kotlin
// old
val transaction = Sentry.startTransaction("name", "op", bindToScope = true)
// new
val transaction = Sentry.startTransaction("name", "op", TransactionOptions().apply { isBindToScope = true })
```

## Behavioural Changes

- Android only: `Sentry.getSpan()` returns the root span/transaction instead of the latest span ([#2855](https://github.com/getsentry/sentry-java/pull/2855))
- Capture failed HTTP and GraphQL (Apollo) requests by default ([#2794](https://github.com/getsentry/sentry-java/pull/2794))
    - This can increase your event consumption and may affect your quota, because we will report failed network requests as Sentry events by default, if you're using the `sentry-android-okhttp` or `sentry-apollo-3` integrations. You can customize what errors you want/don't want to have reported for [OkHttp](https://docs.sentry.io/platforms/android/integrations/okhttp#http-client-errors) and [Apollo3](https://docs.sentry.io/platforms/android/integrations/apollo3#graphql-client-errors) respectively.
- Measure AppStart time till First Draw instead of `onResume` ([#2851](https://github.com/getsentry/sentry-java/pull/2851))
- Automatic user interaction tracking: every click now starts a new automatic transaction ([#2891](https://github.com/getsentry/sentry-java/pull/2891))
    - Previously performing a click on the same UI widget twice would keep the existing transaction running, the new behavior now better aligns with other SDKs
- Add deadline timeout for automatic transactions ([#2865](https://github.com/getsentry/sentry-java/pull/2865))
    - This affects all automatically generated transactions on Android (UI, clicks), the default timeout is 30s, meaning the automatic transaction will be force-finished with status `deadline_exceeded` when reaching the deadline 
- Set ip_address to {{auto}} by default, even if sendDefaultPII is disabled ([#2860](https://github.com/getsentry/sentry-java/pull/2860))
    - Instead use the "Prevent Storing of IP Addresses" option in the "Security & Privacy" project settings on sentry.io
- Raw logback message and parameters are now guarded by `sendDefaultPii` if an `encoder` has been configured ([#2976](https://github.com/getsentry/sentry-java/pull/2976))
- The `maxSpans` setting (defaults to 1000) is enforced for nested child spans which means a single transaction can have `maxSpans` number of children (nested or not) at most ([#3065](https://github.com/getsentry/sentry-java/pull/3065))
- The `ScopeCallback` in `withScope` is now always executed ([#3066](https://github.com/getsentry/sentry-java/pull/3066))

## Deprecations

- `sentry-android-okhttp` was deprecated in favour of the new `sentry-okhttp` module. Make sure to replace `io.sentry.android.okhttp` package name with `io.sentry.okhttp` before the next major, where the classes will be removed ([#3005](https://github.com/getsentry/sentry-java/pull/3005))

## Other Changes

### Features

- Observe network state to upload any unsent envelopes ([#2910](https://github.com/getsentry/sentry-java/pull/2910))
    - Android: it works out-of-the-box as part of the default `SendCachedEnvelopeIntegration`
    - JVM: you'd have to install `SendCachedEnvelopeFireAndForgetIntegration` as mentioned in https://docs.sentry.io/platforms/java/configuration/#configuring-offline-caching and provide your own implementation of `IConnectionStatusProvider` via `SentryOptions`
- Add `sentry-okhttp` module to support instrumenting OkHttp in non-Android projects ([#3005](https://github.com/getsentry/sentry-java/pull/3005))
- Do not filter out Sentry SDK frames in case of uncaught exceptions ([#3021](https://github.com/getsentry/sentry-java/pull/3021))
- Do not try to send and drop cached envelopes when rate-limiting is active ([#2937](https://github.com/getsentry/sentry-java/pull/2937))

### Fixes

- Use `getMyMemoryState()` instead of `getRunningAppProcesses()` to retrieve process importance ([#3004](https://github.com/getsentry/sentry-java/pull/3004))
    - This should prevent some app stores from flagging apps as violating their privacy
- Reduce flush timeout to 4s on Android to avoid ANRs ([#2858](https://github.com/getsentry/sentry-java/pull/2858))
- Reduce timeout of AsyncHttpTransport to avoid ANR ([#2879](https://github.com/getsentry/sentry-java/pull/2879))
- Do not overwrite UI transaction status if set by the user ([#2852](https://github.com/getsentry/sentry-java/pull/2852))
- Capture unfinished transaction on Scope with status `aborted` in case a crash happens ([#2938](https://github.com/getsentry/sentry-java/pull/2938))
    - This will fix the link between transactions and corresponding crashes, you'll be able to see them in a single trace
- Fix Coroutine Context Propagation using CopyableThreadContextElement ([#2838](https://github.com/getsentry/sentry-java/pull/2838))
- Fix don't overwrite the span status of unfinished spans ([#2859](https://github.com/getsentry/sentry-java/pull/2859))
- Migrate from `default` interface methods to proper implementations in each interface implementor ([#2847](https://github.com/getsentry/sentry-java/pull/2847))
    - This prevents issues when using the SDK on older AGP versions (< 4.x.x)
- Reduce main thread work on init ([#3036](https://github.com/getsentry/sentry-java/pull/3036))
- Move Integrations registration to background on init ([#3043](https://github.com/getsentry/sentry-java/pull/3043))
- Fix `SentryOkHttpInterceptor.BeforeSpanCallback` was not finishing span when it was dropped ([#2958](https://github.com/getsentry/sentry-java/pull/2958))

## 6.34.0

### Features

- Add current activity name to app context ([#2999](https://github.com/getsentry/sentry-java/pull/2999))
- Add `MonitorConfig` param to `CheckInUtils.withCheckIn` ([#3038](https://github.com/getsentry/sentry-java/pull/3038))
  - This makes it easier to automatically create or update (upsert) monitors.
- (Internal) Extract Android Profiler and Measurements for Hybrid SDKs ([#3016](https://github.com/getsentry/sentry-java/pull/3016))
- (Internal) Remove SentryOptions dependency from AndroidProfiler ([#3051](https://github.com/getsentry/sentry-java/pull/3051))
- (Internal) Add `readBytesFromFile` for use in Hybrid SDKs ([#3052](https://github.com/getsentry/sentry-java/pull/3052))
- (Internal) Add `getProguardUuid` for use in Hybrid SDKs ([#3054](https://github.com/getsentry/sentry-java/pull/3054))

### Fixes

-  Fix SIGSEV, SIGABRT and SIGBUS crashes happening after/around the August Google Play System update, see [#2955](https://github.com/getsentry/sentry-java/issues/2955) for more details (fix provided by Native SDK bump)
- Ensure DSN uses http/https protocol ([#3044](https://github.com/getsentry/sentry-java/pull/3044))

### Dependencies

- Bump Native SDK from v0.6.6 to v0.6.7 ([#3048](https://github.com/getsentry/sentry-java/pull/3048))
  - [changelog](https://github.com/getsentry/sentry-native/blob/master/CHANGELOG.md#067)
  - [diff](https://github.com/getsentry/sentry-native/compare/0.6.6...0.6.7)

## 6.33.2-beta.1

### Fixes

-  Fix SIGSEV, SIGABRT and SIGBUS crashes happening after/around the August Google Play System update, see [#2955](https://github.com/getsentry/sentry-java/issues/2955) for more details (fix provided by Native SDK bump)

### Dependencies

- Bump Native SDK from v0.6.6 to v0.6.7 ([#3048](https://github.com/getsentry/sentry-java/pull/3048))
  - [changelog](https://github.com/getsentry/sentry-native/blob/master/CHANGELOG.md#067)
  - [diff](https://github.com/getsentry/sentry-native/compare/0.6.6...0.6.7)

## 6.33.1

### Fixes

- Do not register `sentrySpringFilter` in ServletContext for Spring Boot ([#3027](https://github.com/getsentry/sentry-java/pull/3027))

## 6.33.0

### Features

- Add thread information to spans ([#2998](https://github.com/getsentry/sentry-java/pull/2998))
- Use PixelCopy API for capturing screenshots on API level 24+ ([#3008](https://github.com/getsentry/sentry-java/pull/3008))

### Fixes

- Fix crash when HTTP connection error message contains formatting symbols ([#3002](https://github.com/getsentry/sentry-java/pull/3002))
- Cap max number of stack frames to 100 to not exceed payload size limit ([#3009](https://github.com/getsentry/sentry-java/pull/3009))
  - This will ensure we report errors with a big number of frames such as `StackOverflowError`
- Fix user interaction tracking not working for Jetpack Compose 1.5+ ([#3010](https://github.com/getsentry/sentry-java/pull/3010))
- Make sure to close all Closeable resources ([#3000](https://github.com/getsentry/sentry-java/pull/3000))

## 6.32.0

### Features

- Make `DebugImagesLoader` public ([#2993](https://github.com/getsentry/sentry-java/pull/2993))

### Fixes

- Make `SystemEventsBroadcastReceiver` exported on API 33+ ([#2990](https://github.com/getsentry/sentry-java/pull/2990))
  - This will fix the `SystemEventsBreadcrumbsIntegration` crashes that you might have encountered on Play Console

## 6.31.0

### Features

- Improve default debouncing mechanism ([#2945](https://github.com/getsentry/sentry-java/pull/2945))
- Add `CheckInUtils.withCheckIn` which abstracts away some of the manual check-ins complexity ([#2959](https://github.com/getsentry/sentry-java/pull/2959))
- Add `@SentryCaptureExceptionParameter` annotation which captures exceptions passed into an annotated method ([#2764](https://github.com/getsentry/sentry-java/pull/2764))
  - This can be used to replace `Sentry.captureException` calls in `@ExceptionHandler` of a `@ControllerAdvice`
- Add `ServerWebExchange` to `Hint` for WebFlux as `WEBFLUX_EXCEPTION_HANDLER_EXCHANGE` ([#2977](https://github.com/getsentry/sentry-java/pull/2977))
- Allow filtering GraphQL errors ([#2967](https://github.com/getsentry/sentry-java/pull/2967))
  - This list can be set directly when calling the constructor of `SentryInstrumentation`
  - For Spring Boot it can also be set in `application.properties` as `sentry.graphql.ignored-error-types=SOME_ERROR,ANOTHER_ERROR`

### Fixes

- Add OkHttp span auto-close when response body is not read ([#2923](https://github.com/getsentry/sentry-java/pull/2923))
- Fix json parsing of nullable/empty fields for Hybrid SDKs ([#2968](https://github.com/getsentry/sentry-java/pull/2968))
  - (Internal) Rename `nextList` to `nextListOrNull` to actually match what the method does
  - (Hybrid) Check if there's any object in a collection before trying to parse it (which prevents the "Failed to deserilize object in list" log message)
  - (Hybrid) If a date can't be parsed as an ISO timestamp, attempts to parse it as millis silently, without printing a log message
  - (Hybrid) If `op` is not defined as part of `SpanContext`, fallback to an empty string, because the filed is optional in the spec
- Always attach OkHttp errors and Http Client Errors only to call root span ([#2961](https://github.com/getsentry/sentry-java/pull/2961))
- Fixed crash accessing Choreographer instance ([#2970](https://github.com/getsentry/sentry-java/pull/2970))

### Dependencies

- Bump Native SDK from v0.6.5 to v0.6.6 ([#2975](https://github.com/getsentry/sentry-java/pull/2975))
  - [changelog](https://github.com/getsentry/sentry-native/blob/master/CHANGELOG.md#066)
  - [diff](https://github.com/getsentry/sentry-native/compare/0.6.5...0.6.6)
- Bump Gradle from v8.3.0 to v8.4.0 ([#2966](https://github.com/getsentry/sentry-java/pull/2966))
  - [changelog](https://github.com/gradle/gradle/blob/master/CHANGELOG.md#v840)
  - [diff](https://github.com/gradle/gradle/compare/v8.3.0...v8.4.0)

## 6.30.0

### Features

- Add `sendModules` option for disable sending modules ([#2926](https://github.com/getsentry/sentry-java/pull/2926))
- Send `db.system` and `db.name` in span data for androidx.sqlite spans ([#2928](https://github.com/getsentry/sentry-java/pull/2928))
- Check-ins (CRONS) support ([#2952](https://github.com/getsentry/sentry-java/pull/2952))
  - Add API for sending check-ins (CRONS) manually ([#2935](https://github.com/getsentry/sentry-java/pull/2935))
  - Support check-ins (CRONS) for Quartz ([#2940](https://github.com/getsentry/sentry-java/pull/2940))
  - `@SentryCheckIn` annotation and advice config for Spring ([#2946](https://github.com/getsentry/sentry-java/pull/2946))
  - Add option for ignoring certain monitor slugs ([#2943](https://github.com/getsentry/sentry-java/pull/2943))

### Fixes

- Always send memory stats for transactions ([#2936](https://github.com/getsentry/sentry-java/pull/2936))
  - This makes it possible to query transactions by the `device.class` tag on Sentry
- Add `sentry.enable-aot-compatibility` property to SpringBoot Jakarta `SentryAutoConfiguration` to enable building for GraalVM ([#2915](https://github.com/getsentry/sentry-java/pull/2915))

### Dependencies

- Bump Gradle from v8.2.1 to v8.3.0 ([#2900](https://github.com/getsentry/sentry-java/pull/2900))
  - [changelog](https://github.com/gradle/gradle/blob/master release-test/CHANGELOG.md#v830)
  - [diff](https://github.com/gradle/gradle/compare/v8.2.1...v8.3.0)

## 6.29.0

### Features

- Send `db.system` and `db.name` in span data ([#2894](https://github.com/getsentry/sentry-java/pull/2894))
- Send `http.request.method` in span data ([#2896](https://github.com/getsentry/sentry-java/pull/2896))
- Add `enablePrettySerializationOutput` option for opting out of pretty print ([#2871](https://github.com/getsentry/sentry-java/pull/2871))

## 6.28.0

### Features

- Add HTTP response code to Spring WebFlux transactions ([#2870](https://github.com/getsentry/sentry-java/pull/2870))
- Add `sampled` to Dynamic Sampling Context ([#2869](https://github.com/getsentry/sentry-java/pull/2869))
- Improve server side GraphQL support for spring-graphql and Nextflix DGS ([#2856](https://github.com/getsentry/sentry-java/pull/2856))
    - If you have already been using `SentryDataFetcherExceptionHandler` that still works but has been deprecated. Please use `SentryGenericDataFetcherExceptionHandler` combined with `SentryInstrumentation` instead for better error reporting.
    - More exceptions and errors caught and reported to Sentry by also looking at the `ExecutionResult` (more specifically its `errors`)
        - You may want to filter out certain errors, please see [docs on filtering](https://docs.sentry.io/platforms/java/configuration/filtering/)
    - More details for Sentry events: query, variables and response (where possible)
    - Breadcrumbs for operation (query, mutation, subscription), data fetchers and data loaders (Spring only)
    - Better hub propagation by using `GraphQLContext`
- Add autoconfigure modules for Spring Boot called `sentry-spring-boot` and `sentry-spring-boot-jakarta` ([#2880](https://github.com/getsentry/sentry-java/pull/2880))
  - The autoconfigure modules `sentry-spring-boot` and `sentry-spring-boot-jakarta` have a `compileOnly` dependency on `spring-boot-starter` which is needed for our auto installation in [sentry-android-gradle-plugin](https://github.com/getsentry/sentry-android-gradle-plugin)
  - The starter modules  `sentry-spring-boot-starter` and `sentry-spring-boot-starter-jakarta` now bring `spring-boot-starter` as a dependency
- You can now disable Sentry by setting the `enabled` option to `false` ([#2840](https://github.com/getsentry/sentry-java/pull/2840))

### Fixes

- Propagate OkHttp status to parent spans ([#2872](https://github.com/getsentry/sentry-java/pull/2872))

## 6.27.0

### Features

- Add TraceOrigin to Transactions and Spans ([#2803](https://github.com/getsentry/sentry-java/pull/2803))

### Fixes

- Deduplicate events happening in multiple threads simultaneously (e.g. `OutOfMemoryError`) ([#2845](https://github.com/getsentry/sentry-java/pull/2845))
  - This will improve Crash-Free Session Rate as we no longer will send multiple Session updates with `Crashed` status, but only the one that is relevant
- Ensure no Java 8 method reference sugar is used for Android ([#2857](https://github.com/getsentry/sentry-java/pull/2857))
- Do not send session updates for terminated sessions ([#2849](https://github.com/getsentry/sentry-java/pull/2849))

## 6.26.0

### Features
- (Internal) Extend APIs for hybrid SDKs ([#2814](https://github.com/getsentry/sentry-java/pull/2814), [#2846](https://github.com/getsentry/sentry-java/pull/2846))

### Fixes

- Fix ANRv2 thread dump parsing for native-only threads ([#2839](https://github.com/getsentry/sentry-java/pull/2839))
- Derive `TracingContext` values from event for ANRv2 events ([#2839](https://github.com/getsentry/sentry-java/pull/2839))

## 6.25.2

### Fixes

- Change Spring Boot, Apollo, Apollo 3, JUL, Logback, Log4j2, OpenFeign, GraphQL and Kotlin coroutines core dependencies to compileOnly ([#2837](https://github.com/getsentry/sentry-java/pull/2837))

## 6.25.1

### Fixes

- Allow removing integrations in SentryAndroid.init ([#2826](https://github.com/getsentry/sentry-java/pull/2826))
- Fix concurrent access to frameMetrics listener ([#2823](https://github.com/getsentry/sentry-java/pull/2823))

### Dependencies

- Bump Native SDK from v0.6.4 to v0.6.5 ([#2822](https://github.com/getsentry/sentry-java/pull/2822))
  - [changelog](https://github.com/getsentry/sentry-native/blob/master/CHANGELOG.md#065)
  - [diff](https://github.com/getsentry/sentry-native/compare/0.6.4...0.6.5)
- Bump Gradle from v8.2.0 to v8.2.1 ([#2830](https://github.com/getsentry/sentry-java/pull/2830))
  - [changelog](https://github.com/gradle/gradle/blob/master/CHANGELOG.md#v821)
  - [diff](https://github.com/gradle/gradle/compare/v8.2.0...v8.2.1)

## 6.25.0

### Features

- Add manifest `AutoInit` to integrations list ([#2795](https://github.com/getsentry/sentry-java/pull/2795))
- Tracing headers (`sentry-trace` and `baggage`) are now attached and passed through even if performance is disabled ([#2788](https://github.com/getsentry/sentry-java/pull/2788))

### Fixes

- Set `environment` from `SentryOptions` if none persisted in ANRv2 ([#2809](https://github.com/getsentry/sentry-java/pull/2809))
- Remove code that set `tracesSampleRate` to `0.0` for Spring Boot if not set ([#2800](https://github.com/getsentry/sentry-java/pull/2800))
  - This used to enable performance but not send any transactions by default.
  - Performance is now disabled by default.
- Fix slow/frozen frames were not reported with transactions ([#2811](https://github.com/getsentry/sentry-java/pull/2811))

### Dependencies

- Bump Native SDK from v0.6.3 to v0.6.4 ([#2796](https://github.com/getsentry/sentry-java/pull/2796))
  - [changelog](https://github.com/getsentry/sentry-native/blob/master/CHANGELOG.md#064)
  - [diff](https://github.com/getsentry/sentry-native/compare/0.6.3...0.6.4)
- Bump Gradle from v8.1.1 to v8.2.0 ([#2810](https://github.com/getsentry/sentry-java/pull/2810))
  - [changelog](https://github.com/gradle/gradle/blob/master/CHANGELOG.md#v820)
  - [diff](https://github.com/gradle/gradle/compare/v8.1.1...v8.2.0)

## 6.24.0

### Features

- Add debouncing mechanism and before-capture callbacks for screenshots and view hierarchies ([#2773](https://github.com/getsentry/sentry-java/pull/2773))
- Improve ANRv2 implementation ([#2792](https://github.com/getsentry/sentry-java/pull/2792))
  - Add a proguard rule to keep `ApplicationNotResponding` class from obfuscation
  - Add a new option `setReportHistoricalAnrs`; when enabled, it will report all of the ANRs from the [getHistoricalExitReasons](https://developer.android.com/reference/android/app/ActivityManager?hl=en#getHistoricalProcessExitReasons(java.lang.String,%20int,%20int)) list. 
  By default, the SDK only reports and enriches the latest ANR and only this one counts towards ANR rate. 
  Worth noting that this option is mainly useful when updating the SDK to the version where ANRv2 has been introduced, to report all ANRs happened prior to the SDK update. After that, the SDK will always pick up the latest ANR from the historical exit reasons list on next app restart, so there should be no historical ANRs to report.
  These ANRs are reported with the `HistoricalAppExitInfo` mechanism.
  - Add a new option `setAttachAnrThreadDump` to send ANR thread dump from the system as an attachment. 
  This is only useful as additional information, because the SDK attempts to parse the thread dump into proper threads with stacktraces by default.
  - If [ApplicationExitInfo#getTraceInputStream](https://developer.android.com/reference/android/app/ApplicationExitInfo#getTraceInputStream()) returns null, the SDK no longer reports an ANR event, as these events are not very useful without it.
  - Enhance regex patterns for native stackframes

## 6.23.0

### Features

- Add profile rate limiting ([#2782](https://github.com/getsentry/sentry-java/pull/2782))
- Support for automatically capturing Failed GraphQL (Apollo 3) Client errors ([#2781](https://github.com/getsentry/sentry-java/pull/2781))

```kotlin
import com.apollographql.apollo3.ApolloClient
import io.sentry.apollo3.sentryTracing

val apolloClient = ApolloClient.Builder()
    .serverUrl("https://example.com/graphql")
    .sentryTracing(captureFailedRequests = true)    
    .build()
```

### Dependencies

- Bump Native SDK from v0.6.2 to v0.6.3 ([#2746](https://github.com/getsentry/sentry-java/pull/2746))
  - [changelog](https://github.com/getsentry/sentry-native/blob/master/CHANGELOG.md#063)
  - [diff](https://github.com/getsentry/sentry-native/compare/0.6.2...0.6.3)

### Fixes

- Align http.status with [span data conventions](https://develop.sentry.dev/sdk/performance/span-data-conventions/) ([#2786](https://github.com/getsentry/sentry-java/pull/2786))

## 6.22.0

### Features

- Add `lock` attribute to the `SentryStackFrame` protocol to better highlight offending frames in the UI ([#2761](https://github.com/getsentry/sentry-java/pull/2761))
- Enrich database spans with blocked main thread info ([#2760](https://github.com/getsentry/sentry-java/pull/2760))
- Add `api_target` to `Request` and `data` to `Response` Protocols ([#2775](https://github.com/getsentry/sentry-java/pull/2775))

### Fixes

- No longer use `String.join` in `Baggage` as it requires API level 26 ([#2778](https://github.com/getsentry/sentry-java/pull/2778))

## 6.21.0

### Features

- Introduce new `sentry-android-sqlite` integration ([#2722](https://github.com/getsentry/sentry-java/pull/2722))
    - This integration replaces the old `androidx.sqlite` database instrumentation in the Sentry Android Gradle plugin
    - A new capability to manually instrument your `androidx.sqlite` databases. 
      - You can wrap your custom `SupportSQLiteOpenHelper` instance into `SentrySupportSQLiteOpenHelper(myHelper)` if you're not using the Sentry Android Gradle plugin and still benefit from performance auto-instrumentation.
- Add SentryWrapper for Callable and Supplier Interface ([#2720](https://github.com/getsentry/sentry-java/pull/2720))
- Load sentry-debug-meta.properties ([#2734](https://github.com/getsentry/sentry-java/pull/2734))
  - This enables source context for Java
  - For more information on how to enable source context, please refer to [#633](https://github.com/getsentry/sentry-java/issues/633#issuecomment-1465599120)

### Fixes

- Finish WebFlux transaction before popping scope ([#2724](https://github.com/getsentry/sentry-java/pull/2724))
- Use daemon threads for SentryExecutorService ([#2747](https://github.com/getsentry/sentry-java/pull/2747))
  - We started using `SentryExecutorService` in `6.19.0` which caused the application to hang on shutdown unless `Sentry.close()` was called. By using daemon threads we no longer block shutdown.
- Use Base64.NO_WRAP to avoid unexpected char errors in Apollo ([#2745](https://github.com/getsentry/sentry-java/pull/2745))
- Don't warn R8 on missing `ComposeViewHierarchyExporter` class ([#2743](https://github.com/getsentry/sentry-java/pull/2743))

## 6.20.0

### Features

- Add support for Sentry Kotlin Compiler Plugin ([#2695](https://github.com/getsentry/sentry-java/pull/2695))
  - In conjunction with our sentry-kotlin-compiler-plugin we improved Jetpack Compose support for
    - [View Hierarchy](https://docs.sentry.io/platforms/android/enriching-events/viewhierarchy/) support for Jetpack Compose screens
    - Automatic breadcrumbs for [user interactions](https://docs.sentry.io/platforms/android/performance/instrumentation/automatic-instrumentation/#user-interaction-instrumentation)
- More granular http requests instrumentation with a new SentryOkHttpEventListener ([#2659](https://github.com/getsentry/sentry-java/pull/2659))
    - Create spans for time spent on:
        - Proxy selection
        - DNS resolution
        - HTTPS setup
        - Connection
        - Requesting headers
        - Receiving response
    - You can attach the event listener to your OkHttpClient through `client.eventListener(new SentryOkHttpEventListener()).addInterceptor(new SentryOkHttpInterceptor()).build();`
    - In case you already have an event listener you can use the SentryOkHttpEventListener as well through `client.eventListener(new SentryOkHttpEventListener(myListener)).addInterceptor(new SentryOkHttpInterceptor()).build();`
- Add a new option to disable `RootChecker` ([#2735](https://github.com/getsentry/sentry-java/pull/2735))

### Fixes

- Base64 encode internal Apollo3 Headers ([#2707](https://github.com/getsentry/sentry-java/pull/2707))
- Fix `SentryTracer` crash when scheduling auto-finish of a transaction, but the timer has already been cancelled ([#2731](https://github.com/getsentry/sentry-java/pull/2731))
- Fix `AndroidTransactionProfiler` crash when finishing a profile that happened due to race condition ([#2731](https://github.com/getsentry/sentry-java/pull/2731))

## 6.19.1

### Fixes

- Ensure screenshots and view hierarchies are captured on the main thread ([#2712](https://github.com/getsentry/sentry-java/pull/2712))

## 6.19.0

### Features

- Add Screenshot and ViewHierarchy to integrations list ([#2698](https://github.com/getsentry/sentry-java/pull/2698))
- New ANR detection based on [ApplicationExitInfo API](https://developer.android.com/reference/android/app/ApplicationExitInfo) ([#2697](https://github.com/getsentry/sentry-java/pull/2697))
    - This implementation completely replaces the old one (based on a watchdog) on devices running Android 11 and above:
      - New implementation provides more precise ANR events/ANR rate detection as well as system thread dump information. The new implementation reports ANRs exactly as Google Play Console, without producing false positives or missing important background ANR events.
      - New implementation reports ANR events with a new mechanism `mechanism:AppExitInfo`.
      - However, despite producing many false positives, the old implementation is capable of better enriching ANR errors (which is not available with the new implementation), for example:
        - Capturing screenshots at the time of ANR event;
        - Capturing transactions and profiling data corresponding to the ANR event;
        - Auxiliary information (such as current memory load) at the time of ANR event.
      - If you would like us to provide support for the old approach working alongside the new one on Android 11 and above (e.g. for raising events for slow code on main thread), consider upvoting [this issue](https://github.com/getsentry/sentry-java/issues/2693).
    - The old watchdog implementation will continue working for older API versions (Android < 11):
        - The old implementation reports ANR events with the existing mechanism `mechanism:ANR`.
- Open up `TransactionOptions`, `ITransaction` and `IHub` methods allowing consumers modify start/end timestamp of transactions and spans ([#2701](https://github.com/getsentry/sentry-java/pull/2701))
- Send source bundle IDs to Sentry to enable source context ([#2663](https://github.com/getsentry/sentry-java/pull/2663))
  - For more information on how to enable source context, please refer to [#633](https://github.com/getsentry/sentry-java/issues/633#issuecomment-1465599120)

### Fixes

- Android Profiler on calling thread ([#2691](https://github.com/getsentry/sentry-java/pull/2691))
- Use `configureScope` instead of `withScope` in `Hub.close()`. This ensures that the main scope releases the in-memory data when closing a hub instance. ([#2688](https://github.com/getsentry/sentry-java/pull/2688))
- Remove null keys/values before creating concurrent hashmap in order to avoid NPE ([#2708](https://github.com/getsentry/sentry-java/pull/2708))
- Exclude SentryOptions from R8/ProGuard obfuscation ([#2699](https://github.com/getsentry/sentry-java/pull/2699))
  - This fixes AGP 8.+ incompatibility, where full R8 mode is enforced

### Dependencies

- Bump Gradle from v8.1.0 to v8.1.1 ([#2666](https://github.com/getsentry/sentry-java/pull/2666))
  - [changelog](https://github.com/gradle/gradle/blob/master release-test/CHANGELOG.md#v811)
  - [diff](https://github.com/gradle/gradle/compare/v8.1.0...v8.1.1)
- Bump Native SDK from v0.6.1 to v0.6.2 ([#2689](https://github.com/getsentry/sentry-java/pull/2689))
  - [changelog](https://github.com/getsentry/sentry-native/blob/master/CHANGELOG.md#062)
  - [diff](https://github.com/getsentry/sentry-native/compare/0.6.1...0.6.2)

## 6.18.1

### Fixes

- Fix crash when Sentry SDK is initialized more than once ([#2679](https://github.com/getsentry/sentry-java/pull/2679))
- Track a ttfd span per Activity ([#2673](https://github.com/getsentry/sentry-java/pull/2673))

## 6.18.0

### Features

- Attach Trace Context when an ANR is detected (ANRv1) ([#2583](https://github.com/getsentry/sentry-java/pull/2583))
- Make log4j2 integration compatible with log4j 3.0 ([#2634](https://github.com/getsentry/sentry-java/pull/2634))
    - Instead of relying on package scanning, we now use an annotation processor to generate `Log4j2Plugins.dat`
- Create `User` and `Breadcrumb` from map ([#2614](https://github.com/getsentry/sentry-java/pull/2614))
- Add `sent_at` to envelope header item ([#2638](https://github.com/getsentry/sentry-java/pull/2638))

### Fixes

- Fix timestamp intervals of PerformanceCollectionData in profiles ([#2648](https://github.com/getsentry/sentry-java/pull/2648))
- Fix timestamps of PerformanceCollectionData in profiles ([#2632](https://github.com/getsentry/sentry-java/pull/2632))
- Fix missing propagateMinConstraints flag for SentryTraced ([#2637](https://github.com/getsentry/sentry-java/pull/2637))
- Fix potential SecurityException thrown by ConnectivityManager on Android 11 ([#2653](https://github.com/getsentry/sentry-java/pull/2653))
- Fix aar artifacts publishing for Maven ([#2641](https://github.com/getsentry/sentry-java/pull/2641))

### Dependencies
- Bump Kotlin compile version from v1.6.10 to 1.8.0 ([#2563](https://github.com/getsentry/sentry-java/pull/2563))
- Bump Compose compile version from v1.1.1 to v1.3.0 ([#2563](https://github.com/getsentry/sentry-java/pull/2563))
- Bump AGP version from v7.3.0 to v7.4.2 ([#2574](https://github.com/getsentry/sentry-java/pull/2574))
- Bump Gradle from v7.6.0 to v8.0.2 ([#2563](https://github.com/getsentry/sentry-java/pull/2563))
    - [changelog](https://github.com/gradle/gradle/blob/master/CHANGELOG.md#v802)
    - [diff](https://github.com/gradle/gradle/compare/v7.6.0...v8.0.2)
- Bump Gradle from v8.0.2 to v8.1.0 ([#2650](https://github.com/getsentry/sentry-java/pull/2650))
  - [changelog](https://github.com/gradle/gradle/blob/master/CHANGELOG.md#v810)
  - [diff](https://github.com/gradle/gradle/compare/v8.0.2...v8.1.0)

## 6.17.0

### Features

- Add `name` and `geo` to `User` ([#2556](https://github.com/getsentry/sentry-java/pull/2556)) 
- Add breadcrumbs on network changes ([#2608](https://github.com/getsentry/sentry-java/pull/2608))
- Add time-to-initial-display and time-to-full-display measurements to Activity transactions ([#2611](https://github.com/getsentry/sentry-java/pull/2611))
- Read integration list written by sentry gradle plugin from manifest ([#2598](https://github.com/getsentry/sentry-java/pull/2598))
- Add Logcat adapter ([#2620](https://github.com/getsentry/sentry-java/pull/2620))
- Provide CPU count/frequency data as device context ([#2622](https://github.com/getsentry/sentry-java/pull/2622))

### Fixes

- Trim time-to-full-display span if reportFullyDisplayed API is never called ([#2631](https://github.com/getsentry/sentry-java/pull/2631))
- Fix Automatic UI transactions having wrong durations ([#2623](https://github.com/getsentry/sentry-java/pull/2623))
- Fix wrong default environment in Session ([#2610](https://github.com/getsentry/sentry-java/pull/2610))
- Pass through unknown sentry baggage keys into SentryEnvelopeHeader ([#2618](https://github.com/getsentry/sentry-java/pull/2618))
- Fix missing null check when removing lifecycle observer ([#2625](https://github.com/getsentry/sentry-java/pull/2625))

### Dependencies

- Bump Native SDK from v0.6.0 to v0.6.1 ([#2629](https://github.com/getsentry/sentry-java/pull/2629))
  - [changelog](https://github.com/getsentry/sentry-native/blob/master/CHANGELOG.md#061)
  - [diff](https://github.com/getsentry/sentry-native/compare/0.6.0...0.6.1)

## 6.16.0

### Features

- Improve versatility of exception resolver component for Spring with more flexible API for consumers. ([#2577](https://github.com/getsentry/sentry-java/pull/2577))
- Automatic performance instrumentation for WebFlux ([#2597](https://github.com/getsentry/sentry-java/pull/2597))
  - You can enable it by adding `sentry.enable-tracing=true` to your `application.properties`
- The Spring Boot integration can now be configured to add the `SentryAppender` to specific loggers instead of the `ROOT` logger ([#2173](https://github.com/getsentry/sentry-java/pull/2173))
  - You can specify the loggers using `"sentry.logging.loggers[0]=foo.bar` and `"sentry.logging.loggers[1]=baz` in your `application.properties`
- Add capabilities to track Jetpack Compose composition/rendering time ([#2507](https://github.com/getsentry/sentry-java/pull/2507))
- Adapt span op and description for graphql to fit spec ([#2607](https://github.com/getsentry/sentry-java/pull/2607))

### Fixes

- Fix timestamps of slow and frozen frames for profiles ([#2584](https://github.com/getsentry/sentry-java/pull/2584))
- Deprecate reportFullDisplayed in favor of reportFullyDisplayed ([#2585](https://github.com/getsentry/sentry-java/pull/2585))
- Add mechanism for logging integrations and update spring mechanism types ([#2595](https://github.com/getsentry/sentry-java/pull/2595))
	- NOTE: If you're using these mechanism types (`HandlerExceptionResolver`, `SentryWebExceptionHandler`) in your dashboards please update them to use the new types.
- Filter out session cookies sent by Spring and Spring Boot integrations ([#2593](https://github.com/getsentry/sentry-java/pull/2593))
  - We filter out some common cookies like JSESSIONID
  - We also read the value from `server.servlet.session.cookie.name` and filter it out
- No longer send event / transaction to Sentry if `beforeSend` / `beforeSendTransaction` throws ([#2591](https://github.com/getsentry/sentry-java/pull/2591))
- Add version to sentryClientName used in auth header ([#2596](https://github.com/getsentry/sentry-java/pull/2596))
- Keep integration names from being obfuscated ([#2599](https://github.com/getsentry/sentry-java/pull/2599))
- Change log level from INFO to WARN for error message indicating a failed Log4j2 Sentry.init ([#2606](https://github.com/getsentry/sentry-java/pull/2606))
  - The log message was often not visible as our docs suggest a minimum log level of WARN
- Fix session tracking on Android ([#2609](https://github.com/getsentry/sentry-java/pull/2609))
  - Incorrect number of session has been sent. In addition, some of the sessions were not properly ended, messing up Session Health Metrics.

### Dependencies

- Bump `opentelemetry-sdk` to `1.23.1` and `opentelemetry-javaagent` to `1.23.0` ([#2590](https://github.com/getsentry/sentry-java/pull/2590))
- Bump Native SDK from v0.5.4 to v0.6.0 ([#2545](https://github.com/getsentry/sentry-java/pull/2545))
  - [changelog](https://github.com/getsentry/sentry-native/blob/master/CHANGELOG.md#060)
  - [diff](https://github.com/getsentry/sentry-native/compare/0.5.4...0.6.0)

## 6.15.0

### Features

- Adjust time-to-full-display span if reportFullDisplayed is called too early ([#2550](https://github.com/getsentry/sentry-java/pull/2550))
- Add `enableTracing` option ([#2530](https://github.com/getsentry/sentry-java/pull/2530))
    - This change is backwards compatible. The default is `null` meaning existing behaviour remains unchanged (setting either `tracesSampleRate` or `tracesSampler` enables performance).
    - If set to `true`, performance is enabled, even if no `tracesSampleRate` or `tracesSampler` have been configured.
    - If set to `false` performance is disabled, regardless of `tracesSampleRate` and `tracesSampler` options.
- Detect dependencies by listing MANIFEST.MF files at runtime ([#2538](https://github.com/getsentry/sentry-java/pull/2538))
- Report integrations in use, report packages in use more consistently ([#2179](https://github.com/getsentry/sentry-java/pull/2179))
- Implement `ThreadLocalAccessor` for propagating Sentry hub with reactor / WebFlux ([#2570](https://github.com/getsentry/sentry-java/pull/2570))
  - Requires `io.micrometer:context-propagation:1.0.2+` as well as Spring Boot 3.0.3+
  - Enable the feature by setting `sentry.reactive.thread-local-accessor-enabled=true`
  - This is still considered experimental. Once we have enough feedback we may turn this on by default.
  - Checkout the sample here: https://github.com/getsentry/sentry-java/tree/main/sentry-samples/sentry-samples-spring-boot-webflux-jakarta
  - A new hub is now cloned from the main hub for every request

### Fixes

- Leave `inApp` flag for stack frames undecided in SDK if unsure and let ingestion decide instead ([#2547](https://github.com/getsentry/sentry-java/pull/2547))
- Allow `0.0` error sample rate ([#2573](https://github.com/getsentry/sentry-java/pull/2573))
- Fix memory leak in WebFlux related to an ever growing stack ([#2580](https://github.com/getsentry/sentry-java/pull/2580))
- Use the same hub in WebFlux exception handler as we do in WebFilter ([#2566](https://github.com/getsentry/sentry-java/pull/2566))
- Switch upstream Jetpack Compose dependencies to `compileOnly` in `sentry-compose-android` ([#2578](https://github.com/getsentry/sentry-java/pull/2578))
  - NOTE: If you're using Compose Navigation/User Interaction integrations, make sure to have the following dependencies on the classpath as we do not bring them in transitively anymore:
    - `androidx.navigation:navigation-compose:`
    - `androidx.compose.runtime:runtime:`
    - `androidx.compose.ui:ui:`

## 6.14.0

### Features

- Add time-to-full-display span to Activity auto-instrumentation ([#2432](https://github.com/getsentry/sentry-java/pull/2432))
- Add `main` flag to threads and `in_foreground` flag for app contexts  ([#2516](https://github.com/getsentry/sentry-java/pull/2516))

### Fixes

- Ignore Shutdown in progress when closing ShutdownHookIntegration ([#2521](https://github.com/getsentry/sentry-java/pull/2521))
- Fix app start span end-time is wrong if SDK init is deferred ([#2519](https://github.com/getsentry/sentry-java/pull/2519))
- Fix invalid session creation when app is launched in background ([#2543](https://github.com/getsentry/sentry-java/pull/2543))

## 6.13.1

### Fixes

- Fix transaction performance collector oom ([#2505](https://github.com/getsentry/sentry-java/pull/2505))
- Remove authority from URLs sent to Sentry ([#2366](https://github.com/getsentry/sentry-java/pull/2366))
- Fix `sentry-bom` containing incorrect artifacts ([#2504](https://github.com/getsentry/sentry-java/pull/2504))

### Dependencies

- Bump Native SDK from v0.5.3 to v0.5.4 ([#2500](https://github.com/getsentry/sentry-java/pull/2500))
  - [changelog](https://github.com/getsentry/sentry-native/blob/master/CHANGELOG.md#054)
  - [diff](https://github.com/getsentry/sentry-native/compare/0.5.3...0.5.4)

## 6.13.0

### Features

- Send cpu usage percentage in profile payload ([#2469](https://github.com/getsentry/sentry-java/pull/2469))
- Send transaction memory stats in profile payload ([#2447](https://github.com/getsentry/sentry-java/pull/2447))
- Add cpu usage collection ([#2462](https://github.com/getsentry/sentry-java/pull/2462))
- Improve ANR implementation: ([#2475](https://github.com/getsentry/sentry-java/pull/2475))
  - Add `abnormal_mechanism` to sessions for ANR rate calculation
  - Always attach thread dump to ANR events
  - Distinguish between foreground and background ANRs
- Improve possible date precision to 10 μs ([#2451](https://github.com/getsentry/sentry-java/pull/2451))

### Fixes

- Fix performance collector setup called in main thread ([#2499](https://github.com/getsentry/sentry-java/pull/2499))
- Expand guard against CVE-2018-9492 "Privilege Escalation via Content Provider" ([#2482](https://github.com/getsentry/sentry-java/pull/2482))
- Prevent OOM by disabling TransactionPerformanceCollector for now ([#2498](https://github.com/getsentry/sentry-java/pull/2498))

## 6.12.1

### Fixes

- Create timer in `TransactionPerformanceCollector` lazily ([#2478](https://github.com/getsentry/sentry-java/pull/2478))

## 6.12.0

### Features

- Attach View Hierarchy to the errored/crashed events ([#2440](https://github.com/getsentry/sentry-java/pull/2440))
- Collect memory usage in transactions ([#2445](https://github.com/getsentry/sentry-java/pull/2445))
- Add `traceOptionsRequests` option to disable tracing of OPTIONS requests ([#2453](https://github.com/getsentry/sentry-java/pull/2453))
- Extend list of HTTP headers considered sensitive ([#2455](https://github.com/getsentry/sentry-java/pull/2455))

### Fixes

- Use a single TransactionPerfomanceCollector ([#2464](https://github.com/getsentry/sentry-java/pull/2464))
- Don't override sdk name with Timber ([#2450](https://github.com/getsentry/sentry-java/pull/2450))
- Set transactionNameSource to CUSTOM when setting transaction name ([#2405](https://github.com/getsentry/sentry-java/pull/2405))
- Guard against CVE-2018-9492 "Privilege Escalation via Content Provider" ([#2466](https://github.com/getsentry/sentry-java/pull/2466))

## 6.11.0

### Features

- Disable Android concurrent profiling ([#2434](https://github.com/getsentry/sentry-java/pull/2434))
- Add logging for OpenTelemetry integration ([#2425](https://github.com/getsentry/sentry-java/pull/2425))
- Auto add `OpenTelemetryLinkErrorEventProcessor` for Spring Boot ([#2429](https://github.com/getsentry/sentry-java/pull/2429))

### Fixes

- Use minSdk compatible `Objects` class ([#2436](https://github.com/getsentry/sentry-java/pull/2436))
- Prevent R8 from warning on missing classes, as we check for their presence at runtime ([#2439](https://github.com/getsentry/sentry-java/pull/2439))

### Dependencies

- Bump Gradle from v7.5.1 to v7.6.0 ([#2438](https://github.com/getsentry/sentry-java/pull/2438))
  - [changelog](https://github.com/gradle/gradle/blob/master/CHANGELOG.md#v760)
  - [diff](https://github.com/gradle/gradle/compare/v7.5.1...v7.6.0)

## 6.10.0

### Features

- Add time-to-initial-display span to Activity transactions ([#2369](https://github.com/getsentry/sentry-java/pull/2369))
- Start a session after init if AutoSessionTracking is enabled ([#2356](https://github.com/getsentry/sentry-java/pull/2356))
- Provide automatic breadcrumbs and transactions for click/scroll events for Compose ([#2390](https://github.com/getsentry/sentry-java/pull/2390))
- Add `blocked_main_thread` and `call_stack` to File I/O spans to detect performance issues ([#2382](https://github.com/getsentry/sentry-java/pull/2382))

### Dependencies

- Bump Native SDK from v0.5.2 to v0.5.3 ([#2423](https://github.com/getsentry/sentry-java/pull/2423))
  - [changelog](https://github.com/getsentry/sentry-native/blob/master/CHANGELOG.md#053)
  - [diff](https://github.com/getsentry/sentry-native/compare/0.5.2...0.5.3)

## 6.9.2

### Fixes

- Updated ProfileMeasurementValue types ([#2412](https://github.com/getsentry/sentry-java/pull/2412))
- Clear window reference only on activity stop in profileMeasurements collector ([#2407](https://github.com/getsentry/sentry-java/pull/2407))
- No longer disable OpenTelemetry exporters in default Java Agent config ([#2408](https://github.com/getsentry/sentry-java/pull/2408))
- Fix `ClassNotFoundException` for `io.sentry.spring.SentrySpringServletContainerInitializer` in `sentry-spring-jakarta` ([#2411](https://github.com/getsentry/sentry-java/issues/2411))
- Fix `sentry-samples-spring-jakarta` ([#2411](https://github.com/getsentry/sentry-java/issues/2411))

### Features

- Add SENTRY_AUTO_INIT environment variable to control OpenTelemetry Agent init ([#2410](https://github.com/getsentry/sentry-java/pull/2410))
- Add OpenTelemetryLinkErrorEventProcessor for linking errors to traces created via OpenTelemetry ([#2418](https://github.com/getsentry/sentry-java/pull/2418))

### Dependencies

- Bump OpenTelemetry to 1.20.1 and OpenTelemetry Java Agent to 1.20.2 ([#2420](https://github.com/getsentry/sentry-java/pull/2420))

## 6.9.1

### Fixes

- OpenTelemetry modules were missing in `6.9.0` so we released the same code again as `6.9.1` including OpenTelemetry modules

## 6.9.0

### Fixes

- Use `canonicalName` in Fragment Integration for better de-obfuscation ([#2379](https://github.com/getsentry/sentry-java/pull/2379))
- Fix Timber and Fragment integrations auto-installation for obfuscated builds ([#2379](https://github.com/getsentry/sentry-java/pull/2379))
- Don't attach screenshots to events from Hybrid SDKs ([#2360](https://github.com/getsentry/sentry-java/pull/2360))
- Ensure Hints do not cause memory leaks ([#2387](https://github.com/getsentry/sentry-java/pull/2387))
- Do not attach empty `sentry-trace` and `baggage` headers ([#2385](https://github.com/getsentry/sentry-java/pull/2385))

### Features

- Add beforeSendTransaction which allows users to filter and change transactions ([#2388](https://github.com/getsentry/sentry-java/pull/2388))
- Add experimental support for OpenTelemetry ([README](sentry-opentelemetry/README.md))([#2344](https://github.com/getsentry/sentry-java/pull/2344))

### Dependencies

- Update Spring Boot Jakarta to Spring Boot 3.0.0 ([#2389](https://github.com/getsentry/sentry-java/pull/2389))
- Bump Spring Boot to 2.7.5 ([#2383](https://github.com/getsentry/sentry-java/pull/2383))

## 6.8.0

### Features

- Add FrameMetrics to Android profiling data ([#2342](https://github.com/getsentry/sentry-java/pull/2342))

### Fixes

- Remove profiler main thread io ([#2348](https://github.com/getsentry/sentry-java/pull/2348))
- Fix ensure all options are processed before integrations are loaded ([#2377](https://github.com/getsentry/sentry-java/pull/2377))

## 6.7.1

### Fixes

- Fix `Gpu.vendorId` should be a String ([#2343](https://github.com/getsentry/sentry-java/pull/2343))
- Don't set device name on Android if `sendDefaultPii` is disabled ([#2354](https://github.com/getsentry/sentry-java/pull/2354))
- Fix corrupted UUID on Motorola devices ([#2363](https://github.com/getsentry/sentry-java/pull/2363))
- Fix ANR on dropped uncaught exception events ([#2368](https://github.com/getsentry/sentry-java/pull/2368))

### Features

- Update Spring Boot Jakarta to Spring Boot 3.0.0-RC2 ([#2347](https://github.com/getsentry/sentry-java/pull/2347))

## 6.7.0

### Fixes

- Use correct set-cookie for the HTTP Client response object ([#2326](https://github.com/getsentry/sentry-java/pull/2326))
- Fix NoSuchElementException in CircularFifoQueue when cloning a Scope ([#2328](https://github.com/getsentry/sentry-java/pull/2328))

### Features

- Customizable fragment lifecycle breadcrumbs ([#2299](https://github.com/getsentry/sentry-java/pull/2299))
- Provide hook for Jetpack Compose navigation instrumentation ([#2320](https://github.com/getsentry/sentry-java/pull/2320))
- Populate `event.modules` with dependencies metadata ([#2324](https://github.com/getsentry/sentry-java/pull/2324))
- Support Spring 6 and Spring Boot 3 ([#2289](https://github.com/getsentry/sentry-java/pull/2289))

### Dependencies

- Bump Native SDK from v0.5.1 to v0.5.2 ([#2315](https://github.com/getsentry/sentry-java/pull/2315))
  - [changelog](https://github.com/getsentry/sentry-native/blob/master/CHANGELOG.md#052)
  - [diff](https://github.com/getsentry/sentry-native/compare/0.5.1...0.5.2)

## 6.6.0

### Fixes

- Ensure potential callback exceptions are caught #2123 ([#2291](https://github.com/getsentry/sentry-java/pull/2291))
- Remove verbose FrameMetricsAggregator failure logging ([#2293](https://github.com/getsentry/sentry-java/pull/2293))
- Ignore broken regex for tracePropagationTarget ([#2288](https://github.com/getsentry/sentry-java/pull/2288))
- No longer serialize static fields; use toString as fallback ([#2309](https://github.com/getsentry/sentry-java/pull/2309))
- Fix `SentryFileWriter`/`SentryFileOutputStream` append overwrites file contents ([#2304](https://github.com/getsentry/sentry-java/pull/2304))
- Respect incoming parent sampled decision when continuing a trace ([#2311](https://github.com/getsentry/sentry-java/pull/2311))

### Features

- Profile envelopes are sent directly from profiler ([#2298](https://github.com/getsentry/sentry-java/pull/2298))
- Add support for using Encoder with logback.SentryAppender ([#2246](https://github.com/getsentry/sentry-java/pull/2246))
- Report Startup Crashes ([#2277](https://github.com/getsentry/sentry-java/pull/2277))
- HTTP Client errors for OkHttp ([#2287](https://github.com/getsentry/sentry-java/pull/2287))
- Add option to enable or disable Frame Tracking ([#2314](https://github.com/getsentry/sentry-java/pull/2314))

### Dependencies

- Bump Native SDK from v0.5.0 to v0.5.1 ([#2306](https://github.com/getsentry/sentry-java/pull/2306))
  - [changelog](https://github.com/getsentry/sentry-native/blob/master/CHANGELOG.md#051)
  - [diff](https://github.com/getsentry/sentry-native/compare/0.5.0...0.5.1)

## 6.5.0

### Fixes

- Improve public facing API for creating Baggage from header ([#2284](https://github.com/getsentry/sentry-java/pull/2284))

## 6.5.0-beta.3

### Features

- Provide API for attaching custom measurements to transactions ([#2260](https://github.com/getsentry/sentry-java/pull/2260))
- Bump spring to 2.7.4 ([#2279](https://github.com/getsentry/sentry-java/pull/2279))

## 6.5.0-beta.2

### Features

- Make user segment a top level property ([#2257](https://github.com/getsentry/sentry-java/pull/2257))
- Replace user `other` with `data` ([#2258](https://github.com/getsentry/sentry-java/pull/2258))
- `isTraceSampling` is now on by default. `tracingOrigins` has been replaced by `tracePropagationTargets` ([#2255](https://github.com/getsentry/sentry-java/pull/2255))

## 6.5.0-beta.1

### Features

- Server-Side Dynamic Sampling Context support  ([#2226](https://github.com/getsentry/sentry-java/pull/2226))

## 6.4.4

### Fixes

- Fix ConcurrentModificationException due to FrameMetricsAggregator manipulation ([#2282](https://github.com/getsentry/sentry-java/pull/2282))

## 6.4.3

- Fix slow and frozen frames tracking ([#2271](https://github.com/getsentry/sentry-java/pull/2271))

## 6.4.2

### Fixes

- Fixed AbstractMethodError when getting Lifecycle ([#2228](https://github.com/getsentry/sentry-java/pull/2228))
- Missing unit fields for Android measurements ([#2204](https://github.com/getsentry/sentry-java/pull/2204))
- Avoid sending empty profiles ([#2232](https://github.com/getsentry/sentry-java/pull/2232))
- Fix file descriptor leak in FileIO instrumentation ([#2248](https://github.com/getsentry/sentry-java/pull/2248))

## 6.4.1

### Fixes

- Fix memory leak caused by throwableToSpan ([#2227](https://github.com/getsentry/sentry-java/pull/2227))

## 6.4.0

### Fixes

- make profiling rate defaults to 101 hz ([#2211](https://github.com/getsentry/sentry-java/pull/2211))
- SentryOptions.setProfilingTracesIntervalMillis has been deprecated
- Added cpu architecture and default environment in profiles envelope ([#2207](https://github.com/getsentry/sentry-java/pull/2207))
- SentryOptions.setProfilingEnabled has been deprecated in favor of setProfilesSampleRate
- Use toString for enum serialization ([#2220](https://github.com/getsentry/sentry-java/pull/2220))

### Features

- Concurrent profiling 3 - added truncation reason ([#2247](https://github.com/getsentry/sentry-java/pull/2247))
- Concurrent profiling 2 - added list of transactions ([#2218](https://github.com/getsentry/sentry-java/pull/2218))
- Concurrent profiling 1 - added envelope payload data format ([#2216](https://github.com/getsentry/sentry-java/pull/2216))
- Send source for transactions ([#2180](https://github.com/getsentry/sentry-java/pull/2180))
- Add profilesSampleRate and profileSampler options for Android sdk ([#2184](https://github.com/getsentry/sentry-java/pull/2184))
- Add baggage header to RestTemplate ([#2206](https://github.com/getsentry/sentry-java/pull/2206))
- Bump Native SDK from v0.4.18 to v0.5.0 ([#2199](https://github.com/getsentry/sentry-java/pull/2199))
  - [changelog](https://github.com/getsentry/sentry-native/blob/master/CHANGELOG.md#050)
  - [diff](https://github.com/getsentry/sentry-native/compare/0.4.18...0.5.0)
- Bump Gradle from v7.5.0 to v7.5.1 ([#2212](https://github.com/getsentry/sentry-java/pull/2212))
  - [changelog](https://github.com/gradle/gradle/blob/master/CHANGELOG.md#v751)
  - [diff](https://github.com/gradle/gradle/compare/v7.5.0...v7.5.1)

## 6.3.1

### Fixes

- Prevent NPE by checking SentryTracer.timer for null again inside synchronized ([#2200](https://github.com/getsentry/sentry-java/pull/2200))
- Weakly reference Activity for transaction finished callback ([#2203](https://github.com/getsentry/sentry-java/pull/2203))
- `attach-screenshot` set on Manual init. didn't work ([#2186](https://github.com/getsentry/sentry-java/pull/2186))
- Remove extra space from `spring.factories` causing issues in old versions of Spring Boot ([#2181](https://github.com/getsentry/sentry-java/pull/2181))


### Features

- Bump Native SDK to v0.4.18 ([#2154](https://github.com/getsentry/sentry-java/pull/2154))
  - [changelog](https://github.com/getsentry/sentry-native/blob/master/CHANGELOG.md#0418)
  - [diff](https://github.com/getsentry/sentry-native/compare/0.4.17...0.4.18)
- Bump Gradle to v7.5.0 ([#2174](https://github.com/getsentry/sentry-java/pull/2174), [#2191](https://github.com/getsentry/sentry-java/pull/2191))
  - [changelog](https://github.com/gradle/gradle/blob/master/CHANGELOG.md#v750)
  - [diff](https://github.com/gradle/gradle/compare/v7.4.2...v7.5.0)

## 6.3.0

### Features

- Switch upstream dependencies to `compileOnly` in integrations ([#2175](https://github.com/getsentry/sentry-java/pull/2175))

### Fixes

- Lazily retrieve HostnameCache in MainEventProcessor ([#2170](https://github.com/getsentry/sentry-java/pull/2170))

## 6.2.1

### Fixes

- Only send userid in Dynamic Sampling Context if sendDefaultPii is true ([#2147](https://github.com/getsentry/sentry-java/pull/2147))
- Remove userId from baggage due to PII ([#2157](https://github.com/getsentry/sentry-java/pull/2157))

### Features

- Add integration for Apollo-Kotlin 3 ([#2109](https://github.com/getsentry/sentry-java/pull/2109))
- New package `sentry-android-navigation` for AndroidX Navigation support ([#2136](https://github.com/getsentry/sentry-java/pull/2136))
- New package `sentry-compose` for Jetpack Compose support (Navigation) ([#2136](https://github.com/getsentry/sentry-java/pull/2136))
- Add sample rate to baggage as well as trace in envelope header and flatten user ([#2135](https://github.com/getsentry/sentry-java/pull/2135))

Breaking Changes:
- The boolean parameter `samplingDecision` in the `TransactionContext` constructor has been replaced with a `TracesSamplingDecision` object. Feel free to ignore the `@ApiStatus.Internal` in this case.

## 6.1.4

### Fixes

- Filter out app starts with more than 60s ([#2127](https://github.com/getsentry/sentry-java/pull/2127))

## 6.1.3

### Fixes

- Fix thread leak due to Timer being created and never cancelled ([#2131](https://github.com/getsentry/sentry-java/pull/2131))

## 6.1.2

### Fixes

- Swallow error when reading ActivityManager#getProcessesInErrorState instead of crashing ([#2114](https://github.com/getsentry/sentry-java/pull/2114))
- Use charset string directly as StandardCharsets is not available on earlier Android versions ([#2111](https://github.com/getsentry/sentry-java/pull/2111))

## 6.1.1

### Features

- Replace `tracestate` header with `baggage` header ([#2078](https://github.com/getsentry/sentry-java/pull/2078))
- Allow opting out of device info collection that requires Inter-Process Communication (IPC) ([#2100](https://github.com/getsentry/sentry-java/pull/2100))

## 6.1.0

### Features

- Implement local scope by adding overloads to the capture methods that accept a ScopeCallback ([#2084](https://github.com/getsentry/sentry-java/pull/2084))
- SentryOptions#merge is now public and can be used to load ExternalOptions ([#2088](https://github.com/getsentry/sentry-java/pull/2088))

### Fixes

- Fix proguard rules to work R8 [issue](https://issuetracker.google.com/issues/235733922) around on AGP 7.3.0-betaX and 7.4.0-alphaX ([#2094](https://github.com/getsentry/sentry-java/pull/2094))
- Fix GraalVM Native Image compatibility ([#2172](https://github.com/getsentry/sentry-java/pull/2172))

## 6.0.0

### Sentry Self-hosted Compatibility

- Starting with version `6.0.0` of the `sentry` package, [Sentry's self hosted version >= v21.9.0](https://github.com/getsentry/self-hosted/releases) is required or you have to manually disable sending client reports via the `sendClientReports` option. This only applies to self-hosted Sentry. If you are using [sentry.io](https://sentry.io), no action is needed.

### Features

- Allow optimization and obfuscation of the SDK by reducing proguard rules ([#2031](https://github.com/getsentry/sentry-java/pull/2031))
- Relax TransactionNameProvider ([#1861](https://github.com/getsentry/sentry-java/pull/1861))
- Use float instead of Date for protocol types for higher precision ([#1737](https://github.com/getsentry/sentry-java/pull/1737))
- Allow setting SDK info (name & version) in manifest ([#2016](https://github.com/getsentry/sentry-java/pull/2016))
- Allow setting native Android SDK name during build ([#2035](https://github.com/getsentry/sentry-java/pull/2035))
- Include application permissions in Android events ([#2018](https://github.com/getsentry/sentry-java/pull/2018))
- Automatically create transactions for UI events ([#1975](https://github.com/getsentry/sentry-java/pull/1975))
- Hints are now used via a Hint object and passed into beforeSend and EventProcessor as @NotNull Hint object ([#2045](https://github.com/getsentry/sentry-java/pull/2045))
- Attachments can be manipulated via hint ([#2046](https://github.com/getsentry/sentry-java/pull/2046))
- Add sentry-servlet-jakarta module ([#1987](https://github.com/getsentry/sentry-java/pull/1987))
- Add client reports ([#1982](https://github.com/getsentry/sentry-java/pull/1982))
- Screenshot is taken when there is an error ([#1967](https://github.com/getsentry/sentry-java/pull/1967))
- Add Android profiling traces ([#1897](https://github.com/getsentry/sentry-java/pull/1897)) ([#1959](https://github.com/getsentry/sentry-java/pull/1959)) and its tests ([#1949](https://github.com/getsentry/sentry-java/pull/1949))
- Enable enableScopeSync by default for Android ([#1928](https://github.com/getsentry/sentry-java/pull/1928))
- Feat: Vendor JSON ([#1554](https://github.com/getsentry/sentry-java/pull/1554))
    - Introduce `JsonSerializable` and `JsonDeserializer` interfaces for manual json
      serialization/deserialization.
    - Introduce `JsonUnknwon` interface to preserve unknown properties when deserializing/serializing
      SDK classes.
    - When passing custom objects, for example in `Contexts`, these are supported for serialization:
        - `JsonSerializable`
        - `Map`, `Collection`, `Array`, `String` and all primitive types.
        - Objects with the help of refection.
            - `Map`, `Collection`, `Array`, `String` and all primitive types.
            - Call `toString()` on objects that have a cyclic reference to a ancestor object.
            - Call `toString()` where object graphs exceed max depth.
    - Remove `gson` dependency.
    - Remove `IUnknownPropertiesConsumer`
- Pass MDC tags as Sentry tags ([#1954](https://github.com/getsentry/sentry-java/pull/1954))

### Fixes

- Calling Sentry.init and specifying contextTags now has an effect on the Logback SentryAppender ([#2052](https://github.com/getsentry/sentry-java/pull/2052))
- Calling Sentry.init and specifying contextTags now has an effect on the Log4j SentryAppender ([#2054](https://github.com/getsentry/sentry-java/pull/2054))
- Calling Sentry.init and specifying contextTags now has an effect on the jul SentryAppender ([#2057](https://github.com/getsentry/sentry-java/pull/2057))
- Update Spring Boot dependency to 2.6.8 and fix the CVE-2022-22970 ([#2068](https://github.com/getsentry/sentry-java/pull/2068))
- Sentry can now self heal after a Thread had its currentHub set to a NoOpHub ([#2076](https://github.com/getsentry/sentry-java/pull/2076))
- No longer close OutputStream that is passed into JsonSerializer ([#2029](https://github.com/getsentry/sentry-java/pull/2029))
- Fix setting context tags on events captured by Spring ([#2060](https://github.com/getsentry/sentry-java/pull/2060))
- Isolate cached events with hashed DSN subfolder ([#2038](https://github.com/getsentry/sentry-java/pull/2038))
- SentryThread.current flag will not be overridden by DefaultAndroidEventProcessor if already set ([#2050](https://github.com/getsentry/sentry-java/pull/2050))
- Fix serialization of Long inside of Request.data ([#2051](https://github.com/getsentry/sentry-java/pull/2051))
- Update sentry-native to 0.4.17 ([#2033](https://github.com/getsentry/sentry-java/pull/2033))
- Update Gradle to 7.4.2 and AGP to 7.2 ([#2042](https://github.com/getsentry/sentry-java/pull/2042))
- Change order of event filtering mechanisms ([#2001](https://github.com/getsentry/sentry-java/pull/2001))
- Only send session update for dropped events if state changed ([#2002](https://github.com/getsentry/sentry-java/pull/2002))
- Android profiling initializes on first profile start ([#2009](https://github.com/getsentry/sentry-java/pull/2009))
- Profiling rate decreased from 300hz to 100hz ([#1997](https://github.com/getsentry/sentry-java/pull/1997))
- Allow disabling sending of client reports via Android Manifest and external options ([#2007](https://github.com/getsentry/sentry-java/pull/2007))
- Ref: Upgrade Spring Boot dependency to 2.5.13 ([#2011](https://github.com/getsentry/sentry-java/pull/2011))
- Ref: Make options.printUncaughtStackTrace primitive type ([#1995](https://github.com/getsentry/sentry-java/pull/1995))
- Ref: Remove not needed interface abstractions on Android ([#1953](https://github.com/getsentry/sentry-java/pull/1953))
- Ref: Make hints Map<String, Object> instead of only Object ([#1929](https://github.com/getsentry/sentry-java/pull/1929))
- Ref: Simplify DateUtils with ISO8601Utils ([#1837](https://github.com/getsentry/sentry-java/pull/1837))
- Ref: Remove deprecated and scheduled fields ([#1875](https://github.com/getsentry/sentry-java/pull/1875))
- Ref: Add shutdownTimeoutMillis in favor of shutdownTimeout ([#1873](https://github.com/getsentry/sentry-java/pull/1873))
- Ref: Remove Attachment ContentType since the Server infers it ([#1874](https://github.com/getsentry/sentry-java/pull/1874))
- Ref: Bind external properties to a dedicated class. ([#1750](https://github.com/getsentry/sentry-java/pull/1750))
- Ref: Debug log serializable objects ([#1795](https://github.com/getsentry/sentry-java/pull/1795))
- Ref: catch Throwable instead of Exception to suppress internal SDK errors ([#1812](https://github.com/getsentry/sentry-java/pull/1812))
- `SentryOptions` can merge properties from `ExternalOptions` instead of another instance of `SentryOptions`
- Following boolean properties from `SentryOptions` that allowed `null` values are now not nullable - `debug`, `enableUncaughtExceptionHandler`, `enableDeduplication`
- `SentryOptions` cannot be created anymore using `PropertiesProvider` with `SentryOptions#from` method. Use `ExternalOptions#from` instead and merge created object with `SentryOptions#merge`
- Bump: Kotlin to 1.5 and compatibility to 1.4 for sentry-android-timber ([#1815](https://github.com/getsentry/sentry-java/pull/1815))

## 5.7.4

### Fixes

* Change order of event filtering mechanisms and only send session update for dropped events if session state changed (#2028)

## 5.7.3

### Fixes

- Sentry Timber integration throws an exception when using args ([#1986](https://github.com/getsentry/sentry-java/pull/1986))

## 5.7.2

### Fixes

- Bring back support for `Timber.tag` ([#1974](https://github.com/getsentry/sentry-java/pull/1974))

## 5.7.1

### Fixes

- Sentry Timber integration does not submit msg.formatted breadcrumbs ([#1957](https://github.com/getsentry/sentry-java/pull/1957))
- ANR WatchDog won't crash on SecurityException ([#1962](https://github.com/getsentry/sentry-java/pull/1962))

## 5.7.0

### Features

- Automatically enable `Timber` and `Fragment` integrations if they are present on the classpath ([#1936](https://github.com/getsentry/sentry-java/pull/1936))

## 5.6.3

### Fixes

- If transaction or span is finished, do not allow to mutate ([#1940](https://github.com/getsentry/sentry-java/pull/1940))
- Keep used AndroidX classes from obfuscation (Fixes UI breadcrumbs and Slow/Frozen frames) ([#1942](https://github.com/getsentry/sentry-java/pull/1942))

## 5.6.2

### Fixes

- Ref: Make ActivityFramesTracker public to be used by Hybrid SDKs ([#1931](https://github.com/getsentry/sentry-java/pull/1931))
- Bump: AGP to 7.1.2 ([#1930](https://github.com/getsentry/sentry-java/pull/1930))
- NPE while adding "response_body_size" breadcrumb, when response body length is unknown ([#1908](https://github.com/getsentry/sentry-java/pull/1908))
- Do not include stacktrace frames into Timber message ([#1898](https://github.com/getsentry/sentry-java/pull/1898))
- Potential memory leaks ([#1909](https://github.com/getsentry/sentry-java/pull/1909))

Breaking changes:
`Timber.tag` is no longer supported by our [Timber integration](https://docs.sentry.io/platforms/android/configuration/integrations/timber/) and will not appear on Sentry for error events.
Please vote on this [issue](https://github.com/getsentry/sentry-java/issues/1900), if you'd like us to provide support for that.

## 5.6.2-beta.3

### Fixes

- Ref: Make ActivityFramesTracker public to be used by Hybrid SDKs ([#1931](https://github.com/getsentry/sentry-java/pull/1931))
- Bump: AGP to 7.1.2 ([#1930](https://github.com/getsentry/sentry-java/pull/1930))

## 5.6.2-beta.2

### Fixes

- NPE while adding "response_body_size" breadcrumb, when response body length is unknown ([#1908](https://github.com/getsentry/sentry-java/pull/1908))

## 5.6.2-beta.1

### Fixes

- Do not include stacktrace frames into Timber message ([#1898](https://github.com/getsentry/sentry-java/pull/1898))
- Potential memory leaks ([#1909](https://github.com/getsentry/sentry-java/pull/1909))

Breaking changes:
`Timber.tag` is no longer supported by our [Timber integration](https://docs.sentry.io/platforms/android/configuration/integrations/timber/) and will not appear on Sentry for error events.
Please vote on this [issue](https://github.com/getsentry/sentry-java/issues/1900), if you'd like us to provide support for that.

## 5.6.1

### Features

- Add options.printUncaughtStackTrace to print uncaught exceptions ([#1890](https://github.com/getsentry/sentry-java/pull/1890))

### Fixes

- NPE while adding "response_body_size" breadcrumb, when response body is null ([#1884](https://github.com/getsentry/sentry-java/pull/1884))
- Bump: AGP to 7.1.0 ([#1892](https://github.com/getsentry/sentry-java/pull/1892))

## 5.6.0

### Features

- Add breadcrumbs support for UI events (automatically captured) ([#1876](https://github.com/getsentry/sentry-java/pull/1876))

### Fixes

- Change scope of servlet-api to compileOnly ([#1880](https://github.com/getsentry/sentry-java/pull/1880))

## 5.5.3

### Fixes

- Do not create SentryExceptionResolver bean when Spring MVC is not on the classpath ([#1865](https://github.com/getsentry/sentry-java/pull/1865))

## 5.5.2

### Fixes

- Detect App Cold start correctly for Hybrid SDKs ([#1855](https://github.com/getsentry/sentry-java/pull/1855))
- Bump: log4j to 2.17.0 ([#1852](https://github.com/getsentry/sentry-java/pull/1852))
- Bump: logback to 1.2.9 ([#1853](https://github.com/getsentry/sentry-java/pull/1853))

## 5.5.1

### Fixes

- Bump: log4j to 2.16.0 ([#1845](https://github.com/getsentry/sentry-java/pull/1845))
- Make App start cold/warm visible to Hybrid SDKs ([#1848](https://github.com/getsentry/sentry-java/pull/1848))

## 5.5.0

### Features

- Add locale to device context and deprecate language ([#1832](https://github.com/getsentry/sentry-java/pull/1832))
- Add `SentryFileInputStream` and `SentryFileOutputStream` for File I/O performance instrumentation ([#1826](https://github.com/getsentry/sentry-java/pull/1826))
- Add `SentryFileReader` and `SentryFileWriter` for File I/O instrumentation ([#1843](https://github.com/getsentry/sentry-java/pull/1843))

### Fixes

- Bump: log4j to 2.15.0 ([#1839](https://github.com/getsentry/sentry-java/pull/1839))
- Ref: Rename Fragment span operation from `ui.fragment.load` to `ui.load` ([#1824](https://github.com/getsentry/sentry-java/pull/1824))
- Ref: change `java.util.Random` to `java.security.SecureRandom` for possible security reasons ([#1831](https://github.com/getsentry/sentry-java/pull/1831))

## 5.4.3

### Fixes

- Only report App start measurement for full launch on Android ([#1821](https://github.com/getsentry/sentry-java/pull/1821))

## 5.4.2

### Fixes

- Ref: catch Throwable instead of Exception to suppress internal SDK errors ([#1812](https://github.com/getsentry/sentry-java/pull/1812))

## 5.4.1

### Features

- Refactor OkHttp and Apollo to Kotlin functional interfaces ([#1797](https://github.com/getsentry/sentry-java/pull/1797))
- Add secondary constructor to SentryInstrumentation ([#1804](https://github.com/getsentry/sentry-java/pull/1804))

### Fixes

- Do not start fragment span if not added to the Activity ([#1813](https://github.com/getsentry/sentry-java/pull/1813))

## 5.4.0

### Features

- Add `graphql-java` instrumentation ([#1777](https://github.com/getsentry/sentry-java/pull/1777))

### Fixes

- Do not crash when event processors throw a lower level Throwable class ([#1800](https://github.com/getsentry/sentry-java/pull/1800))
- ActivityFramesTracker does not throw if Activity has no observers ([#1799](https://github.com/getsentry/sentry-java/pull/1799))

## 5.3.0

### Features

- Add datasource tracing with P6Spy ([#1784](https://github.com/getsentry/sentry-java/pull/1784))

### Fixes

- ActivityFramesTracker does not throw if Activity has not been added ([#1782](https://github.com/getsentry/sentry-java/pull/1782))
- PerformanceAndroidEventProcessor uses up to date isTracingEnabled set on Configuration callback ([#1786](https://github.com/getsentry/sentry-java/pull/1786))

## 5.2.4

### Fixes

- Window.FEATURE_NO_TITLE does not work when using activity traces ([#1769](https://github.com/getsentry/sentry-java/pull/1769))
- unregister UncaughtExceptionHandler on close ([#1770](https://github.com/getsentry/sentry-java/pull/1770))

## 5.2.3

### Fixes

- Make ActivityFramesTracker operations thread-safe ([#1762](https://github.com/getsentry/sentry-java/pull/1762))
- Clone Scope Contexts ([#1763](https://github.com/getsentry/sentry-java/pull/1763))
- Bump: AGP to 7.0.3 ([#1765](https://github.com/getsentry/sentry-java/pull/1765))

## 5.2.2

### Fixes

- Close HostnameCache#executorService on SentryClient#close ([#1757](https://github.com/getsentry/sentry-java/pull/1757))

## 5.2.1

### Features

- Add isCrashedLastRun support ([#1739](https://github.com/getsentry/sentry-java/pull/1739))
- Attach Java vendor and version to events and transactions ([#1703](https://github.com/getsentry/sentry-java/pull/1703))

### Fixes

- Handle exception if Context.registerReceiver throws ([#1747](https://github.com/getsentry/sentry-java/pull/1747))

## 5.2.0

### Features

- Allow setting proguard via Options and/or external resources ([#1728](https://github.com/getsentry/sentry-java/pull/1728))
- Add breadcrumbs for the Apollo integration ([#1726](https://github.com/getsentry/sentry-java/pull/1726))

### Fixes

- Don't set lastEventId for transactions ([#1727](https://github.com/getsentry/sentry-java/pull/1727))
- ActivityLifecycleIntegration#appStartSpan memory leak ([#1732](https://github.com/getsentry/sentry-java/pull/1732))

## 5.2.0-beta.3

### Features

- Add "data" to spans ([#1717](https://github.com/getsentry/sentry-java/pull/1717))

### Fixes

- Check at runtime if AndroidX.Core is available ([#1718](https://github.com/getsentry/sentry-java/pull/1718))
- Should not capture unfinished transaction ([#1719](https://github.com/getsentry/sentry-java/pull/1719))

## 5.2.0-beta.2

### Fixes

- Bump AGP to 7.0.2 ([#1650](https://github.com/getsentry/sentry-java/pull/1650))
- Drop spans in BeforeSpanCallback. ([#1713](https://github.com/getsentry/sentry-java/pull/1713))

## 5.2.0-beta.1

### Features

- Add tracestate HTTP header support ([#1683](https://github.com/getsentry/sentry-java/pull/1683))
- Add option to filter which origins receive tracing headers ([#1698](https://github.com/getsentry/sentry-java/pull/1698))
- Include unfinished spans in transaction ([#1699](https://github.com/getsentry/sentry-java/pull/1699))
- Add static helpers for creating breadcrumbs ([#1702](https://github.com/getsentry/sentry-java/pull/1702))
- Performance support for Android Apollo ([#1705](https://github.com/getsentry/sentry-java/pull/1705))

### Fixes

- Move tags from transaction.contexts.trace.tags to transaction.tags ([#1700](https://github.com/getsentry/sentry-java/pull/1700))

Breaking changes:

- Updated proguard keep rule for enums, which affects consumer application code ([#1694](https://github.com/getsentry/sentry-java/pull/1694))

## 5.1.2

### Fixes

- Servlet 3.1 compatibility issue ([#1681](https://github.com/getsentry/sentry-java/pull/1681))
- Do not drop Contexts key if Collection, Array or Char ([#1680](https://github.com/getsentry/sentry-java/pull/1680))

## 5.1.1

### Features

- Add support for async methods in Spring MVC ([#1652](https://github.com/getsentry/sentry-java/pull/1652))
- Add secondary constructor taking IHub to SentryOkHttpInterceptor ([#1657](https://github.com/getsentry/sentry-java/pull/1657))
- Merge external map properties ([#1656](https://github.com/getsentry/sentry-java/pull/1656))

### Fixes

- Remove onActivityPreCreated call in favor of onActivityCreated ([#1661](https://github.com/getsentry/sentry-java/pull/1661))
- Do not crash if SENSOR_SERVICE throws ([#1655](https://github.com/getsentry/sentry-java/pull/1655))
- Make sure scope is popped when processing request results in exception ([#1665](https://github.com/getsentry/sentry-java/pull/1665))

## 5.1.0

### Features

- Spring WebClient integration ([#1621](https://github.com/getsentry/sentry-java/pull/1621))
- OpenFeign integration ([#1632](https://github.com/getsentry/sentry-java/pull/1632))
- Add more convenient way to pass BeforeSpanCallback in OpenFeign integration ([#1637](https://github.com/getsentry/sentry-java/pull/1637))

### Fixes

- Bump: sentry-native to 0.4.12 ([#1651](https://github.com/getsentry/sentry-java/pull/1651))

## 5.1.0-beta.9

- No documented changes.

## 5.1.0-beta.8

### Features

- Generate Sentry BOM ([#1486](https://github.com/getsentry/sentry-java/pull/1486))

## 5.1.0-beta.7

### Features

- Slow/Frozen frames metrics ([#1609](https://github.com/getsentry/sentry-java/pull/1609))

## 5.1.0-beta.6

### Features

- Add request body extraction for Spring MVC integration ([#1595](https://github.com/getsentry/sentry-java/pull/1595))

### Fixes

- set min sdk version of sentry-android-fragment to API 14 ([#1608](https://github.com/getsentry/sentry-java/pull/1608))
- Ser/Deser of the UserFeedback from cached envelope ([#1611](https://github.com/getsentry/sentry-java/pull/1611))

## 5.1.0-beta.5

### Fixes

- Make SentryAppender non-final for Log4j2 and Logback ([#1603](https://github.com/getsentry/sentry-java/pull/1603))
- Do not throw IAE when tracing header contain invalid trace id ([#1605](https://github.com/getsentry/sentry-java/pull/1605))

## 5.1.0-beta.4

### Fixes

- Update sentry-native to 0.4.11 ([#1591](https://github.com/getsentry/sentry-java/pull/1591))

## 5.1.0-beta.3

### Features

- Spring Webflux integration ([#1529](https://github.com/getsentry/sentry-java/pull/1529))

## 5.1.0-beta.2

### Features

- Support transaction waiting for children to finish. ([#1535](https://github.com/getsentry/sentry-java/pull/1535))
- Capture logged marker in log4j2 and logback appenders ([#1551](https://github.com/getsentry/sentry-java/pull/1551))
- Allow clearing of attachments in the scope ([#1562](https://github.com/getsentry/sentry-java/pull/1562))
- Set mechanism type in SentryExceptionResolver ([#1556](https://github.com/getsentry/sentry-java/pull/1556))
- Perf. for fragments ([#1528](https://github.com/getsentry/sentry-java/pull/1528))

### Fixes

- Handling missing Spring Security on classpath on Java 8 ([#1552](https://github.com/getsentry/sentry-java/pull/1552))
- Use a different method to get strings from JNI, and avoid excessive Stack Space usage. ([#1214](https://github.com/getsentry/sentry-java/pull/1214))
- Add data field to SentrySpan ([#1555](https://github.com/getsentry/sentry-java/pull/1555))
- Clock drift issue when calling DateUtils#getDateTimeWithMillisPrecision ([#1557](https://github.com/getsentry/sentry-java/pull/1557))
- Prefer snake case for HTTP integration data keys ([#1559](https://github.com/getsentry/sentry-java/pull/1559))
- Assign lastEventId only if event was queued for submission ([#1565](https://github.com/getsentry/sentry-java/pull/1565))

## 5.1.0-beta.1

### Features

- Measure app start time ([#1487](https://github.com/getsentry/sentry-java/pull/1487))
- Automatic breadcrumbs logging for fragment lifecycle ([#1522](https://github.com/getsentry/sentry-java/pull/1522))

## 5.0.1

### Fixes

- Sources and Javadoc artifacts were mixed up ([#1515](https://github.com/getsentry/sentry-java/pull/1515))

## 5.0.0

This release brings many improvements but also new features:

- OkHttp Interceptor for Android ([#1330](https://github.com/getsentry/sentry-java/pull/1330))
- GraalVM Native Image Compatibility ([#1329](https://github.com/getsentry/sentry-java/pull/1329))
- Add option to ignore exceptions by type ([#1352](https://github.com/getsentry/sentry-java/pull/1352))
- Enrich transactions with device contexts ([#1430](https://github.com/getsentry/sentry-java/pull/1430)) ([#1469](https://github.com/getsentry/sentry-java/pull/1469))
- Better interoperability with Kotlin null-safety ([#1439](https://github.com/getsentry/sentry-java/pull/1439)) and ([#1462](https://github.com/getsentry/sentry-java/pull/1462))
- Add coroutines support ([#1479](https://github.com/getsentry/sentry-java/pull/1479))
- OkHttp callback for Customising the Span ([#1478](https://github.com/getsentry/sentry-java/pull/1478))
- Add breadcrumb in Spring RestTemplate integration ([#1481](https://github.com/getsentry/sentry-java/pull/1481))

Breaking changes:

- Migration Guide for [Java](https://docs.sentry.io/platforms/java/migration/)
- Migration Guide for [Android](https://docs.sentry.io/platforms/android/migration/)

Other fixes:

- Fix: Add attachmentType to envelope ser/deser. ([#1504](https://github.com/getsentry/sentry-java/pull/1504))

Thank you:

- @maciejwalkowiak for coding most of it.

## 5.0.0-beta.7

### Fixes


- Ref: Deprecate SentryBaseEvent#getOriginThrowable and add SentryBaseEvent#getThrowableMechanism ([#1502](https://github.com/getsentry/sentry-java/pull/1502))
- Graceful Shutdown flushes event instead of Closing SDK ([#1500](https://github.com/getsentry/sentry-java/pull/1500))
- Do not append threads that come from the EnvelopeFileObserver ([#1501](https://github.com/getsentry/sentry-java/pull/1501))
- Ref: Deprecate cacheDirSize and add maxCacheItems ([#1499](https://github.com/getsentry/sentry-java/pull/1499))
- Append all threads if Hint is Cached but attachThreads is enabled ([#1503](https://github.com/getsentry/sentry-java/pull/1503))

## 5.0.0-beta.6

### Features

- Add secondary constructor to SentryOkHttpInterceptor ([#1491](https://github.com/getsentry/sentry-java/pull/1491))
- Add option to enable debug mode in Log4j2 integration ([#1492](https://github.com/getsentry/sentry-java/pull/1492))

### Fixes

- Ref: Replace clone() with copy constructor ([#1496](https://github.com/getsentry/sentry-java/pull/1496))

## 5.0.0-beta.5

### Features

- OkHttp callback for Customising the Span ([#1478](https://github.com/getsentry/sentry-java/pull/1478))
- Add breadcrumb in Spring RestTemplate integration ([#1481](https://github.com/getsentry/sentry-java/pull/1481))
- Add coroutines support ([#1479](https://github.com/getsentry/sentry-java/pull/1479))

### Fixes

- Cloning Stack ([#1483](https://github.com/getsentry/sentry-java/pull/1483))

## 5.0.0-beta.4

### Fixes

- Enrich Transactions with Context Data ([#1469](https://github.com/getsentry/sentry-java/pull/1469))
- Bump: Apache HttpClient to 5.0.4 ([#1476](https://github.com/getsentry/sentry-java/pull/1476))

## 5.0.0-beta.3

### Fixes

- Handling immutable collections on SentryEvent and protocol objects ([#1468](https://github.com/getsentry/sentry-java/pull/1468))
- Associate event with transaction when thrown exception is not a direct cause ([#1463](https://github.com/getsentry/sentry-java/pull/1463))
- Ref: nullability annotations to Sentry module ([#1439](https://github.com/getsentry/sentry-java/pull/1439)) and ([#1462](https://github.com/getsentry/sentry-java/pull/1462))
- NPE when adding Context Data with null values for log4j2 ([#1465](https://github.com/getsentry/sentry-java/pull/1465))

## 5.0.0-beta.2

### Fixes

- sentry-android-timber package sets sentry.java.android.timber as SDK name ([#1456](https://github.com/getsentry/sentry-java/pull/1456))
- When AppLifecycleIntegration is closed, it should remove observer using UI thread ([#1459](https://github.com/getsentry/sentry-java/pull/1459))
- Bump: AGP to 4.2.0 ([#1460](https://github.com/getsentry/sentry-java/pull/1460))

Breaking Changes:

- Remove: Settings.Secure.ANDROID_ID in favor of generated installationId ([#1455](https://github.com/getsentry/sentry-java/pull/1455))
- Rename: enableSessionTracking to enableAutoSessionTracking ([#1457](https://github.com/getsentry/sentry-java/pull/1457))

## 5.0.0-beta.1

### Fixes

- Ref: Refactor converting HttpServletRequest to Sentry Request in Spring integration ([#1387](https://github.com/getsentry/sentry-java/pull/1387))
- Bump: sentry-native to 0.4.9 ([#1431](https://github.com/getsentry/sentry-java/pull/1431))
- Activity tracing auto instrumentation for Android API < 29 ([#1402](https://github.com/getsentry/sentry-java/pull/1402))
- use connection and read timeouts in ApacheHttpClient based transport ([#1397](https://github.com/getsentry/sentry-java/pull/1397))
- set correct transaction status for unhandled exceptions in SentryTracingFilter ([#1406](https://github.com/getsentry/sentry-java/pull/1406))
- handle network errors in SentrySpanClientHttpRequestInterceptor ([#1407](https://github.com/getsentry/sentry-java/pull/1407))
- set scope on transaction ([#1409](https://github.com/getsentry/sentry-java/pull/1409))
- set status and associate events with transactions ([#1426](https://github.com/getsentry/sentry-java/pull/1426))
- Do not set free memory and is low memory fields when it's a NDK hard crash ([#1399](https://github.com/getsentry/sentry-java/pull/1399))
- Apply user from the scope to transaction ([#1424](https://github.com/getsentry/sentry-java/pull/1424))
- Pass maxBreadcrumbs config. to sentry-native ([#1425](https://github.com/getsentry/sentry-java/pull/1425))
- Run event processors and enrich transactions with contexts ([#1430](https://github.com/getsentry/sentry-java/pull/1430))
- Set Span status for OkHttp integration ([#1447](https://github.com/getsentry/sentry-java/pull/1447))
- Set user on transaction in Spring & Spring Boot integrations ([#1443](https://github.com/getsentry/sentry-java/pull/1443))

## 4.4.0-alpha.2

### Features

- Add option to ignore exceptions by type ([#1352](https://github.com/getsentry/sentry-java/pull/1352))
- Sentry closes Android NDK and ShutdownHook integrations ([#1358](https://github.com/getsentry/sentry-java/pull/1358))
- Allow inheritance of SentryHandler class in sentry-jul package([#1367](https://github.com/getsentry/sentry-java/pull/1367))
- Make NoOpHub public ([#1379](https://github.com/getsentry/sentry-java/pull/1379))
- Configure max spans per transaction ([#1394](https://github.com/getsentry/sentry-java/pull/1394))

### Fixes

- Bump: Upgrade Apache HttpComponents Core to 5.0.3 ([#1375](https://github.com/getsentry/sentry-java/pull/1375))
- NPE when MDC contains null values (sentry-logback) ([#1364](https://github.com/getsentry/sentry-java/pull/1364))
- Avoid NPE when MDC contains null values (sentry-jul) ([#1385](https://github.com/getsentry/sentry-java/pull/1385))
- Accept only non null value maps ([#1368](https://github.com/getsentry/sentry-java/pull/1368))
- Do not bind transactions to scope by default. ([#1376](https://github.com/getsentry/sentry-java/pull/1376))
- Hub thread safety ([#1388](https://github.com/getsentry/sentry-java/pull/1388))
- SentryTransactionAdvice should operate on the new scope ([#1389](https://github.com/getsentry/sentry-java/pull/1389))

## 4.4.0-alpha.1

### Features

- Add an overload for `startTransaction` that sets the created transaction to the Scope ([#1313](https://github.com/getsentry/sentry-java/pull/1313))
- Set SDK version on Transactions ([#1307](https://github.com/getsentry/sentry-java/pull/1307))
- GraalVM Native Image Compatibility ([#1329](https://github.com/getsentry/sentry-java/pull/1329))
- Add OkHttp client application interceptor ([#1330](https://github.com/getsentry/sentry-java/pull/1330))

### Fixes

- Bump: sentry-native to 0.4.8
- Ref: Separate user facing and protocol classes in the Performance feature ([#1304](https://github.com/getsentry/sentry-java/pull/1304))
- Use logger set on SentryOptions in GsonSerializer ([#1308](https://github.com/getsentry/sentry-java/pull/1308))
- Use the bindToScope correctly
- Allow 0.0 to be set on tracesSampleRate ([#1328](https://github.com/getsentry/sentry-java/pull/1328))
- set "java" platform to transactions ([#1332](https://github.com/getsentry/sentry-java/pull/1332))
- Allow disabling tracing through SentryOptions ([#1337](https://github.com/getsentry/sentry-java/pull/1337))

## 4.3.0

### Features

- Activity tracing auto instrumentation

### Fixes

- Aetting in-app-includes from external properties ([#1291](https://github.com/getsentry/sentry-java/pull/1291))
- Initialize Sentry in Logback appender when DSN is not set in XML config ([#1296](https://github.com/getsentry/sentry-java/pull/1296))
- JUL integration SDK name ([#1293](https://github.com/getsentry/sentry-java/pull/1293))

## 4.2.0

### Features

- Improve EventProcessor nullability annotations ([#1229](https://github.com/getsentry/sentry-java/pull/1229)).
- Add ability to flush events synchronously.
- Support @SentrySpan and @SentryTransaction on classes and interfaces. ([#1243](https://github.com/getsentry/sentry-java/pull/1243))
- Do not serialize empty collections and maps ([#1245](https://github.com/getsentry/sentry-java/pull/1245))
- Integration interface better compatibility with Kotlin null-safety
- Simplify Sentry configuration in Spring integration ([#1259](https://github.com/getsentry/sentry-java/pull/1259))
- Simplify configuring Logback integration when environment variable with the DSN is not set ([#1271](https://github.com/getsentry/sentry-java/pull/1271))
- Add Request to the Scope. [#1270](https://github.com/getsentry/sentry-java/pull/1270))
- Optimize SentryTracingFilter when hub is disabled.

### Fixes

- Bump: sentry-native to 0.4.7
- Optimize DuplicateEventDetectionEventProcessor performance ([#1247](https://github.com/getsentry/sentry-java/pull/1247)).
- Prefix sdk.package names with io.sentry ([#1249](https://github.com/getsentry/sentry-java/pull/1249))
- Remove experimental annotation for Attachment ([#1257](https://github.com/getsentry/sentry-java/pull/1257))
- Mark stacktrace as snapshot if captured at arbitrary moment ([#1231](https://github.com/getsentry/sentry-java/pull/1231))
- Disable Gson HTML escaping
- Make the ANR Atomic flags immutable
- Prevent NoOpHub from creating heavy SentryOptions objects ([#1272](https://github.com/getsentry/sentry-java/pull/1272))
- SentryTransaction#getStatus NPE ([#1273](https://github.com/getsentry/sentry-java/pull/1273))
- Discard unfinished Spans before sending them over to Sentry ([#1279](https://github.com/getsentry/sentry-java/pull/1279))
- Interrupt the thread in QueuedThreadPoolExecutor ([#1276](https://github.com/getsentry/sentry-java/pull/1276))
- SentryTransaction#finish should not clear another transaction from the scope ([#1278](https://github.com/getsentry/sentry-java/pull/1278))

Breaking Changes:
- Enchancement: SentryExceptionResolver should not send handled errors by default ([#1248](https://github.com/getsentry/sentry-java/pull/1248)).
- Ref: Simplify RestTemplate instrumentation ([#1246](https://github.com/getsentry/sentry-java/pull/1246))
- Enchancement: Add overloads for startTransaction taking op and description ([#1244](https://github.com/getsentry/sentry-java/pull/1244))

## 4.1.0

### Features

- Improve Kotlin compatibility for SdkVersion ([#1213](https://github.com/getsentry/sentry-java/pull/1213))
- Support logging via JUL ([#1211](https://github.com/getsentry/sentry-java/pull/1211))

### Fixes

- Returning Sentry trace header from Span ([#1217](https://github.com/getsentry/sentry-java/pull/1217))
- Remove misleading error logs ([#1222](https://github.com/getsentry/sentry-java/pull/1222))

## 4.0.0

This release brings the Sentry Performance feature to Java SDK, Spring, Spring Boot, and Android integrations. Read more in the reference documentation:

- [Performance for Java](https://docs.sentry.io/platforms/java/performance/)
- [Performance for Spring](https://docs.sentry.io/platforms/java/guides/spring/)
- [Performance for Spring Boot](https://docs.sentry.io/platforms/java/guides/spring-boot/)
- [Performance for Android](https://docs.sentry.io/platforms/android/performance/)

### Other improvements:

#### Core:

- Improved loading external configuration:
  - Load `sentry.properties` from the application's current working directory ([#1046](https://github.com/getsentry/sentry-java/pull/1046))
  - Resolve `in-app-includes`, `in-app-excludes`, `tags`, `debug`, `uncaught.handler.enabled` parameters from the external configuration
- Set global tags on SentryOptions and load them from external configuration ([#1066](https://github.com/getsentry/sentry-java/pull/1066))
- Add support for attachments ([#1082](https://github.com/getsentry/sentry-java/pull/1082))
- Resolve `servername` from the localhost address
- Simplified transport configuration through setting `TransportFactory` instead of `ITransport` on SentryOptions ([#1124](https://github.com/getsentry/sentry-java/pull/1124))

#### Spring Boot:

- Add the ability to register multiple `OptionsConfiguration` beans ([#1093](https://github.com/getsentry/sentry-java/pull/1093))
- Initialize Logback after context refreshes ([#1129](https://github.com/getsentry/sentry-java/pull/1129))

#### Android:

- Add `isSideLoaded` and `installerStore` tags automatically (Where your App. was installed from eg Google Play, Amazon Store, downloaded APK, etc...)
- Bump: sentry-native to 0.4.6
- Bump: Gradle to 6.8.1 and AGP to 4.1.2

## 4.0.0-beta.1

### Features

- Add addToTransactions to Attachment ([#1191](https://github.com/getsentry/sentry-java/pull/1191))
- Support SENTRY_TRACES_SAMPLE_RATE conf. via env variables ([#1171](https://github.com/getsentry/sentry-java/pull/1171))
- Pass request to CustomSamplingContext in Spring integration ([#1172](https://github.com/getsentry/sentry-java/pull/1172))
- Move `SentrySpanClientHttpRequestInterceptor` to Spring module ([#1181](https://github.com/getsentry/sentry-java/pull/1181))
- Add overload for `transaction/span.finish(SpanStatus)` ([#1182](https://github.com/getsentry/sentry-java/pull/1182))
- Simplify registering traces sample callback in Spring integration ([#1184](https://github.com/getsentry/sentry-java/pull/1184))
- Polish Performance API ([#1165](https://github.com/getsentry/sentry-java/pull/1165))
- Set "debug" through external properties ([#1186](https://github.com/getsentry/sentry-java/pull/1186))
- Simplify Spring integration ([#1188](https://github.com/getsentry/sentry-java/pull/1188))
- Init overload with dsn ([#1195](https://github.com/getsentry/sentry-java/pull/1195))
- Enable Kotlin map-like access on CustomSamplingContext ([#1192](https://github.com/getsentry/sentry-java/pull/1192))
- Auto register custom ITransportFactory in Spring integration ([#1194](https://github.com/getsentry/sentry-java/pull/1194))
- Improve Kotlin property access in Performance API ([#1193](https://github.com/getsentry/sentry-java/pull/1193))
- Copy options tags to transactions ([#1198](https://github.com/getsentry/sentry-java/pull/1198))
- Add convenient method for accessing event's throwable ([#1202](https://github.com/getsentry/sentry-java/pull/1202))

### Fixes

- Ref: Set SpanContext on SentryTransaction to avoid potential NPE ([#1173](https://github.com/getsentry/sentry-java/pull/1173))
- Free Local Refs manually due to Android local ref. count limits
- Bring back support for setting transaction name without ongoing transaction ([#1183](https://github.com/getsentry/sentry-java/pull/1183))

## 4.0.0-alpha.3

### Features

- Improve ITransaction and ISpan null-safety compatibility ([#1161](https://github.com/getsentry/sentry-java/pull/1161))
- Automatically assign span context to captured events ([#1156](https://github.com/getsentry/sentry-java/pull/1156))
- Autoconfigure Apache HttpClient 5 based Transport in Spring Boot integration ([#1143](https://github.com/getsentry/sentry-java/pull/1143))
- Send user.ip_address = {{auto}} when sendDefaultPii is true ([#1015](https://github.com/getsentry/sentry-java/pull/1015))
- Read tracesSampleRate from AndroidManifest
- OutboxSender supports all envelope item types ([#1158](https://github.com/getsentry/sentry-java/pull/1158))
- Read `uncaught.handler.enabled` property from the external configuration
- Resolve servername from the localhost address
- Add maxAttachmentSize to SentryOptions ([#1138](https://github.com/getsentry/sentry-java/pull/1138))
- Drop invalid attachments ([#1134](https://github.com/getsentry/sentry-java/pull/1134))
- Set isSideLoaded info tags
- Add non blocking Apache HttpClient 5 based Transport ([#1136](https://github.com/getsentry/sentry-java/pull/1136))

### Fixes

- Ref: Make Attachment immutable ([#1120](https://github.com/getsentry/sentry-java/pull/1120))
- Ref: using Calendar to generate Dates
- Ref: Return NoOpTransaction instead of null ([#1126](https://github.com/getsentry/sentry-java/pull/1126))
- Ref: `ITransport` implementations are now responsible for executing request in asynchronous or synchronous way ([#1118](https://github.com/getsentry/sentry-java/pull/1118))
- Ref: Add option to set `TransportFactory` instead of `ITransport` on `SentryOptions` ([#1124](https://github.com/getsentry/sentry-java/pull/1124))
- Ref: Simplify ITransport creation in ITransportFactory ([#1135](https://github.com/getsentry/sentry-java/pull/1135))
- Fixes and Tests: Session serialization and deserialization
- Inheriting sampling decision from parent ([#1100](https://github.com/getsentry/sentry-java/pull/1100))
- Exception only sets a stack trace if there are frames
- Initialize Logback after context refreshes ([#1129](https://github.com/getsentry/sentry-java/pull/1129))
- Do not crash when passing null values to @Nullable methods, eg User and Scope
- Resolving dashed properties from external configuration
- Consider {{ auto }} as a default ip address ([#1015](https://github.com/getsentry/sentry-java/pull/1015))
- Set release and environment on Transactions ([#1152](https://github.com/getsentry/sentry-java/pull/1152))
- Do not set transaction on the scope automatically

## 4.0.0-alpha.2

### Features

- Add basic support for attachments ([#1082](https://github.com/getsentry/sentry-java/pull/1082))
- Set transaction name on events and transactions sent using Spring integration ([#1067](https://github.com/getsentry/sentry-java/pull/1067))
- Set global tags on SentryOptions and load them from external configuration ([#1066](https://github.com/getsentry/sentry-java/pull/1066))
- Add API validator and remove deprecated methods
- Add more convenient method to start a child span ([#1073](https://github.com/getsentry/sentry-java/pull/1073))
- Autoconfigure traces callback in Spring Boot integration ([#1074](https://github.com/getsentry/sentry-java/pull/1074))
- Resolve in-app-includes and in-app-excludes parameters from the external configuration
- Make InAppIncludesResolver public ([#1084](https://github.com/getsentry/sentry-java/pull/1084))
- Add the ability to register multiple OptionsConfiguration beans ([#1093](https://github.com/getsentry/sentry-java/pull/1093))
- Database query tracing with datasource-proxy ([#1095](https://github.com/getsentry/sentry-java/pull/1095))

### Fixes

- Ref: Refactor resolving SpanContext for Throwable ([#1068](https://github.com/getsentry/sentry-java/pull/1068))
- Ref: Change "op" to "operation" in @SentrySpan and @SentryTransaction
- Remove method reference in SentryEnvelopeItem ([#1091](https://github.com/getsentry/sentry-java/pull/1091))
- Set current thread only if there are no exceptions
- SentryOptions creates GsonSerializer by default
- Append DebugImage list if event already has it
- Sort breadcrumbs by Date if there are breadcrumbs already in the event

## 4.0.0-alpha.1

### Features

- Load `sentry.properties` from the application's current working directory ([#1046](https://github.com/getsentry/sentry-java/pull/1046))
- Performance monitoring ([#971](https://github.com/getsentry/sentry-java/pull/971))
- Performance monitoring for Spring Boot applications ([#971](https://github.com/getsentry/sentry-java/pull/971))

### Fixes

- Ref: Refactor JSON deserialization ([#1047](https://github.com/getsentry/sentry-java/pull/1047))

## 3.2.1

### Fixes

- Set current thread only if theres no exceptions ([#1064](https://github.com/getsentry/sentry-java/pull/1064))
- Append DebugImage list if event already has it ([#1092](https://github.com/getsentry/sentry-java/pull/1092))
- Sort breadcrumbs by Date if there are breadcrumbs already in the event ([#1094](https://github.com/getsentry/sentry-java/pull/1094))
- Free Local Refs manually due to Android local ref. count limits  ([#1179](https://github.com/getsentry/sentry-java/pull/1179))

## 3.2.0

### Features

- Expose a Module (Debug images) Loader for Android thru sentry-native ([#1043](https://github.com/getsentry/sentry-java/pull/1043))
- Added java doc to protocol classes based on sentry-data-schemes project ([#1045](https://github.com/getsentry/sentry-java/pull/1045))
- Make SentryExceptionResolver Order configurable to not send handled web exceptions ([#1008](https://github.com/getsentry/sentry-java/pull/1008))
- Resolve HTTP Proxy parameters from the external configuration ([#1028](https://github.com/getsentry/sentry-java/pull/1028))
- Sentry NDK integration is compiled against default NDK version based on AGP's version ([#1048](https://github.com/getsentry/sentry-java/pull/1048))

### Fixes

- Bump: AGP 4.1.1 ([#1040](https://github.com/getsentry/sentry-java/pull/1040))
- Update to sentry-native 0.4.4 and fix shared library builds ([#1039](https://github.com/getsentry/sentry-java/pull/1039))
- use neutral Locale for String operations ([#1033](https://github.com/getsentry/sentry-java/pull/1033))
- Clean up JNI code and properly free strings ([#1050](https://github.com/getsentry/sentry-java/pull/1050))
- set userId for hard-crashes if no user is set ([#1049](https://github.com/getsentry/sentry-java/pull/1049))

## 3.1.3

### Fixes

- Fix broken NDK integration on 3.1.2 (release failed on packaging a .so file)
- Increase max cached events to 30 ([#1029](https://github.com/getsentry/sentry-java/pull/1029))
- Normalize DSN URI ([#1030](https://github.com/getsentry/sentry-java/pull/1030))

## 3.1.2

### Features

- Manually capturing User Feedback
- Set environment to "production" by default.
- Make public the Breadcrumb constructor that accepts a Date ([#1012](https://github.com/getsentry/sentry-java/pull/1012))

### Fixes

- ref: Validate event id on user feedback submission

## 3.1.1

### Features

- Bind logging related SentryProperties to Slf4j Level instead of Logback to improve Log4j2 compatibility

### Fixes

- Prevent Logback and Log4j2 integrations from re-initializing Sentry when Sentry is already initialized
- Make sure HttpServletRequestSentryUserProvider runs by default before custom SentryUserProvider beans
- Fix setting up Sentry in Spring Webflux annotation by changing the scope of Spring WebMvc related dependencies

## 3.1.0

### Features

- Make getThrowable public and improve set contexts ([#967](https://github.com/getsentry/sentry-java/pull/967))
- Accepted quoted values in properties from external configuration ([#972](https://github.com/getsentry/sentry-java/pull/972))

### Fixes

- Auto-Configure `inAppIncludes` in Spring Boot integration ([#966](https://github.com/getsentry/sentry-java/pull/966))
- Bump: Android Gradle Plugin 4.0.2 ([#968](https://github.com/getsentry/sentry-java/pull/968))
- Don't require `sentry.dsn` to be set when using `io.sentry:sentry-spring-boot-starter` and `io.sentry:sentry-logback` together ([#965](https://github.com/getsentry/sentry-java/pull/965))
- Remove chunked streaming mode ([#974](https://github.com/getsentry/sentry-java/pull/974))
- Android 11 + targetSdkVersion 30 crashes Sentry on start ([#977](https://github.com/getsentry/sentry-java/pull/977))

## 3.0.0

## Java + Android

This release marks the re-unification of Java and Android SDK code bases.
It's based on the Android 2.0 SDK, which implements [Sentry's unified API](https://develop.sentry.dev/sdk/unified-api/).

Considerable changes were done, which include a lot of improvements. More are covered below, but the highlights are:

- Improved `log4j2` integration
  - Capture breadcrumbs for level INFO and higher
  - Raises event for ERROR and higher.
  - Minimum levels are configurable.
  - Optionally initializes the SDK via appender.xml
- Dropped support to `log4j`.
- Improved `logback` integration
  - Capture breadcrumbs for level INFO and higher
  - Raises event for ERROR and higher.
  - Minimum levels are configurable.
  - Optionally initializes the SDK via appender.xml
  - Configurable via Spring integration if both are enabled
- Spring
  - No more duplicate events with Spring and logback
  - Auto initalizes if DSN is available
  - Configuration options available with auto complete
- Google App Engine support dropped

## What’s Changed

- Callback to validate SSL certificate ([#944](https://github.com/getsentry/sentry-java/pull/944))
- Attach stack traces enabled by default

### Android specific

- Release health enabled by default for Android
- Sync of Scopes for Java -> Native (NDK)
- Bump Sentry-Native v0.4.2
- Android 11 Support

[Android migration docs](https://docs.sentry.io/platforms/android/migration/#migrating-from-sentry-android-2x-to-sentry-android-3x)

### Java specific

- Unified API for Java SDK and integrations (Spring, Spring boot starter, Servlet, Logback, Log4j2)

New Java [docs](https://docs.sentry.io/platforms/java/) are live and being improved.

## Acquisition

Packages were released on [`bintray sentry-java`](https://dl.bintray.com/getsentry/sentry-java/io/sentry/), [`bintray sentry-android`](https://dl.bintray.com/getsentry/sentry-android/io/sentry/), [`jcenter`](https://jcenter.bintray.com/io/sentry/) and [`mavenCentral`](https://repo.maven.apache.org/maven2/io/sentry/)

## Where is the Java 1.7 code base?

The previous Java releases, are all available in this repository through the tagged releases.
## 3.0.0-beta.1

## What’s Changed

- feat: ssl support ([#944](https://github.com/getsentry/sentry-java/pull/944)) @ninekaw9 @marandaneto
- feat: sync Java to C ([#937](https://github.com/getsentry/sentry-java/pull/937)) @bruno-garcia @marandaneto
- feat: Auto-configure Logback appender in Spring Boot integration. ([#938](https://github.com/getsentry/sentry-java/pull/938)) @maciejwalkowiak
- feat: Add Servlet integration. ([#935](https://github.com/getsentry/sentry-java/pull/935)) @maciejwalkowiak
- fix: Pop scope at the end of the request in Spring integration. ([#936](https://github.com/getsentry/sentry-java/pull/936)) @maciejwalkowiak
- bump: Upgrade Spring Boot to 2.3.4. ([#932](https://github.com/getsentry/sentry-java/pull/932)) @maciejwalkowiak
- fix: Do not set cookies when send pii is set to false. ([#931](https://github.com/getsentry/sentry-java/pull/931)) @maciejwalkowiak

Packages were released on [`bintray sentry-java`](https://dl.bintray.com/getsentry/sentry-java/io/sentry/), [`bintray sentry-android`](https://dl.bintray.com/getsentry/sentry-android/io/sentry/), [`jcenter`](https://jcenter.bintray.com/io/sentry/) and [`mavenCentral`](https://repo.maven.apache.org/maven2/io/sentry/)

We'd love to get feedback.

## 3.0.0-alpha.3

### Features

- Enable attach stack traces and disable attach threads by default ([#921](https://github.com/getsentry/sentry-java/pull/921)) @marandaneto

### Fixes

- Bump sentry-native to 0.4.2 ([#926](https://github.com/getsentry/sentry-java/pull/926)) @marandaneto
- ref: remove log level as RN do not use it anymore ([#924](https://github.com/getsentry/sentry-java/pull/924)) @marandaneto
- Read sample rate correctly from manifest meta data ([#923](https://github.com/getsentry/sentry-java/pull/923)) @marandaneto

Packages were released on [`bintray sentry-android`](https://dl.bintray.com/getsentry/sentry-android/io/sentry/) and [`bintray sentry-java`](https://dl.bintray.com/getsentry/sentry-java/io/sentry/)

We'd love to get feedback.

## 3.0.0-alpha.2

TBD

Packages were released on [bintray](https://dl.bintray.com/getsentry/maven/io/sentry/)

> Note: This release marks the unification of the Java and Android Sentry codebases based on the core of the Android SDK (version 2.x).
Previous releases for the Android SDK (version 2.x) can be found on the now archived: https://github.com/getsentry/sentry-android/

## 3.0.0-alpha.1

### Features

### Fixes


## New releases will happen on a different repository:

https://github.com/getsentry/sentry-java

## What’s Changed

### Features

### Fixes


- feat: enable release health by default

Packages were released on [`bintray`](https://dl.bintray.com/getsentry/sentry-android/io/sentry/sentry-android/), [`jcenter`](https://jcenter.bintray.com/io/sentry/sentry-android/) and [`mavenCentral`](https://repo.maven.apache.org/maven2/io/sentry/sentry-android/)

We'd love to get feedback.

## 2.3.1

### Fixes

- Add main thread checker for the app lifecycle integration ([#525](https://github.com/getsentry/sentry-android/pull/525)) @marandaneto
- Set correct migration link ([#523](https://github.com/getsentry/sentry-android/pull/523)) @fupduck
- Warn about Sentry re-initialization. ([#521](https://github.com/getsentry/sentry-android/pull/521)) @maciejwalkowiak
- Set SDK version in `MainEventProcessor`. ([#513](https://github.com/getsentry/sentry-android/pull/513)) @maciejwalkowiak
- Bump sentry-native to 0.4.0 ([#512](https://github.com/getsentry/sentry-android/pull/512)) @marandaneto
- Bump Gradle to 6.6 and fix linting issues ([#510](https://github.com/getsentry/sentry-android/pull/510)) @marandaneto
- fix(sentry-java): Contexts belong on the Scope ([#504](https://github.com/getsentry/sentry-android/pull/504)) @maciejwalkowiak
- Add tests for verifying scope changes thread isolation ([#508](https://github.com/getsentry/sentry-android/pull/508)) @maciejwalkowiak
- Set `SdkVersion` in default `SentryOptions` created in sentry-core module ([#506](https://github.com/getsentry/sentry-android/pull/506)) @maciejwalkowiak

Packages were released on [`bintray`](https://dl.bintray.com/getsentry/sentry-android/io/sentry/sentry-android/), [`jcenter`](https://jcenter.bintray.com/io/sentry/sentry-android/) and [`mavenCentral`](https://repo.maven.apache.org/maven2/io/sentry/sentry-android/)

We'd love to get feedback.

## 2.3.0

### Features

- Add console application sample. ([#502](https://github.com/getsentry/sentry-android/pull/502)) @maciejwalkowiak
- Log stacktraces in SystemOutLogger ([#498](https://github.com/getsentry/sentry-android/pull/498)) @maciejwalkowiak
- Add method to add breadcrumb with string parameter. ([#501](https://github.com/getsentry/sentry-android/pull/501)) @maciejwalkowiak

### Fixes

- Converting UTC and ISO timestamp when missing Locale/TimeZone do not error ([#505](https://github.com/getsentry/sentry-android/pull/505)) @marandaneto
- Call `Sentry#close` on JVM shutdown. ([#497](https://github.com/getsentry/sentry-android/pull/497)) @maciejwalkowiak
- ref: sentry-core changes for console app ([#473](https://github.com/getsentry/sentry-android/pull/473)) @marandaneto

Obs: If you are using its own instance of `Hub`/`SentryClient` and reflection to set up the SDK to be usable within Libraries, this change may break your code, please fix the renamed classes.

Packages were released on [`bintray`](https://dl.bintray.com/getsentry/sentry-android/io/sentry/sentry-android/), [`jcenter`](https://jcenter.bintray.com/io/sentry/sentry-android/) and [`mavenCentral`](https://repo.maven.apache.org/maven2/io/sentry/sentry-android/)

We'd love to get feedback.

## 2.2.2

### Features

- Add sdk to envelope header ([#488](https://github.com/getsentry/sentry-android/pull/488)) @marandaneto
- Log request if response code is not 200 ([#484](https://github.com/getsentry/sentry-android/pull/484)) @marandaneto

### Fixes

- Bump plugin versions ([#487](https://github.com/getsentry/sentry-android/pull/487)) @marandaneto
- Bump: AGP 4.0.1 ([#486](https://github.com/getsentry/sentry-android/pull/486)) @marandaneto

Packages were released on [`bintray`](https://dl.bintray.com/getsentry/sentry-android/io/sentry/sentry-android/), [`jcenter`](https://jcenter.bintray.com/io/sentry/sentry-android/) and [`mavenCentral`](https://repo.maven.apache.org/maven2/io/sentry/sentry-android/)

We'd love to get feedback.

## 2.2.1

### Fixes

- Timber adds breadcrumb even if event level is < minEventLevel ([#480](https://github.com/getsentry/sentry-android/pull/480)) @marandaneto
- Contexts serializer avoids reflection and fixes desugaring issue ([#478](https://github.com/getsentry/sentry-android/pull/478)) @marandaneto
- clone session before sending to the transport ([#474](https://github.com/getsentry/sentry-android/pull/474)) @marandaneto
- Bump Gradle 6.5.1 ([#479](https://github.com/getsentry/sentry-android/pull/479)) @marandaneto

Packages were released on [`bintray`](https://dl.bintray.com/getsentry/sentry-android/io/sentry/sentry-android/), [`jcenter`](https://jcenter.bintray.com/io/sentry/sentry-android/) and [`mavenCentral`](https://repo.maven.apache.org/maven2/io/sentry/sentry-android/)

We'd love to get feedback.

## 2.2.0

### Fixes

- Negative session sequence if the date is before java date epoch ([#471](https://github.com/getsentry/sentry-android/pull/471)) @marandaneto
- Deserialise unmapped contexts values from envelope ([#470](https://github.com/getsentry/sentry-android/pull/470)) @marandaneto
- Bump: sentry-native 0.3.4 ([#468](https://github.com/getsentry/sentry-android/pull/468)) @marandaneto

- feat: timber integration ([#464](https://github.com/getsentry/sentry-android/pull/464)) @marandaneto

1) To add integrations it requires a [manual initialization](https://docs.sentry.io/platforms/android/#manual-initialization) of the Android SDK.

2) Add the `sentry-android-timber` dependency:

```groovy
implementation 'io.sentry:sentry-android-timber:{version}' // version >= 2.2.0
```

3) Initialize and add the `SentryTimberIntegration`:

```java
SentryAndroid.init(this, options -> {
    // default values:
    // minEventLevel = ERROR
    // minBreadcrumbLevel = INFO
    options.addIntegration(new SentryTimberIntegration());

    // custom values for minEventLevel and minBreadcrumbLevel
    // options.addIntegration(new SentryTimberIntegration(SentryLevel.WARNING, SentryLevel.ERROR));
});
```

4) Use the Timber integration:

```java
try {
    int x = 1 / 0;
} catch (Exception e) {
    Timber.e(e);
}
```

Packages were released on [`bintray`](https://dl.bintray.com/getsentry/sentry-android/io/sentry/sentry-android/), [`jcenter`](https://jcenter.bintray.com/io/sentry/sentry-android/) and [`mavenCentral`](https://repo.maven.apache.org/maven2/io/sentry/sentry-android/)

We'd love to get feedback.

## 2.1.7

### Fixes

- Init native libs if available on SDK init ([#461](https://github.com/getsentry/sentry-android/pull/461)) @marandaneto
- Make JVM target explicit in sentry-core ([#462](https://github.com/getsentry/sentry-android/pull/462)) @dilbernd
- Timestamp with millis from react-native should be in UTC format ([#456](https://github.com/getsentry/sentry-android/pull/456)) @marandaneto
- Bump Gradle to 6.5 ([#454](https://github.com/getsentry/sentry-android/pull/454)) @marandaneto

Packages were released on [`bintray`](https://dl.bintray.com/getsentry/sentry-android/io/sentry/sentry-android/), [`jcenter`](https://jcenter.bintray.com/io/sentry/sentry-android/) and [`mavenCentral`](https://repo.maven.apache.org/maven2/io/sentry/sentry-android/)

We'd love to get feedback.

## 2.1.6

### Fixes

- Do not lookup sentry-debug-meta but instead load it directly ([#445](https://github.com/getsentry/sentry-android/pull/445)) @marandaneto
- Regression on v2.1.5 which can cause a crash on SDK init

Packages were released on [`bintray`](https://dl.bintray.com/getsentry/sentry-android/io/sentry/sentry-android/), [`jcenter`](https://jcenter.bintray.com/io/sentry/sentry-android/) and [`mavenCentral`](https://repo.maven.apache.org/maven2/io/sentry/sentry-android/)

We'd love to get feedback.

## 2.1.5

### Fixes

This version has a severe bug and can cause a crash on SDK init

Please upgrade to https://github.com/getsentry/sentry-android/releases/tag/2.1.6

## 2.1.4

### Features

- Make gzip as default content encoding type ([#433](https://github.com/getsentry/sentry-android/pull/433)) @marandaneto
- Use AGP 4 features ([#366](https://github.com/getsentry/sentry-android/pull/366)) @marandaneto
- Create GH Actions CI for Ubuntu/macOS ([#403](https://github.com/getsentry/sentry-android/pull/403)) @marandaneto
- Make root checker better and minimize false positive ([#417](https://github.com/getsentry/sentry-android/pull/417)) @marandaneto

### Fixes

- bump: sentry-native to 0.3.1 ([#440](https://github.com/getsentry/sentry-android/pull/440)) @marandaneto
- Update last session timestamp ([#437](https://github.com/getsentry/sentry-android/pull/437)) @marandaneto
- Filter trim memory breadcrumbs ([#431](https://github.com/getsentry/sentry-android/pull/431)) @marandaneto

Packages were released on [`bintray`](https://dl.bintray.com/getsentry/sentry-android/io/sentry/sentry-android/), [`jcenter`](https://jcenter.bintray.com/io/sentry/sentry-android/) and [`mavenCentral`](https://repo.maven.apache.org/maven2/io/sentry/sentry-android/)

We'd love to get feedback.

## 2.1.3

### Fixes

This fixes several critical bugs in sentry-android 2.0 and 2.1

- Sentry.init register integrations after creating the main Hub instead of doing it in the main Hub ctor ([#427](https://github.com/getsentry/sentry-android/pull/427)) @marandaneto
- make NoOpLogger public ([#425](https://github.com/getsentry/sentry-android/pull/425)) @marandaneto
- ConnectivityChecker returns connection status and events are not trying to be sent if no connection. ([#420](https://github.com/getsentry/sentry-android/pull/420)) @marandaneto
- thread pool executor is a single thread executor instead of scheduled thread executor ([#422](https://github.com/getsentry/sentry-android/pull/422)) @marandaneto
- Add Abnormal to the Session.State enum as its part of the protocol ([#424](https://github.com/getsentry/sentry-android/pull/424)) @marandaneto
- Bump: Gradle to 6.4.1 ([#419](https://github.com/getsentry/sentry-android/pull/419)) @marandaneto

We recommend that you use sentry-android 2.1.3 over the initial release of sentry-android 2.0 and 2.1.

Packages were released on [`bintray`](https://dl.bintray.com/getsentry/sentry-android/io/sentry/sentry-android/), [`jcenter`](https://jcenter.bintray.com/io/sentry/sentry-android/) and [`mavenCentral`](https://repo.maven.apache.org/maven2/io/sentry/sentry-android/)

We'd love to get feedback.

## 2.1.2

### Features

- Added options to configure http transport ([#411](https://github.com/getsentry/sentry-android/pull/411)) @marandaneto

### Fixes

- Phone state breadcrumbs require read_phone_state on older OS versions ([#415](https://github.com/getsentry/sentry-android/pull/415)) @marandaneto @bsergean
- before raising ANR events, we check ProcessErrorStateInfo if available ([#412](https://github.com/getsentry/sentry-android/pull/412)) @marandaneto
- send cached events to use a single thread executor ([#405](https://github.com/getsentry/sentry-android/pull/405)) @marandaneto
- initing SDK on AttachBaseContext ([#409](https://github.com/getsentry/sentry-android/pull/409)) @marandaneto
- sessions can't be abnormal, but exited if not ended properly ([#410](https://github.com/getsentry/sentry-android/pull/410)) @marandaneto

Packages were released on [`bintray`](https://dl.bintray.com/getsentry/sentry-android/io/sentry/sentry-android/), [`jcenter`](https://jcenter.bintray.com/io/sentry/sentry-android/) and [`mavenCentral`](https://repo.maven.apache.org/maven2/io/sentry/sentry-android/)

We'd love to get feedback.

## 2.1.1

### Features

- Added missing getters on Breadcrumb and SentryEvent ([#397](https://github.com/getsentry/sentry-android/pull/397)) @marandaneto
- Add trim memory breadcrumbs ([#395](https://github.com/getsentry/sentry-android/pull/395)) @marandaneto
- Only set breadcrumb extras if not empty ([#394](https://github.com/getsentry/sentry-android/pull/394)) @marandaneto
- Added samples of how to disable automatic breadcrumbs ([#389](https://github.com/getsentry/sentry-android/pull/389)) @marandaneto

### Fixes

- Set missing release, environment and dist to sentry-native options ([#404](https://github.com/getsentry/sentry-android/pull/404)) @marandaneto
- Do not add automatic and empty sensor breadcrumbs ([#401](https://github.com/getsentry/sentry-android/pull/401)) @marandaneto
- ref: removed Thread.sleep from LifecycleWatcher tests, using awaitility and DateProvider ([#392](https://github.com/getsentry/sentry-android/pull/392)) @marandaneto
- ref: added a DateTimeProvider for making retry after testable ([#391](https://github.com/getsentry/sentry-android/pull/391)) @marandaneto
- Bump Gradle to 6.4 ([#390](https://github.com/getsentry/sentry-android/pull/390)) @marandaneto
- Bump sentry-native to 0.2.6 ([#396](https://github.com/getsentry/sentry-android/pull/396)) @marandaneto

Packages were released on [`bintray`](https://dl.bintray.com/getsentry/sentry-android/io/sentry/sentry-android/), [`jcenter`](https://jcenter.bintray.com/io/sentry/sentry-android/) and [`mavenCentral`](https://repo.maven.apache.org/maven2/io/sentry/sentry-android/)

We'd love to get feedback.

## 2.1.0

### Features

- Includes all the changes of 2.1.0 alpha, beta and RC

### Fixes

- fix when PhoneStateListener is not ready for use ([#387](https://github.com/getsentry/sentry-android/pull/387)) @marandaneto
- make ANR 5s by default ([#388](https://github.com/getsentry/sentry-android/pull/388)) @marandaneto
- rate limiting by categories ([#381](https://github.com/getsentry/sentry-android/pull/381)) @marandaneto
- Bump NDK to latest stable version 21.1.6352462 ([#386](https://github.com/getsentry/sentry-android/pull/386)) @marandaneto

Packages were released on [`bintray`](https://dl.bintray.com/getsentry/sentry-android/io/sentry/sentry-android/), [`jcenter`](https://jcenter.bintray.com/io/sentry/sentry-android/) and [`mavenCentral`](https://repo.maven.apache.org/maven2/io/sentry/sentry-android/)

We'd love to get feedback.

## 2.0.3

### Fixes

- patch from 2.1.0-alpha.2 - avoid crash if NDK throws UnsatisfiedLinkError ([#344](https://github.com/getsentry/sentry-android/pull/344)) @marandaneto

Packages were released on [`bintray`](https://dl.bintray.com/getsentry/sentry-android/io/sentry/sentry-android/), [`jcenter`](https://jcenter.bintray.com/io/sentry/sentry-android/) and [`mavenCentral`](https://repo.maven.apache.org/maven2/io/sentry/sentry-android/)

We'd love to get feedback.

## 2.1.0-RC.1

### Features

- Options for uncaught exception and make SentryOptions list Thread-Safe ([#384](https://github.com/getsentry/sentry-android/pull/384)) @marandaneto
- Automatic breadcrumbs for app, activity and sessions lifecycles and system events ([#348](https://github.com/getsentry/sentry-android/pull/348)) @marandaneto
- Make capture session and envelope internal ([#372](https://github.com/getsentry/sentry-android/pull/372)) @marandaneto

### Fixes

- If retry after header has empty categories, apply retry after to all of them ([#377](https://github.com/getsentry/sentry-android/pull/377)) @marandaneto
- Discard events and envelopes if cached and retry after ([#378](https://github.com/getsentry/sentry-android/pull/378)) @marandaneto
- Merge loadLibrary calls for sentry-native and clean up CMake files ([#373](https://github.com/getsentry/sentry-android/pull/373)) @Swatinem
- Exceptions should be sorted oldest to newest ([#370](https://github.com/getsentry/sentry-android/pull/370)) @marandaneto
- Check external storage size even if its read only ([#368](https://github.com/getsentry/sentry-android/pull/368)) @marandaneto
- Wrong check for cellular network capability ([#369](https://github.com/getsentry/sentry-android/pull/369)) @marandaneto
- add ScheduledForRemoval annotation to deprecated methods ([#375](https://github.com/getsentry/sentry-android/pull/375)) @marandaneto
- Bump NDK to 21.0.6113669 ([#367](https://github.com/getsentry/sentry-android/pull/367)) @marandaneto
- Bump AGP and add new make cmd to check for updates ([#365](https://github.com/getsentry/sentry-android/pull/365)) @marandaneto

Packages were released on [`bintray`](https://dl.bintray.com/getsentry/sentry-android/io/sentry/sentry-android/), [`jcenter`](https://jcenter.bintray.com/io/sentry/sentry-android/) and [`mavenCentral`](https://repo.maven.apache.org/maven2/io/sentry/sentry-android/)

We'd love to get feedback.

## 2.1.0-beta.2

### Fixes

- Bump sentry-native to 0.2.4 ([#364](https://github.com/getsentry/sentry-android/pull/364)) @marandaneto
- Update current session on session start after deleting previous session ([#362](https://github.com/getsentry/sentry-android/pull/362)) @marandaneto

Packages were released on [`bintray`](https://dl.bintray.com/getsentry/sentry-android/io/sentry/sentry-android/), [`jcenter`](https://jcenter.bintray.com/io/sentry/sentry-android/) and [`mavenCentral`](https://repo.maven.apache.org/maven2/io/sentry/sentry-android/)

We'd love to get feedback.

## 2.1.0-beta.1

### Fixes

- Bump sentry-native to 0.2.3 ([#357](https://github.com/getsentry/sentry-android/pull/357)) @marandaneto
- Check for androidx availability on runtime ([#356](https://github.com/getsentry/sentry-android/pull/356)) @marandaneto
- If theres a left over session file and its crashed, we should not overwrite its state ([#354](https://github.com/getsentry/sentry-android/pull/354)) @marandaneto
- Session should be exited state if state was ok ([#352](https://github.com/getsentry/sentry-android/pull/352)) @marandaneto
- Envelope has dedicated endpoint ([#353](https://github.com/getsentry/sentry-android/pull/353)) @marandaneto

Packages were released on [`bintray`](https://dl.bintray.com/getsentry/sentry-android/io/sentry/sentry-android/), [`jcenter`](https://jcenter.bintray.com/io/sentry/sentry-android/) and [`mavenCentral`](https://repo.maven.apache.org/maven2/io/sentry/sentry-android/)

We'd love to get feedback.

## 2.1.0-alpha.2

### Fixes

- Change integration order for cached outbox events ([#347](https://github.com/getsentry/sentry-android/pull/347)) @marandaneto
- Avoid crash if NDK throws UnsatisfiedLinkError ([#344](https://github.com/getsentry/sentry-android/pull/344)) @marandaneto
- Avoid getting a threadlocal twice. ([#339](https://github.com/getsentry/sentry-android/pull/339)) @metlos
- Removing session tracking guard on hub and client ([#338](https://github.com/getsentry/sentry-android/pull/338)) @marandaneto
- Bump agp to 3.6.2 ([#336](https://github.com/getsentry/sentry-android/pull/336)) @marandaneto
- Fix racey ANR integration ([#332](https://github.com/getsentry/sentry-android/pull/332)) @marandaneto
- Logging envelopes path when possible instead of nullable id ([#331](https://github.com/getsentry/sentry-android/pull/331)) @marandaneto
- Renaming transport gate method ([#330](https://github.com/getsentry/sentry-android/pull/330)) @marandaneto

Packages were released on [`bintray`](https://dl.bintray.com/getsentry/sentry-android/io/sentry/sentry-android/), [`jcenter`](https://jcenter.bintray.com/io/sentry/sentry-android/) and [`mavenCentral`](https://repo.maven.apache.org/maven2/io/sentry/sentry-android/)

We'd love to get feedback.

## 2.1.0-alpha.1

Release of Sentry's new SDK for Android.

## What’s Changed

### Features

- Release health @marandaneto @bruno-garcia
- ANR report should have 'was active=yes' on the dashboard ([#299](https://github.com/getsentry/sentry-android/pull/299)) @marandaneto
- NDK events apply scoped data ([#322](https://github.com/getsentry/sentry-android/pull/322)) @marandaneto
- Add a StdoutTransport ([#310](https://github.com/getsentry/sentry-android/pull/310)) @mike-burns
- Implementing new retry after protocol ([#306](https://github.com/getsentry/sentry-android/pull/306)) @marandaneto

### Fixes

- Bump sentry-native to 0.2.2 ([#305](https://github.com/getsentry/sentry-android/pull/305)) @Swatinem
- Missing App's info ([#315](https://github.com/getsentry/sentry-android/pull/315)) @marandaneto
- Buffered writers/readers - otimizations ([#311](https://github.com/getsentry/sentry-android/pull/311)) @marandaneto
- Boot time should be UTC ([#309](https://github.com/getsentry/sentry-android/pull/309)) @marandaneto
- Make transport result public ([#300](https://github.com/getsentry/sentry-android/pull/300)) @marandaneto

Packages were released on [`bintray`](https://dl.bintray.com/getsentry/sentry-android/io/sentry/sentry-android/), [`jcenter`](https://jcenter.bintray.com/io/sentry/sentry-android/) and [`mavenCentral`](https://repo.maven.apache.org/maven2/io/sentry/sentry-android/)

We'd love to get feedback.

## 2.0.2

Release of Sentry's new SDK for Android.

### Features

- MavenCentral support ([#284](https://github.com/getsentry/sentry-android/pull/284)) @marandaneto

### Fixes

- Bump AGP to 3.6.1 ([#285](https://github.com/getsentry/sentry-android/pull/285)) @marandaneto

Packages were released on [`bintray`](https://dl.bintray.com/getsentry/sentry-android/io/sentry/sentry-android/), [`jcenter`](https://jcenter.bintray.com/io/sentry/sentry-android/) and [`mavenCentral`](https://repo.maven.apache.org/maven2/io/sentry/sentry-android/)

We'd love to get feedback.

## 2.0.1

Release of Sentry's new SDK for Android.

## What’s Changed

### Features

- Attach threads/stacktraces ([#267](https://github.com/getsentry/sentry-android/pull/267)) @marandaneto
- Add the default serverName to SentryOptions and use it in MainEventProcessor ([#279](https://github.com/getsentry/sentry-android/pull/279)) @metlos

### Fixes

- set current threadId when there's no mechanism set ([#277](https://github.com/getsentry/sentry-android/pull/277)) @marandaneto
- Preview package manager ([#269](https://github.com/getsentry/sentry-android/pull/269)) @bruno-garcia

Packages were released on [`bintray`](https://dl.bintray.com/getsentry/sentry-android/io/sentry/), [`jcenter`](https://jcenter.bintray.com/io/sentry/sentry-android/)

We'd love to get feedback.

## 2.0.0

Release of Sentry's new SDK for Android.

New features not offered by (1.7.x):

- NDK support
  - Captures crashes caused by native code
  - Access to the [`sentry-native` SDK](https://github.com/getsentry/sentry-native/) API by your native (C/C++/Rust code/..).
- Automatic init (just add your `DSN` to the manifest)
   - Proguard rules are added automatically
   - Permission (Internet) is added automatically
- Uncaught Exceptions might be captured even before the app restarts
- Sentry's Unified API.
- More context/device information
- Packaged as `aar`
- Frames from the app automatically marked as `InApp=true` (stack traces in Sentry highlights them by default).
- Complete Sentry Protocol available.
- All threads and their stack traces are captured.
- Sample project in this repo to test many features (segfault, uncaught exception, ANR...)

Features from the current SDK like `ANR` are also available (by default triggered after 4 seconds).

Packages were released on [`bintray`](https://dl.bintray.com/getsentry/sentry-android/io/sentry/), [`jcenter`](https://jcenter.bintray.com/io/sentry/sentry-android/)

We'd love to get feedback.

## 2.0.0-rc04

Release of Sentry's new SDK for Android.

### Features

- Take sampleRate from metadata ([#262](https://github.com/getsentry/sentry-android/pull/262)) @bruno-garcia
- Support mills timestamp format ([#263](https://github.com/getsentry/sentry-android/pull/263)) @marandaneto
- Adding logs to installed integrations ([#265](https://github.com/getsentry/sentry-android/pull/265)) @marandaneto

### Fixes

- Breacrumb.data to string,object, Add LOG level ([#264](https://github.com/getsentry/sentry-android/pull/264)) @HazAT
- Read release conf. on manifest ([#266](https://github.com/getsentry/sentry-android/pull/266)) @marandaneto

Packages were released on [`bintray`](https://dl.bintray.com/getsentry/sentry-android/io/sentry/), [`jcenter`](https://jcenter.bintray.com/io/sentry/sentry-android/)

We'd love to get feedback and we'll work in getting the GA `2.0.0` out soon.
Until then, the [stable SDK offered by Sentry is at version 1.7.30](https://github.com/getsentry/sentry-java/releases/tag/v1.7.30)

## 2.0.0-rc03

Release of Sentry's new SDK for Android.

### Fixes

- fixes ([#259](https://github.com/getsentry/sentry-android/issues/259)) - NPE check on getExternalFilesDirs items. ([#260](https://github.com/getsentry/sentry-android/pull/260)) @marandaneto
- strictMode typo ([#258](https://github.com/getsentry/sentry-android/pull/258)) @marandaneto

Packages were released on [`bintray`](https://dl.bintray.com/getsentry/sentry-android/io/sentry/), [`jcenter`](https://jcenter.bintray.com/io/sentry/sentry-android/)

We'd love to get feedback and we'll work in getting the GA `2.0.0` out soon.
Until then, the [stable SDK offered by Sentry is at version 1.7.30](https://github.com/getsentry/sentry-java/releases/tag/v1.7.30)

## 2.0.0-rc02

Release of Sentry's new SDK for Android.

### Features

- Hub mode configurable ([#247](https://github.com/getsentry/sentry-android/pull/247)) @bruno-garcia
- Added remove methods (tags/extras) to the sentry static class ([#243](https://github.com/getsentry/sentry-android/pull/243)) @marandaneto

### Fixes


- Update ndk for new sentry-native version ([#235](https://github.com/getsentry/sentry-android/pull/235)) @Swatinem @marandaneto
- Make integrations public ([#256](https://github.com/getsentry/sentry-android/pull/256)) @marandaneto
- Bump build-tools ([#255](https://github.com/getsentry/sentry-android/pull/255)) @marandaneto
- Added javadocs to scope and its dependencies ([#253](https://github.com/getsentry/sentry-android/pull/253)) @marandaneto
- Build all ABIs ([#254](https://github.com/getsentry/sentry-android/pull/254)) @marandaneto
- Moving back ANR timeout from long to int param. ([#252](https://github.com/getsentry/sentry-android/pull/252)) @marandaneto
- Added HubAdapter to call Sentry static methods from Integrations ([#250](https://github.com/getsentry/sentry-android/pull/250)) @marandaneto
- New Release format ([#242](https://github.com/getsentry/sentry-android/pull/242)) @marandaneto
- Javadocs for SentryOptions ([#246](https://github.com/getsentry/sentry-android/pull/246)) @marandaneto
- non-app is already inApp excluded by default. ([#244](https://github.com/getsentry/sentry-android/pull/244)) @marandaneto
- Fix if symlink exists for sentry-native ([#241](https://github.com/getsentry/sentry-android/pull/241)) @marandaneto
- Clone method - race condition free ([#226](https://github.com/getsentry/sentry-android/pull/226)) @marandaneto
- Refactoring breadcrumbs callback ([#239](https://github.com/getsentry/sentry-android/pull/239)) @marandaneto

Packages were released on [`bintray`](https://dl.bintray.com/getsentry/sentry-android/io/sentry/), [`jcenter`](https://jcenter.bintray.com/io/sentry/sentry-android/)

We'd love to get feedback and we'll work in getting the GA `2.0.0` out soon.
Until then, the [stable SDK offered by Sentry is at version 1.7.30](https://github.com/getsentry/sentry-java/releases/tag/v1.7.30)

## 2.0.0-rc01

Release of Sentry's new SDK for Android.

## What’s Changed

### Features

- Added remove methods for Scope data ([#237](https://github.com/getsentry/sentry-android/pull/237)) @marandaneto
- More device context (deviceId, connectionType and language) ([#229](https://github.com/getsentry/sentry-android/pull/229)) @marandaneto
- Added a few java docs (Sentry, Hub and SentryClient) ([#223](https://github.com/getsentry/sentry-android/pull/223)) @marandaneto
- Implemented diagnostic logger ([#218](https://github.com/getsentry/sentry-android/pull/218)) @marandaneto
- Added event processors to scope ([#209](https://github.com/getsentry/sentry-android/pull/209)) @marandaneto
- Added android transport gate ([#206](https://github.com/getsentry/sentry-android/pull/206)) @marandaneto
- Added executor for caching values out of the main thread ([#201](https://github.com/getsentry/sentry-android/pull/201)) @marandaneto

### Fixes


- Honor RetryAfter ([#236](https://github.com/getsentry/sentry-android/pull/236)) @marandaneto
- Add tests for SentryValues ([#238](https://github.com/getsentry/sentry-android/pull/238)) @philipphofmann
- Do not set frames if there's none ([#234](https://github.com/getsentry/sentry-android/pull/234)) @marandaneto
- Always call interrupt after InterruptedException ([#232](https://github.com/getsentry/sentry-android/pull/232)) @marandaneto
- Mark as current thread if its the main thread ([#228](https://github.com/getsentry/sentry-android/pull/228)) @marandaneto
- Fix lgtm alerts ([#219](https://github.com/getsentry/sentry-android/pull/219)) @marandaneto
- Written unit tests to ANR integration ([#215](https://github.com/getsentry/sentry-android/pull/215)) @marandaneto
- Added blog posts to README ([#214](https://github.com/getsentry/sentry-android/pull/214)) @marandaneto
- Raise code coverage for Dsn to 100% ([#212](https://github.com/getsentry/sentry-android/pull/212)) @philipphofmann
- Remove redundant times(1) for Mockito.verify ([#211](https://github.com/getsentry/sentry-android/pull/211)) @philipphofmann
- Transport may be set on options ([#203](https://github.com/getsentry/sentry-android/pull/203)) @marandaneto
- dist may be set on options ([#204](https://github.com/getsentry/sentry-android/pull/204)) @marandaneto
- Throw an exception if DSN is not set ([#200](https://github.com/getsentry/sentry-android/pull/200)) @marandaneto
- Migration guide markdown ([#197](https://github.com/getsentry/sentry-android/pull/197)) @marandaneto

Packages were released on [`bintray`](https://dl.bintray.com/getsentry/sentry-android/io/sentry/), [`jcenter`](https://jcenter.bintray.com/io/sentry/sentry-android/)

We'd love to get feedback and we'll work in getting the GA `2.0.0` out soon.
Until then, the [stable SDK offered by Sentry is at version 1.7.29](https://github.com/getsentry/sentry-java/releases/tag/v1.7.29)

## 2.0.0-beta02

Release of Sentry's new SDK for Android.

### Features

- addBreadcrumb overloads ([#196](https://github.com/getsentry/sentry-android/pull/196)) and ([#198](https://github.com/getsentry/sentry-android/pull/198))

### Fixes

- fix Android bug on API 24 and 25 about getting current threads and stack traces ([#194](https://github.com/getsentry/sentry-android/pull/194))

Packages were released on [`bintray`](https://dl.bintray.com/getsentry/sentry-android/io/sentry/), [`jcenter`](https://jcenter.bintray.com/io/sentry/sentry-android/)

We'd love to get feedback and we'll work in getting the GA `2.0.0` out soon.
Until then, the [stable SDK offered by Sentry is at version 1.7.28](https://github.com/getsentry/sentry-java/releases/tag/v1.7.28)

## 2.0.0-beta01

Release of Sentry's new SDK for Android.

### Fixes

- ref: ANR doesn't set handled flag ([#186](https://github.com/getsentry/sentry-android/pull/186))
- SDK final review ([#183](https://github.com/getsentry/sentry-android/pull/183))
- ref: Drop errored in favor of crashed ([#187](https://github.com/getsentry/sentry-android/pull/187))
- Workaround android_id ([#185](https://github.com/getsentry/sentry-android/pull/185))
- Renamed sampleRate ([#191](https://github.com/getsentry/sentry-android/pull/191))
- Making timestamp package-private or test-only ([#190](https://github.com/getsentry/sentry-android/pull/190))
- Split event processor in Device/App data ([#180](https://github.com/getsentry/sentry-android/pull/180))

Packages were released on [`bintray`](https://dl.bintray.com/getsentry/sentry-android/io/sentry/), [`jcenter`](https://jcenter.bintray.com/io/sentry/sentry-android/)

We'd love to get feedback and we'll work in getting the GA `2.0.0` out soon.
Until then, the [stable SDK offered by Sentry is at version 1.7.28](https://github.com/getsentry/sentry-java/releases/tag/v1.7.28)

## 2.0.0-alpha09

Release of Sentry's new SDK for Android.

### Features

- Adding nativeBundle plugin ([#161](https://github.com/getsentry/sentry-android/pull/161))
- Adding scope methods to sentry static class ([#179](https://github.com/getsentry/sentry-android/pull/179))

### Fixes

- fix: DSN parsing ([#165](https://github.com/getsentry/sentry-android/pull/165))
- Don't avoid exception type minification ([#166](https://github.com/getsentry/sentry-android/pull/166))
- make Gson retro compatible with older versions of AGP ([#177](https://github.com/getsentry/sentry-android/pull/177))
- Bump sentry-native with message object instead of a string ([#172](https://github.com/getsentry/sentry-android/pull/172))

Packages were released on [`bintray`](https://dl.bintray.com/getsentry/sentry-android/io/sentry/), [`jcenter`](https://jcenter.bintray.com/io/sentry/sentry-android/)

We'd love to get feedback and we'll work in getting the GA `2.0.0` out soon.
Until then, the [stable SDK offered by Sentry is at version 1.7.28](https://github.com/getsentry/sentry-java/releases/tag/v1.7.28)

## 2.0.0-alpha08

Release of Sentry's new SDK for Android.

### Fixes

- DebugId endianness ([#162](https://github.com/getsentry/sentry-android/pull/162))
- Executed beforeBreadcrumb also for scope ([#160](https://github.com/getsentry/sentry-android/pull/160))
- Benefit of manifest merging when minSdk ([#159](https://github.com/getsentry/sentry-android/pull/159))
- Add method to captureMessage with level ([#157](https://github.com/getsentry/sentry-android/pull/157))
- Listing assets file on the wrong dir ([#156](https://github.com/getsentry/sentry-android/pull/156))

Packages were released on [`bintray`](https://dl.bintray.com/getsentry/sentry-android/io/sentry/), [`jcenter`](https://jcenter.bintray.com/io/sentry/sentry-android/)

We'd love to get feedback and we'll work in getting the GA `2.0.0` out soon.
Until then, the [stable SDK offered by Sentry is at version 1.7.28](https://github.com/getsentry/sentry-java/releases/tag/v1.7.28)

## 2.0.0-alpha07

Third release of Sentry's new SDK for Android.

### Fixes

-  Fixed release for jcenter and bintray

Packages were released on [`bintray`](https://dl.bintray.com/getsentry/sentry-android/io/sentry/), [`jcenter`](https://jcenter.bintray.com/io/sentry/sentry-android/)

We'd love to get feedback and we'll work in getting the GA `2.0.0` out soon.
Until then, the [stable SDK offered by Sentry is at version 1.7.28](https://github.com/getsentry/sentry-java/releases/tag/v1.7.28)

## 2.0.0-alpha06

Second release of Sentry's new SDK for Android.

### Fixes

- Fixed a typo on pom generation.

Packages were released on [`bintray`](https://dl.bintray.com/getsentry/sentry-android/io/sentry/), [`jcenter`](https://jcenter.bintray.com/io/sentry/sentry-android/)

We'd love to get feedback and we'll work in getting the GA `2.0.0` out soon.
Until then, the [stable SDK offered by Sentry is at version 1.7.28](https://github.com/getsentry/sentry-java/releases/tag/v1.7.28)

## 2.0.0-alpha05

First release of Sentry's new SDK for Android.

New features not offered by our current (1.7.x), stable SDK are:

- NDK support
  - Captures crashes caused by native code
  - Access to the [`sentry-native` SDK](https://github.com/getsentry/sentry-native/) API by your native (C/C++/Rust code/..).
- Automatic init (just add your `DSN` to the manifest)
   - Proguard rules are added automatically
   - Permission (Internet) is added automatically
- Uncaught Exceptions might be captured even before the app restarts
- Unified API which include scopes etc.
- More context/device information
- Packaged as `aar`
- Frames from the app automatically marked as `InApp=true` (stack traces in Sentry highlights them by default).
- Complete Sentry Protocol available.
- All threads and their stack traces are captured.
- Sample project in this repo to test many features (segfault, uncaught exception, scope)

Features from the current SDK like `ANR` are also available (by default triggered after 4 seconds).

Packages were released on [`bintray`](https://dl.bintray.com/getsentry/sentry-android/io/sentry/), [`jcenter`](https://jcenter.bintray.com/io/sentry/sentry-android/)

We'd love to get feedback and we'll work in getting the GA `2.0.0` out soon.
Until then, the [stable SDK offered by Sentry is at version 1.7.28](https://github.com/getsentry/sentry-java/releases/tag/v1.7.28)<|MERGE_RESOLUTION|>--- conflicted
+++ resolved
@@ -2,11 +2,10 @@
 
 ## Unreleased
 
-<<<<<<< HEAD
 ### Fixes
 
 - Fix Session Replay masking for newer versions of Jetpack Compose (1.8+) ([#4485](https://github.com/getsentry/sentry-java/pull/4485))
-=======
+
 ### Features
 
 - Add New User Feedback form ([#4384](https://github.com/getsentry/sentry-java/pull/4384))
@@ -23,7 +22,6 @@
     
       SentryUserFeedbackDialog.Builder(context).create().show()
       ```
->>>>>>> 41527016
 
 ## 8.13.3
 
