--- conflicted
+++ resolved
@@ -3,12 +3,9 @@
 * Enchancement: Support SENTRY_TRACES_SAMPLE_RATE conf. via env variables (#1171)
 * Enhancement: Pass request to CustomSamplingContext in Spring integration (#1172)
 * Fix: Free Local Refs manually due to Android local ref. count limits
-<<<<<<< HEAD
 * Fix: Bring back support for setting transaction name without ongoing transaction (#1183)
-=======
 * Enhancement: Add overload for `transaction/span.finish(SpanStatus)` (#1182)
 
->>>>>>> 9e98134a
 # 4.0.0-alpha.3
 
 * Feat: Add maxAttachmentSize to SentryOptions (#1138)
