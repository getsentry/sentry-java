# Unreleased

# 5.0.0-beta.2

* Fix: sentry-android-timber package sets sentry.java.android.timber as SDK name (#1456)
* Fix: When AppLifecycleIntegration is closed, it should remove observer using UI thread (#1459)
<<<<<<< HEAD
* Fix: associate event with transaction when thrown exception is not a direct cause (#1463)
=======
* Bump: AGP to 4.2.0 (#1460)
* Fix: NPE when adding Context Data with null values for log4j2 (#1465)

>>>>>>> 5fa4b522

Breaking Changes:

* Remove: Settings.Secure.ANDROID_ID in favor of generated installationId (#1455)
* Rename: enableSessionTracking to enableAutoSessionTracking (#1457)

# 5.0.0-beta.1

* Fix: Activity tracing auto instrumentation for Android API < 29 (#1402)
* Fix: use connection and read timeouts in ApacheHttpClient based transport (#1397)
* Ref: Refactor converting HttpServletRequest to Sentry Request in Spring integration (#1387)
* Fix: set correct transaction status for unhandled exceptions in SentryTracingFilter (#1406)
* Fix: handle network errors in SentrySpanClientHttpRequestInterceptor (#1407)
* Fix: set scope on transaction (#1409)
* Fix: set status and associate events with transactions (#1426)
* Fix: Do not set free memory and is low memory fields when it's a NDK hard crash (#1399)
* Fix: Apply user from the scope to transaction (#1424)
* Fix: Pass maxBreadcrumbs config. to sentry-native (#1425)
* Fix: Run event processors and enrich transactions with contexts (#1430)
* Bump: sentry-native to 0.4.9 (#1431)
* Fix: Set Span status for OkHttp integration (#1447)
* Fix: Set user on transaction in Spring & Spring Boot integrations (#1443)

# 4.4.0-alpha.2

* Feat: Add option to ignore exceptions by type (#1352)
* Fix: NPE when MDC contains null values (sentry-logback) (#1364)
* Fix: Avoid NPE when MDC contains null values (sentry-jul) (#1385)
* Feat: Sentry closes Android NDK and ShutdownHook integrations (#1358)
* Enhancement: Allow inheritance of SentryHandler class in sentry-jul package(#1367)
* Fix: Accept only non null value maps (#1368)
* Bump: Upgrade Apache HttpComponents Core to 5.0.3 (#1375)
* Enhancement: Make NoOpHub public (#1379)
* Fix: Do not bind transactions to scope by default. (#1376)
* Fix: Hub thread safety (#1388)
* Fix: SentryTransactionAdvice should operate on the new scope (#1389)
* Feat: configure max spans per transaction (#1394)

# 4.4.0-alpha.1

* Bump: sentry-native to 0.4.8
* Feat: Add an overload for `startTransaction` that sets the created transaction to the Scope #1313
* Ref: Separate user facing and protocol classes in the Performance feature (#1304)
* Feat: Set SDK version on Transactions (#1307)
* Fix: Use logger set on SentryOptions in GsonSerializer (#1308)
* Fix: Use the bindToScope correctly
* Feat: GraalVM Native Image Compatibility (#1329)
* Fix: Allow 0.0 to be set on tracesSampleRate (#1328)
* Fix: set "java" platform to transactions #1332
* Feat: Add OkHttp client application interceptor (#1330)
* Fix: Allow disabling tracing through SentryOptions (#1337)

# 4.3.0

* Fix: setting in-app-includes from external properties (#1291)
* Fix: Initialize Sentry in Logback appender when DSN is not set in XML config (#1296)
* Fix: JUL integration SDK name (#1293)
* Feat: Activity tracing auto instrumentation

# 4.2.0

* Fix: Remove experimental annotation for Attachment #1257
* Fix: Mark stacktrace as snapshot if captured at arbitrary moment #1231
* Enchancement: Improve EventProcessor nullability annotations (#1229).
* Bump: sentry-native to 0.4.7
* Enchancement: Add ability to flush events synchronously.
* Fix: Disable Gson HTML escaping
* Enchancement: Support @SentrySpan and @SentryTransaction on classes and interfaces. (#1243)
* Enchancement: Do not serialize empty collections and maps (#1245)
* Ref: Optimize DuplicateEventDetectionEventProcessor performance (#1247).
* Ref: Prefix sdk.package names with io.sentry (#1249)
* Fix: Make the ANR Atomic flags immutable
* Enchancement: Integration interface better compatibility with Kotlin null-safety
* Enchancement: Simplify Sentry configuration in Spring integration (#1259)
* Enchancement: Simplify configuring Logback integration when environment variable with the DSN is not set (#1271)
* Fix: Prevent NoOpHub from creating heavy SentryOptions objects (#1272)
* Enchancement: Add Request to the Scope. #1270
* Fix: SentryTransaction#getStatus NPE (#1273)
* Enchancement: Optimize SentryTracingFilter when hub is disabled.
* Fix: Discard unfinished Spans before sending them over to Sentry (#1279)
* Fix: Interrupt the thread in QueuedThreadPoolExecutor (#1276)
* Fix: SentryTransaction#finish should not clear another transaction from the scope (#1278)

Breaking Changes:
* Enchancement: SentryExceptionResolver should not send handled errors by default (#1248).
* Ref: Simplify RestTemplate instrumentation (#1246)
* Enchancement: Add overloads for startTransaction taking op and description (#1244)

# 4.1.0

* Improve Kotlin compatibility for SdkVersion (#1213)
* Feat: Support logging via JUL (#1211)
* Fix: returning Sentry trace header from Span (#1217)
* Fix: Remove misleading error logs (#1222)

# 4.0.0

This release brings the Sentry Performance feature to Java SDK, Spring, Spring Boot, and Android integrations. Read more in the reference documentation:

- [Performance for Java](https://docs.sentry.io/platforms/java/performance/)
- [Performance for Spring](https://docs.sentry.io/platforms/java/guides/spring/)
- [Performance for Spring Boot](https://docs.sentry.io/platforms/java/guides/spring-boot/)
- [Performance for Android](https://docs.sentry.io/platforms/android/performance/)

### Other improvements:

#### Core:

- Improved loading external configuration:
  - Load `sentry.properties` from the application's current working directory (#1046)
  - Resolve `in-app-includes`, `in-app-excludes`, `tags`, `debug`, `uncaught.handler.enabled` parameters from the external configuration
- Set global tags on SentryOptions and load them from external configuration (#1066)
- Add support for attachments (#1082)
- Resolve `servername` from the localhost address
- Simplified transport configuration through setting `TransportFactory` instead of `ITransport` on SentryOptions (#1124)

#### Spring Boot:
- Add the ability to register multiple `OptionsConfiguration` beans (#1093)
- Initialize Logback after context refreshes (#1129)

#### Android:
- Add `isSideLoaded` and `installerStore` tags automatically (Where your App. was installed from eg Google Play, Amazon Store, downloaded APK, etc...)
- Bump: sentry-native to 0.4.6
- Bump: Gradle to 6.8.1 and AGP to 4.1.2

# 4.0.0-beta.1

* Feat: Add addToTransactions to Attachment (#1191)
* Enhancement: Support SENTRY_TRACES_SAMPLE_RATE conf. via env variables (#1171)
* Enhancement: Pass request to CustomSamplingContext in Spring integration (#1172)
* Ref: Set SpanContext on SentryTransaction to avoid potential NPE (#1173)
* Fix: Free Local Refs manually due to Android local ref. count limits
* Enhancement: Move `SentrySpanClientHttpRequestInterceptor` to Spring module (#1181)
* Enhancement: Add overload for `transaction/span.finish(SpanStatus)` (#1182)
* Fix: Bring back support for setting transaction name without ongoing transaction (#1183)
* Enhancement: Simplify registering traces sample callback in Spring integration (#1184)
* Enhancement: Polish Performance API (#1165)
* Enhancement: Set "debug" through external properties (#1186)
* Enhancement: Simplify Spring integration (#1188)
* Enhancement: Init overload with dsn (#1195)
* Enhancement: Enable Kotlin map-like access on CustomSamplingContext (#1192)
* Enhancement: Auto register custom ITransportFactory in Spring integration (#1194)
* Enhancement: Improve Kotlin property access in Performance API (#1193)
* Enhancement: Copy options tags to transactions (#1198)
* Enhancement: Add convenient method for accessing event's throwable (1202)

# 4.0.0-alpha.3

* Feat: Add maxAttachmentSize to SentryOptions (#1138)
* Feat: Drop invalid attachments (#1134)
* Ref: Make Attachment immutable (#1120)
* Fix inheriting sampling decision from parent (#1100)
* Fixes and Tests: Session serialization and deserialization
* Ref: using Calendar to generate Dates
* Fix: Exception only sets a stack trace if there are frames
* Feat: set isSideLoaded info tags
* Enhancement: Read tracesSampleRate from AndroidManifest
* Fix: Initialize Logback after context refreshes (#1129)
* Ref: Return NoOpTransaction instead of null (#1126)
* Fix: Do not crash when passing null values to @Nullable methods, eg User and Scope
* Ref: `ITransport` implementations are now responsible for executing request in asynchronous or synchronous way (#1118)
* Ref: Add option to set `TransportFactory` instead of `ITransport` on `SentryOptions` (#1124)
* Ref: Simplify ITransport creation in ITransportFactory (#1135) 
* Feat: Add non blocking Apache HttpClient 5 based Transport (#1136)
* Enhancement: Autoconfigure Apache HttpClient 5 based Transport in Spring Boot integration (#1143)
* Enhancement: Send user.ip_address = {{auto}} when sendDefaultPii is true (#1015)
* Fix: Resolving dashed properties from external configuration
* Feat: Read `uncaught.handler.enabled` property from the external configuration 
* Feat: Resolve servername from the localhost address
* Fix: Consider {{ auto }} as a default ip address (#1015) 
* Fix: Set release and environment on Transactions (#1152)
* Fix: Do not set transaction on the scope automatically   
* Enhancement: Automatically assign span context to captured events (#1156)
* Feat: OutboxSender supports all envelope item types #1158
* Enhancement: Improve ITransaction and ISpan null-safety compatibility (#1161)

# 4.0.0-alpha.2

* Feat: Add basic support for attachments (#1082)
* Fix: Remove method reference in SentryEnvelopeItem (#1091)
* Enhancement: Set transaction name on events and transactions sent using Spring integration (#1067)
* Fix: Set current thread only if there are no exceptions
* Enhancement: Set global tags on SentryOptions and load them from external configuration (#1066)
* Ref: Refactor resolving SpanContext for Throwable (#1068)
* Enhancement: Add API validator and remove deprecated methods
* Enhancement: Add more convenient method to start a child span (#1073)
* Enhancement: Autoconfigure traces callback in Spring Boot integration (#1074)
* Enhancement: Resolve in-app-includes and in-app-excludes parameters from the external configuration
* Enhancement: Make InAppIncludesResolver public (#1084)
* Ref: Change "op" to "operation" in @SentrySpan and @SentryTransaction
* Fix: SentryOptions creates GsonSerializer by default
* Enhancement: Add the ability to register multiple OptionsConfiguration beans (#1093)
* Fix: Append DebugImage list if event already has it
* Fix: Sort breadcrumbs by Date if there are breadcrumbs already in the event
* Feat: Database query tracing with datasource-proxy (#1095)

# 4.0.0-alpha.1

* Enhancement: Load `sentry.properties` from the application's current working directory (#1046)
* Ref: Refactor JSON deserialization (#1047)
* Feat: Performance monitoring (#971)
* Feat: Performance monitoring for Spring Boot applications (#971)

# 3.2.1

* Fix: Set current thread only if theres no exceptions (#1064)
* Fix: Append DebugImage list if event already has it (#1092)
* Fix: Sort breadcrumbs by Date if there are breadcrumbs already in the event (#1094)
* Fix: Free Local Refs manually due to Android local ref. count limits  (#1179)

# 3.2.0

* Bump: AGP 4.1.1 (#1040)
* Fix: use neutral Locale for String operations #1033
* Update to sentry-native 0.4.4 and fix shared library builds (#1039)
* Feat: Expose a Module (Debug images) Loader for Android thru sentry-native #1043
* Enhancement: Added java doc to protocol classes based on sentry-data-schemes project (#1045)
* Enhancement: Make SentryExceptionResolver Order configurable to not send handled web exceptions (#1008)
* Enhancement: Resolve HTTP Proxy parameters from the external configuration (#1028)
* Enhancement: Sentry NDK integration is compiled against default NDK version based on AGP's version #1048
* Fix: Clean up JNI code and properly free strings #1050
* Fix: set userId for hard-crashes if no user is set #1049

# 3.1.3

* Fix broken NDK integration on 3.1.2 (release failed on packaging a .so file)
* Increase max cached events to 30 (#1029)
* Normalize DSN URI (#1030)

# 3.1.2

* feat: Manually capturing User Feedback
* Enhancement: Set environment to "production" by default.
* Enhancement: Make public the Breadcrumb constructor that accepts a Date #1012
* ref: Validate event id on user feedback submission
 
# 3.1.1

* fix: Prevent Logback and Log4j2 integrations from re-initializing Sentry when Sentry is already initialized
* Enhancement: Bind logging related SentryProperties to Slf4j Level instead of Logback to improve Log4j2 compatibility
* fix: Make sure HttpServletRequestSentryUserProvider runs by default before custom SentryUserProvider beans
* fix: fix setting up Sentry in Spring Webflux annotation by changing the scope of Spring WebMvc related dependencies

# 3.1.0

* fix: Don't require `sentry.dsn` to be set when using `io.sentry:sentry-spring-boot-starter` and `io.sentry:sentry-logback` together #965
* Auto-Configure `inAppIncludes` in Spring Boot integration #966
* Enhancement: make getThrowable public and improve set contexts #967
* Bump: Android Gradle Plugin 4.0.2 #968
* Enhancement: accepted quoted values in properties from external configuration #972
* fix: remove chunked streaming mode #974
* fix: Android 11 + targetSdkVersion 30 crashes Sentry on start #977

# 3.0.0

# Java + Android

This release marks the re-unification of Java and Android SDK code bases.
It's based on the Android 2.0 SDK, which implements [Sentry's unified API](https://develop.sentry.dev/sdk/unified-api/).

Considerable changes were done, which include a lot of improvements. More are covered below, but the highlights are:

* Improved `log4j2` integration
  * Capture breadcrumbs for level INFO and higher
  * Raises event for ERROR and higher.
  * Minimum levels are configurable.
  * Optionally initializes the SDK via appender.xml
* Dropped support to `log4j`.
* Improved `logback` integration
  * Capture breadcrumbs for level INFO and higher
  * Raises event for ERROR and higher. 
  * Minimum levels are configurable.
  * Optionally initializes the SDK via appender.xml
  * Configurable via Spring integration if both are enabled
* Spring
  * No more duplicate events with Spring and logback
  * Auto initalizes if DSN is available
  * Configuration options available with auto complete
* Google App Engine support dropped

## What’s Changed

* Callback to validate SSL certificate (#944) 
* Attach stack traces enabled by default

### Android specific

* Release health enabled by default for Android
* Sync of Scopes for Java -> Native (NDK)
* Bump Sentry-Native v0.4.2
* Android 11 Support

[Android migration docs](https://docs.sentry.io/platforms/android/migration/#migrating-from-sentry-android-2x-to-sentry-android-3x)

### Java specific

* Unified API for Java SDK and integrations (Spring, Spring boot starter, Servlet, Logback, Log4j2)

New Java [docs](https://docs.sentry.io/platforms/java/) are live and being improved.

# Acquisition

Packages were released on [`bintray sentry-java`](https://dl.bintray.com/getsentry/sentry-java/io/sentry/), [`bintray sentry-android`](https://dl.bintray.com/getsentry/sentry-android/io/sentry/), [`jcenter`](https://jcenter.bintray.com/io/sentry/) and [`mavenCentral`](https://repo.maven.apache.org/maven2/io/sentry/)

## Where is the Java 1.7 code base?

The previous Java releases, are all available in this repository through the tagged releases.
# 3.0.0-beta.1

## What’s Changed

* feat: ssl support (#944) @ninekaw9 @marandaneto 
* feat: sync Java to C (#937) @bruno-garcia @marandaneto
* feat: Auto-configure Logback appender in Spring Boot integration. (#938) @maciejwalkowiak
* feat: Add Servlet integration. (#935) @maciejwalkowiak
* fix: Pop scope at the end of the request in Spring integration. (#936) @maciejwalkowiak
* bump: Upgrade Spring Boot to 2.3.4. (#932) @maciejwalkowiak
* fix: Do not set cookies when send pii is set to false. (#931) @maciejwalkowiak

Packages were released on [`bintray sentry-java`](https://dl.bintray.com/getsentry/sentry-java/io/sentry/), [`bintray sentry-android`](https://dl.bintray.com/getsentry/sentry-android/io/sentry/), [`jcenter`](https://jcenter.bintray.com/io/sentry/) and [`mavenCentral`](https://repo.maven.apache.org/maven2/io/sentry/)

We'd love to get feedback.

# 3.0.0-alpha.3

## What’s Changed

* Bump sentry-native to 0.4.2 (#926) @marandaneto
* feat: enable attach stack traces and disable attach threads by default (#921) @marandaneto
* fix: read sample rate correctly from manifest meta data (#923) @marandaneto
* ref: remove log level as RN do not use it anymore (#924) @marandaneto

Packages were released on [`bintray sentry-android`](https://dl.bintray.com/getsentry/sentry-android/io/sentry/) and [`bintray sentry-java`](https://dl.bintray.com/getsentry/sentry-java/io/sentry/)

We'd love to get feedback.

# 3.0.0-alpha.2

TBD

Packages were released on [bintray](https://dl.bintray.com/getsentry/maven/io/sentry/)

> Note: This release marks the unification of the Java and Android Sentry codebases based on the core of the Android SDK (version 2.x).
Previous releases for the Android SDK (version 2.x) can be found on the now archived: https://github.com/getsentry/sentry-android/

# 3.0.0-alpha.1

# New releases will happen on a different repository:

https://github.com/getsentry/sentry-java

## What’s Changed

* feat: enable release health by default

Packages were released on [`bintray`](https://dl.bintray.com/getsentry/sentry-android/io/sentry/sentry-android/), [`jcenter`](https://jcenter.bintray.com/io/sentry/sentry-android/) and [`mavenCentral`](https://repo.maven.apache.org/maven2/io/sentry/sentry-android/)

We'd love to get feedback.

# 2.3.1

## What’s Changed

* fix: add main thread checker for the app lifecycle integration (#525) @marandaneto
* Set correct migration link (#523) @fupduck
* Warn about Sentry re-initialization. (#521) @maciejwalkowiak
* Set SDK version in `MainEventProcessor`. (#513) @maciejwalkowiak
* Bump sentry-native to 0.4.0 (#512) @marandaneto
* Bump Gradle to 6.6 and fix linting issues (#510) @marandaneto
* fix(sentry-java): Contexts belong on the Scope (#504) @maciejwalkowiak
* Add tests for verifying scope changes thread isolation (#508) @maciejwalkowiak
* Set `SdkVersion` in default `SentryOptions` created in sentry-core module (#506) @maciejwalkowiak

Packages were released on [`bintray`](https://dl.bintray.com/getsentry/sentry-android/io/sentry/sentry-android/), [`jcenter`](https://jcenter.bintray.com/io/sentry/sentry-android/) and [`mavenCentral`](https://repo.maven.apache.org/maven2/io/sentry/sentry-android/)

We'd love to get feedback.

# 2.3.0

## What’s Changed

* fix: converting UTC and ISO timestamp when missing Locale/TimeZone do not error (#505) @marandaneto
* Add console application sample. (#502) @maciejwalkowiak
* Log stacktraces in SystemOutLogger (#498) @maciejwalkowiak
* Add method to add breadcrumb with string parameter. (#501) @maciejwalkowiak
* Call `Sentry#close` on JVM shutdown. (#497) @maciejwalkowiak
* ref: sentry-core changes for console app (#473) @marandaneto

Obs: If you are using its own instance of `Hub`/`SentryClient` and reflection to set up the SDK to be usable within Libraries, this change may break your code, please fix the renamed classes.

Packages were released on [`bintray`](https://dl.bintray.com/getsentry/sentry-android/io/sentry/sentry-android/), [`jcenter`](https://jcenter.bintray.com/io/sentry/sentry-android/) and [`mavenCentral`](https://repo.maven.apache.org/maven2/io/sentry/sentry-android/)

We'd love to get feedback.

# 2.2.2

## What’s Changed

* feat: add sdk to envelope header (#488) @marandaneto
* Bump plugin versions (#487) @marandaneto
* Bump: AGP 4.0.1 (#486) @marandaneto
* feat: log request if response code is not 200 (#484) @marandaneto

Packages were released on [`bintray`](https://dl.bintray.com/getsentry/sentry-android/io/sentry/sentry-android/), [`jcenter`](https://jcenter.bintray.com/io/sentry/sentry-android/) and [`mavenCentral`](https://repo.maven.apache.org/maven2/io/sentry/sentry-android/)

We'd love to get feedback.

# 2.2.1

## What’s Changed

* fix: Timber adds breadcrumb even if event level is < minEventLevel (#480) @marandaneto
* enhancement: Bump Gradle 6.5.1 (#479) @marandaneto
* fix: contexts serializer avoids reflection and fixes desugaring issue (#478) @marandaneto
* fix: clone session before sending to the transport (#474) @marandaneto

Packages were released on [`bintray`](https://dl.bintray.com/getsentry/sentry-android/io/sentry/sentry-android/), [`jcenter`](https://jcenter.bintray.com/io/sentry/sentry-android/) and [`mavenCentral`](https://repo.maven.apache.org/maven2/io/sentry/sentry-android/)

We'd love to get feedback.

# 2.2.0

## What’s Changed

* fix: negative session sequence if the date is before java date epoch (#471) @marandaneto
* fix: deserialise unmapped contexts values from envelope (#470) @marandaneto
* Bump: sentry-native 0.3.4 (#468) @marandaneto

* feat: timber integration (#464) @marandaneto

1) To add integrations it requires a [manual initialization](https://docs.sentry.io/platforms/android/#manual-initialization) of the Android SDK.

2) Add the `sentry-android-timber` dependency:

```groovy
implementation 'io.sentry:sentry-android-timber:{version}' // version >= 2.2.0
```

3) Initialize and add the `SentryTimberIntegration`:

```java
SentryAndroid.init(this, options -> {
    // default values:
    // minEventLevel = ERROR
    // minBreadcrumbLevel = INFO
    options.addIntegration(new SentryTimberIntegration());

    // custom values for minEventLevel and minBreadcrumbLevel
    // options.addIntegration(new SentryTimberIntegration(SentryLevel.WARNING, SentryLevel.ERROR));
});
```

4) Use the Timber integration:

```java
try {
    int x = 1 / 0;
} catch (Exception e) {
    Timber.e(e);
}
```

Packages were released on [`bintray`](https://dl.bintray.com/getsentry/sentry-android/io/sentry/sentry-android/), [`jcenter`](https://jcenter.bintray.com/io/sentry/sentry-android/) and [`mavenCentral`](https://repo.maven.apache.org/maven2/io/sentry/sentry-android/)

We'd love to get feedback.

# 2.1.7

## What’s Changed

* fix: init native libs if available on SDK init (#461) @marandaneto
* Make JVM target explicit in sentry-core (#462) @dilbernd
* fix: timestamp with millis from react-native should be in UTC format (#456) @marandaneto
* Bump Gradle to 6.5 (#454) @marandaneto

Packages were released on [`bintray`](https://dl.bintray.com/getsentry/sentry-android/io/sentry/sentry-android/), [`jcenter`](https://jcenter.bintray.com/io/sentry/sentry-android/) and [`mavenCentral`](https://repo.maven.apache.org/maven2/io/sentry/sentry-android/)

We'd love to get feedback.

# 2.1.6

## What’s Changed

* fix: do not lookup sentry-debug-meta but instead load it directly (#445) @marandaneto
* fix: regression on v2.1.5 which can cause a crash on SDK init

Packages were released on [`bintray`](https://dl.bintray.com/getsentry/sentry-android/io/sentry/sentry-android/), [`jcenter`](https://jcenter.bintray.com/io/sentry/sentry-android/) and [`mavenCentral`](https://repo.maven.apache.org/maven2/io/sentry/sentry-android/)

We'd love to get feedback.

# 2.1.5

This version has a severe bug and can cause a crash on SDK init

Please upgrade to https://github.com/getsentry/sentry-android/releases/tag/2.1.6

# 2.1.4

## What’s Changed

* bump: sentry-native to 0.3.1 (#440) @marandaneto
* fix: update last session timestamp (#437) @marandaneto
* feat: make gzip as default content encoding type (#433) @marandaneto
* enhancement: use AGP 4 features (#366) @marandaneto
* enhancement: Create GH Actions CI for Ubuntu/macOS (#403) @marandaneto
* enhancement: make root checker better and minimize false positive (#417) @marandaneto
* fix: filter trim memory breadcrumbs (#431) @marandaneto

Packages were released on [`bintray`](https://dl.bintray.com/getsentry/sentry-android/io/sentry/sentry-android/), [`jcenter`](https://jcenter.bintray.com/io/sentry/sentry-android/) and [`mavenCentral`](https://repo.maven.apache.org/maven2/io/sentry/sentry-android/)

We'd love to get feedback.

# 2.1.3

## What’s Changed

This fixes several critical bugs in sentry-android 2.0 and 2.1

* fix: Sentry.init register integrations after creating the main Hub instead of doing it in the main Hub ctor (#427) @marandaneto
* fix: make NoOpLogger public (#425) @marandaneto
* fix: ConnectivityChecker returns connection status and events are not trying to be sent if no connection. (#420) @marandaneto
* ref: thread pool executor is a single thread executor instead of scheduled thread executor (#422) @marandaneto
* fix: Add Abnormal to the Session.State enum as its part of the protocol (#424) @marandaneto
* Bump: Gradle to 6.4.1 (#419) @marandaneto

We recommend that you use sentry-android 2.1.3 over the initial release of sentry-android 2.0 and 2.1.

Packages were released on [`bintray`](https://dl.bintray.com/getsentry/sentry-android/io/sentry/sentry-android/), [`jcenter`](https://jcenter.bintray.com/io/sentry/sentry-android/) and [`mavenCentral`](https://repo.maven.apache.org/maven2/io/sentry/sentry-android/)

We'd love to get feedback.

# 2.1.2

## What’s Changed

* fix: Phone state breadcrumbs require read_phone_state on older OS versions (#415) @marandaneto @bsergean
* fix: before raising ANR events, we check ProcessErrorStateInfo if available (#412) @marandaneto
* fix: send cached events to use a single thread executor (#405) @marandaneto
* enha: added options to configure http transport (#411) @marandaneto
* fix: initing SDK on AttachBaseContext (#409) @marandaneto
* fix: sessions can't be abnormal, but exited if not ended properly (#410) @marandaneto

Packages were released on [`bintray`](https://dl.bintray.com/getsentry/sentry-android/io/sentry/sentry-android/), [`jcenter`](https://jcenter.bintray.com/io/sentry/sentry-android/) and [`mavenCentral`](https://repo.maven.apache.org/maven2/io/sentry/sentry-android/)

We'd love to get feedback.

# 2.1.1

## What’s Changed

* fix: set missing release, environment and dist to sentry-native options (#404) @marandaneto
* fix: do not add automatic and empty sensor breadcrumbs (#401) @marandaneto
* enha: added missing getters on Breadcrumb and SentryEvent (#397) @marandaneto
* enha: bump sentry-native to 0.2.6 (#396) @marandaneto
* feat: add trim memory breadcrumbs (#395) @marandaneto
* enha: only set breadcrumb extras if not empty (#394) @marandaneto
* ref: removed Thread.sleep from LifecycleWatcher tests, using awaitility and DateProvider (#392) @marandaneto
* ref: added a DateTimeProvider for making retry after testable (#391) @marandaneto
* enha: BUMP Gradle to 6.4 (#390) @marandaneto
* enha: added samples of how to disable automatic breadcrumbs (#389) @marandaneto

Packages were released on [`bintray`](https://dl.bintray.com/getsentry/sentry-android/io/sentry/sentry-android/), [`jcenter`](https://jcenter.bintray.com/io/sentry/sentry-android/) and [`mavenCentral`](https://repo.maven.apache.org/maven2/io/sentry/sentry-android/)

We'd love to get feedback.

# 2.1.0

## What’s Changed

* Includes all the changes of 2.1.0 alpha, beta and RC
* fix when PhoneStateListener is not ready for use (#387) @marandaneto
* make ANR 5s by default (#388) @marandaneto
* fix: rate limiting by categories (#381) @marandaneto
* BUMP NDK to latest stable version 21.1.6352462 (#386) @marandaneto

Packages were released on [`bintray`](https://dl.bintray.com/getsentry/sentry-android/io/sentry/sentry-android/), [`jcenter`](https://jcenter.bintray.com/io/sentry/sentry-android/) and [`mavenCentral`](https://repo.maven.apache.org/maven2/io/sentry/sentry-android/)

We'd love to get feedback.

# 2.0.3

## What’s Changed

* patch from 2.1.0-alpha.2 - avoid crash if NDK throws UnsatisfiedLinkError (#344) @marandaneto

Packages were released on [`bintray`](https://dl.bintray.com/getsentry/sentry-android/io/sentry/sentry-android/), [`jcenter`](https://jcenter.bintray.com/io/sentry/sentry-android/) and [`mavenCentral`](https://repo.maven.apache.org/maven2/io/sentry/sentry-android/)

We'd love to get feedback.
# 2.1.0-RC.1

## What’s Changed

* feat: Options for uncaught exception and make SentryOptions list Thread-Safe (#384) @marandaneto
* feat: automatic breadcrumbs for app, activity and sessions lifecycles and system events (#348) @marandaneto
* fix: if retry after header has empty categories, apply retry after to all of them (#377) @marandaneto
* fix: discard events and envelopes if cached and retry after (#378) @marandaneto
* add ScheduledForRemoval annotation to deprecated methods (#375) @marandaneto
* fix: Merge loadLibrary calls for sentry-native and clean up CMake files (#373) @Swatinem
* enha: make capture session and envelope internal (#372) @marandaneto
* fix: exceptions should be sorted oldest to newest (#370) @marandaneto
* fix: check external storage size even if its read only (#368) @marandaneto
* fix: wrong check for cellular network capability (#369) @marandaneto
* bump NDK to 21.0.6113669 (#367) @marandaneto
* bump AGP and add new make cmd to check for updates (#365) @marandaneto

Packages were released on [`bintray`](https://dl.bintray.com/getsentry/sentry-android/io/sentry/sentry-android/), [`jcenter`](https://jcenter.bintray.com/io/sentry/sentry-android/) and [`mavenCentral`](https://repo.maven.apache.org/maven2/io/sentry/sentry-android/)

We'd love to get feedback.

# 2.1.0-beta.2

## What’s Changed

* bump sentry-native to 0.2.4 (#364) @marandaneto
* update current session on session start after deleting previous session (#362) @marandaneto

Packages were released on [`bintray`](https://dl.bintray.com/getsentry/sentry-android/io/sentry/sentry-android/), [`jcenter`](https://jcenter.bintray.com/io/sentry/sentry-android/) and [`mavenCentral`](https://repo.maven.apache.org/maven2/io/sentry/sentry-android/)

We'd love to get feedback.

# 2.1.0-beta.1

## What’s Changed

* BUMP sentry-native to 0.2.3 (#357) @marandaneto
* check for androidx availability on runtime (#356) @marandaneto
* if theres a left over session file and its crashed, we should not overwrite its state (#354) @marandaneto
* session should be exited state if state was ok (#352) @marandaneto
* envelope has dedicated endpoint (#353) @marandaneto

Packages were released on [`bintray`](https://dl.bintray.com/getsentry/sentry-android/io/sentry/sentry-android/), [`jcenter`](https://jcenter.bintray.com/io/sentry/sentry-android/) and [`mavenCentral`](https://repo.maven.apache.org/maven2/io/sentry/sentry-android/)

We'd love to get feedback.

# 2.1.0-alpha.2

## What’s Changed

* change integration order for cached outbox events (#347) @marandaneto
* avoid crash if NDK throws UnsatisfiedLinkError (#344) @marandaneto
* Avoid getting a threadlocal twice. (#339) @metlos
* removing session tracking guard on hub and client (#338) @marandaneto
* bump agp to 3.6.2 (#336) @marandaneto
* fix racey ANR integration (#332) @marandaneto
* logging envelopes path when possible instead of nullable id (#331) @marandaneto
* renaming transport gate method (#330) @marandaneto

Packages were released on [`bintray`](https://dl.bintray.com/getsentry/sentry-android/io/sentry/sentry-android/), [`jcenter`](https://jcenter.bintray.com/io/sentry/sentry-android/) and [`mavenCentral`](https://repo.maven.apache.org/maven2/io/sentry/sentry-android/)

We'd love to get feedback.

# 2.1.0-alpha.1

Release of Sentry's new SDK for Android.

## What’s Changed

* BUMP sentry-native to 0.2.2 (#305) @Swatinem
* ANR report should have 'was active=yes' on the dashboard (#299) @marandaneto
* NDK events apply scoped data (#322) @marandaneto
* fix missing App's info (#315) @marandaneto
* buffered writers/readers - otimizations (#311) @marandaneto
* Add a StdoutTransport (#310) @mike-burns
* boot time should be UTC (#309) @marandaneto
* implementing new retry after protocol (#306) @marandaneto
* make transport result public (#300) @marandaneto
* release health @marandaneto @bruno-garcia 

Packages were released on [`bintray`](https://dl.bintray.com/getsentry/sentry-android/io/sentry/sentry-android/), [`jcenter`](https://jcenter.bintray.com/io/sentry/sentry-android/) and [`mavenCentral`](https://repo.maven.apache.org/maven2/io/sentry/sentry-android/)

We'd love to get feedback.

# 2.0.2

Release of Sentry's new SDK for Android.

## What’s Changed

* BUMP AGP to 3.6.1 (#285) @marandaneto
* MavenCentral support (#284) @marandaneto

Packages were released on [`bintray`](https://dl.bintray.com/getsentry/sentry-android/io/sentry/sentry-android/), [`jcenter`](https://jcenter.bintray.com/io/sentry/sentry-android/) and [`mavenCentral`](https://repo.maven.apache.org/maven2/io/sentry/sentry-android/)

We'd love to get feedback.

# 2.0.1

Release of Sentry's new SDK for Android.

## What’s Changed

* Add the default serverName to SentryOptions and use it in MainEventProcessor (#279) @metlos
* set current threadId when there's no mechanism set (#277) @marandaneto
* feat: attach threads/stacktraces (#267) @marandaneto
* fix: preview package manager (#269) @bruno-garcia

Packages were released on [`bintray`](https://dl.bintray.com/getsentry/sentry-android/io/sentry/), [`jcenter`](https://jcenter.bintray.com/io/sentry/sentry-android/)

We'd love to get feedback.

# 2.0.0

Release of Sentry's new SDK for Android.

New features not offered by (1.7.x):

* NDK support
  * Captures crashes caused by native code
  * Access to the [`sentry-native` SDK](https://github.com/getsentry/sentry-native/) API by your native (C/C++/Rust code/..).
* Automatic init (just add your `DSN` to the manifest)
   * Proguard rules are added automatically
   * Permission (Internet) is added automatically
* Uncaught Exceptions might be captured even before the app restarts
* Sentry's Unified API.
* More context/device information
* Packaged as `aar`
* Frames from the app automatically marked as `InApp=true` (stack traces in Sentry highlights them by default).
* Complete Sentry Protocol available.
* All threads and their stack traces are captured.
* Sample project in this repo to test many features (segfault, uncaught exception, ANR...)

Features from the current SDK like `ANR` are also available (by default triggered after 4 seconds).

Packages were released on [`bintray`](https://dl.bintray.com/getsentry/sentry-android/io/sentry/), [`jcenter`](https://jcenter.bintray.com/io/sentry/sentry-android/)

We'd love to get feedback.

# 2.0.0-rc04

Release of Sentry's new SDK for Android.

## What’s Changed

* fix: breacrumb.data to string,object, Add LOG level (#264) @HazAT
* read release conf. on manifest (#266) @marandaneto
* Support mills timestamp format (#263) @marandaneto
* adding logs to installed integrations (#265) @marandaneto
* feat: Take sampleRate from metadata (#262) @bruno-garcia

Packages were released on [`bintray`](https://dl.bintray.com/getsentry/sentry-android/io/sentry/), [`jcenter`](https://jcenter.bintray.com/io/sentry/sentry-android/)

We'd love to get feedback and we'll work in getting the GA `2.0.0` out soon.
Until then, the [stable SDK offered by Sentry is at version 1.7.30](https://github.com/getsentry/sentry-java/releases/tag/v1.7.30)
# 2.0.0-rc03

Release of Sentry's new SDK for Android.

## What’s Changed

* fixes #259 - NPE check on getExternalFilesDirs items. (#260) @marandaneto
* fix strictMode typo (#258) @marandaneto

Packages were released on [`bintray`](https://dl.bintray.com/getsentry/sentry-android/io/sentry/), [`jcenter`](https://jcenter.bintray.com/io/sentry/sentry-android/)

We'd love to get feedback and we'll work in getting the GA `2.0.0` out soon.
Until then, the [stable SDK offered by Sentry is at version 1.7.30](https://github.com/getsentry/sentry-java/releases/tag/v1.7.30)
# 2.0.0-rc02

Release of Sentry's new SDK for Android.

## What’s Changed

* update ndk for new sentry-native version (#235) @Swatinem @marandaneto
* make integrations public (#256) @marandaneto
* BUMP build-tools (#255) @marandaneto
* added javadocs to scope and its dependencies (#253) @marandaneto
* build all ABIs (#254) @marandaneto
* moving back ANR timeout from long to int param. (#252) @marandaneto
* feat: Hub mode configurable (#247) @bruno-garcia
* Added HubAdapter to call Sentry static methods from Integrations (#250) @marandaneto
* new Release format (#242) @marandaneto
* Javadocs for SentryOptions (#246) @marandaneto
* non-app is already inApp excluded by default. (#244) @marandaneto
* added remove methods (tags/extras) to the sentry static class (#243) @marandaneto
* fix if symlink exists for sentry-native (#241) @marandaneto
* clone method - race condition free (#226) @marandaneto
* refactoring breadcrumbs callback (#239) @marandaneto

Packages were released on [`bintray`](https://dl.bintray.com/getsentry/sentry-android/io/sentry/), [`jcenter`](https://jcenter.bintray.com/io/sentry/sentry-android/)

We'd love to get feedback and we'll work in getting the GA `2.0.0` out soon.
Until then, the [stable SDK offered by Sentry is at version 1.7.30](https://github.com/getsentry/sentry-java/releases/tag/v1.7.30)

# 2.0.0-rc01

Release of Sentry's new SDK for Android.

## What’s Changed

* Honor RetryAfter (#236) @marandaneto
* Add tests for SentryValues (#238) @philipphofmann
* added remove methods for Scope data (#237) @marandaneto
* do not set frames if there's none (#234) @marandaneto
* always call interrupt after InterruptedException (#232) @marandaneto
* more device context (deviceId, connectionType and language) (#229) @marandaneto
* mark as current thread if its the main thread (#228) @marandaneto
* added a few java docs (Sentry, Hub and SentryClient) (#223) @marandaneto
* implemented diagnostic logger (#218) @marandaneto
* fix lgtm alerts (#219) @marandaneto
* written unit tests to ANR integration (#215) @marandaneto
* added blog posts to README (#214) @marandaneto
* added event processors to scope (#209) @marandaneto
* Raise code coverage for Dsn to 100% (#212) @philipphofmann
* Remove redundant times(1) for Mockito.verify (#211) @philipphofmann
* added android transport gate (#206) @marandaneto
* transport may be set on options (#203) @marandaneto
* dist may be set on options (#204) @marandaneto
* added executor for caching values out of the main thread (#201) @marandaneto
* throw an exception if DSN is not set (#200) @marandaneto
* migration guide markdown (#197) @marandaneto

Packages were released on [`bintray`](https://dl.bintray.com/getsentry/sentry-android/io/sentry/), [`jcenter`](https://jcenter.bintray.com/io/sentry/sentry-android/)

We'd love to get feedback and we'll work in getting the GA `2.0.0` out soon.
Until then, the [stable SDK offered by Sentry is at version 1.7.29](https://github.com/getsentry/sentry-java/releases/tag/v1.7.29)

# 2.0.0-beta02

Release of Sentry's new SDK for Android.

* fix Android bug on API 24 and 25 about getting current threads and stack traces (#194)
* addBreadcrumb overloads #196 and #198

Packages were released on [`bintray`](https://dl.bintray.com/getsentry/sentry-android/io/sentry/), [`jcenter`](https://jcenter.bintray.com/io/sentry/sentry-android/)

We'd love to get feedback and we'll work in getting the GA `2.0.0` out soon.
Until then, the [stable SDK offered by Sentry is at version 1.7.28](https://github.com/getsentry/sentry-java/releases/tag/v1.7.28)
# 2.0.0-beta01

Release of Sentry's new SDK for Android.

* ref: ANR doesn't set handled flag #186
* SDK final review (#183)
* ref: Drop errored in favor of crashed (#187)
* workaround android_id (#185)
* renamed sampleRate (#191)
* making timestamp package-private or test-only (#190)
* Split event processor in Device/App data (#180)

Packages were released on [`bintray`](https://dl.bintray.com/getsentry/sentry-android/io/sentry/), [`jcenter`](https://jcenter.bintray.com/io/sentry/sentry-android/)

We'd love to get feedback and we'll work in getting the GA `2.0.0` out soon.
Until then, the [stable SDK offered by Sentry is at version 1.7.28](https://github.com/getsentry/sentry-java/releases/tag/v1.7.28)

# 2.0.0-alpha09

Release of Sentry's new SDK for Android.

* fix: DSN parsing (#165)
* BUMP: sentry-native with message object instead of a string (#172)
* Don't avoid exception type minification (#166)
* make Gson retro compatible with older versions of AGP (#177)
* adding nativeBundle plugin (#161)
* adding scope methods to sentry static class (#179)

Packages were released on [`bintray`](https://dl.bintray.com/getsentry/sentry-android/io/sentry/), [`jcenter`](https://jcenter.bintray.com/io/sentry/sentry-android/)

We'd love to get feedback and we'll work in getting the GA `2.0.0` out soon.
Until then, the [stable SDK offered by Sentry is at version 1.7.28](https://github.com/getsentry/sentry-java/releases/tag/v1.7.28)

# 2.0.0-alpha08

Release of Sentry's new SDK for Android.

* DebugId endianness (#162)
* executed beforeBreadcrumb also for scope (#160)
* benefit of manifest merging when minSdk (#159)
* add method to captureMessage with level (#157)
* listing assets file on the wrong dir (#156)

Packages were released on [`bintray`](https://dl.bintray.com/getsentry/sentry-android/io/sentry/), [`jcenter`](https://jcenter.bintray.com/io/sentry/sentry-android/)

We'd love to get feedback and we'll work in getting the GA `2.0.0` out soon.
Until then, the [stable SDK offered by Sentry is at version 1.7.28](https://github.com/getsentry/sentry-java/releases/tag/v1.7.28)

# 2.0.0-alpha07

Third release of Sentry's new SDK for Android.

*  Fixed release for jcenter and bintray

Packages were released on [`bintray`](https://dl.bintray.com/getsentry/sentry-android/io/sentry/), [`jcenter`](https://jcenter.bintray.com/io/sentry/sentry-android/)

We'd love to get feedback and we'll work in getting the GA `2.0.0` out soon.
Until then, the [stable SDK offered by Sentry is at version 1.7.28](https://github.com/getsentry/sentry-java/releases/tag/v1.7.28)

# 2.0.0-alpha06

Second release of Sentry's new SDK for Android.

* Fixed a typo on pom generation.

Packages were released on [`bintray`](https://dl.bintray.com/getsentry/sentry-android/io/sentry/), [`jcenter`](https://jcenter.bintray.com/io/sentry/sentry-android/)

We'd love to get feedback and we'll work in getting the GA `2.0.0` out soon.
Until then, the [stable SDK offered by Sentry is at version 1.7.28](https://github.com/getsentry/sentry-java/releases/tag/v1.7.28)

# 2.0.0-alpha05

First release of Sentry's new SDK for Android.

New features not offered by our current (1.7.x), stable SDK are:

* NDK support
  * Captures crashes caused by native code
  * Access to the [`sentry-native` SDK](https://github.com/getsentry/sentry-native/) API by your native (C/C++/Rust code/..).
* Automatic init (just add your `DSN` to the manifest)
   * Proguard rules are added automatically
   * Permission (Internet) is added automatically
* Uncaught Exceptions might be captured even before the app restarts
* Unified API which include scopes etc.
* More context/device information
* Packaged as `aar`
* Frames from the app automatically marked as `InApp=true` (stack traces in Sentry highlights them by default).
* Complete Sentry Protocol available.
* All threads and their stack traces are captured.
* Sample project in this repo to test many features (segfault, uncaught exception, scope)

Features from the current SDK like `ANR` are also available (by default triggered after 4 seconds).

Packages were released on [`bintray`](https://dl.bintray.com/getsentry/sentry-android/io/sentry/), [`jcenter`](https://jcenter.bintray.com/io/sentry/sentry-android/)

We'd love to get feedback and we'll work in getting the GA `2.0.0` out soon.
Until then, the [stable SDK offered by Sentry is at version 1.7.28](https://github.com/getsentry/sentry-java/releases/tag/v1.7.28)<|MERGE_RESOLUTION|>--- conflicted
+++ resolved
@@ -1,16 +1,13 @@
 # Unreleased
+
+* Fix: associate event with transaction when thrown exception is not a direct cause (#1463)
 
 # 5.0.0-beta.2
 
 * Fix: sentry-android-timber package sets sentry.java.android.timber as SDK name (#1456)
 * Fix: When AppLifecycleIntegration is closed, it should remove observer using UI thread (#1459)
-<<<<<<< HEAD
-* Fix: associate event with transaction when thrown exception is not a direct cause (#1463)
-=======
 * Bump: AGP to 4.2.0 (#1460)
 * Fix: NPE when adding Context Data with null values for log4j2 (#1465)
-
->>>>>>> 5fa4b522
 
 Breaking Changes:
 
