--- conflicted
+++ resolved
@@ -20,11 +20,8 @@
     native <methods>;
   }
   ```
-<<<<<<< HEAD
+- Fix abstract method error in `SentrySupportSQLiteDatabase` ([#4597](https://github.com/getsentry/sentry-java/pull/4597))
 - Ensure frame metrics listeners are registered/unregistered on the main thread ([#4582](https://github.com/getsentry/sentry-java/pull/4582))
-=======
-- Fix abstract method error in `SentrySupportSQLiteDatabase` ([#4597](https://github.com/getsentry/sentry-java/pull/4597))
->>>>>>> 0048b423
 
 ## 8.18.0
 
