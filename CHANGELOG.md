# Changelog

## Unreleased

### Features

- Add `options.ignoredErrors` to filter out errors that match a certain String or Regex ([#4083](https://github.com/getsentry/sentry-java/pull/4083))
  - The matching is attempted on `event.message`, `event.formatted`, and `{event.throwable.class.name}: {event.throwable.message}`
  - Can be set in `sentry.properties`, e.g. `ignored-errors=Some error,Another .*`
  - Can be set in environment variables, e.g. `SENTRY_IGNORED_ERRORS=Some error,Another .*`
  - For Spring Boot, it can be set in `application.properties`, e.g. `sentry.ignored-errors=Some error,Another .*`

### Fixes

- Avoid logging an error when a float is passed in the manifest ([#4031](https://github.com/getsentry/sentry-java/pull/4031))
- Add `request` details to transactions created through OpenTelemetry ([#4098](https://github.com/getsentry/sentry-java/pull/4098))
  - We now add HTTP request method and URL where Sentry expects it to display it in Sentry UI
- Remove `java.lang.ClassNotFoundException` debug logs when searching for OpenTelemetry marker classes ([#4091](https://github.com/getsentry/sentry-java/pull/4091))
  - There was up to three of these, one for `io.sentry.opentelemetry.agent.AgentMarker`, `io.sentry.opentelemetry.agent.AgentlessMarker` and `io.sentry.opentelemetry.agent.AgentlessSpringMarker`.
  - These were not indicators of something being wrong but rather the SDK looking at what is available at runtime to configure itself accordingly.
<<<<<<< HEAD
- Do not instrument File I/O operations if tracing is disabled ([#4051](https://github.com/getsentry/sentry-java/pull/4051))
- Do not instrument User Interaction multiple times ([#4051](https://github.com/getsentry/sentry-java/pull/4051))
- Speed up view traversal to find touched target in `UserInteractionIntegration` ([#4051](https://github.com/getsentry/sentry-java/pull/4051))
- Reduce IPC/Binder calls performed by the SDK ([#4058](https://github.com/getsentry/sentry-java/pull/4058))

### Behavioural Changes

- Reduce the number of broadcasts the SDK is subscribed for ([#4052](https://github.com/getsentry/sentry-java/pull/4052))
  - Drop `TempSensorBreadcrumbsIntegration`
  - Drop `PhoneStateBreadcrumbsIntegration`
  - Reduce number of broadcasts in `SystemEventsBreadcrumbsIntegration`

Current list of the broadcast events can be found [here](https://github.com/getsentry/sentry-java/blob/9b8dc0a844d10b55ddeddf55d278c0ab0f86421c/sentry-android-core/src/main/java/io/sentry/android/core/SystemEventsBreadcrumbsIntegration.java#L131-L153). If you'd like to subscribe for more events, consider overriding the `SystemEventsBreadcrumbsIntegration` as follows:

```kotlin
SentryAndroid.init(context) { options ->
    options.integrations.removeAll { it is SystemEventsBreadcrumbsIntegration }
    options.integrations.add(SystemEventsBreadcrumbsIntegration(context, SystemEventsBreadcrumbsIntegration.getDefaultActions() + listOf(/* your custom actions */)))
}
```

If you would like to keep some of the default broadcast events as breadcrumbs, consider opening a [GitHub issue](https://github.com/getsentry/sentry-java/issues/new).
=======
- Set mechanism `type` to `suppressed` for suppressed exceptions ([#4125](https://github.com/getsentry/sentry-java/pull/4125))
  - This helps to distinguish an exceptions cause from any suppressed exceptions in the Sentry UI

### Dependencies

- Bump Spring Boot to `3.4.2` ([#4081](https://github.com/getsentry/sentry-java/pull/4081))
>>>>>>> 2fc1ed76

## 8.0.0

### Summary

Version 8 of the Sentry Android/Java SDK brings a variety of features and fixes. The most notable changes are:

- `Hub` has been replaced by `Scopes`
- New `Scope` types have been introduced, see "Behavioural Changes" for more details.
- Lifecycle tokens have been introduced to manage `Scope` lifecycle, see "Behavioural Changes" for more details.
- Bumping `minSdk` level to 21 (Android 5.0)
- Our `sentry-opentelemetry-agent` has been improved and now works in combination with the rest of Sentry. You may now mix and match OpenTelemetry and Sentry API for instrumenting your application.
- The SDK is now compatible with Spring Boot 3.4
- We now support GraphQL v22 (`sentry-graphql-22`)
- Metrics have been removed

Please take a look at [our migration guide in docs](https://docs.sentry.io/platforms/java/migration/7.x-to-8.0).

### Sentry Self-hosted Compatibility

This SDK version is compatible with a self-hosted version of Sentry `22.12.0` or higher. If you are using an older version of [self-hosted Sentry](https://develop.sentry.dev/self-hosted/) (aka onpremise), you will need to [upgrade](https://develop.sentry.dev/self-hosted/releases/). If you're using `sentry.io` no action is required.

### Breaking Changes

- The Android minSdk level for all Android modules is now 21 ([#3852](https://github.com/getsentry/sentry-java/pull/3852))
- The minSdk level for sentry-android-ndk changed from 19 to 21 ([#3851](https://github.com/getsentry/sentry-java/pull/3851))
- Throw IllegalArgumentException when calling Sentry.init on Android ([#3596](https://github.com/getsentry/sentry-java/pull/3596))
- Metrics have been removed from the SDK ([#3774](https://github.com/getsentry/sentry-java/pull/3774))
    - Metrics will return but we don't know in what exact form yet
- `enableTracing` option (a.k.a `enable-tracing`) has been removed from the SDK ([#3776](https://github.com/getsentry/sentry-java/pull/3776))
    - Please set `tracesSampleRate` to a value >= 0.0 for enabling performance instead. The default value is `null` which means performance is disabled.
- Replace `synchronized` methods and blocks with `ReentrantLock` (`AutoClosableReentrantLock`) ([#3715](https://github.com/getsentry/sentry-java/pull/3715))
    - If you are subclassing any Sentry classes, please check if the parent class used `synchronized` before. Please make sure to use the same lock object as the parent class in that case.
- `traceOrigins` option (`io.sentry.traces.tracing-origins` in manifest) has been removed, please use `tracePropagationTargets` (`io.sentry.traces.trace-propagation-targets` in manifest`) instead ([#3780](https://github.com/getsentry/sentry-java/pull/3780))
- `profilingEnabled` option (`io.sentry.traces.profiling.enable` in manifest) has been removed, please use `profilesSampleRate` (`io.sentry.traces.profiling.sample-rate` instead) instead ([#3780](https://github.com/getsentry/sentry-java/pull/3780))
- `shutdownTimeout` option has been removed, please use `shutdownTimeoutMillis` instead ([#3780](https://github.com/getsentry/sentry-java/pull/3780))
- `profilingTracesIntervalMillis` option for Android has been removed ([#3780](https://github.com/getsentry/sentry-java/pull/3780))
- `io.sentry.session-tracking.enable` manifest option has been removed ([#3780](https://github.com/getsentry/sentry-java/pull/3780))
- `Sentry.traceHeaders()` method has been removed, please use `Sentry.getTraceparent()` instead ([#3718](https://github.com/getsentry/sentry-java/pull/3718))
- `Sentry.reportFullDisplayed()` method has been removed, please use `Sentry.reportFullyDisplayed()` instead ([#3717](https://github.com/getsentry/sentry-java/pull/3717))
- `User.other` has been removed, please use `data` instead ([#3780](https://github.com/getsentry/sentry-java/pull/3780))
- `SdkVersion.getIntegrations()` has been removed, please use `getIntegrationSet` instead ([#3780](https://github.com/getsentry/sentry-java/pull/3780))
- `SdkVersion.getPackages()` has been removed, please use `getPackageSet()` instead ([#3780](https://github.com/getsentry/sentry-java/pull/3780))
- `Device.language` has been removed, please use `locale` instead ([#3780](https://github.com/getsentry/sentry-java/pull/3780))
- `TraceContext.user` and `TraceContextUser` class have been removed, please use `userId` on `TraceContext` instead ([#3780](https://github.com/getsentry/sentry-java/pull/3780))
- `TransactionContext.fromSentryTrace()` has been removed, please use `Sentry.continueTrace()` instead ([#3780](https://github.com/getsentry/sentry-java/pull/3780))
- `SentryDataFetcherExceptionHandler` has been removed, please use `SentryGenericDataFetcherExceptionHandler` in combination with `SentryInstrumentation` instead ([#3780](https://github.com/getsentry/sentry-java/pull/3780))
- `sentry-android-okhttp` has been removed in favor of `sentry-okhttp`, removing android dependency from the module ([#3510](https://github.com/getsentry/sentry-java/pull/3510))
- `Contexts` no longer extends `ConcurrentHashMap`, instead we offer a selected set of methods.
- User segment has been removed ([#3512](https://github.com/getsentry/sentry-java/pull/3512))
- One of the `AndroidTransactionProfiler` constructors has been removed, please use a different one ([#3780](https://github.com/getsentry/sentry-java/pull/3780))
- Use String instead of UUID for SessionId ([#3834](https://github.com/getsentry/sentry-java/pull/3834))
    - The `Session` constructor now takes a `String` instead of a `UUID` for the `sessionId` parameter.
    - `Session.getSessionId()` now returns a `String` instead of a `UUID`.
- All status codes below 400 are now mapped to `SpanStatus.OK` ([#3869](https://github.com/getsentry/sentry-java/pull/3869))
- Change OkHttp sub-spans to span attributes ([#3556](https://github.com/getsentry/sentry-java/pull/3556))
    - This will reduce the number of spans created by the SDK
- `instrumenter` option should no longer be needed as our new OpenTelemetry integration now works in combination with the rest of Sentry

### Behavioural Changes

- We're introducing some new `Scope` types in the SDK, allowing for better control over what data is attached where. Previously there was a stack of scopes that was pushed and popped. Instead we now fork scopes for a given lifecycle and then restore the previous scopes. Since `Hub` is gone, it is also never cloned anymore. Separation of data now happens through the different scope types while making it easier to manipulate exactly what you need without having to attach data at the right time to have it apply where wanted.
    - Global scope is attached to all events created by the SDK. It can also be modified before `Sentry.init` has been called. It can be manipulated using `Sentry.configureScope(ScopeType.GLOBAL, (scope) -> { ... })`.
    - Isolation scope can be used e.g. to attach data to all events that come up while handling an incoming request. It can also be used for other isolation purposes. It can be manipulated using `Sentry.configureScope(ScopeType.ISOLATION, (scope) -> { ... })`. The SDK automatically forks isolation scope in certain cases like incoming requests, CRON jobs, Spring `@Async` and more.
    - Current scope is forked often and data added to it is only added to events that are created while this scope is active. Data is also passed on to newly forked child scopes but not to parents. It can be manipulated using `Sentry.configureScope(ScopeType.CURRENT, (scope) -> { ... })`.
- `Sentry.popScope` has been deprecated, please call `.close()` on the token returned by `Sentry.pushScope` instead or use it in a way described in more detail in [our migration guide](https://docs.sentry.io/platforms/java/migration/7.x-to-8.0).
- We have chosen a default scope that is used for `Sentry.configureScope()` as well as API like `Sentry.setTag()`
    - For Android the type defaults to `CURRENT` scope
    - For Backend and other JVM applicatons it defaults to `ISOLATION` scope
- Event processors on `Scope` can now be ordered by overriding the `getOrder` method on implementations of `EventProcessor`. NOTE: This order only applies to event processors on `Scope` but not `SentryOptions` at the moment. Feel free to request this if you need it.
- `Hub` is deprecated in favor of `Scopes`, alongside some `Hub` relevant APIs. More details can be found in [our migration guide](https://docs.sentry.io/platforms/java/migration/7.x-to-8.0).
- Send file name and path only if `isSendDefaultPii` is `true` ([#3919](https://github.com/getsentry/sentry-java/pull/3919))
- (Android) Enable Performance V2 by default ([#3824](https://github.com/getsentry/sentry-java/pull/3824))
    - With this change cold app start spans will include spans for ContentProviders, Application and Activity load.
- (Android) Replace thread id with kernel thread id in span data ([#3706](https://github.com/getsentry/sentry-java/pull/3706))
- (Android) The JNI layer for sentry-native has now been moved from sentry-java to sentry-native ([#3189](https://github.com/getsentry/sentry-java/pull/3189))
    - This now includes prefab support for sentry-native, allowing you to link and access the sentry-native API within your native app code
    - Checkout the `sentry-samples/sentry-samples-android` example on how to configure CMake and consume `sentry.h`
- The user ip-address is now only set to `"{{auto}}"` if `sendDefaultPii` is enabled ([#4072](https://github.com/getsentry/sentry-java/pull/4072))
  - This change gives you control over IP address collection directly on the client

### Features

- The SDK is now compatible with Spring Boot 3.4 ([#3939](https://github.com/getsentry/sentry-java/pull/3939))
- Our `sentry-opentelemetry-agent` has been completely reworked and now plays nicely with the rest of the Java SDK
    - You may also want to give this new agent a try even if you haven't used OpenTelemetry (with Sentry) before. It offers support for [many more libraries and frameworks](https://github.com/open-telemetry/opentelemetry-java-instrumentation/blob/main/docs/supported-libraries.md), improving on our trace propagation, `Scopes` (used to be `Hub`) propagation as well as performance instrumentation (i.e. more spans).
    - If you are using a framework we did not support before and currently resort to manual instrumentation, please give the agent a try. See [here for a list of supported libraries, frameworks and application servers](https://github.com/open-telemetry/opentelemetry-java-instrumentation/blob/main/docs/supported-libraries.md).
    - Please see [Java SDK docs](https://docs.sentry.io/platforms/java/tracing/instrumentation/opentelemetry/) for more details on how to set up the agent. Please make sure to select the correct SDK from the dropdown on the left side of the docs.
    - What's new about the Agent
        - When the OpenTelemetry Agent is used, Sentry API creates OpenTelemetry spans under the hood, handing back a wrapper object which bridges the gap between traditional Sentry API and OpenTelemetry. We might be replacing some of the Sentry performance API in the future.
            - This is achieved by configuring the SDK to use `OtelSpanFactory` instead of `DefaultSpanFactory` which is done automatically by the auto init of the Java Agent.
        - OpenTelemetry spans are now only turned into Sentry spans when they are finished so they can be sent to the Sentry server.
        - Now registers an OpenTelemetry `Sampler` which uses Sentry sampling configuration
        - Other Performance integrations automatically stop creating spans to avoid duplicate spans
        - The Sentry SDK now makes use of OpenTelemetry `Context` for storing Sentry `Scopes` (which is similar to what used to be called `Hub`) and thus relies on OpenTelemetry for `Context` propagation.
        - Classes used for the previous version of our OpenTelemetry support have been deprecated but can still be used manually. We're not planning to keep the old agent around in favor of less complexity in the SDK.
- Add `sentry-opentelemetry-agentless-spring` module ([#4000](https://github.com/getsentry/sentry-java/pull/4000))
    - This module can be added as a dependency when using Sentry with OpenTelemetry and Spring Boot but don't want to use our Agent. It takes care of configuring OpenTelemetry for use with Sentry.
    - You may want to set `OTEL_LOGS_EXPORTER=none;OTEL_METRICS_EXPORTER=none;OTEL_TRACES_EXPORTER=none` env vars to not have the log flooded with error messages regarding OpenTelemetry features we don't use.
- Add `sentry-opentelemetry-agentless` module ([#3961](https://github.com/getsentry/sentry-java/pull/3961))
    - This module can be added as a dependency when using Sentry with OpenTelemetry but don't want to use our Agent. It takes care of configuring OpenTelemetry for use with Sentry.
    - To enable the auto configuration of it, please set `-Dotel.java.global-autoconfigure.enabled=true` on the `java` command, when starting your application.
    - You may also want to set `OTEL_LOGS_EXPORTER=none;OTEL_METRICS_EXPORTER=none;OTEL_TRACES_EXPORTER=none` env vars to not have the log flooded with error messages regarding OpenTelemetry features we don't use.
- `OpenTelemetryUtil.applyOpenTelemetryOptions` now takes an enum instead of a boolean for its mode
- Add `openTelemetryMode` option ([#3994](https://github.com/getsentry/sentry-java/pull/3994))
    - It defaults to `AUTO` meaning the SDK will figure out how to best configure itself for use with OpenTelemetry
    - Use of OpenTelemetry can also be disabled completely by setting it to `OFF` ([#3995](https://github.com/getsentry/sentry-java/pull/3995))
        - In this case even if OpenTelemetry is present, the Sentry SDK will not use it
    - Use `AGENT` when using `sentry-opentelemetry-agent`
    - Use `AGENTLESS` when using `sentry-opentelemetry-agentless`
    - Use `AGENTLESS_SPRING` when using `sentry-opentelemetry-agentless-spring`
- Add `ignoredTransactions` option to filter out transactions by name ([#3871](https://github.com/getsentry/sentry-java/pull/3871))
    - can be used via ENV vars, e.g. `SENTRY_IGNORED_TRANSACTIONS=POST /person/,GET /pers.*`
    - can also be set in options directly, e.g. `options.setIgnoredTransactions(...)`
    - can also be set in `sentry.properties`, e.g. `ignored-transactions=POST /person/,GET /pers.*`
    - can also be set in Spring config `application.properties`, e.g. `sentry.ignored-transactions=POST /person/,GET /pers.*`
- Add `scopeBindingMode` to `SpanOptions` ([#4004](https://github.com/getsentry/sentry-java/pull/4004))
    - This setting only affects the SDK when used with OpenTelemetry.
    - Defaults to `AUTO` meaning the SDK will decide whether the span should be bound to the current scope. It will not bind transactions to scope using `AUTO`, it will only bind spans where the parent span is on the current scope.
    - `ON` sets the new span on the current scope.
    - `OFF` does not set the new span on the scope.
- Add `ignoredSpanOrigins` option for ignoring spans coming from certain integrations
    - We pre-configure this to ignore Performance instrumentation for Spring and other integrations when using our OpenTelemetry Agent to avoid duplicate spans
- Support `graphql-java` v22 via a new module `sentry-graphql-22` ([#3740](https://github.com/getsentry/sentry-java/pull/3740))
    - If you are using `graphql-java` v21 or earlier, you can use the `sentry-graphql` module
    - For `graphql-java` v22 and newer please use the `sentry-graphql-22` module
- We now provide a `SentryInstrumenter` bean directly for Spring (Boot) if there is none yet instead of using `GraphQlSourceBuilderCustomizer` to add the instrumentation ([#3744](https://github.com/getsentry/sentry-java/pull/3744))
    - It is now also possible to provide a bean of type `SentryGraphqlInstrumentation.BeforeSpanCallback` which is then used by `SentryInstrumenter`
- Add data fetching environment hint to breadcrumb for GraphQL (#3413) ([#3431](https://github.com/getsentry/sentry-java/pull/3431))
- Report exceptions returned by Throwable.getSuppressed() to Sentry as exception groups ([#3396] https://github.com/getsentry/sentry-java/pull/3396)
  - Any suppressed exceptions are added to the issue details page in Sentry, the same way any cause is.
  - We are planning to improve how we visualize suppressed exceptions. See https://github.com/getsentry/sentry-java/issues/4059
- Enable `ThreadLocalAccessor` for Spring Boot 3 WebFlux by default ([#4023](https://github.com/getsentry/sentry-java/pull/4023))
- Allow passing `environment` to `CheckinUtils.withCheckIn` ([3889](https://github.com/getsentry/sentry-java/pull/3889))
- Add `globalHubMode` to options ([#3805](https://github.com/getsentry/sentry-java/pull/3805))
    - `globalHubMode` used to only be a param on `Sentry.init`. To make it easier to be used in e.g. Desktop environments, we now additionally added it as an option on SentryOptions that can also be set via `sentry.properties`.
    - If both the param on `Sentry.init` and the option are set, the option will win. By default the option is set to `null` meaning whatever is passed to `Sentry.init` takes effect.
- Lazy uuid generation for SentryId and SpanId ([#3770](https://github.com/getsentry/sentry-java/pull/3770))
- Faster generation of Sentry and Span IDs ([#3818](https://github.com/getsentry/sentry-java/pull/3818))
    - Uses faster implementation to convert UUID to SentryID String
    - Uses faster Random implementation to generate UUIDs
- Android 15: Add support for 16KB page sizes ([#3851](https://github.com/getsentry/sentry-java/pull/3851))
    - See https://developer.android.com/guide/practices/page-sizes for more details
- Add init priority settings ([#3674](https://github.com/getsentry/sentry-java/pull/3674))
    - You may now set `forceInit=true` (`force-init` for `.properties` files) to ensure a call to Sentry.init / SentryAndroid.init takes effect
- Add force init option to Android Manifest ([#3675](https://github.com/getsentry/sentry-java/pull/3675))
    - Use `<meta-data android:name="io.sentry.force-init" android:value="true" />` to ensure Sentry Android auto init is not easily overwritten
- Attach request body for `application/x-www-form-urlencoded` requests in Spring ([#3731](https://github.com/getsentry/sentry-java/pull/3731))
    - Previously request body was only attached for `application/json` requests
- Set breadcrumb level based on http status ([#3771](https://github.com/getsentry/sentry-java/pull/3771))
- Emit transaction.data inside contexts.trace.data ([#3735](https://github.com/getsentry/sentry-java/pull/3735))
    - Also does not emit `transaction.data` in `extras` anymore
- Add a sample for showcasing Sentry with OpenTelemetry for Spring Boot 3 with our Java agent (`sentry-samples-spring-boot-jakarta-opentelemetry`) ([#3856](https://github.com/getsentry/sentry-java/pull/3828))
- Add a sample for showcasing Sentry with OpenTelemetry for Spring Boot 3 without our Java agent (`sentry-samples-spring-boot-jakarta-opentelemetry-noagent`) ([#3856](https://github.com/getsentry/sentry-java/pull/3856))
- Add a sample for showcasing Sentry with OpenTelemetry (`sentry-samples-console-opentelemetry-noagent`) ([#3856](https://github.com/getsentry/sentry-java/pull/3862))

### Fixes

- Fix incoming defer sampling decision `sentry-trace` header ([#3942](https://github.com/getsentry/sentry-java/pull/3942))
    - A `sentry-trace` header that only contains trace ID and span ID but no sampled flag (`-1`, `-0` suffix) means the receiving system can make its own sampling decision
    - When generating `sentry-trace` header from `PropagationContext` we now copy the `sampled` flag.
    - In `TransactionContext.fromPropagationContext` when there is no parent sampling decision, keep the decision `null` so a new sampling decision is made instead of defaulting to `false`
- Fix order of calling `close` on previous Sentry instance when re-initializing ([#3750](https://github.com/getsentry/sentry-java/pull/3750))
    - Previously some parts of Sentry were immediately closed after re-init that should have stayed open and some parts of the previous init were never closed
- All status codes below 400 are now mapped to `SpanStatus.OK` ([#3869](https://github.com/getsentry/sentry-java/pull/3869))
- Improve ignored check performance ([#3992](https://github.com/getsentry/sentry-java/pull/3992))
    - Checking if a span origin, a transaction or a checkIn should be ignored is now faster
- Cache requests for Spring using Springs `ContentCachingRequestWrapper` instead of our own Wrapper to also cache parameters ([#3641](https://github.com/getsentry/sentry-java/pull/3641))
    - Previously only the body was cached which could lead to problems in the FilterChain as Request parameters were not available
- Close backpressure monitor on SDK shutdown ([#3998](https://github.com/getsentry/sentry-java/pull/3998))
    - Due to the backpressure monitor rescheduling a task to run every 10s, it very likely caused shutdown to wait the full `shutdownTimeoutMillis` (defaulting to 2s) instead of being able to terminate immediately
- Let OpenTelemetry auto instrumentation handle extracting and injecting tracing information if present ([#3953](https://github.com/getsentry/sentry-java/pull/3953))
    - Our integrations no longer call `.continueTrace` and also do not inject tracing headers if the integration has been added to `ignoredSpanOrigins`
- Fix testTag not working for Jetpack Compose user interaction tracking ([#3878](https://github.com/getsentry/sentry-java/pull/3878))
- Mark `DiskFlushNotification` hint flushed when rate limited ([#3892](https://github.com/getsentry/sentry-java/pull/3892))
    - Our `UncaughtExceptionHandlerIntegration` waited for the full flush timeout duration (default 15s) when rate limited.
- Do not replace `op` with auto generated content for OpenTelemetry spans with span kind `INTERNAL` ([#3906](https://github.com/getsentry/sentry-java/pull/3906))
- Add `enable-spotlight` and `spotlight-connection-url` to external options and check if spotlight is enabled when deciding whether to inspect an OpenTelemetry span for connecting to splotlight ([#3709](https://github.com/getsentry/sentry-java/pull/3709))
- Trace context on `Contexts.setTrace` has been marked `@NotNull` ([#3721](https://github.com/getsentry/sentry-java/pull/3721))
    - Setting it to `null` would cause an exception.
    - Transactions are dropped if trace context is missing
- Remove internal annotation on `SpanOptions` ([#3722](https://github.com/getsentry/sentry-java/pull/3722))
- `SentryLogbackInitializer` is now public ([#3723](https://github.com/getsentry/sentry-java/pull/3723))
- Parse and use `send-default-pii` and `max-request-body-size` from `sentry.properties` ([#3534](https://github.com/getsentry/sentry-java/pull/3534))
- `TracesSampler` is now only created once in `SentryOptions` instead of creating a new one for every `Hub` (which is now `Scopes`). This means we're now creating fewer `SecureRandom` instances.

### Internal

- Make `SentryClient` constructor public ([#4045](https://github.com/getsentry/sentry-java/pull/4045))
- Warm starts cleanup ([#3954](https://github.com/getsentry/sentry-java/pull/3954))

### Changes in pre-releases

These changes have been made during development of `8.0.0`. You may skip this section. We just put it here for sake of completeness.

- Extract OpenTelemetry `URL_PATH` span attribute into description ([#3933](https://github.com/getsentry/sentry-java/pull/3933))
- Replace OpenTelemetry `ContextStorage` wrapper with `ContextStorageProvider` ([#3938](https://github.com/getsentry/sentry-java/pull/3938))
    - The wrapper had to be put in place before any call to `Context` whereas `ContextStorageProvider` is automatically invoked at the correct time.
- Send `otel.kind` to Sentry ([#3907](https://github.com/getsentry/sentry-java/pull/3907))
- Spring Boot now automatically detects if OpenTelemetry is available and makes use of it ([#3846](https://github.com/getsentry/sentry-java/pull/3846))
    - This is only enabled if there is no OpenTelemetry agent available
    - We prefer to use the OpenTelemetry agent as it offers more auto instrumentation
    - In some cases the OpenTelemetry agent cannot be used, please see https://opentelemetry.io/docs/zero-code/java/spring-boot-starter/ for more details on when to prefer the Agent and when the Spring Boot starter makes more sense.
    - In this mode the SDK makes use of the `OpenTelemetry` bean that is created by `opentelemetry-spring-boot-starter` instead of `GlobalOpenTelemetry`
- Spring Boot now automatically detects our OpenTelemetry agent if its auto init is disabled ([#3848](https://github.com/getsentry/sentry-java/pull/3848))
    - This means Spring Boot config mechanisms can now be combined with our OpenTelemetry agent
    - The `sentry-opentelemetry-extra` module has been removed again, most classes have been moved to `sentry-opentelemetry-bootstrap` which is loaded into the bootstrap classloader (i.e. `null`) when our Java agent is used. The rest has been moved into `sentry-opentelemetry-agentcustomization` and is loaded into the agent classloader when our Java agent is used.
    - The `sentry-opentelemetry-bootstrap` and `sentry-opentelemetry-agentcustomization` modules can be used without the agent as well, in which case all classes are loaded into the application classloader. Check out our `sentry-samples-spring-boot-jakarta-opentelemetry-noagent` sample.
    - In this mode the SDK makes use of `GlobalOpenTelemetry`
- Automatically set span factory based on presence of OpenTelemetry ([#3858](https://github.com/getsentry/sentry-java/pull/3858))
    - `SentrySpanFactoryHolder` has been removed as it is no longer required.

- Replace deprecated `SimpleInstrumentation` with `SimplePerformantInstrumentation` for graphql 22 ([#3974](https://github.com/getsentry/sentry-java/pull/3974))
- We now hold a strong reference to the underlying OpenTelemetry span when it is created through Sentry API ([#3997](https://github.com/getsentry/sentry-java/pull/3997))
    - This keeps it from being garbage collected too early
- Defer sampling decision by setting `sampled` to `null` in `PropagationContext` when using OpenTelemetry in case of an incoming defer sampling `sentry-trace` header. ([#3945](https://github.com/getsentry/sentry-java/pull/3945))
- Build `PropagationContext` from `SamplingDecision` made by `SentrySampler` instead of parsing headers and potentially ignoring a sampling decision in case a `sentry-trace` header comes in with deferred sampling decision. ([#3947](https://github.com/getsentry/sentry-java/pull/3947))
- The Sentry OpenTelemetry Java agent now makes sure Sentry `Scopes` storage is initialized even if the agents auto init is disabled ([#3848](https://github.com/getsentry/sentry-java/pull/3848))
    - This is required for all integrations to work together with our OpenTelemetry Java agent if its auto init has been disabled and the SDKs init should be used instead.
- Fix `startChild` for span that is not in current OpenTelemetry `Context` ([#3862](https://github.com/getsentry/sentry-java/pull/3862))
    - Starting a child span from a transaction that wasn't in the current `Context` lead to multiple transactions being created (one for the transaction and another per span created).
- Add `auto.graphql.graphql22` to ignored span origins when using OpenTelemetry ([#3828](https://github.com/getsentry/sentry-java/pull/3828))
- Use OpenTelemetry span name as fallback for transaction name ([#3557](https://github.com/getsentry/sentry-java/pull/3557))
    - In certain cases we were sending transactions as "<unlabeled transaction>" when using OpenTelemetry
- Add OpenTelemetry span data to Sentry span ([#3593](https://github.com/getsentry/sentry-java/pull/3593))
- No longer selectively copy OpenTelemetry attributes to Sentry spans / transactions `data` ([#3663](https://github.com/getsentry/sentry-java/pull/3663))
- Remove `PROCESS_COMMAND_ARGS` (`process.command_args`) OpenTelemetry span attribute as it can be very large ([#3664](https://github.com/getsentry/sentry-java/pull/3664))
- Use RECORD_ONLY sampling decision if performance is disabled ([#3659](https://github.com/getsentry/sentry-java/pull/3659))
    - Also fix check whether Performance is enabled when making a sampling decision in the OpenTelemetry sampler
- Sentry OpenTelemetry Java Agent now sets Instrumenter to SENTRY (used to be OTEL) ([#3697](https://github.com/getsentry/sentry-java/pull/3697))
- Set span origin in `ActivityLifecycleIntegration` on span options instead of after creating the span / transaction ([#3702](https://github.com/getsentry/sentry-java/pull/3702))
    - This allows spans to be filtered by span origin on creation
- Honor ignored span origins in `SentryTracer.startChild` ([#3704](https://github.com/getsentry/sentry-java/pull/3704))
- Use span id of remote parent ([#3548](https://github.com/getsentry/sentry-java/pull/3548))
    - Traces were broken because on an incoming request, OtelSentrySpanProcessor did not set the parentSpanId on the span correctly. Traces were not referencing the actual parent span but some other (random) span ID which the server doesn't know.
- Attach active span to scope when using OpenTelemetry ([#3549](https://github.com/getsentry/sentry-java/pull/3549))
    - Errors weren't linked to traces correctly due to parts of the SDK not knowing the current span
- Record dropped spans in client report when sampling out OpenTelemetry spans ([#3552](https://github.com/getsentry/sentry-java/pull/3552))
- Retrieve the correct current span from `Scope`/`Scopes` when using OpenTelemetry ([#3554](https://github.com/getsentry/sentry-java/pull/3554))
- Support spans that are split into multiple batches ([#3539](https://github.com/getsentry/sentry-java/pull/3539))
    - When spans belonging to a single transaction were split into multiple batches for SpanExporter, we did not add all spans because the isSpanTooOld check wasn't inverted.
- Partially fix bootstrap class loading ([#3543](https://github.com/getsentry/sentry-java/pull/3543))
    - There was a problem with two separate Sentry `Scopes` being active inside each OpenTelemetry `Context` due to using context keys from more than one class loader.
- The Spring Boot 3 WebFlux sample now uses our GraphQL v22 integration ([#3828](https://github.com/getsentry/sentry-java/pull/3828))
- Do not ignore certain span origins for OpenTelemetry without agent ([#3856](https://github.com/getsentry/sentry-java/pull/3856))
- `span.startChild` now uses `.makeCurrent()` by default ([#3544](https://github.com/getsentry/sentry-java/pull/3544))
    - This caused an issue where the span tree wasn't correct because some spans were not added to their direct parent
- Do not set the exception group marker when there is a suppressed exception ([#4056](https://github.com/getsentry/sentry-java/pull/4056))
    - Due to how grouping works in Sentry currently sometimes the suppressed exception is treated as the main exception. This change ensures we keep using the main exception and not change how grouping works.
    - As a consequence the list of exceptions in the group on top of an issue is no longer shown in Sentry UI.
    - We are planning to improve this in the future but opted for this fix first.

### Dependencies

- Bump Native SDK from v0.7.0 to v0.7.17 ([#3441](https://github.com/getsentry/sentry-java/pull/3189)) ([#3851](https://github.com/getsentry/sentry-java/pull/3851)) ([#3914](https://github.com/getsentry/sentry-java/pull/3914)) ([#4003](https://github.com/getsentry/sentry-java/pull/4003))
    - [changelog](https://github.com/getsentry/sentry-native/blob/master/CHANGELOG.md#0717)
    - [diff](https://github.com/getsentry/sentry-native/compare/0.7.0...0.7.17)
- Bump OpenTelemetry to 1.44.1, OpenTelemetry Java Agent to 2.10.0 and Semantic Conventions to 1.28.0 ([#3668](https://github.com/getsentry/sentry-java/pull/3668)) ([#3935](https://github.com/getsentry/sentry-java/pull/3935))

### Migration Guide / Deprecations

Please take a look at [our migration guide in docs](https://docs.sentry.io/platforms/java/migration/7.x-to-8.0).

- `Hub` has been deprecated, we're replacing the following:
    - `IHub` has been replaced by `IScopes`, however you should be able to simply pass `IHub` instances to code expecting `IScopes`, allowing for an easier migration.
    - `HubAdapter.getInstance()` has been replaced by `ScopesAdapter.getInstance()`
    - The `.clone()` method on `IHub`/`IScopes` has been deprecated, please use `.pushScope()` or `.pushIsolationScope()` instead
    - Some internal methods like `.getCurrentHub()` and `.setCurrentHub()` have also been replaced.
- `Sentry.popScope` has been replaced by calling `.close()` on the token returned by `Sentry.pushScope()` and `Sentry.pushIsolationScope()`. The token can also be used in a `try` block like this:

```
try (final @NotNull ISentryLifecycleToken ignored = Sentry.pushScope()) {
  // this block has its separate current scope
}
```

as well as:


```
try (final @NotNull ISentryLifecycleToken ignored = Sentry.pushIsolationScope()) {
  // this block has its separate isolation scope
}
```
- Classes used by our previous OpenTelemetry integration have been deprecated (`SentrySpanProcessor`, `SentryPropagator`, `OpenTelemetryLinkErrorEventProcessor`). Please take a look at [docs](https://docs.sentry.io/platforms/java/tracing/instrumentation/opentelemetry/) on how to setup OpenTelemetry in v8.

You may also use `LifecycleHelper.close(token)`, e.g. in case you need to pass the token around for closing later.


### Changes from `rc.4`

If you have been using `8.0.0-rc.4` of the Java SDK, here's the new changes that have been included in the `8.0.0` release:

- Make `SentryClient` constructor public ([#4045](https://github.com/getsentry/sentry-java/pull/4045))
- The user ip-address is now only set to `"{{auto}}"` if sendDefaultPii is enabled ([#4072](https://github.com/getsentry/sentry-java/pull/4072))
    - This change gives you control over IP address collection directly on the client
- Do not set the exception group marker when there is a suppressed exception ([#4056](https://github.com/getsentry/sentry-java/pull/4056))
    - Due to how grouping works in Sentry currently sometimes the suppressed exception is treated as the main exception. This change ensures we keep using the main exception and not change how grouping works.
    - As a consequence the list of exceptions in the group on top of an issue is no longer shown in Sentry UI.
    - We are planning to improve this in the future but opted for this fix first.
- Fix swallow NDK loadLibrary errors ([#4082](https://github.com/getsentry/sentry-java/pull/4082))

## 7.21.0

### Fixes

- Do not instrument File I/O operations if tracing is disabled ([#4051](https://github.com/getsentry/sentry-java/pull/4051))
- Do not instrument User Interaction multiple times ([#4051](https://github.com/getsentry/sentry-java/pull/4051))
- Speed up view traversal to find touched target in `UserInteractionIntegration` ([#4051](https://github.com/getsentry/sentry-java/pull/4051))
- Reduce IPC/Binder calls performed by the SDK ([#4058](https://github.com/getsentry/sentry-java/pull/4058))

### Behavioural Changes

- Reduce the number of broadcasts the SDK is subscribed for ([#4052](https://github.com/getsentry/sentry-java/pull/4052))
  - Drop `TempSensorBreadcrumbsIntegration`
  - Drop `PhoneStateBreadcrumbsIntegration`
  - Reduce number of broadcasts in `SystemEventsBreadcrumbsIntegration`

Current list of the broadcast events can be found [here](https://github.com/getsentry/sentry-java/blob/9b8dc0a844d10b55ddeddf55d278c0ab0f86421c/sentry-android-core/src/main/java/io/sentry/android/core/SystemEventsBreadcrumbsIntegration.java#L131-L153). If you'd like to subscribe for more events, consider overriding the `SystemEventsBreadcrumbsIntegration` as follows:

```kotlin
SentryAndroid.init(context) { options ->
    options.integrations.removeAll { it is SystemEventsBreadcrumbsIntegration }
    options.integrations.add(SystemEventsBreadcrumbsIntegration(context, SystemEventsBreadcrumbsIntegration.getDefaultActions() + listOf(/* your custom actions */)))
}
```

If you would like to keep some of the default broadcast events as breadcrumbs, consider opening a [GitHub issue](https://github.com/getsentry/sentry-java/issues/new).

## 7.21.0-beta.1

### Fixes

- Do not instrument File I/O operations if tracing is disabled ([#4051](https://github.com/getsentry/sentry-java/pull/4051))
- Do not instrument User Interaction multiple times ([#4051](https://github.com/getsentry/sentry-java/pull/4051))
- Speed up view traversal to find touched target in `UserInteractionIntegration` ([#4051](https://github.com/getsentry/sentry-java/pull/4051))
- Reduce IPC/Binder calls performed by the SDK ([#4058](https://github.com/getsentry/sentry-java/pull/4058))

### Behavioural Changes

- Reduce the number of broadcasts the SDK is subscribed for ([#4052](https://github.com/getsentry/sentry-java/pull/4052))
  - Drop `TempSensorBreadcrumbsIntegration`
  - Drop `PhoneStateBreadcrumbsIntegration`
  - Reduce number of broadcasts in `SystemEventsBreadcrumbsIntegration`

Current list of the broadcast events can be found [here](https://github.com/getsentry/sentry-java/blob/9b8dc0a844d10b55ddeddf55d278c0ab0f86421c/sentry-android-core/src/main/java/io/sentry/android/core/SystemEventsBreadcrumbsIntegration.java#L131-L153). If you'd like to subscribe for more events, consider overriding the `SystemEventsBreadcrumbsIntegration` as follows:

```kotlin
SentryAndroid.init(context) { options ->
    options.integrations.removeAll { it is SystemEventsBreadcrumbsIntegration }
    options.integrations.add(SystemEventsBreadcrumbsIntegration(context, SystemEventsBreadcrumbsIntegration.getDefaultActions() + listOf(/* your custom actions */)))
}
```

If you would like to keep some of the default broadcast events as breadcrumbs, consider opening a [GitHub issue](https://github.com/getsentry/sentry-java/issues/new).

## 7.20.1

### Behavioural Changes

- The user ip-address is now only set to `"{{auto}}"` if sendDefaultPii is enabled ([#4071](https://github.com/getsentry/sentry-java/pull/4071))
    - This change gives you control over IP address collection directly on the client


## 7.20.0

### Features

- Session Replay GA ([#4017](https://github.com/getsentry/sentry-java/pull/4017))

To enable Replay use the `sessionReplay.sessionSampleRate` or `sessionReplay.onErrorSampleRate` options.

  ```kotlin
  import io.sentry.SentryReplayOptions
  import io.sentry.android.core.SentryAndroid

  SentryAndroid.init(context) { options ->
   
    options.sessionReplay.sessionSampleRate = 1.0
    options.sessionReplay.onErrorSampleRate = 1.0
  
    // To change default redaction behavior (defaults to true)
    options.sessionReplay.redactAllImages = true
    options.sessionReplay.redactAllText = true
  
    // To change quality of the recording (defaults to MEDIUM)
    options.sessionReplay.quality = SentryReplayOptions.SentryReplayQuality.MEDIUM // (LOW|MEDIUM|HIGH)
  }
  ```

### Fixes

- Fix warm start detection ([#3937](https://github.com/getsentry/sentry-java/pull/3937))
- Session Replay: Reduce memory allocations, disk space consumption, and payload size ([#4016](https://github.com/getsentry/sentry-java/pull/4016))
- Session Replay: Do not try to encode corrupted frames multiple times ([#4016](https://github.com/getsentry/sentry-java/pull/4016))

### Internal

- Session Replay: Allow overriding `SdkVersion` for replay events ([#4014](https://github.com/getsentry/sentry-java/pull/4014))
- Session Replay: Send replay options as tags ([#4015](https://github.com/getsentry/sentry-java/pull/4015))

### Breaking changes

- Session Replay options were moved from under `experimental` to the main `options` object ([#4017](https://github.com/getsentry/sentry-java/pull/4017))

## 7.19.1

### Fixes

- Change TTFD timeout to 25 seconds ([#3984](https://github.com/getsentry/sentry-java/pull/3984))
- Session Replay: Fix memory leak when masking Compose screens ([#3985](https://github.com/getsentry/sentry-java/pull/3985))
- Session Replay: Fix potential ANRs in `GestureRecorder` ([#4001](https://github.com/getsentry/sentry-java/pull/4001))

### Internal

- Session Replay: Flutter improvements ([#4007](https://github.com/getsentry/sentry-java/pull/4007))

## 7.19.0

### Fixes

- Session Replay: fix various crashes and issues ([#3970](https://github.com/getsentry/sentry-java/pull/3970))
    - Fix `IndexOutOfBoundsException` when tracking window changes
    - Fix `IllegalStateException` when adding/removing draw listener for a dead view
    - Fix `ConcurrentModificationException` when registering window listeners and stopping `WindowRecorder`/`GestureRecorder`
- Add support for setting sentry-native handler_strategy ([#3671](https://github.com/getsentry/sentry-java/pull/3671))

### Dependencies

- Bump Native SDK from v0.7.8 to v0.7.16 ([#3671](https://github.com/getsentry/sentry-java/pull/3671))
    - [changelog](https://github.com/getsentry/sentry-native/blob/master/CHANGELOG.md#0716)
    - [diff](https://github.com/getsentry/sentry-native/compare/0.7.8...0.7.16)

## 7.18.1

### Fixes

- Fix testTag not working for Jetpack Compose user interaction tracking ([#3878](https://github.com/getsentry/sentry-java/pull/3878))

## 7.18.0

### Features

- Android 15: Add support for 16KB page sizes ([#3620](https://github.com/getsentry/sentry-java/pull/3620))
    - See https://developer.android.com/guide/practices/page-sizes for more details
- Session Replay: Add `beforeSendReplay` callback ([#3855](https://github.com/getsentry/sentry-java/pull/3855))
- Session Replay: Add support for masking/unmasking view containers ([#3881](https://github.com/getsentry/sentry-java/pull/3881))

### Fixes

- Avoid collecting normal frames ([#3782](https://github.com/getsentry/sentry-java/pull/3782))
- Ensure android initialization process continues even if options configuration block throws an exception ([#3887](https://github.com/getsentry/sentry-java/pull/3887))
- Do not report parsing ANR error when there are no threads ([#3888](https://github.com/getsentry/sentry-java/pull/3888))
    - This should significantly reduce the number of events with message "Sentry Android SDK failed to parse system thread dump..." reported
- Session Replay: Disable replay in session mode when rate limit is active ([#3854](https://github.com/getsentry/sentry-java/pull/3854))

### Dependencies

- Bump Native SDK from v0.7.2 to v0.7.8 ([#3620](https://github.com/getsentry/sentry-java/pull/3620))
    - [changelog](https://github.com/getsentry/sentry-native/blob/master/CHANGELOG.md#078)
    - [diff](https://github.com/getsentry/sentry-native/compare/0.7.2...0.7.8)

## 7.17.0

### Features

- Add meta option to set the maximum amount of breadcrumbs to be logged. ([#3836](https://github.com/getsentry/sentry-java/pull/3836))
- Use a separate `Random` instance per thread to improve SDK performance ([#3835](https://github.com/getsentry/sentry-java/pull/3835))

### Fixes

- Using MaxBreadcrumb with value 0 no longer crashes. ([#3836](https://github.com/getsentry/sentry-java/pull/3836))
- Accept manifest integer values when requiring floating values ([#3823](https://github.com/getsentry/sentry-java/pull/3823))
- Fix standalone tomcat jndi issue ([#3873](https://github.com/getsentry/sentry-java/pull/3873))
    - Using Sentry Spring Boot on a standalone tomcat caused the following error:
        - Failed to bind properties under 'sentry.parsed-dsn' to io.sentry.Dsn

## 7.16.0

### Features

- Add meta option to attach ANR thread dumps ([#3791](https://github.com/getsentry/sentry-java/pull/3791))

### Fixes

- Cache parsed Dsn ([#3796](https://github.com/getsentry/sentry-java/pull/3796))
- fix invalid profiles when the transaction name is empty ([#3747](https://github.com/getsentry/sentry-java/pull/3747))
- Deprecate `enableTracing` option ([#3777](https://github.com/getsentry/sentry-java/pull/3777))
- Vendor `java.util.Random` and replace `java.security.SecureRandom` usages ([#3783](https://github.com/getsentry/sentry-java/pull/3783))
- Fix potential ANRs due to NDK scope sync ([#3754](https://github.com/getsentry/sentry-java/pull/3754))
- Fix potential ANRs due to NDK System.loadLibrary calls ([#3670](https://github.com/getsentry/sentry-java/pull/3670))
- Fix slow `Log` calls on app startup ([#3793](https://github.com/getsentry/sentry-java/pull/3793))
- Fix slow Integration name parsing ([#3794](https://github.com/getsentry/sentry-java/pull/3794))
- Session Replay: Reduce startup and capture overhead ([#3799](https://github.com/getsentry/sentry-java/pull/3799))
- Load lazy fields on init in the background ([#3803](https://github.com/getsentry/sentry-java/pull/3803))
- Replace setOf with HashSet.add ([#3801](https://github.com/getsentry/sentry-java/pull/3801))

### Breaking changes

- The method `addIntegrationToSdkVersion(Ljava/lang/Class;)V` has been removed from the core (`io.sentry:sentry`) package. Please make sure all of the packages (e.g. `io.sentry:sentry-android-core`, `io.sentry:sentry-android-fragment`, `io.sentry:sentry-okhttp`  and others) are all aligned and using the same version to prevent the `NoSuchMethodError` exception.

## 7.16.0-alpha.1

### Features

- Add meta option to attach ANR thread dumps ([#3791](https://github.com/getsentry/sentry-java/pull/3791))

### Fixes

- Cache parsed Dsn ([#3796](https://github.com/getsentry/sentry-java/pull/3796))
- fix invalid profiles when the transaction name is empty ([#3747](https://github.com/getsentry/sentry-java/pull/3747))
- Deprecate `enableTracing` option ([#3777](https://github.com/getsentry/sentry-java/pull/3777))
- Vendor `java.util.Random` and replace `java.security.SecureRandom` usages ([#3783](https://github.com/getsentry/sentry-java/pull/3783))
- Fix potential ANRs due to NDK scope sync ([#3754](https://github.com/getsentry/sentry-java/pull/3754))
- Fix potential ANRs due to NDK System.loadLibrary calls ([#3670](https://github.com/getsentry/sentry-java/pull/3670))
- Fix slow `Log` calls on app startup ([#3793](https://github.com/getsentry/sentry-java/pull/3793))
- Fix slow Integration name parsing ([#3794](https://github.com/getsentry/sentry-java/pull/3794))
- Session Replay: Reduce startup and capture overhead ([#3799](https://github.com/getsentry/sentry-java/pull/3799))

## 7.15.0

### Features

- Add support for `feedback` envelope header item type ([#3687](https://github.com/getsentry/sentry-java/pull/3687))
- Add breadcrumb.origin field ([#3727](https://github.com/getsentry/sentry-java/pull/3727))
- Session Replay: Add options to selectively mask/unmask views captured in replay. The following options are available: ([#3689](https://github.com/getsentry/sentry-java/pull/3689))
    - `android:tag="sentry-mask|sentry-unmask"` in XML or `view.setTag("sentry-mask|sentry-unmask")` in code tags
        - if you already have a tag set for a view, you can set a tag by id: `<tag android:id="@id/sentry_privacy" android:value="mask|unmask"/>` in XML or `view.setTag(io.sentry.android.replay.R.id.sentry_privacy, "mask|unmask")` in code
    - `view.sentryReplayMask()` or `view.sentryReplayUnmask()` extension functions
    - mask/unmask `View`s of a certain type by adding fully-qualified classname to one of the lists `options.experimental.sessionReplay.addMaskViewClass()` or `options.experimental.sessionReplay.addUnmaskViewClass()`. Note, that all of the view subclasses/subtypes will be masked/unmasked as well
        - For example, (this is already a default behavior) to mask all `TextView`s and their subclasses (`RadioButton`, `EditText`, etc.): `options.experimental.sessionReplay.addMaskViewClass("android.widget.TextView")`
        - If you're using code obfuscation, adjust your proguard-rules accordingly, so your custom view class name is not minified
- Session Replay: Support Jetpack Compose masking ([#3739](https://github.com/getsentry/sentry-java/pull/3739))
  - To selectively mask/unmask @Composables, use `Modifier.sentryReplayMask()` and `Modifier.sentryReplayUnmask()` modifiers
- Session Replay: Mask `WebView`, `VideoView` and `androidx.media3.ui.PlayerView` by default ([#3775](https://github.com/getsentry/sentry-java/pull/3775))

### Fixes

- Avoid stopping appStartProfiler after application creation ([#3630](https://github.com/getsentry/sentry-java/pull/3630))
- Session Replay: Correctly detect dominant color for `TextView`s with Spans ([#3682](https://github.com/getsentry/sentry-java/pull/3682))
- Fix ensure Application Context is used even when SDK is initialized via Activity Context ([#3669](https://github.com/getsentry/sentry-java/pull/3669))
- Fix potential ANRs due to `Calendar.getInstance` usage in Breadcrumbs constructor ([#3736](https://github.com/getsentry/sentry-java/pull/3736))
- Fix potential ANRs due to default integrations ([#3778](https://github.com/getsentry/sentry-java/pull/3778))
- Lazily initialize heavy `SentryOptions` members to avoid ANRs on app start ([#3749](https://github.com/getsentry/sentry-java/pull/3749))

*Breaking changes*:

- `options.experimental.sessionReplay.errorSampleRate` was renamed to `options.experimental.sessionReplay.onErrorSampleRate` ([#3637](https://github.com/getsentry/sentry-java/pull/3637))
- Manifest option `io.sentry.session-replay.error-sample-rate` was renamed to `io.sentry.session-replay.on-error-sample-rate` ([#3637](https://github.com/getsentry/sentry-java/pull/3637))
- Change `redactAllText` and `redactAllImages` to `maskAllText` and `maskAllImages` ([#3741](https://github.com/getsentry/sentry-java/pull/3741))

## 7.14.0

### Features

- Session Replay: Gesture/touch support for Flutter ([#3623](https://github.com/getsentry/sentry-java/pull/3623))

### Fixes

- Fix app start spans missing from Pixel devices ([#3634](https://github.com/getsentry/sentry-java/pull/3634))
- Avoid ArrayIndexOutOfBoundsException on Android cpu data collection ([#3598](https://github.com/getsentry/sentry-java/pull/3598))
- Fix lazy select queries instrumentation ([#3604](https://github.com/getsentry/sentry-java/pull/3604))
- Session Replay: buffer mode improvements ([#3622](https://github.com/getsentry/sentry-java/pull/3622))
  - Align next segment timestamp with the end of the buffered segment when converting from buffer mode to session mode
  - Persist `buffer` replay type for the entire replay when converting from buffer mode to session mode
  - Properly store screen names for `buffer` mode
- Session Replay: fix various crashes and issues ([#3628](https://github.com/getsentry/sentry-java/pull/3628))
  - Fix video not being encoded on Pixel devices
  - Fix SIGABRT native crashes on Xiaomi devices when encoding a video
  - Fix `RejectedExecutionException` when redacting a screenshot
  - Fix `FileNotFoundException` when persisting segment values

### Chores

- Introduce `ReplayShadowMediaCodec` and refactor tests using custom encoder ([#3612](https://github.com/getsentry/sentry-java/pull/3612))

## 7.13.0

### Features

- Session Replay: ([#3565](https://github.com/getsentry/sentry-java/pull/3565)) ([#3609](https://github.com/getsentry/sentry-java/pull/3609))
  - Capture remaining replay segment for ANRs on next app launch
  - Capture remaining replay segment for unhandled crashes on next app launch

### Fixes

- Session Replay: ([#3565](https://github.com/getsentry/sentry-java/pull/3565)) ([#3609](https://github.com/getsentry/sentry-java/pull/3609))
  - Fix stopping replay in `session` mode at 1 hour deadline
  - Never encode full frames for a video segment, only do partial updates. This further reduces size of the replay segment
  - Use propagation context when no active transaction for ANRs

### Dependencies

- Bump Spring Boot to 3.3.2 ([#3541](https://github.com/getsentry/sentry-java/pull/3541))

## 7.12.1

### Fixes

- Check app start spans time and ignore background app starts ([#3550](https://github.com/getsentry/sentry-java/pull/3550))
  - This should eliminate long-lasting App Start transactions

## 7.12.0

### Features

- Session Replay Public Beta ([#3339](https://github.com/getsentry/sentry-java/pull/3339))

  To enable Replay use the `sessionReplay.sessionSampleRate` or `sessionReplay.errorSampleRate` experimental options.

  ```kotlin
  import io.sentry.SentryReplayOptions
  import io.sentry.android.core.SentryAndroid

  SentryAndroid.init(context) { options ->
   
    // Currently under experimental options:
    options.experimental.sessionReplay.sessionSampleRate = 1.0
    options.experimental.sessionReplay.errorSampleRate = 1.0
  
    // To change default redaction behavior (defaults to true)
    options.experimental.sessionReplay.redactAllImages = true
    options.experimental.sessionReplay.redactAllText = true
  
    // To change quality of the recording (defaults to MEDIUM)
    options.experimental.sessionReplay.quality = SentryReplayOptions.SentryReplayQuality.MEDIUM // (LOW|MEDIUM|HIGH)
  }
  ```

  To learn more visit [Sentry's Mobile Session Replay](https://docs.sentry.io/product/explore/session-replay/mobile/) documentation page.

## 7.11.0

### Features

- Report dropped spans ([#3528](https://github.com/getsentry/sentry-java/pull/3528))

### Fixes

- Fix duplicate session start for React Native ([#3504](https://github.com/getsentry/sentry-java/pull/3504))
- Move onFinishCallback before span or transaction is finished ([#3459](https://github.com/getsentry/sentry-java/pull/3459))
- Add timestamp when a profile starts ([#3442](https://github.com/getsentry/sentry-java/pull/3442))
- Move fragment auto span finish to onFragmentStarted ([#3424](https://github.com/getsentry/sentry-java/pull/3424))
- Remove profiling timeout logic and disable profiling on API 21 ([#3478](https://github.com/getsentry/sentry-java/pull/3478))
- Properly reset metric flush flag on metric emission ([#3493](https://github.com/getsentry/sentry-java/pull/3493))
- Use SecureRandom in favor of Random for Metrics ([#3495](https://github.com/getsentry/sentry-java/pull/3495))
- Fix UncaughtExceptionHandlerIntegration Memory Leak ([#3398](https://github.com/getsentry/sentry-java/pull/3398))
- Deprecated `User.segment`. Use a custom tag or context instead. ([#3511](https://github.com/getsentry/sentry-java/pull/3511))
- Fix duplicated http spans ([#3526](https://github.com/getsentry/sentry-java/pull/3526))
- When capturing unhandled hybrid exception session should be ended and new start if need ([#3480](https://github.com/getsentry/sentry-java/pull/3480))

### Dependencies

- Bump Native SDK from v0.7.0 to v0.7.2 ([#3314](https://github.com/getsentry/sentry-java/pull/3314))
  - [changelog](https://github.com/getsentry/sentry-native/blob/master/CHANGELOG.md#072)
  - [diff](https://github.com/getsentry/sentry-native/compare/0.7.0...0.7.2)

## 7.10.0

### Features

- Publish Gradle module metadata ([#3422](https://github.com/getsentry/sentry-java/pull/3422))

### Fixes

- Fix faulty `span.frame_delay` calculation for early app start spans ([#3427](https://github.com/getsentry/sentry-java/pull/3427))
- Fix crash when installing `ShutdownHookIntegration` and the VM is shutting down ([#3456](https://github.com/getsentry/sentry-java/pull/3456))

## 7.9.0

### Features

- Add start_type to app context ([#3379](https://github.com/getsentry/sentry-java/pull/3379))
- Add ttid/ttfd contribution flags ([#3386](https://github.com/getsentry/sentry-java/pull/3386))

### Fixes

- (Internal) Metrics code cleanup ([#3403](https://github.com/getsentry/sentry-java/pull/3403))
- Fix Frame measurements in app start transactions ([#3382](https://github.com/getsentry/sentry-java/pull/3382))
- Fix timing metric value different from span duration ([#3368](https://github.com/getsentry/sentry-java/pull/3368))
- Do not always write startup crash marker ([#3409](https://github.com/getsentry/sentry-java/pull/3409))
  - This may have been causing the SDK init logic to block the main thread

## 7.8.0

### Features

- Add description to OkHttp spans ([#3320](https://github.com/getsentry/sentry-java/pull/3320))
- Enable backpressure management by default ([#3284](https://github.com/getsentry/sentry-java/pull/3284))

### Fixes

- Add rate limit to Metrics ([#3334](https://github.com/getsentry/sentry-java/pull/3334))
- Fix java.lang.ClassNotFoundException: org.springframework.web.servlet.HandlerMapping in Spring Boot Servlet mode without WebMVC ([#3336](https://github.com/getsentry/sentry-java/pull/3336))
- Fix normalization of metrics keys, tags and values ([#3332](https://github.com/getsentry/sentry-java/pull/3332))

## 7.7.0

### Features

- Add support for Spring Rest Client ([#3199](https://github.com/getsentry/sentry-java/pull/3199))
- Extend Proxy options with proxy type ([#3326](https://github.com/getsentry/sentry-java/pull/3326))

### Fixes

- Fixed default deadline timeout to 30s instead of 300s ([#3322](https://github.com/getsentry/sentry-java/pull/3322))
- Fixed `Fix java.lang.ClassNotFoundException: org.springframework.web.servlet.HandlerExceptionResolver` in Spring Boot Servlet mode without WebMVC ([#3333](https://github.com/getsentry/sentry-java/pull/3333))

## 7.6.0

### Features

- Experimental: Add support for Sentry Developer Metrics ([#3205](https://github.com/getsentry/sentry-java/pull/3205), [#3238](https://github.com/getsentry/sentry-java/pull/3238), [#3248](https://github.com/getsentry/sentry-java/pull/3248), [#3250](https://github.com/getsentry/sentry-java/pull/3250))  
  Use the Metrics API to track processing time, download sizes, user signups, and conversion rates and correlate them back to tracing data in order to get deeper insights and solve issues faster. Our API supports counters, distributions, sets, gauges and timers, and it's easy to get started:
  ```kotlin
  Sentry.metrics()
    .increment(
        "button_login_click", // key
        1.0,                  // value
        null,                 // unit
        mapOf(                // tags
            "provider" to "e-mail"
        )
    )
  ```
  To learn more about Sentry Developer Metrics, head over to our [Java](https://docs.sentry.io/platforms/java/metrics/) and [Android](https://docs.sentry.io//platforms/android/metrics/) docs page.

## 7.5.0

### Features

- Add support for measurements at span level ([#3219](https://github.com/getsentry/sentry-java/pull/3219))
- Add `enableScopePersistence` option to disable `PersistingScopeObserver` used for ANR reporting which may increase performance overhead. Defaults to `true` ([#3218](https://github.com/getsentry/sentry-java/pull/3218))
  - When disabled, the SDK will not enrich ANRv2 events with scope data (e.g. breadcrumbs, user, tags, etc.)
- Configurable defaults for Cron - MonitorConfig ([#3195](https://github.com/getsentry/sentry-java/pull/3195))
- We now display a warning on startup if an incompatible version of Spring Boot is detected ([#3233](https://github.com/getsentry/sentry-java/pull/3233))
  - This should help notice a mismatching Sentry dependency, especially when upgrading a Spring Boot application
- Experimental: Add Metrics API ([#3205](https://github.com/getsentry/sentry-java/pull/3205))

### Fixes

- Ensure performance measurement collection is not taken too frequently ([#3221](https://github.com/getsentry/sentry-java/pull/3221))
- Fix old profiles deletion on SDK init ([#3216](https://github.com/getsentry/sentry-java/pull/3216))
- Fix hub restore point in wrappers: SentryWrapper, SentryTaskDecorator and SentryScheduleHook ([#3225](https://github.com/getsentry/sentry-java/pull/3225))
  - We now reset the hub to its previous value on the thread where the `Runnable`/`Callable`/`Supplier` is executed instead of setting it to the hub that was used on the thread where the `Runnable`/`Callable`/`Supplier` was created.
- Fix add missing thread name/id to app start spans ([#3226](https://github.com/getsentry/sentry-java/pull/3226))

## 7.4.0

### Features

- Add new threshold parameters to monitor config ([#3181](https://github.com/getsentry/sentry-java/pull/3181))
- Report process init time as a span for app start performance ([#3159](https://github.com/getsentry/sentry-java/pull/3159))
- (perf-v2): Calculate frame delay on a span level ([#3197](https://github.com/getsentry/sentry-java/pull/3197))
- Resolve spring properties in @SentryCheckIn annotation ([#3194](https://github.com/getsentry/sentry-java/pull/3194))
- Experimental: Add Spotlight integration ([#3166](https://github.com/getsentry/sentry-java/pull/3166))
    - For more details about Spotlight head over to https://spotlightjs.com/
    - Set `options.isEnableSpotlight = true` to enable Spotlight

### Fixes

- Don't wait on main thread when SDK restarts ([#3200](https://github.com/getsentry/sentry-java/pull/3200))
- Fix Jetpack Compose widgets are not being correctly identified for user interaction tracing ([#3209](https://github.com/getsentry/sentry-java/pull/3209))
- Fix issue title on Android when a wrapping `RuntimeException` is thrown by the system ([#3212](https://github.com/getsentry/sentry-java/pull/3212))
  - This will change grouping of the issues that were previously titled `RuntimeInit$MethodAndArgsCaller` to have them split up properly by the original root cause exception

## 7.3.0

### Features

- Added App Start profiling
    - This depends on the new option `io.sentry.profiling.enable-app-start`, other than the already existing `io.sentry.traces.profiling.sample-rate`.
    - Sampler functions can check the new `isForNextAppStart` flag, to adjust startup profiling sampling programmatically.
      Relevant PRs:
    - Decouple Profiler from Transaction ([#3101](https://github.com/getsentry/sentry-java/pull/3101))
    - Add options and sampling logic ([#3121](https://github.com/getsentry/sentry-java/pull/3121))
    - Add ContentProvider and start profile ([#3128](https://github.com/getsentry/sentry-java/pull/3128))
- Extend internal performance collector APIs ([#3102](https://github.com/getsentry/sentry-java/pull/3102))
- Collect slow and frozen frames for spans using `OnFrameMetricsAvailableListener` ([#3111](https://github.com/getsentry/sentry-java/pull/3111))
- Interpolate total frame count to match span duration ([#3158](https://github.com/getsentry/sentry-java/pull/3158))

### Fixes

- Avoid multiple breadcrumbs from OkHttpEventListener ([#3175](https://github.com/getsentry/sentry-java/pull/3175))
- Apply OkHttp listener auto finish timestamp to all running spans ([#3167](https://github.com/getsentry/sentry-java/pull/3167))
- Fix not eligible for auto proxying warnings ([#3154](https://github.com/getsentry/sentry-java/pull/3154))
- Set default fingerprint for ANRv2 events to correctly group background and foreground ANRs ([#3164](https://github.com/getsentry/sentry-java/pull/3164))
  - This will improve grouping of ANRs that have similar stacktraces but differ in background vs foreground state. Only affects newly-ingested ANR events with `mechanism:AppExitInfo`
- Fix UserFeedback disk cache name conflicts with linked events ([#3116](https://github.com/getsentry/sentry-java/pull/3116))

### Breaking changes

- Remove `HostnameVerifier` option as it's flagged by security tools of some app stores ([#3150](https://github.com/getsentry/sentry-java/pull/3150))
  - If you were using this option, you have 3 possible paths going forward:
    - Provide a custom `ITransportFactory` through `SentryOptions.setTransportFactory()`, where you can copy over most of the parts like `HttpConnection` and `AsyncHttpTransport` from the SDK with necessary modifications
    - Get a certificate for your server through e.g. [Let's Encrypt](https://letsencrypt.org/)
    - Fork the SDK and add the hostname verifier back

### Dependencies

- Bump Native SDK from v0.6.7 to v0.7.0 ([#3133](https://github.com/getsentry/sentry-java/pull/3133))
  - [changelog](https://github.com/getsentry/sentry-native/blob/master/CHANGELOG.md#070)
  - [diff](https://github.com/getsentry/sentry-native/compare/0.6.7...0.7.0)

## 7.2.0

### Features

- Handle `monitor`/`check_in` in client reports and rate limiter ([#3096](https://github.com/getsentry/sentry-java/pull/3096))
- Add support for `graphql-java` version 21 ([#3090](https://github.com/getsentry/sentry-java/pull/3090))

### Fixes

- Avoid concurrency in AndroidProfiler performance data collection ([#3130](https://github.com/getsentry/sentry-java/pull/3130))
- Improve thresholds for network changes breadcrumbs ([#3083](https://github.com/getsentry/sentry-java/pull/3083))
- SchedulerFactoryBeanCustomizer now runs first so user customization is not overridden ([#3095](https://github.com/getsentry/sentry-java/pull/3095))
  - If you are setting global job listeners please also add `SentryJobListener`
- Ensure serialVersionUID of Exception classes are unique ([#3115](https://github.com/getsentry/sentry-java/pull/3115))
- Get rid of "is not eligible for getting processed by all BeanPostProcessors" warnings in Spring Boot ([#3108](https://github.com/getsentry/sentry-java/pull/3108))
- Fix missing `release` and other fields for ANRs reported with `mechanism:AppExitInfo` ([#3074](https://github.com/getsentry/sentry-java/pull/3074))

### Dependencies

- Bump `opentelemetry-sdk` to `1.33.0` and `opentelemetry-javaagent` to `1.32.0` ([#3112](https://github.com/getsentry/sentry-java/pull/3112))

## 7.1.0

### Features

- Support multiple debug-metadata.properties ([#3024](https://github.com/getsentry/sentry-java/pull/3024))
- Automatically downsample transactions when the system is under load ([#3072](https://github.com/getsentry/sentry-java/pull/3072))
  - You can opt into this behaviour by setting `enable-backpressure-handling=true`.
  - We're happy to receive feedback, e.g. [in this GitHub issue](https://github.com/getsentry/sentry-java/issues/2829)
  - When the system is under load we start reducing the `tracesSampleRate` automatically.
  - Once the system goes back to healthy, we reset the `tracesSampleRate` to its original value.
- (Android) Experimental: Provide more detailed cold app start information ([#3057](https://github.com/getsentry/sentry-java/pull/3057))
  - Attaches spans for Application, ContentProvider, and Activities to app-start timings
  - Application and ContentProvider timings are added using bytecode instrumentation, which requires sentry-android-gradle-plugin version `4.1.0` or newer
  - Uses Process.startUptimeMillis to calculate app-start timings
  - To enable this feature set `options.isEnablePerformanceV2 = true`
- Move slow+frozen frame calculation, as well as frame delay inside SentryFrameMetricsCollector ([#3100](https://github.com/getsentry/sentry-java/pull/3100))
- Extract Activity Breadcrumbs generation into own Integration ([#3064](https://github.com/getsentry/sentry-java/pull/3064))

### Fixes

- Send breadcrumbs and client error in `SentryOkHttpEventListener` even without transactions ([#3087](https://github.com/getsentry/sentry-java/pull/3087))
- Keep `io.sentry.exception.SentryHttpClientException` from obfuscation to display proper issue title on Sentry ([#3093](https://github.com/getsentry/sentry-java/pull/3093))
- (Android) Fix wrong activity transaction duration in case SDK init is deferred ([#3092](https://github.com/getsentry/sentry-java/pull/3092))

### Dependencies

- Bump Gradle from v8.4.0 to v8.5.0 ([#3070](https://github.com/getsentry/sentry-java/pull/3070))
  - [changelog](https://github.com/gradle/gradle/blob/master/CHANGELOG.md#v850)
  - [diff](https://github.com/gradle/gradle/compare/v8.4.0...v8.5.0)

## 7.0.0

Version 7 of the Sentry Android/Java SDK brings a variety of features and fixes. The most notable changes are:
- Bumping `minSdk` level to 19 (Android 4.4)
- The SDK will now listen to connectivity changes and try to re-upload cached events when internet connection is re-established additionally to uploading events on app restart 
- `Sentry.getSpan` now returns the root transaction, which should improve the span hierarchy and make it leaner
- Multiple improvements to reduce probability of the SDK causing ANRs
- New `sentry-okhttp` artifact is unbundled from Android and can be used in pure JVM-only apps

## Sentry Self-hosted Compatibility

This SDK version is compatible with a self-hosted version of Sentry `22.12.0` or higher. If you are using an older version of [self-hosted Sentry](https://develop.sentry.dev/self-hosted/) (aka onpremise), you will need to [upgrade](https://develop.sentry.dev/self-hosted/releases/). If you're using `sentry.io` no action is required.

## Sentry Integrations Version Compatibility (Android)

Make sure to align _all_ Sentry dependencies to the same version when bumping the SDK to 7.+, otherwise it will crash at runtime due to binary incompatibility. (E.g. if you're using `-timber`, `-okhttp` or other packages)

For example, if you're using the [Sentry Android Gradle plugin](https://github.com/getsentry/sentry-android-gradle-plugin) with the `autoInstallation` [feature](https://docs.sentry.io/platforms/android/configuration/gradle/#auto-installation) (enabled by default), make sure to use version 4.+ of the gradle plugin together with version 7.+ of the SDK. If you can't do that for some reason, you can specify sentry version via the plugin config block:

```kotlin
sentry {
  autoInstallation {
    sentryVersion.set("7.0.0")
  }
}
```

Similarly, if you have a Sentry SDK (e.g. `sentry-android-core`) dependency on one of your Gradle modules and you're updating it to 7.+, make sure the Gradle plugin is at 4.+ or specify the SDK version as shown in the snippet above.

## Breaking Changes

- Bump min API to 19 ([#2883](https://github.com/getsentry/sentry-java/pull/2883))
- If you're using `sentry-kotlin-extensions`, it requires `kotlinx-coroutines-core` version `1.6.1` or higher now ([#2838](https://github.com/getsentry/sentry-java/pull/2838))
- Move enableNdk from SentryOptions to SentryAndroidOptions ([#2793](https://github.com/getsentry/sentry-java/pull/2793))
- Apollo v2 BeforeSpanCallback now allows returning null ([#2890](https://github.com/getsentry/sentry-java/pull/2890))
- `SentryOkHttpUtils` was removed from public API as it's been exposed by mistake ([#3005](https://github.com/getsentry/sentry-java/pull/3005))
- `Scope` now implements the `IScope` interface, therefore some methods like `ScopeCallback.run` accept `IScope` now ([#3066](https://github.com/getsentry/sentry-java/pull/3066))
- Cleanup `startTransaction` overloads ([#2964](https://github.com/getsentry/sentry-java/pull/2964))
    - We have reduced the number of overloads by allowing to pass in a `TransactionOptions` object instead of having separate parameters for certain options
    - `TransactionOptions` has defaults set and can be customized, for example:

```kotlin
// old
val transaction = Sentry.startTransaction("name", "op", bindToScope = true)
// new
val transaction = Sentry.startTransaction("name", "op", TransactionOptions().apply { isBindToScope = true })
```

## Behavioural Changes

- Android only: `Sentry.getSpan()` returns the root span/transaction instead of the latest span ([#2855](https://github.com/getsentry/sentry-java/pull/2855))
- Capture failed HTTP and GraphQL (Apollo) requests by default ([#2794](https://github.com/getsentry/sentry-java/pull/2794))
    - This can increase your event consumption and may affect your quota, because we will report failed network requests as Sentry events by default, if you're using the `sentry-android-okhttp` or `sentry-apollo-3` integrations. You can customize what errors you want/don't want to have reported for [OkHttp](https://docs.sentry.io/platforms/android/integrations/okhttp#http-client-errors) and [Apollo3](https://docs.sentry.io/platforms/android/integrations/apollo3#graphql-client-errors) respectively.
- Measure AppStart time till First Draw instead of `onResume` ([#2851](https://github.com/getsentry/sentry-java/pull/2851))
- Automatic user interaction tracking: every click now starts a new automatic transaction ([#2891](https://github.com/getsentry/sentry-java/pull/2891))
    - Previously performing a click on the same UI widget twice would keep the existing transaction running, the new behavior now better aligns with other SDKs
- Add deadline timeout for automatic transactions ([#2865](https://github.com/getsentry/sentry-java/pull/2865))
    - This affects all automatically generated transactions on Android (UI, clicks), the default timeout is 30s, meaning the automatic transaction will be force-finished with status `deadline_exceeded` when reaching the deadline 
- Set ip_address to {{auto}} by default, even if sendDefaultPII is disabled ([#2860](https://github.com/getsentry/sentry-java/pull/2860))
    - Instead use the "Prevent Storing of IP Addresses" option in the "Security & Privacy" project settings on sentry.io
- Raw logback message and parameters are now guarded by `sendDefaultPii` if an `encoder` has been configured ([#2976](https://github.com/getsentry/sentry-java/pull/2976))
- The `maxSpans` setting (defaults to 1000) is enforced for nested child spans which means a single transaction can have `maxSpans` number of children (nested or not) at most ([#3065](https://github.com/getsentry/sentry-java/pull/3065))
- The `ScopeCallback` in `withScope` is now always executed ([#3066](https://github.com/getsentry/sentry-java/pull/3066))

## Deprecations

- `sentry-android-okhttp` was deprecated in favour of the new `sentry-okhttp` module. Make sure to replace `io.sentry.android.okhttp` package name with `io.sentry.okhttp` before the next major, where the classes will be removed ([#3005](https://github.com/getsentry/sentry-java/pull/3005))

## Other Changes

### Features

- Observe network state to upload any unsent envelopes ([#2910](https://github.com/getsentry/sentry-java/pull/2910))
    - Android: it works out-of-the-box as part of the default `SendCachedEnvelopeIntegration`
    - JVM: you'd have to install `SendCachedEnvelopeFireAndForgetIntegration` as mentioned in https://docs.sentry.io/platforms/java/configuration/#configuring-offline-caching and provide your own implementation of `IConnectionStatusProvider` via `SentryOptions`
- Add `sentry-okhttp` module to support instrumenting OkHttp in non-Android projects ([#3005](https://github.com/getsentry/sentry-java/pull/3005))
- Do not filter out Sentry SDK frames in case of uncaught exceptions ([#3021](https://github.com/getsentry/sentry-java/pull/3021))
- Do not try to send and drop cached envelopes when rate-limiting is active ([#2937](https://github.com/getsentry/sentry-java/pull/2937))

### Fixes

- Use `getMyMemoryState()` instead of `getRunningAppProcesses()` to retrieve process importance ([#3004](https://github.com/getsentry/sentry-java/pull/3004))
    - This should prevent some app stores from flagging apps as violating their privacy
- Reduce flush timeout to 4s on Android to avoid ANRs ([#2858](https://github.com/getsentry/sentry-java/pull/2858))
- Reduce timeout of AsyncHttpTransport to avoid ANR ([#2879](https://github.com/getsentry/sentry-java/pull/2879))
- Do not overwrite UI transaction status if set by the user ([#2852](https://github.com/getsentry/sentry-java/pull/2852))
- Capture unfinished transaction on Scope with status `aborted` in case a crash happens ([#2938](https://github.com/getsentry/sentry-java/pull/2938))
    - This will fix the link between transactions and corresponding crashes, you'll be able to see them in a single trace
- Fix Coroutine Context Propagation using CopyableThreadContextElement ([#2838](https://github.com/getsentry/sentry-java/pull/2838))
- Fix don't overwrite the span status of unfinished spans ([#2859](https://github.com/getsentry/sentry-java/pull/2859))
- Migrate from `default` interface methods to proper implementations in each interface implementor ([#2847](https://github.com/getsentry/sentry-java/pull/2847))
    - This prevents issues when using the SDK on older AGP versions (< 4.x.x)
- Reduce main thread work on init ([#3036](https://github.com/getsentry/sentry-java/pull/3036))
- Move Integrations registration to background on init ([#3043](https://github.com/getsentry/sentry-java/pull/3043))
- Fix `SentryOkHttpInterceptor.BeforeSpanCallback` was not finishing span when it was dropped ([#2958](https://github.com/getsentry/sentry-java/pull/2958))

## 6.34.0

### Features

- Add current activity name to app context ([#2999](https://github.com/getsentry/sentry-java/pull/2999))
- Add `MonitorConfig` param to `CheckInUtils.withCheckIn` ([#3038](https://github.com/getsentry/sentry-java/pull/3038))
  - This makes it easier to automatically create or update (upsert) monitors.
- (Internal) Extract Android Profiler and Measurements for Hybrid SDKs ([#3016](https://github.com/getsentry/sentry-java/pull/3016))
- (Internal) Remove SentryOptions dependency from AndroidProfiler ([#3051](https://github.com/getsentry/sentry-java/pull/3051))
- (Internal) Add `readBytesFromFile` for use in Hybrid SDKs ([#3052](https://github.com/getsentry/sentry-java/pull/3052))
- (Internal) Add `getProguardUuid` for use in Hybrid SDKs ([#3054](https://github.com/getsentry/sentry-java/pull/3054))

### Fixes

-  Fix SIGSEV, SIGABRT and SIGBUS crashes happening after/around the August Google Play System update, see [#2955](https://github.com/getsentry/sentry-java/issues/2955) for more details (fix provided by Native SDK bump)
- Ensure DSN uses http/https protocol ([#3044](https://github.com/getsentry/sentry-java/pull/3044))

### Dependencies

- Bump Native SDK from v0.6.6 to v0.6.7 ([#3048](https://github.com/getsentry/sentry-java/pull/3048))
  - [changelog](https://github.com/getsentry/sentry-native/blob/master/CHANGELOG.md#067)
  - [diff](https://github.com/getsentry/sentry-native/compare/0.6.6...0.6.7)

## 6.33.2-beta.1

### Fixes

-  Fix SIGSEV, SIGABRT and SIGBUS crashes happening after/around the August Google Play System update, see [#2955](https://github.com/getsentry/sentry-java/issues/2955) for more details (fix provided by Native SDK bump)

### Dependencies

- Bump Native SDK from v0.6.6 to v0.6.7 ([#3048](https://github.com/getsentry/sentry-java/pull/3048))
  - [changelog](https://github.com/getsentry/sentry-native/blob/master/CHANGELOG.md#067)
  - [diff](https://github.com/getsentry/sentry-native/compare/0.6.6...0.6.7)

## 6.33.1

### Fixes

- Do not register `sentrySpringFilter` in ServletContext for Spring Boot ([#3027](https://github.com/getsentry/sentry-java/pull/3027))

## 6.33.0

### Features

- Add thread information to spans ([#2998](https://github.com/getsentry/sentry-java/pull/2998))
- Use PixelCopy API for capturing screenshots on API level 24+ ([#3008](https://github.com/getsentry/sentry-java/pull/3008))

### Fixes

- Fix crash when HTTP connection error message contains formatting symbols ([#3002](https://github.com/getsentry/sentry-java/pull/3002))
- Cap max number of stack frames to 100 to not exceed payload size limit ([#3009](https://github.com/getsentry/sentry-java/pull/3009))
  - This will ensure we report errors with a big number of frames such as `StackOverflowError`
- Fix user interaction tracking not working for Jetpack Compose 1.5+ ([#3010](https://github.com/getsentry/sentry-java/pull/3010))
- Make sure to close all Closeable resources ([#3000](https://github.com/getsentry/sentry-java/pull/3000))

## 6.32.0

### Features

- Make `DebugImagesLoader` public ([#2993](https://github.com/getsentry/sentry-java/pull/2993))

### Fixes

- Make `SystemEventsBroadcastReceiver` exported on API 33+ ([#2990](https://github.com/getsentry/sentry-java/pull/2990))
  - This will fix the `SystemEventsBreadcrumbsIntegration` crashes that you might have encountered on Play Console

## 6.31.0

### Features

- Improve default debouncing mechanism ([#2945](https://github.com/getsentry/sentry-java/pull/2945))
- Add `CheckInUtils.withCheckIn` which abstracts away some of the manual check-ins complexity ([#2959](https://github.com/getsentry/sentry-java/pull/2959))
- Add `@SentryCaptureExceptionParameter` annotation which captures exceptions passed into an annotated method ([#2764](https://github.com/getsentry/sentry-java/pull/2764))
  - This can be used to replace `Sentry.captureException` calls in `@ExceptionHandler` of a `@ControllerAdvice`
- Add `ServerWebExchange` to `Hint` for WebFlux as `WEBFLUX_EXCEPTION_HANDLER_EXCHANGE` ([#2977](https://github.com/getsentry/sentry-java/pull/2977))
- Allow filtering GraphQL errors ([#2967](https://github.com/getsentry/sentry-java/pull/2967))
  - This list can be set directly when calling the constructor of `SentryInstrumentation`
  - For Spring Boot it can also be set in `application.properties` as `sentry.graphql.ignored-error-types=SOME_ERROR,ANOTHER_ERROR`

### Fixes

- Add OkHttp span auto-close when response body is not read ([#2923](https://github.com/getsentry/sentry-java/pull/2923))
- Fix json parsing of nullable/empty fields for Hybrid SDKs ([#2968](https://github.com/getsentry/sentry-java/pull/2968))
  - (Internal) Rename `nextList` to `nextListOrNull` to actually match what the method does
  - (Hybrid) Check if there's any object in a collection before trying to parse it (which prevents the "Failed to deserilize object in list" log message)
  - (Hybrid) If a date can't be parsed as an ISO timestamp, attempts to parse it as millis silently, without printing a log message
  - (Hybrid) If `op` is not defined as part of `SpanContext`, fallback to an empty string, because the filed is optional in the spec
- Always attach OkHttp errors and Http Client Errors only to call root span ([#2961](https://github.com/getsentry/sentry-java/pull/2961))
- Fixed crash accessing Choreographer instance ([#2970](https://github.com/getsentry/sentry-java/pull/2970))

### Dependencies

- Bump Native SDK from v0.6.5 to v0.6.6 ([#2975](https://github.com/getsentry/sentry-java/pull/2975))
  - [changelog](https://github.com/getsentry/sentry-native/blob/master/CHANGELOG.md#066)
  - [diff](https://github.com/getsentry/sentry-native/compare/0.6.5...0.6.6)
- Bump Gradle from v8.3.0 to v8.4.0 ([#2966](https://github.com/getsentry/sentry-java/pull/2966))
  - [changelog](https://github.com/gradle/gradle/blob/master/CHANGELOG.md#v840)
  - [diff](https://github.com/gradle/gradle/compare/v8.3.0...v8.4.0)

## 6.30.0

### Features

- Add `sendModules` option for disable sending modules ([#2926](https://github.com/getsentry/sentry-java/pull/2926))
- Send `db.system` and `db.name` in span data for androidx.sqlite spans ([#2928](https://github.com/getsentry/sentry-java/pull/2928))
- Check-ins (CRONS) support ([#2952](https://github.com/getsentry/sentry-java/pull/2952))
  - Add API for sending check-ins (CRONS) manually ([#2935](https://github.com/getsentry/sentry-java/pull/2935))
  - Support check-ins (CRONS) for Quartz ([#2940](https://github.com/getsentry/sentry-java/pull/2940))
  - `@SentryCheckIn` annotation and advice config for Spring ([#2946](https://github.com/getsentry/sentry-java/pull/2946))
  - Add option for ignoring certain monitor slugs ([#2943](https://github.com/getsentry/sentry-java/pull/2943))

### Fixes

- Always send memory stats for transactions ([#2936](https://github.com/getsentry/sentry-java/pull/2936))
  - This makes it possible to query transactions by the `device.class` tag on Sentry
- Add `sentry.enable-aot-compatibility` property to SpringBoot Jakarta `SentryAutoConfiguration` to enable building for GraalVM ([#2915](https://github.com/getsentry/sentry-java/pull/2915))

### Dependencies

- Bump Gradle from v8.2.1 to v8.3.0 ([#2900](https://github.com/getsentry/sentry-java/pull/2900))
  - [changelog](https://github.com/gradle/gradle/blob/master release-test/CHANGELOG.md#v830)
  - [diff](https://github.com/gradle/gradle/compare/v8.2.1...v8.3.0)

## 6.29.0

### Features

- Send `db.system` and `db.name` in span data ([#2894](https://github.com/getsentry/sentry-java/pull/2894))
- Send `http.request.method` in span data ([#2896](https://github.com/getsentry/sentry-java/pull/2896))
- Add `enablePrettySerializationOutput` option for opting out of pretty print ([#2871](https://github.com/getsentry/sentry-java/pull/2871))

## 6.28.0

### Features

- Add HTTP response code to Spring WebFlux transactions ([#2870](https://github.com/getsentry/sentry-java/pull/2870))
- Add `sampled` to Dynamic Sampling Context ([#2869](https://github.com/getsentry/sentry-java/pull/2869))
- Improve server side GraphQL support for spring-graphql and Nextflix DGS ([#2856](https://github.com/getsentry/sentry-java/pull/2856))
    - If you have already been using `SentryDataFetcherExceptionHandler` that still works but has been deprecated. Please use `SentryGenericDataFetcherExceptionHandler` combined with `SentryInstrumentation` instead for better error reporting.
    - More exceptions and errors caught and reported to Sentry by also looking at the `ExecutionResult` (more specifically its `errors`)
        - You may want to filter out certain errors, please see [docs on filtering](https://docs.sentry.io/platforms/java/configuration/filtering/)
    - More details for Sentry events: query, variables and response (where possible)
    - Breadcrumbs for operation (query, mutation, subscription), data fetchers and data loaders (Spring only)
    - Better hub propagation by using `GraphQLContext`
- Add autoconfigure modules for Spring Boot called `sentry-spring-boot` and `sentry-spring-boot-jakarta` ([#2880](https://github.com/getsentry/sentry-java/pull/2880))
  - The autoconfigure modules `sentry-spring-boot` and `sentry-spring-boot-jakarta` have a `compileOnly` dependency on `spring-boot-starter` which is needed for our auto installation in [sentry-android-gradle-plugin](https://github.com/getsentry/sentry-android-gradle-plugin)
  - The starter modules  `sentry-spring-boot-starter` and `sentry-spring-boot-starter-jakarta` now bring `spring-boot-starter` as a dependency
- You can now disable Sentry by setting the `enabled` option to `false` ([#2840](https://github.com/getsentry/sentry-java/pull/2840))

### Fixes

- Propagate OkHttp status to parent spans ([#2872](https://github.com/getsentry/sentry-java/pull/2872))

## 6.27.0

### Features

- Add TraceOrigin to Transactions and Spans ([#2803](https://github.com/getsentry/sentry-java/pull/2803))

### Fixes

- Deduplicate events happening in multiple threads simultaneously (e.g. `OutOfMemoryError`) ([#2845](https://github.com/getsentry/sentry-java/pull/2845))
  - This will improve Crash-Free Session Rate as we no longer will send multiple Session updates with `Crashed` status, but only the one that is relevant
- Ensure no Java 8 method reference sugar is used for Android ([#2857](https://github.com/getsentry/sentry-java/pull/2857))
- Do not send session updates for terminated sessions ([#2849](https://github.com/getsentry/sentry-java/pull/2849))

## 6.26.0

### Features
- (Internal) Extend APIs for hybrid SDKs ([#2814](https://github.com/getsentry/sentry-java/pull/2814), [#2846](https://github.com/getsentry/sentry-java/pull/2846))

### Fixes

- Fix ANRv2 thread dump parsing for native-only threads ([#2839](https://github.com/getsentry/sentry-java/pull/2839))
- Derive `TracingContext` values from event for ANRv2 events ([#2839](https://github.com/getsentry/sentry-java/pull/2839))

## 6.25.2

### Fixes

- Change Spring Boot, Apollo, Apollo 3, JUL, Logback, Log4j2, OpenFeign, GraphQL and Kotlin coroutines core dependencies to compileOnly ([#2837](https://github.com/getsentry/sentry-java/pull/2837))

## 6.25.1

### Fixes

- Allow removing integrations in SentryAndroid.init ([#2826](https://github.com/getsentry/sentry-java/pull/2826))
- Fix concurrent access to frameMetrics listener ([#2823](https://github.com/getsentry/sentry-java/pull/2823))

### Dependencies

- Bump Native SDK from v0.6.4 to v0.6.5 ([#2822](https://github.com/getsentry/sentry-java/pull/2822))
  - [changelog](https://github.com/getsentry/sentry-native/blob/master/CHANGELOG.md#065)
  - [diff](https://github.com/getsentry/sentry-native/compare/0.6.4...0.6.5)
- Bump Gradle from v8.2.0 to v8.2.1 ([#2830](https://github.com/getsentry/sentry-java/pull/2830))
  - [changelog](https://github.com/gradle/gradle/blob/master/CHANGELOG.md#v821)
  - [diff](https://github.com/gradle/gradle/compare/v8.2.0...v8.2.1)

## 6.25.0

### Features

- Add manifest `AutoInit` to integrations list ([#2795](https://github.com/getsentry/sentry-java/pull/2795))
- Tracing headers (`sentry-trace` and `baggage`) are now attached and passed through even if performance is disabled ([#2788](https://github.com/getsentry/sentry-java/pull/2788))

### Fixes

- Set `environment` from `SentryOptions` if none persisted in ANRv2 ([#2809](https://github.com/getsentry/sentry-java/pull/2809))
- Remove code that set `tracesSampleRate` to `0.0` for Spring Boot if not set ([#2800](https://github.com/getsentry/sentry-java/pull/2800))
  - This used to enable performance but not send any transactions by default.
  - Performance is now disabled by default.
- Fix slow/frozen frames were not reported with transactions ([#2811](https://github.com/getsentry/sentry-java/pull/2811))

### Dependencies

- Bump Native SDK from v0.6.3 to v0.6.4 ([#2796](https://github.com/getsentry/sentry-java/pull/2796))
  - [changelog](https://github.com/getsentry/sentry-native/blob/master/CHANGELOG.md#064)
  - [diff](https://github.com/getsentry/sentry-native/compare/0.6.3...0.6.4)
- Bump Gradle from v8.1.1 to v8.2.0 ([#2810](https://github.com/getsentry/sentry-java/pull/2810))
  - [changelog](https://github.com/gradle/gradle/blob/master/CHANGELOG.md#v820)
  - [diff](https://github.com/gradle/gradle/compare/v8.1.1...v8.2.0)

## 6.24.0

### Features

- Add debouncing mechanism and before-capture callbacks for screenshots and view hierarchies ([#2773](https://github.com/getsentry/sentry-java/pull/2773))
- Improve ANRv2 implementation ([#2792](https://github.com/getsentry/sentry-java/pull/2792))
  - Add a proguard rule to keep `ApplicationNotResponding` class from obfuscation
  - Add a new option `setReportHistoricalAnrs`; when enabled, it will report all of the ANRs from the [getHistoricalExitReasons](https://developer.android.com/reference/android/app/ActivityManager?hl=en#getHistoricalProcessExitReasons(java.lang.String,%20int,%20int)) list. 
  By default, the SDK only reports and enriches the latest ANR and only this one counts towards ANR rate. 
  Worth noting that this option is mainly useful when updating the SDK to the version where ANRv2 has been introduced, to report all ANRs happened prior to the SDK update. After that, the SDK will always pick up the latest ANR from the historical exit reasons list on next app restart, so there should be no historical ANRs to report.
  These ANRs are reported with the `HistoricalAppExitInfo` mechanism.
  - Add a new option `setAttachAnrThreadDump` to send ANR thread dump from the system as an attachment. 
  This is only useful as additional information, because the SDK attempts to parse the thread dump into proper threads with stacktraces by default.
  - If [ApplicationExitInfo#getTraceInputStream](https://developer.android.com/reference/android/app/ApplicationExitInfo#getTraceInputStream()) returns null, the SDK no longer reports an ANR event, as these events are not very useful without it.
  - Enhance regex patterns for native stackframes

## 6.23.0

### Features

- Add profile rate limiting ([#2782](https://github.com/getsentry/sentry-java/pull/2782))
- Support for automatically capturing Failed GraphQL (Apollo 3) Client errors ([#2781](https://github.com/getsentry/sentry-java/pull/2781))

```kotlin
import com.apollographql.apollo3.ApolloClient
import io.sentry.apollo3.sentryTracing

val apolloClient = ApolloClient.Builder()
    .serverUrl("https://example.com/graphql")
    .sentryTracing(captureFailedRequests = true)    
    .build()
```

### Dependencies

- Bump Native SDK from v0.6.2 to v0.6.3 ([#2746](https://github.com/getsentry/sentry-java/pull/2746))
  - [changelog](https://github.com/getsentry/sentry-native/blob/master/CHANGELOG.md#063)
  - [diff](https://github.com/getsentry/sentry-native/compare/0.6.2...0.6.3)

### Fixes

- Align http.status with [span data conventions](https://develop.sentry.dev/sdk/performance/span-data-conventions/) ([#2786](https://github.com/getsentry/sentry-java/pull/2786))

## 6.22.0

### Features

- Add `lock` attribute to the `SentryStackFrame` protocol to better highlight offending frames in the UI ([#2761](https://github.com/getsentry/sentry-java/pull/2761))
- Enrich database spans with blocked main thread info ([#2760](https://github.com/getsentry/sentry-java/pull/2760))
- Add `api_target` to `Request` and `data` to `Response` Protocols ([#2775](https://github.com/getsentry/sentry-java/pull/2775))

### Fixes

- No longer use `String.join` in `Baggage` as it requires API level 26 ([#2778](https://github.com/getsentry/sentry-java/pull/2778))

## 6.21.0

### Features

- Introduce new `sentry-android-sqlite` integration ([#2722](https://github.com/getsentry/sentry-java/pull/2722))
    - This integration replaces the old `androidx.sqlite` database instrumentation in the Sentry Android Gradle plugin
    - A new capability to manually instrument your `androidx.sqlite` databases. 
      - You can wrap your custom `SupportSQLiteOpenHelper` instance into `SentrySupportSQLiteOpenHelper(myHelper)` if you're not using the Sentry Android Gradle plugin and still benefit from performance auto-instrumentation.
- Add SentryWrapper for Callable and Supplier Interface ([#2720](https://github.com/getsentry/sentry-java/pull/2720))
- Load sentry-debug-meta.properties ([#2734](https://github.com/getsentry/sentry-java/pull/2734))
  - This enables source context for Java
  - For more information on how to enable source context, please refer to [#633](https://github.com/getsentry/sentry-java/issues/633#issuecomment-1465599120)

### Fixes

- Finish WebFlux transaction before popping scope ([#2724](https://github.com/getsentry/sentry-java/pull/2724))
- Use daemon threads for SentryExecutorService ([#2747](https://github.com/getsentry/sentry-java/pull/2747))
  - We started using `SentryExecutorService` in `6.19.0` which caused the application to hang on shutdown unless `Sentry.close()` was called. By using daemon threads we no longer block shutdown.
- Use Base64.NO_WRAP to avoid unexpected char errors in Apollo ([#2745](https://github.com/getsentry/sentry-java/pull/2745))
- Don't warn R8 on missing `ComposeViewHierarchyExporter` class ([#2743](https://github.com/getsentry/sentry-java/pull/2743))

## 6.20.0

### Features

- Add support for Sentry Kotlin Compiler Plugin ([#2695](https://github.com/getsentry/sentry-java/pull/2695))
  - In conjunction with our sentry-kotlin-compiler-plugin we improved Jetpack Compose support for
    - [View Hierarchy](https://docs.sentry.io/platforms/android/enriching-events/viewhierarchy/) support for Jetpack Compose screens
    - Automatic breadcrumbs for [user interactions](https://docs.sentry.io/platforms/android/performance/instrumentation/automatic-instrumentation/#user-interaction-instrumentation)
- More granular http requests instrumentation with a new SentryOkHttpEventListener ([#2659](https://github.com/getsentry/sentry-java/pull/2659))
    - Create spans for time spent on:
        - Proxy selection
        - DNS resolution
        - HTTPS setup
        - Connection
        - Requesting headers
        - Receiving response
    - You can attach the event listener to your OkHttpClient through `client.eventListener(new SentryOkHttpEventListener()).addInterceptor(new SentryOkHttpInterceptor()).build();`
    - In case you already have an event listener you can use the SentryOkHttpEventListener as well through `client.eventListener(new SentryOkHttpEventListener(myListener)).addInterceptor(new SentryOkHttpInterceptor()).build();`
- Add a new option to disable `RootChecker` ([#2735](https://github.com/getsentry/sentry-java/pull/2735))

### Fixes

- Base64 encode internal Apollo3 Headers ([#2707](https://github.com/getsentry/sentry-java/pull/2707))
- Fix `SentryTracer` crash when scheduling auto-finish of a transaction, but the timer has already been cancelled ([#2731](https://github.com/getsentry/sentry-java/pull/2731))
- Fix `AndroidTransactionProfiler` crash when finishing a profile that happened due to race condition ([#2731](https://github.com/getsentry/sentry-java/pull/2731))

## 6.19.1

### Fixes

- Ensure screenshots and view hierarchies are captured on the main thread ([#2712](https://github.com/getsentry/sentry-java/pull/2712))

## 6.19.0

### Features

- Add Screenshot and ViewHierarchy to integrations list ([#2698](https://github.com/getsentry/sentry-java/pull/2698))
- New ANR detection based on [ApplicationExitInfo API](https://developer.android.com/reference/android/app/ApplicationExitInfo) ([#2697](https://github.com/getsentry/sentry-java/pull/2697))
    - This implementation completely replaces the old one (based on a watchdog) on devices running Android 11 and above:
      - New implementation provides more precise ANR events/ANR rate detection as well as system thread dump information. The new implementation reports ANRs exactly as Google Play Console, without producing false positives or missing important background ANR events.
      - New implementation reports ANR events with a new mechanism `mechanism:AppExitInfo`.
      - However, despite producing many false positives, the old implementation is capable of better enriching ANR errors (which is not available with the new implementation), for example:
        - Capturing screenshots at the time of ANR event;
        - Capturing transactions and profiling data corresponding to the ANR event;
        - Auxiliary information (such as current memory load) at the time of ANR event.
      - If you would like us to provide support for the old approach working alongside the new one on Android 11 and above (e.g. for raising events for slow code on main thread), consider upvoting [this issue](https://github.com/getsentry/sentry-java/issues/2693).
    - The old watchdog implementation will continue working for older API versions (Android < 11):
        - The old implementation reports ANR events with the existing mechanism `mechanism:ANR`.
- Open up `TransactionOptions`, `ITransaction` and `IHub` methods allowing consumers modify start/end timestamp of transactions and spans ([#2701](https://github.com/getsentry/sentry-java/pull/2701))
- Send source bundle IDs to Sentry to enable source context ([#2663](https://github.com/getsentry/sentry-java/pull/2663))
  - For more information on how to enable source context, please refer to [#633](https://github.com/getsentry/sentry-java/issues/633#issuecomment-1465599120)

### Fixes

- Android Profiler on calling thread ([#2691](https://github.com/getsentry/sentry-java/pull/2691))
- Use `configureScope` instead of `withScope` in `Hub.close()`. This ensures that the main scope releases the in-memory data when closing a hub instance. ([#2688](https://github.com/getsentry/sentry-java/pull/2688))
- Remove null keys/values before creating concurrent hashmap in order to avoid NPE ([#2708](https://github.com/getsentry/sentry-java/pull/2708))
- Exclude SentryOptions from R8/ProGuard obfuscation ([#2699](https://github.com/getsentry/sentry-java/pull/2699))
  - This fixes AGP 8.+ incompatibility, where full R8 mode is enforced

### Dependencies

- Bump Gradle from v8.1.0 to v8.1.1 ([#2666](https://github.com/getsentry/sentry-java/pull/2666))
  - [changelog](https://github.com/gradle/gradle/blob/master release-test/CHANGELOG.md#v811)
  - [diff](https://github.com/gradle/gradle/compare/v8.1.0...v8.1.1)
- Bump Native SDK from v0.6.1 to v0.6.2 ([#2689](https://github.com/getsentry/sentry-java/pull/2689))
  - [changelog](https://github.com/getsentry/sentry-native/blob/master/CHANGELOG.md#062)
  - [diff](https://github.com/getsentry/sentry-native/compare/0.6.1...0.6.2)

## 6.18.1

### Fixes

- Fix crash when Sentry SDK is initialized more than once ([#2679](https://github.com/getsentry/sentry-java/pull/2679))
- Track a ttfd span per Activity ([#2673](https://github.com/getsentry/sentry-java/pull/2673))

## 6.18.0

### Features

- Attach Trace Context when an ANR is detected (ANRv1) ([#2583](https://github.com/getsentry/sentry-java/pull/2583))
- Make log4j2 integration compatible with log4j 3.0 ([#2634](https://github.com/getsentry/sentry-java/pull/2634))
    - Instead of relying on package scanning, we now use an annotation processor to generate `Log4j2Plugins.dat`
- Create `User` and `Breadcrumb` from map ([#2614](https://github.com/getsentry/sentry-java/pull/2614))
- Add `sent_at` to envelope header item ([#2638](https://github.com/getsentry/sentry-java/pull/2638))

### Fixes

- Fix timestamp intervals of PerformanceCollectionData in profiles ([#2648](https://github.com/getsentry/sentry-java/pull/2648))
- Fix timestamps of PerformanceCollectionData in profiles ([#2632](https://github.com/getsentry/sentry-java/pull/2632))
- Fix missing propagateMinConstraints flag for SentryTraced ([#2637](https://github.com/getsentry/sentry-java/pull/2637))
- Fix potential SecurityException thrown by ConnectivityManager on Android 11 ([#2653](https://github.com/getsentry/sentry-java/pull/2653))
- Fix aar artifacts publishing for Maven ([#2641](https://github.com/getsentry/sentry-java/pull/2641))

### Dependencies
- Bump Kotlin compile version from v1.6.10 to 1.8.0 ([#2563](https://github.com/getsentry/sentry-java/pull/2563))
- Bump Compose compile version from v1.1.1 to v1.3.0 ([#2563](https://github.com/getsentry/sentry-java/pull/2563))
- Bump AGP version from v7.3.0 to v7.4.2 ([#2574](https://github.com/getsentry/sentry-java/pull/2574))
- Bump Gradle from v7.6.0 to v8.0.2 ([#2563](https://github.com/getsentry/sentry-java/pull/2563))
    - [changelog](https://github.com/gradle/gradle/blob/master/CHANGELOG.md#v802)
    - [diff](https://github.com/gradle/gradle/compare/v7.6.0...v8.0.2)
- Bump Gradle from v8.0.2 to v8.1.0 ([#2650](https://github.com/getsentry/sentry-java/pull/2650))
  - [changelog](https://github.com/gradle/gradle/blob/master/CHANGELOG.md#v810)
  - [diff](https://github.com/gradle/gradle/compare/v8.0.2...v8.1.0)

## 6.17.0

### Features

- Add `name` and `geo` to `User` ([#2556](https://github.com/getsentry/sentry-java/pull/2556)) 
- Add breadcrumbs on network changes ([#2608](https://github.com/getsentry/sentry-java/pull/2608))
- Add time-to-initial-display and time-to-full-display measurements to Activity transactions ([#2611](https://github.com/getsentry/sentry-java/pull/2611))
- Read integration list written by sentry gradle plugin from manifest ([#2598](https://github.com/getsentry/sentry-java/pull/2598))
- Add Logcat adapter ([#2620](https://github.com/getsentry/sentry-java/pull/2620))
- Provide CPU count/frequency data as device context ([#2622](https://github.com/getsentry/sentry-java/pull/2622))

### Fixes

- Trim time-to-full-display span if reportFullyDisplayed API is never called ([#2631](https://github.com/getsentry/sentry-java/pull/2631))
- Fix Automatic UI transactions having wrong durations ([#2623](https://github.com/getsentry/sentry-java/pull/2623))
- Fix wrong default environment in Session ([#2610](https://github.com/getsentry/sentry-java/pull/2610))
- Pass through unknown sentry baggage keys into SentryEnvelopeHeader ([#2618](https://github.com/getsentry/sentry-java/pull/2618))
- Fix missing null check when removing lifecycle observer ([#2625](https://github.com/getsentry/sentry-java/pull/2625))

### Dependencies

- Bump Native SDK from v0.6.0 to v0.6.1 ([#2629](https://github.com/getsentry/sentry-java/pull/2629))
  - [changelog](https://github.com/getsentry/sentry-native/blob/master/CHANGELOG.md#061)
  - [diff](https://github.com/getsentry/sentry-native/compare/0.6.0...0.6.1)

## 6.16.0

### Features

- Improve versatility of exception resolver component for Spring with more flexible API for consumers. ([#2577](https://github.com/getsentry/sentry-java/pull/2577))
- Automatic performance instrumentation for WebFlux ([#2597](https://github.com/getsentry/sentry-java/pull/2597))
  - You can enable it by adding `sentry.enable-tracing=true` to your `application.properties`
- The Spring Boot integration can now be configured to add the `SentryAppender` to specific loggers instead of the `ROOT` logger ([#2173](https://github.com/getsentry/sentry-java/pull/2173))
  - You can specify the loggers using `"sentry.logging.loggers[0]=foo.bar` and `"sentry.logging.loggers[1]=baz` in your `application.properties`
- Add capabilities to track Jetpack Compose composition/rendering time ([#2507](https://github.com/getsentry/sentry-java/pull/2507))
- Adapt span op and description for graphql to fit spec ([#2607](https://github.com/getsentry/sentry-java/pull/2607))

### Fixes

- Fix timestamps of slow and frozen frames for profiles ([#2584](https://github.com/getsentry/sentry-java/pull/2584))
- Deprecate reportFullDisplayed in favor of reportFullyDisplayed ([#2585](https://github.com/getsentry/sentry-java/pull/2585))
- Add mechanism for logging integrations and update spring mechanism types ([#2595](https://github.com/getsentry/sentry-java/pull/2595))
	- NOTE: If you're using these mechanism types (`HandlerExceptionResolver`, `SentryWebExceptionHandler`) in your dashboards please update them to use the new types.
- Filter out session cookies sent by Spring and Spring Boot integrations ([#2593](https://github.com/getsentry/sentry-java/pull/2593))
  - We filter out some common cookies like JSESSIONID
  - We also read the value from `server.servlet.session.cookie.name` and filter it out
- No longer send event / transaction to Sentry if `beforeSend` / `beforeSendTransaction` throws ([#2591](https://github.com/getsentry/sentry-java/pull/2591))
- Add version to sentryClientName used in auth header ([#2596](https://github.com/getsentry/sentry-java/pull/2596))
- Keep integration names from being obfuscated ([#2599](https://github.com/getsentry/sentry-java/pull/2599))
- Change log level from INFO to WARN for error message indicating a failed Log4j2 Sentry.init ([#2606](https://github.com/getsentry/sentry-java/pull/2606))
  - The log message was often not visible as our docs suggest a minimum log level of WARN
- Fix session tracking on Android ([#2609](https://github.com/getsentry/sentry-java/pull/2609))
  - Incorrect number of session has been sent. In addition, some of the sessions were not properly ended, messing up Session Health Metrics.

### Dependencies

- Bump `opentelemetry-sdk` to `1.23.1` and `opentelemetry-javaagent` to `1.23.0` ([#2590](https://github.com/getsentry/sentry-java/pull/2590))
- Bump Native SDK from v0.5.4 to v0.6.0 ([#2545](https://github.com/getsentry/sentry-java/pull/2545))
  - [changelog](https://github.com/getsentry/sentry-native/blob/master/CHANGELOG.md#060)
  - [diff](https://github.com/getsentry/sentry-native/compare/0.5.4...0.6.0)

## 6.15.0

### Features

- Adjust time-to-full-display span if reportFullDisplayed is called too early ([#2550](https://github.com/getsentry/sentry-java/pull/2550))
- Add `enableTracing` option ([#2530](https://github.com/getsentry/sentry-java/pull/2530))
    - This change is backwards compatible. The default is `null` meaning existing behaviour remains unchanged (setting either `tracesSampleRate` or `tracesSampler` enables performance).
    - If set to `true`, performance is enabled, even if no `tracesSampleRate` or `tracesSampler` have been configured.
    - If set to `false` performance is disabled, regardless of `tracesSampleRate` and `tracesSampler` options.
- Detect dependencies by listing MANIFEST.MF files at runtime ([#2538](https://github.com/getsentry/sentry-java/pull/2538))
- Report integrations in use, report packages in use more consistently ([#2179](https://github.com/getsentry/sentry-java/pull/2179))
- Implement `ThreadLocalAccessor` for propagating Sentry hub with reactor / WebFlux ([#2570](https://github.com/getsentry/sentry-java/pull/2570))
  - Requires `io.micrometer:context-propagation:1.0.2+` as well as Spring Boot 3.0.3+
  - Enable the feature by setting `sentry.reactive.thread-local-accessor-enabled=true`
  - This is still considered experimental. Once we have enough feedback we may turn this on by default.
  - Checkout the sample here: https://github.com/getsentry/sentry-java/tree/main/sentry-samples/sentry-samples-spring-boot-webflux-jakarta
  - A new hub is now cloned from the main hub for every request

### Fixes

- Leave `inApp` flag for stack frames undecided in SDK if unsure and let ingestion decide instead ([#2547](https://github.com/getsentry/sentry-java/pull/2547))
- Allow `0.0` error sample rate ([#2573](https://github.com/getsentry/sentry-java/pull/2573))
- Fix memory leak in WebFlux related to an ever growing stack ([#2580](https://github.com/getsentry/sentry-java/pull/2580))
- Use the same hub in WebFlux exception handler as we do in WebFilter ([#2566](https://github.com/getsentry/sentry-java/pull/2566))
- Switch upstream Jetpack Compose dependencies to `compileOnly` in `sentry-compose-android` ([#2578](https://github.com/getsentry/sentry-java/pull/2578))
  - NOTE: If you're using Compose Navigation/User Interaction integrations, make sure to have the following dependencies on the classpath as we do not bring them in transitively anymore:
    - `androidx.navigation:navigation-compose:`
    - `androidx.compose.runtime:runtime:`
    - `androidx.compose.ui:ui:`

## 6.14.0

### Features

- Add time-to-full-display span to Activity auto-instrumentation ([#2432](https://github.com/getsentry/sentry-java/pull/2432))
- Add `main` flag to threads and `in_foreground` flag for app contexts  ([#2516](https://github.com/getsentry/sentry-java/pull/2516))

### Fixes

- Ignore Shutdown in progress when closing ShutdownHookIntegration ([#2521](https://github.com/getsentry/sentry-java/pull/2521))
- Fix app start span end-time is wrong if SDK init is deferred ([#2519](https://github.com/getsentry/sentry-java/pull/2519))
- Fix invalid session creation when app is launched in background ([#2543](https://github.com/getsentry/sentry-java/pull/2543))

## 6.13.1

### Fixes

- Fix transaction performance collector oom ([#2505](https://github.com/getsentry/sentry-java/pull/2505))
- Remove authority from URLs sent to Sentry ([#2366](https://github.com/getsentry/sentry-java/pull/2366))
- Fix `sentry-bom` containing incorrect artifacts ([#2504](https://github.com/getsentry/sentry-java/pull/2504))

### Dependencies

- Bump Native SDK from v0.5.3 to v0.5.4 ([#2500](https://github.com/getsentry/sentry-java/pull/2500))
  - [changelog](https://github.com/getsentry/sentry-native/blob/master/CHANGELOG.md#054)
  - [diff](https://github.com/getsentry/sentry-native/compare/0.5.3...0.5.4)

## 6.13.0

### Features

- Send cpu usage percentage in profile payload ([#2469](https://github.com/getsentry/sentry-java/pull/2469))
- Send transaction memory stats in profile payload ([#2447](https://github.com/getsentry/sentry-java/pull/2447))
- Add cpu usage collection ([#2462](https://github.com/getsentry/sentry-java/pull/2462))
- Improve ANR implementation: ([#2475](https://github.com/getsentry/sentry-java/pull/2475))
  - Add `abnormal_mechanism` to sessions for ANR rate calculation
  - Always attach thread dump to ANR events
  - Distinguish between foreground and background ANRs
- Improve possible date precision to 10 μs ([#2451](https://github.com/getsentry/sentry-java/pull/2451))

### Fixes

- Fix performance collector setup called in main thread ([#2499](https://github.com/getsentry/sentry-java/pull/2499))
- Expand guard against CVE-2018-9492 "Privilege Escalation via Content Provider" ([#2482](https://github.com/getsentry/sentry-java/pull/2482))
- Prevent OOM by disabling TransactionPerformanceCollector for now ([#2498](https://github.com/getsentry/sentry-java/pull/2498))

## 6.12.1

### Fixes

- Create timer in `TransactionPerformanceCollector` lazily ([#2478](https://github.com/getsentry/sentry-java/pull/2478))

## 6.12.0

### Features

- Attach View Hierarchy to the errored/crashed events ([#2440](https://github.com/getsentry/sentry-java/pull/2440))
- Collect memory usage in transactions ([#2445](https://github.com/getsentry/sentry-java/pull/2445))
- Add `traceOptionsRequests` option to disable tracing of OPTIONS requests ([#2453](https://github.com/getsentry/sentry-java/pull/2453))
- Extend list of HTTP headers considered sensitive ([#2455](https://github.com/getsentry/sentry-java/pull/2455))

### Fixes

- Use a single TransactionPerfomanceCollector ([#2464](https://github.com/getsentry/sentry-java/pull/2464))
- Don't override sdk name with Timber ([#2450](https://github.com/getsentry/sentry-java/pull/2450))
- Set transactionNameSource to CUSTOM when setting transaction name ([#2405](https://github.com/getsentry/sentry-java/pull/2405))
- Guard against CVE-2018-9492 "Privilege Escalation via Content Provider" ([#2466](https://github.com/getsentry/sentry-java/pull/2466))

## 6.11.0

### Features

- Disable Android concurrent profiling ([#2434](https://github.com/getsentry/sentry-java/pull/2434))
- Add logging for OpenTelemetry integration ([#2425](https://github.com/getsentry/sentry-java/pull/2425))
- Auto add `OpenTelemetryLinkErrorEventProcessor` for Spring Boot ([#2429](https://github.com/getsentry/sentry-java/pull/2429))

### Fixes

- Use minSdk compatible `Objects` class ([#2436](https://github.com/getsentry/sentry-java/pull/2436))
- Prevent R8 from warning on missing classes, as we check for their presence at runtime ([#2439](https://github.com/getsentry/sentry-java/pull/2439))

### Dependencies

- Bump Gradle from v7.5.1 to v7.6.0 ([#2438](https://github.com/getsentry/sentry-java/pull/2438))
  - [changelog](https://github.com/gradle/gradle/blob/master/CHANGELOG.md#v760)
  - [diff](https://github.com/gradle/gradle/compare/v7.5.1...v7.6.0)

## 6.10.0

### Features

- Add time-to-initial-display span to Activity transactions ([#2369](https://github.com/getsentry/sentry-java/pull/2369))
- Start a session after init if AutoSessionTracking is enabled ([#2356](https://github.com/getsentry/sentry-java/pull/2356))
- Provide automatic breadcrumbs and transactions for click/scroll events for Compose ([#2390](https://github.com/getsentry/sentry-java/pull/2390))
- Add `blocked_main_thread` and `call_stack` to File I/O spans to detect performance issues ([#2382](https://github.com/getsentry/sentry-java/pull/2382))

### Dependencies

- Bump Native SDK from v0.5.2 to v0.5.3 ([#2423](https://github.com/getsentry/sentry-java/pull/2423))
  - [changelog](https://github.com/getsentry/sentry-native/blob/master/CHANGELOG.md#053)
  - [diff](https://github.com/getsentry/sentry-native/compare/0.5.2...0.5.3)

## 6.9.2

### Fixes

- Updated ProfileMeasurementValue types ([#2412](https://github.com/getsentry/sentry-java/pull/2412))
- Clear window reference only on activity stop in profileMeasurements collector ([#2407](https://github.com/getsentry/sentry-java/pull/2407))
- No longer disable OpenTelemetry exporters in default Java Agent config ([#2408](https://github.com/getsentry/sentry-java/pull/2408))
- Fix `ClassNotFoundException` for `io.sentry.spring.SentrySpringServletContainerInitializer` in `sentry-spring-jakarta` ([#2411](https://github.com/getsentry/sentry-java/issues/2411))
- Fix `sentry-samples-spring-jakarta` ([#2411](https://github.com/getsentry/sentry-java/issues/2411))

### Features

- Add SENTRY_AUTO_INIT environment variable to control OpenTelemetry Agent init ([#2410](https://github.com/getsentry/sentry-java/pull/2410))
- Add OpenTelemetryLinkErrorEventProcessor for linking errors to traces created via OpenTelemetry ([#2418](https://github.com/getsentry/sentry-java/pull/2418))

### Dependencies

- Bump OpenTelemetry to 1.20.1 and OpenTelemetry Java Agent to 1.20.2 ([#2420](https://github.com/getsentry/sentry-java/pull/2420))

## 6.9.1

### Fixes

- OpenTelemetry modules were missing in `6.9.0` so we released the same code again as `6.9.1` including OpenTelemetry modules

## 6.9.0

### Fixes

- Use `canonicalName` in Fragment Integration for better de-obfuscation ([#2379](https://github.com/getsentry/sentry-java/pull/2379))
- Fix Timber and Fragment integrations auto-installation for obfuscated builds ([#2379](https://github.com/getsentry/sentry-java/pull/2379))
- Don't attach screenshots to events from Hybrid SDKs ([#2360](https://github.com/getsentry/sentry-java/pull/2360))
- Ensure Hints do not cause memory leaks ([#2387](https://github.com/getsentry/sentry-java/pull/2387))
- Do not attach empty `sentry-trace` and `baggage` headers ([#2385](https://github.com/getsentry/sentry-java/pull/2385))

### Features

- Add beforeSendTransaction which allows users to filter and change transactions ([#2388](https://github.com/getsentry/sentry-java/pull/2388))
- Add experimental support for OpenTelemetry ([README](sentry-opentelemetry/README.md))([#2344](https://github.com/getsentry/sentry-java/pull/2344))

### Dependencies

- Update Spring Boot Jakarta to Spring Boot 3.0.0 ([#2389](https://github.com/getsentry/sentry-java/pull/2389))
- Bump Spring Boot to 2.7.5 ([#2383](https://github.com/getsentry/sentry-java/pull/2383))

## 6.8.0

### Features

- Add FrameMetrics to Android profiling data ([#2342](https://github.com/getsentry/sentry-java/pull/2342))

### Fixes

- Remove profiler main thread io ([#2348](https://github.com/getsentry/sentry-java/pull/2348))
- Fix ensure all options are processed before integrations are loaded ([#2377](https://github.com/getsentry/sentry-java/pull/2377))

## 6.7.1

### Fixes

- Fix `Gpu.vendorId` should be a String ([#2343](https://github.com/getsentry/sentry-java/pull/2343))
- Don't set device name on Android if `sendDefaultPii` is disabled ([#2354](https://github.com/getsentry/sentry-java/pull/2354))
- Fix corrupted UUID on Motorola devices ([#2363](https://github.com/getsentry/sentry-java/pull/2363))
- Fix ANR on dropped uncaught exception events ([#2368](https://github.com/getsentry/sentry-java/pull/2368))

### Features

- Update Spring Boot Jakarta to Spring Boot 3.0.0-RC2 ([#2347](https://github.com/getsentry/sentry-java/pull/2347))

## 6.7.0

### Fixes

- Use correct set-cookie for the HTTP Client response object ([#2326](https://github.com/getsentry/sentry-java/pull/2326))
- Fix NoSuchElementException in CircularFifoQueue when cloning a Scope ([#2328](https://github.com/getsentry/sentry-java/pull/2328))

### Features

- Customizable fragment lifecycle breadcrumbs ([#2299](https://github.com/getsentry/sentry-java/pull/2299))
- Provide hook for Jetpack Compose navigation instrumentation ([#2320](https://github.com/getsentry/sentry-java/pull/2320))
- Populate `event.modules` with dependencies metadata ([#2324](https://github.com/getsentry/sentry-java/pull/2324))
- Support Spring 6 and Spring Boot 3 ([#2289](https://github.com/getsentry/sentry-java/pull/2289))

### Dependencies

- Bump Native SDK from v0.5.1 to v0.5.2 ([#2315](https://github.com/getsentry/sentry-java/pull/2315))
  - [changelog](https://github.com/getsentry/sentry-native/blob/master/CHANGELOG.md#052)
  - [diff](https://github.com/getsentry/sentry-native/compare/0.5.1...0.5.2)

## 6.6.0

### Fixes

- Ensure potential callback exceptions are caught #2123 ([#2291](https://github.com/getsentry/sentry-java/pull/2291))
- Remove verbose FrameMetricsAggregator failure logging ([#2293](https://github.com/getsentry/sentry-java/pull/2293))
- Ignore broken regex for tracePropagationTarget ([#2288](https://github.com/getsentry/sentry-java/pull/2288))
- No longer serialize static fields; use toString as fallback ([#2309](https://github.com/getsentry/sentry-java/pull/2309))
- Fix `SentryFileWriter`/`SentryFileOutputStream` append overwrites file contents ([#2304](https://github.com/getsentry/sentry-java/pull/2304))
- Respect incoming parent sampled decision when continuing a trace ([#2311](https://github.com/getsentry/sentry-java/pull/2311))

### Features

- Profile envelopes are sent directly from profiler ([#2298](https://github.com/getsentry/sentry-java/pull/2298))
- Add support for using Encoder with logback.SentryAppender ([#2246](https://github.com/getsentry/sentry-java/pull/2246))
- Report Startup Crashes ([#2277](https://github.com/getsentry/sentry-java/pull/2277))
- HTTP Client errors for OkHttp ([#2287](https://github.com/getsentry/sentry-java/pull/2287))
- Add option to enable or disable Frame Tracking ([#2314](https://github.com/getsentry/sentry-java/pull/2314))

### Dependencies

- Bump Native SDK from v0.5.0 to v0.5.1 ([#2306](https://github.com/getsentry/sentry-java/pull/2306))
  - [changelog](https://github.com/getsentry/sentry-native/blob/master/CHANGELOG.md#051)
  - [diff](https://github.com/getsentry/sentry-native/compare/0.5.0...0.5.1)

## 6.5.0

### Fixes

- Improve public facing API for creating Baggage from header ([#2284](https://github.com/getsentry/sentry-java/pull/2284))

## 6.5.0-beta.3

### Features

- Provide API for attaching custom measurements to transactions ([#2260](https://github.com/getsentry/sentry-java/pull/2260))
- Bump spring to 2.7.4 ([#2279](https://github.com/getsentry/sentry-java/pull/2279))

## 6.5.0-beta.2

### Features

- Make user segment a top level property ([#2257](https://github.com/getsentry/sentry-java/pull/2257))
- Replace user `other` with `data` ([#2258](https://github.com/getsentry/sentry-java/pull/2258))
- `isTraceSampling` is now on by default. `tracingOrigins` has been replaced by `tracePropagationTargets` ([#2255](https://github.com/getsentry/sentry-java/pull/2255))

## 6.5.0-beta.1

### Features

- Server-Side Dynamic Sampling Context support  ([#2226](https://github.com/getsentry/sentry-java/pull/2226))

## 6.4.4

### Fixes

- Fix ConcurrentModificationException due to FrameMetricsAggregator manipulation ([#2282](https://github.com/getsentry/sentry-java/pull/2282))

## 6.4.3

- Fix slow and frozen frames tracking ([#2271](https://github.com/getsentry/sentry-java/pull/2271))

## 6.4.2

### Fixes

- Fixed AbstractMethodError when getting Lifecycle ([#2228](https://github.com/getsentry/sentry-java/pull/2228))
- Missing unit fields for Android measurements ([#2204](https://github.com/getsentry/sentry-java/pull/2204))
- Avoid sending empty profiles ([#2232](https://github.com/getsentry/sentry-java/pull/2232))
- Fix file descriptor leak in FileIO instrumentation ([#2248](https://github.com/getsentry/sentry-java/pull/2248))

## 6.4.1

### Fixes

- Fix memory leak caused by throwableToSpan ([#2227](https://github.com/getsentry/sentry-java/pull/2227))

## 6.4.0

### Fixes

- make profiling rate defaults to 101 hz ([#2211](https://github.com/getsentry/sentry-java/pull/2211))
- SentryOptions.setProfilingTracesIntervalMillis has been deprecated
- Added cpu architecture and default environment in profiles envelope ([#2207](https://github.com/getsentry/sentry-java/pull/2207))
- SentryOptions.setProfilingEnabled has been deprecated in favor of setProfilesSampleRate
- Use toString for enum serialization ([#2220](https://github.com/getsentry/sentry-java/pull/2220))

### Features

- Concurrent profiling 3 - added truncation reason ([#2247](https://github.com/getsentry/sentry-java/pull/2247))
- Concurrent profiling 2 - added list of transactions ([#2218](https://github.com/getsentry/sentry-java/pull/2218))
- Concurrent profiling 1 - added envelope payload data format ([#2216](https://github.com/getsentry/sentry-java/pull/2216))
- Send source for transactions ([#2180](https://github.com/getsentry/sentry-java/pull/2180))
- Add profilesSampleRate and profileSampler options for Android sdk ([#2184](https://github.com/getsentry/sentry-java/pull/2184))
- Add baggage header to RestTemplate ([#2206](https://github.com/getsentry/sentry-java/pull/2206))
- Bump Native SDK from v0.4.18 to v0.5.0 ([#2199](https://github.com/getsentry/sentry-java/pull/2199))
  - [changelog](https://github.com/getsentry/sentry-native/blob/master/CHANGELOG.md#050)
  - [diff](https://github.com/getsentry/sentry-native/compare/0.4.18...0.5.0)
- Bump Gradle from v7.5.0 to v7.5.1 ([#2212](https://github.com/getsentry/sentry-java/pull/2212))
  - [changelog](https://github.com/gradle/gradle/blob/master/CHANGELOG.md#v751)
  - [diff](https://github.com/gradle/gradle/compare/v7.5.0...v7.5.1)

## 6.3.1

### Fixes

- Prevent NPE by checking SentryTracer.timer for null again inside synchronized ([#2200](https://github.com/getsentry/sentry-java/pull/2200))
- Weakly reference Activity for transaction finished callback ([#2203](https://github.com/getsentry/sentry-java/pull/2203))
- `attach-screenshot` set on Manual init. didn't work ([#2186](https://github.com/getsentry/sentry-java/pull/2186))
- Remove extra space from `spring.factories` causing issues in old versions of Spring Boot ([#2181](https://github.com/getsentry/sentry-java/pull/2181))


### Features

- Bump Native SDK to v0.4.18 ([#2154](https://github.com/getsentry/sentry-java/pull/2154))
  - [changelog](https://github.com/getsentry/sentry-native/blob/master/CHANGELOG.md#0418)
  - [diff](https://github.com/getsentry/sentry-native/compare/0.4.17...0.4.18)
- Bump Gradle to v7.5.0 ([#2174](https://github.com/getsentry/sentry-java/pull/2174), [#2191](https://github.com/getsentry/sentry-java/pull/2191))
  - [changelog](https://github.com/gradle/gradle/blob/master/CHANGELOG.md#v750)
  - [diff](https://github.com/gradle/gradle/compare/v7.4.2...v7.5.0)

## 6.3.0

### Features

- Switch upstream dependencies to `compileOnly` in integrations ([#2175](https://github.com/getsentry/sentry-java/pull/2175))

### Fixes

- Lazily retrieve HostnameCache in MainEventProcessor ([#2170](https://github.com/getsentry/sentry-java/pull/2170))

## 6.2.1

### Fixes

- Only send userid in Dynamic Sampling Context if sendDefaultPii is true ([#2147](https://github.com/getsentry/sentry-java/pull/2147))
- Remove userId from baggage due to PII ([#2157](https://github.com/getsentry/sentry-java/pull/2157))

### Features

- Add integration for Apollo-Kotlin 3 ([#2109](https://github.com/getsentry/sentry-java/pull/2109))
- New package `sentry-android-navigation` for AndroidX Navigation support ([#2136](https://github.com/getsentry/sentry-java/pull/2136))
- New package `sentry-compose` for Jetpack Compose support (Navigation) ([#2136](https://github.com/getsentry/sentry-java/pull/2136))
- Add sample rate to baggage as well as trace in envelope header and flatten user ([#2135](https://github.com/getsentry/sentry-java/pull/2135))

Breaking Changes:
- The boolean parameter `samplingDecision` in the `TransactionContext` constructor has been replaced with a `TracesSamplingDecision` object. Feel free to ignore the `@ApiStatus.Internal` in this case.

## 6.1.4

### Fixes

- Filter out app starts with more than 60s ([#2127](https://github.com/getsentry/sentry-java/pull/2127))

## 6.1.3

### Fixes

- Fix thread leak due to Timer being created and never cancelled ([#2131](https://github.com/getsentry/sentry-java/pull/2131))

## 6.1.2

### Fixes

- Swallow error when reading ActivityManager#getProcessesInErrorState instead of crashing ([#2114](https://github.com/getsentry/sentry-java/pull/2114))
- Use charset string directly as StandardCharsets is not available on earlier Android versions ([#2111](https://github.com/getsentry/sentry-java/pull/2111))

## 6.1.1

### Features

- Replace `tracestate` header with `baggage` header ([#2078](https://github.com/getsentry/sentry-java/pull/2078))
- Allow opting out of device info collection that requires Inter-Process Communication (IPC) ([#2100](https://github.com/getsentry/sentry-java/pull/2100))

## 6.1.0

### Features

- Implement local scope by adding overloads to the capture methods that accept a ScopeCallback ([#2084](https://github.com/getsentry/sentry-java/pull/2084))
- SentryOptions#merge is now public and can be used to load ExternalOptions ([#2088](https://github.com/getsentry/sentry-java/pull/2088))

### Fixes

- Fix proguard rules to work R8 [issue](https://issuetracker.google.com/issues/235733922) around on AGP 7.3.0-betaX and 7.4.0-alphaX ([#2094](https://github.com/getsentry/sentry-java/pull/2094))
- Fix GraalVM Native Image compatibility ([#2172](https://github.com/getsentry/sentry-java/pull/2172))

## 6.0.0

### Sentry Self-hosted Compatibility

- Starting with version `6.0.0` of the `sentry` package, [Sentry's self hosted version >= v21.9.0](https://github.com/getsentry/self-hosted/releases) is required or you have to manually disable sending client reports via the `sendClientReports` option. This only applies to self-hosted Sentry. If you are using [sentry.io](https://sentry.io), no action is needed.

### Features

- Allow optimization and obfuscation of the SDK by reducing proguard rules ([#2031](https://github.com/getsentry/sentry-java/pull/2031))
- Relax TransactionNameProvider ([#1861](https://github.com/getsentry/sentry-java/pull/1861))
- Use float instead of Date for protocol types for higher precision ([#1737](https://github.com/getsentry/sentry-java/pull/1737))
- Allow setting SDK info (name & version) in manifest ([#2016](https://github.com/getsentry/sentry-java/pull/2016))
- Allow setting native Android SDK name during build ([#2035](https://github.com/getsentry/sentry-java/pull/2035))
- Include application permissions in Android events ([#2018](https://github.com/getsentry/sentry-java/pull/2018))
- Automatically create transactions for UI events ([#1975](https://github.com/getsentry/sentry-java/pull/1975))
- Hints are now used via a Hint object and passed into beforeSend and EventProcessor as @NotNull Hint object ([#2045](https://github.com/getsentry/sentry-java/pull/2045))
- Attachments can be manipulated via hint ([#2046](https://github.com/getsentry/sentry-java/pull/2046))
- Add sentry-servlet-jakarta module ([#1987](https://github.com/getsentry/sentry-java/pull/1987))
- Add client reports ([#1982](https://github.com/getsentry/sentry-java/pull/1982))
- Screenshot is taken when there is an error ([#1967](https://github.com/getsentry/sentry-java/pull/1967))
- Add Android profiling traces ([#1897](https://github.com/getsentry/sentry-java/pull/1897)) ([#1959](https://github.com/getsentry/sentry-java/pull/1959)) and its tests ([#1949](https://github.com/getsentry/sentry-java/pull/1949))
- Enable enableScopeSync by default for Android ([#1928](https://github.com/getsentry/sentry-java/pull/1928))
- Feat: Vendor JSON ([#1554](https://github.com/getsentry/sentry-java/pull/1554))
    - Introduce `JsonSerializable` and `JsonDeserializer` interfaces for manual json
      serialization/deserialization.
    - Introduce `JsonUnknwon` interface to preserve unknown properties when deserializing/serializing
      SDK classes.
    - When passing custom objects, for example in `Contexts`, these are supported for serialization:
        - `JsonSerializable`
        - `Map`, `Collection`, `Array`, `String` and all primitive types.
        - Objects with the help of refection.
            - `Map`, `Collection`, `Array`, `String` and all primitive types.
            - Call `toString()` on objects that have a cyclic reference to a ancestor object.
            - Call `toString()` where object graphs exceed max depth.
    - Remove `gson` dependency.
    - Remove `IUnknownPropertiesConsumer`
- Pass MDC tags as Sentry tags ([#1954](https://github.com/getsentry/sentry-java/pull/1954))

### Fixes

- Calling Sentry.init and specifying contextTags now has an effect on the Logback SentryAppender ([#2052](https://github.com/getsentry/sentry-java/pull/2052))
- Calling Sentry.init and specifying contextTags now has an effect on the Log4j SentryAppender ([#2054](https://github.com/getsentry/sentry-java/pull/2054))
- Calling Sentry.init and specifying contextTags now has an effect on the jul SentryAppender ([#2057](https://github.com/getsentry/sentry-java/pull/2057))
- Update Spring Boot dependency to 2.6.8 and fix the CVE-2022-22970 ([#2068](https://github.com/getsentry/sentry-java/pull/2068))
- Sentry can now self heal after a Thread had its currentHub set to a NoOpHub ([#2076](https://github.com/getsentry/sentry-java/pull/2076))
- No longer close OutputStream that is passed into JsonSerializer ([#2029](https://github.com/getsentry/sentry-java/pull/2029))
- Fix setting context tags on events captured by Spring ([#2060](https://github.com/getsentry/sentry-java/pull/2060))
- Isolate cached events with hashed DSN subfolder ([#2038](https://github.com/getsentry/sentry-java/pull/2038))
- SentryThread.current flag will not be overridden by DefaultAndroidEventProcessor if already set ([#2050](https://github.com/getsentry/sentry-java/pull/2050))
- Fix serialization of Long inside of Request.data ([#2051](https://github.com/getsentry/sentry-java/pull/2051))
- Update sentry-native to 0.4.17 ([#2033](https://github.com/getsentry/sentry-java/pull/2033))
- Update Gradle to 7.4.2 and AGP to 7.2 ([#2042](https://github.com/getsentry/sentry-java/pull/2042))
- Change order of event filtering mechanisms ([#2001](https://github.com/getsentry/sentry-java/pull/2001))
- Only send session update for dropped events if state changed ([#2002](https://github.com/getsentry/sentry-java/pull/2002))
- Android profiling initializes on first profile start ([#2009](https://github.com/getsentry/sentry-java/pull/2009))
- Profiling rate decreased from 300hz to 100hz ([#1997](https://github.com/getsentry/sentry-java/pull/1997))
- Allow disabling sending of client reports via Android Manifest and external options ([#2007](https://github.com/getsentry/sentry-java/pull/2007))
- Ref: Upgrade Spring Boot dependency to 2.5.13 ([#2011](https://github.com/getsentry/sentry-java/pull/2011))
- Ref: Make options.printUncaughtStackTrace primitive type ([#1995](https://github.com/getsentry/sentry-java/pull/1995))
- Ref: Remove not needed interface abstractions on Android ([#1953](https://github.com/getsentry/sentry-java/pull/1953))
- Ref: Make hints Map<String, Object> instead of only Object ([#1929](https://github.com/getsentry/sentry-java/pull/1929))
- Ref: Simplify DateUtils with ISO8601Utils ([#1837](https://github.com/getsentry/sentry-java/pull/1837))
- Ref: Remove deprecated and scheduled fields ([#1875](https://github.com/getsentry/sentry-java/pull/1875))
- Ref: Add shutdownTimeoutMillis in favor of shutdownTimeout ([#1873](https://github.com/getsentry/sentry-java/pull/1873))
- Ref: Remove Attachment ContentType since the Server infers it ([#1874](https://github.com/getsentry/sentry-java/pull/1874))
- Ref: Bind external properties to a dedicated class. ([#1750](https://github.com/getsentry/sentry-java/pull/1750))
- Ref: Debug log serializable objects ([#1795](https://github.com/getsentry/sentry-java/pull/1795))
- Ref: catch Throwable instead of Exception to suppress internal SDK errors ([#1812](https://github.com/getsentry/sentry-java/pull/1812))
- `SentryOptions` can merge properties from `ExternalOptions` instead of another instance of `SentryOptions`
- Following boolean properties from `SentryOptions` that allowed `null` values are now not nullable - `debug`, `enableUncaughtExceptionHandler`, `enableDeduplication`
- `SentryOptions` cannot be created anymore using `PropertiesProvider` with `SentryOptions#from` method. Use `ExternalOptions#from` instead and merge created object with `SentryOptions#merge`
- Bump: Kotlin to 1.5 and compatibility to 1.4 for sentry-android-timber ([#1815](https://github.com/getsentry/sentry-java/pull/1815))

## 5.7.4

### Fixes

* Change order of event filtering mechanisms and only send session update for dropped events if session state changed (#2028)

## 5.7.3

### Fixes

- Sentry Timber integration throws an exception when using args ([#1986](https://github.com/getsentry/sentry-java/pull/1986))

## 5.7.2

### Fixes

- Bring back support for `Timber.tag` ([#1974](https://github.com/getsentry/sentry-java/pull/1974))

## 5.7.1

### Fixes

- Sentry Timber integration does not submit msg.formatted breadcrumbs ([#1957](https://github.com/getsentry/sentry-java/pull/1957))
- ANR WatchDog won't crash on SecurityException ([#1962](https://github.com/getsentry/sentry-java/pull/1962))

## 5.7.0

### Features

- Automatically enable `Timber` and `Fragment` integrations if they are present on the classpath ([#1936](https://github.com/getsentry/sentry-java/pull/1936))

## 5.6.3

### Fixes

- If transaction or span is finished, do not allow to mutate ([#1940](https://github.com/getsentry/sentry-java/pull/1940))
- Keep used AndroidX classes from obfuscation (Fixes UI breadcrumbs and Slow/Frozen frames) ([#1942](https://github.com/getsentry/sentry-java/pull/1942))

## 5.6.2

### Fixes

- Ref: Make ActivityFramesTracker public to be used by Hybrid SDKs ([#1931](https://github.com/getsentry/sentry-java/pull/1931))
- Bump: AGP to 7.1.2 ([#1930](https://github.com/getsentry/sentry-java/pull/1930))
- NPE while adding "response_body_size" breadcrumb, when response body length is unknown ([#1908](https://github.com/getsentry/sentry-java/pull/1908))
- Do not include stacktrace frames into Timber message ([#1898](https://github.com/getsentry/sentry-java/pull/1898))
- Potential memory leaks ([#1909](https://github.com/getsentry/sentry-java/pull/1909))

Breaking changes:
`Timber.tag` is no longer supported by our [Timber integration](https://docs.sentry.io/platforms/android/configuration/integrations/timber/) and will not appear on Sentry for error events.
Please vote on this [issue](https://github.com/getsentry/sentry-java/issues/1900), if you'd like us to provide support for that.

## 5.6.2-beta.3

### Fixes

- Ref: Make ActivityFramesTracker public to be used by Hybrid SDKs ([#1931](https://github.com/getsentry/sentry-java/pull/1931))
- Bump: AGP to 7.1.2 ([#1930](https://github.com/getsentry/sentry-java/pull/1930))

## 5.6.2-beta.2

### Fixes

- NPE while adding "response_body_size" breadcrumb, when response body length is unknown ([#1908](https://github.com/getsentry/sentry-java/pull/1908))

## 5.6.2-beta.1

### Fixes

- Do not include stacktrace frames into Timber message ([#1898](https://github.com/getsentry/sentry-java/pull/1898))
- Potential memory leaks ([#1909](https://github.com/getsentry/sentry-java/pull/1909))

Breaking changes:
`Timber.tag` is no longer supported by our [Timber integration](https://docs.sentry.io/platforms/android/configuration/integrations/timber/) and will not appear on Sentry for error events.
Please vote on this [issue](https://github.com/getsentry/sentry-java/issues/1900), if you'd like us to provide support for that.

## 5.6.1

### Features

- Add options.printUncaughtStackTrace to print uncaught exceptions ([#1890](https://github.com/getsentry/sentry-java/pull/1890))

### Fixes

- NPE while adding "response_body_size" breadcrumb, when response body is null ([#1884](https://github.com/getsentry/sentry-java/pull/1884))
- Bump: AGP to 7.1.0 ([#1892](https://github.com/getsentry/sentry-java/pull/1892))

## 5.6.0

### Features

- Add breadcrumbs support for UI events (automatically captured) ([#1876](https://github.com/getsentry/sentry-java/pull/1876))

### Fixes

- Change scope of servlet-api to compileOnly ([#1880](https://github.com/getsentry/sentry-java/pull/1880))

## 5.5.3

### Fixes

- Do not create SentryExceptionResolver bean when Spring MVC is not on the classpath ([#1865](https://github.com/getsentry/sentry-java/pull/1865))

## 5.5.2

### Fixes

- Detect App Cold start correctly for Hybrid SDKs ([#1855](https://github.com/getsentry/sentry-java/pull/1855))
- Bump: log4j to 2.17.0 ([#1852](https://github.com/getsentry/sentry-java/pull/1852))
- Bump: logback to 1.2.9 ([#1853](https://github.com/getsentry/sentry-java/pull/1853))

## 5.5.1

### Fixes

- Bump: log4j to 2.16.0 ([#1845](https://github.com/getsentry/sentry-java/pull/1845))
- Make App start cold/warm visible to Hybrid SDKs ([#1848](https://github.com/getsentry/sentry-java/pull/1848))

## 5.5.0

### Features

- Add locale to device context and deprecate language ([#1832](https://github.com/getsentry/sentry-java/pull/1832))
- Add `SentryFileInputStream` and `SentryFileOutputStream` for File I/O performance instrumentation ([#1826](https://github.com/getsentry/sentry-java/pull/1826))
- Add `SentryFileReader` and `SentryFileWriter` for File I/O instrumentation ([#1843](https://github.com/getsentry/sentry-java/pull/1843))

### Fixes

- Bump: log4j to 2.15.0 ([#1839](https://github.com/getsentry/sentry-java/pull/1839))
- Ref: Rename Fragment span operation from `ui.fragment.load` to `ui.load` ([#1824](https://github.com/getsentry/sentry-java/pull/1824))
- Ref: change `java.util.Random` to `java.security.SecureRandom` for possible security reasons ([#1831](https://github.com/getsentry/sentry-java/pull/1831))

## 5.4.3

### Fixes

- Only report App start measurement for full launch on Android ([#1821](https://github.com/getsentry/sentry-java/pull/1821))

## 5.4.2

### Fixes

- Ref: catch Throwable instead of Exception to suppress internal SDK errors ([#1812](https://github.com/getsentry/sentry-java/pull/1812))

## 5.4.1

### Features

- Refactor OkHttp and Apollo to Kotlin functional interfaces ([#1797](https://github.com/getsentry/sentry-java/pull/1797))
- Add secondary constructor to SentryInstrumentation ([#1804](https://github.com/getsentry/sentry-java/pull/1804))

### Fixes

- Do not start fragment span if not added to the Activity ([#1813](https://github.com/getsentry/sentry-java/pull/1813))

## 5.4.0

### Features

- Add `graphql-java` instrumentation ([#1777](https://github.com/getsentry/sentry-java/pull/1777))

### Fixes

- Do not crash when event processors throw a lower level Throwable class ([#1800](https://github.com/getsentry/sentry-java/pull/1800))
- ActivityFramesTracker does not throw if Activity has no observers ([#1799](https://github.com/getsentry/sentry-java/pull/1799))

## 5.3.0

### Features

- Add datasource tracing with P6Spy ([#1784](https://github.com/getsentry/sentry-java/pull/1784))

### Fixes

- ActivityFramesTracker does not throw if Activity has not been added ([#1782](https://github.com/getsentry/sentry-java/pull/1782))
- PerformanceAndroidEventProcessor uses up to date isTracingEnabled set on Configuration callback ([#1786](https://github.com/getsentry/sentry-java/pull/1786))

## 5.2.4

### Fixes

- Window.FEATURE_NO_TITLE does not work when using activity traces ([#1769](https://github.com/getsentry/sentry-java/pull/1769))
- unregister UncaughtExceptionHandler on close ([#1770](https://github.com/getsentry/sentry-java/pull/1770))

## 5.2.3

### Fixes

- Make ActivityFramesTracker operations thread-safe ([#1762](https://github.com/getsentry/sentry-java/pull/1762))
- Clone Scope Contexts ([#1763](https://github.com/getsentry/sentry-java/pull/1763))
- Bump: AGP to 7.0.3 ([#1765](https://github.com/getsentry/sentry-java/pull/1765))

## 5.2.2

### Fixes

- Close HostnameCache#executorService on SentryClient#close ([#1757](https://github.com/getsentry/sentry-java/pull/1757))

## 5.2.1

### Features

- Add isCrashedLastRun support ([#1739](https://github.com/getsentry/sentry-java/pull/1739))
- Attach Java vendor and version to events and transactions ([#1703](https://github.com/getsentry/sentry-java/pull/1703))

### Fixes

- Handle exception if Context.registerReceiver throws ([#1747](https://github.com/getsentry/sentry-java/pull/1747))

## 5.2.0

### Features

- Allow setting proguard via Options and/or external resources ([#1728](https://github.com/getsentry/sentry-java/pull/1728))
- Add breadcrumbs for the Apollo integration ([#1726](https://github.com/getsentry/sentry-java/pull/1726))

### Fixes

- Don't set lastEventId for transactions ([#1727](https://github.com/getsentry/sentry-java/pull/1727))
- ActivityLifecycleIntegration#appStartSpan memory leak ([#1732](https://github.com/getsentry/sentry-java/pull/1732))

## 5.2.0-beta.3

### Features

- Add "data" to spans ([#1717](https://github.com/getsentry/sentry-java/pull/1717))

### Fixes

- Check at runtime if AndroidX.Core is available ([#1718](https://github.com/getsentry/sentry-java/pull/1718))
- Should not capture unfinished transaction ([#1719](https://github.com/getsentry/sentry-java/pull/1719))

## 5.2.0-beta.2

### Fixes

- Bump AGP to 7.0.2 ([#1650](https://github.com/getsentry/sentry-java/pull/1650))
- Drop spans in BeforeSpanCallback. ([#1713](https://github.com/getsentry/sentry-java/pull/1713))

## 5.2.0-beta.1

### Features

- Add tracestate HTTP header support ([#1683](https://github.com/getsentry/sentry-java/pull/1683))
- Add option to filter which origins receive tracing headers ([#1698](https://github.com/getsentry/sentry-java/pull/1698))
- Include unfinished spans in transaction ([#1699](https://github.com/getsentry/sentry-java/pull/1699))
- Add static helpers for creating breadcrumbs ([#1702](https://github.com/getsentry/sentry-java/pull/1702))
- Performance support for Android Apollo ([#1705](https://github.com/getsentry/sentry-java/pull/1705))

### Fixes

- Move tags from transaction.contexts.trace.tags to transaction.tags ([#1700](https://github.com/getsentry/sentry-java/pull/1700))

Breaking changes:

- Updated proguard keep rule for enums, which affects consumer application code ([#1694](https://github.com/getsentry/sentry-java/pull/1694))

## 5.1.2

### Fixes

- Servlet 3.1 compatibility issue ([#1681](https://github.com/getsentry/sentry-java/pull/1681))
- Do not drop Contexts key if Collection, Array or Char ([#1680](https://github.com/getsentry/sentry-java/pull/1680))

## 5.1.1

### Features

- Add support for async methods in Spring MVC ([#1652](https://github.com/getsentry/sentry-java/pull/1652))
- Add secondary constructor taking IHub to SentryOkHttpInterceptor ([#1657](https://github.com/getsentry/sentry-java/pull/1657))
- Merge external map properties ([#1656](https://github.com/getsentry/sentry-java/pull/1656))

### Fixes

- Remove onActivityPreCreated call in favor of onActivityCreated ([#1661](https://github.com/getsentry/sentry-java/pull/1661))
- Do not crash if SENSOR_SERVICE throws ([#1655](https://github.com/getsentry/sentry-java/pull/1655))
- Make sure scope is popped when processing request results in exception ([#1665](https://github.com/getsentry/sentry-java/pull/1665))

## 5.1.0

### Features

- Spring WebClient integration ([#1621](https://github.com/getsentry/sentry-java/pull/1621))
- OpenFeign integration ([#1632](https://github.com/getsentry/sentry-java/pull/1632))
- Add more convenient way to pass BeforeSpanCallback in OpenFeign integration ([#1637](https://github.com/getsentry/sentry-java/pull/1637))

### Fixes

- Bump: sentry-native to 0.4.12 ([#1651](https://github.com/getsentry/sentry-java/pull/1651))

## 5.1.0-beta.9

- No documented changes.

## 5.1.0-beta.8

### Features

- Generate Sentry BOM ([#1486](https://github.com/getsentry/sentry-java/pull/1486))

## 5.1.0-beta.7

### Features

- Slow/Frozen frames metrics ([#1609](https://github.com/getsentry/sentry-java/pull/1609))

## 5.1.0-beta.6

### Features

- Add request body extraction for Spring MVC integration ([#1595](https://github.com/getsentry/sentry-java/pull/1595))

### Fixes

- set min sdk version of sentry-android-fragment to API 14 ([#1608](https://github.com/getsentry/sentry-java/pull/1608))
- Ser/Deser of the UserFeedback from cached envelope ([#1611](https://github.com/getsentry/sentry-java/pull/1611))

## 5.1.0-beta.5

### Fixes

- Make SentryAppender non-final for Log4j2 and Logback ([#1603](https://github.com/getsentry/sentry-java/pull/1603))
- Do not throw IAE when tracing header contain invalid trace id ([#1605](https://github.com/getsentry/sentry-java/pull/1605))

## 5.1.0-beta.4

### Fixes

- Update sentry-native to 0.4.11 ([#1591](https://github.com/getsentry/sentry-java/pull/1591))

## 5.1.0-beta.3

### Features

- Spring Webflux integration ([#1529](https://github.com/getsentry/sentry-java/pull/1529))

## 5.1.0-beta.2

### Features

- Support transaction waiting for children to finish. ([#1535](https://github.com/getsentry/sentry-java/pull/1535))
- Capture logged marker in log4j2 and logback appenders ([#1551](https://github.com/getsentry/sentry-java/pull/1551))
- Allow clearing of attachments in the scope ([#1562](https://github.com/getsentry/sentry-java/pull/1562))
- Set mechanism type in SentryExceptionResolver ([#1556](https://github.com/getsentry/sentry-java/pull/1556))
- Perf. for fragments ([#1528](https://github.com/getsentry/sentry-java/pull/1528))

### Fixes

- Handling missing Spring Security on classpath on Java 8 ([#1552](https://github.com/getsentry/sentry-java/pull/1552))
- Use a different method to get strings from JNI, and avoid excessive Stack Space usage. ([#1214](https://github.com/getsentry/sentry-java/pull/1214))
- Add data field to SentrySpan ([#1555](https://github.com/getsentry/sentry-java/pull/1555))
- Clock drift issue when calling DateUtils#getDateTimeWithMillisPrecision ([#1557](https://github.com/getsentry/sentry-java/pull/1557))
- Prefer snake case for HTTP integration data keys ([#1559](https://github.com/getsentry/sentry-java/pull/1559))
- Assign lastEventId only if event was queued for submission ([#1565](https://github.com/getsentry/sentry-java/pull/1565))

## 5.1.0-beta.1

### Features

- Measure app start time ([#1487](https://github.com/getsentry/sentry-java/pull/1487))
- Automatic breadcrumbs logging for fragment lifecycle ([#1522](https://github.com/getsentry/sentry-java/pull/1522))

## 5.0.1

### Fixes

- Sources and Javadoc artifacts were mixed up ([#1515](https://github.com/getsentry/sentry-java/pull/1515))

## 5.0.0

This release brings many improvements but also new features:

- OkHttp Interceptor for Android ([#1330](https://github.com/getsentry/sentry-java/pull/1330))
- GraalVM Native Image Compatibility ([#1329](https://github.com/getsentry/sentry-java/pull/1329))
- Add option to ignore exceptions by type ([#1352](https://github.com/getsentry/sentry-java/pull/1352))
- Enrich transactions with device contexts ([#1430](https://github.com/getsentry/sentry-java/pull/1430)) ([#1469](https://github.com/getsentry/sentry-java/pull/1469))
- Better interoperability with Kotlin null-safety ([#1439](https://github.com/getsentry/sentry-java/pull/1439)) and ([#1462](https://github.com/getsentry/sentry-java/pull/1462))
- Add coroutines support ([#1479](https://github.com/getsentry/sentry-java/pull/1479))
- OkHttp callback for Customising the Span ([#1478](https://github.com/getsentry/sentry-java/pull/1478))
- Add breadcrumb in Spring RestTemplate integration ([#1481](https://github.com/getsentry/sentry-java/pull/1481))

Breaking changes:

- Migration Guide for [Java](https://docs.sentry.io/platforms/java/migration/)
- Migration Guide for [Android](https://docs.sentry.io/platforms/android/migration/)

Other fixes:

- Fix: Add attachmentType to envelope ser/deser. ([#1504](https://github.com/getsentry/sentry-java/pull/1504))

Thank you:

- @maciejwalkowiak for coding most of it.

## 5.0.0-beta.7

### Fixes


- Ref: Deprecate SentryBaseEvent#getOriginThrowable and add SentryBaseEvent#getThrowableMechanism ([#1502](https://github.com/getsentry/sentry-java/pull/1502))
- Graceful Shutdown flushes event instead of Closing SDK ([#1500](https://github.com/getsentry/sentry-java/pull/1500))
- Do not append threads that come from the EnvelopeFileObserver ([#1501](https://github.com/getsentry/sentry-java/pull/1501))
- Ref: Deprecate cacheDirSize and add maxCacheItems ([#1499](https://github.com/getsentry/sentry-java/pull/1499))
- Append all threads if Hint is Cached but attachThreads is enabled ([#1503](https://github.com/getsentry/sentry-java/pull/1503))

## 5.0.0-beta.6

### Features

- Add secondary constructor to SentryOkHttpInterceptor ([#1491](https://github.com/getsentry/sentry-java/pull/1491))
- Add option to enable debug mode in Log4j2 integration ([#1492](https://github.com/getsentry/sentry-java/pull/1492))

### Fixes

- Ref: Replace clone() with copy constructor ([#1496](https://github.com/getsentry/sentry-java/pull/1496))

## 5.0.0-beta.5

### Features

- OkHttp callback for Customising the Span ([#1478](https://github.com/getsentry/sentry-java/pull/1478))
- Add breadcrumb in Spring RestTemplate integration ([#1481](https://github.com/getsentry/sentry-java/pull/1481))
- Add coroutines support ([#1479](https://github.com/getsentry/sentry-java/pull/1479))

### Fixes

- Cloning Stack ([#1483](https://github.com/getsentry/sentry-java/pull/1483))

## 5.0.0-beta.4

### Fixes

- Enrich Transactions with Context Data ([#1469](https://github.com/getsentry/sentry-java/pull/1469))
- Bump: Apache HttpClient to 5.0.4 ([#1476](https://github.com/getsentry/sentry-java/pull/1476))

## 5.0.0-beta.3

### Fixes

- Handling immutable collections on SentryEvent and protocol objects ([#1468](https://github.com/getsentry/sentry-java/pull/1468))
- Associate event with transaction when thrown exception is not a direct cause ([#1463](https://github.com/getsentry/sentry-java/pull/1463))
- Ref: nullability annotations to Sentry module ([#1439](https://github.com/getsentry/sentry-java/pull/1439)) and ([#1462](https://github.com/getsentry/sentry-java/pull/1462))
- NPE when adding Context Data with null values for log4j2 ([#1465](https://github.com/getsentry/sentry-java/pull/1465))

## 5.0.0-beta.2

### Fixes

- sentry-android-timber package sets sentry.java.android.timber as SDK name ([#1456](https://github.com/getsentry/sentry-java/pull/1456))
- When AppLifecycleIntegration is closed, it should remove observer using UI thread ([#1459](https://github.com/getsentry/sentry-java/pull/1459))
- Bump: AGP to 4.2.0 ([#1460](https://github.com/getsentry/sentry-java/pull/1460))

Breaking Changes:

- Remove: Settings.Secure.ANDROID_ID in favor of generated installationId ([#1455](https://github.com/getsentry/sentry-java/pull/1455))
- Rename: enableSessionTracking to enableAutoSessionTracking ([#1457](https://github.com/getsentry/sentry-java/pull/1457))

## 5.0.0-beta.1

### Fixes

- Ref: Refactor converting HttpServletRequest to Sentry Request in Spring integration ([#1387](https://github.com/getsentry/sentry-java/pull/1387))
- Bump: sentry-native to 0.4.9 ([#1431](https://github.com/getsentry/sentry-java/pull/1431))
- Activity tracing auto instrumentation for Android API < 29 ([#1402](https://github.com/getsentry/sentry-java/pull/1402))
- use connection and read timeouts in ApacheHttpClient based transport ([#1397](https://github.com/getsentry/sentry-java/pull/1397))
- set correct transaction status for unhandled exceptions in SentryTracingFilter ([#1406](https://github.com/getsentry/sentry-java/pull/1406))
- handle network errors in SentrySpanClientHttpRequestInterceptor ([#1407](https://github.com/getsentry/sentry-java/pull/1407))
- set scope on transaction ([#1409](https://github.com/getsentry/sentry-java/pull/1409))
- set status and associate events with transactions ([#1426](https://github.com/getsentry/sentry-java/pull/1426))
- Do not set free memory and is low memory fields when it's a NDK hard crash ([#1399](https://github.com/getsentry/sentry-java/pull/1399))
- Apply user from the scope to transaction ([#1424](https://github.com/getsentry/sentry-java/pull/1424))
- Pass maxBreadcrumbs config. to sentry-native ([#1425](https://github.com/getsentry/sentry-java/pull/1425))
- Run event processors and enrich transactions with contexts ([#1430](https://github.com/getsentry/sentry-java/pull/1430))
- Set Span status for OkHttp integration ([#1447](https://github.com/getsentry/sentry-java/pull/1447))
- Set user on transaction in Spring & Spring Boot integrations ([#1443](https://github.com/getsentry/sentry-java/pull/1443))

## 4.4.0-alpha.2

### Features

- Add option to ignore exceptions by type ([#1352](https://github.com/getsentry/sentry-java/pull/1352))
- Sentry closes Android NDK and ShutdownHook integrations ([#1358](https://github.com/getsentry/sentry-java/pull/1358))
- Allow inheritance of SentryHandler class in sentry-jul package([#1367](https://github.com/getsentry/sentry-java/pull/1367))
- Make NoOpHub public ([#1379](https://github.com/getsentry/sentry-java/pull/1379))
- Configure max spans per transaction ([#1394](https://github.com/getsentry/sentry-java/pull/1394))

### Fixes

- Bump: Upgrade Apache HttpComponents Core to 5.0.3 ([#1375](https://github.com/getsentry/sentry-java/pull/1375))
- NPE when MDC contains null values (sentry-logback) ([#1364](https://github.com/getsentry/sentry-java/pull/1364))
- Avoid NPE when MDC contains null values (sentry-jul) ([#1385](https://github.com/getsentry/sentry-java/pull/1385))
- Accept only non null value maps ([#1368](https://github.com/getsentry/sentry-java/pull/1368))
- Do not bind transactions to scope by default. ([#1376](https://github.com/getsentry/sentry-java/pull/1376))
- Hub thread safety ([#1388](https://github.com/getsentry/sentry-java/pull/1388))
- SentryTransactionAdvice should operate on the new scope ([#1389](https://github.com/getsentry/sentry-java/pull/1389))

## 4.4.0-alpha.1

### Features

- Add an overload for `startTransaction` that sets the created transaction to the Scope ([#1313](https://github.com/getsentry/sentry-java/pull/1313))
- Set SDK version on Transactions ([#1307](https://github.com/getsentry/sentry-java/pull/1307))
- GraalVM Native Image Compatibility ([#1329](https://github.com/getsentry/sentry-java/pull/1329))
- Add OkHttp client application interceptor ([#1330](https://github.com/getsentry/sentry-java/pull/1330))

### Fixes

- Bump: sentry-native to 0.4.8
- Ref: Separate user facing and protocol classes in the Performance feature ([#1304](https://github.com/getsentry/sentry-java/pull/1304))
- Use logger set on SentryOptions in GsonSerializer ([#1308](https://github.com/getsentry/sentry-java/pull/1308))
- Use the bindToScope correctly
- Allow 0.0 to be set on tracesSampleRate ([#1328](https://github.com/getsentry/sentry-java/pull/1328))
- set "java" platform to transactions ([#1332](https://github.com/getsentry/sentry-java/pull/1332))
- Allow disabling tracing through SentryOptions ([#1337](https://github.com/getsentry/sentry-java/pull/1337))

## 4.3.0

### Features

- Activity tracing auto instrumentation

### Fixes

- Aetting in-app-includes from external properties ([#1291](https://github.com/getsentry/sentry-java/pull/1291))
- Initialize Sentry in Logback appender when DSN is not set in XML config ([#1296](https://github.com/getsentry/sentry-java/pull/1296))
- JUL integration SDK name ([#1293](https://github.com/getsentry/sentry-java/pull/1293))

## 4.2.0

### Features

- Improve EventProcessor nullability annotations ([#1229](https://github.com/getsentry/sentry-java/pull/1229)).
- Add ability to flush events synchronously.
- Support @SentrySpan and @SentryTransaction on classes and interfaces. ([#1243](https://github.com/getsentry/sentry-java/pull/1243))
- Do not serialize empty collections and maps ([#1245](https://github.com/getsentry/sentry-java/pull/1245))
- Integration interface better compatibility with Kotlin null-safety
- Simplify Sentry configuration in Spring integration ([#1259](https://github.com/getsentry/sentry-java/pull/1259))
- Simplify configuring Logback integration when environment variable with the DSN is not set ([#1271](https://github.com/getsentry/sentry-java/pull/1271))
- Add Request to the Scope. [#1270](https://github.com/getsentry/sentry-java/pull/1270))
- Optimize SentryTracingFilter when hub is disabled.

### Fixes

- Bump: sentry-native to 0.4.7
- Optimize DuplicateEventDetectionEventProcessor performance ([#1247](https://github.com/getsentry/sentry-java/pull/1247)).
- Prefix sdk.package names with io.sentry ([#1249](https://github.com/getsentry/sentry-java/pull/1249))
- Remove experimental annotation for Attachment ([#1257](https://github.com/getsentry/sentry-java/pull/1257))
- Mark stacktrace as snapshot if captured at arbitrary moment ([#1231](https://github.com/getsentry/sentry-java/pull/1231))
- Disable Gson HTML escaping
- Make the ANR Atomic flags immutable
- Prevent NoOpHub from creating heavy SentryOptions objects ([#1272](https://github.com/getsentry/sentry-java/pull/1272))
- SentryTransaction#getStatus NPE ([#1273](https://github.com/getsentry/sentry-java/pull/1273))
- Discard unfinished Spans before sending them over to Sentry ([#1279](https://github.com/getsentry/sentry-java/pull/1279))
- Interrupt the thread in QueuedThreadPoolExecutor ([#1276](https://github.com/getsentry/sentry-java/pull/1276))
- SentryTransaction#finish should not clear another transaction from the scope ([#1278](https://github.com/getsentry/sentry-java/pull/1278))

Breaking Changes:
- Enchancement: SentryExceptionResolver should not send handled errors by default ([#1248](https://github.com/getsentry/sentry-java/pull/1248)).
- Ref: Simplify RestTemplate instrumentation ([#1246](https://github.com/getsentry/sentry-java/pull/1246))
- Enchancement: Add overloads for startTransaction taking op and description ([#1244](https://github.com/getsentry/sentry-java/pull/1244))

## 4.1.0

### Features

- Improve Kotlin compatibility for SdkVersion ([#1213](https://github.com/getsentry/sentry-java/pull/1213))
- Support logging via JUL ([#1211](https://github.com/getsentry/sentry-java/pull/1211))

### Fixes

- Returning Sentry trace header from Span ([#1217](https://github.com/getsentry/sentry-java/pull/1217))
- Remove misleading error logs ([#1222](https://github.com/getsentry/sentry-java/pull/1222))

## 4.0.0

This release brings the Sentry Performance feature to Java SDK, Spring, Spring Boot, and Android integrations. Read more in the reference documentation:

- [Performance for Java](https://docs.sentry.io/platforms/java/performance/)
- [Performance for Spring](https://docs.sentry.io/platforms/java/guides/spring/)
- [Performance for Spring Boot](https://docs.sentry.io/platforms/java/guides/spring-boot/)
- [Performance for Android](https://docs.sentry.io/platforms/android/performance/)

### Other improvements:

#### Core:

- Improved loading external configuration:
  - Load `sentry.properties` from the application's current working directory ([#1046](https://github.com/getsentry/sentry-java/pull/1046))
  - Resolve `in-app-includes`, `in-app-excludes`, `tags`, `debug`, `uncaught.handler.enabled` parameters from the external configuration
- Set global tags on SentryOptions and load them from external configuration ([#1066](https://github.com/getsentry/sentry-java/pull/1066))
- Add support for attachments ([#1082](https://github.com/getsentry/sentry-java/pull/1082))
- Resolve `servername` from the localhost address
- Simplified transport configuration through setting `TransportFactory` instead of `ITransport` on SentryOptions ([#1124](https://github.com/getsentry/sentry-java/pull/1124))

#### Spring Boot:

- Add the ability to register multiple `OptionsConfiguration` beans ([#1093](https://github.com/getsentry/sentry-java/pull/1093))
- Initialize Logback after context refreshes ([#1129](https://github.com/getsentry/sentry-java/pull/1129))

#### Android:

- Add `isSideLoaded` and `installerStore` tags automatically (Where your App. was installed from eg Google Play, Amazon Store, downloaded APK, etc...)
- Bump: sentry-native to 0.4.6
- Bump: Gradle to 6.8.1 and AGP to 4.1.2

## 4.0.0-beta.1

### Features

- Add addToTransactions to Attachment ([#1191](https://github.com/getsentry/sentry-java/pull/1191))
- Support SENTRY_TRACES_SAMPLE_RATE conf. via env variables ([#1171](https://github.com/getsentry/sentry-java/pull/1171))
- Pass request to CustomSamplingContext in Spring integration ([#1172](https://github.com/getsentry/sentry-java/pull/1172))
- Move `SentrySpanClientHttpRequestInterceptor` to Spring module ([#1181](https://github.com/getsentry/sentry-java/pull/1181))
- Add overload for `transaction/span.finish(SpanStatus)` ([#1182](https://github.com/getsentry/sentry-java/pull/1182))
- Simplify registering traces sample callback in Spring integration ([#1184](https://github.com/getsentry/sentry-java/pull/1184))
- Polish Performance API ([#1165](https://github.com/getsentry/sentry-java/pull/1165))
- Set "debug" through external properties ([#1186](https://github.com/getsentry/sentry-java/pull/1186))
- Simplify Spring integration ([#1188](https://github.com/getsentry/sentry-java/pull/1188))
- Init overload with dsn ([#1195](https://github.com/getsentry/sentry-java/pull/1195))
- Enable Kotlin map-like access on CustomSamplingContext ([#1192](https://github.com/getsentry/sentry-java/pull/1192))
- Auto register custom ITransportFactory in Spring integration ([#1194](https://github.com/getsentry/sentry-java/pull/1194))
- Improve Kotlin property access in Performance API ([#1193](https://github.com/getsentry/sentry-java/pull/1193))
- Copy options tags to transactions ([#1198](https://github.com/getsentry/sentry-java/pull/1198))
- Add convenient method for accessing event's throwable ([#1202](https://github.com/getsentry/sentry-java/pull/1202))

### Fixes

- Ref: Set SpanContext on SentryTransaction to avoid potential NPE ([#1173](https://github.com/getsentry/sentry-java/pull/1173))
- Free Local Refs manually due to Android local ref. count limits
- Bring back support for setting transaction name without ongoing transaction ([#1183](https://github.com/getsentry/sentry-java/pull/1183))

## 4.0.0-alpha.3

### Features

- Improve ITransaction and ISpan null-safety compatibility ([#1161](https://github.com/getsentry/sentry-java/pull/1161))
- Automatically assign span context to captured events ([#1156](https://github.com/getsentry/sentry-java/pull/1156))
- Autoconfigure Apache HttpClient 5 based Transport in Spring Boot integration ([#1143](https://github.com/getsentry/sentry-java/pull/1143))
- Send user.ip_address = {{auto}} when sendDefaultPii is true ([#1015](https://github.com/getsentry/sentry-java/pull/1015))
- Read tracesSampleRate from AndroidManifest
- OutboxSender supports all envelope item types ([#1158](https://github.com/getsentry/sentry-java/pull/1158))
- Read `uncaught.handler.enabled` property from the external configuration
- Resolve servername from the localhost address
- Add maxAttachmentSize to SentryOptions ([#1138](https://github.com/getsentry/sentry-java/pull/1138))
- Drop invalid attachments ([#1134](https://github.com/getsentry/sentry-java/pull/1134))
- Set isSideLoaded info tags
- Add non blocking Apache HttpClient 5 based Transport ([#1136](https://github.com/getsentry/sentry-java/pull/1136))

### Fixes

- Ref: Make Attachment immutable ([#1120](https://github.com/getsentry/sentry-java/pull/1120))
- Ref: using Calendar to generate Dates
- Ref: Return NoOpTransaction instead of null ([#1126](https://github.com/getsentry/sentry-java/pull/1126))
- Ref: `ITransport` implementations are now responsible for executing request in asynchronous or synchronous way ([#1118](https://github.com/getsentry/sentry-java/pull/1118))
- Ref: Add option to set `TransportFactory` instead of `ITransport` on `SentryOptions` ([#1124](https://github.com/getsentry/sentry-java/pull/1124))
- Ref: Simplify ITransport creation in ITransportFactory ([#1135](https://github.com/getsentry/sentry-java/pull/1135))
- Fixes and Tests: Session serialization and deserialization
- Inheriting sampling decision from parent ([#1100](https://github.com/getsentry/sentry-java/pull/1100))
- Exception only sets a stack trace if there are frames
- Initialize Logback after context refreshes ([#1129](https://github.com/getsentry/sentry-java/pull/1129))
- Do not crash when passing null values to @Nullable methods, eg User and Scope
- Resolving dashed properties from external configuration
- Consider {{ auto }} as a default ip address ([#1015](https://github.com/getsentry/sentry-java/pull/1015))
- Set release and environment on Transactions ([#1152](https://github.com/getsentry/sentry-java/pull/1152))
- Do not set transaction on the scope automatically

## 4.0.0-alpha.2

### Features

- Add basic support for attachments ([#1082](https://github.com/getsentry/sentry-java/pull/1082))
- Set transaction name on events and transactions sent using Spring integration ([#1067](https://github.com/getsentry/sentry-java/pull/1067))
- Set global tags on SentryOptions and load them from external configuration ([#1066](https://github.com/getsentry/sentry-java/pull/1066))
- Add API validator and remove deprecated methods
- Add more convenient method to start a child span ([#1073](https://github.com/getsentry/sentry-java/pull/1073))
- Autoconfigure traces callback in Spring Boot integration ([#1074](https://github.com/getsentry/sentry-java/pull/1074))
- Resolve in-app-includes and in-app-excludes parameters from the external configuration
- Make InAppIncludesResolver public ([#1084](https://github.com/getsentry/sentry-java/pull/1084))
- Add the ability to register multiple OptionsConfiguration beans ([#1093](https://github.com/getsentry/sentry-java/pull/1093))
- Database query tracing with datasource-proxy ([#1095](https://github.com/getsentry/sentry-java/pull/1095))

### Fixes

- Ref: Refactor resolving SpanContext for Throwable ([#1068](https://github.com/getsentry/sentry-java/pull/1068))
- Ref: Change "op" to "operation" in @SentrySpan and @SentryTransaction
- Remove method reference in SentryEnvelopeItem ([#1091](https://github.com/getsentry/sentry-java/pull/1091))
- Set current thread only if there are no exceptions
- SentryOptions creates GsonSerializer by default
- Append DebugImage list if event already has it
- Sort breadcrumbs by Date if there are breadcrumbs already in the event

## 4.0.0-alpha.1

### Features

- Load `sentry.properties` from the application's current working directory ([#1046](https://github.com/getsentry/sentry-java/pull/1046))
- Performance monitoring ([#971](https://github.com/getsentry/sentry-java/pull/971))
- Performance monitoring for Spring Boot applications ([#971](https://github.com/getsentry/sentry-java/pull/971))

### Fixes

- Ref: Refactor JSON deserialization ([#1047](https://github.com/getsentry/sentry-java/pull/1047))

## 3.2.1

### Fixes

- Set current thread only if theres no exceptions ([#1064](https://github.com/getsentry/sentry-java/pull/1064))
- Append DebugImage list if event already has it ([#1092](https://github.com/getsentry/sentry-java/pull/1092))
- Sort breadcrumbs by Date if there are breadcrumbs already in the event ([#1094](https://github.com/getsentry/sentry-java/pull/1094))
- Free Local Refs manually due to Android local ref. count limits  ([#1179](https://github.com/getsentry/sentry-java/pull/1179))

## 3.2.0

### Features

- Expose a Module (Debug images) Loader for Android thru sentry-native ([#1043](https://github.com/getsentry/sentry-java/pull/1043))
- Added java doc to protocol classes based on sentry-data-schemes project ([#1045](https://github.com/getsentry/sentry-java/pull/1045))
- Make SentryExceptionResolver Order configurable to not send handled web exceptions ([#1008](https://github.com/getsentry/sentry-java/pull/1008))
- Resolve HTTP Proxy parameters from the external configuration ([#1028](https://github.com/getsentry/sentry-java/pull/1028))
- Sentry NDK integration is compiled against default NDK version based on AGP's version ([#1048](https://github.com/getsentry/sentry-java/pull/1048))

### Fixes

- Bump: AGP 4.1.1 ([#1040](https://github.com/getsentry/sentry-java/pull/1040))
- Update to sentry-native 0.4.4 and fix shared library builds ([#1039](https://github.com/getsentry/sentry-java/pull/1039))
- use neutral Locale for String operations ([#1033](https://github.com/getsentry/sentry-java/pull/1033))
- Clean up JNI code and properly free strings ([#1050](https://github.com/getsentry/sentry-java/pull/1050))
- set userId for hard-crashes if no user is set ([#1049](https://github.com/getsentry/sentry-java/pull/1049))

## 3.1.3

### Fixes

- Fix broken NDK integration on 3.1.2 (release failed on packaging a .so file)
- Increase max cached events to 30 ([#1029](https://github.com/getsentry/sentry-java/pull/1029))
- Normalize DSN URI ([#1030](https://github.com/getsentry/sentry-java/pull/1030))

## 3.1.2

### Features

- Manually capturing User Feedback
- Set environment to "production" by default.
- Make public the Breadcrumb constructor that accepts a Date ([#1012](https://github.com/getsentry/sentry-java/pull/1012))

### Fixes

- ref: Validate event id on user feedback submission

## 3.1.1

### Features

- Bind logging related SentryProperties to Slf4j Level instead of Logback to improve Log4j2 compatibility

### Fixes

- Prevent Logback and Log4j2 integrations from re-initializing Sentry when Sentry is already initialized
- Make sure HttpServletRequestSentryUserProvider runs by default before custom SentryUserProvider beans
- Fix setting up Sentry in Spring Webflux annotation by changing the scope of Spring WebMvc related dependencies

## 3.1.0

### Features

- Make getThrowable public and improve set contexts ([#967](https://github.com/getsentry/sentry-java/pull/967))
- Accepted quoted values in properties from external configuration ([#972](https://github.com/getsentry/sentry-java/pull/972))

### Fixes

- Auto-Configure `inAppIncludes` in Spring Boot integration ([#966](https://github.com/getsentry/sentry-java/pull/966))
- Bump: Android Gradle Plugin 4.0.2 ([#968](https://github.com/getsentry/sentry-java/pull/968))
- Don't require `sentry.dsn` to be set when using `io.sentry:sentry-spring-boot-starter` and `io.sentry:sentry-logback` together ([#965](https://github.com/getsentry/sentry-java/pull/965))
- Remove chunked streaming mode ([#974](https://github.com/getsentry/sentry-java/pull/974))
- Android 11 + targetSdkVersion 30 crashes Sentry on start ([#977](https://github.com/getsentry/sentry-java/pull/977))

## 3.0.0

## Java + Android

This release marks the re-unification of Java and Android SDK code bases.
It's based on the Android 2.0 SDK, which implements [Sentry's unified API](https://develop.sentry.dev/sdk/unified-api/).

Considerable changes were done, which include a lot of improvements. More are covered below, but the highlights are:

- Improved `log4j2` integration
  - Capture breadcrumbs for level INFO and higher
  - Raises event for ERROR and higher.
  - Minimum levels are configurable.
  - Optionally initializes the SDK via appender.xml
- Dropped support to `log4j`.
- Improved `logback` integration
  - Capture breadcrumbs for level INFO and higher
  - Raises event for ERROR and higher.
  - Minimum levels are configurable.
  - Optionally initializes the SDK via appender.xml
  - Configurable via Spring integration if both are enabled
- Spring
  - No more duplicate events with Spring and logback
  - Auto initalizes if DSN is available
  - Configuration options available with auto complete
- Google App Engine support dropped

## What’s Changed

- Callback to validate SSL certificate ([#944](https://github.com/getsentry/sentry-java/pull/944))
- Attach stack traces enabled by default

### Android specific

- Release health enabled by default for Android
- Sync of Scopes for Java -> Native (NDK)
- Bump Sentry-Native v0.4.2
- Android 11 Support

[Android migration docs](https://docs.sentry.io/platforms/android/migration/#migrating-from-sentry-android-2x-to-sentry-android-3x)

### Java specific

- Unified API for Java SDK and integrations (Spring, Spring boot starter, Servlet, Logback, Log4j2)

New Java [docs](https://docs.sentry.io/platforms/java/) are live and being improved.

## Acquisition

Packages were released on [`bintray sentry-java`](https://dl.bintray.com/getsentry/sentry-java/io/sentry/), [`bintray sentry-android`](https://dl.bintray.com/getsentry/sentry-android/io/sentry/), [`jcenter`](https://jcenter.bintray.com/io/sentry/) and [`mavenCentral`](https://repo.maven.apache.org/maven2/io/sentry/)

## Where is the Java 1.7 code base?

The previous Java releases, are all available in this repository through the tagged releases.
## 3.0.0-beta.1

## What’s Changed

- feat: ssl support ([#944](https://github.com/getsentry/sentry-java/pull/944)) @ninekaw9 @marandaneto
- feat: sync Java to C ([#937](https://github.com/getsentry/sentry-java/pull/937)) @bruno-garcia @marandaneto
- feat: Auto-configure Logback appender in Spring Boot integration. ([#938](https://github.com/getsentry/sentry-java/pull/938)) @maciejwalkowiak
- feat: Add Servlet integration. ([#935](https://github.com/getsentry/sentry-java/pull/935)) @maciejwalkowiak
- fix: Pop scope at the end of the request in Spring integration. ([#936](https://github.com/getsentry/sentry-java/pull/936)) @maciejwalkowiak
- bump: Upgrade Spring Boot to 2.3.4. ([#932](https://github.com/getsentry/sentry-java/pull/932)) @maciejwalkowiak
- fix: Do not set cookies when send pii is set to false. ([#931](https://github.com/getsentry/sentry-java/pull/931)) @maciejwalkowiak

Packages were released on [`bintray sentry-java`](https://dl.bintray.com/getsentry/sentry-java/io/sentry/), [`bintray sentry-android`](https://dl.bintray.com/getsentry/sentry-android/io/sentry/), [`jcenter`](https://jcenter.bintray.com/io/sentry/) and [`mavenCentral`](https://repo.maven.apache.org/maven2/io/sentry/)

We'd love to get feedback.

## 3.0.0-alpha.3

### Features

- Enable attach stack traces and disable attach threads by default ([#921](https://github.com/getsentry/sentry-java/pull/921)) @marandaneto

### Fixes

- Bump sentry-native to 0.4.2 ([#926](https://github.com/getsentry/sentry-java/pull/926)) @marandaneto
- ref: remove log level as RN do not use it anymore ([#924](https://github.com/getsentry/sentry-java/pull/924)) @marandaneto
- Read sample rate correctly from manifest meta data ([#923](https://github.com/getsentry/sentry-java/pull/923)) @marandaneto

Packages were released on [`bintray sentry-android`](https://dl.bintray.com/getsentry/sentry-android/io/sentry/) and [`bintray sentry-java`](https://dl.bintray.com/getsentry/sentry-java/io/sentry/)

We'd love to get feedback.

## 3.0.0-alpha.2

TBD

Packages were released on [bintray](https://dl.bintray.com/getsentry/maven/io/sentry/)

> Note: This release marks the unification of the Java and Android Sentry codebases based on the core of the Android SDK (version 2.x).
Previous releases for the Android SDK (version 2.x) can be found on the now archived: https://github.com/getsentry/sentry-android/

## 3.0.0-alpha.1

### Features

### Fixes


## New releases will happen on a different repository:

https://github.com/getsentry/sentry-java

## What’s Changed

### Features

### Fixes


- feat: enable release health by default

Packages were released on [`bintray`](https://dl.bintray.com/getsentry/sentry-android/io/sentry/sentry-android/), [`jcenter`](https://jcenter.bintray.com/io/sentry/sentry-android/) and [`mavenCentral`](https://repo.maven.apache.org/maven2/io/sentry/sentry-android/)

We'd love to get feedback.

## 2.3.1

### Fixes

- Add main thread checker for the app lifecycle integration ([#525](https://github.com/getsentry/sentry-android/pull/525)) @marandaneto
- Set correct migration link ([#523](https://github.com/getsentry/sentry-android/pull/523)) @fupduck
- Warn about Sentry re-initialization. ([#521](https://github.com/getsentry/sentry-android/pull/521)) @maciejwalkowiak
- Set SDK version in `MainEventProcessor`. ([#513](https://github.com/getsentry/sentry-android/pull/513)) @maciejwalkowiak
- Bump sentry-native to 0.4.0 ([#512](https://github.com/getsentry/sentry-android/pull/512)) @marandaneto
- Bump Gradle to 6.6 and fix linting issues ([#510](https://github.com/getsentry/sentry-android/pull/510)) @marandaneto
- fix(sentry-java): Contexts belong on the Scope ([#504](https://github.com/getsentry/sentry-android/pull/504)) @maciejwalkowiak
- Add tests for verifying scope changes thread isolation ([#508](https://github.com/getsentry/sentry-android/pull/508)) @maciejwalkowiak
- Set `SdkVersion` in default `SentryOptions` created in sentry-core module ([#506](https://github.com/getsentry/sentry-android/pull/506)) @maciejwalkowiak

Packages were released on [`bintray`](https://dl.bintray.com/getsentry/sentry-android/io/sentry/sentry-android/), [`jcenter`](https://jcenter.bintray.com/io/sentry/sentry-android/) and [`mavenCentral`](https://repo.maven.apache.org/maven2/io/sentry/sentry-android/)

We'd love to get feedback.

## 2.3.0

### Features

- Add console application sample. ([#502](https://github.com/getsentry/sentry-android/pull/502)) @maciejwalkowiak
- Log stacktraces in SystemOutLogger ([#498](https://github.com/getsentry/sentry-android/pull/498)) @maciejwalkowiak
- Add method to add breadcrumb with string parameter. ([#501](https://github.com/getsentry/sentry-android/pull/501)) @maciejwalkowiak

### Fixes

- Converting UTC and ISO timestamp when missing Locale/TimeZone do not error ([#505](https://github.com/getsentry/sentry-android/pull/505)) @marandaneto
- Call `Sentry#close` on JVM shutdown. ([#497](https://github.com/getsentry/sentry-android/pull/497)) @maciejwalkowiak
- ref: sentry-core changes for console app ([#473](https://github.com/getsentry/sentry-android/pull/473)) @marandaneto

Obs: If you are using its own instance of `Hub`/`SentryClient` and reflection to set up the SDK to be usable within Libraries, this change may break your code, please fix the renamed classes.

Packages were released on [`bintray`](https://dl.bintray.com/getsentry/sentry-android/io/sentry/sentry-android/), [`jcenter`](https://jcenter.bintray.com/io/sentry/sentry-android/) and [`mavenCentral`](https://repo.maven.apache.org/maven2/io/sentry/sentry-android/)

We'd love to get feedback.

## 2.2.2

### Features

- Add sdk to envelope header ([#488](https://github.com/getsentry/sentry-android/pull/488)) @marandaneto
- Log request if response code is not 200 ([#484](https://github.com/getsentry/sentry-android/pull/484)) @marandaneto

### Fixes

- Bump plugin versions ([#487](https://github.com/getsentry/sentry-android/pull/487)) @marandaneto
- Bump: AGP 4.0.1 ([#486](https://github.com/getsentry/sentry-android/pull/486)) @marandaneto

Packages were released on [`bintray`](https://dl.bintray.com/getsentry/sentry-android/io/sentry/sentry-android/), [`jcenter`](https://jcenter.bintray.com/io/sentry/sentry-android/) and [`mavenCentral`](https://repo.maven.apache.org/maven2/io/sentry/sentry-android/)

We'd love to get feedback.

## 2.2.1

### Fixes

- Timber adds breadcrumb even if event level is < minEventLevel ([#480](https://github.com/getsentry/sentry-android/pull/480)) @marandaneto
- Contexts serializer avoids reflection and fixes desugaring issue ([#478](https://github.com/getsentry/sentry-android/pull/478)) @marandaneto
- clone session before sending to the transport ([#474](https://github.com/getsentry/sentry-android/pull/474)) @marandaneto
- Bump Gradle 6.5.1 ([#479](https://github.com/getsentry/sentry-android/pull/479)) @marandaneto

Packages were released on [`bintray`](https://dl.bintray.com/getsentry/sentry-android/io/sentry/sentry-android/), [`jcenter`](https://jcenter.bintray.com/io/sentry/sentry-android/) and [`mavenCentral`](https://repo.maven.apache.org/maven2/io/sentry/sentry-android/)

We'd love to get feedback.

## 2.2.0

### Fixes

- Negative session sequence if the date is before java date epoch ([#471](https://github.com/getsentry/sentry-android/pull/471)) @marandaneto
- Deserialise unmapped contexts values from envelope ([#470](https://github.com/getsentry/sentry-android/pull/470)) @marandaneto
- Bump: sentry-native 0.3.4 ([#468](https://github.com/getsentry/sentry-android/pull/468)) @marandaneto

- feat: timber integration ([#464](https://github.com/getsentry/sentry-android/pull/464)) @marandaneto

1) To add integrations it requires a [manual initialization](https://docs.sentry.io/platforms/android/#manual-initialization) of the Android SDK.

2) Add the `sentry-android-timber` dependency:

```groovy
implementation 'io.sentry:sentry-android-timber:{version}' // version >= 2.2.0
```

3) Initialize and add the `SentryTimberIntegration`:

```java
SentryAndroid.init(this, options -> {
    // default values:
    // minEventLevel = ERROR
    // minBreadcrumbLevel = INFO
    options.addIntegration(new SentryTimberIntegration());

    // custom values for minEventLevel and minBreadcrumbLevel
    // options.addIntegration(new SentryTimberIntegration(SentryLevel.WARNING, SentryLevel.ERROR));
});
```

4) Use the Timber integration:

```java
try {
    int x = 1 / 0;
} catch (Exception e) {
    Timber.e(e);
}
```

Packages were released on [`bintray`](https://dl.bintray.com/getsentry/sentry-android/io/sentry/sentry-android/), [`jcenter`](https://jcenter.bintray.com/io/sentry/sentry-android/) and [`mavenCentral`](https://repo.maven.apache.org/maven2/io/sentry/sentry-android/)

We'd love to get feedback.

## 2.1.7

### Fixes

- Init native libs if available on SDK init ([#461](https://github.com/getsentry/sentry-android/pull/461)) @marandaneto
- Make JVM target explicit in sentry-core ([#462](https://github.com/getsentry/sentry-android/pull/462)) @dilbernd
- Timestamp with millis from react-native should be in UTC format ([#456](https://github.com/getsentry/sentry-android/pull/456)) @marandaneto
- Bump Gradle to 6.5 ([#454](https://github.com/getsentry/sentry-android/pull/454)) @marandaneto

Packages were released on [`bintray`](https://dl.bintray.com/getsentry/sentry-android/io/sentry/sentry-android/), [`jcenter`](https://jcenter.bintray.com/io/sentry/sentry-android/) and [`mavenCentral`](https://repo.maven.apache.org/maven2/io/sentry/sentry-android/)

We'd love to get feedback.

## 2.1.6

### Fixes

- Do not lookup sentry-debug-meta but instead load it directly ([#445](https://github.com/getsentry/sentry-android/pull/445)) @marandaneto
- Regression on v2.1.5 which can cause a crash on SDK init

Packages were released on [`bintray`](https://dl.bintray.com/getsentry/sentry-android/io/sentry/sentry-android/), [`jcenter`](https://jcenter.bintray.com/io/sentry/sentry-android/) and [`mavenCentral`](https://repo.maven.apache.org/maven2/io/sentry/sentry-android/)

We'd love to get feedback.

## 2.1.5

### Fixes

This version has a severe bug and can cause a crash on SDK init

Please upgrade to https://github.com/getsentry/sentry-android/releases/tag/2.1.6

## 2.1.4

### Features

- Make gzip as default content encoding type ([#433](https://github.com/getsentry/sentry-android/pull/433)) @marandaneto
- Use AGP 4 features ([#366](https://github.com/getsentry/sentry-android/pull/366)) @marandaneto
- Create GH Actions CI for Ubuntu/macOS ([#403](https://github.com/getsentry/sentry-android/pull/403)) @marandaneto
- Make root checker better and minimize false positive ([#417](https://github.com/getsentry/sentry-android/pull/417)) @marandaneto

### Fixes

- bump: sentry-native to 0.3.1 ([#440](https://github.com/getsentry/sentry-android/pull/440)) @marandaneto
- Update last session timestamp ([#437](https://github.com/getsentry/sentry-android/pull/437)) @marandaneto
- Filter trim memory breadcrumbs ([#431](https://github.com/getsentry/sentry-android/pull/431)) @marandaneto

Packages were released on [`bintray`](https://dl.bintray.com/getsentry/sentry-android/io/sentry/sentry-android/), [`jcenter`](https://jcenter.bintray.com/io/sentry/sentry-android/) and [`mavenCentral`](https://repo.maven.apache.org/maven2/io/sentry/sentry-android/)

We'd love to get feedback.

## 2.1.3

### Fixes

This fixes several critical bugs in sentry-android 2.0 and 2.1

- Sentry.init register integrations after creating the main Hub instead of doing it in the main Hub ctor ([#427](https://github.com/getsentry/sentry-android/pull/427)) @marandaneto
- make NoOpLogger public ([#425](https://github.com/getsentry/sentry-android/pull/425)) @marandaneto
- ConnectivityChecker returns connection status and events are not trying to be sent if no connection. ([#420](https://github.com/getsentry/sentry-android/pull/420)) @marandaneto
- thread pool executor is a single thread executor instead of scheduled thread executor ([#422](https://github.com/getsentry/sentry-android/pull/422)) @marandaneto
- Add Abnormal to the Session.State enum as its part of the protocol ([#424](https://github.com/getsentry/sentry-android/pull/424)) @marandaneto
- Bump: Gradle to 6.4.1 ([#419](https://github.com/getsentry/sentry-android/pull/419)) @marandaneto

We recommend that you use sentry-android 2.1.3 over the initial release of sentry-android 2.0 and 2.1.

Packages were released on [`bintray`](https://dl.bintray.com/getsentry/sentry-android/io/sentry/sentry-android/), [`jcenter`](https://jcenter.bintray.com/io/sentry/sentry-android/) and [`mavenCentral`](https://repo.maven.apache.org/maven2/io/sentry/sentry-android/)

We'd love to get feedback.

## 2.1.2

### Features

- Added options to configure http transport ([#411](https://github.com/getsentry/sentry-android/pull/411)) @marandaneto

### Fixes

- Phone state breadcrumbs require read_phone_state on older OS versions ([#415](https://github.com/getsentry/sentry-android/pull/415)) @marandaneto @bsergean
- before raising ANR events, we check ProcessErrorStateInfo if available ([#412](https://github.com/getsentry/sentry-android/pull/412)) @marandaneto
- send cached events to use a single thread executor ([#405](https://github.com/getsentry/sentry-android/pull/405)) @marandaneto
- initing SDK on AttachBaseContext ([#409](https://github.com/getsentry/sentry-android/pull/409)) @marandaneto
- sessions can't be abnormal, but exited if not ended properly ([#410](https://github.com/getsentry/sentry-android/pull/410)) @marandaneto

Packages were released on [`bintray`](https://dl.bintray.com/getsentry/sentry-android/io/sentry/sentry-android/), [`jcenter`](https://jcenter.bintray.com/io/sentry/sentry-android/) and [`mavenCentral`](https://repo.maven.apache.org/maven2/io/sentry/sentry-android/)

We'd love to get feedback.

## 2.1.1

### Features

- Added missing getters on Breadcrumb and SentryEvent ([#397](https://github.com/getsentry/sentry-android/pull/397)) @marandaneto
- Add trim memory breadcrumbs ([#395](https://github.com/getsentry/sentry-android/pull/395)) @marandaneto
- Only set breadcrumb extras if not empty ([#394](https://github.com/getsentry/sentry-android/pull/394)) @marandaneto
- Added samples of how to disable automatic breadcrumbs ([#389](https://github.com/getsentry/sentry-android/pull/389)) @marandaneto

### Fixes

- Set missing release, environment and dist to sentry-native options ([#404](https://github.com/getsentry/sentry-android/pull/404)) @marandaneto
- Do not add automatic and empty sensor breadcrumbs ([#401](https://github.com/getsentry/sentry-android/pull/401)) @marandaneto
- ref: removed Thread.sleep from LifecycleWatcher tests, using awaitility and DateProvider ([#392](https://github.com/getsentry/sentry-android/pull/392)) @marandaneto
- ref: added a DateTimeProvider for making retry after testable ([#391](https://github.com/getsentry/sentry-android/pull/391)) @marandaneto
- Bump Gradle to 6.4 ([#390](https://github.com/getsentry/sentry-android/pull/390)) @marandaneto
- Bump sentry-native to 0.2.6 ([#396](https://github.com/getsentry/sentry-android/pull/396)) @marandaneto

Packages were released on [`bintray`](https://dl.bintray.com/getsentry/sentry-android/io/sentry/sentry-android/), [`jcenter`](https://jcenter.bintray.com/io/sentry/sentry-android/) and [`mavenCentral`](https://repo.maven.apache.org/maven2/io/sentry/sentry-android/)

We'd love to get feedback.

## 2.1.0

### Features

- Includes all the changes of 2.1.0 alpha, beta and RC

### Fixes

- fix when PhoneStateListener is not ready for use ([#387](https://github.com/getsentry/sentry-android/pull/387)) @marandaneto
- make ANR 5s by default ([#388](https://github.com/getsentry/sentry-android/pull/388)) @marandaneto
- rate limiting by categories ([#381](https://github.com/getsentry/sentry-android/pull/381)) @marandaneto
- Bump NDK to latest stable version 21.1.6352462 ([#386](https://github.com/getsentry/sentry-android/pull/386)) @marandaneto

Packages were released on [`bintray`](https://dl.bintray.com/getsentry/sentry-android/io/sentry/sentry-android/), [`jcenter`](https://jcenter.bintray.com/io/sentry/sentry-android/) and [`mavenCentral`](https://repo.maven.apache.org/maven2/io/sentry/sentry-android/)

We'd love to get feedback.

## 2.0.3

### Fixes

- patch from 2.1.0-alpha.2 - avoid crash if NDK throws UnsatisfiedLinkError ([#344](https://github.com/getsentry/sentry-android/pull/344)) @marandaneto

Packages were released on [`bintray`](https://dl.bintray.com/getsentry/sentry-android/io/sentry/sentry-android/), [`jcenter`](https://jcenter.bintray.com/io/sentry/sentry-android/) and [`mavenCentral`](https://repo.maven.apache.org/maven2/io/sentry/sentry-android/)

We'd love to get feedback.

## 2.1.0-RC.1

### Features

- Options for uncaught exception and make SentryOptions list Thread-Safe ([#384](https://github.com/getsentry/sentry-android/pull/384)) @marandaneto
- Automatic breadcrumbs for app, activity and sessions lifecycles and system events ([#348](https://github.com/getsentry/sentry-android/pull/348)) @marandaneto
- Make capture session and envelope internal ([#372](https://github.com/getsentry/sentry-android/pull/372)) @marandaneto

### Fixes

- If retry after header has empty categories, apply retry after to all of them ([#377](https://github.com/getsentry/sentry-android/pull/377)) @marandaneto
- Discard events and envelopes if cached and retry after ([#378](https://github.com/getsentry/sentry-android/pull/378)) @marandaneto
- Merge loadLibrary calls for sentry-native and clean up CMake files ([#373](https://github.com/getsentry/sentry-android/pull/373)) @Swatinem
- Exceptions should be sorted oldest to newest ([#370](https://github.com/getsentry/sentry-android/pull/370)) @marandaneto
- Check external storage size even if its read only ([#368](https://github.com/getsentry/sentry-android/pull/368)) @marandaneto
- Wrong check for cellular network capability ([#369](https://github.com/getsentry/sentry-android/pull/369)) @marandaneto
- add ScheduledForRemoval annotation to deprecated methods ([#375](https://github.com/getsentry/sentry-android/pull/375)) @marandaneto
- Bump NDK to 21.0.6113669 ([#367](https://github.com/getsentry/sentry-android/pull/367)) @marandaneto
- Bump AGP and add new make cmd to check for updates ([#365](https://github.com/getsentry/sentry-android/pull/365)) @marandaneto

Packages were released on [`bintray`](https://dl.bintray.com/getsentry/sentry-android/io/sentry/sentry-android/), [`jcenter`](https://jcenter.bintray.com/io/sentry/sentry-android/) and [`mavenCentral`](https://repo.maven.apache.org/maven2/io/sentry/sentry-android/)

We'd love to get feedback.

## 2.1.0-beta.2

### Fixes

- Bump sentry-native to 0.2.4 ([#364](https://github.com/getsentry/sentry-android/pull/364)) @marandaneto
- Update current session on session start after deleting previous session ([#362](https://github.com/getsentry/sentry-android/pull/362)) @marandaneto

Packages were released on [`bintray`](https://dl.bintray.com/getsentry/sentry-android/io/sentry/sentry-android/), [`jcenter`](https://jcenter.bintray.com/io/sentry/sentry-android/) and [`mavenCentral`](https://repo.maven.apache.org/maven2/io/sentry/sentry-android/)

We'd love to get feedback.

## 2.1.0-beta.1

### Fixes

- Bump sentry-native to 0.2.3 ([#357](https://github.com/getsentry/sentry-android/pull/357)) @marandaneto
- Check for androidx availability on runtime ([#356](https://github.com/getsentry/sentry-android/pull/356)) @marandaneto
- If theres a left over session file and its crashed, we should not overwrite its state ([#354](https://github.com/getsentry/sentry-android/pull/354)) @marandaneto
- Session should be exited state if state was ok ([#352](https://github.com/getsentry/sentry-android/pull/352)) @marandaneto
- Envelope has dedicated endpoint ([#353](https://github.com/getsentry/sentry-android/pull/353)) @marandaneto

Packages were released on [`bintray`](https://dl.bintray.com/getsentry/sentry-android/io/sentry/sentry-android/), [`jcenter`](https://jcenter.bintray.com/io/sentry/sentry-android/) and [`mavenCentral`](https://repo.maven.apache.org/maven2/io/sentry/sentry-android/)

We'd love to get feedback.

## 2.1.0-alpha.2

### Fixes

- Change integration order for cached outbox events ([#347](https://github.com/getsentry/sentry-android/pull/347)) @marandaneto
- Avoid crash if NDK throws UnsatisfiedLinkError ([#344](https://github.com/getsentry/sentry-android/pull/344)) @marandaneto
- Avoid getting a threadlocal twice. ([#339](https://github.com/getsentry/sentry-android/pull/339)) @metlos
- Removing session tracking guard on hub and client ([#338](https://github.com/getsentry/sentry-android/pull/338)) @marandaneto
- Bump agp to 3.6.2 ([#336](https://github.com/getsentry/sentry-android/pull/336)) @marandaneto
- Fix racey ANR integration ([#332](https://github.com/getsentry/sentry-android/pull/332)) @marandaneto
- Logging envelopes path when possible instead of nullable id ([#331](https://github.com/getsentry/sentry-android/pull/331)) @marandaneto
- Renaming transport gate method ([#330](https://github.com/getsentry/sentry-android/pull/330)) @marandaneto

Packages were released on [`bintray`](https://dl.bintray.com/getsentry/sentry-android/io/sentry/sentry-android/), [`jcenter`](https://jcenter.bintray.com/io/sentry/sentry-android/) and [`mavenCentral`](https://repo.maven.apache.org/maven2/io/sentry/sentry-android/)

We'd love to get feedback.

## 2.1.0-alpha.1

Release of Sentry's new SDK for Android.

## What’s Changed

### Features

- Release health @marandaneto @bruno-garcia
- ANR report should have 'was active=yes' on the dashboard ([#299](https://github.com/getsentry/sentry-android/pull/299)) @marandaneto
- NDK events apply scoped data ([#322](https://github.com/getsentry/sentry-android/pull/322)) @marandaneto
- Add a StdoutTransport ([#310](https://github.com/getsentry/sentry-android/pull/310)) @mike-burns
- Implementing new retry after protocol ([#306](https://github.com/getsentry/sentry-android/pull/306)) @marandaneto

### Fixes

- Bump sentry-native to 0.2.2 ([#305](https://github.com/getsentry/sentry-android/pull/305)) @Swatinem
- Missing App's info ([#315](https://github.com/getsentry/sentry-android/pull/315)) @marandaneto
- Buffered writers/readers - otimizations ([#311](https://github.com/getsentry/sentry-android/pull/311)) @marandaneto
- Boot time should be UTC ([#309](https://github.com/getsentry/sentry-android/pull/309)) @marandaneto
- Make transport result public ([#300](https://github.com/getsentry/sentry-android/pull/300)) @marandaneto

Packages were released on [`bintray`](https://dl.bintray.com/getsentry/sentry-android/io/sentry/sentry-android/), [`jcenter`](https://jcenter.bintray.com/io/sentry/sentry-android/) and [`mavenCentral`](https://repo.maven.apache.org/maven2/io/sentry/sentry-android/)

We'd love to get feedback.

## 2.0.2

Release of Sentry's new SDK for Android.

### Features

- MavenCentral support ([#284](https://github.com/getsentry/sentry-android/pull/284)) @marandaneto

### Fixes

- Bump AGP to 3.6.1 ([#285](https://github.com/getsentry/sentry-android/pull/285)) @marandaneto

Packages were released on [`bintray`](https://dl.bintray.com/getsentry/sentry-android/io/sentry/sentry-android/), [`jcenter`](https://jcenter.bintray.com/io/sentry/sentry-android/) and [`mavenCentral`](https://repo.maven.apache.org/maven2/io/sentry/sentry-android/)

We'd love to get feedback.

## 2.0.1

Release of Sentry's new SDK for Android.

## What’s Changed

### Features

- Attach threads/stacktraces ([#267](https://github.com/getsentry/sentry-android/pull/267)) @marandaneto
- Add the default serverName to SentryOptions and use it in MainEventProcessor ([#279](https://github.com/getsentry/sentry-android/pull/279)) @metlos

### Fixes

- set current threadId when there's no mechanism set ([#277](https://github.com/getsentry/sentry-android/pull/277)) @marandaneto
- Preview package manager ([#269](https://github.com/getsentry/sentry-android/pull/269)) @bruno-garcia

Packages were released on [`bintray`](https://dl.bintray.com/getsentry/sentry-android/io/sentry/), [`jcenter`](https://jcenter.bintray.com/io/sentry/sentry-android/)

We'd love to get feedback.

## 2.0.0

Release of Sentry's new SDK for Android.

New features not offered by (1.7.x):

- NDK support
  - Captures crashes caused by native code
  - Access to the [`sentry-native` SDK](https://github.com/getsentry/sentry-native/) API by your native (C/C++/Rust code/..).
- Automatic init (just add your `DSN` to the manifest)
   - Proguard rules are added automatically
   - Permission (Internet) is added automatically
- Uncaught Exceptions might be captured even before the app restarts
- Sentry's Unified API.
- More context/device information
- Packaged as `aar`
- Frames from the app automatically marked as `InApp=true` (stack traces in Sentry highlights them by default).
- Complete Sentry Protocol available.
- All threads and their stack traces are captured.
- Sample project in this repo to test many features (segfault, uncaught exception, ANR...)

Features from the current SDK like `ANR` are also available (by default triggered after 4 seconds).

Packages were released on [`bintray`](https://dl.bintray.com/getsentry/sentry-android/io/sentry/), [`jcenter`](https://jcenter.bintray.com/io/sentry/sentry-android/)

We'd love to get feedback.

## 2.0.0-rc04

Release of Sentry's new SDK for Android.

### Features

- Take sampleRate from metadata ([#262](https://github.com/getsentry/sentry-android/pull/262)) @bruno-garcia
- Support mills timestamp format ([#263](https://github.com/getsentry/sentry-android/pull/263)) @marandaneto
- Adding logs to installed integrations ([#265](https://github.com/getsentry/sentry-android/pull/265)) @marandaneto

### Fixes

- Breacrumb.data to string,object, Add LOG level ([#264](https://github.com/getsentry/sentry-android/pull/264)) @HazAT
- Read release conf. on manifest ([#266](https://github.com/getsentry/sentry-android/pull/266)) @marandaneto

Packages were released on [`bintray`](https://dl.bintray.com/getsentry/sentry-android/io/sentry/), [`jcenter`](https://jcenter.bintray.com/io/sentry/sentry-android/)

We'd love to get feedback and we'll work in getting the GA `2.0.0` out soon.
Until then, the [stable SDK offered by Sentry is at version 1.7.30](https://github.com/getsentry/sentry-java/releases/tag/v1.7.30)

## 2.0.0-rc03

Release of Sentry's new SDK for Android.

### Fixes

- fixes ([#259](https://github.com/getsentry/sentry-android/issues/259)) - NPE check on getExternalFilesDirs items. ([#260](https://github.com/getsentry/sentry-android/pull/260)) @marandaneto
- strictMode typo ([#258](https://github.com/getsentry/sentry-android/pull/258)) @marandaneto

Packages were released on [`bintray`](https://dl.bintray.com/getsentry/sentry-android/io/sentry/), [`jcenter`](https://jcenter.bintray.com/io/sentry/sentry-android/)

We'd love to get feedback and we'll work in getting the GA `2.0.0` out soon.
Until then, the [stable SDK offered by Sentry is at version 1.7.30](https://github.com/getsentry/sentry-java/releases/tag/v1.7.30)

## 2.0.0-rc02

Release of Sentry's new SDK for Android.

### Features

- Hub mode configurable ([#247](https://github.com/getsentry/sentry-android/pull/247)) @bruno-garcia
- Added remove methods (tags/extras) to the sentry static class ([#243](https://github.com/getsentry/sentry-android/pull/243)) @marandaneto

### Fixes


- Update ndk for new sentry-native version ([#235](https://github.com/getsentry/sentry-android/pull/235)) @Swatinem @marandaneto
- Make integrations public ([#256](https://github.com/getsentry/sentry-android/pull/256)) @marandaneto
- Bump build-tools ([#255](https://github.com/getsentry/sentry-android/pull/255)) @marandaneto
- Added javadocs to scope and its dependencies ([#253](https://github.com/getsentry/sentry-android/pull/253)) @marandaneto
- Build all ABIs ([#254](https://github.com/getsentry/sentry-android/pull/254)) @marandaneto
- Moving back ANR timeout from long to int param. ([#252](https://github.com/getsentry/sentry-android/pull/252)) @marandaneto
- Added HubAdapter to call Sentry static methods from Integrations ([#250](https://github.com/getsentry/sentry-android/pull/250)) @marandaneto
- New Release format ([#242](https://github.com/getsentry/sentry-android/pull/242)) @marandaneto
- Javadocs for SentryOptions ([#246](https://github.com/getsentry/sentry-android/pull/246)) @marandaneto
- non-app is already inApp excluded by default. ([#244](https://github.com/getsentry/sentry-android/pull/244)) @marandaneto
- Fix if symlink exists for sentry-native ([#241](https://github.com/getsentry/sentry-android/pull/241)) @marandaneto
- Clone method - race condition free ([#226](https://github.com/getsentry/sentry-android/pull/226)) @marandaneto
- Refactoring breadcrumbs callback ([#239](https://github.com/getsentry/sentry-android/pull/239)) @marandaneto

Packages were released on [`bintray`](https://dl.bintray.com/getsentry/sentry-android/io/sentry/), [`jcenter`](https://jcenter.bintray.com/io/sentry/sentry-android/)

We'd love to get feedback and we'll work in getting the GA `2.0.0` out soon.
Until then, the [stable SDK offered by Sentry is at version 1.7.30](https://github.com/getsentry/sentry-java/releases/tag/v1.7.30)

## 2.0.0-rc01

Release of Sentry's new SDK for Android.

## What’s Changed

### Features

- Added remove methods for Scope data ([#237](https://github.com/getsentry/sentry-android/pull/237)) @marandaneto
- More device context (deviceId, connectionType and language) ([#229](https://github.com/getsentry/sentry-android/pull/229)) @marandaneto
- Added a few java docs (Sentry, Hub and SentryClient) ([#223](https://github.com/getsentry/sentry-android/pull/223)) @marandaneto
- Implemented diagnostic logger ([#218](https://github.com/getsentry/sentry-android/pull/218)) @marandaneto
- Added event processors to scope ([#209](https://github.com/getsentry/sentry-android/pull/209)) @marandaneto
- Added android transport gate ([#206](https://github.com/getsentry/sentry-android/pull/206)) @marandaneto
- Added executor for caching values out of the main thread ([#201](https://github.com/getsentry/sentry-android/pull/201)) @marandaneto

### Fixes


- Honor RetryAfter ([#236](https://github.com/getsentry/sentry-android/pull/236)) @marandaneto
- Add tests for SentryValues ([#238](https://github.com/getsentry/sentry-android/pull/238)) @philipphofmann
- Do not set frames if there's none ([#234](https://github.com/getsentry/sentry-android/pull/234)) @marandaneto
- Always call interrupt after InterruptedException ([#232](https://github.com/getsentry/sentry-android/pull/232)) @marandaneto
- Mark as current thread if its the main thread ([#228](https://github.com/getsentry/sentry-android/pull/228)) @marandaneto
- Fix lgtm alerts ([#219](https://github.com/getsentry/sentry-android/pull/219)) @marandaneto
- Written unit tests to ANR integration ([#215](https://github.com/getsentry/sentry-android/pull/215)) @marandaneto
- Added blog posts to README ([#214](https://github.com/getsentry/sentry-android/pull/214)) @marandaneto
- Raise code coverage for Dsn to 100% ([#212](https://github.com/getsentry/sentry-android/pull/212)) @philipphofmann
- Remove redundant times(1) for Mockito.verify ([#211](https://github.com/getsentry/sentry-android/pull/211)) @philipphofmann
- Transport may be set on options ([#203](https://github.com/getsentry/sentry-android/pull/203)) @marandaneto
- dist may be set on options ([#204](https://github.com/getsentry/sentry-android/pull/204)) @marandaneto
- Throw an exception if DSN is not set ([#200](https://github.com/getsentry/sentry-android/pull/200)) @marandaneto
- Migration guide markdown ([#197](https://github.com/getsentry/sentry-android/pull/197)) @marandaneto

Packages were released on [`bintray`](https://dl.bintray.com/getsentry/sentry-android/io/sentry/), [`jcenter`](https://jcenter.bintray.com/io/sentry/sentry-android/)

We'd love to get feedback and we'll work in getting the GA `2.0.0` out soon.
Until then, the [stable SDK offered by Sentry is at version 1.7.29](https://github.com/getsentry/sentry-java/releases/tag/v1.7.29)

## 2.0.0-beta02

Release of Sentry's new SDK for Android.

### Features

- addBreadcrumb overloads ([#196](https://github.com/getsentry/sentry-android/pull/196)) and ([#198](https://github.com/getsentry/sentry-android/pull/198))

### Fixes

- fix Android bug on API 24 and 25 about getting current threads and stack traces ([#194](https://github.com/getsentry/sentry-android/pull/194))

Packages were released on [`bintray`](https://dl.bintray.com/getsentry/sentry-android/io/sentry/), [`jcenter`](https://jcenter.bintray.com/io/sentry/sentry-android/)

We'd love to get feedback and we'll work in getting the GA `2.0.0` out soon.
Until then, the [stable SDK offered by Sentry is at version 1.7.28](https://github.com/getsentry/sentry-java/releases/tag/v1.7.28)

## 2.0.0-beta01

Release of Sentry's new SDK for Android.

### Fixes

- ref: ANR doesn't set handled flag ([#186](https://github.com/getsentry/sentry-android/pull/186))
- SDK final review ([#183](https://github.com/getsentry/sentry-android/pull/183))
- ref: Drop errored in favor of crashed ([#187](https://github.com/getsentry/sentry-android/pull/187))
- Workaround android_id ([#185](https://github.com/getsentry/sentry-android/pull/185))
- Renamed sampleRate ([#191](https://github.com/getsentry/sentry-android/pull/191))
- Making timestamp package-private or test-only ([#190](https://github.com/getsentry/sentry-android/pull/190))
- Split event processor in Device/App data ([#180](https://github.com/getsentry/sentry-android/pull/180))

Packages were released on [`bintray`](https://dl.bintray.com/getsentry/sentry-android/io/sentry/), [`jcenter`](https://jcenter.bintray.com/io/sentry/sentry-android/)

We'd love to get feedback and we'll work in getting the GA `2.0.0` out soon.
Until then, the [stable SDK offered by Sentry is at version 1.7.28](https://github.com/getsentry/sentry-java/releases/tag/v1.7.28)

## 2.0.0-alpha09

Release of Sentry's new SDK for Android.

### Features

- Adding nativeBundle plugin ([#161](https://github.com/getsentry/sentry-android/pull/161))
- Adding scope methods to sentry static class ([#179](https://github.com/getsentry/sentry-android/pull/179))

### Fixes

- fix: DSN parsing ([#165](https://github.com/getsentry/sentry-android/pull/165))
- Don't avoid exception type minification ([#166](https://github.com/getsentry/sentry-android/pull/166))
- make Gson retro compatible with older versions of AGP ([#177](https://github.com/getsentry/sentry-android/pull/177))
- Bump sentry-native with message object instead of a string ([#172](https://github.com/getsentry/sentry-android/pull/172))

Packages were released on [`bintray`](https://dl.bintray.com/getsentry/sentry-android/io/sentry/), [`jcenter`](https://jcenter.bintray.com/io/sentry/sentry-android/)

We'd love to get feedback and we'll work in getting the GA `2.0.0` out soon.
Until then, the [stable SDK offered by Sentry is at version 1.7.28](https://github.com/getsentry/sentry-java/releases/tag/v1.7.28)

## 2.0.0-alpha08

Release of Sentry's new SDK for Android.

### Fixes

- DebugId endianness ([#162](https://github.com/getsentry/sentry-android/pull/162))
- Executed beforeBreadcrumb also for scope ([#160](https://github.com/getsentry/sentry-android/pull/160))
- Benefit of manifest merging when minSdk ([#159](https://github.com/getsentry/sentry-android/pull/159))
- Add method to captureMessage with level ([#157](https://github.com/getsentry/sentry-android/pull/157))
- Listing assets file on the wrong dir ([#156](https://github.com/getsentry/sentry-android/pull/156))

Packages were released on [`bintray`](https://dl.bintray.com/getsentry/sentry-android/io/sentry/), [`jcenter`](https://jcenter.bintray.com/io/sentry/sentry-android/)

We'd love to get feedback and we'll work in getting the GA `2.0.0` out soon.
Until then, the [stable SDK offered by Sentry is at version 1.7.28](https://github.com/getsentry/sentry-java/releases/tag/v1.7.28)

## 2.0.0-alpha07

Third release of Sentry's new SDK for Android.

### Fixes

-  Fixed release for jcenter and bintray

Packages were released on [`bintray`](https://dl.bintray.com/getsentry/sentry-android/io/sentry/), [`jcenter`](https://jcenter.bintray.com/io/sentry/sentry-android/)

We'd love to get feedback and we'll work in getting the GA `2.0.0` out soon.
Until then, the [stable SDK offered by Sentry is at version 1.7.28](https://github.com/getsentry/sentry-java/releases/tag/v1.7.28)

## 2.0.0-alpha06

Second release of Sentry's new SDK for Android.

### Fixes

- Fixed a typo on pom generation.

Packages were released on [`bintray`](https://dl.bintray.com/getsentry/sentry-android/io/sentry/), [`jcenter`](https://jcenter.bintray.com/io/sentry/sentry-android/)

We'd love to get feedback and we'll work in getting the GA `2.0.0` out soon.
Until then, the [stable SDK offered by Sentry is at version 1.7.28](https://github.com/getsentry/sentry-java/releases/tag/v1.7.28)

## 2.0.0-alpha05

First release of Sentry's new SDK for Android.

New features not offered by our current (1.7.x), stable SDK are:

- NDK support
  - Captures crashes caused by native code
  - Access to the [`sentry-native` SDK](https://github.com/getsentry/sentry-native/) API by your native (C/C++/Rust code/..).
- Automatic init (just add your `DSN` to the manifest)
   - Proguard rules are added automatically
   - Permission (Internet) is added automatically
- Uncaught Exceptions might be captured even before the app restarts
- Unified API which include scopes etc.
- More context/device information
- Packaged as `aar`
- Frames from the app automatically marked as `InApp=true` (stack traces in Sentry highlights them by default).
- Complete Sentry Protocol available.
- All threads and their stack traces are captured.
- Sample project in this repo to test many features (segfault, uncaught exception, scope)

Features from the current SDK like `ANR` are also available (by default triggered after 4 seconds).

Packages were released on [`bintray`](https://dl.bintray.com/getsentry/sentry-android/io/sentry/), [`jcenter`](https://jcenter.bintray.com/io/sentry/sentry-android/)

We'd love to get feedback and we'll work in getting the GA `2.0.0` out soon.
Until then, the [stable SDK offered by Sentry is at version 1.7.28](https://github.com/getsentry/sentry-java/releases/tag/v1.7.28)<|MERGE_RESOLUTION|>--- conflicted
+++ resolved
@@ -18,7 +18,6 @@
 - Remove `java.lang.ClassNotFoundException` debug logs when searching for OpenTelemetry marker classes ([#4091](https://github.com/getsentry/sentry-java/pull/4091))
   - There was up to three of these, one for `io.sentry.opentelemetry.agent.AgentMarker`, `io.sentry.opentelemetry.agent.AgentlessMarker` and `io.sentry.opentelemetry.agent.AgentlessSpringMarker`.
   - These were not indicators of something being wrong but rather the SDK looking at what is available at runtime to configure itself accordingly.
-<<<<<<< HEAD
 - Do not instrument File I/O operations if tracing is disabled ([#4051](https://github.com/getsentry/sentry-java/pull/4051))
 - Do not instrument User Interaction multiple times ([#4051](https://github.com/getsentry/sentry-java/pull/4051))
 - Speed up view traversal to find touched target in `UserInteractionIntegration` ([#4051](https://github.com/getsentry/sentry-java/pull/4051))
@@ -41,14 +40,12 @@
 ```
 
 If you would like to keep some of the default broadcast events as breadcrumbs, consider opening a [GitHub issue](https://github.com/getsentry/sentry-java/issues/new).
-=======
 - Set mechanism `type` to `suppressed` for suppressed exceptions ([#4125](https://github.com/getsentry/sentry-java/pull/4125))
   - This helps to distinguish an exceptions cause from any suppressed exceptions in the Sentry UI
 
 ### Dependencies
 
 - Bump Spring Boot to `3.4.2` ([#4081](https://github.com/getsentry/sentry-java/pull/4081))
->>>>>>> 2fc1ed76
 
 ## 8.0.0
 
