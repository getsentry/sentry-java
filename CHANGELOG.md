# Changelog

## Unreleased

<<<<<<< HEAD
### Breaking Changes

- Throw IllegalArgumentException when calling Sentry.init on Android ([#3596](https://github.com/getsentry/sentry-java/pull/3596))
- Metrics have been removed from the SDK ([#3774](https://github.com/getsentry/sentry-java/pull/3774))
  - Metrics will return but we don't know in what exact form yet
- `enableTracing` option (a.k.a `enable-tracing`) has been removed from the SDK ([#3776](https://github.com/getsentry/sentry-java/pull/3776))
  - Please set `tracesSampleRate` to a value >= 0.0 for enabling performance instead. The default value is `null` which means performance is disabled.
- Change OkHttp sub-spans to span attributes ([#3556](https://github.com/getsentry/sentry-java/pull/3556))
  - This will reduce the number of spans created by the SDK
- `options.experimental.sessionReplay.errorSampleRate` was renamed to `options.experimental.sessionReplay.onErrorSampleRate` ([#3637](https://github.com/getsentry/sentry-java/pull/3637))
- Manifest option `io.sentry.session-replay.error-sample-rate` was renamed to `io.sentry.session-replay.on-error-sample-rate` ([#3637](https://github.com/getsentry/sentry-java/pull/3637))
- Replace `synchronized` methods and blocks with `ReentrantLock` (`AutoClosableReentrantLock`) ([#3715](https://github.com/getsentry/sentry-java/pull/3715))
  - If you are subclassing any Sentry classes, please check if the parent class used `synchronized` before. Please make sure to use the same lock object as the parent class in that case.
- `traceOrigins` option (`io.sentry.traces.tracing-origins` in manifest) has been removed, please use `tracePropagationTargets` (`io.sentry.traces.trace-propagation-targets` in manifest`) instead ([#3780](https://github.com/getsentry/sentry-java/pull/3780))
- `profilingEnabled` option (`io.sentry.traces.profiling.enable` in manifest) has been removed, please use `profilesSampleRate` (`io.sentry.traces.profiling.sample-rate` instead) instead ([#3780](https://github.com/getsentry/sentry-java/pull/3780))
- `shutdownTimeout` option has been removed, please use `shutdownTimeoutMillis` instead ([#3780](https://github.com/getsentry/sentry-java/pull/3780))
- `profilingTracesIntervalMillis` option for Android has been removed ([#3780](https://github.com/getsentry/sentry-java/pull/3780))
- `io.sentry.session-tracking.enable` manifest option has been removed ([#3780](https://github.com/getsentry/sentry-java/pull/3780))
- `Sentry.traceHeaders()` method has been removed, please use `Sentry.getTraceparent()` instead ([#3718](https://github.com/getsentry/sentry-java/pull/3718))
- `Sentry.reportFullDisplayed()` method has been removed, please use `Sentry.reportFullyDisplayed()` instead ([#3717](https://github.com/getsentry/sentry-java/pull/3717))
- `User.other` has been removed, please use `data` instead ([#3780](https://github.com/getsentry/sentry-java/pull/3780))
- `SdkVersion.getIntegrations()` has been removed, please use `getIntegrationSet` instead ([#3780](https://github.com/getsentry/sentry-java/pull/3780))
- `SdkVersion.getPackages()` has been removed, please use `getPackageSet()` instead ([#3780](https://github.com/getsentry/sentry-java/pull/3780))
- `Device.language` has been removed, please use `locale` instead ([#3780](https://github.com/getsentry/sentry-java/pull/3780))
- `TraceContext.user` and `TraceContextUser` class have been removed, please use `userId` on `TraceContext` instead ([#3780](https://github.com/getsentry/sentry-java/pull/3780))
- `TransactionContext.fromSentryTrace()` has been removed, please use `Sentry.continueTrace()` instead ([#3780](https://github.com/getsentry/sentry-java/pull/3780))
- `SentryDataFetcherExceptionHandler` has been removed, please use `SentryGenericDataFetcherExceptionHandler` in combination with `SentryInstrumentation` instead ([#3780](https://github.com/getsentry/sentry-java/pull/3780))
- One of the `AndroidTransactionProfiler` constructors has been removed, please use a different one ([#3780](https://github.com/getsentry/sentry-java/pull/3780))

### Features

- Add init priority settings ([#3674](https://github.com/getsentry/sentry-java/pull/3674))
  - You may now set `forceInit=true` (`force-init` for `.properties` files) to ensure a call to Sentry.init / SentryAndroid.init takes effect
- Add force init option to Android Manifest ([#3675](https://github.com/getsentry/sentry-java/pull/3675))
  - Use `<meta-data android:name="io.sentry.force-init" android:value="true" />` to ensure Sentry Android auto init is not easily overwritten
- Attach request body for `application/x-www-form-urlencoded` requests in Spring ([#3731](https://github.com/getsentry/sentry-java/pull/3731))
  - Previously request body was only attached for `application/json` requests
- Set breadcrumb level based on http status ([#3771](https://github.com/getsentry/sentry-java/pull/3771))
- Support `graphql-java` v22 via a new module `sentry-graphql-22` ([#3740](https://github.com/getsentry/sentry-java/pull/3740))
  - If you are using `graphql-java` v21 or earlier, you can use the `sentry-graphql` module
  - For `graphql-java` v22 and newer please use the `sentry-graphql-22` module
- We now provide a `SentryInstrumenter` bean directly for Spring (Boot) if there is none yet instead of using `GraphQlSourceBuilderCustomizer` to add the instrumentation ([#3744](https://github.com/getsentry/sentry-java/pull/3744))
  - It is now also possible to provide a bean of type `SentryGraphqlInstrumentation.BeforeSpanCallback` which is then used by `SentryInstrumenter`

### Fixes

- Use OpenTelemetry span name as fallback for transaction name ([#3557](https://github.com/getsentry/sentry-java/pull/3557))
  - In certain cases we were sending transactions as "<unlabeled transaction>" when using OpenTelemetry
- Add OpenTelemetry span data to Sentry span ([#3593](https://github.com/getsentry/sentry-java/pull/3593))
- No longer selectively copy OpenTelemetry attributes to Sentry spans / transactions `data` ([#3663](https://github.com/getsentry/sentry-java/pull/3663))
- Remove `PROCESS_COMMAND_ARGS` (`process.command_args`) OpenTelemetry span attribute as it can be very large ([#3664](https://github.com/getsentry/sentry-java/pull/3664))
- Use RECORD_ONLY sampling decision if performance is disabled ([#3659](https://github.com/getsentry/sentry-java/pull/3659))
    - Also fix check whether Performance is enabled when making a sampling decision in the OpenTelemetry sampler
- Sentry OpenTelemetry Java Agent now sets Instrumenter to SENTRY (used to be OTEL) ([#3697](https://github.com/getsentry/sentry-java/pull/3697))
- Avoid stopping appStartProfiler after application creation ([#3630](https://github.com/getsentry/sentry-java/pull/3630))
- Session Replay: Correctly detect dominant color for `TextView`s with Spans ([#3682](https://github.com/getsentry/sentry-java/pull/3682))
- Session Replay: Add options to selectively redact/ignore views from being captured. The following options are available: ([#3689](https://github.com/getsentry/sentry-java/pull/3689))
  - `android:tag="sentry-redact|sentry-ignore"` in XML or `view.setTag("sentry-redact|sentry-ignore")` in code tags
    - if you already have a tag set for a view, you can set a tag by id: `<tag android:id="@id/sentry_privacy" android:value="redact|ignore"/>` in XML or `view.setTag(io.sentry.android.replay.R.id.sentry_privacy, "redact|ignore")` in code
  - `view.sentryReplayRedact()` or `view.sentryReplayIgnore()` extension functions
  - redact/ignore `View`s of a certain type by adding fully-qualified classname to one of the lists `options.experimental.sessionReplay.addRedactViewClass()` or `options.experimental.sessionReplay.addIgnoreViewClass()`. Note, that all of the view subclasses/subtypes will be redacted/ignored as well
    - For example, (this is already a default behavior) to redact all `TextView`s and their subclasses (`RadioButton`, `EditText`, etc.): `options.experimental.sessionReplay.addRedactViewClass("android.widget.TextView")`
    - If you're using code obfuscation, adjust your proguard-rules accordingly, so your custom view class name is not minified
- Set span origin in `ActivityLifecycleIntegration` on span options instead of after creating the span / transaction ([#3702](https://github.com/getsentry/sentry-java/pull/3702))
  - This allows spans to be filtered by span origin on creation
- Honor ignored span origins in `SentryTracer.startChild` ([#3704](https://github.com/getsentry/sentry-java/pull/3704))
- Add `enable-spotlight` and `spotlight-connection-url` to external options and check if spotlight is enabled when deciding whether to inspect an OpenTelemetry span for connecting to splotlight ([#3709](https://github.com/getsentry/sentry-java/pull/3709))
- Trace context on `Contexts.setTrace` has been marked `@NotNull` ([#3721](https://github.com/getsentry/sentry-java/pull/3721))
  - Setting it to `null` would cause an exception.
  - Transactions are dropped if trace context is missing
- Remove internal annotation on `SpanOptions` ([#3722](https://github.com/getsentry/sentry-java/pull/3722))
- `SentryLogbackInitializer` is now public ([#3723](https://github.com/getsentry/sentry-java/pull/3723))
- Fix order of calling `close` on previous Sentry instance when re-initializing ([#3750](https://github.com/getsentry/sentry-java/pull/3750))
  - Previously some parts of Sentry were immediately closed after re-init that should have stayed open and some parts of the previous init were never closed

### Behavioural Changes

- (Android) Replace thread id with kernel thread id in span data ([#3706](https://github.com/getsentry/sentry-java/pull/3706))

### Dependencies

- Bump OpenTelemetry to 1.41.0, OpenTelemetry Java Agent to 2.7.0 and Semantic Conventions to 1.25.0 ([#3668](https://github.com/getsentry/sentry-java/pull/3668))

## 8.0.0-alpha.4

### Fixes

- Removed user segment ([#3512](https://github.com/getsentry/sentry-java/pull/3512))
- Use span id of remote parent ([#3548](https://github.com/getsentry/sentry-java/pull/3548))
  - Traces were broken because on an incoming request, OtelSentrySpanProcessor did not set the parentSpanId on the span correctly. Traces were not referencing the actual parent span but some other (random) span ID which the server doesn't know.
- Attach active span to scope when using OpenTelemetry ([#3549](https://github.com/getsentry/sentry-java/pull/3549))
  - Errors weren't linked to traces correctly due to parts of the SDK not knowing the current span
- Record dropped spans in client report when sampling out OpenTelemetry spans ([#3552](https://github.com/getsentry/sentry-java/pull/3552))
- Retrieve the correct current span from `Scope`/`Scopes` when using OpenTelemetry ([#3554](https://github.com/getsentry/sentry-java/pull/3554))

## 8.0.0-alpha.3

### Breaking Changes

- `sentry-android-okhttp` has been removed in favor of `sentry-okhttp`, removing android dependency from the module ([#3510](https://github.com/getsentry/sentry-java/pull/3510))

### Fixes

- Support spans that are split into multiple batches ([#3539](https://github.com/getsentry/sentry-java/pull/3539))
  - When spans belonging to a single transaction were split into multiple batches for SpanExporter, we did not add all spans because the isSpanTooOld check wasn't inverted.
- Parse and use `send-default-pii` and `max-request-body-size` from `sentry.properties` ([#3534](https://github.com/getsentry/sentry-java/pull/3534))
- `span.startChild` now uses `.makeCurrent()` by default ([#3544](https://github.com/getsentry/sentry-java/pull/3544))
  - This caused an issue where the span tree wasn't correct because some spans were not added to their direct parent
- Partially fix bootstrap class loading ([#3543](https://github.com/getsentry/sentry-java/pull/3543))
  - There was a problem with two separate Sentry `Scopes` being active inside each OpenTelemetry `Context` due to using context keys from more than one class loader.

## 8.0.0-alpha.2

### Behavioural Changes

- (Android) The JNI layer for sentry-native has now been moved from sentry-java to sentry-native ([#3189](https://github.com/getsentry/sentry-java/pull/3189))
  - This now includes prefab support for sentry-native, allowing you to link and access the sentry-native API within your native app code
  - Checkout the `sentry-samples/sentry-samples-android` example on how to configure CMake and consume `sentry.h`

### Features

- Our `sentry-opentelemetry-agent` has been completely reworked and now plays nicely with the rest of the Java SDK
  - You may also want to give this new agent a try even if you haven't used OpenTelemetry (with Sentry) before. It offers support for [many more libraries and frameworks](https://github.com/open-telemetry/opentelemetry-java-instrumentation/blob/main/docs/supported-libraries.md), improving on our trace propagation, `Scopes` (used to be `Hub`) propagation as well as performance instrumentation (i.e. more spans).
  - If you are using a framework we did not support before and currently resort to manual instrumentation, please give the agent a try. See [here for a list of supported libraries, frameworks and application servers](https://github.com/open-telemetry/opentelemetry-java-instrumentation/blob/main/docs/supported-libraries.md).
  - NOTE: Not all features have been implemented yet for the OpenTelemetry agent. Features of note that are not working yet:
    - Metrics
    - Measurements
    - `forceFinish` on transaction
    - `scheduleFinish` on transaction
    - see [#3436](https://github.com/getsentry/sentry-java/issues/3436) for a more up-to-date list of features we have (not) implemented
  - Please see "Installing `sentry-opentelemetry-agent`" for more details on how to set up the agent.
  - What's new about the Agent
    - When the OpenTelemetry Agent is used, Sentry API creates OpenTelemetry spans under the hood, handing back a wrapper object which bridges the gap between traditional Sentry API and OpenTelemetry. We might be replacing some of the Sentry performance API in the future.
      - This is achieved by configuring the SDK to use `OtelSpanFactory` instead of `DefaultSpanFactory` which is done automatically by the auto init of the Java Agent.
    - OpenTelemetry spans are now only turned into Sentry spans when they are finished so they can be sent to the Sentry server.
    - Now registers an OpenTelemetry `Sampler` which uses Sentry sampling configuration
    - Other Performance integrations automatically stop creating spans to avoid duplicate spans
    - The Sentry SDK now makes use of OpenTelemetry `Context` for storing Sentry `Scopes` (which is similar to what used to be called `Hub`) and thus relies on OpenTelemetry for `Context` propagation.
    - Classes used for the previous version of our OpenTelemetry support have been deprecated but can still be used manually. We're not planning to keep the old agent around in favor of less complexity in the SDK.
- Add `ignoredSpanOrigins` option for ignoring spans coming from certain integrations
  - We pre-configure this to ignore Performance instrumentation for Spring and other integrations when using our OpenTelemetry Agent to avoid duplicate spans
- Add data fetching environment hint to breadcrumb for GraphQL (#3413) ([#3431](https://github.com/getsentry/sentry-java/pull/3431))

### Fixes

- `TracesSampler` is now only created once in `SentryOptions` instead of creating a new one for every `Hub` (which is now `Scopes`). This means we're now creating fewer `SecureRandom` instances.
- Move onFinishCallback before span or transaction is finished ([#3459](https://github.com/getsentry/sentry-java/pull/3459))
- Add timestamp when a profile starts ([#3442](https://github.com/getsentry/sentry-java/pull/3442))
- Move fragment auto span finish to onFragmentStarted ([#3424](https://github.com/getsentry/sentry-java/pull/3424))
- Remove profiling timeout logic and disable profiling on API 21 ([#3478](https://github.com/getsentry/sentry-java/pull/3478))
- Properly reset metric flush flag on metric emission ([#3493](https://github.com/getsentry/sentry-java/pull/3493))

### Migration Guide / Deprecations

- Classes used for the previous version of the Sentry OpenTelemetry Java Agent have been deprecated (`SentrySpanProcessor`, `SentryPropagator`, `OpenTelemetryLinkErrorEventProcessor`)
- Sentry OpenTelemetry Java Agent has been reworked and now allows you to manually create spans using Sentry API as well.
- Please see "Installing `sentry-opentelemetry-agent`" for more details on how to set up the agent.

### Installing `sentry-opentelemetry-agent`

#### Upgrading from a previous agent
If you've been using the previous version of `sentry-opentelemetry-agent`, simply replace the agent JAR with the [latest release](https://central.sonatype.com/artifact/io.sentry/sentry-opentelemetry-agent?smo=true) and start your application. That should be it.

#### New to the agent
If you've not been using OpenTelemetry before, you can add `sentry-opentelemetry-agent` to your setup by downloading the latest release and using it when starting up your application
- `SENTRY_PROPERTIES_FILE=sentry.properties java -javaagent:sentry-opentelemetry-agent-x.x.x.jar -jar your-application.jar`
- Please use `sentry.properties` or environment variables to configure the SDK as the agent is now in charge of initializing the SDK and options coming from things like logging integrations or our Spring Boot integration will not take effect.
- You may find the [docs page](https://docs.sentry.io/platforms/java/tracing/instrumentation/opentelemetry/#using-sentry-opentelemetry-agent-with-auto-initialization) useful. While we haven't updated it yet to reflect the changes described here, the section about using the agent with auto init should still be valid.

If you want to skip auto initialization of the SDK performed by the agent, please follow the steps above and set the environment variable `SENTRY_AUTO_INIT` to `false` then add the following to your `Sentry.init`:

```
Sentry.init(options -> {
  options.setDsn("https://3d2ac63d6e1a4c6e9214443678f119a3@o87286.ingest.us.sentry.io/1801383");
  OpenTelemetryUtil.applyOpenTelemetryOptions(options);
  ...
});
```

If you're using our Spring (Boot) integration with auto init, use the following:
```
@Bean
Sentry.OptionsConfiguration<SentryOptions> optionsConfiguration() {
  return (options) -> {
    OpenTelemetryUtil.applyOpenTelemetryOptions(options);
  };
}
```

### Dependencies

- Bump Native SDK from v0.7.0 to v0.7.5 ([#3441](https://github.com/getsentry/sentry-java/pull/3189))
  - [changelog](https://github.com/getsentry/sentry-native/blob/master/CHANGELOG.md#075)
  - [diff](https://github.com/getsentry/sentry-native/compare/0.7.0...0.7.5)

## 8.0.0-alpha.1

Version 8 of the Sentry Android/Java SDK brings a variety of features and fixes. The most notable changes are:

- New `Scope` types have been introduced, see "Behavioural Changes" for more details.
- Lifecycle tokens have been introduced to manage `Scope` lifecycle, see "Behavioural Changes" for more details.
- `Hub` has been replaced by `Scopes`

### Behavioural Changes

- We're introducing some new `Scope` types in the SDK, allowing for better control over what data is attached where. Previously there was a stack of scopes that was pushed and popped. Instead we now fork scopes for a given lifecycle and then restore the previous scopes. Since `Hub` is gone, it is also never cloned anymore. Separation of data now happens through the different scope types while making it easier to manipulate exactly what you need without having to attach data at the right time to have it apply where wanted.
    - Global scope is attached to all events created by the SDK. It can also be modified before `Sentry.init` has been called. It can be manipulated using `Sentry.configureScope(ScopeType.GLOBAL, (scope) -> { ... })`.
    - Isolation scope can be used e.g. to attach data to all events that come up while handling an incoming request. It can also be used for other isolation purposes. It can be manipulated using `Sentry.configureScope(ScopeType.ISOLATION, (scope) -> { ... })`. The SDK automatically forks isolation scope in certain cases like incoming requests, CRON jobs, Spring `@Async` and more.
    - Current scope is forked often and data added to it is only added to events that are created while this scope is active. Data is also passed on to newly forked child scopes but not to parents.
- `Sentry.popScope` has been deprecated, please call `.close()` on the token returned by `Sentry.pushScope` instead or use it in a way described in more detail in "Migration Guide".
- We have chosen a default scope that is used for `Sentry.configureScope()` as well as API like `Sentry.setTag()`
    - For Android the type defaults to `CURRENT` scope
    - For Backend and other JVM applicatons it defaults to `ISOLATION` scope
- Event processors on `Scope` can now be ordered by overriding the `getOrder` method on implementations of `EventProcessor`. NOTE: This order only applies to event processors on `Scope` but not `SentryOptions` at the moment. Feel free to request this if you need it.
- `Hub` is deprecated in favor of `Scopes`, alongside some `Hub` relevant APIs. More details can be found in the "Migration Guide" section.

### Breaking Changes

- `Contexts` no longer extends `ConcurrentHashMap`, instead we offer a selected set of methods.

### Migration Guide / Deprecations

- `Hub` has been deprecated, we're replacing the following:
    - `IHub` has been replaced by `IScopes`, however you should be able to simply pass `IHub` instances to code expecting `IScopes`, allowing for an easier migration.
    - `HubAdapter.getInstance()` has been replaced by `ScopesAdapter.getInstance()`
    - The `.clone()` method on `IHub`/`IScopes` has been deprecated, please use `.pushScope()` or `.pushIsolationScope()` instead
    - Some internal methods like `.getCurrentHub()` and `.setCurrentHub()` have also been replaced.
- `Sentry.popScope` has been replaced by calling `.close()` on the token returned by `Sentry.pushScope()` and `Sentry.pushIsolationScope()`. The token can also be used in a `try` block like this:

```
try (final @NotNull ISentryLifecycleToken ignored = Sentry.pushScope()) {
  // this block has its separate current scope
}
```

as well as:


```
try (final @NotNull ISentryLifecycleToken ignored = Sentry.pushIsolationScope()) {
  // this block has its separate isolation scope
}
```

You may also use `LifecycleHelper.close(token)`, e.g. in case you need to pass the token around for closing later.

### Features

- Report exceptions returned by Throwable.getSuppressed() to Sentry as exception groups ([#3396] https://github.com/getsentry/sentry-java/pull/3396)

=======
### Fixes

- Deprecate `enableTracing` option ([#3777](https://github.com/getsentry/sentry-java/pull/3777))

## 7.15.0

### Features

- Add support for `feedback` envelope header item type ([#3687](https://github.com/getsentry/sentry-java/pull/3687))
- Add breadcrumb.origin field ([#3727](https://github.com/getsentry/sentry-java/pull/3727))
- Session Replay: Add options to selectively mask/unmask views captured in replay. The following options are available: ([#3689](https://github.com/getsentry/sentry-java/pull/3689))
    - `android:tag="sentry-mask|sentry-unmask"` in XML or `view.setTag("sentry-mask|sentry-unmask")` in code tags
        - if you already have a tag set for a view, you can set a tag by id: `<tag android:id="@id/sentry_privacy" android:value="mask|unmask"/>` in XML or `view.setTag(io.sentry.android.replay.R.id.sentry_privacy, "mask|unmask")` in code
    - `view.sentryReplayMask()` or `view.sentryReplayUnmask()` extension functions
    - mask/unmask `View`s of a certain type by adding fully-qualified classname to one of the lists `options.experimental.sessionReplay.addMaskViewClass()` or `options.experimental.sessionReplay.addUnmaskViewClass()`. Note, that all of the view subclasses/subtypes will be masked/unmasked as well
        - For example, (this is already a default behavior) to mask all `TextView`s and their subclasses (`RadioButton`, `EditText`, etc.): `options.experimental.sessionReplay.addMaskViewClass("android.widget.TextView")`
        - If you're using code obfuscation, adjust your proguard-rules accordingly, so your custom view class name is not minified
- Session Replay: Support Jetpack Compose masking ([#3739](https://github.com/getsentry/sentry-java/pull/3739))
  - To selectively mask/unmask @Composables, use `Modifier.sentryReplayMask()` and `Modifier.sentryReplayUnmask()` modifiers
- Session Replay: Mask `WebView`, `VideoView` and `androidx.media3.ui.PlayerView` by default ([#3775](https://github.com/getsentry/sentry-java/pull/3775))

### Fixes

- Avoid stopping appStartProfiler after application creation ([#3630](https://github.com/getsentry/sentry-java/pull/3630))
- Session Replay: Correctly detect dominant color for `TextView`s with Spans ([#3682](https://github.com/getsentry/sentry-java/pull/3682))
- Fix ensure Application Context is used even when SDK is initialized via Activity Context ([#3669](https://github.com/getsentry/sentry-java/pull/3669))
- Fix potential ANRs due to `Calendar.getInstance` usage in Breadcrumbs constructor ([#3736](https://github.com/getsentry/sentry-java/pull/3736))
- Fix potential ANRs due to default integrations ([#3778](https://github.com/getsentry/sentry-java/pull/3778))
- Lazily initialize heavy `SentryOptions` members to avoid ANRs on app start ([#3749](https://github.com/getsentry/sentry-java/pull/3749))

*Breaking changes*:

- `options.experimental.sessionReplay.errorSampleRate` was renamed to `options.experimental.sessionReplay.onErrorSampleRate` ([#3637](https://github.com/getsentry/sentry-java/pull/3637))
- Manifest option `io.sentry.session-replay.error-sample-rate` was renamed to `io.sentry.session-replay.on-error-sample-rate` ([#3637](https://github.com/getsentry/sentry-java/pull/3637))
- Change `redactAllText` and `redactAllImages` to `maskAllText` and `maskAllImages` ([#3741](https://github.com/getsentry/sentry-java/pull/3741))
>>>>>>> f79c9c10

## 7.14.0

### Features

- Session Replay: Gesture/touch support for Flutter ([#3623](https://github.com/getsentry/sentry-java/pull/3623))

### Fixes

- Fix app start spans missing from Pixel devices ([#3634](https://github.com/getsentry/sentry-java/pull/3634))
- Avoid ArrayIndexOutOfBoundsException on Android cpu data collection ([#3598](https://github.com/getsentry/sentry-java/pull/3598))
- Fix lazy select queries instrumentation ([#3604](https://github.com/getsentry/sentry-java/pull/3604))
- Session Replay: buffer mode improvements ([#3622](https://github.com/getsentry/sentry-java/pull/3622))
  - Align next segment timestamp with the end of the buffered segment when converting from buffer mode to session mode
  - Persist `buffer` replay type for the entire replay when converting from buffer mode to session mode
  - Properly store screen names for `buffer` mode
- Session Replay: fix various crashes and issues ([#3628](https://github.com/getsentry/sentry-java/pull/3628))
  - Fix video not being encoded on Pixel devices
  - Fix SIGABRT native crashes on Xiaomi devices when encoding a video
  - Fix `RejectedExecutionException` when redacting a screenshot
  - Fix `FileNotFoundException` when persisting segment values

### Chores

- Introduce `ReplayShadowMediaCodec` and refactor tests using custom encoder ([#3612](https://github.com/getsentry/sentry-java/pull/3612))

## 7.13.0

### Features

- Session Replay: ([#3565](https://github.com/getsentry/sentry-java/pull/3565)) ([#3609](https://github.com/getsentry/sentry-java/pull/3609))
  - Capture remaining replay segment for ANRs on next app launch
  - Capture remaining replay segment for unhandled crashes on next app launch

### Fixes

- Session Replay: ([#3565](https://github.com/getsentry/sentry-java/pull/3565)) ([#3609](https://github.com/getsentry/sentry-java/pull/3609))
  - Fix stopping replay in `session` mode at 1 hour deadline
  - Never encode full frames for a video segment, only do partial updates. This further reduces size of the replay segment
  - Use propagation context when no active transaction for ANRs

### Dependencies

- Bump Spring Boot to 3.3.2 ([#3541](https://github.com/getsentry/sentry-java/pull/3541))

## 7.12.1

### Fixes

- Check app start spans time and ignore background app starts ([#3550](https://github.com/getsentry/sentry-java/pull/3550))
  - This should eliminate long-lasting App Start transactions

## 7.12.0

### Features

- Session Replay Public Beta ([#3339](https://github.com/getsentry/sentry-java/pull/3339))

  To enable Replay use the `sessionReplay.sessionSampleRate` or `sessionReplay.errorSampleRate` experimental options.

  ```kotlin
  import io.sentry.SentryReplayOptions
  import io.sentry.android.core.SentryAndroid

  SentryAndroid.init(context) { options ->
   
    // Currently under experimental options:
    options.experimental.sessionReplay.sessionSampleRate = 1.0
    options.experimental.sessionReplay.errorSampleRate = 1.0
  
    // To change default redaction behavior (defaults to true)
    options.experimental.sessionReplay.redactAllImages = true
    options.experimental.sessionReplay.redactAllText = true
  
    // To change quality of the recording (defaults to MEDIUM)
    options.experimental.sessionReplay.quality = SentryReplayOptions.SentryReplayQuality.MEDIUM // (LOW|MEDIUM|HIGH)
  }
  ```

  To learn more visit [Sentry's Mobile Session Replay](https://docs.sentry.io/product/explore/session-replay/mobile/) documentation page.

## 7.11.0

### Features

- Report dropped spans ([#3528](https://github.com/getsentry/sentry-java/pull/3528))

### Fixes

- Fix duplicate session start for React Native ([#3504](https://github.com/getsentry/sentry-java/pull/3504))
- Move onFinishCallback before span or transaction is finished ([#3459](https://github.com/getsentry/sentry-java/pull/3459))
- Add timestamp when a profile starts ([#3442](https://github.com/getsentry/sentry-java/pull/3442))
- Move fragment auto span finish to onFragmentStarted ([#3424](https://github.com/getsentry/sentry-java/pull/3424))
- Remove profiling timeout logic and disable profiling on API 21 ([#3478](https://github.com/getsentry/sentry-java/pull/3478))
- Properly reset metric flush flag on metric emission ([#3493](https://github.com/getsentry/sentry-java/pull/3493))
- Use SecureRandom in favor of Random for Metrics ([#3495](https://github.com/getsentry/sentry-java/pull/3495))
- Fix UncaughtExceptionHandlerIntegration Memory Leak ([#3398](https://github.com/getsentry/sentry-java/pull/3398))
- Deprecated `User.segment`. Use a custom tag or context instead. ([#3511](https://github.com/getsentry/sentry-java/pull/3511))
- Fix duplicated http spans ([#3526](https://github.com/getsentry/sentry-java/pull/3526))
- When capturing unhandled hybrid exception session should be ended and new start if need ([#3480](https://github.com/getsentry/sentry-java/pull/3480))

### Dependencies

- Bump Native SDK from v0.7.0 to v0.7.2 ([#3314](https://github.com/getsentry/sentry-java/pull/3314))
  - [changelog](https://github.com/getsentry/sentry-native/blob/master/CHANGELOG.md#072)
  - [diff](https://github.com/getsentry/sentry-native/compare/0.7.0...0.7.2)

## 7.10.0

### Features

- Publish Gradle module metadata ([#3422](https://github.com/getsentry/sentry-java/pull/3422))

### Fixes

- Fix faulty `span.frame_delay` calculation for early app start spans ([#3427](https://github.com/getsentry/sentry-java/pull/3427))
- Fix crash when installing `ShutdownHookIntegration` and the VM is shutting down ([#3456](https://github.com/getsentry/sentry-java/pull/3456))

## 7.9.0

### Features

- Add start_type to app context ([#3379](https://github.com/getsentry/sentry-java/pull/3379))
- Add ttid/ttfd contribution flags ([#3386](https://github.com/getsentry/sentry-java/pull/3386))

### Fixes

- (Internal) Metrics code cleanup ([#3403](https://github.com/getsentry/sentry-java/pull/3403))
- Fix Frame measurements in app start transactions ([#3382](https://github.com/getsentry/sentry-java/pull/3382))
- Fix timing metric value different from span duration ([#3368](https://github.com/getsentry/sentry-java/pull/3368))
- Do not always write startup crash marker ([#3409](https://github.com/getsentry/sentry-java/pull/3409))
  - This may have been causing the SDK init logic to block the main thread

## 7.8.0

### Features

- Add description to OkHttp spans ([#3320](https://github.com/getsentry/sentry-java/pull/3320))
- Enable backpressure management by default ([#3284](https://github.com/getsentry/sentry-java/pull/3284))

### Fixes

- Add rate limit to Metrics ([#3334](https://github.com/getsentry/sentry-java/pull/3334))
- Fix java.lang.ClassNotFoundException: org.springframework.web.servlet.HandlerMapping in Spring Boot Servlet mode without WebMVC ([#3336](https://github.com/getsentry/sentry-java/pull/3336))
- Fix normalization of metrics keys, tags and values ([#3332](https://github.com/getsentry/sentry-java/pull/3332))

## 7.7.0

### Features

- Add support for Spring Rest Client ([#3199](https://github.com/getsentry/sentry-java/pull/3199))
- Extend Proxy options with proxy type ([#3326](https://github.com/getsentry/sentry-java/pull/3326))

### Fixes

- Fixed default deadline timeout to 30s instead of 300s ([#3322](https://github.com/getsentry/sentry-java/pull/3322))
- Fixed `Fix java.lang.ClassNotFoundException: org.springframework.web.servlet.HandlerExceptionResolver` in Spring Boot Servlet mode without WebMVC ([#3333](https://github.com/getsentry/sentry-java/pull/3333))

## 7.6.0

### Features

- Experimental: Add support for Sentry Developer Metrics ([#3205](https://github.com/getsentry/sentry-java/pull/3205), [#3238](https://github.com/getsentry/sentry-java/pull/3238), [#3248](https://github.com/getsentry/sentry-java/pull/3248), [#3250](https://github.com/getsentry/sentry-java/pull/3250))  
  Use the Metrics API to track processing time, download sizes, user signups, and conversion rates and correlate them back to tracing data in order to get deeper insights and solve issues faster. Our API supports counters, distributions, sets, gauges and timers, and it's easy to get started:
  ```kotlin
  Sentry.metrics()
    .increment(
        "button_login_click", // key
        1.0,                  // value
        null,                 // unit
        mapOf(                // tags
            "provider" to "e-mail"
        )
    )
  ```
  To learn more about Sentry Developer Metrics, head over to our [Java](https://docs.sentry.io/platforms/java/metrics/) and [Android](https://docs.sentry.io//platforms/android/metrics/) docs page.

## 7.5.0

### Features

- Add support for measurements at span level ([#3219](https://github.com/getsentry/sentry-java/pull/3219))
- Add `enableScopePersistence` option to disable `PersistingScopeObserver` used for ANR reporting which may increase performance overhead. Defaults to `true` ([#3218](https://github.com/getsentry/sentry-java/pull/3218))
  - When disabled, the SDK will not enrich ANRv2 events with scope data (e.g. breadcrumbs, user, tags, etc.)
- Configurable defaults for Cron - MonitorConfig ([#3195](https://github.com/getsentry/sentry-java/pull/3195))
- We now display a warning on startup if an incompatible version of Spring Boot is detected ([#3233](https://github.com/getsentry/sentry-java/pull/3233))
  - This should help notice a mismatching Sentry dependency, especially when upgrading a Spring Boot application
- Experimental: Add Metrics API ([#3205](https://github.com/getsentry/sentry-java/pull/3205))

### Fixes

- Ensure performance measurement collection is not taken too frequently ([#3221](https://github.com/getsentry/sentry-java/pull/3221))
- Fix old profiles deletion on SDK init ([#3216](https://github.com/getsentry/sentry-java/pull/3216))
- Fix hub restore point in wrappers: SentryWrapper, SentryTaskDecorator and SentryScheduleHook ([#3225](https://github.com/getsentry/sentry-java/pull/3225))
  - We now reset the hub to its previous value on the thread where the `Runnable`/`Callable`/`Supplier` is executed instead of setting it to the hub that was used on the thread where the `Runnable`/`Callable`/`Supplier` was created.
- Fix add missing thread name/id to app start spans ([#3226](https://github.com/getsentry/sentry-java/pull/3226))

## 7.4.0

### Features

- Add new threshold parameters to monitor config ([#3181](https://github.com/getsentry/sentry-java/pull/3181))
- Report process init time as a span for app start performance ([#3159](https://github.com/getsentry/sentry-java/pull/3159))
- (perf-v2): Calculate frame delay on a span level ([#3197](https://github.com/getsentry/sentry-java/pull/3197))
- Resolve spring properties in @SentryCheckIn annotation ([#3194](https://github.com/getsentry/sentry-java/pull/3194))
- Experimental: Add Spotlight integration ([#3166](https://github.com/getsentry/sentry-java/pull/3166))
    - For more details about Spotlight head over to https://spotlightjs.com/
    - Set `options.isEnableSpotlight = true` to enable Spotlight

### Fixes

- Don't wait on main thread when SDK restarts ([#3200](https://github.com/getsentry/sentry-java/pull/3200))
- Fix Jetpack Compose widgets are not being correctly identified for user interaction tracing ([#3209](https://github.com/getsentry/sentry-java/pull/3209))
- Fix issue title on Android when a wrapping `RuntimeException` is thrown by the system ([#3212](https://github.com/getsentry/sentry-java/pull/3212))
  - This will change grouping of the issues that were previously titled `RuntimeInit$MethodAndArgsCaller` to have them split up properly by the original root cause exception

## 7.3.0

### Features

- Added App Start profiling
    - This depends on the new option `io.sentry.profiling.enable-app-start`, other than the already existing `io.sentry.traces.profiling.sample-rate`.
    - Sampler functions can check the new `isForNextAppStart` flag, to adjust startup profiling sampling programmatically.
      Relevant PRs:
    - Decouple Profiler from Transaction ([#3101](https://github.com/getsentry/sentry-java/pull/3101))
    - Add options and sampling logic ([#3121](https://github.com/getsentry/sentry-java/pull/3121))
    - Add ContentProvider and start profile ([#3128](https://github.com/getsentry/sentry-java/pull/3128))
- Extend internal performance collector APIs ([#3102](https://github.com/getsentry/sentry-java/pull/3102))
- Collect slow and frozen frames for spans using `OnFrameMetricsAvailableListener` ([#3111](https://github.com/getsentry/sentry-java/pull/3111))
- Interpolate total frame count to match span duration ([#3158](https://github.com/getsentry/sentry-java/pull/3158))

### Fixes

- Avoid multiple breadcrumbs from OkHttpEventListener ([#3175](https://github.com/getsentry/sentry-java/pull/3175))
- Apply OkHttp listener auto finish timestamp to all running spans ([#3167](https://github.com/getsentry/sentry-java/pull/3167))
- Fix not eligible for auto proxying warnings ([#3154](https://github.com/getsentry/sentry-java/pull/3154))
- Set default fingerprint for ANRv2 events to correctly group background and foreground ANRs ([#3164](https://github.com/getsentry/sentry-java/pull/3164))
  - This will improve grouping of ANRs that have similar stacktraces but differ in background vs foreground state. Only affects newly-ingested ANR events with `mechanism:AppExitInfo`
- Fix UserFeedback disk cache name conflicts with linked events ([#3116](https://github.com/getsentry/sentry-java/pull/3116))

### Breaking changes

- Remove `HostnameVerifier` option as it's flagged by security tools of some app stores ([#3150](https://github.com/getsentry/sentry-java/pull/3150))
  - If you were using this option, you have 3 possible paths going forward:
    - Provide a custom `ITransportFactory` through `SentryOptions.setTransportFactory()`, where you can copy over most of the parts like `HttpConnection` and `AsyncHttpTransport` from the SDK with necessary modifications
    - Get a certificate for your server through e.g. [Let's Encrypt](https://letsencrypt.org/)
    - Fork the SDK and add the hostname verifier back

### Dependencies

- Bump Native SDK from v0.6.7 to v0.7.0 ([#3133](https://github.com/getsentry/sentry-java/pull/3133))
  - [changelog](https://github.com/getsentry/sentry-native/blob/master/CHANGELOG.md#070)
  - [diff](https://github.com/getsentry/sentry-native/compare/0.6.7...0.7.0)

## 7.2.0

### Features

- Handle `monitor`/`check_in` in client reports and rate limiter ([#3096](https://github.com/getsentry/sentry-java/pull/3096))
- Add support for `graphql-java` version 21 ([#3090](https://github.com/getsentry/sentry-java/pull/3090))

### Fixes

- Avoid concurrency in AndroidProfiler performance data collection ([#3130](https://github.com/getsentry/sentry-java/pull/3130))
- Improve thresholds for network changes breadcrumbs ([#3083](https://github.com/getsentry/sentry-java/pull/3083))
- SchedulerFactoryBeanCustomizer now runs first so user customization is not overridden ([#3095](https://github.com/getsentry/sentry-java/pull/3095))
  - If you are setting global job listeners please also add `SentryJobListener`
- Ensure serialVersionUID of Exception classes are unique ([#3115](https://github.com/getsentry/sentry-java/pull/3115))
- Get rid of "is not eligible for getting processed by all BeanPostProcessors" warnings in Spring Boot ([#3108](https://github.com/getsentry/sentry-java/pull/3108))
- Fix missing `release` and other fields for ANRs reported with `mechanism:AppExitInfo` ([#3074](https://github.com/getsentry/sentry-java/pull/3074))

### Dependencies

- Bump `opentelemetry-sdk` to `1.33.0` and `opentelemetry-javaagent` to `1.32.0` ([#3112](https://github.com/getsentry/sentry-java/pull/3112))

## 7.1.0

### Features

- Support multiple debug-metadata.properties ([#3024](https://github.com/getsentry/sentry-java/pull/3024))
- Automatically downsample transactions when the system is under load ([#3072](https://github.com/getsentry/sentry-java/pull/3072))
  - You can opt into this behaviour by setting `enable-backpressure-handling=true`.
  - We're happy to receive feedback, e.g. [in this GitHub issue](https://github.com/getsentry/sentry-java/issues/2829)
  - When the system is under load we start reducing the `tracesSampleRate` automatically.
  - Once the system goes back to healthy, we reset the `tracesSampleRate` to its original value.
- (Android) Experimental: Provide more detailed cold app start information ([#3057](https://github.com/getsentry/sentry-java/pull/3057))
  - Attaches spans for Application, ContentProvider, and Activities to app-start timings
  - Application and ContentProvider timings are added using bytecode instrumentation, which requires sentry-android-gradle-plugin version `4.1.0` or newer
  - Uses Process.startUptimeMillis to calculate app-start timings
  - To enable this feature set `options.isEnablePerformanceV2 = true`
- Move slow+frozen frame calculation, as well as frame delay inside SentryFrameMetricsCollector ([#3100](https://github.com/getsentry/sentry-java/pull/3100))
- Extract Activity Breadcrumbs generation into own Integration ([#3064](https://github.com/getsentry/sentry-java/pull/3064))

### Fixes

- Send breadcrumbs and client error in `SentryOkHttpEventListener` even without transactions ([#3087](https://github.com/getsentry/sentry-java/pull/3087))
- Keep `io.sentry.exception.SentryHttpClientException` from obfuscation to display proper issue title on Sentry ([#3093](https://github.com/getsentry/sentry-java/pull/3093))
- (Android) Fix wrong activity transaction duration in case SDK init is deferred ([#3092](https://github.com/getsentry/sentry-java/pull/3092))

### Dependencies

- Bump Gradle from v8.4.0 to v8.5.0 ([#3070](https://github.com/getsentry/sentry-java/pull/3070))
  - [changelog](https://github.com/gradle/gradle/blob/master/CHANGELOG.md#v850)
  - [diff](https://github.com/gradle/gradle/compare/v8.4.0...v8.5.0)

## 7.0.0

Version 7 of the Sentry Android/Java SDK brings a variety of features and fixes. The most notable changes are:
- Bumping `minSdk` level to 19 (Android 4.4)
- The SDK will now listen to connectivity changes and try to re-upload cached events when internet connection is re-established additionally to uploading events on app restart 
- `Sentry.getSpan` now returns the root transaction, which should improve the span hierarchy and make it leaner
- Multiple improvements to reduce probability of the SDK causing ANRs
- New `sentry-okhttp` artifact is unbundled from Android and can be used in pure JVM-only apps

## Sentry Self-hosted Compatibility

This SDK version is compatible with a self-hosted version of Sentry `22.12.0` or higher. If you are using an older version of [self-hosted Sentry](https://develop.sentry.dev/self-hosted/) (aka onpremise), you will need to [upgrade](https://develop.sentry.dev/self-hosted/releases/). If you're using `sentry.io` no action is required.

## Sentry Integrations Version Compatibility (Android)

Make sure to align _all_ Sentry dependencies to the same version when bumping the SDK to 7.+, otherwise it will crash at runtime due to binary incompatibility. (E.g. if you're using `-timber`, `-okhttp` or other packages)

For example, if you're using the [Sentry Android Gradle plugin](https://github.com/getsentry/sentry-android-gradle-plugin) with the `autoInstallation` [feature](https://docs.sentry.io/platforms/android/configuration/gradle/#auto-installation) (enabled by default), make sure to use version 4.+ of the gradle plugin together with version 7.+ of the SDK. If you can't do that for some reason, you can specify sentry version via the plugin config block:

```kotlin
sentry {
  autoInstallation {
    sentryVersion.set("7.0.0")
  }
}
```

Similarly, if you have a Sentry SDK (e.g. `sentry-android-core`) dependency on one of your Gradle modules and you're updating it to 7.+, make sure the Gradle plugin is at 4.+ or specify the SDK version as shown in the snippet above.

## Breaking Changes

- Bump min API to 19 ([#2883](https://github.com/getsentry/sentry-java/pull/2883))
- If you're using `sentry-kotlin-extensions`, it requires `kotlinx-coroutines-core` version `1.6.1` or higher now ([#2838](https://github.com/getsentry/sentry-java/pull/2838))
- Move enableNdk from SentryOptions to SentryAndroidOptions ([#2793](https://github.com/getsentry/sentry-java/pull/2793))
- Apollo v2 BeforeSpanCallback now allows returning null ([#2890](https://github.com/getsentry/sentry-java/pull/2890))
- `SentryOkHttpUtils` was removed from public API as it's been exposed by mistake ([#3005](https://github.com/getsentry/sentry-java/pull/3005))
- `Scope` now implements the `IScope` interface, therefore some methods like `ScopeCallback.run` accept `IScope` now ([#3066](https://github.com/getsentry/sentry-java/pull/3066))
- Cleanup `startTransaction` overloads ([#2964](https://github.com/getsentry/sentry-java/pull/2964))
    - We have reduced the number of overloads by allowing to pass in a `TransactionOptions` object instead of having separate parameters for certain options
    - `TransactionOptions` has defaults set and can be customized, for example:

```kotlin
// old
val transaction = Sentry.startTransaction("name", "op", bindToScope = true)
// new
val transaction = Sentry.startTransaction("name", "op", TransactionOptions().apply { isBindToScope = true })
```

## Behavioural Changes

- Android only: `Sentry.getSpan()` returns the root span/transaction instead of the latest span ([#2855](https://github.com/getsentry/sentry-java/pull/2855))
- Capture failed HTTP and GraphQL (Apollo) requests by default ([#2794](https://github.com/getsentry/sentry-java/pull/2794))
    - This can increase your event consumption and may affect your quota, because we will report failed network requests as Sentry events by default, if you're using the `sentry-android-okhttp` or `sentry-apollo-3` integrations. You can customize what errors you want/don't want to have reported for [OkHttp](https://docs.sentry.io/platforms/android/integrations/okhttp#http-client-errors) and [Apollo3](https://docs.sentry.io/platforms/android/integrations/apollo3#graphql-client-errors) respectively.
- Measure AppStart time till First Draw instead of `onResume` ([#2851](https://github.com/getsentry/sentry-java/pull/2851))
- Automatic user interaction tracking: every click now starts a new automatic transaction ([#2891](https://github.com/getsentry/sentry-java/pull/2891))
    - Previously performing a click on the same UI widget twice would keep the existing transaction running, the new behavior now better aligns with other SDKs
- Add deadline timeout for automatic transactions ([#2865](https://github.com/getsentry/sentry-java/pull/2865))
    - This affects all automatically generated transactions on Android (UI, clicks), the default timeout is 30s, meaning the automatic transaction will be force-finished with status `deadline_exceeded` when reaching the deadline 
- Set ip_address to {{auto}} by default, even if sendDefaultPII is disabled ([#2860](https://github.com/getsentry/sentry-java/pull/2860))
    - Instead use the "Prevent Storing of IP Addresses" option in the "Security & Privacy" project settings on sentry.io
- Raw logback message and parameters are now guarded by `sendDefaultPii` if an `encoder` has been configured ([#2976](https://github.com/getsentry/sentry-java/pull/2976))
- The `maxSpans` setting (defaults to 1000) is enforced for nested child spans which means a single transaction can have `maxSpans` number of children (nested or not) at most ([#3065](https://github.com/getsentry/sentry-java/pull/3065))
- The `ScopeCallback` in `withScope` is now always executed ([#3066](https://github.com/getsentry/sentry-java/pull/3066))

## Deprecations

- `sentry-android-okhttp` was deprecated in favour of the new `sentry-okhttp` module. Make sure to replace `io.sentry.android.okhttp` package name with `io.sentry.okhttp` before the next major, where the classes will be removed ([#3005](https://github.com/getsentry/sentry-java/pull/3005))

## Other Changes

### Features

- Observe network state to upload any unsent envelopes ([#2910](https://github.com/getsentry/sentry-java/pull/2910))
    - Android: it works out-of-the-box as part of the default `SendCachedEnvelopeIntegration`
    - JVM: you'd have to install `SendCachedEnvelopeFireAndForgetIntegration` as mentioned in https://docs.sentry.io/platforms/java/configuration/#configuring-offline-caching and provide your own implementation of `IConnectionStatusProvider` via `SentryOptions`
- Add `sentry-okhttp` module to support instrumenting OkHttp in non-Android projects ([#3005](https://github.com/getsentry/sentry-java/pull/3005))
- Do not filter out Sentry SDK frames in case of uncaught exceptions ([#3021](https://github.com/getsentry/sentry-java/pull/3021))
- Do not try to send and drop cached envelopes when rate-limiting is active ([#2937](https://github.com/getsentry/sentry-java/pull/2937))

### Fixes

- Use `getMyMemoryState()` instead of `getRunningAppProcesses()` to retrieve process importance ([#3004](https://github.com/getsentry/sentry-java/pull/3004))
    - This should prevent some app stores from flagging apps as violating their privacy
- Reduce flush timeout to 4s on Android to avoid ANRs ([#2858](https://github.com/getsentry/sentry-java/pull/2858))
- Reduce timeout of AsyncHttpTransport to avoid ANR ([#2879](https://github.com/getsentry/sentry-java/pull/2879))
- Do not overwrite UI transaction status if set by the user ([#2852](https://github.com/getsentry/sentry-java/pull/2852))
- Capture unfinished transaction on Scope with status `aborted` in case a crash happens ([#2938](https://github.com/getsentry/sentry-java/pull/2938))
    - This will fix the link between transactions and corresponding crashes, you'll be able to see them in a single trace
- Fix Coroutine Context Propagation using CopyableThreadContextElement ([#2838](https://github.com/getsentry/sentry-java/pull/2838))
- Fix don't overwrite the span status of unfinished spans ([#2859](https://github.com/getsentry/sentry-java/pull/2859))
- Migrate from `default` interface methods to proper implementations in each interface implementor ([#2847](https://github.com/getsentry/sentry-java/pull/2847))
    - This prevents issues when using the SDK on older AGP versions (< 4.x.x)
- Reduce main thread work on init ([#3036](https://github.com/getsentry/sentry-java/pull/3036))
- Move Integrations registration to background on init ([#3043](https://github.com/getsentry/sentry-java/pull/3043))
- Fix `SentryOkHttpInterceptor.BeforeSpanCallback` was not finishing span when it was dropped ([#2958](https://github.com/getsentry/sentry-java/pull/2958))

## 6.34.0

### Features

- Add current activity name to app context ([#2999](https://github.com/getsentry/sentry-java/pull/2999))
- Add `MonitorConfig` param to `CheckInUtils.withCheckIn` ([#3038](https://github.com/getsentry/sentry-java/pull/3038))
  - This makes it easier to automatically create or update (upsert) monitors.
- (Internal) Extract Android Profiler and Measurements for Hybrid SDKs ([#3016](https://github.com/getsentry/sentry-java/pull/3016))
- (Internal) Remove SentryOptions dependency from AndroidProfiler ([#3051](https://github.com/getsentry/sentry-java/pull/3051))
- (Internal) Add `readBytesFromFile` for use in Hybrid SDKs ([#3052](https://github.com/getsentry/sentry-java/pull/3052))
- (Internal) Add `getProguardUuid` for use in Hybrid SDKs ([#3054](https://github.com/getsentry/sentry-java/pull/3054))

### Fixes

-  Fix SIGSEV, SIGABRT and SIGBUS crashes happening after/around the August Google Play System update, see [#2955](https://github.com/getsentry/sentry-java/issues/2955) for more details (fix provided by Native SDK bump)
- Ensure DSN uses http/https protocol ([#3044](https://github.com/getsentry/sentry-java/pull/3044))

### Dependencies

- Bump Native SDK from v0.6.6 to v0.6.7 ([#3048](https://github.com/getsentry/sentry-java/pull/3048))
  - [changelog](https://github.com/getsentry/sentry-native/blob/master/CHANGELOG.md#067)
  - [diff](https://github.com/getsentry/sentry-native/compare/0.6.6...0.6.7)

## 6.33.2-beta.1

### Fixes

-  Fix SIGSEV, SIGABRT and SIGBUS crashes happening after/around the August Google Play System update, see [#2955](https://github.com/getsentry/sentry-java/issues/2955) for more details (fix provided by Native SDK bump)

### Dependencies

- Bump Native SDK from v0.6.6 to v0.6.7 ([#3048](https://github.com/getsentry/sentry-java/pull/3048))
  - [changelog](https://github.com/getsentry/sentry-native/blob/master/CHANGELOG.md#067)
  - [diff](https://github.com/getsentry/sentry-native/compare/0.6.6...0.6.7)

## 6.33.1

### Fixes

- Do not register `sentrySpringFilter` in ServletContext for Spring Boot ([#3027](https://github.com/getsentry/sentry-java/pull/3027))

## 6.33.0

### Features

- Add thread information to spans ([#2998](https://github.com/getsentry/sentry-java/pull/2998))
- Use PixelCopy API for capturing screenshots on API level 24+ ([#3008](https://github.com/getsentry/sentry-java/pull/3008))

### Fixes

- Fix crash when HTTP connection error message contains formatting symbols ([#3002](https://github.com/getsentry/sentry-java/pull/3002))
- Cap max number of stack frames to 100 to not exceed payload size limit ([#3009](https://github.com/getsentry/sentry-java/pull/3009))
  - This will ensure we report errors with a big number of frames such as `StackOverflowError`
- Fix user interaction tracking not working for Jetpack Compose 1.5+ ([#3010](https://github.com/getsentry/sentry-java/pull/3010))
- Make sure to close all Closeable resources ([#3000](https://github.com/getsentry/sentry-java/pull/3000))

## 6.32.0

### Features

- Make `DebugImagesLoader` public ([#2993](https://github.com/getsentry/sentry-java/pull/2993))

### Fixes

- Make `SystemEventsBroadcastReceiver` exported on API 33+ ([#2990](https://github.com/getsentry/sentry-java/pull/2990))
  - This will fix the `SystemEventsBreadcrumbsIntegration` crashes that you might have encountered on Play Console

## 6.31.0

### Features

- Improve default debouncing mechanism ([#2945](https://github.com/getsentry/sentry-java/pull/2945))
- Add `CheckInUtils.withCheckIn` which abstracts away some of the manual check-ins complexity ([#2959](https://github.com/getsentry/sentry-java/pull/2959))
- Add `@SentryCaptureExceptionParameter` annotation which captures exceptions passed into an annotated method ([#2764](https://github.com/getsentry/sentry-java/pull/2764))
  - This can be used to replace `Sentry.captureException` calls in `@ExceptionHandler` of a `@ControllerAdvice`
- Add `ServerWebExchange` to `Hint` for WebFlux as `WEBFLUX_EXCEPTION_HANDLER_EXCHANGE` ([#2977](https://github.com/getsentry/sentry-java/pull/2977))
- Allow filtering GraphQL errors ([#2967](https://github.com/getsentry/sentry-java/pull/2967))
  - This list can be set directly when calling the constructor of `SentryInstrumentation`
  - For Spring Boot it can also be set in `application.properties` as `sentry.graphql.ignored-error-types=SOME_ERROR,ANOTHER_ERROR`

### Fixes

- Add OkHttp span auto-close when response body is not read ([#2923](https://github.com/getsentry/sentry-java/pull/2923))
- Fix json parsing of nullable/empty fields for Hybrid SDKs ([#2968](https://github.com/getsentry/sentry-java/pull/2968))
  - (Internal) Rename `nextList` to `nextListOrNull` to actually match what the method does
  - (Hybrid) Check if there's any object in a collection before trying to parse it (which prevents the "Failed to deserilize object in list" log message)
  - (Hybrid) If a date can't be parsed as an ISO timestamp, attempts to parse it as millis silently, without printing a log message
  - (Hybrid) If `op` is not defined as part of `SpanContext`, fallback to an empty string, because the filed is optional in the spec
- Always attach OkHttp errors and Http Client Errors only to call root span ([#2961](https://github.com/getsentry/sentry-java/pull/2961))
- Fixed crash accessing Choreographer instance ([#2970](https://github.com/getsentry/sentry-java/pull/2970))

### Dependencies

- Bump Native SDK from v0.6.5 to v0.6.6 ([#2975](https://github.com/getsentry/sentry-java/pull/2975))
  - [changelog](https://github.com/getsentry/sentry-native/blob/master/CHANGELOG.md#066)
  - [diff](https://github.com/getsentry/sentry-native/compare/0.6.5...0.6.6)
- Bump Gradle from v8.3.0 to v8.4.0 ([#2966](https://github.com/getsentry/sentry-java/pull/2966))
  - [changelog](https://github.com/gradle/gradle/blob/master/CHANGELOG.md#v840)
  - [diff](https://github.com/gradle/gradle/compare/v8.3.0...v8.4.0)

## 6.30.0

### Features

- Add `sendModules` option for disable sending modules ([#2926](https://github.com/getsentry/sentry-java/pull/2926))
- Send `db.system` and `db.name` in span data for androidx.sqlite spans ([#2928](https://github.com/getsentry/sentry-java/pull/2928))
- Check-ins (CRONS) support ([#2952](https://github.com/getsentry/sentry-java/pull/2952))
  - Add API for sending check-ins (CRONS) manually ([#2935](https://github.com/getsentry/sentry-java/pull/2935))
  - Support check-ins (CRONS) for Quartz ([#2940](https://github.com/getsentry/sentry-java/pull/2940))
  - `@SentryCheckIn` annotation and advice config for Spring ([#2946](https://github.com/getsentry/sentry-java/pull/2946))
  - Add option for ignoring certain monitor slugs ([#2943](https://github.com/getsentry/sentry-java/pull/2943))

### Fixes

- Always send memory stats for transactions ([#2936](https://github.com/getsentry/sentry-java/pull/2936))
  - This makes it possible to query transactions by the `device.class` tag on Sentry
- Add `sentry.enable-aot-compatibility` property to SpringBoot Jakarta `SentryAutoConfiguration` to enable building for GraalVM ([#2915](https://github.com/getsentry/sentry-java/pull/2915))

### Dependencies

- Bump Gradle from v8.2.1 to v8.3.0 ([#2900](https://github.com/getsentry/sentry-java/pull/2900))
  - [changelog](https://github.com/gradle/gradle/blob/master release-test/CHANGELOG.md#v830)
  - [diff](https://github.com/gradle/gradle/compare/v8.2.1...v8.3.0)

## 6.29.0

### Features

- Send `db.system` and `db.name` in span data ([#2894](https://github.com/getsentry/sentry-java/pull/2894))
- Send `http.request.method` in span data ([#2896](https://github.com/getsentry/sentry-java/pull/2896))
- Add `enablePrettySerializationOutput` option for opting out of pretty print ([#2871](https://github.com/getsentry/sentry-java/pull/2871))

## 6.28.0

### Features

- Add HTTP response code to Spring WebFlux transactions ([#2870](https://github.com/getsentry/sentry-java/pull/2870))
- Add `sampled` to Dynamic Sampling Context ([#2869](https://github.com/getsentry/sentry-java/pull/2869))
- Improve server side GraphQL support for spring-graphql and Nextflix DGS ([#2856](https://github.com/getsentry/sentry-java/pull/2856))
    - If you have already been using `SentryDataFetcherExceptionHandler` that still works but has been deprecated. Please use `SentryGenericDataFetcherExceptionHandler` combined with `SentryInstrumentation` instead for better error reporting.
    - More exceptions and errors caught and reported to Sentry by also looking at the `ExecutionResult` (more specifically its `errors`)
        - You may want to filter out certain errors, please see [docs on filtering](https://docs.sentry.io/platforms/java/configuration/filtering/)
    - More details for Sentry events: query, variables and response (where possible)
    - Breadcrumbs for operation (query, mutation, subscription), data fetchers and data loaders (Spring only)
    - Better hub propagation by using `GraphQLContext`
- Add autoconfigure modules for Spring Boot called `sentry-spring-boot` and `sentry-spring-boot-jakarta` ([#2880](https://github.com/getsentry/sentry-java/pull/2880))
  - The autoconfigure modules `sentry-spring-boot` and `sentry-spring-boot-jakarta` have a `compileOnly` dependency on `spring-boot-starter` which is needed for our auto installation in [sentry-android-gradle-plugin](https://github.com/getsentry/sentry-android-gradle-plugin)
  - The starter modules  `sentry-spring-boot-starter` and `sentry-spring-boot-starter-jakarta` now bring `spring-boot-starter` as a dependency
- You can now disable Sentry by setting the `enabled` option to `false` ([#2840](https://github.com/getsentry/sentry-java/pull/2840))

### Fixes

- Propagate OkHttp status to parent spans ([#2872](https://github.com/getsentry/sentry-java/pull/2872))

## 6.27.0

### Features

- Add TraceOrigin to Transactions and Spans ([#2803](https://github.com/getsentry/sentry-java/pull/2803))

### Fixes

- Deduplicate events happening in multiple threads simultaneously (e.g. `OutOfMemoryError`) ([#2845](https://github.com/getsentry/sentry-java/pull/2845))
  - This will improve Crash-Free Session Rate as we no longer will send multiple Session updates with `Crashed` status, but only the one that is relevant
- Ensure no Java 8 method reference sugar is used for Android ([#2857](https://github.com/getsentry/sentry-java/pull/2857))
- Do not send session updates for terminated sessions ([#2849](https://github.com/getsentry/sentry-java/pull/2849))

## 6.26.0

### Features
- (Internal) Extend APIs for hybrid SDKs ([#2814](https://github.com/getsentry/sentry-java/pull/2814), [#2846](https://github.com/getsentry/sentry-java/pull/2846))

### Fixes

- Fix ANRv2 thread dump parsing for native-only threads ([#2839](https://github.com/getsentry/sentry-java/pull/2839))
- Derive `TracingContext` values from event for ANRv2 events ([#2839](https://github.com/getsentry/sentry-java/pull/2839))

## 6.25.2

### Fixes

- Change Spring Boot, Apollo, Apollo 3, JUL, Logback, Log4j2, OpenFeign, GraphQL and Kotlin coroutines core dependencies to compileOnly ([#2837](https://github.com/getsentry/sentry-java/pull/2837))

## 6.25.1

### Fixes

- Allow removing integrations in SentryAndroid.init ([#2826](https://github.com/getsentry/sentry-java/pull/2826))
- Fix concurrent access to frameMetrics listener ([#2823](https://github.com/getsentry/sentry-java/pull/2823))

### Dependencies

- Bump Native SDK from v0.6.4 to v0.6.5 ([#2822](https://github.com/getsentry/sentry-java/pull/2822))
  - [changelog](https://github.com/getsentry/sentry-native/blob/master/CHANGELOG.md#065)
  - [diff](https://github.com/getsentry/sentry-native/compare/0.6.4...0.6.5)
- Bump Gradle from v8.2.0 to v8.2.1 ([#2830](https://github.com/getsentry/sentry-java/pull/2830))
  - [changelog](https://github.com/gradle/gradle/blob/master/CHANGELOG.md#v821)
  - [diff](https://github.com/gradle/gradle/compare/v8.2.0...v8.2.1)

## 6.25.0

### Features

- Add manifest `AutoInit` to integrations list ([#2795](https://github.com/getsentry/sentry-java/pull/2795))
- Tracing headers (`sentry-trace` and `baggage`) are now attached and passed through even if performance is disabled ([#2788](https://github.com/getsentry/sentry-java/pull/2788))

### Fixes

- Set `environment` from `SentryOptions` if none persisted in ANRv2 ([#2809](https://github.com/getsentry/sentry-java/pull/2809))
- Remove code that set `tracesSampleRate` to `0.0` for Spring Boot if not set ([#2800](https://github.com/getsentry/sentry-java/pull/2800))
  - This used to enable performance but not send any transactions by default.
  - Performance is now disabled by default.
- Fix slow/frozen frames were not reported with transactions ([#2811](https://github.com/getsentry/sentry-java/pull/2811))

### Dependencies

- Bump Native SDK from v0.6.3 to v0.6.4 ([#2796](https://github.com/getsentry/sentry-java/pull/2796))
  - [changelog](https://github.com/getsentry/sentry-native/blob/master/CHANGELOG.md#064)
  - [diff](https://github.com/getsentry/sentry-native/compare/0.6.3...0.6.4)
- Bump Gradle from v8.1.1 to v8.2.0 ([#2810](https://github.com/getsentry/sentry-java/pull/2810))
  - [changelog](https://github.com/gradle/gradle/blob/master/CHANGELOG.md#v820)
  - [diff](https://github.com/gradle/gradle/compare/v8.1.1...v8.2.0)

## 6.24.0

### Features

- Add debouncing mechanism and before-capture callbacks for screenshots and view hierarchies ([#2773](https://github.com/getsentry/sentry-java/pull/2773))
- Improve ANRv2 implementation ([#2792](https://github.com/getsentry/sentry-java/pull/2792))
  - Add a proguard rule to keep `ApplicationNotResponding` class from obfuscation
  - Add a new option `setReportHistoricalAnrs`; when enabled, it will report all of the ANRs from the [getHistoricalExitReasons](https://developer.android.com/reference/android/app/ActivityManager?hl=en#getHistoricalProcessExitReasons(java.lang.String,%20int,%20int)) list. 
  By default, the SDK only reports and enriches the latest ANR and only this one counts towards ANR rate. 
  Worth noting that this option is mainly useful when updating the SDK to the version where ANRv2 has been introduced, to report all ANRs happened prior to the SDK update. After that, the SDK will always pick up the latest ANR from the historical exit reasons list on next app restart, so there should be no historical ANRs to report.
  These ANRs are reported with the `HistoricalAppExitInfo` mechanism.
  - Add a new option `setAttachAnrThreadDump` to send ANR thread dump from the system as an attachment. 
  This is only useful as additional information, because the SDK attempts to parse the thread dump into proper threads with stacktraces by default.
  - If [ApplicationExitInfo#getTraceInputStream](https://developer.android.com/reference/android/app/ApplicationExitInfo#getTraceInputStream()) returns null, the SDK no longer reports an ANR event, as these events are not very useful without it.
  - Enhance regex patterns for native stackframes

## 6.23.0

### Features

- Add profile rate limiting ([#2782](https://github.com/getsentry/sentry-java/pull/2782))
- Support for automatically capturing Failed GraphQL (Apollo 3) Client errors ([#2781](https://github.com/getsentry/sentry-java/pull/2781))

```kotlin
import com.apollographql.apollo3.ApolloClient
import io.sentry.apollo3.sentryTracing

val apolloClient = ApolloClient.Builder()
    .serverUrl("https://example.com/graphql")
    .sentryTracing(captureFailedRequests = true)    
    .build()
```

### Dependencies

- Bump Native SDK from v0.6.2 to v0.6.3 ([#2746](https://github.com/getsentry/sentry-java/pull/2746))
  - [changelog](https://github.com/getsentry/sentry-native/blob/master/CHANGELOG.md#063)
  - [diff](https://github.com/getsentry/sentry-native/compare/0.6.2...0.6.3)

### Fixes

- Align http.status with [span data conventions](https://develop.sentry.dev/sdk/performance/span-data-conventions/) ([#2786](https://github.com/getsentry/sentry-java/pull/2786))

## 6.22.0

### Features

- Add `lock` attribute to the `SentryStackFrame` protocol to better highlight offending frames in the UI ([#2761](https://github.com/getsentry/sentry-java/pull/2761))
- Enrich database spans with blocked main thread info ([#2760](https://github.com/getsentry/sentry-java/pull/2760))
- Add `api_target` to `Request` and `data` to `Response` Protocols ([#2775](https://github.com/getsentry/sentry-java/pull/2775))

### Fixes

- No longer use `String.join` in `Baggage` as it requires API level 26 ([#2778](https://github.com/getsentry/sentry-java/pull/2778))

## 6.21.0

### Features

- Introduce new `sentry-android-sqlite` integration ([#2722](https://github.com/getsentry/sentry-java/pull/2722))
    - This integration replaces the old `androidx.sqlite` database instrumentation in the Sentry Android Gradle plugin
    - A new capability to manually instrument your `androidx.sqlite` databases. 
      - You can wrap your custom `SupportSQLiteOpenHelper` instance into `SentrySupportSQLiteOpenHelper(myHelper)` if you're not using the Sentry Android Gradle plugin and still benefit from performance auto-instrumentation.
- Add SentryWrapper for Callable and Supplier Interface ([#2720](https://github.com/getsentry/sentry-java/pull/2720))
- Load sentry-debug-meta.properties ([#2734](https://github.com/getsentry/sentry-java/pull/2734))
  - This enables source context for Java
  - For more information on how to enable source context, please refer to [#633](https://github.com/getsentry/sentry-java/issues/633#issuecomment-1465599120)

### Fixes

- Finish WebFlux transaction before popping scope ([#2724](https://github.com/getsentry/sentry-java/pull/2724))
- Use daemon threads for SentryExecutorService ([#2747](https://github.com/getsentry/sentry-java/pull/2747))
  - We started using `SentryExecutorService` in `6.19.0` which caused the application to hang on shutdown unless `Sentry.close()` was called. By using daemon threads we no longer block shutdown.
- Use Base64.NO_WRAP to avoid unexpected char errors in Apollo ([#2745](https://github.com/getsentry/sentry-java/pull/2745))
- Don't warn R8 on missing `ComposeViewHierarchyExporter` class ([#2743](https://github.com/getsentry/sentry-java/pull/2743))

## 6.20.0

### Features

- Add support for Sentry Kotlin Compiler Plugin ([#2695](https://github.com/getsentry/sentry-java/pull/2695))
  - In conjunction with our sentry-kotlin-compiler-plugin we improved Jetpack Compose support for
    - [View Hierarchy](https://docs.sentry.io/platforms/android/enriching-events/viewhierarchy/) support for Jetpack Compose screens
    - Automatic breadcrumbs for [user interactions](https://docs.sentry.io/platforms/android/performance/instrumentation/automatic-instrumentation/#user-interaction-instrumentation)
- More granular http requests instrumentation with a new SentryOkHttpEventListener ([#2659](https://github.com/getsentry/sentry-java/pull/2659))
    - Create spans for time spent on:
        - Proxy selection
        - DNS resolution
        - HTTPS setup
        - Connection
        - Requesting headers
        - Receiving response
    - You can attach the event listener to your OkHttpClient through `client.eventListener(new SentryOkHttpEventListener()).addInterceptor(new SentryOkHttpInterceptor()).build();`
    - In case you already have an event listener you can use the SentryOkHttpEventListener as well through `client.eventListener(new SentryOkHttpEventListener(myListener)).addInterceptor(new SentryOkHttpInterceptor()).build();`
- Add a new option to disable `RootChecker` ([#2735](https://github.com/getsentry/sentry-java/pull/2735))

### Fixes

- Base64 encode internal Apollo3 Headers ([#2707](https://github.com/getsentry/sentry-java/pull/2707))
- Fix `SentryTracer` crash when scheduling auto-finish of a transaction, but the timer has already been cancelled ([#2731](https://github.com/getsentry/sentry-java/pull/2731))
- Fix `AndroidTransactionProfiler` crash when finishing a profile that happened due to race condition ([#2731](https://github.com/getsentry/sentry-java/pull/2731))

## 6.19.1

### Fixes

- Ensure screenshots and view hierarchies are captured on the main thread ([#2712](https://github.com/getsentry/sentry-java/pull/2712))

## 6.19.0

### Features

- Add Screenshot and ViewHierarchy to integrations list ([#2698](https://github.com/getsentry/sentry-java/pull/2698))
- New ANR detection based on [ApplicationExitInfo API](https://developer.android.com/reference/android/app/ApplicationExitInfo) ([#2697](https://github.com/getsentry/sentry-java/pull/2697))
    - This implementation completely replaces the old one (based on a watchdog) on devices running Android 11 and above:
      - New implementation provides more precise ANR events/ANR rate detection as well as system thread dump information. The new implementation reports ANRs exactly as Google Play Console, without producing false positives or missing important background ANR events.
      - New implementation reports ANR events with a new mechanism `mechanism:AppExitInfo`.
      - However, despite producing many false positives, the old implementation is capable of better enriching ANR errors (which is not available with the new implementation), for example:
        - Capturing screenshots at the time of ANR event;
        - Capturing transactions and profiling data corresponding to the ANR event;
        - Auxiliary information (such as current memory load) at the time of ANR event.
      - If you would like us to provide support for the old approach working alongside the new one on Android 11 and above (e.g. for raising events for slow code on main thread), consider upvoting [this issue](https://github.com/getsentry/sentry-java/issues/2693).
    - The old watchdog implementation will continue working for older API versions (Android < 11):
        - The old implementation reports ANR events with the existing mechanism `mechanism:ANR`.
- Open up `TransactionOptions`, `ITransaction` and `IHub` methods allowing consumers modify start/end timestamp of transactions and spans ([#2701](https://github.com/getsentry/sentry-java/pull/2701))
- Send source bundle IDs to Sentry to enable source context ([#2663](https://github.com/getsentry/sentry-java/pull/2663))
  - For more information on how to enable source context, please refer to [#633](https://github.com/getsentry/sentry-java/issues/633#issuecomment-1465599120)

### Fixes

- Android Profiler on calling thread ([#2691](https://github.com/getsentry/sentry-java/pull/2691))
- Use `configureScope` instead of `withScope` in `Hub.close()`. This ensures that the main scope releases the in-memory data when closing a hub instance. ([#2688](https://github.com/getsentry/sentry-java/pull/2688))
- Remove null keys/values before creating concurrent hashmap in order to avoid NPE ([#2708](https://github.com/getsentry/sentry-java/pull/2708))
- Exclude SentryOptions from R8/ProGuard obfuscation ([#2699](https://github.com/getsentry/sentry-java/pull/2699))
  - This fixes AGP 8.+ incompatibility, where full R8 mode is enforced

### Dependencies

- Bump Gradle from v8.1.0 to v8.1.1 ([#2666](https://github.com/getsentry/sentry-java/pull/2666))
  - [changelog](https://github.com/gradle/gradle/blob/master release-test/CHANGELOG.md#v811)
  - [diff](https://github.com/gradle/gradle/compare/v8.1.0...v8.1.1)
- Bump Native SDK from v0.6.1 to v0.6.2 ([#2689](https://github.com/getsentry/sentry-java/pull/2689))
  - [changelog](https://github.com/getsentry/sentry-native/blob/master/CHANGELOG.md#062)
  - [diff](https://github.com/getsentry/sentry-native/compare/0.6.1...0.6.2)

## 6.18.1

### Fixes

- Fix crash when Sentry SDK is initialized more than once ([#2679](https://github.com/getsentry/sentry-java/pull/2679))
- Track a ttfd span per Activity ([#2673](https://github.com/getsentry/sentry-java/pull/2673))

## 6.18.0

### Features

- Attach Trace Context when an ANR is detected (ANRv1) ([#2583](https://github.com/getsentry/sentry-java/pull/2583))
- Make log4j2 integration compatible with log4j 3.0 ([#2634](https://github.com/getsentry/sentry-java/pull/2634))
    - Instead of relying on package scanning, we now use an annotation processor to generate `Log4j2Plugins.dat`
- Create `User` and `Breadcrumb` from map ([#2614](https://github.com/getsentry/sentry-java/pull/2614))
- Add `sent_at` to envelope header item ([#2638](https://github.com/getsentry/sentry-java/pull/2638))

### Fixes

- Fix timestamp intervals of PerformanceCollectionData in profiles ([#2648](https://github.com/getsentry/sentry-java/pull/2648))
- Fix timestamps of PerformanceCollectionData in profiles ([#2632](https://github.com/getsentry/sentry-java/pull/2632))
- Fix missing propagateMinConstraints flag for SentryTraced ([#2637](https://github.com/getsentry/sentry-java/pull/2637))
- Fix potential SecurityException thrown by ConnectivityManager on Android 11 ([#2653](https://github.com/getsentry/sentry-java/pull/2653))
- Fix aar artifacts publishing for Maven ([#2641](https://github.com/getsentry/sentry-java/pull/2641))

### Dependencies
- Bump Kotlin compile version from v1.6.10 to 1.8.0 ([#2563](https://github.com/getsentry/sentry-java/pull/2563))
- Bump Compose compile version from v1.1.1 to v1.3.0 ([#2563](https://github.com/getsentry/sentry-java/pull/2563))
- Bump AGP version from v7.3.0 to v7.4.2 ([#2574](https://github.com/getsentry/sentry-java/pull/2574))
- Bump Gradle from v7.6.0 to v8.0.2 ([#2563](https://github.com/getsentry/sentry-java/pull/2563))
    - [changelog](https://github.com/gradle/gradle/blob/master/CHANGELOG.md#v802)
    - [diff](https://github.com/gradle/gradle/compare/v7.6.0...v8.0.2)
- Bump Gradle from v8.0.2 to v8.1.0 ([#2650](https://github.com/getsentry/sentry-java/pull/2650))
  - [changelog](https://github.com/gradle/gradle/blob/master/CHANGELOG.md#v810)
  - [diff](https://github.com/gradle/gradle/compare/v8.0.2...v8.1.0)

## 6.17.0

### Features

- Add `name` and `geo` to `User` ([#2556](https://github.com/getsentry/sentry-java/pull/2556)) 
- Add breadcrumbs on network changes ([#2608](https://github.com/getsentry/sentry-java/pull/2608))
- Add time-to-initial-display and time-to-full-display measurements to Activity transactions ([#2611](https://github.com/getsentry/sentry-java/pull/2611))
- Read integration list written by sentry gradle plugin from manifest ([#2598](https://github.com/getsentry/sentry-java/pull/2598))
- Add Logcat adapter ([#2620](https://github.com/getsentry/sentry-java/pull/2620))
- Provide CPU count/frequency data as device context ([#2622](https://github.com/getsentry/sentry-java/pull/2622))

### Fixes

- Trim time-to-full-display span if reportFullyDisplayed API is never called ([#2631](https://github.com/getsentry/sentry-java/pull/2631))
- Fix Automatic UI transactions having wrong durations ([#2623](https://github.com/getsentry/sentry-java/pull/2623))
- Fix wrong default environment in Session ([#2610](https://github.com/getsentry/sentry-java/pull/2610))
- Pass through unknown sentry baggage keys into SentryEnvelopeHeader ([#2618](https://github.com/getsentry/sentry-java/pull/2618))
- Fix missing null check when removing lifecycle observer ([#2625](https://github.com/getsentry/sentry-java/pull/2625))

### Dependencies

- Bump Native SDK from v0.6.0 to v0.6.1 ([#2629](https://github.com/getsentry/sentry-java/pull/2629))
  - [changelog](https://github.com/getsentry/sentry-native/blob/master/CHANGELOG.md#061)
  - [diff](https://github.com/getsentry/sentry-native/compare/0.6.0...0.6.1)

## 6.16.0

### Features

- Improve versatility of exception resolver component for Spring with more flexible API for consumers. ([#2577](https://github.com/getsentry/sentry-java/pull/2577))
- Automatic performance instrumentation for WebFlux ([#2597](https://github.com/getsentry/sentry-java/pull/2597))
  - You can enable it by adding `sentry.enable-tracing=true` to your `application.properties`
- The Spring Boot integration can now be configured to add the `SentryAppender` to specific loggers instead of the `ROOT` logger ([#2173](https://github.com/getsentry/sentry-java/pull/2173))
  - You can specify the loggers using `"sentry.logging.loggers[0]=foo.bar` and `"sentry.logging.loggers[1]=baz` in your `application.properties`
- Add capabilities to track Jetpack Compose composition/rendering time ([#2507](https://github.com/getsentry/sentry-java/pull/2507))
- Adapt span op and description for graphql to fit spec ([#2607](https://github.com/getsentry/sentry-java/pull/2607))

### Fixes

- Fix timestamps of slow and frozen frames for profiles ([#2584](https://github.com/getsentry/sentry-java/pull/2584))
- Deprecate reportFullDisplayed in favor of reportFullyDisplayed ([#2585](https://github.com/getsentry/sentry-java/pull/2585))
- Add mechanism for logging integrations and update spring mechanism types ([#2595](https://github.com/getsentry/sentry-java/pull/2595))
	- NOTE: If you're using these mechanism types (`HandlerExceptionResolver`, `SentryWebExceptionHandler`) in your dashboards please update them to use the new types.
- Filter out session cookies sent by Spring and Spring Boot integrations ([#2593](https://github.com/getsentry/sentry-java/pull/2593))
  - We filter out some common cookies like JSESSIONID
  - We also read the value from `server.servlet.session.cookie.name` and filter it out
- No longer send event / transaction to Sentry if `beforeSend` / `beforeSendTransaction` throws ([#2591](https://github.com/getsentry/sentry-java/pull/2591))
- Add version to sentryClientName used in auth header ([#2596](https://github.com/getsentry/sentry-java/pull/2596))
- Keep integration names from being obfuscated ([#2599](https://github.com/getsentry/sentry-java/pull/2599))
- Change log level from INFO to WARN for error message indicating a failed Log4j2 Sentry.init ([#2606](https://github.com/getsentry/sentry-java/pull/2606))
  - The log message was often not visible as our docs suggest a minimum log level of WARN
- Fix session tracking on Android ([#2609](https://github.com/getsentry/sentry-java/pull/2609))
  - Incorrect number of session has been sent. In addition, some of the sessions were not properly ended, messing up Session Health Metrics.

### Dependencies

- Bump `opentelemetry-sdk` to `1.23.1` and `opentelemetry-javaagent` to `1.23.0` ([#2590](https://github.com/getsentry/sentry-java/pull/2590))
- Bump Native SDK from v0.5.4 to v0.6.0 ([#2545](https://github.com/getsentry/sentry-java/pull/2545))
  - [changelog](https://github.com/getsentry/sentry-native/blob/master/CHANGELOG.md#060)
  - [diff](https://github.com/getsentry/sentry-native/compare/0.5.4...0.6.0)

## 6.15.0

### Features

- Adjust time-to-full-display span if reportFullDisplayed is called too early ([#2550](https://github.com/getsentry/sentry-java/pull/2550))
- Add `enableTracing` option ([#2530](https://github.com/getsentry/sentry-java/pull/2530))
    - This change is backwards compatible. The default is `null` meaning existing behaviour remains unchanged (setting either `tracesSampleRate` or `tracesSampler` enables performance).
    - If set to `true`, performance is enabled, even if no `tracesSampleRate` or `tracesSampler` have been configured.
    - If set to `false` performance is disabled, regardless of `tracesSampleRate` and `tracesSampler` options.
- Detect dependencies by listing MANIFEST.MF files at runtime ([#2538](https://github.com/getsentry/sentry-java/pull/2538))
- Report integrations in use, report packages in use more consistently ([#2179](https://github.com/getsentry/sentry-java/pull/2179))
- Implement `ThreadLocalAccessor` for propagating Sentry hub with reactor / WebFlux ([#2570](https://github.com/getsentry/sentry-java/pull/2570))
  - Requires `io.micrometer:context-propagation:1.0.2+` as well as Spring Boot 3.0.3+
  - Enable the feature by setting `sentry.reactive.thread-local-accessor-enabled=true`
  - This is still considered experimental. Once we have enough feedback we may turn this on by default.
  - Checkout the sample here: https://github.com/getsentry/sentry-java/tree/main/sentry-samples/sentry-samples-spring-boot-webflux-jakarta
  - A new hub is now cloned from the main hub for every request

### Fixes

- Leave `inApp` flag for stack frames undecided in SDK if unsure and let ingestion decide instead ([#2547](https://github.com/getsentry/sentry-java/pull/2547))
- Allow `0.0` error sample rate ([#2573](https://github.com/getsentry/sentry-java/pull/2573))
- Fix memory leak in WebFlux related to an ever growing stack ([#2580](https://github.com/getsentry/sentry-java/pull/2580))
- Use the same hub in WebFlux exception handler as we do in WebFilter ([#2566](https://github.com/getsentry/sentry-java/pull/2566))
- Switch upstream Jetpack Compose dependencies to `compileOnly` in `sentry-compose-android` ([#2578](https://github.com/getsentry/sentry-java/pull/2578))
  - NOTE: If you're using Compose Navigation/User Interaction integrations, make sure to have the following dependencies on the classpath as we do not bring them in transitively anymore:
    - `androidx.navigation:navigation-compose:`
    - `androidx.compose.runtime:runtime:`
    - `androidx.compose.ui:ui:`

## 6.14.0

### Features

- Add time-to-full-display span to Activity auto-instrumentation ([#2432](https://github.com/getsentry/sentry-java/pull/2432))
- Add `main` flag to threads and `in_foreground` flag for app contexts  ([#2516](https://github.com/getsentry/sentry-java/pull/2516))

### Fixes

- Ignore Shutdown in progress when closing ShutdownHookIntegration ([#2521](https://github.com/getsentry/sentry-java/pull/2521))
- Fix app start span end-time is wrong if SDK init is deferred ([#2519](https://github.com/getsentry/sentry-java/pull/2519))
- Fix invalid session creation when app is launched in background ([#2543](https://github.com/getsentry/sentry-java/pull/2543))

## 6.13.1

### Fixes

- Fix transaction performance collector oom ([#2505](https://github.com/getsentry/sentry-java/pull/2505))
- Remove authority from URLs sent to Sentry ([#2366](https://github.com/getsentry/sentry-java/pull/2366))
- Fix `sentry-bom` containing incorrect artifacts ([#2504](https://github.com/getsentry/sentry-java/pull/2504))

### Dependencies

- Bump Native SDK from v0.5.3 to v0.5.4 ([#2500](https://github.com/getsentry/sentry-java/pull/2500))
  - [changelog](https://github.com/getsentry/sentry-native/blob/master/CHANGELOG.md#054)
  - [diff](https://github.com/getsentry/sentry-native/compare/0.5.3...0.5.4)

## 6.13.0

### Features

- Send cpu usage percentage in profile payload ([#2469](https://github.com/getsentry/sentry-java/pull/2469))
- Send transaction memory stats in profile payload ([#2447](https://github.com/getsentry/sentry-java/pull/2447))
- Add cpu usage collection ([#2462](https://github.com/getsentry/sentry-java/pull/2462))
- Improve ANR implementation: ([#2475](https://github.com/getsentry/sentry-java/pull/2475))
  - Add `abnormal_mechanism` to sessions for ANR rate calculation
  - Always attach thread dump to ANR events
  - Distinguish between foreground and background ANRs
- Improve possible date precision to 10 μs ([#2451](https://github.com/getsentry/sentry-java/pull/2451))

### Fixes

- Fix performance collector setup called in main thread ([#2499](https://github.com/getsentry/sentry-java/pull/2499))
- Expand guard against CVE-2018-9492 "Privilege Escalation via Content Provider" ([#2482](https://github.com/getsentry/sentry-java/pull/2482))
- Prevent OOM by disabling TransactionPerformanceCollector for now ([#2498](https://github.com/getsentry/sentry-java/pull/2498))

## 6.12.1

### Fixes

- Create timer in `TransactionPerformanceCollector` lazily ([#2478](https://github.com/getsentry/sentry-java/pull/2478))

## 6.12.0

### Features

- Attach View Hierarchy to the errored/crashed events ([#2440](https://github.com/getsentry/sentry-java/pull/2440))
- Collect memory usage in transactions ([#2445](https://github.com/getsentry/sentry-java/pull/2445))
- Add `traceOptionsRequests` option to disable tracing of OPTIONS requests ([#2453](https://github.com/getsentry/sentry-java/pull/2453))
- Extend list of HTTP headers considered sensitive ([#2455](https://github.com/getsentry/sentry-java/pull/2455))

### Fixes

- Use a single TransactionPerfomanceCollector ([#2464](https://github.com/getsentry/sentry-java/pull/2464))
- Don't override sdk name with Timber ([#2450](https://github.com/getsentry/sentry-java/pull/2450))
- Set transactionNameSource to CUSTOM when setting transaction name ([#2405](https://github.com/getsentry/sentry-java/pull/2405))
- Guard against CVE-2018-9492 "Privilege Escalation via Content Provider" ([#2466](https://github.com/getsentry/sentry-java/pull/2466))

## 6.11.0

### Features

- Disable Android concurrent profiling ([#2434](https://github.com/getsentry/sentry-java/pull/2434))
- Add logging for OpenTelemetry integration ([#2425](https://github.com/getsentry/sentry-java/pull/2425))
- Auto add `OpenTelemetryLinkErrorEventProcessor` for Spring Boot ([#2429](https://github.com/getsentry/sentry-java/pull/2429))

### Fixes

- Use minSdk compatible `Objects` class ([#2436](https://github.com/getsentry/sentry-java/pull/2436))
- Prevent R8 from warning on missing classes, as we check for their presence at runtime ([#2439](https://github.com/getsentry/sentry-java/pull/2439))

### Dependencies

- Bump Gradle from v7.5.1 to v7.6.0 ([#2438](https://github.com/getsentry/sentry-java/pull/2438))
  - [changelog](https://github.com/gradle/gradle/blob/master/CHANGELOG.md#v760)
  - [diff](https://github.com/gradle/gradle/compare/v7.5.1...v7.6.0)

## 6.10.0

### Features

- Add time-to-initial-display span to Activity transactions ([#2369](https://github.com/getsentry/sentry-java/pull/2369))
- Start a session after init if AutoSessionTracking is enabled ([#2356](https://github.com/getsentry/sentry-java/pull/2356))
- Provide automatic breadcrumbs and transactions for click/scroll events for Compose ([#2390](https://github.com/getsentry/sentry-java/pull/2390))
- Add `blocked_main_thread` and `call_stack` to File I/O spans to detect performance issues ([#2382](https://github.com/getsentry/sentry-java/pull/2382))

### Dependencies

- Bump Native SDK from v0.5.2 to v0.5.3 ([#2423](https://github.com/getsentry/sentry-java/pull/2423))
  - [changelog](https://github.com/getsentry/sentry-native/blob/master/CHANGELOG.md#053)
  - [diff](https://github.com/getsentry/sentry-native/compare/0.5.2...0.5.3)

## 6.9.2

### Fixes

- Updated ProfileMeasurementValue types ([#2412](https://github.com/getsentry/sentry-java/pull/2412))
- Clear window reference only on activity stop in profileMeasurements collector ([#2407](https://github.com/getsentry/sentry-java/pull/2407))
- No longer disable OpenTelemetry exporters in default Java Agent config ([#2408](https://github.com/getsentry/sentry-java/pull/2408))
- Fix `ClassNotFoundException` for `io.sentry.spring.SentrySpringServletContainerInitializer` in `sentry-spring-jakarta` ([#2411](https://github.com/getsentry/sentry-java/issues/2411))
- Fix `sentry-samples-spring-jakarta` ([#2411](https://github.com/getsentry/sentry-java/issues/2411))

### Features

- Add SENTRY_AUTO_INIT environment variable to control OpenTelemetry Agent init ([#2410](https://github.com/getsentry/sentry-java/pull/2410))
- Add OpenTelemetryLinkErrorEventProcessor for linking errors to traces created via OpenTelemetry ([#2418](https://github.com/getsentry/sentry-java/pull/2418))

### Dependencies

- Bump OpenTelemetry to 1.20.1 and OpenTelemetry Java Agent to 1.20.2 ([#2420](https://github.com/getsentry/sentry-java/pull/2420))

## 6.9.1

### Fixes

- OpenTelemetry modules were missing in `6.9.0` so we released the same code again as `6.9.1` including OpenTelemetry modules

## 6.9.0

### Fixes

- Use `canonicalName` in Fragment Integration for better de-obfuscation ([#2379](https://github.com/getsentry/sentry-java/pull/2379))
- Fix Timber and Fragment integrations auto-installation for obfuscated builds ([#2379](https://github.com/getsentry/sentry-java/pull/2379))
- Don't attach screenshots to events from Hybrid SDKs ([#2360](https://github.com/getsentry/sentry-java/pull/2360))
- Ensure Hints do not cause memory leaks ([#2387](https://github.com/getsentry/sentry-java/pull/2387))
- Do not attach empty `sentry-trace` and `baggage` headers ([#2385](https://github.com/getsentry/sentry-java/pull/2385))

### Features

- Add beforeSendTransaction which allows users to filter and change transactions ([#2388](https://github.com/getsentry/sentry-java/pull/2388))
- Add experimental support for OpenTelemetry ([README](sentry-opentelemetry/README.md))([#2344](https://github.com/getsentry/sentry-java/pull/2344))

### Dependencies

- Update Spring Boot Jakarta to Spring Boot 3.0.0 ([#2389](https://github.com/getsentry/sentry-java/pull/2389))
- Bump Spring Boot to 2.7.5 ([#2383](https://github.com/getsentry/sentry-java/pull/2383))

## 6.8.0

### Features

- Add FrameMetrics to Android profiling data ([#2342](https://github.com/getsentry/sentry-java/pull/2342))

### Fixes

- Remove profiler main thread io ([#2348](https://github.com/getsentry/sentry-java/pull/2348))
- Fix ensure all options are processed before integrations are loaded ([#2377](https://github.com/getsentry/sentry-java/pull/2377))

## 6.7.1

### Fixes

- Fix `Gpu.vendorId` should be a String ([#2343](https://github.com/getsentry/sentry-java/pull/2343))
- Don't set device name on Android if `sendDefaultPii` is disabled ([#2354](https://github.com/getsentry/sentry-java/pull/2354))
- Fix corrupted UUID on Motorola devices ([#2363](https://github.com/getsentry/sentry-java/pull/2363))
- Fix ANR on dropped uncaught exception events ([#2368](https://github.com/getsentry/sentry-java/pull/2368))

### Features

- Update Spring Boot Jakarta to Spring Boot 3.0.0-RC2 ([#2347](https://github.com/getsentry/sentry-java/pull/2347))

## 6.7.0

### Fixes

- Use correct set-cookie for the HTTP Client response object ([#2326](https://github.com/getsentry/sentry-java/pull/2326))
- Fix NoSuchElementException in CircularFifoQueue when cloning a Scope ([#2328](https://github.com/getsentry/sentry-java/pull/2328))

### Features

- Customizable fragment lifecycle breadcrumbs ([#2299](https://github.com/getsentry/sentry-java/pull/2299))
- Provide hook for Jetpack Compose navigation instrumentation ([#2320](https://github.com/getsentry/sentry-java/pull/2320))
- Populate `event.modules` with dependencies metadata ([#2324](https://github.com/getsentry/sentry-java/pull/2324))
- Support Spring 6 and Spring Boot 3 ([#2289](https://github.com/getsentry/sentry-java/pull/2289))

### Dependencies

- Bump Native SDK from v0.5.1 to v0.5.2 ([#2315](https://github.com/getsentry/sentry-java/pull/2315))
  - [changelog](https://github.com/getsentry/sentry-native/blob/master/CHANGELOG.md#052)
  - [diff](https://github.com/getsentry/sentry-native/compare/0.5.1...0.5.2)

## 6.6.0

### Fixes

- Ensure potential callback exceptions are caught #2123 ([#2291](https://github.com/getsentry/sentry-java/pull/2291))
- Remove verbose FrameMetricsAggregator failure logging ([#2293](https://github.com/getsentry/sentry-java/pull/2293))
- Ignore broken regex for tracePropagationTarget ([#2288](https://github.com/getsentry/sentry-java/pull/2288))
- No longer serialize static fields; use toString as fallback ([#2309](https://github.com/getsentry/sentry-java/pull/2309))
- Fix `SentryFileWriter`/`SentryFileOutputStream` append overwrites file contents ([#2304](https://github.com/getsentry/sentry-java/pull/2304))
- Respect incoming parent sampled decision when continuing a trace ([#2311](https://github.com/getsentry/sentry-java/pull/2311))

### Features

- Profile envelopes are sent directly from profiler ([#2298](https://github.com/getsentry/sentry-java/pull/2298))
- Add support for using Encoder with logback.SentryAppender ([#2246](https://github.com/getsentry/sentry-java/pull/2246))
- Report Startup Crashes ([#2277](https://github.com/getsentry/sentry-java/pull/2277))
- HTTP Client errors for OkHttp ([#2287](https://github.com/getsentry/sentry-java/pull/2287))
- Add option to enable or disable Frame Tracking ([#2314](https://github.com/getsentry/sentry-java/pull/2314))

### Dependencies

- Bump Native SDK from v0.5.0 to v0.5.1 ([#2306](https://github.com/getsentry/sentry-java/pull/2306))
  - [changelog](https://github.com/getsentry/sentry-native/blob/master/CHANGELOG.md#051)
  - [diff](https://github.com/getsentry/sentry-native/compare/0.5.0...0.5.1)

## 6.5.0

### Fixes

- Improve public facing API for creating Baggage from header ([#2284](https://github.com/getsentry/sentry-java/pull/2284))

## 6.5.0-beta.3

### Features

- Provide API for attaching custom measurements to transactions ([#2260](https://github.com/getsentry/sentry-java/pull/2260))
- Bump spring to 2.7.4 ([#2279](https://github.com/getsentry/sentry-java/pull/2279))

## 6.5.0-beta.2

### Features

- Make user segment a top level property ([#2257](https://github.com/getsentry/sentry-java/pull/2257))
- Replace user `other` with `data` ([#2258](https://github.com/getsentry/sentry-java/pull/2258))
- `isTraceSampling` is now on by default. `tracingOrigins` has been replaced by `tracePropagationTargets` ([#2255](https://github.com/getsentry/sentry-java/pull/2255))

## 6.5.0-beta.1

### Features

- Server-Side Dynamic Sampling Context support  ([#2226](https://github.com/getsentry/sentry-java/pull/2226))

## 6.4.4

### Fixes

- Fix ConcurrentModificationException due to FrameMetricsAggregator manipulation ([#2282](https://github.com/getsentry/sentry-java/pull/2282))

## 6.4.3

- Fix slow and frozen frames tracking ([#2271](https://github.com/getsentry/sentry-java/pull/2271))

## 6.4.2

### Fixes

- Fixed AbstractMethodError when getting Lifecycle ([#2228](https://github.com/getsentry/sentry-java/pull/2228))
- Missing unit fields for Android measurements ([#2204](https://github.com/getsentry/sentry-java/pull/2204))
- Avoid sending empty profiles ([#2232](https://github.com/getsentry/sentry-java/pull/2232))
- Fix file descriptor leak in FileIO instrumentation ([#2248](https://github.com/getsentry/sentry-java/pull/2248))

## 6.4.1

### Fixes

- Fix memory leak caused by throwableToSpan ([#2227](https://github.com/getsentry/sentry-java/pull/2227))

## 6.4.0

### Fixes

- make profiling rate defaults to 101 hz ([#2211](https://github.com/getsentry/sentry-java/pull/2211))
- SentryOptions.setProfilingTracesIntervalMillis has been deprecated
- Added cpu architecture and default environment in profiles envelope ([#2207](https://github.com/getsentry/sentry-java/pull/2207))
- SentryOptions.setProfilingEnabled has been deprecated in favor of setProfilesSampleRate
- Use toString for enum serialization ([#2220](https://github.com/getsentry/sentry-java/pull/2220))

### Features

- Concurrent profiling 3 - added truncation reason ([#2247](https://github.com/getsentry/sentry-java/pull/2247))
- Concurrent profiling 2 - added list of transactions ([#2218](https://github.com/getsentry/sentry-java/pull/2218))
- Concurrent profiling 1 - added envelope payload data format ([#2216](https://github.com/getsentry/sentry-java/pull/2216))
- Send source for transactions ([#2180](https://github.com/getsentry/sentry-java/pull/2180))
- Add profilesSampleRate and profileSampler options for Android sdk ([#2184](https://github.com/getsentry/sentry-java/pull/2184))
- Add baggage header to RestTemplate ([#2206](https://github.com/getsentry/sentry-java/pull/2206))
- Bump Native SDK from v0.4.18 to v0.5.0 ([#2199](https://github.com/getsentry/sentry-java/pull/2199))
  - [changelog](https://github.com/getsentry/sentry-native/blob/master/CHANGELOG.md#050)
  - [diff](https://github.com/getsentry/sentry-native/compare/0.4.18...0.5.0)
- Bump Gradle from v7.5.0 to v7.5.1 ([#2212](https://github.com/getsentry/sentry-java/pull/2212))
  - [changelog](https://github.com/gradle/gradle/blob/master/CHANGELOG.md#v751)
  - [diff](https://github.com/gradle/gradle/compare/v7.5.0...v7.5.1)

## 6.3.1

### Fixes

- Prevent NPE by checking SentryTracer.timer for null again inside synchronized ([#2200](https://github.com/getsentry/sentry-java/pull/2200))
- Weakly reference Activity for transaction finished callback ([#2203](https://github.com/getsentry/sentry-java/pull/2203))
- `attach-screenshot` set on Manual init. didn't work ([#2186](https://github.com/getsentry/sentry-java/pull/2186))
- Remove extra space from `spring.factories` causing issues in old versions of Spring Boot ([#2181](https://github.com/getsentry/sentry-java/pull/2181))


### Features

- Bump Native SDK to v0.4.18 ([#2154](https://github.com/getsentry/sentry-java/pull/2154))
  - [changelog](https://github.com/getsentry/sentry-native/blob/master/CHANGELOG.md#0418)
  - [diff](https://github.com/getsentry/sentry-native/compare/0.4.17...0.4.18)
- Bump Gradle to v7.5.0 ([#2174](https://github.com/getsentry/sentry-java/pull/2174), [#2191](https://github.com/getsentry/sentry-java/pull/2191))
  - [changelog](https://github.com/gradle/gradle/blob/master/CHANGELOG.md#v750)
  - [diff](https://github.com/gradle/gradle/compare/v7.4.2...v7.5.0)

## 6.3.0

### Features

- Switch upstream dependencies to `compileOnly` in integrations ([#2175](https://github.com/getsentry/sentry-java/pull/2175))

### Fixes

- Lazily retrieve HostnameCache in MainEventProcessor ([#2170](https://github.com/getsentry/sentry-java/pull/2170))

## 6.2.1

### Fixes

- Only send userid in Dynamic Sampling Context if sendDefaultPii is true ([#2147](https://github.com/getsentry/sentry-java/pull/2147))
- Remove userId from baggage due to PII ([#2157](https://github.com/getsentry/sentry-java/pull/2157))

### Features

- Add integration for Apollo-Kotlin 3 ([#2109](https://github.com/getsentry/sentry-java/pull/2109))
- New package `sentry-android-navigation` for AndroidX Navigation support ([#2136](https://github.com/getsentry/sentry-java/pull/2136))
- New package `sentry-compose` for Jetpack Compose support (Navigation) ([#2136](https://github.com/getsentry/sentry-java/pull/2136))
- Add sample rate to baggage as well as trace in envelope header and flatten user ([#2135](https://github.com/getsentry/sentry-java/pull/2135))

Breaking Changes:
- The boolean parameter `samplingDecision` in the `TransactionContext` constructor has been replaced with a `TracesSamplingDecision` object. Feel free to ignore the `@ApiStatus.Internal` in this case.

## 6.1.4

### Fixes

- Filter out app starts with more than 60s ([#2127](https://github.com/getsentry/sentry-java/pull/2127))

## 6.1.3

### Fixes

- Fix thread leak due to Timer being created and never cancelled ([#2131](https://github.com/getsentry/sentry-java/pull/2131))

## 6.1.2

### Fixes

- Swallow error when reading ActivityManager#getProcessesInErrorState instead of crashing ([#2114](https://github.com/getsentry/sentry-java/pull/2114))
- Use charset string directly as StandardCharsets is not available on earlier Android versions ([#2111](https://github.com/getsentry/sentry-java/pull/2111))

## 6.1.1

### Features

- Replace `tracestate` header with `baggage` header ([#2078](https://github.com/getsentry/sentry-java/pull/2078))
- Allow opting out of device info collection that requires Inter-Process Communication (IPC) ([#2100](https://github.com/getsentry/sentry-java/pull/2100))

## 6.1.0

### Features

- Implement local scope by adding overloads to the capture methods that accept a ScopeCallback ([#2084](https://github.com/getsentry/sentry-java/pull/2084))
- SentryOptions#merge is now public and can be used to load ExternalOptions ([#2088](https://github.com/getsentry/sentry-java/pull/2088))

### Fixes

- Fix proguard rules to work R8 [issue](https://issuetracker.google.com/issues/235733922) around on AGP 7.3.0-betaX and 7.4.0-alphaX ([#2094](https://github.com/getsentry/sentry-java/pull/2094))
- Fix GraalVM Native Image compatibility ([#2172](https://github.com/getsentry/sentry-java/pull/2172))

## 6.0.0

### Sentry Self-hosted Compatibility

- Starting with version `6.0.0` of the `sentry` package, [Sentry's self hosted version >= v21.9.0](https://github.com/getsentry/self-hosted/releases) is required or you have to manually disable sending client reports via the `sendClientReports` option. This only applies to self-hosted Sentry. If you are using [sentry.io](https://sentry.io), no action is needed.

### Features

- Allow optimization and obfuscation of the SDK by reducing proguard rules ([#2031](https://github.com/getsentry/sentry-java/pull/2031))
- Relax TransactionNameProvider ([#1861](https://github.com/getsentry/sentry-java/pull/1861))
- Use float instead of Date for protocol types for higher precision ([#1737](https://github.com/getsentry/sentry-java/pull/1737))
- Allow setting SDK info (name & version) in manifest ([#2016](https://github.com/getsentry/sentry-java/pull/2016))
- Allow setting native Android SDK name during build ([#2035](https://github.com/getsentry/sentry-java/pull/2035))
- Include application permissions in Android events ([#2018](https://github.com/getsentry/sentry-java/pull/2018))
- Automatically create transactions for UI events ([#1975](https://github.com/getsentry/sentry-java/pull/1975))
- Hints are now used via a Hint object and passed into beforeSend and EventProcessor as @NotNull Hint object ([#2045](https://github.com/getsentry/sentry-java/pull/2045))
- Attachments can be manipulated via hint ([#2046](https://github.com/getsentry/sentry-java/pull/2046))
- Add sentry-servlet-jakarta module ([#1987](https://github.com/getsentry/sentry-java/pull/1987))
- Add client reports ([#1982](https://github.com/getsentry/sentry-java/pull/1982))
- Screenshot is taken when there is an error ([#1967](https://github.com/getsentry/sentry-java/pull/1967))
- Add Android profiling traces ([#1897](https://github.com/getsentry/sentry-java/pull/1897)) ([#1959](https://github.com/getsentry/sentry-java/pull/1959)) and its tests ([#1949](https://github.com/getsentry/sentry-java/pull/1949))
- Enable enableScopeSync by default for Android ([#1928](https://github.com/getsentry/sentry-java/pull/1928))
- Feat: Vendor JSON ([#1554](https://github.com/getsentry/sentry-java/pull/1554))
    - Introduce `JsonSerializable` and `JsonDeserializer` interfaces for manual json
      serialization/deserialization.
    - Introduce `JsonUnknwon` interface to preserve unknown properties when deserializing/serializing
      SDK classes.
    - When passing custom objects, for example in `Contexts`, these are supported for serialization:
        - `JsonSerializable`
        - `Map`, `Collection`, `Array`, `String` and all primitive types.
        - Objects with the help of refection.
            - `Map`, `Collection`, `Array`, `String` and all primitive types.
            - Call `toString()` on objects that have a cyclic reference to a ancestor object.
            - Call `toString()` where object graphs exceed max depth.
    - Remove `gson` dependency.
    - Remove `IUnknownPropertiesConsumer`
- Pass MDC tags as Sentry tags ([#1954](https://github.com/getsentry/sentry-java/pull/1954))

### Fixes

- Calling Sentry.init and specifying contextTags now has an effect on the Logback SentryAppender ([#2052](https://github.com/getsentry/sentry-java/pull/2052))
- Calling Sentry.init and specifying contextTags now has an effect on the Log4j SentryAppender ([#2054](https://github.com/getsentry/sentry-java/pull/2054))
- Calling Sentry.init and specifying contextTags now has an effect on the jul SentryAppender ([#2057](https://github.com/getsentry/sentry-java/pull/2057))
- Update Spring Boot dependency to 2.6.8 and fix the CVE-2022-22970 ([#2068](https://github.com/getsentry/sentry-java/pull/2068))
- Sentry can now self heal after a Thread had its currentHub set to a NoOpHub ([#2076](https://github.com/getsentry/sentry-java/pull/2076))
- No longer close OutputStream that is passed into JsonSerializer ([#2029](https://github.com/getsentry/sentry-java/pull/2029))
- Fix setting context tags on events captured by Spring ([#2060](https://github.com/getsentry/sentry-java/pull/2060))
- Isolate cached events with hashed DSN subfolder ([#2038](https://github.com/getsentry/sentry-java/pull/2038))
- SentryThread.current flag will not be overridden by DefaultAndroidEventProcessor if already set ([#2050](https://github.com/getsentry/sentry-java/pull/2050))
- Fix serialization of Long inside of Request.data ([#2051](https://github.com/getsentry/sentry-java/pull/2051))
- Update sentry-native to 0.4.17 ([#2033](https://github.com/getsentry/sentry-java/pull/2033))
- Update Gradle to 7.4.2 and AGP to 7.2 ([#2042](https://github.com/getsentry/sentry-java/pull/2042))
- Change order of event filtering mechanisms ([#2001](https://github.com/getsentry/sentry-java/pull/2001))
- Only send session update for dropped events if state changed ([#2002](https://github.com/getsentry/sentry-java/pull/2002))
- Android profiling initializes on first profile start ([#2009](https://github.com/getsentry/sentry-java/pull/2009))
- Profiling rate decreased from 300hz to 100hz ([#1997](https://github.com/getsentry/sentry-java/pull/1997))
- Allow disabling sending of client reports via Android Manifest and external options ([#2007](https://github.com/getsentry/sentry-java/pull/2007))
- Ref: Upgrade Spring Boot dependency to 2.5.13 ([#2011](https://github.com/getsentry/sentry-java/pull/2011))
- Ref: Make options.printUncaughtStackTrace primitive type ([#1995](https://github.com/getsentry/sentry-java/pull/1995))
- Ref: Remove not needed interface abstractions on Android ([#1953](https://github.com/getsentry/sentry-java/pull/1953))
- Ref: Make hints Map<String, Object> instead of only Object ([#1929](https://github.com/getsentry/sentry-java/pull/1929))
- Ref: Simplify DateUtils with ISO8601Utils ([#1837](https://github.com/getsentry/sentry-java/pull/1837))
- Ref: Remove deprecated and scheduled fields ([#1875](https://github.com/getsentry/sentry-java/pull/1875))
- Ref: Add shutdownTimeoutMillis in favor of shutdownTimeout ([#1873](https://github.com/getsentry/sentry-java/pull/1873))
- Ref: Remove Attachment ContentType since the Server infers it ([#1874](https://github.com/getsentry/sentry-java/pull/1874))
- Ref: Bind external properties to a dedicated class. ([#1750](https://github.com/getsentry/sentry-java/pull/1750))
- Ref: Debug log serializable objects ([#1795](https://github.com/getsentry/sentry-java/pull/1795))
- Ref: catch Throwable instead of Exception to suppress internal SDK errors ([#1812](https://github.com/getsentry/sentry-java/pull/1812))
- `SentryOptions` can merge properties from `ExternalOptions` instead of another instance of `SentryOptions`
- Following boolean properties from `SentryOptions` that allowed `null` values are now not nullable - `debug`, `enableUncaughtExceptionHandler`, `enableDeduplication`
- `SentryOptions` cannot be created anymore using `PropertiesProvider` with `SentryOptions#from` method. Use `ExternalOptions#from` instead and merge created object with `SentryOptions#merge`
- Bump: Kotlin to 1.5 and compatibility to 1.4 for sentry-android-timber ([#1815](https://github.com/getsentry/sentry-java/pull/1815))

## 5.7.4

### Fixes

* Change order of event filtering mechanisms and only send session update for dropped events if session state changed (#2028)

## 5.7.3

### Fixes

- Sentry Timber integration throws an exception when using args ([#1986](https://github.com/getsentry/sentry-java/pull/1986))

## 5.7.2

### Fixes

- Bring back support for `Timber.tag` ([#1974](https://github.com/getsentry/sentry-java/pull/1974))

## 5.7.1

### Fixes

- Sentry Timber integration does not submit msg.formatted breadcrumbs ([#1957](https://github.com/getsentry/sentry-java/pull/1957))
- ANR WatchDog won't crash on SecurityException ([#1962](https://github.com/getsentry/sentry-java/pull/1962))

## 5.7.0

### Features

- Automatically enable `Timber` and `Fragment` integrations if they are present on the classpath ([#1936](https://github.com/getsentry/sentry-java/pull/1936))

## 5.6.3

### Fixes

- If transaction or span is finished, do not allow to mutate ([#1940](https://github.com/getsentry/sentry-java/pull/1940))
- Keep used AndroidX classes from obfuscation (Fixes UI breadcrumbs and Slow/Frozen frames) ([#1942](https://github.com/getsentry/sentry-java/pull/1942))

## 5.6.2

### Fixes

- Ref: Make ActivityFramesTracker public to be used by Hybrid SDKs ([#1931](https://github.com/getsentry/sentry-java/pull/1931))
- Bump: AGP to 7.1.2 ([#1930](https://github.com/getsentry/sentry-java/pull/1930))
- NPE while adding "response_body_size" breadcrumb, when response body length is unknown ([#1908](https://github.com/getsentry/sentry-java/pull/1908))
- Do not include stacktrace frames into Timber message ([#1898](https://github.com/getsentry/sentry-java/pull/1898))
- Potential memory leaks ([#1909](https://github.com/getsentry/sentry-java/pull/1909))

Breaking changes:
`Timber.tag` is no longer supported by our [Timber integration](https://docs.sentry.io/platforms/android/configuration/integrations/timber/) and will not appear on Sentry for error events.
Please vote on this [issue](https://github.com/getsentry/sentry-java/issues/1900), if you'd like us to provide support for that.

## 5.6.2-beta.3

### Fixes

- Ref: Make ActivityFramesTracker public to be used by Hybrid SDKs ([#1931](https://github.com/getsentry/sentry-java/pull/1931))
- Bump: AGP to 7.1.2 ([#1930](https://github.com/getsentry/sentry-java/pull/1930))

## 5.6.2-beta.2

### Fixes

- NPE while adding "response_body_size" breadcrumb, when response body length is unknown ([#1908](https://github.com/getsentry/sentry-java/pull/1908))

## 5.6.2-beta.1

### Fixes

- Do not include stacktrace frames into Timber message ([#1898](https://github.com/getsentry/sentry-java/pull/1898))
- Potential memory leaks ([#1909](https://github.com/getsentry/sentry-java/pull/1909))

Breaking changes:
`Timber.tag` is no longer supported by our [Timber integration](https://docs.sentry.io/platforms/android/configuration/integrations/timber/) and will not appear on Sentry for error events.
Please vote on this [issue](https://github.com/getsentry/sentry-java/issues/1900), if you'd like us to provide support for that.

## 5.6.1

### Features

- Add options.printUncaughtStackTrace to print uncaught exceptions ([#1890](https://github.com/getsentry/sentry-java/pull/1890))

### Fixes

- NPE while adding "response_body_size" breadcrumb, when response body is null ([#1884](https://github.com/getsentry/sentry-java/pull/1884))
- Bump: AGP to 7.1.0 ([#1892](https://github.com/getsentry/sentry-java/pull/1892))

## 5.6.0

### Features

- Add breadcrumbs support for UI events (automatically captured) ([#1876](https://github.com/getsentry/sentry-java/pull/1876))

### Fixes

- Change scope of servlet-api to compileOnly ([#1880](https://github.com/getsentry/sentry-java/pull/1880))

## 5.5.3

### Fixes

- Do not create SentryExceptionResolver bean when Spring MVC is not on the classpath ([#1865](https://github.com/getsentry/sentry-java/pull/1865))

## 5.5.2

### Fixes

- Detect App Cold start correctly for Hybrid SDKs ([#1855](https://github.com/getsentry/sentry-java/pull/1855))
- Bump: log4j to 2.17.0 ([#1852](https://github.com/getsentry/sentry-java/pull/1852))
- Bump: logback to 1.2.9 ([#1853](https://github.com/getsentry/sentry-java/pull/1853))

## 5.5.1

### Fixes

- Bump: log4j to 2.16.0 ([#1845](https://github.com/getsentry/sentry-java/pull/1845))
- Make App start cold/warm visible to Hybrid SDKs ([#1848](https://github.com/getsentry/sentry-java/pull/1848))

## 5.5.0

### Features

- Add locale to device context and deprecate language ([#1832](https://github.com/getsentry/sentry-java/pull/1832))
- Add `SentryFileInputStream` and `SentryFileOutputStream` for File I/O performance instrumentation ([#1826](https://github.com/getsentry/sentry-java/pull/1826))
- Add `SentryFileReader` and `SentryFileWriter` for File I/O instrumentation ([#1843](https://github.com/getsentry/sentry-java/pull/1843))

### Fixes

- Bump: log4j to 2.15.0 ([#1839](https://github.com/getsentry/sentry-java/pull/1839))
- Ref: Rename Fragment span operation from `ui.fragment.load` to `ui.load` ([#1824](https://github.com/getsentry/sentry-java/pull/1824))
- Ref: change `java.util.Random` to `java.security.SecureRandom` for possible security reasons ([#1831](https://github.com/getsentry/sentry-java/pull/1831))

## 5.4.3

### Fixes

- Only report App start measurement for full launch on Android ([#1821](https://github.com/getsentry/sentry-java/pull/1821))

## 5.4.2

### Fixes

- Ref: catch Throwable instead of Exception to suppress internal SDK errors ([#1812](https://github.com/getsentry/sentry-java/pull/1812))

## 5.4.1

### Features

- Refactor OkHttp and Apollo to Kotlin functional interfaces ([#1797](https://github.com/getsentry/sentry-java/pull/1797))
- Add secondary constructor to SentryInstrumentation ([#1804](https://github.com/getsentry/sentry-java/pull/1804))

### Fixes

- Do not start fragment span if not added to the Activity ([#1813](https://github.com/getsentry/sentry-java/pull/1813))

## 5.4.0

### Features

- Add `graphql-java` instrumentation ([#1777](https://github.com/getsentry/sentry-java/pull/1777))

### Fixes

- Do not crash when event processors throw a lower level Throwable class ([#1800](https://github.com/getsentry/sentry-java/pull/1800))
- ActivityFramesTracker does not throw if Activity has no observers ([#1799](https://github.com/getsentry/sentry-java/pull/1799))

## 5.3.0

### Features

- Add datasource tracing with P6Spy ([#1784](https://github.com/getsentry/sentry-java/pull/1784))

### Fixes

- ActivityFramesTracker does not throw if Activity has not been added ([#1782](https://github.com/getsentry/sentry-java/pull/1782))
- PerformanceAndroidEventProcessor uses up to date isTracingEnabled set on Configuration callback ([#1786](https://github.com/getsentry/sentry-java/pull/1786))

## 5.2.4

### Fixes

- Window.FEATURE_NO_TITLE does not work when using activity traces ([#1769](https://github.com/getsentry/sentry-java/pull/1769))
- unregister UncaughtExceptionHandler on close ([#1770](https://github.com/getsentry/sentry-java/pull/1770))

## 5.2.3

### Fixes

- Make ActivityFramesTracker operations thread-safe ([#1762](https://github.com/getsentry/sentry-java/pull/1762))
- Clone Scope Contexts ([#1763](https://github.com/getsentry/sentry-java/pull/1763))
- Bump: AGP to 7.0.3 ([#1765](https://github.com/getsentry/sentry-java/pull/1765))

## 5.2.2

### Fixes

- Close HostnameCache#executorService on SentryClient#close ([#1757](https://github.com/getsentry/sentry-java/pull/1757))

## 5.2.1

### Features

- Add isCrashedLastRun support ([#1739](https://github.com/getsentry/sentry-java/pull/1739))
- Attach Java vendor and version to events and transactions ([#1703](https://github.com/getsentry/sentry-java/pull/1703))

### Fixes

- Handle exception if Context.registerReceiver throws ([#1747](https://github.com/getsentry/sentry-java/pull/1747))

## 5.2.0

### Features

- Allow setting proguard via Options and/or external resources ([#1728](https://github.com/getsentry/sentry-java/pull/1728))
- Add breadcrumbs for the Apollo integration ([#1726](https://github.com/getsentry/sentry-java/pull/1726))

### Fixes

- Don't set lastEventId for transactions ([#1727](https://github.com/getsentry/sentry-java/pull/1727))
- ActivityLifecycleIntegration#appStartSpan memory leak ([#1732](https://github.com/getsentry/sentry-java/pull/1732))

## 5.2.0-beta.3

### Features

- Add "data" to spans ([#1717](https://github.com/getsentry/sentry-java/pull/1717))

### Fixes

- Check at runtime if AndroidX.Core is available ([#1718](https://github.com/getsentry/sentry-java/pull/1718))
- Should not capture unfinished transaction ([#1719](https://github.com/getsentry/sentry-java/pull/1719))

## 5.2.0-beta.2

### Fixes

- Bump AGP to 7.0.2 ([#1650](https://github.com/getsentry/sentry-java/pull/1650))
- Drop spans in BeforeSpanCallback. ([#1713](https://github.com/getsentry/sentry-java/pull/1713))

## 5.2.0-beta.1

### Features

- Add tracestate HTTP header support ([#1683](https://github.com/getsentry/sentry-java/pull/1683))
- Add option to filter which origins receive tracing headers ([#1698](https://github.com/getsentry/sentry-java/pull/1698))
- Include unfinished spans in transaction ([#1699](https://github.com/getsentry/sentry-java/pull/1699))
- Add static helpers for creating breadcrumbs ([#1702](https://github.com/getsentry/sentry-java/pull/1702))
- Performance support for Android Apollo ([#1705](https://github.com/getsentry/sentry-java/pull/1705))

### Fixes

- Move tags from transaction.contexts.trace.tags to transaction.tags ([#1700](https://github.com/getsentry/sentry-java/pull/1700))

Breaking changes:

- Updated proguard keep rule for enums, which affects consumer application code ([#1694](https://github.com/getsentry/sentry-java/pull/1694))

## 5.1.2

### Fixes

- Servlet 3.1 compatibility issue ([#1681](https://github.com/getsentry/sentry-java/pull/1681))
- Do not drop Contexts key if Collection, Array or Char ([#1680](https://github.com/getsentry/sentry-java/pull/1680))

## 5.1.1

### Features

- Add support for async methods in Spring MVC ([#1652](https://github.com/getsentry/sentry-java/pull/1652))
- Add secondary constructor taking IHub to SentryOkHttpInterceptor ([#1657](https://github.com/getsentry/sentry-java/pull/1657))
- Merge external map properties ([#1656](https://github.com/getsentry/sentry-java/pull/1656))

### Fixes

- Remove onActivityPreCreated call in favor of onActivityCreated ([#1661](https://github.com/getsentry/sentry-java/pull/1661))
- Do not crash if SENSOR_SERVICE throws ([#1655](https://github.com/getsentry/sentry-java/pull/1655))
- Make sure scope is popped when processing request results in exception ([#1665](https://github.com/getsentry/sentry-java/pull/1665))

## 5.1.0

### Features

- Spring WebClient integration ([#1621](https://github.com/getsentry/sentry-java/pull/1621))
- OpenFeign integration ([#1632](https://github.com/getsentry/sentry-java/pull/1632))
- Add more convenient way to pass BeforeSpanCallback in OpenFeign integration ([#1637](https://github.com/getsentry/sentry-java/pull/1637))

### Fixes

- Bump: sentry-native to 0.4.12 ([#1651](https://github.com/getsentry/sentry-java/pull/1651))

## 5.1.0-beta.9

- No documented changes.

## 5.1.0-beta.8

### Features

- Generate Sentry BOM ([#1486](https://github.com/getsentry/sentry-java/pull/1486))

## 5.1.0-beta.7

### Features

- Slow/Frozen frames metrics ([#1609](https://github.com/getsentry/sentry-java/pull/1609))

## 5.1.0-beta.6

### Features

- Add request body extraction for Spring MVC integration ([#1595](https://github.com/getsentry/sentry-java/pull/1595))

### Fixes

- set min sdk version of sentry-android-fragment to API 14 ([#1608](https://github.com/getsentry/sentry-java/pull/1608))
- Ser/Deser of the UserFeedback from cached envelope ([#1611](https://github.com/getsentry/sentry-java/pull/1611))

## 5.1.0-beta.5

### Fixes

- Make SentryAppender non-final for Log4j2 and Logback ([#1603](https://github.com/getsentry/sentry-java/pull/1603))
- Do not throw IAE when tracing header contain invalid trace id ([#1605](https://github.com/getsentry/sentry-java/pull/1605))

## 5.1.0-beta.4

### Fixes

- Update sentry-native to 0.4.11 ([#1591](https://github.com/getsentry/sentry-java/pull/1591))

## 5.1.0-beta.3

### Features

- Spring Webflux integration ([#1529](https://github.com/getsentry/sentry-java/pull/1529))

## 5.1.0-beta.2

### Features

- Support transaction waiting for children to finish. ([#1535](https://github.com/getsentry/sentry-java/pull/1535))
- Capture logged marker in log4j2 and logback appenders ([#1551](https://github.com/getsentry/sentry-java/pull/1551))
- Allow clearing of attachments in the scope ([#1562](https://github.com/getsentry/sentry-java/pull/1562))
- Set mechanism type in SentryExceptionResolver ([#1556](https://github.com/getsentry/sentry-java/pull/1556))
- Perf. for fragments ([#1528](https://github.com/getsentry/sentry-java/pull/1528))

### Fixes

- Handling missing Spring Security on classpath on Java 8 ([#1552](https://github.com/getsentry/sentry-java/pull/1552))
- Use a different method to get strings from JNI, and avoid excessive Stack Space usage. ([#1214](https://github.com/getsentry/sentry-java/pull/1214))
- Add data field to SentrySpan ([#1555](https://github.com/getsentry/sentry-java/pull/1555))
- Clock drift issue when calling DateUtils#getDateTimeWithMillisPrecision ([#1557](https://github.com/getsentry/sentry-java/pull/1557))
- Prefer snake case for HTTP integration data keys ([#1559](https://github.com/getsentry/sentry-java/pull/1559))
- Assign lastEventId only if event was queued for submission ([#1565](https://github.com/getsentry/sentry-java/pull/1565))

## 5.1.0-beta.1

### Features

- Measure app start time ([#1487](https://github.com/getsentry/sentry-java/pull/1487))
- Automatic breadcrumbs logging for fragment lifecycle ([#1522](https://github.com/getsentry/sentry-java/pull/1522))

## 5.0.1

### Fixes

- Sources and Javadoc artifacts were mixed up ([#1515](https://github.com/getsentry/sentry-java/pull/1515))

## 5.0.0

This release brings many improvements but also new features:

- OkHttp Interceptor for Android ([#1330](https://github.com/getsentry/sentry-java/pull/1330))
- GraalVM Native Image Compatibility ([#1329](https://github.com/getsentry/sentry-java/pull/1329))
- Add option to ignore exceptions by type ([#1352](https://github.com/getsentry/sentry-java/pull/1352))
- Enrich transactions with device contexts ([#1430](https://github.com/getsentry/sentry-java/pull/1430)) ([#1469](https://github.com/getsentry/sentry-java/pull/1469))
- Better interoperability with Kotlin null-safety ([#1439](https://github.com/getsentry/sentry-java/pull/1439)) and ([#1462](https://github.com/getsentry/sentry-java/pull/1462))
- Add coroutines support ([#1479](https://github.com/getsentry/sentry-java/pull/1479))
- OkHttp callback for Customising the Span ([#1478](https://github.com/getsentry/sentry-java/pull/1478))
- Add breadcrumb in Spring RestTemplate integration ([#1481](https://github.com/getsentry/sentry-java/pull/1481))

Breaking changes:

- Migration Guide for [Java](https://docs.sentry.io/platforms/java/migration/)
- Migration Guide for [Android](https://docs.sentry.io/platforms/android/migration/)

Other fixes:

- Fix: Add attachmentType to envelope ser/deser. ([#1504](https://github.com/getsentry/sentry-java/pull/1504))

Thank you:

- @maciejwalkowiak for coding most of it.

## 5.0.0-beta.7

### Fixes


- Ref: Deprecate SentryBaseEvent#getOriginThrowable and add SentryBaseEvent#getThrowableMechanism ([#1502](https://github.com/getsentry/sentry-java/pull/1502))
- Graceful Shutdown flushes event instead of Closing SDK ([#1500](https://github.com/getsentry/sentry-java/pull/1500))
- Do not append threads that come from the EnvelopeFileObserver ([#1501](https://github.com/getsentry/sentry-java/pull/1501))
- Ref: Deprecate cacheDirSize and add maxCacheItems ([#1499](https://github.com/getsentry/sentry-java/pull/1499))
- Append all threads if Hint is Cached but attachThreads is enabled ([#1503](https://github.com/getsentry/sentry-java/pull/1503))

## 5.0.0-beta.6

### Features

- Add secondary constructor to SentryOkHttpInterceptor ([#1491](https://github.com/getsentry/sentry-java/pull/1491))
- Add option to enable debug mode in Log4j2 integration ([#1492](https://github.com/getsentry/sentry-java/pull/1492))

### Fixes

- Ref: Replace clone() with copy constructor ([#1496](https://github.com/getsentry/sentry-java/pull/1496))

## 5.0.0-beta.5

### Features

- OkHttp callback for Customising the Span ([#1478](https://github.com/getsentry/sentry-java/pull/1478))
- Add breadcrumb in Spring RestTemplate integration ([#1481](https://github.com/getsentry/sentry-java/pull/1481))
- Add coroutines support ([#1479](https://github.com/getsentry/sentry-java/pull/1479))

### Fixes

- Cloning Stack ([#1483](https://github.com/getsentry/sentry-java/pull/1483))

## 5.0.0-beta.4

### Fixes

- Enrich Transactions with Context Data ([#1469](https://github.com/getsentry/sentry-java/pull/1469))
- Bump: Apache HttpClient to 5.0.4 ([#1476](https://github.com/getsentry/sentry-java/pull/1476))

## 5.0.0-beta.3

### Fixes

- Handling immutable collections on SentryEvent and protocol objects ([#1468](https://github.com/getsentry/sentry-java/pull/1468))
- Associate event with transaction when thrown exception is not a direct cause ([#1463](https://github.com/getsentry/sentry-java/pull/1463))
- Ref: nullability annotations to Sentry module ([#1439](https://github.com/getsentry/sentry-java/pull/1439)) and ([#1462](https://github.com/getsentry/sentry-java/pull/1462))
- NPE when adding Context Data with null values for log4j2 ([#1465](https://github.com/getsentry/sentry-java/pull/1465))

## 5.0.0-beta.2

### Fixes

- sentry-android-timber package sets sentry.java.android.timber as SDK name ([#1456](https://github.com/getsentry/sentry-java/pull/1456))
- When AppLifecycleIntegration is closed, it should remove observer using UI thread ([#1459](https://github.com/getsentry/sentry-java/pull/1459))
- Bump: AGP to 4.2.0 ([#1460](https://github.com/getsentry/sentry-java/pull/1460))

Breaking Changes:

- Remove: Settings.Secure.ANDROID_ID in favor of generated installationId ([#1455](https://github.com/getsentry/sentry-java/pull/1455))
- Rename: enableSessionTracking to enableAutoSessionTracking ([#1457](https://github.com/getsentry/sentry-java/pull/1457))

## 5.0.0-beta.1

### Fixes

- Ref: Refactor converting HttpServletRequest to Sentry Request in Spring integration ([#1387](https://github.com/getsentry/sentry-java/pull/1387))
- Bump: sentry-native to 0.4.9 ([#1431](https://github.com/getsentry/sentry-java/pull/1431))
- Activity tracing auto instrumentation for Android API < 29 ([#1402](https://github.com/getsentry/sentry-java/pull/1402))
- use connection and read timeouts in ApacheHttpClient based transport ([#1397](https://github.com/getsentry/sentry-java/pull/1397))
- set correct transaction status for unhandled exceptions in SentryTracingFilter ([#1406](https://github.com/getsentry/sentry-java/pull/1406))
- handle network errors in SentrySpanClientHttpRequestInterceptor ([#1407](https://github.com/getsentry/sentry-java/pull/1407))
- set scope on transaction ([#1409](https://github.com/getsentry/sentry-java/pull/1409))
- set status and associate events with transactions ([#1426](https://github.com/getsentry/sentry-java/pull/1426))
- Do not set free memory and is low memory fields when it's a NDK hard crash ([#1399](https://github.com/getsentry/sentry-java/pull/1399))
- Apply user from the scope to transaction ([#1424](https://github.com/getsentry/sentry-java/pull/1424))
- Pass maxBreadcrumbs config. to sentry-native ([#1425](https://github.com/getsentry/sentry-java/pull/1425))
- Run event processors and enrich transactions with contexts ([#1430](https://github.com/getsentry/sentry-java/pull/1430))
- Set Span status for OkHttp integration ([#1447](https://github.com/getsentry/sentry-java/pull/1447))
- Set user on transaction in Spring & Spring Boot integrations ([#1443](https://github.com/getsentry/sentry-java/pull/1443))

## 4.4.0-alpha.2

### Features

- Add option to ignore exceptions by type ([#1352](https://github.com/getsentry/sentry-java/pull/1352))
- Sentry closes Android NDK and ShutdownHook integrations ([#1358](https://github.com/getsentry/sentry-java/pull/1358))
- Allow inheritance of SentryHandler class in sentry-jul package([#1367](https://github.com/getsentry/sentry-java/pull/1367))
- Make NoOpHub public ([#1379](https://github.com/getsentry/sentry-java/pull/1379))
- Configure max spans per transaction ([#1394](https://github.com/getsentry/sentry-java/pull/1394))

### Fixes

- Bump: Upgrade Apache HttpComponents Core to 5.0.3 ([#1375](https://github.com/getsentry/sentry-java/pull/1375))
- NPE when MDC contains null values (sentry-logback) ([#1364](https://github.com/getsentry/sentry-java/pull/1364))
- Avoid NPE when MDC contains null values (sentry-jul) ([#1385](https://github.com/getsentry/sentry-java/pull/1385))
- Accept only non null value maps ([#1368](https://github.com/getsentry/sentry-java/pull/1368))
- Do not bind transactions to scope by default. ([#1376](https://github.com/getsentry/sentry-java/pull/1376))
- Hub thread safety ([#1388](https://github.com/getsentry/sentry-java/pull/1388))
- SentryTransactionAdvice should operate on the new scope ([#1389](https://github.com/getsentry/sentry-java/pull/1389))

## 4.4.0-alpha.1

### Features

- Add an overload for `startTransaction` that sets the created transaction to the Scope ([#1313](https://github.com/getsentry/sentry-java/pull/1313))
- Set SDK version on Transactions ([#1307](https://github.com/getsentry/sentry-java/pull/1307))
- GraalVM Native Image Compatibility ([#1329](https://github.com/getsentry/sentry-java/pull/1329))
- Add OkHttp client application interceptor ([#1330](https://github.com/getsentry/sentry-java/pull/1330))

### Fixes

- Bump: sentry-native to 0.4.8
- Ref: Separate user facing and protocol classes in the Performance feature ([#1304](https://github.com/getsentry/sentry-java/pull/1304))
- Use logger set on SentryOptions in GsonSerializer ([#1308](https://github.com/getsentry/sentry-java/pull/1308))
- Use the bindToScope correctly
- Allow 0.0 to be set on tracesSampleRate ([#1328](https://github.com/getsentry/sentry-java/pull/1328))
- set "java" platform to transactions ([#1332](https://github.com/getsentry/sentry-java/pull/1332))
- Allow disabling tracing through SentryOptions ([#1337](https://github.com/getsentry/sentry-java/pull/1337))

## 4.3.0

### Features

- Activity tracing auto instrumentation

### Fixes

- Aetting in-app-includes from external properties ([#1291](https://github.com/getsentry/sentry-java/pull/1291))
- Initialize Sentry in Logback appender when DSN is not set in XML config ([#1296](https://github.com/getsentry/sentry-java/pull/1296))
- JUL integration SDK name ([#1293](https://github.com/getsentry/sentry-java/pull/1293))

## 4.2.0

### Features

- Improve EventProcessor nullability annotations ([#1229](https://github.com/getsentry/sentry-java/pull/1229)).
- Add ability to flush events synchronously.
- Support @SentrySpan and @SentryTransaction on classes and interfaces. ([#1243](https://github.com/getsentry/sentry-java/pull/1243))
- Do not serialize empty collections and maps ([#1245](https://github.com/getsentry/sentry-java/pull/1245))
- Integration interface better compatibility with Kotlin null-safety
- Simplify Sentry configuration in Spring integration ([#1259](https://github.com/getsentry/sentry-java/pull/1259))
- Simplify configuring Logback integration when environment variable with the DSN is not set ([#1271](https://github.com/getsentry/sentry-java/pull/1271))
- Add Request to the Scope. [#1270](https://github.com/getsentry/sentry-java/pull/1270))
- Optimize SentryTracingFilter when hub is disabled.

### Fixes

- Bump: sentry-native to 0.4.7
- Optimize DuplicateEventDetectionEventProcessor performance ([#1247](https://github.com/getsentry/sentry-java/pull/1247)).
- Prefix sdk.package names with io.sentry ([#1249](https://github.com/getsentry/sentry-java/pull/1249))
- Remove experimental annotation for Attachment ([#1257](https://github.com/getsentry/sentry-java/pull/1257))
- Mark stacktrace as snapshot if captured at arbitrary moment ([#1231](https://github.com/getsentry/sentry-java/pull/1231))
- Disable Gson HTML escaping
- Make the ANR Atomic flags immutable
- Prevent NoOpHub from creating heavy SentryOptions objects ([#1272](https://github.com/getsentry/sentry-java/pull/1272))
- SentryTransaction#getStatus NPE ([#1273](https://github.com/getsentry/sentry-java/pull/1273))
- Discard unfinished Spans before sending them over to Sentry ([#1279](https://github.com/getsentry/sentry-java/pull/1279))
- Interrupt the thread in QueuedThreadPoolExecutor ([#1276](https://github.com/getsentry/sentry-java/pull/1276))
- SentryTransaction#finish should not clear another transaction from the scope ([#1278](https://github.com/getsentry/sentry-java/pull/1278))

Breaking Changes:
- Enchancement: SentryExceptionResolver should not send handled errors by default ([#1248](https://github.com/getsentry/sentry-java/pull/1248)).
- Ref: Simplify RestTemplate instrumentation ([#1246](https://github.com/getsentry/sentry-java/pull/1246))
- Enchancement: Add overloads for startTransaction taking op and description ([#1244](https://github.com/getsentry/sentry-java/pull/1244))

## 4.1.0

### Features

- Improve Kotlin compatibility for SdkVersion ([#1213](https://github.com/getsentry/sentry-java/pull/1213))
- Support logging via JUL ([#1211](https://github.com/getsentry/sentry-java/pull/1211))

### Fixes

- Returning Sentry trace header from Span ([#1217](https://github.com/getsentry/sentry-java/pull/1217))
- Remove misleading error logs ([#1222](https://github.com/getsentry/sentry-java/pull/1222))

## 4.0.0

This release brings the Sentry Performance feature to Java SDK, Spring, Spring Boot, and Android integrations. Read more in the reference documentation:

- [Performance for Java](https://docs.sentry.io/platforms/java/performance/)
- [Performance for Spring](https://docs.sentry.io/platforms/java/guides/spring/)
- [Performance for Spring Boot](https://docs.sentry.io/platforms/java/guides/spring-boot/)
- [Performance for Android](https://docs.sentry.io/platforms/android/performance/)

### Other improvements:

#### Core:

- Improved loading external configuration:
  - Load `sentry.properties` from the application's current working directory ([#1046](https://github.com/getsentry/sentry-java/pull/1046))
  - Resolve `in-app-includes`, `in-app-excludes`, `tags`, `debug`, `uncaught.handler.enabled` parameters from the external configuration
- Set global tags on SentryOptions and load them from external configuration ([#1066](https://github.com/getsentry/sentry-java/pull/1066))
- Add support for attachments ([#1082](https://github.com/getsentry/sentry-java/pull/1082))
- Resolve `servername` from the localhost address
- Simplified transport configuration through setting `TransportFactory` instead of `ITransport` on SentryOptions ([#1124](https://github.com/getsentry/sentry-java/pull/1124))

#### Spring Boot:

- Add the ability to register multiple `OptionsConfiguration` beans ([#1093](https://github.com/getsentry/sentry-java/pull/1093))
- Initialize Logback after context refreshes ([#1129](https://github.com/getsentry/sentry-java/pull/1129))

#### Android:

- Add `isSideLoaded` and `installerStore` tags automatically (Where your App. was installed from eg Google Play, Amazon Store, downloaded APK, etc...)
- Bump: sentry-native to 0.4.6
- Bump: Gradle to 6.8.1 and AGP to 4.1.2

## 4.0.0-beta.1

### Features

- Add addToTransactions to Attachment ([#1191](https://github.com/getsentry/sentry-java/pull/1191))
- Support SENTRY_TRACES_SAMPLE_RATE conf. via env variables ([#1171](https://github.com/getsentry/sentry-java/pull/1171))
- Pass request to CustomSamplingContext in Spring integration ([#1172](https://github.com/getsentry/sentry-java/pull/1172))
- Move `SentrySpanClientHttpRequestInterceptor` to Spring module ([#1181](https://github.com/getsentry/sentry-java/pull/1181))
- Add overload for `transaction/span.finish(SpanStatus)` ([#1182](https://github.com/getsentry/sentry-java/pull/1182))
- Simplify registering traces sample callback in Spring integration ([#1184](https://github.com/getsentry/sentry-java/pull/1184))
- Polish Performance API ([#1165](https://github.com/getsentry/sentry-java/pull/1165))
- Set "debug" through external properties ([#1186](https://github.com/getsentry/sentry-java/pull/1186))
- Simplify Spring integration ([#1188](https://github.com/getsentry/sentry-java/pull/1188))
- Init overload with dsn ([#1195](https://github.com/getsentry/sentry-java/pull/1195))
- Enable Kotlin map-like access on CustomSamplingContext ([#1192](https://github.com/getsentry/sentry-java/pull/1192))
- Auto register custom ITransportFactory in Spring integration ([#1194](https://github.com/getsentry/sentry-java/pull/1194))
- Improve Kotlin property access in Performance API ([#1193](https://github.com/getsentry/sentry-java/pull/1193))
- Copy options tags to transactions ([#1198](https://github.com/getsentry/sentry-java/pull/1198))
- Add convenient method for accessing event's throwable ([#1202](https://github.com/getsentry/sentry-java/pull/1202))

### Fixes

- Ref: Set SpanContext on SentryTransaction to avoid potential NPE ([#1173](https://github.com/getsentry/sentry-java/pull/1173))
- Free Local Refs manually due to Android local ref. count limits
- Bring back support for setting transaction name without ongoing transaction ([#1183](https://github.com/getsentry/sentry-java/pull/1183))

## 4.0.0-alpha.3

### Features

- Improve ITransaction and ISpan null-safety compatibility ([#1161](https://github.com/getsentry/sentry-java/pull/1161))
- Automatically assign span context to captured events ([#1156](https://github.com/getsentry/sentry-java/pull/1156))
- Autoconfigure Apache HttpClient 5 based Transport in Spring Boot integration ([#1143](https://github.com/getsentry/sentry-java/pull/1143))
- Send user.ip_address = {{auto}} when sendDefaultPii is true ([#1015](https://github.com/getsentry/sentry-java/pull/1015))
- Read tracesSampleRate from AndroidManifest
- OutboxSender supports all envelope item types ([#1158](https://github.com/getsentry/sentry-java/pull/1158))
- Read `uncaught.handler.enabled` property from the external configuration
- Resolve servername from the localhost address
- Add maxAttachmentSize to SentryOptions ([#1138](https://github.com/getsentry/sentry-java/pull/1138))
- Drop invalid attachments ([#1134](https://github.com/getsentry/sentry-java/pull/1134))
- Set isSideLoaded info tags
- Add non blocking Apache HttpClient 5 based Transport ([#1136](https://github.com/getsentry/sentry-java/pull/1136))

### Fixes

- Ref: Make Attachment immutable ([#1120](https://github.com/getsentry/sentry-java/pull/1120))
- Ref: using Calendar to generate Dates
- Ref: Return NoOpTransaction instead of null ([#1126](https://github.com/getsentry/sentry-java/pull/1126))
- Ref: `ITransport` implementations are now responsible for executing request in asynchronous or synchronous way ([#1118](https://github.com/getsentry/sentry-java/pull/1118))
- Ref: Add option to set `TransportFactory` instead of `ITransport` on `SentryOptions` ([#1124](https://github.com/getsentry/sentry-java/pull/1124))
- Ref: Simplify ITransport creation in ITransportFactory ([#1135](https://github.com/getsentry/sentry-java/pull/1135))
- Fixes and Tests: Session serialization and deserialization
- Inheriting sampling decision from parent ([#1100](https://github.com/getsentry/sentry-java/pull/1100))
- Exception only sets a stack trace if there are frames
- Initialize Logback after context refreshes ([#1129](https://github.com/getsentry/sentry-java/pull/1129))
- Do not crash when passing null values to @Nullable methods, eg User and Scope
- Resolving dashed properties from external configuration
- Consider {{ auto }} as a default ip address ([#1015](https://github.com/getsentry/sentry-java/pull/1015))
- Set release and environment on Transactions ([#1152](https://github.com/getsentry/sentry-java/pull/1152))
- Do not set transaction on the scope automatically

## 4.0.0-alpha.2

### Features

- Add basic support for attachments ([#1082](https://github.com/getsentry/sentry-java/pull/1082))
- Set transaction name on events and transactions sent using Spring integration ([#1067](https://github.com/getsentry/sentry-java/pull/1067))
- Set global tags on SentryOptions and load them from external configuration ([#1066](https://github.com/getsentry/sentry-java/pull/1066))
- Add API validator and remove deprecated methods
- Add more convenient method to start a child span ([#1073](https://github.com/getsentry/sentry-java/pull/1073))
- Autoconfigure traces callback in Spring Boot integration ([#1074](https://github.com/getsentry/sentry-java/pull/1074))
- Resolve in-app-includes and in-app-excludes parameters from the external configuration
- Make InAppIncludesResolver public ([#1084](https://github.com/getsentry/sentry-java/pull/1084))
- Add the ability to register multiple OptionsConfiguration beans ([#1093](https://github.com/getsentry/sentry-java/pull/1093))
- Database query tracing with datasource-proxy ([#1095](https://github.com/getsentry/sentry-java/pull/1095))

### Fixes

- Ref: Refactor resolving SpanContext for Throwable ([#1068](https://github.com/getsentry/sentry-java/pull/1068))
- Ref: Change "op" to "operation" in @SentrySpan and @SentryTransaction
- Remove method reference in SentryEnvelopeItem ([#1091](https://github.com/getsentry/sentry-java/pull/1091))
- Set current thread only if there are no exceptions
- SentryOptions creates GsonSerializer by default
- Append DebugImage list if event already has it
- Sort breadcrumbs by Date if there are breadcrumbs already in the event

## 4.0.0-alpha.1

### Features

- Load `sentry.properties` from the application's current working directory ([#1046](https://github.com/getsentry/sentry-java/pull/1046))
- Performance monitoring ([#971](https://github.com/getsentry/sentry-java/pull/971))
- Performance monitoring for Spring Boot applications ([#971](https://github.com/getsentry/sentry-java/pull/971))

### Fixes

- Ref: Refactor JSON deserialization ([#1047](https://github.com/getsentry/sentry-java/pull/1047))

## 3.2.1

### Fixes

- Set current thread only if theres no exceptions ([#1064](https://github.com/getsentry/sentry-java/pull/1064))
- Append DebugImage list if event already has it ([#1092](https://github.com/getsentry/sentry-java/pull/1092))
- Sort breadcrumbs by Date if there are breadcrumbs already in the event ([#1094](https://github.com/getsentry/sentry-java/pull/1094))
- Free Local Refs manually due to Android local ref. count limits  ([#1179](https://github.com/getsentry/sentry-java/pull/1179))

## 3.2.0

### Features

- Expose a Module (Debug images) Loader for Android thru sentry-native ([#1043](https://github.com/getsentry/sentry-java/pull/1043))
- Added java doc to protocol classes based on sentry-data-schemes project ([#1045](https://github.com/getsentry/sentry-java/pull/1045))
- Make SentryExceptionResolver Order configurable to not send handled web exceptions ([#1008](https://github.com/getsentry/sentry-java/pull/1008))
- Resolve HTTP Proxy parameters from the external configuration ([#1028](https://github.com/getsentry/sentry-java/pull/1028))
- Sentry NDK integration is compiled against default NDK version based on AGP's version ([#1048](https://github.com/getsentry/sentry-java/pull/1048))

### Fixes

- Bump: AGP 4.1.1 ([#1040](https://github.com/getsentry/sentry-java/pull/1040))
- Update to sentry-native 0.4.4 and fix shared library builds ([#1039](https://github.com/getsentry/sentry-java/pull/1039))
- use neutral Locale for String operations ([#1033](https://github.com/getsentry/sentry-java/pull/1033))
- Clean up JNI code and properly free strings ([#1050](https://github.com/getsentry/sentry-java/pull/1050))
- set userId for hard-crashes if no user is set ([#1049](https://github.com/getsentry/sentry-java/pull/1049))

## 3.1.3

### Fixes

- Fix broken NDK integration on 3.1.2 (release failed on packaging a .so file)
- Increase max cached events to 30 ([#1029](https://github.com/getsentry/sentry-java/pull/1029))
- Normalize DSN URI ([#1030](https://github.com/getsentry/sentry-java/pull/1030))

## 3.1.2

### Features

- Manually capturing User Feedback
- Set environment to "production" by default.
- Make public the Breadcrumb constructor that accepts a Date ([#1012](https://github.com/getsentry/sentry-java/pull/1012))

### Fixes

- ref: Validate event id on user feedback submission

## 3.1.1

### Features

- Bind logging related SentryProperties to Slf4j Level instead of Logback to improve Log4j2 compatibility

### Fixes

- Prevent Logback and Log4j2 integrations from re-initializing Sentry when Sentry is already initialized
- Make sure HttpServletRequestSentryUserProvider runs by default before custom SentryUserProvider beans
- Fix setting up Sentry in Spring Webflux annotation by changing the scope of Spring WebMvc related dependencies

## 3.1.0

### Features

- Make getThrowable public and improve set contexts ([#967](https://github.com/getsentry/sentry-java/pull/967))
- Accepted quoted values in properties from external configuration ([#972](https://github.com/getsentry/sentry-java/pull/972))

### Fixes

- Auto-Configure `inAppIncludes` in Spring Boot integration ([#966](https://github.com/getsentry/sentry-java/pull/966))
- Bump: Android Gradle Plugin 4.0.2 ([#968](https://github.com/getsentry/sentry-java/pull/968))
- Don't require `sentry.dsn` to be set when using `io.sentry:sentry-spring-boot-starter` and `io.sentry:sentry-logback` together ([#965](https://github.com/getsentry/sentry-java/pull/965))
- Remove chunked streaming mode ([#974](https://github.com/getsentry/sentry-java/pull/974))
- Android 11 + targetSdkVersion 30 crashes Sentry on start ([#977](https://github.com/getsentry/sentry-java/pull/977))

## 3.0.0

## Java + Android

This release marks the re-unification of Java and Android SDK code bases.
It's based on the Android 2.0 SDK, which implements [Sentry's unified API](https://develop.sentry.dev/sdk/unified-api/).

Considerable changes were done, which include a lot of improvements. More are covered below, but the highlights are:

- Improved `log4j2` integration
  - Capture breadcrumbs for level INFO and higher
  - Raises event for ERROR and higher.
  - Minimum levels are configurable.
  - Optionally initializes the SDK via appender.xml
- Dropped support to `log4j`.
- Improved `logback` integration
  - Capture breadcrumbs for level INFO and higher
  - Raises event for ERROR and higher.
  - Minimum levels are configurable.
  - Optionally initializes the SDK via appender.xml
  - Configurable via Spring integration if both are enabled
- Spring
  - No more duplicate events with Spring and logback
  - Auto initalizes if DSN is available
  - Configuration options available with auto complete
- Google App Engine support dropped

## What’s Changed

- Callback to validate SSL certificate ([#944](https://github.com/getsentry/sentry-java/pull/944))
- Attach stack traces enabled by default

### Android specific

- Release health enabled by default for Android
- Sync of Scopes for Java -> Native (NDK)
- Bump Sentry-Native v0.4.2
- Android 11 Support

[Android migration docs](https://docs.sentry.io/platforms/android/migration/#migrating-from-sentry-android-2x-to-sentry-android-3x)

### Java specific

- Unified API for Java SDK and integrations (Spring, Spring boot starter, Servlet, Logback, Log4j2)

New Java [docs](https://docs.sentry.io/platforms/java/) are live and being improved.

## Acquisition

Packages were released on [`bintray sentry-java`](https://dl.bintray.com/getsentry/sentry-java/io/sentry/), [`bintray sentry-android`](https://dl.bintray.com/getsentry/sentry-android/io/sentry/), [`jcenter`](https://jcenter.bintray.com/io/sentry/) and [`mavenCentral`](https://repo.maven.apache.org/maven2/io/sentry/)

## Where is the Java 1.7 code base?

The previous Java releases, are all available in this repository through the tagged releases.
## 3.0.0-beta.1

## What’s Changed

- feat: ssl support ([#944](https://github.com/getsentry/sentry-java/pull/944)) @ninekaw9 @marandaneto
- feat: sync Java to C ([#937](https://github.com/getsentry/sentry-java/pull/937)) @bruno-garcia @marandaneto
- feat: Auto-configure Logback appender in Spring Boot integration. ([#938](https://github.com/getsentry/sentry-java/pull/938)) @maciejwalkowiak
- feat: Add Servlet integration. ([#935](https://github.com/getsentry/sentry-java/pull/935)) @maciejwalkowiak
- fix: Pop scope at the end of the request in Spring integration. ([#936](https://github.com/getsentry/sentry-java/pull/936)) @maciejwalkowiak
- bump: Upgrade Spring Boot to 2.3.4. ([#932](https://github.com/getsentry/sentry-java/pull/932)) @maciejwalkowiak
- fix: Do not set cookies when send pii is set to false. ([#931](https://github.com/getsentry/sentry-java/pull/931)) @maciejwalkowiak

Packages were released on [`bintray sentry-java`](https://dl.bintray.com/getsentry/sentry-java/io/sentry/), [`bintray sentry-android`](https://dl.bintray.com/getsentry/sentry-android/io/sentry/), [`jcenter`](https://jcenter.bintray.com/io/sentry/) and [`mavenCentral`](https://repo.maven.apache.org/maven2/io/sentry/)

We'd love to get feedback.

## 3.0.0-alpha.3

### Features

- Enable attach stack traces and disable attach threads by default ([#921](https://github.com/getsentry/sentry-java/pull/921)) @marandaneto

### Fixes

- Bump sentry-native to 0.4.2 ([#926](https://github.com/getsentry/sentry-java/pull/926)) @marandaneto
- ref: remove log level as RN do not use it anymore ([#924](https://github.com/getsentry/sentry-java/pull/924)) @marandaneto
- Read sample rate correctly from manifest meta data ([#923](https://github.com/getsentry/sentry-java/pull/923)) @marandaneto

Packages were released on [`bintray sentry-android`](https://dl.bintray.com/getsentry/sentry-android/io/sentry/) and [`bintray sentry-java`](https://dl.bintray.com/getsentry/sentry-java/io/sentry/)

We'd love to get feedback.

## 3.0.0-alpha.2

TBD

Packages were released on [bintray](https://dl.bintray.com/getsentry/maven/io/sentry/)

> Note: This release marks the unification of the Java and Android Sentry codebases based on the core of the Android SDK (version 2.x).
Previous releases for the Android SDK (version 2.x) can be found on the now archived: https://github.com/getsentry/sentry-android/

## 3.0.0-alpha.1

### Features

### Fixes


## New releases will happen on a different repository:

https://github.com/getsentry/sentry-java

## What’s Changed

### Features

### Fixes


- feat: enable release health by default

Packages were released on [`bintray`](https://dl.bintray.com/getsentry/sentry-android/io/sentry/sentry-android/), [`jcenter`](https://jcenter.bintray.com/io/sentry/sentry-android/) and [`mavenCentral`](https://repo.maven.apache.org/maven2/io/sentry/sentry-android/)

We'd love to get feedback.

## 2.3.1

### Fixes

- Add main thread checker for the app lifecycle integration ([#525](https://github.com/getsentry/sentry-android/pull/525)) @marandaneto
- Set correct migration link ([#523](https://github.com/getsentry/sentry-android/pull/523)) @fupduck
- Warn about Sentry re-initialization. ([#521](https://github.com/getsentry/sentry-android/pull/521)) @maciejwalkowiak
- Set SDK version in `MainEventProcessor`. ([#513](https://github.com/getsentry/sentry-android/pull/513)) @maciejwalkowiak
- Bump sentry-native to 0.4.0 ([#512](https://github.com/getsentry/sentry-android/pull/512)) @marandaneto
- Bump Gradle to 6.6 and fix linting issues ([#510](https://github.com/getsentry/sentry-android/pull/510)) @marandaneto
- fix(sentry-java): Contexts belong on the Scope ([#504](https://github.com/getsentry/sentry-android/pull/504)) @maciejwalkowiak
- Add tests for verifying scope changes thread isolation ([#508](https://github.com/getsentry/sentry-android/pull/508)) @maciejwalkowiak
- Set `SdkVersion` in default `SentryOptions` created in sentry-core module ([#506](https://github.com/getsentry/sentry-android/pull/506)) @maciejwalkowiak

Packages were released on [`bintray`](https://dl.bintray.com/getsentry/sentry-android/io/sentry/sentry-android/), [`jcenter`](https://jcenter.bintray.com/io/sentry/sentry-android/) and [`mavenCentral`](https://repo.maven.apache.org/maven2/io/sentry/sentry-android/)

We'd love to get feedback.

## 2.3.0

### Features

- Add console application sample. ([#502](https://github.com/getsentry/sentry-android/pull/502)) @maciejwalkowiak
- Log stacktraces in SystemOutLogger ([#498](https://github.com/getsentry/sentry-android/pull/498)) @maciejwalkowiak
- Add method to add breadcrumb with string parameter. ([#501](https://github.com/getsentry/sentry-android/pull/501)) @maciejwalkowiak

### Fixes

- Converting UTC and ISO timestamp when missing Locale/TimeZone do not error ([#505](https://github.com/getsentry/sentry-android/pull/505)) @marandaneto
- Call `Sentry#close` on JVM shutdown. ([#497](https://github.com/getsentry/sentry-android/pull/497)) @maciejwalkowiak
- ref: sentry-core changes for console app ([#473](https://github.com/getsentry/sentry-android/pull/473)) @marandaneto

Obs: If you are using its own instance of `Hub`/`SentryClient` and reflection to set up the SDK to be usable within Libraries, this change may break your code, please fix the renamed classes.

Packages were released on [`bintray`](https://dl.bintray.com/getsentry/sentry-android/io/sentry/sentry-android/), [`jcenter`](https://jcenter.bintray.com/io/sentry/sentry-android/) and [`mavenCentral`](https://repo.maven.apache.org/maven2/io/sentry/sentry-android/)

We'd love to get feedback.

## 2.2.2

### Features

- Add sdk to envelope header ([#488](https://github.com/getsentry/sentry-android/pull/488)) @marandaneto
- Log request if response code is not 200 ([#484](https://github.com/getsentry/sentry-android/pull/484)) @marandaneto

### Fixes

- Bump plugin versions ([#487](https://github.com/getsentry/sentry-android/pull/487)) @marandaneto
- Bump: AGP 4.0.1 ([#486](https://github.com/getsentry/sentry-android/pull/486)) @marandaneto

Packages were released on [`bintray`](https://dl.bintray.com/getsentry/sentry-android/io/sentry/sentry-android/), [`jcenter`](https://jcenter.bintray.com/io/sentry/sentry-android/) and [`mavenCentral`](https://repo.maven.apache.org/maven2/io/sentry/sentry-android/)

We'd love to get feedback.

## 2.2.1

### Fixes

- Timber adds breadcrumb even if event level is < minEventLevel ([#480](https://github.com/getsentry/sentry-android/pull/480)) @marandaneto
- Contexts serializer avoids reflection and fixes desugaring issue ([#478](https://github.com/getsentry/sentry-android/pull/478)) @marandaneto
- clone session before sending to the transport ([#474](https://github.com/getsentry/sentry-android/pull/474)) @marandaneto
- Bump Gradle 6.5.1 ([#479](https://github.com/getsentry/sentry-android/pull/479)) @marandaneto

Packages were released on [`bintray`](https://dl.bintray.com/getsentry/sentry-android/io/sentry/sentry-android/), [`jcenter`](https://jcenter.bintray.com/io/sentry/sentry-android/) and [`mavenCentral`](https://repo.maven.apache.org/maven2/io/sentry/sentry-android/)

We'd love to get feedback.

## 2.2.0

### Fixes

- Negative session sequence if the date is before java date epoch ([#471](https://github.com/getsentry/sentry-android/pull/471)) @marandaneto
- Deserialise unmapped contexts values from envelope ([#470](https://github.com/getsentry/sentry-android/pull/470)) @marandaneto
- Bump: sentry-native 0.3.4 ([#468](https://github.com/getsentry/sentry-android/pull/468)) @marandaneto

- feat: timber integration ([#464](https://github.com/getsentry/sentry-android/pull/464)) @marandaneto

1) To add integrations it requires a [manual initialization](https://docs.sentry.io/platforms/android/#manual-initialization) of the Android SDK.

2) Add the `sentry-android-timber` dependency:

```groovy
implementation 'io.sentry:sentry-android-timber:{version}' // version >= 2.2.0
```

3) Initialize and add the `SentryTimberIntegration`:

```java
SentryAndroid.init(this, options -> {
    // default values:
    // minEventLevel = ERROR
    // minBreadcrumbLevel = INFO
    options.addIntegration(new SentryTimberIntegration());

    // custom values for minEventLevel and minBreadcrumbLevel
    // options.addIntegration(new SentryTimberIntegration(SentryLevel.WARNING, SentryLevel.ERROR));
});
```

4) Use the Timber integration:

```java
try {
    int x = 1 / 0;
} catch (Exception e) {
    Timber.e(e);
}
```

Packages were released on [`bintray`](https://dl.bintray.com/getsentry/sentry-android/io/sentry/sentry-android/), [`jcenter`](https://jcenter.bintray.com/io/sentry/sentry-android/) and [`mavenCentral`](https://repo.maven.apache.org/maven2/io/sentry/sentry-android/)

We'd love to get feedback.

## 2.1.7

### Fixes

- Init native libs if available on SDK init ([#461](https://github.com/getsentry/sentry-android/pull/461)) @marandaneto
- Make JVM target explicit in sentry-core ([#462](https://github.com/getsentry/sentry-android/pull/462)) @dilbernd
- Timestamp with millis from react-native should be in UTC format ([#456](https://github.com/getsentry/sentry-android/pull/456)) @marandaneto
- Bump Gradle to 6.5 ([#454](https://github.com/getsentry/sentry-android/pull/454)) @marandaneto

Packages were released on [`bintray`](https://dl.bintray.com/getsentry/sentry-android/io/sentry/sentry-android/), [`jcenter`](https://jcenter.bintray.com/io/sentry/sentry-android/) and [`mavenCentral`](https://repo.maven.apache.org/maven2/io/sentry/sentry-android/)

We'd love to get feedback.

## 2.1.6

### Fixes

- Do not lookup sentry-debug-meta but instead load it directly ([#445](https://github.com/getsentry/sentry-android/pull/445)) @marandaneto
- Regression on v2.1.5 which can cause a crash on SDK init

Packages were released on [`bintray`](https://dl.bintray.com/getsentry/sentry-android/io/sentry/sentry-android/), [`jcenter`](https://jcenter.bintray.com/io/sentry/sentry-android/) and [`mavenCentral`](https://repo.maven.apache.org/maven2/io/sentry/sentry-android/)

We'd love to get feedback.

## 2.1.5

### Fixes

This version has a severe bug and can cause a crash on SDK init

Please upgrade to https://github.com/getsentry/sentry-android/releases/tag/2.1.6

## 2.1.4

### Features

- Make gzip as default content encoding type ([#433](https://github.com/getsentry/sentry-android/pull/433)) @marandaneto
- Use AGP 4 features ([#366](https://github.com/getsentry/sentry-android/pull/366)) @marandaneto
- Create GH Actions CI for Ubuntu/macOS ([#403](https://github.com/getsentry/sentry-android/pull/403)) @marandaneto
- Make root checker better and minimize false positive ([#417](https://github.com/getsentry/sentry-android/pull/417)) @marandaneto

### Fixes

- bump: sentry-native to 0.3.1 ([#440](https://github.com/getsentry/sentry-android/pull/440)) @marandaneto
- Update last session timestamp ([#437](https://github.com/getsentry/sentry-android/pull/437)) @marandaneto
- Filter trim memory breadcrumbs ([#431](https://github.com/getsentry/sentry-android/pull/431)) @marandaneto

Packages were released on [`bintray`](https://dl.bintray.com/getsentry/sentry-android/io/sentry/sentry-android/), [`jcenter`](https://jcenter.bintray.com/io/sentry/sentry-android/) and [`mavenCentral`](https://repo.maven.apache.org/maven2/io/sentry/sentry-android/)

We'd love to get feedback.

## 2.1.3

### Fixes

This fixes several critical bugs in sentry-android 2.0 and 2.1

- Sentry.init register integrations after creating the main Hub instead of doing it in the main Hub ctor ([#427](https://github.com/getsentry/sentry-android/pull/427)) @marandaneto
- make NoOpLogger public ([#425](https://github.com/getsentry/sentry-android/pull/425)) @marandaneto
- ConnectivityChecker returns connection status and events are not trying to be sent if no connection. ([#420](https://github.com/getsentry/sentry-android/pull/420)) @marandaneto
- thread pool executor is a single thread executor instead of scheduled thread executor ([#422](https://github.com/getsentry/sentry-android/pull/422)) @marandaneto
- Add Abnormal to the Session.State enum as its part of the protocol ([#424](https://github.com/getsentry/sentry-android/pull/424)) @marandaneto
- Bump: Gradle to 6.4.1 ([#419](https://github.com/getsentry/sentry-android/pull/419)) @marandaneto

We recommend that you use sentry-android 2.1.3 over the initial release of sentry-android 2.0 and 2.1.

Packages were released on [`bintray`](https://dl.bintray.com/getsentry/sentry-android/io/sentry/sentry-android/), [`jcenter`](https://jcenter.bintray.com/io/sentry/sentry-android/) and [`mavenCentral`](https://repo.maven.apache.org/maven2/io/sentry/sentry-android/)

We'd love to get feedback.

## 2.1.2

### Features

- Added options to configure http transport ([#411](https://github.com/getsentry/sentry-android/pull/411)) @marandaneto

### Fixes

- Phone state breadcrumbs require read_phone_state on older OS versions ([#415](https://github.com/getsentry/sentry-android/pull/415)) @marandaneto @bsergean
- before raising ANR events, we check ProcessErrorStateInfo if available ([#412](https://github.com/getsentry/sentry-android/pull/412)) @marandaneto
- send cached events to use a single thread executor ([#405](https://github.com/getsentry/sentry-android/pull/405)) @marandaneto
- initing SDK on AttachBaseContext ([#409](https://github.com/getsentry/sentry-android/pull/409)) @marandaneto
- sessions can't be abnormal, but exited if not ended properly ([#410](https://github.com/getsentry/sentry-android/pull/410)) @marandaneto

Packages were released on [`bintray`](https://dl.bintray.com/getsentry/sentry-android/io/sentry/sentry-android/), [`jcenter`](https://jcenter.bintray.com/io/sentry/sentry-android/) and [`mavenCentral`](https://repo.maven.apache.org/maven2/io/sentry/sentry-android/)

We'd love to get feedback.

## 2.1.1

### Features

- Added missing getters on Breadcrumb and SentryEvent ([#397](https://github.com/getsentry/sentry-android/pull/397)) @marandaneto
- Add trim memory breadcrumbs ([#395](https://github.com/getsentry/sentry-android/pull/395)) @marandaneto
- Only set breadcrumb extras if not empty ([#394](https://github.com/getsentry/sentry-android/pull/394)) @marandaneto
- Added samples of how to disable automatic breadcrumbs ([#389](https://github.com/getsentry/sentry-android/pull/389)) @marandaneto

### Fixes

- Set missing release, environment and dist to sentry-native options ([#404](https://github.com/getsentry/sentry-android/pull/404)) @marandaneto
- Do not add automatic and empty sensor breadcrumbs ([#401](https://github.com/getsentry/sentry-android/pull/401)) @marandaneto
- ref: removed Thread.sleep from LifecycleWatcher tests, using awaitility and DateProvider ([#392](https://github.com/getsentry/sentry-android/pull/392)) @marandaneto
- ref: added a DateTimeProvider for making retry after testable ([#391](https://github.com/getsentry/sentry-android/pull/391)) @marandaneto
- Bump Gradle to 6.4 ([#390](https://github.com/getsentry/sentry-android/pull/390)) @marandaneto
- Bump sentry-native to 0.2.6 ([#396](https://github.com/getsentry/sentry-android/pull/396)) @marandaneto

Packages were released on [`bintray`](https://dl.bintray.com/getsentry/sentry-android/io/sentry/sentry-android/), [`jcenter`](https://jcenter.bintray.com/io/sentry/sentry-android/) and [`mavenCentral`](https://repo.maven.apache.org/maven2/io/sentry/sentry-android/)

We'd love to get feedback.

## 2.1.0

### Features

- Includes all the changes of 2.1.0 alpha, beta and RC

### Fixes

- fix when PhoneStateListener is not ready for use ([#387](https://github.com/getsentry/sentry-android/pull/387)) @marandaneto
- make ANR 5s by default ([#388](https://github.com/getsentry/sentry-android/pull/388)) @marandaneto
- rate limiting by categories ([#381](https://github.com/getsentry/sentry-android/pull/381)) @marandaneto
- Bump NDK to latest stable version 21.1.6352462 ([#386](https://github.com/getsentry/sentry-android/pull/386)) @marandaneto

Packages were released on [`bintray`](https://dl.bintray.com/getsentry/sentry-android/io/sentry/sentry-android/), [`jcenter`](https://jcenter.bintray.com/io/sentry/sentry-android/) and [`mavenCentral`](https://repo.maven.apache.org/maven2/io/sentry/sentry-android/)

We'd love to get feedback.

## 2.0.3

### Fixes

- patch from 2.1.0-alpha.2 - avoid crash if NDK throws UnsatisfiedLinkError ([#344](https://github.com/getsentry/sentry-android/pull/344)) @marandaneto

Packages were released on [`bintray`](https://dl.bintray.com/getsentry/sentry-android/io/sentry/sentry-android/), [`jcenter`](https://jcenter.bintray.com/io/sentry/sentry-android/) and [`mavenCentral`](https://repo.maven.apache.org/maven2/io/sentry/sentry-android/)

We'd love to get feedback.

## 2.1.0-RC.1

### Features

- Options for uncaught exception and make SentryOptions list Thread-Safe ([#384](https://github.com/getsentry/sentry-android/pull/384)) @marandaneto
- Automatic breadcrumbs for app, activity and sessions lifecycles and system events ([#348](https://github.com/getsentry/sentry-android/pull/348)) @marandaneto
- Make capture session and envelope internal ([#372](https://github.com/getsentry/sentry-android/pull/372)) @marandaneto

### Fixes

- If retry after header has empty categories, apply retry after to all of them ([#377](https://github.com/getsentry/sentry-android/pull/377)) @marandaneto
- Discard events and envelopes if cached and retry after ([#378](https://github.com/getsentry/sentry-android/pull/378)) @marandaneto
- Merge loadLibrary calls for sentry-native and clean up CMake files ([#373](https://github.com/getsentry/sentry-android/pull/373)) @Swatinem
- Exceptions should be sorted oldest to newest ([#370](https://github.com/getsentry/sentry-android/pull/370)) @marandaneto
- Check external storage size even if its read only ([#368](https://github.com/getsentry/sentry-android/pull/368)) @marandaneto
- Wrong check for cellular network capability ([#369](https://github.com/getsentry/sentry-android/pull/369)) @marandaneto
- add ScheduledForRemoval annotation to deprecated methods ([#375](https://github.com/getsentry/sentry-android/pull/375)) @marandaneto
- Bump NDK to 21.0.6113669 ([#367](https://github.com/getsentry/sentry-android/pull/367)) @marandaneto
- Bump AGP and add new make cmd to check for updates ([#365](https://github.com/getsentry/sentry-android/pull/365)) @marandaneto

Packages were released on [`bintray`](https://dl.bintray.com/getsentry/sentry-android/io/sentry/sentry-android/), [`jcenter`](https://jcenter.bintray.com/io/sentry/sentry-android/) and [`mavenCentral`](https://repo.maven.apache.org/maven2/io/sentry/sentry-android/)

We'd love to get feedback.

## 2.1.0-beta.2

### Fixes

- Bump sentry-native to 0.2.4 ([#364](https://github.com/getsentry/sentry-android/pull/364)) @marandaneto
- Update current session on session start after deleting previous session ([#362](https://github.com/getsentry/sentry-android/pull/362)) @marandaneto

Packages were released on [`bintray`](https://dl.bintray.com/getsentry/sentry-android/io/sentry/sentry-android/), [`jcenter`](https://jcenter.bintray.com/io/sentry/sentry-android/) and [`mavenCentral`](https://repo.maven.apache.org/maven2/io/sentry/sentry-android/)

We'd love to get feedback.

## 2.1.0-beta.1

### Fixes

- Bump sentry-native to 0.2.3 ([#357](https://github.com/getsentry/sentry-android/pull/357)) @marandaneto
- Check for androidx availability on runtime ([#356](https://github.com/getsentry/sentry-android/pull/356)) @marandaneto
- If theres a left over session file and its crashed, we should not overwrite its state ([#354](https://github.com/getsentry/sentry-android/pull/354)) @marandaneto
- Session should be exited state if state was ok ([#352](https://github.com/getsentry/sentry-android/pull/352)) @marandaneto
- Envelope has dedicated endpoint ([#353](https://github.com/getsentry/sentry-android/pull/353)) @marandaneto

Packages were released on [`bintray`](https://dl.bintray.com/getsentry/sentry-android/io/sentry/sentry-android/), [`jcenter`](https://jcenter.bintray.com/io/sentry/sentry-android/) and [`mavenCentral`](https://repo.maven.apache.org/maven2/io/sentry/sentry-android/)

We'd love to get feedback.

## 2.1.0-alpha.2

### Fixes

- Change integration order for cached outbox events ([#347](https://github.com/getsentry/sentry-android/pull/347)) @marandaneto
- Avoid crash if NDK throws UnsatisfiedLinkError ([#344](https://github.com/getsentry/sentry-android/pull/344)) @marandaneto
- Avoid getting a threadlocal twice. ([#339](https://github.com/getsentry/sentry-android/pull/339)) @metlos
- Removing session tracking guard on hub and client ([#338](https://github.com/getsentry/sentry-android/pull/338)) @marandaneto
- Bump agp to 3.6.2 ([#336](https://github.com/getsentry/sentry-android/pull/336)) @marandaneto
- Fix racey ANR integration ([#332](https://github.com/getsentry/sentry-android/pull/332)) @marandaneto
- Logging envelopes path when possible instead of nullable id ([#331](https://github.com/getsentry/sentry-android/pull/331)) @marandaneto
- Renaming transport gate method ([#330](https://github.com/getsentry/sentry-android/pull/330)) @marandaneto

Packages were released on [`bintray`](https://dl.bintray.com/getsentry/sentry-android/io/sentry/sentry-android/), [`jcenter`](https://jcenter.bintray.com/io/sentry/sentry-android/) and [`mavenCentral`](https://repo.maven.apache.org/maven2/io/sentry/sentry-android/)

We'd love to get feedback.

## 2.1.0-alpha.1

Release of Sentry's new SDK for Android.

## What’s Changed

### Features

- Release health @marandaneto @bruno-garcia
- ANR report should have 'was active=yes' on the dashboard ([#299](https://github.com/getsentry/sentry-android/pull/299)) @marandaneto
- NDK events apply scoped data ([#322](https://github.com/getsentry/sentry-android/pull/322)) @marandaneto
- Add a StdoutTransport ([#310](https://github.com/getsentry/sentry-android/pull/310)) @mike-burns
- Implementing new retry after protocol ([#306](https://github.com/getsentry/sentry-android/pull/306)) @marandaneto

### Fixes

- Bump sentry-native to 0.2.2 ([#305](https://github.com/getsentry/sentry-android/pull/305)) @Swatinem
- Missing App's info ([#315](https://github.com/getsentry/sentry-android/pull/315)) @marandaneto
- Buffered writers/readers - otimizations ([#311](https://github.com/getsentry/sentry-android/pull/311)) @marandaneto
- Boot time should be UTC ([#309](https://github.com/getsentry/sentry-android/pull/309)) @marandaneto
- Make transport result public ([#300](https://github.com/getsentry/sentry-android/pull/300)) @marandaneto

Packages were released on [`bintray`](https://dl.bintray.com/getsentry/sentry-android/io/sentry/sentry-android/), [`jcenter`](https://jcenter.bintray.com/io/sentry/sentry-android/) and [`mavenCentral`](https://repo.maven.apache.org/maven2/io/sentry/sentry-android/)

We'd love to get feedback.

## 2.0.2

Release of Sentry's new SDK for Android.

### Features

- MavenCentral support ([#284](https://github.com/getsentry/sentry-android/pull/284)) @marandaneto

### Fixes

- Bump AGP to 3.6.1 ([#285](https://github.com/getsentry/sentry-android/pull/285)) @marandaneto

Packages were released on [`bintray`](https://dl.bintray.com/getsentry/sentry-android/io/sentry/sentry-android/), [`jcenter`](https://jcenter.bintray.com/io/sentry/sentry-android/) and [`mavenCentral`](https://repo.maven.apache.org/maven2/io/sentry/sentry-android/)

We'd love to get feedback.

## 2.0.1

Release of Sentry's new SDK for Android.

## What’s Changed

### Features

- Attach threads/stacktraces ([#267](https://github.com/getsentry/sentry-android/pull/267)) @marandaneto
- Add the default serverName to SentryOptions and use it in MainEventProcessor ([#279](https://github.com/getsentry/sentry-android/pull/279)) @metlos

### Fixes

- set current threadId when there's no mechanism set ([#277](https://github.com/getsentry/sentry-android/pull/277)) @marandaneto
- Preview package manager ([#269](https://github.com/getsentry/sentry-android/pull/269)) @bruno-garcia

Packages were released on [`bintray`](https://dl.bintray.com/getsentry/sentry-android/io/sentry/), [`jcenter`](https://jcenter.bintray.com/io/sentry/sentry-android/)

We'd love to get feedback.

## 2.0.0

Release of Sentry's new SDK for Android.

New features not offered by (1.7.x):

- NDK support
  - Captures crashes caused by native code
  - Access to the [`sentry-native` SDK](https://github.com/getsentry/sentry-native/) API by your native (C/C++/Rust code/..).
- Automatic init (just add your `DSN` to the manifest)
   - Proguard rules are added automatically
   - Permission (Internet) is added automatically
- Uncaught Exceptions might be captured even before the app restarts
- Sentry's Unified API.
- More context/device information
- Packaged as `aar`
- Frames from the app automatically marked as `InApp=true` (stack traces in Sentry highlights them by default).
- Complete Sentry Protocol available.
- All threads and their stack traces are captured.
- Sample project in this repo to test many features (segfault, uncaught exception, ANR...)

Features from the current SDK like `ANR` are also available (by default triggered after 4 seconds).

Packages were released on [`bintray`](https://dl.bintray.com/getsentry/sentry-android/io/sentry/), [`jcenter`](https://jcenter.bintray.com/io/sentry/sentry-android/)

We'd love to get feedback.

## 2.0.0-rc04

Release of Sentry's new SDK for Android.

### Features

- Take sampleRate from metadata ([#262](https://github.com/getsentry/sentry-android/pull/262)) @bruno-garcia
- Support mills timestamp format ([#263](https://github.com/getsentry/sentry-android/pull/263)) @marandaneto
- Adding logs to installed integrations ([#265](https://github.com/getsentry/sentry-android/pull/265)) @marandaneto

### Fixes

- Breacrumb.data to string,object, Add LOG level ([#264](https://github.com/getsentry/sentry-android/pull/264)) @HazAT
- Read release conf. on manifest ([#266](https://github.com/getsentry/sentry-android/pull/266)) @marandaneto

Packages were released on [`bintray`](https://dl.bintray.com/getsentry/sentry-android/io/sentry/), [`jcenter`](https://jcenter.bintray.com/io/sentry/sentry-android/)

We'd love to get feedback and we'll work in getting the GA `2.0.0` out soon.
Until then, the [stable SDK offered by Sentry is at version 1.7.30](https://github.com/getsentry/sentry-java/releases/tag/v1.7.30)

## 2.0.0-rc03

Release of Sentry's new SDK for Android.

### Fixes

- fixes ([#259](https://github.com/getsentry/sentry-android/issues/259)) - NPE check on getExternalFilesDirs items. ([#260](https://github.com/getsentry/sentry-android/pull/260)) @marandaneto
- strictMode typo ([#258](https://github.com/getsentry/sentry-android/pull/258)) @marandaneto

Packages were released on [`bintray`](https://dl.bintray.com/getsentry/sentry-android/io/sentry/), [`jcenter`](https://jcenter.bintray.com/io/sentry/sentry-android/)

We'd love to get feedback and we'll work in getting the GA `2.0.0` out soon.
Until then, the [stable SDK offered by Sentry is at version 1.7.30](https://github.com/getsentry/sentry-java/releases/tag/v1.7.30)

## 2.0.0-rc02

Release of Sentry's new SDK for Android.

### Features

- Hub mode configurable ([#247](https://github.com/getsentry/sentry-android/pull/247)) @bruno-garcia
- Added remove methods (tags/extras) to the sentry static class ([#243](https://github.com/getsentry/sentry-android/pull/243)) @marandaneto

### Fixes


- Update ndk for new sentry-native version ([#235](https://github.com/getsentry/sentry-android/pull/235)) @Swatinem @marandaneto
- Make integrations public ([#256](https://github.com/getsentry/sentry-android/pull/256)) @marandaneto
- Bump build-tools ([#255](https://github.com/getsentry/sentry-android/pull/255)) @marandaneto
- Added javadocs to scope and its dependencies ([#253](https://github.com/getsentry/sentry-android/pull/253)) @marandaneto
- Build all ABIs ([#254](https://github.com/getsentry/sentry-android/pull/254)) @marandaneto
- Moving back ANR timeout from long to int param. ([#252](https://github.com/getsentry/sentry-android/pull/252)) @marandaneto
- Added HubAdapter to call Sentry static methods from Integrations ([#250](https://github.com/getsentry/sentry-android/pull/250)) @marandaneto
- New Release format ([#242](https://github.com/getsentry/sentry-android/pull/242)) @marandaneto
- Javadocs for SentryOptions ([#246](https://github.com/getsentry/sentry-android/pull/246)) @marandaneto
- non-app is already inApp excluded by default. ([#244](https://github.com/getsentry/sentry-android/pull/244)) @marandaneto
- Fix if symlink exists for sentry-native ([#241](https://github.com/getsentry/sentry-android/pull/241)) @marandaneto
- Clone method - race condition free ([#226](https://github.com/getsentry/sentry-android/pull/226)) @marandaneto
- Refactoring breadcrumbs callback ([#239](https://github.com/getsentry/sentry-android/pull/239)) @marandaneto

Packages were released on [`bintray`](https://dl.bintray.com/getsentry/sentry-android/io/sentry/), [`jcenter`](https://jcenter.bintray.com/io/sentry/sentry-android/)

We'd love to get feedback and we'll work in getting the GA `2.0.0` out soon.
Until then, the [stable SDK offered by Sentry is at version 1.7.30](https://github.com/getsentry/sentry-java/releases/tag/v1.7.30)

## 2.0.0-rc01

Release of Sentry's new SDK for Android.

## What’s Changed

### Features

- Added remove methods for Scope data ([#237](https://github.com/getsentry/sentry-android/pull/237)) @marandaneto
- More device context (deviceId, connectionType and language) ([#229](https://github.com/getsentry/sentry-android/pull/229)) @marandaneto
- Added a few java docs (Sentry, Hub and SentryClient) ([#223](https://github.com/getsentry/sentry-android/pull/223)) @marandaneto
- Implemented diagnostic logger ([#218](https://github.com/getsentry/sentry-android/pull/218)) @marandaneto
- Added event processors to scope ([#209](https://github.com/getsentry/sentry-android/pull/209)) @marandaneto
- Added android transport gate ([#206](https://github.com/getsentry/sentry-android/pull/206)) @marandaneto
- Added executor for caching values out of the main thread ([#201](https://github.com/getsentry/sentry-android/pull/201)) @marandaneto

### Fixes


- Honor RetryAfter ([#236](https://github.com/getsentry/sentry-android/pull/236)) @marandaneto
- Add tests for SentryValues ([#238](https://github.com/getsentry/sentry-android/pull/238)) @philipphofmann
- Do not set frames if there's none ([#234](https://github.com/getsentry/sentry-android/pull/234)) @marandaneto
- Always call interrupt after InterruptedException ([#232](https://github.com/getsentry/sentry-android/pull/232)) @marandaneto
- Mark as current thread if its the main thread ([#228](https://github.com/getsentry/sentry-android/pull/228)) @marandaneto
- Fix lgtm alerts ([#219](https://github.com/getsentry/sentry-android/pull/219)) @marandaneto
- Written unit tests to ANR integration ([#215](https://github.com/getsentry/sentry-android/pull/215)) @marandaneto
- Added blog posts to README ([#214](https://github.com/getsentry/sentry-android/pull/214)) @marandaneto
- Raise code coverage for Dsn to 100% ([#212](https://github.com/getsentry/sentry-android/pull/212)) @philipphofmann
- Remove redundant times(1) for Mockito.verify ([#211](https://github.com/getsentry/sentry-android/pull/211)) @philipphofmann
- Transport may be set on options ([#203](https://github.com/getsentry/sentry-android/pull/203)) @marandaneto
- dist may be set on options ([#204](https://github.com/getsentry/sentry-android/pull/204)) @marandaneto
- Throw an exception if DSN is not set ([#200](https://github.com/getsentry/sentry-android/pull/200)) @marandaneto
- Migration guide markdown ([#197](https://github.com/getsentry/sentry-android/pull/197)) @marandaneto

Packages were released on [`bintray`](https://dl.bintray.com/getsentry/sentry-android/io/sentry/), [`jcenter`](https://jcenter.bintray.com/io/sentry/sentry-android/)

We'd love to get feedback and we'll work in getting the GA `2.0.0` out soon.
Until then, the [stable SDK offered by Sentry is at version 1.7.29](https://github.com/getsentry/sentry-java/releases/tag/v1.7.29)

## 2.0.0-beta02

Release of Sentry's new SDK for Android.

### Features

- addBreadcrumb overloads ([#196](https://github.com/getsentry/sentry-android/pull/196)) and ([#198](https://github.com/getsentry/sentry-android/pull/198))

### Fixes

- fix Android bug on API 24 and 25 about getting current threads and stack traces ([#194](https://github.com/getsentry/sentry-android/pull/194))

Packages were released on [`bintray`](https://dl.bintray.com/getsentry/sentry-android/io/sentry/), [`jcenter`](https://jcenter.bintray.com/io/sentry/sentry-android/)

We'd love to get feedback and we'll work in getting the GA `2.0.0` out soon.
Until then, the [stable SDK offered by Sentry is at version 1.7.28](https://github.com/getsentry/sentry-java/releases/tag/v1.7.28)

## 2.0.0-beta01

Release of Sentry's new SDK for Android.

### Fixes

- ref: ANR doesn't set handled flag ([#186](https://github.com/getsentry/sentry-android/pull/186))
- SDK final review ([#183](https://github.com/getsentry/sentry-android/pull/183))
- ref: Drop errored in favor of crashed ([#187](https://github.com/getsentry/sentry-android/pull/187))
- Workaround android_id ([#185](https://github.com/getsentry/sentry-android/pull/185))
- Renamed sampleRate ([#191](https://github.com/getsentry/sentry-android/pull/191))
- Making timestamp package-private or test-only ([#190](https://github.com/getsentry/sentry-android/pull/190))
- Split event processor in Device/App data ([#180](https://github.com/getsentry/sentry-android/pull/180))

Packages were released on [`bintray`](https://dl.bintray.com/getsentry/sentry-android/io/sentry/), [`jcenter`](https://jcenter.bintray.com/io/sentry/sentry-android/)

We'd love to get feedback and we'll work in getting the GA `2.0.0` out soon.
Until then, the [stable SDK offered by Sentry is at version 1.7.28](https://github.com/getsentry/sentry-java/releases/tag/v1.7.28)

## 2.0.0-alpha09

Release of Sentry's new SDK for Android.

### Features

- Adding nativeBundle plugin ([#161](https://github.com/getsentry/sentry-android/pull/161))
- Adding scope methods to sentry static class ([#179](https://github.com/getsentry/sentry-android/pull/179))

### Fixes

- fix: DSN parsing ([#165](https://github.com/getsentry/sentry-android/pull/165))
- Don't avoid exception type minification ([#166](https://github.com/getsentry/sentry-android/pull/166))
- make Gson retro compatible with older versions of AGP ([#177](https://github.com/getsentry/sentry-android/pull/177))
- Bump sentry-native with message object instead of a string ([#172](https://github.com/getsentry/sentry-android/pull/172))

Packages were released on [`bintray`](https://dl.bintray.com/getsentry/sentry-android/io/sentry/), [`jcenter`](https://jcenter.bintray.com/io/sentry/sentry-android/)

We'd love to get feedback and we'll work in getting the GA `2.0.0` out soon.
Until then, the [stable SDK offered by Sentry is at version 1.7.28](https://github.com/getsentry/sentry-java/releases/tag/v1.7.28)

## 2.0.0-alpha08

Release of Sentry's new SDK for Android.

### Fixes

- DebugId endianness ([#162](https://github.com/getsentry/sentry-android/pull/162))
- Executed beforeBreadcrumb also for scope ([#160](https://github.com/getsentry/sentry-android/pull/160))
- Benefit of manifest merging when minSdk ([#159](https://github.com/getsentry/sentry-android/pull/159))
- Add method to captureMessage with level ([#157](https://github.com/getsentry/sentry-android/pull/157))
- Listing assets file on the wrong dir ([#156](https://github.com/getsentry/sentry-android/pull/156))

Packages were released on [`bintray`](https://dl.bintray.com/getsentry/sentry-android/io/sentry/), [`jcenter`](https://jcenter.bintray.com/io/sentry/sentry-android/)

We'd love to get feedback and we'll work in getting the GA `2.0.0` out soon.
Until then, the [stable SDK offered by Sentry is at version 1.7.28](https://github.com/getsentry/sentry-java/releases/tag/v1.7.28)

## 2.0.0-alpha07

Third release of Sentry's new SDK for Android.

### Fixes

-  Fixed release for jcenter and bintray

Packages were released on [`bintray`](https://dl.bintray.com/getsentry/sentry-android/io/sentry/), [`jcenter`](https://jcenter.bintray.com/io/sentry/sentry-android/)

We'd love to get feedback and we'll work in getting the GA `2.0.0` out soon.
Until then, the [stable SDK offered by Sentry is at version 1.7.28](https://github.com/getsentry/sentry-java/releases/tag/v1.7.28)

## 2.0.0-alpha06

Second release of Sentry's new SDK for Android.

### Fixes

- Fixed a typo on pom generation.

Packages were released on [`bintray`](https://dl.bintray.com/getsentry/sentry-android/io/sentry/), [`jcenter`](https://jcenter.bintray.com/io/sentry/sentry-android/)

We'd love to get feedback and we'll work in getting the GA `2.0.0` out soon.
Until then, the [stable SDK offered by Sentry is at version 1.7.28](https://github.com/getsentry/sentry-java/releases/tag/v1.7.28)

## 2.0.0-alpha05

First release of Sentry's new SDK for Android.

New features not offered by our current (1.7.x), stable SDK are:

- NDK support
  - Captures crashes caused by native code
  - Access to the [`sentry-native` SDK](https://github.com/getsentry/sentry-native/) API by your native (C/C++/Rust code/..).
- Automatic init (just add your `DSN` to the manifest)
   - Proguard rules are added automatically
   - Permission (Internet) is added automatically
- Uncaught Exceptions might be captured even before the app restarts
- Unified API which include scopes etc.
- More context/device information
- Packaged as `aar`
- Frames from the app automatically marked as `InApp=true` (stack traces in Sentry highlights them by default).
- Complete Sentry Protocol available.
- All threads and their stack traces are captured.
- Sample project in this repo to test many features (segfault, uncaught exception, scope)

Features from the current SDK like `ANR` are also available (by default triggered after 4 seconds).

Packages were released on [`bintray`](https://dl.bintray.com/getsentry/sentry-android/io/sentry/), [`jcenter`](https://jcenter.bintray.com/io/sentry/sentry-android/)

We'd love to get feedback and we'll work in getting the GA `2.0.0` out soon.
Until then, the [stable SDK offered by Sentry is at version 1.7.28](https://github.com/getsentry/sentry-java/releases/tag/v1.7.28)<|MERGE_RESOLUTION|>--- conflicted
+++ resolved
@@ -2,20 +2,17 @@
 
 ## Unreleased
 
-<<<<<<< HEAD
 ### Breaking Changes
 
 - Throw IllegalArgumentException when calling Sentry.init on Android ([#3596](https://github.com/getsentry/sentry-java/pull/3596))
 - Metrics have been removed from the SDK ([#3774](https://github.com/getsentry/sentry-java/pull/3774))
-  - Metrics will return but we don't know in what exact form yet
+    - Metrics will return but we don't know in what exact form yet
 - `enableTracing` option (a.k.a `enable-tracing`) has been removed from the SDK ([#3776](https://github.com/getsentry/sentry-java/pull/3776))
-  - Please set `tracesSampleRate` to a value >= 0.0 for enabling performance instead. The default value is `null` which means performance is disabled.
+    - Please set `tracesSampleRate` to a value >= 0.0 for enabling performance instead. The default value is `null` which means performance is disabled.
 - Change OkHttp sub-spans to span attributes ([#3556](https://github.com/getsentry/sentry-java/pull/3556))
-  - This will reduce the number of spans created by the SDK
-- `options.experimental.sessionReplay.errorSampleRate` was renamed to `options.experimental.sessionReplay.onErrorSampleRate` ([#3637](https://github.com/getsentry/sentry-java/pull/3637))
-- Manifest option `io.sentry.session-replay.error-sample-rate` was renamed to `io.sentry.session-replay.on-error-sample-rate` ([#3637](https://github.com/getsentry/sentry-java/pull/3637))
+    - This will reduce the number of spans created by the SDK
 - Replace `synchronized` methods and blocks with `ReentrantLock` (`AutoClosableReentrantLock`) ([#3715](https://github.com/getsentry/sentry-java/pull/3715))
-  - If you are subclassing any Sentry classes, please check if the parent class used `synchronized` before. Please make sure to use the same lock object as the parent class in that case.
+    - If you are subclassing any Sentry classes, please check if the parent class used `synchronized` before. Please make sure to use the same lock object as the parent class in that case.
 - `traceOrigins` option (`io.sentry.traces.tracing-origins` in manifest) has been removed, please use `tracePropagationTargets` (`io.sentry.traces.trace-propagation-targets` in manifest`) instead ([#3780](https://github.com/getsentry/sentry-java/pull/3780))
 - `profilingEnabled` option (`io.sentry.traces.profiling.enable` in manifest) has been removed, please use `profilesSampleRate` (`io.sentry.traces.profiling.sample-rate` instead) instead ([#3780](https://github.com/getsentry/sentry-java/pull/3780))
 - `shutdownTimeout` option has been removed, please use `shutdownTimeoutMillis` instead ([#3780](https://github.com/getsentry/sentry-java/pull/3780))
@@ -35,48 +32,39 @@
 ### Features
 
 - Add init priority settings ([#3674](https://github.com/getsentry/sentry-java/pull/3674))
-  - You may now set `forceInit=true` (`force-init` for `.properties` files) to ensure a call to Sentry.init / SentryAndroid.init takes effect
+    - You may now set `forceInit=true` (`force-init` for `.properties` files) to ensure a call to Sentry.init / SentryAndroid.init takes effect
 - Add force init option to Android Manifest ([#3675](https://github.com/getsentry/sentry-java/pull/3675))
-  - Use `<meta-data android:name="io.sentry.force-init" android:value="true" />` to ensure Sentry Android auto init is not easily overwritten
+    - Use `<meta-data android:name="io.sentry.force-init" android:value="true" />` to ensure Sentry Android auto init is not easily overwritten
 - Attach request body for `application/x-www-form-urlencoded` requests in Spring ([#3731](https://github.com/getsentry/sentry-java/pull/3731))
-  - Previously request body was only attached for `application/json` requests
+    - Previously request body was only attached for `application/json` requests
 - Set breadcrumb level based on http status ([#3771](https://github.com/getsentry/sentry-java/pull/3771))
 - Support `graphql-java` v22 via a new module `sentry-graphql-22` ([#3740](https://github.com/getsentry/sentry-java/pull/3740))
-  - If you are using `graphql-java` v21 or earlier, you can use the `sentry-graphql` module
-  - For `graphql-java` v22 and newer please use the `sentry-graphql-22` module
+    - If you are using `graphql-java` v21 or earlier, you can use the `sentry-graphql` module
+    - For `graphql-java` v22 and newer please use the `sentry-graphql-22` module
 - We now provide a `SentryInstrumenter` bean directly for Spring (Boot) if there is none yet instead of using `GraphQlSourceBuilderCustomizer` to add the instrumentation ([#3744](https://github.com/getsentry/sentry-java/pull/3744))
-  - It is now also possible to provide a bean of type `SentryGraphqlInstrumentation.BeforeSpanCallback` which is then used by `SentryInstrumenter`
+    - It is now also possible to provide a bean of type `SentryGraphqlInstrumentation.BeforeSpanCallback` which is then used by `SentryInstrumenter`
 
 ### Fixes
 
 - Use OpenTelemetry span name as fallback for transaction name ([#3557](https://github.com/getsentry/sentry-java/pull/3557))
-  - In certain cases we were sending transactions as "<unlabeled transaction>" when using OpenTelemetry
+    - In certain cases we were sending transactions as "<unlabeled transaction>" when using OpenTelemetry
 - Add OpenTelemetry span data to Sentry span ([#3593](https://github.com/getsentry/sentry-java/pull/3593))
 - No longer selectively copy OpenTelemetry attributes to Sentry spans / transactions `data` ([#3663](https://github.com/getsentry/sentry-java/pull/3663))
 - Remove `PROCESS_COMMAND_ARGS` (`process.command_args`) OpenTelemetry span attribute as it can be very large ([#3664](https://github.com/getsentry/sentry-java/pull/3664))
 - Use RECORD_ONLY sampling decision if performance is disabled ([#3659](https://github.com/getsentry/sentry-java/pull/3659))
     - Also fix check whether Performance is enabled when making a sampling decision in the OpenTelemetry sampler
 - Sentry OpenTelemetry Java Agent now sets Instrumenter to SENTRY (used to be OTEL) ([#3697](https://github.com/getsentry/sentry-java/pull/3697))
-- Avoid stopping appStartProfiler after application creation ([#3630](https://github.com/getsentry/sentry-java/pull/3630))
-- Session Replay: Correctly detect dominant color for `TextView`s with Spans ([#3682](https://github.com/getsentry/sentry-java/pull/3682))
-- Session Replay: Add options to selectively redact/ignore views from being captured. The following options are available: ([#3689](https://github.com/getsentry/sentry-java/pull/3689))
-  - `android:tag="sentry-redact|sentry-ignore"` in XML or `view.setTag("sentry-redact|sentry-ignore")` in code tags
-    - if you already have a tag set for a view, you can set a tag by id: `<tag android:id="@id/sentry_privacy" android:value="redact|ignore"/>` in XML or `view.setTag(io.sentry.android.replay.R.id.sentry_privacy, "redact|ignore")` in code
-  - `view.sentryReplayRedact()` or `view.sentryReplayIgnore()` extension functions
-  - redact/ignore `View`s of a certain type by adding fully-qualified classname to one of the lists `options.experimental.sessionReplay.addRedactViewClass()` or `options.experimental.sessionReplay.addIgnoreViewClass()`. Note, that all of the view subclasses/subtypes will be redacted/ignored as well
-    - For example, (this is already a default behavior) to redact all `TextView`s and their subclasses (`RadioButton`, `EditText`, etc.): `options.experimental.sessionReplay.addRedactViewClass("android.widget.TextView")`
-    - If you're using code obfuscation, adjust your proguard-rules accordingly, so your custom view class name is not minified
 - Set span origin in `ActivityLifecycleIntegration` on span options instead of after creating the span / transaction ([#3702](https://github.com/getsentry/sentry-java/pull/3702))
-  - This allows spans to be filtered by span origin on creation
+    - This allows spans to be filtered by span origin on creation
 - Honor ignored span origins in `SentryTracer.startChild` ([#3704](https://github.com/getsentry/sentry-java/pull/3704))
 - Add `enable-spotlight` and `spotlight-connection-url` to external options and check if spotlight is enabled when deciding whether to inspect an OpenTelemetry span for connecting to splotlight ([#3709](https://github.com/getsentry/sentry-java/pull/3709))
 - Trace context on `Contexts.setTrace` has been marked `@NotNull` ([#3721](https://github.com/getsentry/sentry-java/pull/3721))
-  - Setting it to `null` would cause an exception.
-  - Transactions are dropped if trace context is missing
+    - Setting it to `null` would cause an exception.
+    - Transactions are dropped if trace context is missing
 - Remove internal annotation on `SpanOptions` ([#3722](https://github.com/getsentry/sentry-java/pull/3722))
 - `SentryLogbackInitializer` is now public ([#3723](https://github.com/getsentry/sentry-java/pull/3723))
 - Fix order of calling `close` on previous Sentry instance when re-initializing ([#3750](https://github.com/getsentry/sentry-java/pull/3750))
-  - Previously some parts of Sentry were immediately closed after re-init that should have stayed open and some parts of the previous init were never closed
+    - Previously some parts of Sentry were immediately closed after re-init that should have stayed open and some parts of the previous init were never closed
 
 ### Behavioural Changes
 
@@ -92,9 +80,9 @@
 
 - Removed user segment ([#3512](https://github.com/getsentry/sentry-java/pull/3512))
 - Use span id of remote parent ([#3548](https://github.com/getsentry/sentry-java/pull/3548))
-  - Traces were broken because on an incoming request, OtelSentrySpanProcessor did not set the parentSpanId on the span correctly. Traces were not referencing the actual parent span but some other (random) span ID which the server doesn't know.
+    - Traces were broken because on an incoming request, OtelSentrySpanProcessor did not set the parentSpanId on the span correctly. Traces were not referencing the actual parent span but some other (random) span ID which the server doesn't know.
 - Attach active span to scope when using OpenTelemetry ([#3549](https://github.com/getsentry/sentry-java/pull/3549))
-  - Errors weren't linked to traces correctly due to parts of the SDK not knowing the current span
+    - Errors weren't linked to traces correctly due to parts of the SDK not knowing the current span
 - Record dropped spans in client report when sampling out OpenTelemetry spans ([#3552](https://github.com/getsentry/sentry-java/pull/3552))
 - Retrieve the correct current span from `Scope`/`Scopes` when using OpenTelemetry ([#3554](https://github.com/getsentry/sentry-java/pull/3554))
 
@@ -107,43 +95,43 @@
 ### Fixes
 
 - Support spans that are split into multiple batches ([#3539](https://github.com/getsentry/sentry-java/pull/3539))
-  - When spans belonging to a single transaction were split into multiple batches for SpanExporter, we did not add all spans because the isSpanTooOld check wasn't inverted.
+    - When spans belonging to a single transaction were split into multiple batches for SpanExporter, we did not add all spans because the isSpanTooOld check wasn't inverted.
 - Parse and use `send-default-pii` and `max-request-body-size` from `sentry.properties` ([#3534](https://github.com/getsentry/sentry-java/pull/3534))
 - `span.startChild` now uses `.makeCurrent()` by default ([#3544](https://github.com/getsentry/sentry-java/pull/3544))
-  - This caused an issue where the span tree wasn't correct because some spans were not added to their direct parent
+    - This caused an issue where the span tree wasn't correct because some spans were not added to their direct parent
 - Partially fix bootstrap class loading ([#3543](https://github.com/getsentry/sentry-java/pull/3543))
-  - There was a problem with two separate Sentry `Scopes` being active inside each OpenTelemetry `Context` due to using context keys from more than one class loader.
+    - There was a problem with two separate Sentry `Scopes` being active inside each OpenTelemetry `Context` due to using context keys from more than one class loader.
 
 ## 8.0.0-alpha.2
 
 ### Behavioural Changes
 
 - (Android) The JNI layer for sentry-native has now been moved from sentry-java to sentry-native ([#3189](https://github.com/getsentry/sentry-java/pull/3189))
-  - This now includes prefab support for sentry-native, allowing you to link and access the sentry-native API within your native app code
-  - Checkout the `sentry-samples/sentry-samples-android` example on how to configure CMake and consume `sentry.h`
+    - This now includes prefab support for sentry-native, allowing you to link and access the sentry-native API within your native app code
+    - Checkout the `sentry-samples/sentry-samples-android` example on how to configure CMake and consume `sentry.h`
 
 ### Features
 
 - Our `sentry-opentelemetry-agent` has been completely reworked and now plays nicely with the rest of the Java SDK
-  - You may also want to give this new agent a try even if you haven't used OpenTelemetry (with Sentry) before. It offers support for [many more libraries and frameworks](https://github.com/open-telemetry/opentelemetry-java-instrumentation/blob/main/docs/supported-libraries.md), improving on our trace propagation, `Scopes` (used to be `Hub`) propagation as well as performance instrumentation (i.e. more spans).
-  - If you are using a framework we did not support before and currently resort to manual instrumentation, please give the agent a try. See [here for a list of supported libraries, frameworks and application servers](https://github.com/open-telemetry/opentelemetry-java-instrumentation/blob/main/docs/supported-libraries.md).
-  - NOTE: Not all features have been implemented yet for the OpenTelemetry agent. Features of note that are not working yet:
-    - Metrics
-    - Measurements
-    - `forceFinish` on transaction
-    - `scheduleFinish` on transaction
-    - see [#3436](https://github.com/getsentry/sentry-java/issues/3436) for a more up-to-date list of features we have (not) implemented
-  - Please see "Installing `sentry-opentelemetry-agent`" for more details on how to set up the agent.
-  - What's new about the Agent
-    - When the OpenTelemetry Agent is used, Sentry API creates OpenTelemetry spans under the hood, handing back a wrapper object which bridges the gap between traditional Sentry API and OpenTelemetry. We might be replacing some of the Sentry performance API in the future.
-      - This is achieved by configuring the SDK to use `OtelSpanFactory` instead of `DefaultSpanFactory` which is done automatically by the auto init of the Java Agent.
-    - OpenTelemetry spans are now only turned into Sentry spans when they are finished so they can be sent to the Sentry server.
-    - Now registers an OpenTelemetry `Sampler` which uses Sentry sampling configuration
-    - Other Performance integrations automatically stop creating spans to avoid duplicate spans
-    - The Sentry SDK now makes use of OpenTelemetry `Context` for storing Sentry `Scopes` (which is similar to what used to be called `Hub`) and thus relies on OpenTelemetry for `Context` propagation.
-    - Classes used for the previous version of our OpenTelemetry support have been deprecated but can still be used manually. We're not planning to keep the old agent around in favor of less complexity in the SDK.
+    - You may also want to give this new agent a try even if you haven't used OpenTelemetry (with Sentry) before. It offers support for [many more libraries and frameworks](https://github.com/open-telemetry/opentelemetry-java-instrumentation/blob/main/docs/supported-libraries.md), improving on our trace propagation, `Scopes` (used to be `Hub`) propagation as well as performance instrumentation (i.e. more spans).
+    - If you are using a framework we did not support before and currently resort to manual instrumentation, please give the agent a try. See [here for a list of supported libraries, frameworks and application servers](https://github.com/open-telemetry/opentelemetry-java-instrumentation/blob/main/docs/supported-libraries.md).
+    - NOTE: Not all features have been implemented yet for the OpenTelemetry agent. Features of note that are not working yet:
+        - Metrics
+        - Measurements
+        - `forceFinish` on transaction
+        - `scheduleFinish` on transaction
+        - see [#3436](https://github.com/getsentry/sentry-java/issues/3436) for a more up-to-date list of features we have (not) implemented
+    - Please see "Installing `sentry-opentelemetry-agent`" for more details on how to set up the agent.
+    - What's new about the Agent
+        - When the OpenTelemetry Agent is used, Sentry API creates OpenTelemetry spans under the hood, handing back a wrapper object which bridges the gap between traditional Sentry API and OpenTelemetry. We might be replacing some of the Sentry performance API in the future.
+            - This is achieved by configuring the SDK to use `OtelSpanFactory` instead of `DefaultSpanFactory` which is done automatically by the auto init of the Java Agent.
+        - OpenTelemetry spans are now only turned into Sentry spans when they are finished so they can be sent to the Sentry server.
+        - Now registers an OpenTelemetry `Sampler` which uses Sentry sampling configuration
+        - Other Performance integrations automatically stop creating spans to avoid duplicate spans
+        - The Sentry SDK now makes use of OpenTelemetry `Context` for storing Sentry `Scopes` (which is similar to what used to be called `Hub`) and thus relies on OpenTelemetry for `Context` propagation.
+        - Classes used for the previous version of our OpenTelemetry support have been deprecated but can still be used manually. We're not planning to keep the old agent around in favor of less complexity in the SDK.
 - Add `ignoredSpanOrigins` option for ignoring spans coming from certain integrations
-  - We pre-configure this to ignore Performance instrumentation for Spring and other integrations when using our OpenTelemetry Agent to avoid duplicate spans
+    - We pre-configure this to ignore Performance instrumentation for Spring and other integrations when using our OpenTelemetry Agent to avoid duplicate spans
 - Add data fetching environment hint to breadcrumb for GraphQL (#3413) ([#3431](https://github.com/getsentry/sentry-java/pull/3431))
 
 ### Fixes
@@ -195,8 +183,8 @@
 ### Dependencies
 
 - Bump Native SDK from v0.7.0 to v0.7.5 ([#3441](https://github.com/getsentry/sentry-java/pull/3189))
-  - [changelog](https://github.com/getsentry/sentry-native/blob/master/CHANGELOG.md#075)
-  - [diff](https://github.com/getsentry/sentry-native/compare/0.7.0...0.7.5)
+    - [changelog](https://github.com/getsentry/sentry-native/blob/master/CHANGELOG.md#075)
+    - [diff](https://github.com/getsentry/sentry-native/compare/0.7.0...0.7.5)
 
 ## 8.0.0-alpha.1
 
@@ -253,10 +241,6 @@
 
 - Report exceptions returned by Throwable.getSuppressed() to Sentry as exception groups ([#3396] https://github.com/getsentry/sentry-java/pull/3396)
 
-=======
-### Fixes
-
-- Deprecate `enableTracing` option ([#3777](https://github.com/getsentry/sentry-java/pull/3777))
 
 ## 7.15.0
 
@@ -289,7 +273,6 @@
 - `options.experimental.sessionReplay.errorSampleRate` was renamed to `options.experimental.sessionReplay.onErrorSampleRate` ([#3637](https://github.com/getsentry/sentry-java/pull/3637))
 - Manifest option `io.sentry.session-replay.error-sample-rate` was renamed to `io.sentry.session-replay.on-error-sample-rate` ([#3637](https://github.com/getsentry/sentry-java/pull/3637))
 - Change `redactAllText` and `redactAllImages` to `maskAllText` and `maskAllImages` ([#3741](https://github.com/getsentry/sentry-java/pull/3741))
->>>>>>> f79c9c10
 
 ## 7.14.0
 
