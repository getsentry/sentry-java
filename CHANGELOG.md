--- conflicted
+++ resolved
@@ -2,12 +2,10 @@
 
 ## Unreleased
 
-<<<<<<< HEAD
 * Feat: Refactor OkHttp and Apollo to Kotlin functional interfaces (#1797)
-=======
+
 ## 5.4.0
 
->>>>>>> eebe56a4
 * Feat: Add `graphql-java` instrumentation (#1777)
 * Fix: Do not crash when event processors throw a lower level Throwable class (#1800)
 * Fix: ActivityFramesTracker does not throw if Activity has no observers (#1799)
