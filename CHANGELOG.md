--- conflicted
+++ resolved
@@ -2,11 +2,8 @@
 
 ## Unreleased
 
-<<<<<<< HEAD
 * Feat: Add datasource tracing with P6Spy (#1784)
-=======
 * Fix: ActivityFramesTracker does not throw if Activity has not been added (#1782)
->>>>>>> c8f22bd5
 
 ## 5.2.4
 
