--- conflicted
+++ resolved
@@ -4,7 +4,9 @@
 
 ### Features
 
-<<<<<<< HEAD
+- Add debug mode for Session Replay masking ([#4357](https://github.com/getsentry/sentry-java/pull/4357))
+    - Use `Sentry.replay().enableDebugMaskingOverlay()` to overlay the screen with the Session Replay masks.
+    - The masks will be invalidated at most once per `frameRate` (default 1 fps).
 - Add New User Feedback form ([#4384](https://github.com/getsentry/sentry-java/pull/4384))
     - We now introduce SentryUserFeedbackDialog, which extends AlertDialog, inheriting the show() and cancel() methods, among others.
       To use it, just instantiate it and call show() on the instance (Sentry must be previously initialized).
@@ -19,11 +21,6 @@
     
       SentryUserFeedbackDialog(context).show()
       ```
-=======
-- Add debug mode for Session Replay masking ([#4357](https://github.com/getsentry/sentry-java/pull/4357))
-    - Use `Sentry.replay().enableDebugMaskingOverlay()` to overlay the screen with the Session Replay masks.
-    - The masks will be invalidated at most once per `frameRate` (default 1 fps).
->>>>>>> 21f2cfad
 
 ## 8.12.0
 
