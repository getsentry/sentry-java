--- conflicted
+++ resolved
@@ -1,10 +1,5 @@
 # Changelog
 
-<<<<<<< HEAD
-## 7.8.0-alpha.0
-
-- No documented changes.
-=======
 ## Unreleased
 
 ### Features
@@ -15,7 +10,6 @@
 
 - Fix Frame measurements in app start transactions ([#3382](https://github.com/getsentry/sentry-java/pull/3382))
 - Fix timing metric value different from span duration ([#3368](https://github.com/getsentry/sentry-java/pull/3368))
->>>>>>> a33b0768
 
 ## 7.8.0
 
