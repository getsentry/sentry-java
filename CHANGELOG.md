# vNext

* Fix: Remove experimental annotation for Attachment #1257
* Fix: Mark stacktrace as snapshot if captured at arbitrary moment #1231
* Enchancement: Improve EventProcessor nullability annotations (#1229).
* Bump: sentry-native to 0.4.7
* Enchancement: Add ability to flush events synchronously.
* Fix: Disable Gson HTML escaping
* Enchancement: Support @SentrySpan and @SentryTransaction on classes and interfaces. (#1243)
* Enchancement: Do not serialize empty collections and maps (#1245)
* Ref: Simplify RestTemplate instrumentation (#1246)
* Ref: Prefix sdk.package names with io.sentry (#1249)
* Fix: Make the ANR Atomic flags immutable
* Enchancement: Integration interface better compatibility with Kotlin null-safety
* Enchancement: Simplify Sentry configuration in Spring integration (#1259)
* Fix: Fix SentryTransaction#getStatus NPE (#1273)
* Enchancement: Optimize SentryTracingFilter when hub is disabled.
<<<<<<< HEAD
* Fix: Interrupt the thread in QueuedThreadPoolExecutor (#1276)
=======
* Fix: SentryTransaction#finish should not clear another transaction from the scope (#1278)
>>>>>>> 86e9d165

Breaking Changes:
* Enchancement: SentryExceptionResolver should not send handled errors by default (#1248).
* Ref: Optimize DuplicateEventDetectionEventProcessor performance (#1247).
* Enchancement: Add overloads for startTransaction taking op and description (#1244)

# 4.1.0

* Improve Kotlin compatibility for SdkVersion (#1213)
* Feat: Support logging via JUL (#1211)
* Fix: Fix returning Sentry trace header from Span (#1217)
* Fix: Remove misleading error logs (#1222)

# 4.0.0

This release brings the Sentry Performance feature to Java SDK, Spring, Spring Boot, and Android integrations. Read more in the reference documentation:

- [Performance for Java](https://docs.sentry.io/platforms/java/performance/)
- [Performance for Spring](https://docs.sentry.io/platforms/java/guides/spring/)
- [Performance for Spring Boot](https://docs.sentry.io/platforms/java/guides/spring-boot/)
- [Performance for Android](https://docs.sentry.io/platforms/android/performance/)

### Other improvements:

#### Core:

- Improved loading external configuration:
  - Load `sentry.properties` from the application's current working directory (#1046)
  - Resolve `in-app-includes`, `in-app-excludes`, `tags`, `debug`, `uncaught.handler.enabled` parameters from the external configuration
- Set global tags on SentryOptions and load them from external configuration (#1066)
- Add support for attachments (#1082)
- Resolve `servername` from the localhost address
- Simplified transport configuration through setting `TransportFactory` instead of `ITransport` on SentryOptions (#1124)

#### Spring Boot:
- Add the ability to register multiple `OptionsConfiguration` beans (#1093)
- Initialize Logback after context refreshes (#1129)

#### Android:
- Add `isSideLoaded` and `installerStore` tags automatically (Where your App. was installed from eg Google Play, Amazon Store, downloaded APK, etc...)
- Bump: sentry-native to 0.4.6
- Bump: Gradle to 6.8.1 and AGP to 4.1.2

# 4.0.0-beta.1

* Feat: Add addToTransactions to Attachment (#1191)
* Enhancement: Support SENTRY_TRACES_SAMPLE_RATE conf. via env variables (#1171)
* Enhancement: Pass request to CustomSamplingContext in Spring integration (#1172)
* Ref: Set SpanContext on SentryTransaction to avoid potential NPE (#1173)
* Fix: Free Local Refs manually due to Android local ref. count limits
* Enhancement: Move `SentrySpanClientHttpRequestInterceptor` to Spring module (#1181)
* Enhancement: Add overload for `transaction/span.finish(SpanStatus)` (#1182)
* Fix: Bring back support for setting transaction name without ongoing transaction (#1183)
* Enhancement: Simplify registering traces sample callback in Spring integration (#1184)
* Enhancement: Polish Performance API (#1165)
* Enhancement: Set "debug" through external properties (#1186)
* Enhancement: Simplify Spring integration (#1188)
* Enhancement: Init overload with dsn (#1195)
* Enhancement: Enable Kotlin map-like access on CustomSamplingContext (#1192)
* Enhancement: Auto register custom ITransportFactory in Spring integration (#1194)
* Enhancement: Improve Kotlin property access in Performance API (#1193)
* Enhancement: Copy options tags to transactions (#1198)
* Enhancement: Add convenient method for accessing event's throwable (1202)

# 4.0.0-alpha.3

* Feat: Add maxAttachmentSize to SentryOptions (#1138)
* Feat: Drop invalid attachments (#1134)
* Ref: Make Attachment immutable (#1120)
* Fix inheriting sampling decision from parent (#1100)
* Fixes and Tests: Session serialization and deserialization
* Ref: using Calendar to generate Dates
* Fix: Exception only sets a stack trace if there are frames
* Feat: set isSideLoaded info tags
* Enhancement: Read tracesSampleRate from AndroidManifest
* Fix: Initialize Logback after context refreshes (#1129)
* Ref: Return NoOpTransaction instead of null (#1126)
* Fix: Do not crash when passing null values to @Nullable methods, eg User and Scope
* Ref: `ITransport` implementations are now responsible for executing request in asynchronous or synchronous way (#1118)
* Ref: Add option to set `TransportFactory` instead of `ITransport` on `SentryOptions` (#1124)
* Ref: Simplify ITransport creation in ITransportFactory (#1135) 
* Feat: Add non blocking Apache HttpClient 5 based Transport (#1136)
* Enhancement: Autoconfigure Apache HttpClient 5 based Transport in Spring Boot integration (#1143)
* Enhancement: Send user.ip_address = {{auto}} when sendDefaultPii is true (#1015)
* Fix: Resolving dashed properties from external configuration
* Feat: Read `uncaught.handler.enabled` property from the external configuration 
* Feat: Resolve servername from the localhost address
* Fix: Consider {{ auto }} as a default ip address (#1015) 
* Fix: Set release and environment on Transactions (#1152)
* Fix: Do not set transaction on the scope automatically   
* Enhancement: Automatically assign span context to captured events (#1156)
* Feat: OutboxSender supports all envelope item types #1158
* Enhancement: Improve ITransaction and ISpan null-safety compatibility (#1161)

# 4.0.0-alpha.2

* Feat: Add basic support for attachments (#1082)
* Fix: Remove method reference in SentryEnvelopeItem (#1091)
* Enhancement: Set transaction name on events and transactions sent using Spring integration (#1067)
* Fix: Set current thread only if there are no exceptions
* Enhancement: Set global tags on SentryOptions and load them from external configuration (#1066)
* Ref: Refactor resolving SpanContext for Throwable (#1068)
* Enhancement: Add API validator and remove deprecated methods
* Enhancement: Add more convenient method to start a child span (#1073)
* Enhancement: Autoconfigure traces callback in Spring Boot integration (#1074)
* Enhancement: Resolve in-app-includes and in-app-excludes parameters from the external configuration
* Enhancement: Make InAppIncludesResolver public (#1084)
* Ref: Change "op" to "operation" in @SentrySpan and @SentryTransaction
* Fix: SentryOptions creates GsonSerializer by default
* Enhancement: Add the ability to register multiple OptionsConfiguration beans (#1093)
* Fix: Append DebugImage list if event already has it
* Fix: Sort breadcrumbs by Date if there are breadcrumbs already in the event

# 4.0.0-alpha.1

* Enhancement: Load `sentry.properties` from the application's current working directory (#1046)
* Ref: Refactor JSON deserialization (#1047)
* Feat: Performance monitoring (#971)
* Feat: Performance monitoring for Spring Boot applications (#971)

# 3.2.1

* Fix: Set current thread only if theres no exceptions (#1064)
* Fix: Append DebugImage list if event already has it (#1092)
* Fix: Sort breadcrumbs by Date if there are breadcrumbs already in the event (#1094)
* Fix: Free Local Refs manually due to Android local ref. count limits  (#1179)

# 3.2.0

* Bump: AGP 4.1.1 (#1040)
* Fix: use neutral Locale for String operations #1033
* Update to sentry-native 0.4.4 and fix shared library builds (#1039)
* Feat: Expose a Module (Debug images) Loader for Android thru sentry-native #1043
* Enhancement: Added java doc to protocol classes based on sentry-data-schemes project (#1045)
* Enhancement: Make SentryExceptionResolver Order configurable to not send handled web exceptions (#1008)
* Enhancement: Resolve HTTP Proxy parameters from the external configuration (#1028)
* Enhancement: Sentry NDK integration is compiled against default NDK version based on AGP's version #1048
* Fix: Clean up JNI code and properly free strings #1050
* Fix: set userId for hard-crashes if no user is set #1049

# 3.1.3

* Fix broken NDK integration on 3.1.2 (release failed on packaging a .so file)
* Increase max cached events to 30 (#1029)
* Normalize DSN URI (#1030)

# 3.1.2

* feat: Manually capturing User Feedback
* Enhancement: Set environment to "production" by default.
* Enhancement: Make public the Breadcrumb constructor that accepts a Date #1012
* ref: Validate event id on user feedback submission
 
# 3.1.1

* fix: Prevent Logback and Log4j2 integrations from re-initializing Sentry when Sentry is already initialized
* Enhancement: Bind logging related SentryProperties to Slf4j Level instead of Logback to improve Log4j2 compatibility
* fix: Make sure HttpServletRequestSentryUserProvider runs by default before custom SentryUserProvider beans
* fix: fix setting up Sentry in Spring Webflux annotation by changing the scope of Spring WebMvc related dependencies

# 3.1.0

* fix: Don't require `sentry.dsn` to be set when using `io.sentry:sentry-spring-boot-starter` and `io.sentry:sentry-logback` together #965
* Auto-Configure `inAppIncludes` in Spring Boot integration #966
* Enhancement: make getThrowable public and improve set contexts #967
* Bump: Android Gradle Plugin 4.0.2 #968
* Enhancement: accepted quoted values in properties from external configuration #972
* fix: remove chunked streaming mode #974
* fix: Android 11 + targetSdkVersion 30 crashes Sentry on start #977

# 3.0.0

# Java + Android

This release marks the re-unification of Java and Android SDK code bases.
It's based on the Android 2.0 SDK, which implements [Sentry's unified API](https://develop.sentry.dev/sdk/unified-api/).

Considerable changes were done, which include a lot of improvements. More are covered below, but the highlights are:

* Improved `log4j2` integration
  * Capture breadcrumbs for level INFO and higher
  * Raises event for ERROR and higher.
  * Minimum levels are configurable.
  * Optionally initializes the SDK via appender.xml
* Dropped support to `log4j`.
* Improved `logback` integration
  * Capture breadcrumbs for level INFO and higher
  * Raises event for ERROR and higher. 
  * Minimum levels are configurable.
  * Optionally initializes the SDK via appender.xml
  * Configurable via Spring integration if both are enabled
* Spring
  * No more duplicate events with Spring and logback
  * Auto initalizes if DSN is available
  * Configuration options available with auto complete
* Google App Engine support dropped

## What’s Changed

* Callback to validate SSL certificate (#944) 
* Attach stack traces enabled by default

### Android specific

* Release health enabled by default for Android
* Sync of Scopes for Java -> Native (NDK)
* Bump Sentry-Native v0.4.2
* Android 11 Support

[Android migration docs](https://docs.sentry.io/platforms/android/migration/#migrating-from-sentry-android-2x-to-sentry-android-3x)

### Java specific

* Unified API for Java SDK and integrations (Spring, Spring boot starter, Servlet, Logback, Log4j2)

New Java [docs](https://docs.sentry.io/platforms/java/) are live and being improved.

# Acquisition

Packages were released on [`bintray sentry-java`](https://dl.bintray.com/getsentry/sentry-java/io/sentry/), [`bintray sentry-android`](https://dl.bintray.com/getsentry/sentry-android/io/sentry/), [`jcenter`](https://jcenter.bintray.com/io/sentry/) and [`mavenCentral`](https://repo.maven.apache.org/maven2/io/sentry/)

## Where is the Java 1.7 code base?

The previous Java releases, are all available in this repository through the tagged releases.
# 3.0.0-beta.1

## What’s Changed

* feat: ssl support (#944) @ninekaw9 @marandaneto 
* feat: sync Java to C (#937) @bruno-garcia @marandaneto
* feat: Auto-configure Logback appender in Spring Boot integration. (#938) @maciejwalkowiak
* feat: Add Servlet integration. (#935) @maciejwalkowiak
* fix: Pop scope at the end of the request in Spring integration. (#936) @maciejwalkowiak
* bump: Upgrade Spring Boot to 2.3.4. (#932) @maciejwalkowiak
* fix: Do not set cookies when send pii is set to false. (#931) @maciejwalkowiak

Packages were released on [`bintray sentry-java`](https://dl.bintray.com/getsentry/sentry-java/io/sentry/), [`bintray sentry-android`](https://dl.bintray.com/getsentry/sentry-android/io/sentry/), [`jcenter`](https://jcenter.bintray.com/io/sentry/) and [`mavenCentral`](https://repo.maven.apache.org/maven2/io/sentry/)

We'd love to get feedback.

# 3.0.0-alpha.3

## What’s Changed

* Bump sentry-native to 0.4.2 (#926) @marandaneto
* feat: enable attach stack traces and disable attach threads by default (#921) @marandaneto
* fix: read sample rate correctly from manifest meta data (#923) @marandaneto
* ref: remove log level as RN do not use it anymore (#924) @marandaneto

Packages were released on [`bintray sentry-android`](https://dl.bintray.com/getsentry/sentry-android/io/sentry/) and [`bintray sentry-java`](https://dl.bintray.com/getsentry/sentry-java/io/sentry/)

We'd love to get feedback.

# 3.0.0-alpha.2

TBD

Packages were released on [bintray](https://dl.bintray.com/getsentry/maven/io/sentry/)

> Note: This release marks the unification of the Java and Android Sentry codebases based on the core of the Android SDK (version 2.x).
Previous releases for the Android SDK (version 2.x) can be found on the now archived: https://github.com/getsentry/sentry-android/

# 3.0.0-alpha.1

# New releases will happen on a different repository:

https://github.com/getsentry/sentry-java

## What’s Changed

* feat: enable release health by default

Packages were released on [`bintray`](https://dl.bintray.com/getsentry/sentry-android/io/sentry/sentry-android/), [`jcenter`](https://jcenter.bintray.com/io/sentry/sentry-android/) and [`mavenCentral`](https://repo.maven.apache.org/maven2/io/sentry/sentry-android/)

We'd love to get feedback.

# 2.3.1

## What’s Changed

* fix: add main thread checker for the app lifecycle integration (#525) @marandaneto
* Set correct migration link (#523) @fupduck
* Warn about Sentry re-initialization. (#521) @maciejwalkowiak
* Set SDK version in `MainEventProcessor`. (#513) @maciejwalkowiak
* Bump sentry-native to 0.4.0 (#512) @marandaneto
* Bump Gradle to 6.6 and fix linting issues (#510) @marandaneto
* fix(sentry-java): Contexts belong on the Scope (#504) @maciejwalkowiak
* Add tests for verifying scope changes thread isolation (#508) @maciejwalkowiak
* Set `SdkVersion` in default `SentryOptions` created in sentry-core module (#506) @maciejwalkowiak

Packages were released on [`bintray`](https://dl.bintray.com/getsentry/sentry-android/io/sentry/sentry-android/), [`jcenter`](https://jcenter.bintray.com/io/sentry/sentry-android/) and [`mavenCentral`](https://repo.maven.apache.org/maven2/io/sentry/sentry-android/)

We'd love to get feedback.

# 2.3.0

## What’s Changed

* fix: converting UTC and ISO timestamp when missing Locale/TimeZone do not error (#505) @marandaneto
* Add console application sample. (#502) @maciejwalkowiak
* Log stacktraces in SystemOutLogger (#498) @maciejwalkowiak
* Add method to add breadcrumb with string parameter. (#501) @maciejwalkowiak
* Call `Sentry#close` on JVM shutdown. (#497) @maciejwalkowiak
* ref: sentry-core changes for console app (#473) @marandaneto

Obs: If you are using its own instance of `Hub`/`SentryClient` and reflection to set up the SDK to be usable within Libraries, this change may break your code, please fix the renamed classes.

Packages were released on [`bintray`](https://dl.bintray.com/getsentry/sentry-android/io/sentry/sentry-android/), [`jcenter`](https://jcenter.bintray.com/io/sentry/sentry-android/) and [`mavenCentral`](https://repo.maven.apache.org/maven2/io/sentry/sentry-android/)

We'd love to get feedback.

# 2.2.2

## What’s Changed

* feat: add sdk to envelope header (#488) @marandaneto
* Bump plugin versions (#487) @marandaneto
* Bump: AGP 4.0.1 (#486) @marandaneto
* feat: log request if response code is not 200 (#484) @marandaneto

Packages were released on [`bintray`](https://dl.bintray.com/getsentry/sentry-android/io/sentry/sentry-android/), [`jcenter`](https://jcenter.bintray.com/io/sentry/sentry-android/) and [`mavenCentral`](https://repo.maven.apache.org/maven2/io/sentry/sentry-android/)

We'd love to get feedback.

# 2.2.1

## What’s Changed

* fix: Timber adds breadcrumb even if event level is < minEventLevel (#480) @marandaneto
* enhancement: Bump Gradle 6.5.1 (#479) @marandaneto
* fix: contexts serializer avoids reflection and fixes desugaring issue (#478) @marandaneto
* fix: clone session before sending to the transport (#474) @marandaneto

Packages were released on [`bintray`](https://dl.bintray.com/getsentry/sentry-android/io/sentry/sentry-android/), [`jcenter`](https://jcenter.bintray.com/io/sentry/sentry-android/) and [`mavenCentral`](https://repo.maven.apache.org/maven2/io/sentry/sentry-android/)

We'd love to get feedback.

# 2.2.0

## What’s Changed

* fix: negative session sequence if the date is before java date epoch (#471) @marandaneto
* fix: deserialise unmapped contexts values from envelope (#470) @marandaneto
* Bump: sentry-native 0.3.4 (#468) @marandaneto

* feat: timber integration (#464) @marandaneto

1) To add integrations it requires a [manual initialization](https://docs.sentry.io/platforms/android/#manual-initialization) of the Android SDK.

2) Add the `sentry-android-timber` dependency:

```groovy
implementation 'io.sentry:sentry-android-timber:{version}' // version >= 2.2.0
```

3) Initialize and add the `SentryTimberIntegration`:

```java
SentryAndroid.init(this, options -> {
    // default values:
    // minEventLevel = ERROR
    // minBreadcrumbLevel = INFO
    options.addIntegration(new SentryTimberIntegration());

    // custom values for minEventLevel and minBreadcrumbLevel
    // options.addIntegration(new SentryTimberIntegration(SentryLevel.WARNING, SentryLevel.ERROR));
});
```

4) Use the Timber integration:

```java
try {
    int x = 1 / 0;
} catch (Exception e) {
    Timber.e(e);
}
```

Packages were released on [`bintray`](https://dl.bintray.com/getsentry/sentry-android/io/sentry/sentry-android/), [`jcenter`](https://jcenter.bintray.com/io/sentry/sentry-android/) and [`mavenCentral`](https://repo.maven.apache.org/maven2/io/sentry/sentry-android/)

We'd love to get feedback.

# 2.1.7

## What’s Changed

* fix: init native libs if available on SDK init (#461) @marandaneto
* Make JVM target explicit in sentry-core (#462) @dilbernd
* fix: timestamp with millis from react-native should be in UTC format (#456) @marandaneto
* Bump Gradle to 6.5 (#454) @marandaneto

Packages were released on [`bintray`](https://dl.bintray.com/getsentry/sentry-android/io/sentry/sentry-android/), [`jcenter`](https://jcenter.bintray.com/io/sentry/sentry-android/) and [`mavenCentral`](https://repo.maven.apache.org/maven2/io/sentry/sentry-android/)

We'd love to get feedback.

# 2.1.6

## What’s Changed

* fix: do not lookup sentry-debug-meta but instead load it directly (#445) @marandaneto
* fix: regression on v2.1.5 which can cause a crash on SDK init

Packages were released on [`bintray`](https://dl.bintray.com/getsentry/sentry-android/io/sentry/sentry-android/), [`jcenter`](https://jcenter.bintray.com/io/sentry/sentry-android/) and [`mavenCentral`](https://repo.maven.apache.org/maven2/io/sentry/sentry-android/)

We'd love to get feedback.

# 2.1.5

This version has a severe bug and can cause a crash on SDK init

Please upgrade to https://github.com/getsentry/sentry-android/releases/tag/2.1.6

# 2.1.4

## What’s Changed

* bump: sentry-native to 0.3.1 (#440) @marandaneto
* fix: update last session timestamp (#437) @marandaneto
* feat: make gzip as default content encoding type (#433) @marandaneto
* enhancement: use AGP 4 features (#366) @marandaneto
* enhancement: Create GH Actions CI for Ubuntu/macOS (#403) @marandaneto
* enhancement: make root checker better and minimize false positive (#417) @marandaneto
* fix: filter trim memory breadcrumbs (#431) @marandaneto

Packages were released on [`bintray`](https://dl.bintray.com/getsentry/sentry-android/io/sentry/sentry-android/), [`jcenter`](https://jcenter.bintray.com/io/sentry/sentry-android/) and [`mavenCentral`](https://repo.maven.apache.org/maven2/io/sentry/sentry-android/)

We'd love to get feedback.

# 2.1.3

## What’s Changed

This fixes several critical bugs in sentry-android 2.0 and 2.1

* fix: Sentry.init register integrations after creating the main Hub instead of doing it in the main Hub ctor (#427) @marandaneto
* fix: make NoOpLogger public (#425) @marandaneto
* fix: ConnectivityChecker returns connection status and events are not trying to be sent if no connection. (#420) @marandaneto
* ref: thread pool executor is a single thread executor instead of scheduled thread executor (#422) @marandaneto
* fix: Add Abnormal to the Session.State enum as its part of the protocol (#424) @marandaneto
* Bump: Gradle to 6.4.1 (#419) @marandaneto

We recommend that you use sentry-android 2.1.3 over the initial release of sentry-android 2.0 and 2.1.

Packages were released on [`bintray`](https://dl.bintray.com/getsentry/sentry-android/io/sentry/sentry-android/), [`jcenter`](https://jcenter.bintray.com/io/sentry/sentry-android/) and [`mavenCentral`](https://repo.maven.apache.org/maven2/io/sentry/sentry-android/)

We'd love to get feedback.

# 2.1.2

## What’s Changed

* fix: Phone state breadcrumbs require read_phone_state on older OS versions (#415) @marandaneto @bsergean
* fix: before raising ANR events, we check ProcessErrorStateInfo if available (#412) @marandaneto
* fix: send cached events to use a single thread executor (#405) @marandaneto
* enha: added options to configure http transport (#411) @marandaneto
* fix: initing SDK on AttachBaseContext (#409) @marandaneto
* fix: sessions can't be abnormal, but exited if not ended properly (#410) @marandaneto

Packages were released on [`bintray`](https://dl.bintray.com/getsentry/sentry-android/io/sentry/sentry-android/), [`jcenter`](https://jcenter.bintray.com/io/sentry/sentry-android/) and [`mavenCentral`](https://repo.maven.apache.org/maven2/io/sentry/sentry-android/)

We'd love to get feedback.

# 2.1.1

## What’s Changed

* fix: set missing release, environment and dist to sentry-native options (#404) @marandaneto
* fix: do not add automatic and empty sensor breadcrumbs (#401) @marandaneto
* enha: added missing getters on Breadcrumb and SentryEvent (#397) @marandaneto
* enha: bump sentry-native to 0.2.6 (#396) @marandaneto
* feat: add trim memory breadcrumbs (#395) @marandaneto
* enha: only set breadcrumb extras if not empty (#394) @marandaneto
* ref: removed Thread.sleep from LifecycleWatcher tests, using awaitility and DateProvider (#392) @marandaneto
* ref: added a DateTimeProvider for making retry after testable (#391) @marandaneto
* enha: BUMP Gradle to 6.4 (#390) @marandaneto
* enha: added samples of how to disable automatic breadcrumbs (#389) @marandaneto

Packages were released on [`bintray`](https://dl.bintray.com/getsentry/sentry-android/io/sentry/sentry-android/), [`jcenter`](https://jcenter.bintray.com/io/sentry/sentry-android/) and [`mavenCentral`](https://repo.maven.apache.org/maven2/io/sentry/sentry-android/)

We'd love to get feedback.

# 2.1.0

## What’s Changed

* Includes all the changes of 2.1.0 alpha, beta and RC
* fix when PhoneStateListener is not ready for use (#387) @marandaneto
* make ANR 5s by default (#388) @marandaneto
* fix: rate limiting by categories (#381) @marandaneto
* BUMP NDK to latest stable version 21.1.6352462 (#386) @marandaneto

Packages were released on [`bintray`](https://dl.bintray.com/getsentry/sentry-android/io/sentry/sentry-android/), [`jcenter`](https://jcenter.bintray.com/io/sentry/sentry-android/) and [`mavenCentral`](https://repo.maven.apache.org/maven2/io/sentry/sentry-android/)

We'd love to get feedback.

# 2.0.3

## What’s Changed

* patch from 2.1.0-alpha.2 - avoid crash if NDK throws UnsatisfiedLinkError (#344) @marandaneto

Packages were released on [`bintray`](https://dl.bintray.com/getsentry/sentry-android/io/sentry/sentry-android/), [`jcenter`](https://jcenter.bintray.com/io/sentry/sentry-android/) and [`mavenCentral`](https://repo.maven.apache.org/maven2/io/sentry/sentry-android/)

We'd love to get feedback.
# 2.1.0-RC.1

## What’s Changed

* feat: Options for uncaught exception and make SentryOptions list Thread-Safe (#384) @marandaneto
* feat: automatic breadcrumbs for app, activity and sessions lifecycles and system events (#348) @marandaneto
* fix: if retry after header has empty categories, apply retry after to all of them (#377) @marandaneto
* fix: discard events and envelopes if cached and retry after (#378) @marandaneto
* add ScheduledForRemoval annotation to deprecated methods (#375) @marandaneto
* fix: Merge loadLibrary calls for sentry-native and clean up CMake files (#373) @Swatinem
* enha: make capture session and envelope internal (#372) @marandaneto
* fix: exceptions should be sorted oldest to newest (#370) @marandaneto
* fix: check external storage size even if its read only (#368) @marandaneto
* fix: wrong check for cellular network capability (#369) @marandaneto
* bump NDK to 21.0.6113669 (#367) @marandaneto
* bump AGP and add new make cmd to check for updates (#365) @marandaneto

Packages were released on [`bintray`](https://dl.bintray.com/getsentry/sentry-android/io/sentry/sentry-android/), [`jcenter`](https://jcenter.bintray.com/io/sentry/sentry-android/) and [`mavenCentral`](https://repo.maven.apache.org/maven2/io/sentry/sentry-android/)

We'd love to get feedback.

# 2.1.0-beta.2

## What’s Changed

* bump sentry-native to 0.2.4 (#364) @marandaneto
* update current session on session start after deleting previous session (#362) @marandaneto

Packages were released on [`bintray`](https://dl.bintray.com/getsentry/sentry-android/io/sentry/sentry-android/), [`jcenter`](https://jcenter.bintray.com/io/sentry/sentry-android/) and [`mavenCentral`](https://repo.maven.apache.org/maven2/io/sentry/sentry-android/)

We'd love to get feedback.

# 2.1.0-beta.1

## What’s Changed

* BUMP sentry-native to 0.2.3 (#357) @marandaneto
* check for androidx availability on runtime (#356) @marandaneto
* if theres a left over session file and its crashed, we should not overwrite its state (#354) @marandaneto
* session should be exited state if state was ok (#352) @marandaneto
* envelope has dedicated endpoint (#353) @marandaneto

Packages were released on [`bintray`](https://dl.bintray.com/getsentry/sentry-android/io/sentry/sentry-android/), [`jcenter`](https://jcenter.bintray.com/io/sentry/sentry-android/) and [`mavenCentral`](https://repo.maven.apache.org/maven2/io/sentry/sentry-android/)

We'd love to get feedback.

# 2.1.0-alpha.2

## What’s Changed

* change integration order for cached outbox events (#347) @marandaneto
* avoid crash if NDK throws UnsatisfiedLinkError (#344) @marandaneto
* Avoid getting a threadlocal twice. (#339) @metlos
* removing session tracking guard on hub and client (#338) @marandaneto
* bump agp to 3.6.2 (#336) @marandaneto
* fix racey ANR integration (#332) @marandaneto
* logging envelopes path when possible instead of nullable id (#331) @marandaneto
* renaming transport gate method (#330) @marandaneto

Packages were released on [`bintray`](https://dl.bintray.com/getsentry/sentry-android/io/sentry/sentry-android/), [`jcenter`](https://jcenter.bintray.com/io/sentry/sentry-android/) and [`mavenCentral`](https://repo.maven.apache.org/maven2/io/sentry/sentry-android/)

We'd love to get feedback.

# 2.1.0-alpha.1

Release of Sentry's new SDK for Android.

## What’s Changed

* BUMP sentry-native to 0.2.2 (#305) @Swatinem
* ANR report should have 'was active=yes' on the dashboard (#299) @marandaneto
* NDK events apply scoped data (#322) @marandaneto
* fix missing App's info (#315) @marandaneto
* buffered writers/readers - otimizations (#311) @marandaneto
* Add a StdoutTransport (#310) @mike-burns
* boot time should be UTC (#309) @marandaneto
* implementing new retry after protocol (#306) @marandaneto
* make transport result public (#300) @marandaneto
* release health @marandaneto @bruno-garcia 

Packages were released on [`bintray`](https://dl.bintray.com/getsentry/sentry-android/io/sentry/sentry-android/), [`jcenter`](https://jcenter.bintray.com/io/sentry/sentry-android/) and [`mavenCentral`](https://repo.maven.apache.org/maven2/io/sentry/sentry-android/)

We'd love to get feedback.

# 2.0.2

Release of Sentry's new SDK for Android.

## What’s Changed

* BUMP AGP to 3.6.1 (#285) @marandaneto
* MavenCentral support (#284) @marandaneto

Packages were released on [`bintray`](https://dl.bintray.com/getsentry/sentry-android/io/sentry/sentry-android/), [`jcenter`](https://jcenter.bintray.com/io/sentry/sentry-android/) and [`mavenCentral`](https://repo.maven.apache.org/maven2/io/sentry/sentry-android/)

We'd love to get feedback.

# 2.0.1

Release of Sentry's new SDK for Android.

## What’s Changed

* Add the default serverName to SentryOptions and use it in MainEventProcessor (#279) @metlos
* set current threadId when there's no mechanism set (#277) @marandaneto
* feat: attach threads/stacktraces (#267) @marandaneto
* fix: preview package manager (#269) @bruno-garcia

Packages were released on [`bintray`](https://dl.bintray.com/getsentry/sentry-android/io/sentry/), [`jcenter`](https://jcenter.bintray.com/io/sentry/sentry-android/)

We'd love to get feedback.

# 2.0.0

Release of Sentry's new SDK for Android.

New features not offered by (1.7.x):

* NDK support
  * Captures crashes caused by native code
  * Access to the [`sentry-native` SDK](https://github.com/getsentry/sentry-native/) API by your native (C/C++/Rust code/..).
* Automatic init (just add your `DSN` to the manifest)
   * Proguard rules are added automatically
   * Permission (Internet) is added automatically
* Uncaught Exceptions might be captured even before the app restarts
* Sentry's Unified API.
* More context/device information
* Packaged as `aar`
* Frames from the app automatically marked as `InApp=true` (stack traces in Sentry highlights them by default).
* Complete Sentry Protocol available.
* All threads and their stack traces are captured.
* Sample project in this repo to test many features (segfault, uncaught exception, ANR...)

Features from the current SDK like `ANR` are also available (by default triggered after 4 seconds).

Packages were released on [`bintray`](https://dl.bintray.com/getsentry/sentry-android/io/sentry/), [`jcenter`](https://jcenter.bintray.com/io/sentry/sentry-android/)

We'd love to get feedback.

# 2.0.0-rc04

Release of Sentry's new SDK for Android.

## What’s Changed

* fix: breacrumb.data to string,object, Add LOG level (#264) @HazAT
* read release conf. on manifest (#266) @marandaneto
* Support mills timestamp format (#263) @marandaneto
* adding logs to installed integrations (#265) @marandaneto
* feat: Take sampleRate from metadata (#262) @bruno-garcia

Packages were released on [`bintray`](https://dl.bintray.com/getsentry/sentry-android/io/sentry/), [`jcenter`](https://jcenter.bintray.com/io/sentry/sentry-android/)

We'd love to get feedback and we'll work in getting the GA `2.0.0` out soon.
Until then, the [stable SDK offered by Sentry is at version 1.7.30](https://github.com/getsentry/sentry-java/releases/tag/v1.7.30)
# 2.0.0-rc03

Release of Sentry's new SDK for Android.

## What’s Changed

* fixes #259 - NPE check on getExternalFilesDirs items. (#260) @marandaneto
* fix strictMode typo (#258) @marandaneto

Packages were released on [`bintray`](https://dl.bintray.com/getsentry/sentry-android/io/sentry/), [`jcenter`](https://jcenter.bintray.com/io/sentry/sentry-android/)

We'd love to get feedback and we'll work in getting the GA `2.0.0` out soon.
Until then, the [stable SDK offered by Sentry is at version 1.7.30](https://github.com/getsentry/sentry-java/releases/tag/v1.7.30)
# 2.0.0-rc02

Release of Sentry's new SDK for Android.

## What’s Changed

* update ndk for new sentry-native version (#235) @Swatinem @marandaneto
* make integrations public (#256) @marandaneto
* BUMP build-tools (#255) @marandaneto
* added javadocs to scope and its dependencies (#253) @marandaneto
* build all ABIs (#254) @marandaneto
* moving back ANR timeout from long to int param. (#252) @marandaneto
* feat: Hub mode configurable (#247) @bruno-garcia
* Added HubAdapter to call Sentry static methods from Integrations (#250) @marandaneto
* new Release format (#242) @marandaneto
* Javadocs for SentryOptions (#246) @marandaneto
* non-app is already inApp excluded by default. (#244) @marandaneto
* added remove methods (tags/extras) to the sentry static class (#243) @marandaneto
* fix if symlink exists for sentry-native (#241) @marandaneto
* clone method - race condition free (#226) @marandaneto
* refactoring breadcrumbs callback (#239) @marandaneto

Packages were released on [`bintray`](https://dl.bintray.com/getsentry/sentry-android/io/sentry/), [`jcenter`](https://jcenter.bintray.com/io/sentry/sentry-android/)

We'd love to get feedback and we'll work in getting the GA `2.0.0` out soon.
Until then, the [stable SDK offered by Sentry is at version 1.7.30](https://github.com/getsentry/sentry-java/releases/tag/v1.7.30)

# 2.0.0-rc01

Release of Sentry's new SDK for Android.

## What’s Changed

* Honor RetryAfter (#236) @marandaneto
* Add tests for SentryValues (#238) @philipphofmann
* added remove methods for Scope data (#237) @marandaneto
* do not set frames if there's none (#234) @marandaneto
* always call interrupt after InterruptedException (#232) @marandaneto
* more device context (deviceId, connectionType and language) (#229) @marandaneto
* mark as current thread if its the main thread (#228) @marandaneto
* added a few java docs (Sentry, Hub and SentryClient) (#223) @marandaneto
* implemented diagnostic logger (#218) @marandaneto
* fix lgtm alerts (#219) @marandaneto
* written unit tests to ANR integration (#215) @marandaneto
* added blog posts to README (#214) @marandaneto
* added event processors to scope (#209) @marandaneto
* Raise code coverage for Dsn to 100% (#212) @philipphofmann
* Remove redundant times(1) for Mockito.verify (#211) @philipphofmann
* added android transport gate (#206) @marandaneto
* transport may be set on options (#203) @marandaneto
* dist may be set on options (#204) @marandaneto
* added executor for caching values out of the main thread (#201) @marandaneto
* throw an exception if DSN is not set (#200) @marandaneto
* migration guide markdown (#197) @marandaneto

Packages were released on [`bintray`](https://dl.bintray.com/getsentry/sentry-android/io/sentry/), [`jcenter`](https://jcenter.bintray.com/io/sentry/sentry-android/)

We'd love to get feedback and we'll work in getting the GA `2.0.0` out soon.
Until then, the [stable SDK offered by Sentry is at version 1.7.29](https://github.com/getsentry/sentry-java/releases/tag/v1.7.29)

# 2.0.0-beta02

Release of Sentry's new SDK for Android.

* fix Android bug on API 24 and 25 about getting current threads and stack traces (#194)
* addBreadcrumb overloads #196 and #198

Packages were released on [`bintray`](https://dl.bintray.com/getsentry/sentry-android/io/sentry/), [`jcenter`](https://jcenter.bintray.com/io/sentry/sentry-android/)

We'd love to get feedback and we'll work in getting the GA `2.0.0` out soon.
Until then, the [stable SDK offered by Sentry is at version 1.7.28](https://github.com/getsentry/sentry-java/releases/tag/v1.7.28)
# 2.0.0-beta01

Release of Sentry's new SDK for Android.

* ref: ANR doesn't set handled flag #186
* SDK final review (#183)
* ref: Drop errored in favor of crashed (#187)
* workaround android_id (#185)
* renamed sampleRate (#191)
* making timestamp package-private or test-only (#190)
* Split event processor in Device/App data (#180)

Packages were released on [`bintray`](https://dl.bintray.com/getsentry/sentry-android/io/sentry/), [`jcenter`](https://jcenter.bintray.com/io/sentry/sentry-android/)

We'd love to get feedback and we'll work in getting the GA `2.0.0` out soon.
Until then, the [stable SDK offered by Sentry is at version 1.7.28](https://github.com/getsentry/sentry-java/releases/tag/v1.7.28)

# 2.0.0-alpha09

Release of Sentry's new SDK for Android.

* fix: DSN parsing (#165)
* BUMP: sentry-native with message object instead of a string (#172)
* Don't avoid exception type minification (#166)
* make Gson retro compatible with older versions of AGP (#177)
* adding nativeBundle plugin (#161)
* adding scope methods to sentry static class (#179)

Packages were released on [`bintray`](https://dl.bintray.com/getsentry/sentry-android/io/sentry/), [`jcenter`](https://jcenter.bintray.com/io/sentry/sentry-android/)

We'd love to get feedback and we'll work in getting the GA `2.0.0` out soon.
Until then, the [stable SDK offered by Sentry is at version 1.7.28](https://github.com/getsentry/sentry-java/releases/tag/v1.7.28)

# 2.0.0-alpha08

Release of Sentry's new SDK for Android.

* DebugId endianness (#162)
* executed beforeBreadcrumb also for scope (#160)
* benefit of manifest merging when minSdk (#159)
* add method to captureMessage with level (#157)
* listing assets file on the wrong dir (#156)

Packages were released on [`bintray`](https://dl.bintray.com/getsentry/sentry-android/io/sentry/), [`jcenter`](https://jcenter.bintray.com/io/sentry/sentry-android/)

We'd love to get feedback and we'll work in getting the GA `2.0.0` out soon.
Until then, the [stable SDK offered by Sentry is at version 1.7.28](https://github.com/getsentry/sentry-java/releases/tag/v1.7.28)

# 2.0.0-alpha07

Third release of Sentry's new SDK for Android.

*  Fixed release for jcenter and bintray

Packages were released on [`bintray`](https://dl.bintray.com/getsentry/sentry-android/io/sentry/), [`jcenter`](https://jcenter.bintray.com/io/sentry/sentry-android/)

We'd love to get feedback and we'll work in getting the GA `2.0.0` out soon.
Until then, the [stable SDK offered by Sentry is at version 1.7.28](https://github.com/getsentry/sentry-java/releases/tag/v1.7.28)

# 2.0.0-alpha06

Second release of Sentry's new SDK for Android.

* Fixed a typo on pom generation.

Packages were released on [`bintray`](https://dl.bintray.com/getsentry/sentry-android/io/sentry/), [`jcenter`](https://jcenter.bintray.com/io/sentry/sentry-android/)

We'd love to get feedback and we'll work in getting the GA `2.0.0` out soon.
Until then, the [stable SDK offered by Sentry is at version 1.7.28](https://github.com/getsentry/sentry-java/releases/tag/v1.7.28)

# 2.0.0-alpha05

First release of Sentry's new SDK for Android.

New features not offered by our current (1.7.x), stable SDK are:

* NDK support
  * Captures crashes caused by native code
  * Access to the [`sentry-native` SDK](https://github.com/getsentry/sentry-native/) API by your native (C/C++/Rust code/..).
* Automatic init (just add your `DSN` to the manifest)
   * Proguard rules are added automatically
   * Permission (Internet) is added automatically
* Uncaught Exceptions might be captured even before the app restarts
* Unified API which include scopes etc.
* More context/device information
* Packaged as `aar`
* Frames from the app automatically marked as `InApp=true` (stack traces in Sentry highlights them by default).
* Complete Sentry Protocol available.
* All threads and their stack traces are captured.
* Sample project in this repo to test many features (segfault, uncaught exception, scope)

Features from the current SDK like `ANR` are also available (by default triggered after 4 seconds).

Packages were released on [`bintray`](https://dl.bintray.com/getsentry/sentry-android/io/sentry/), [`jcenter`](https://jcenter.bintray.com/io/sentry/sentry-android/)

We'd love to get feedback and we'll work in getting the GA `2.0.0` out soon.
Until then, the [stable SDK offered by Sentry is at version 1.7.28](https://github.com/getsentry/sentry-java/releases/tag/v1.7.28)<|MERGE_RESOLUTION|>--- conflicted
+++ resolved
@@ -15,11 +15,8 @@
 * Enchancement: Simplify Sentry configuration in Spring integration (#1259)
 * Fix: Fix SentryTransaction#getStatus NPE (#1273)
 * Enchancement: Optimize SentryTracingFilter when hub is disabled.
-<<<<<<< HEAD
 * Fix: Interrupt the thread in QueuedThreadPoolExecutor (#1276)
-=======
 * Fix: SentryTransaction#finish should not clear another transaction from the scope (#1278)
->>>>>>> 86e9d165
 
 Breaking Changes:
 * Enchancement: SentryExceptionResolver should not send handled errors by default (#1248).
