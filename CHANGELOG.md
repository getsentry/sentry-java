--- conflicted
+++ resolved
@@ -1,12 +1,8 @@
 # vNext
 
 * Fix: Fix setting in-app-includes from external properties (#1291)
-<<<<<<< HEAD
 * Fix: Initialize Sentry in Logback appender when DSN is not set in XML config (#1296)
-
-=======
 * Fix: Fix JUL integration SDK name (#1293)
->>>>>>> 17db0340
 
 # 4.2.0
 
