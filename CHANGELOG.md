# Changelog

<<<<<<< HEAD
### Unreleased

## Fixes

- Fix crash on double SDK init ([#2679](https://github.com/getsentry/sentry-java/pull/2679))
=======
## Unreleased

### Fixes

- Track a ttfd span per Activity ([#2673](https://github.com/getsentry/sentry-java/pull/2673))
>>>>>>> 544da328

## 6.18.0

### Features

- Attach Trace Context when an ANR is detected (ANRv1) ([#2583](https://github.com/getsentry/sentry-java/pull/2583))
- Make log4j2 integration compatible with log4j 3.0 ([#2634](https://github.com/getsentry/sentry-java/pull/2634))
    - Instead of relying on package scanning, we now use an annotation processor to generate `Log4j2Plugins.dat`
- Create `User` and `Breadcrumb` from map ([#2614](https://github.com/getsentry/sentry-java/pull/2614))
- Add `sent_at` to envelope header item ([#2638](https://github.com/getsentry/sentry-java/pull/2638))

### Fixes

- Fix timestamp intervals of PerformanceCollectionData in profiles ([#2648](https://github.com/getsentry/sentry-java/pull/2648))
- Fix timestamps of PerformanceCollectionData in profiles ([#2632](https://github.com/getsentry/sentry-java/pull/2632))
- Fix missing propagateMinConstraints flag for SentryTraced ([#2637](https://github.com/getsentry/sentry-java/pull/2637))
- Fix potential SecurityException thrown by ConnectivityManager on Android 11 ([#2653](https://github.com/getsentry/sentry-java/pull/2653))
- Fix aar artifacts publishing for Maven ([#2641](https://github.com/getsentry/sentry-java/pull/2641))

### Dependencies
- Bump Kotlin compile version from v1.6.10 to 1.8.0 ([#2563](https://github.com/getsentry/sentry-java/pull/2563))
- Bump Compose compile version from v1.1.1 to v1.3.0 ([#2563](https://github.com/getsentry/sentry-java/pull/2563))
- Bump AGP version from v7.3.0 to v7.4.2 ([#2574](https://github.com/getsentry/sentry-java/pull/2574))
- Bump Gradle from v7.6.0 to v8.0.2 ([#2563](https://github.com/getsentry/sentry-java/pull/2563))
    - [changelog](https://github.com/gradle/gradle/blob/master/CHANGELOG.md#v802)
    - [diff](https://github.com/gradle/gradle/compare/v7.6.0...v8.0.2)
- Bump Gradle from v8.0.2 to v8.1.0 ([#2650](https://github.com/getsentry/sentry-java/pull/2650))
  - [changelog](https://github.com/gradle/gradle/blob/master/CHANGELOG.md#v810)
  - [diff](https://github.com/gradle/gradle/compare/v8.0.2...v8.1.0)

## 6.17.0

### Features

- Add `name` and `geo` to `User` ([#2556](https://github.com/getsentry/sentry-java/pull/2556)) 
- Add breadcrumbs on network changes ([#2608](https://github.com/getsentry/sentry-java/pull/2608))
- Add time-to-initial-display and time-to-full-display measurements to Activity transactions ([#2611](https://github.com/getsentry/sentry-java/pull/2611))
- Read integration list written by sentry gradle plugin from manifest ([#2598](https://github.com/getsentry/sentry-java/pull/2598))
- Add Logcat adapter ([#2620](https://github.com/getsentry/sentry-java/pull/2620))
- Provide CPU count/frequency data as device context ([#2622](https://github.com/getsentry/sentry-java/pull/2622))

### Fixes

- Trim time-to-full-display span if reportFullyDisplayed API is never called ([#2631](https://github.com/getsentry/sentry-java/pull/2631))
- Fix Automatic UI transactions having wrong durations ([#2623](https://github.com/getsentry/sentry-java/pull/2623))
- Fix wrong default environment in Session ([#2610](https://github.com/getsentry/sentry-java/pull/2610))
- Pass through unknown sentry baggage keys into SentryEnvelopeHeader ([#2618](https://github.com/getsentry/sentry-java/pull/2618))
- Fix missing null check when removing lifecycle observer ([#2625](https://github.com/getsentry/sentry-java/pull/2625))

### Dependencies

- Bump Native SDK from v0.6.0 to v0.6.1 ([#2629](https://github.com/getsentry/sentry-java/pull/2629))
  - [changelog](https://github.com/getsentry/sentry-native/blob/master/CHANGELOG.md#061)
  - [diff](https://github.com/getsentry/sentry-native/compare/0.6.0...0.6.1)

## 6.16.0

### Features

- Improve versatility of exception resolver component for Spring with more flexible API for consumers. ([#2577](https://github.com/getsentry/sentry-java/pull/2577))
- Automatic performance instrumentation for WebFlux ([#2597](https://github.com/getsentry/sentry-java/pull/2597))
  - You can enable it by adding `sentry.enable-tracing=true` to your `application.properties`
- The Spring Boot integration can now be configured to add the `SentryAppender` to specific loggers instead of the `ROOT` logger ([#2173](https://github.com/getsentry/sentry-java/pull/2173))
  - You can specify the loggers using `"sentry.logging.loggers[0]=foo.bar` and `"sentry.logging.loggers[1]=baz` in your `application.properties`
- Add capabilities to track Jetpack Compose composition/rendering time ([#2507](https://github.com/getsentry/sentry-java/pull/2507))
- Adapt span op and description for graphql to fit spec ([#2607](https://github.com/getsentry/sentry-java/pull/2607))

### Fixes

- Fix timestamps of slow and frozen frames for profiles ([#2584](https://github.com/getsentry/sentry-java/pull/2584))
- Deprecate reportFullDisplayed in favor of reportFullyDisplayed ([#2585](https://github.com/getsentry/sentry-java/pull/2585))
- Add mechanism for logging integrations and update spring mechanism types ([#2595](https://github.com/getsentry/sentry-java/pull/2595))
	- NOTE: If you're using these mechanism types (`HandlerExceptionResolver`, `SentryWebExceptionHandler`) in your dashboards please update them to use the new types.
- Filter out session cookies sent by Spring and Spring Boot integrations ([#2593](https://github.com/getsentry/sentry-java/pull/2593))
  - We filter out some common cookies like JSESSIONID
  - We also read the value from `server.servlet.session.cookie.name` and filter it out
- No longer send event / transaction to Sentry if `beforeSend` / `beforeSendTransaction` throws ([#2591](https://github.com/getsentry/sentry-java/pull/2591))
- Add version to sentryClientName used in auth header ([#2596](https://github.com/getsentry/sentry-java/pull/2596))
- Keep integration names from being obfuscated ([#2599](https://github.com/getsentry/sentry-java/pull/2599))
- Change log level from INFO to WARN for error message indicating a failed Log4j2 Sentry.init ([#2606](https://github.com/getsentry/sentry-java/pull/2606))
  - The log message was often not visible as our docs suggest a minimum log level of WARN
- Fix session tracking on Android ([#2609](https://github.com/getsentry/sentry-java/pull/2609))
  - Incorrect number of session has been sent. In addition, some of the sessions were not properly ended, messing up Session Health Metrics.

### Dependencies

- Bump `opentelemetry-sdk` to `1.23.1` and `opentelemetry-javaagent` to `1.23.0` ([#2590](https://github.com/getsentry/sentry-java/pull/2590))
- Bump Native SDK from v0.5.4 to v0.6.0 ([#2545](https://github.com/getsentry/sentry-java/pull/2545))
  - [changelog](https://github.com/getsentry/sentry-native/blob/master/CHANGELOG.md#060)
  - [diff](https://github.com/getsentry/sentry-native/compare/0.5.4...0.6.0)

## 6.15.0

### Features

- Adjust time-to-full-display span if reportFullDisplayed is called too early ([#2550](https://github.com/getsentry/sentry-java/pull/2550))
- Add `enableTracing` option ([#2530](https://github.com/getsentry/sentry-java/pull/2530))
    - This change is backwards compatible. The default is `null` meaning existing behaviour remains unchanged (setting either `tracesSampleRate` or `tracesSampler` enables performance).
    - If set to `true`, performance is enabled, even if no `tracesSampleRate` or `tracesSampler` have been configured.
    - If set to `false` performance is disabled, regardless of `tracesSampleRate` and `tracesSampler` options.
- Detect dependencies by listing MANIFEST.MF files at runtime ([#2538](https://github.com/getsentry/sentry-java/pull/2538))
- Report integrations in use, report packages in use more consistently ([#2179](https://github.com/getsentry/sentry-java/pull/2179))
- Implement `ThreadLocalAccessor` for propagating Sentry hub with reactor / WebFlux ([#2570](https://github.com/getsentry/sentry-java/pull/2570))
  - Requires `io.micrometer:context-propagation:1.0.2+` as well as Spring Boot 3.0.3+
  - Enable the feature by setting `sentry.reactive.thread-local-accessor-enabled=true`
  - This is still considered experimental. Once we have enough feedback we may turn this on by default.
  - Checkout the sample here: https://github.com/getsentry/sentry-java/tree/main/sentry-samples/sentry-samples-spring-boot-webflux-jakarta
  - A new hub is now cloned from the main hub for every request

### Fixes

- Leave `inApp` flag for stack frames undecided in SDK if unsure and let ingestion decide instead ([#2547](https://github.com/getsentry/sentry-java/pull/2547))
- Allow `0.0` error sample rate ([#2573](https://github.com/getsentry/sentry-java/pull/2573))
- Fix memory leak in WebFlux related to an ever growing stack ([#2580](https://github.com/getsentry/sentry-java/pull/2580))
- Use the same hub in WebFlux exception handler as we do in WebFilter ([#2566](https://github.com/getsentry/sentry-java/pull/2566))
- Switch upstream Jetpack Compose dependencies to `compileOnly` in `sentry-compose-android` ([#2578](https://github.com/getsentry/sentry-java/pull/2578))
  - NOTE: If you're using Compose Navigation/User Interaction integrations, make sure to have the following dependencies on the classpath as we do not bring them in transitively anymore:
    - `androidx.navigation:navigation-compose:`
    - `androidx.compose.runtime:runtime:`
    - `androidx.compose.ui:ui:`

## 6.14.0

### Features

- Add time-to-full-display span to Activity auto-instrumentation ([#2432](https://github.com/getsentry/sentry-java/pull/2432))
- Add `main` flag to threads and `in_foreground` flag for app contexts  ([#2516](https://github.com/getsentry/sentry-java/pull/2516))

### Fixes

- Ignore Shutdown in progress when closing ShutdownHookIntegration ([#2521](https://github.com/getsentry/sentry-java/pull/2521))
- Fix app start span end-time is wrong if SDK init is deferred ([#2519](https://github.com/getsentry/sentry-java/pull/2519))
- Fix invalid session creation when app is launched in background ([#2543](https://github.com/getsentry/sentry-java/pull/2543))

## 6.13.1

### Fixes

- Fix transaction performance collector oom ([#2505](https://github.com/getsentry/sentry-java/pull/2505))
- Remove authority from URLs sent to Sentry ([#2366](https://github.com/getsentry/sentry-java/pull/2366))
- Fix `sentry-bom` containing incorrect artifacts ([#2504](https://github.com/getsentry/sentry-java/pull/2504))

### Dependencies

- Bump Native SDK from v0.5.3 to v0.5.4 ([#2500](https://github.com/getsentry/sentry-java/pull/2500))
  - [changelog](https://github.com/getsentry/sentry-native/blob/master/CHANGELOG.md#054)
  - [diff](https://github.com/getsentry/sentry-native/compare/0.5.3...0.5.4)

## 6.13.0

### Features

- Send cpu usage percentage in profile payload ([#2469](https://github.com/getsentry/sentry-java/pull/2469))
- Send transaction memory stats in profile payload ([#2447](https://github.com/getsentry/sentry-java/pull/2447))
- Add cpu usage collection ([#2462](https://github.com/getsentry/sentry-java/pull/2462))
- Improve ANR implementation: ([#2475](https://github.com/getsentry/sentry-java/pull/2475))
  - Add `abnormal_mechanism` to sessions for ANR rate calculation
  - Always attach thread dump to ANR events
  - Distinguish between foreground and background ANRs
- Improve possible date precision to 10 μs ([#2451](https://github.com/getsentry/sentry-java/pull/2451))

### Fixes

- Fix performance collector setup called in main thread ([#2499](https://github.com/getsentry/sentry-java/pull/2499))
- Expand guard against CVE-2018-9492 "Privilege Escalation via Content Provider" ([#2482](https://github.com/getsentry/sentry-java/pull/2482))
- Prevent OOM by disabling TransactionPerformanceCollector for now ([#2498](https://github.com/getsentry/sentry-java/pull/2498))

## 6.12.1

### Fixes

- Create timer in `TransactionPerformanceCollector` lazily ([#2478](https://github.com/getsentry/sentry-java/pull/2478))

## 6.12.0

### Features

- Attach View Hierarchy to the errored/crashed events ([#2440](https://github.com/getsentry/sentry-java/pull/2440))
- Collect memory usage in transactions ([#2445](https://github.com/getsentry/sentry-java/pull/2445))
- Add `traceOptionsRequests` option to disable tracing of OPTIONS requests ([#2453](https://github.com/getsentry/sentry-java/pull/2453))
- Extend list of HTTP headers considered sensitive ([#2455](https://github.com/getsentry/sentry-java/pull/2455))

### Fixes

- Use a single TransactionPerfomanceCollector ([#2464](https://github.com/getsentry/sentry-java/pull/2464))
- Don't override sdk name with Timber ([#2450](https://github.com/getsentry/sentry-java/pull/2450))
- Set transactionNameSource to CUSTOM when setting transaction name ([#2405](https://github.com/getsentry/sentry-java/pull/2405))
- Guard against CVE-2018-9492 "Privilege Escalation via Content Provider" ([#2466](https://github.com/getsentry/sentry-java/pull/2466))

## 6.11.0

### Features

- Disable Android concurrent profiling ([#2434](https://github.com/getsentry/sentry-java/pull/2434))
- Add logging for OpenTelemetry integration ([#2425](https://github.com/getsentry/sentry-java/pull/2425))
- Auto add `OpenTelemetryLinkErrorEventProcessor` for Spring Boot ([#2429](https://github.com/getsentry/sentry-java/pull/2429))

### Fixes

- Use minSdk compatible `Objects` class ([#2436](https://github.com/getsentry/sentry-java/pull/2436))
- Prevent R8 from warning on missing classes, as we check for their presence at runtime ([#2439](https://github.com/getsentry/sentry-java/pull/2439))

### Dependencies

- Bump Gradle from v7.5.1 to v7.6.0 ([#2438](https://github.com/getsentry/sentry-java/pull/2438))
  - [changelog](https://github.com/gradle/gradle/blob/master/CHANGELOG.md#v760)
  - [diff](https://github.com/gradle/gradle/compare/v7.5.1...v7.6.0)

## 6.10.0

### Features

- Add time-to-initial-display span to Activity transactions ([#2369](https://github.com/getsentry/sentry-java/pull/2369))
- Start a session after init if AutoSessionTracking is enabled ([#2356](https://github.com/getsentry/sentry-java/pull/2356))
- Provide automatic breadcrumbs and transactions for click/scroll events for Compose ([#2390](https://github.com/getsentry/sentry-java/pull/2390))
- Add `blocked_main_thread` and `call_stack` to File I/O spans to detect performance issues ([#2382](https://github.com/getsentry/sentry-java/pull/2382))

### Dependencies

- Bump Native SDK from v0.5.2 to v0.5.3 ([#2423](https://github.com/getsentry/sentry-java/pull/2423))
  - [changelog](https://github.com/getsentry/sentry-native/blob/master/CHANGELOG.md#053)
  - [diff](https://github.com/getsentry/sentry-native/compare/0.5.2...0.5.3)

## 6.9.2

### Fixes

- Updated ProfileMeasurementValue types ([#2412](https://github.com/getsentry/sentry-java/pull/2412))
- Clear window reference only on activity stop in profileMeasurements collector ([#2407](https://github.com/getsentry/sentry-java/pull/2407))
- No longer disable OpenTelemetry exporters in default Java Agent config ([#2408](https://github.com/getsentry/sentry-java/pull/2408))
- Fix `ClassNotFoundException` for `io.sentry.spring.SentrySpringServletContainerInitializer` in `sentry-spring-jakarta` ([#2411](https://github.com/getsentry/sentry-java/issues/2411))
- Fix `sentry-samples-spring-jakarta` ([#2411](https://github.com/getsentry/sentry-java/issues/2411))

### Features

- Add SENTRY_AUTO_INIT environment variable to control OpenTelemetry Agent init ([#2410](https://github.com/getsentry/sentry-java/pull/2410))
- Add OpenTelemetryLinkErrorEventProcessor for linking errors to traces created via OpenTelemetry ([#2418](https://github.com/getsentry/sentry-java/pull/2418))

### Dependencies

- Bump OpenTelemetry to 1.20.1 and OpenTelemetry Java Agent to 1.20.2 ([#2420](https://github.com/getsentry/sentry-java/pull/2420))

## 6.9.1

### Fixes

- OpenTelemetry modules were missing in `6.9.0` so we released the same code again as `6.9.1` including OpenTelemetry modules

## 6.9.0

### Fixes

- Use `canonicalName` in Fragment Integration for better de-obfuscation ([#2379](https://github.com/getsentry/sentry-java/pull/2379))
- Fix Timber and Fragment integrations auto-installation for obfuscated builds ([#2379](https://github.com/getsentry/sentry-java/pull/2379))
- Don't attach screenshots to events from Hybrid SDKs ([#2360](https://github.com/getsentry/sentry-java/pull/2360))
- Ensure Hints do not cause memory leaks ([#2387](https://github.com/getsentry/sentry-java/pull/2387))
- Do not attach empty `sentry-trace` and `baggage` headers ([#2385](https://github.com/getsentry/sentry-java/pull/2385))

### Features

- Add beforeSendTransaction which allows users to filter and change transactions ([#2388](https://github.com/getsentry/sentry-java/pull/2388))
- Add experimental support for OpenTelemetry ([README](sentry-opentelemetry/README.md))([#2344](https://github.com/getsentry/sentry-java/pull/2344))

### Dependencies

- Update Spring Boot Jakarta to Spring Boot 3.0.0 ([#2389](https://github.com/getsentry/sentry-java/pull/2389))
- Bump Spring Boot to 2.7.5 ([#2383](https://github.com/getsentry/sentry-java/pull/2383))

## 6.8.0

### Features

- Add FrameMetrics to Android profiling data ([#2342](https://github.com/getsentry/sentry-java/pull/2342))

### Fixes

- Remove profiler main thread io ([#2348](https://github.com/getsentry/sentry-java/pull/2348))
- Fix ensure all options are processed before integrations are loaded ([#2377](https://github.com/getsentry/sentry-java/pull/2377))

## 6.7.1

### Fixes

- Fix `Gpu.vendorId` should be a String ([#2343](https://github.com/getsentry/sentry-java/pull/2343))
- Don't set device name on Android if `sendDefaultPii` is disabled ([#2354](https://github.com/getsentry/sentry-java/pull/2354))
- Fix corrupted UUID on Motorola devices ([#2363](https://github.com/getsentry/sentry-java/pull/2363))
- Fix ANR on dropped uncaught exception events ([#2368](https://github.com/getsentry/sentry-java/pull/2368))

### Features

- Update Spring Boot Jakarta to Spring Boot 3.0.0-RC2 ([#2347](https://github.com/getsentry/sentry-java/pull/2347))

## 6.7.0

### Fixes

- Use correct set-cookie for the HTTP Client response object ([#2326](https://github.com/getsentry/sentry-java/pull/2326))
- Fix NoSuchElementException in CircularFifoQueue when cloning a Scope ([#2328](https://github.com/getsentry/sentry-java/pull/2328))

### Features

- Customizable fragment lifecycle breadcrumbs ([#2299](https://github.com/getsentry/sentry-java/pull/2299))
- Provide hook for Jetpack Compose navigation instrumentation ([#2320](https://github.com/getsentry/sentry-java/pull/2320))
- Populate `event.modules` with dependencies metadata ([#2324](https://github.com/getsentry/sentry-java/pull/2324))
- Support Spring 6 and Spring Boot 3 ([#2289](https://github.com/getsentry/sentry-java/pull/2289))

### Dependencies

- Bump Native SDK from v0.5.1 to v0.5.2 ([#2315](https://github.com/getsentry/sentry-java/pull/2315))
  - [changelog](https://github.com/getsentry/sentry-native/blob/master/CHANGELOG.md#052)
  - [diff](https://github.com/getsentry/sentry-native/compare/0.5.1...0.5.2)

## 6.6.0

### Fixes

- Ensure potential callback exceptions are caught #2123 ([#2291](https://github.com/getsentry/sentry-java/pull/2291))
- Remove verbose FrameMetricsAggregator failure logging ([#2293](https://github.com/getsentry/sentry-java/pull/2293))
- Ignore broken regex for tracePropagationTarget ([#2288](https://github.com/getsentry/sentry-java/pull/2288))
- No longer serialize static fields; use toString as fallback ([#2309](https://github.com/getsentry/sentry-java/pull/2309))
- Fix `SentryFileWriter`/`SentryFileOutputStream` append overwrites file contents ([#2304](https://github.com/getsentry/sentry-java/pull/2304))
- Respect incoming parent sampled decision when continuing a trace ([#2311](https://github.com/getsentry/sentry-java/pull/2311))

### Features

- Profile envelopes are sent directly from profiler ([#2298](https://github.com/getsentry/sentry-java/pull/2298))
- Add support for using Encoder with logback.SentryAppender ([#2246](https://github.com/getsentry/sentry-java/pull/2246))
- Report Startup Crashes ([#2277](https://github.com/getsentry/sentry-java/pull/2277))
- HTTP Client errors for OkHttp ([#2287](https://github.com/getsentry/sentry-java/pull/2287))
- Add option to enable or disable Frame Tracking ([#2314](https://github.com/getsentry/sentry-java/pull/2314))

### Dependencies

- Bump Native SDK from v0.5.0 to v0.5.1 ([#2306](https://github.com/getsentry/sentry-java/pull/2306))
  - [changelog](https://github.com/getsentry/sentry-native/blob/master/CHANGELOG.md#051)
  - [diff](https://github.com/getsentry/sentry-native/compare/0.5.0...0.5.1)

## 6.5.0

### Fixes

- Improve public facing API for creating Baggage from header ([#2284](https://github.com/getsentry/sentry-java/pull/2284))

## 6.5.0-beta.3

### Features

- Provide API for attaching custom measurements to transactions ([#2260](https://github.com/getsentry/sentry-java/pull/2260))
- Bump spring to 2.7.4 ([#2279](https://github.com/getsentry/sentry-java/pull/2279))

## 6.5.0-beta.2

### Features

- Make user segment a top level property ([#2257](https://github.com/getsentry/sentry-java/pull/2257))
- Replace user `other` with `data` ([#2258](https://github.com/getsentry/sentry-java/pull/2258))
- `isTraceSampling` is now on by default. `tracingOrigins` has been replaced by `tracePropagationTargets` ([#2255](https://github.com/getsentry/sentry-java/pull/2255))

## 6.5.0-beta.1

### Features

- Server-Side Dynamic Sampling Context support  ([#2226](https://github.com/getsentry/sentry-java/pull/2226))

## 6.4.4

### Fixes

- Fix ConcurrentModificationException due to FrameMetricsAggregator manipulation ([#2282](https://github.com/getsentry/sentry-java/pull/2282))

## 6.4.3

- Fix slow and frozen frames tracking ([#2271](https://github.com/getsentry/sentry-java/pull/2271))

## 6.4.2

### Fixes

- Fixed AbstractMethodError when getting Lifecycle ([#2228](https://github.com/getsentry/sentry-java/pull/2228))
- Missing unit fields for Android measurements ([#2204](https://github.com/getsentry/sentry-java/pull/2204))
- Avoid sending empty profiles ([#2232](https://github.com/getsentry/sentry-java/pull/2232))
- Fix file descriptor leak in FileIO instrumentation ([#2248](https://github.com/getsentry/sentry-java/pull/2248))

## 6.4.1

### Fixes

- Fix memory leak caused by throwableToSpan ([#2227](https://github.com/getsentry/sentry-java/pull/2227))

## 6.4.0

### Fixes

- make profiling rate defaults to 101 hz ([#2211](https://github.com/getsentry/sentry-java/pull/2211))
- SentryOptions.setProfilingTracesIntervalMillis has been deprecated
- Added cpu architecture and default environment in profiles envelope ([#2207](https://github.com/getsentry/sentry-java/pull/2207))
- SentryOptions.setProfilingEnabled has been deprecated in favor of setProfilesSampleRate
- Use toString for enum serialization ([#2220](https://github.com/getsentry/sentry-java/pull/2220))

### Features

- Concurrent profiling 3 - added truncation reason ([#2247](https://github.com/getsentry/sentry-java/pull/2247))
- Concurrent profiling 2 - added list of transactions ([#2218](https://github.com/getsentry/sentry-java/pull/2218))
- Concurrent profiling 1 - added envelope payload data format ([#2216](https://github.com/getsentry/sentry-java/pull/2216))
- Send source for transactions ([#2180](https://github.com/getsentry/sentry-java/pull/2180))
- Add profilesSampleRate and profileSampler options for Android sdk ([#2184](https://github.com/getsentry/sentry-java/pull/2184))
- Add baggage header to RestTemplate ([#2206](https://github.com/getsentry/sentry-java/pull/2206))
- Bump Native SDK from v0.4.18 to v0.5.0 ([#2199](https://github.com/getsentry/sentry-java/pull/2199))
  - [changelog](https://github.com/getsentry/sentry-native/blob/master/CHANGELOG.md#050)
  - [diff](https://github.com/getsentry/sentry-native/compare/0.4.18...0.5.0)
- Bump Gradle from v7.5.0 to v7.5.1 ([#2212](https://github.com/getsentry/sentry-java/pull/2212))
  - [changelog](https://github.com/gradle/gradle/blob/master/CHANGELOG.md#v751)
  - [diff](https://github.com/gradle/gradle/compare/v7.5.0...v7.5.1)

## 6.3.1

### Fixes

- Prevent NPE by checking SentryTracer.timer for null again inside synchronized ([#2200](https://github.com/getsentry/sentry-java/pull/2200))
- Weakly reference Activity for transaction finished callback ([#2203](https://github.com/getsentry/sentry-java/pull/2203))
- `attach-screenshot` set on Manual init. didn't work ([#2186](https://github.com/getsentry/sentry-java/pull/2186))
- Remove extra space from `spring.factories` causing issues in old versions of Spring Boot ([#2181](https://github.com/getsentry/sentry-java/pull/2181))


### Features

- Bump Native SDK to v0.4.18 ([#2154](https://github.com/getsentry/sentry-java/pull/2154))
  - [changelog](https://github.com/getsentry/sentry-native/blob/master/CHANGELOG.md#0418)
  - [diff](https://github.com/getsentry/sentry-native/compare/0.4.17...0.4.18)
- Bump Gradle to v7.5.0 ([#2174](https://github.com/getsentry/sentry-java/pull/2174), [#2191](https://github.com/getsentry/sentry-java/pull/2191))
  - [changelog](https://github.com/gradle/gradle/blob/master/CHANGELOG.md#v750)
  - [diff](https://github.com/gradle/gradle/compare/v7.4.2...v7.5.0)

## 6.3.0

### Features

- Switch upstream dependencies to `compileOnly` in integrations ([#2175](https://github.com/getsentry/sentry-java/pull/2175))

### Fixes

- Lazily retrieve HostnameCache in MainEventProcessor ([#2170](https://github.com/getsentry/sentry-java/pull/2170))

## 6.2.1

### Fixes

- Only send userid in Dynamic Sampling Context if sendDefaultPii is true ([#2147](https://github.com/getsentry/sentry-java/pull/2147))
- Remove userId from baggage due to PII ([#2157](https://github.com/getsentry/sentry-java/pull/2157))

### Features

- Add integration for Apollo-Kotlin 3 ([#2109](https://github.com/getsentry/sentry-java/pull/2109))
- New package `sentry-android-navigation` for AndroidX Navigation support ([#2136](https://github.com/getsentry/sentry-java/pull/2136))
- New package `sentry-compose` for Jetpack Compose support (Navigation) ([#2136](https://github.com/getsentry/sentry-java/pull/2136))
- Add sample rate to baggage as well as trace in envelope header and flatten user ([#2135](https://github.com/getsentry/sentry-java/pull/2135))

## 6.1.4

### Fixes

- Filter out app starts with more than 60s ([#2127](https://github.com/getsentry/sentry-java/pull/2127))

## 6.1.3

### Fixes

- Fix thread leak due to Timer being created and never cancelled ([#2131](https://github.com/getsentry/sentry-java/pull/2131))

## 6.1.2

### Fixes

- Swallow error when reading ActivityManager#getProcessesInErrorState instead of crashing ([#2114](https://github.com/getsentry/sentry-java/pull/2114))
- Use charset string directly as StandardCharsets is not available on earlier Android versions ([#2111](https://github.com/getsentry/sentry-java/pull/2111))

## 6.1.1

### Features

- Replace `tracestate` header with `baggage` header ([#2078](https://github.com/getsentry/sentry-java/pull/2078))
- Allow opting out of device info collection that requires Inter-Process Communication (IPC) ([#2100](https://github.com/getsentry/sentry-java/pull/2100))

## 6.1.0

### Features

- Implement local scope by adding overloads to the capture methods that accept a ScopeCallback ([#2084](https://github.com/getsentry/sentry-java/pull/2084))
- SentryOptions#merge is now public and can be used to load ExternalOptions ([#2088](https://github.com/getsentry/sentry-java/pull/2088))

### Fixes

- Fix proguard rules to work R8 [issue](https://issuetracker.google.com/issues/235733922) around on AGP 7.3.0-betaX and 7.4.0-alphaX ([#2094](https://github.com/getsentry/sentry-java/pull/2094))
- Fix GraalVM Native Image compatibility ([#2172](https://github.com/getsentry/sentry-java/pull/2172))

## 6.0.0

### Sentry Self-hosted Compatibility

- Starting with version `6.0.0` of the `sentry` package, [Sentry's self hosted version >= v21.9.0](https://github.com/getsentry/self-hosted/releases) is required or you have to manually disable sending client reports via the `sendClientReports` option. This only applies to self-hosted Sentry. If you are using [sentry.io](https://sentry.io), no action is needed.

### Features

- Allow optimization and obfuscation of the SDK by reducing proguard rules ([#2031](https://github.com/getsentry/sentry-java/pull/2031))
- Relax TransactionNameProvider ([#1861](https://github.com/getsentry/sentry-java/pull/1861))
- Use float instead of Date for protocol types for higher precision ([#1737](https://github.com/getsentry/sentry-java/pull/1737))
- Allow setting SDK info (name & version) in manifest ([#2016](https://github.com/getsentry/sentry-java/pull/2016))
- Allow setting native Android SDK name during build ([#2035](https://github.com/getsentry/sentry-java/pull/2035))
- Include application permissions in Android events ([#2018](https://github.com/getsentry/sentry-java/pull/2018))
- Automatically create transactions for UI events ([#1975](https://github.com/getsentry/sentry-java/pull/1975))
- Hints are now used via a Hint object and passed into beforeSend and EventProcessor as @NotNull Hint object ([#2045](https://github.com/getsentry/sentry-java/pull/2045))
- Attachments can be manipulated via hint ([#2046](https://github.com/getsentry/sentry-java/pull/2046))
- Add sentry-servlet-jakarta module ([#1987](https://github.com/getsentry/sentry-java/pull/1987))
- Add client reports ([#1982](https://github.com/getsentry/sentry-java/pull/1982))
- Screenshot is taken when there is an error ([#1967](https://github.com/getsentry/sentry-java/pull/1967))
- Add Android profiling traces ([#1897](https://github.com/getsentry/sentry-java/pull/1897)) ([#1959](https://github.com/getsentry/sentry-java/pull/1959)) and its tests ([#1949](https://github.com/getsentry/sentry-java/pull/1949))
- Enable enableScopeSync by default for Android ([#1928](https://github.com/getsentry/sentry-java/pull/1928))
- Feat: Vendor JSON ([#1554](https://github.com/getsentry/sentry-java/pull/1554))
    - Introduce `JsonSerializable` and `JsonDeserializer` interfaces for manual json
      serialization/deserialization.
    - Introduce `JsonUnknwon` interface to preserve unknown properties when deserializing/serializing
      SDK classes.
    - When passing custom objects, for example in `Contexts`, these are supported for serialization:
        - `JsonSerializable`
        - `Map`, `Collection`, `Array`, `String` and all primitive types.
        - Objects with the help of refection.
            - `Map`, `Collection`, `Array`, `String` and all primitive types.
            - Call `toString()` on objects that have a cyclic reference to a ancestor object.
            - Call `toString()` where object graphs exceed max depth.
    - Remove `gson` dependency.
    - Remove `IUnknownPropertiesConsumer`
- Pass MDC tags as Sentry tags ([#1954](https://github.com/getsentry/sentry-java/pull/1954))

### Fixes

- Calling Sentry.init and specifying contextTags now has an effect on the Logback SentryAppender ([#2052](https://github.com/getsentry/sentry-java/pull/2052))
- Calling Sentry.init and specifying contextTags now has an effect on the Log4j SentryAppender ([#2054](https://github.com/getsentry/sentry-java/pull/2054))
- Calling Sentry.init and specifying contextTags now has an effect on the jul SentryAppender ([#2057](https://github.com/getsentry/sentry-java/pull/2057))
- Update Spring Boot dependency to 2.6.8 and fix the CVE-2022-22970 ([#2068](https://github.com/getsentry/sentry-java/pull/2068))
- Sentry can now self heal after a Thread had its currentHub set to a NoOpHub ([#2076](https://github.com/getsentry/sentry-java/pull/2076))
- No longer close OutputStream that is passed into JsonSerializer ([#2029](https://github.com/getsentry/sentry-java/pull/2029))
- Fix setting context tags on events captured by Spring ([#2060](https://github.com/getsentry/sentry-java/pull/2060))
- Isolate cached events with hashed DSN subfolder ([#2038](https://github.com/getsentry/sentry-java/pull/2038))
- SentryThread.current flag will not be overridden by DefaultAndroidEventProcessor if already set ([#2050](https://github.com/getsentry/sentry-java/pull/2050))
- Fix serialization of Long inside of Request.data ([#2051](https://github.com/getsentry/sentry-java/pull/2051))
- Update sentry-native to 0.4.17 ([#2033](https://github.com/getsentry/sentry-java/pull/2033))
- Update Gradle to 7.4.2 and AGP to 7.2 ([#2042](https://github.com/getsentry/sentry-java/pull/2042))
- Change order of event filtering mechanisms ([#2001](https://github.com/getsentry/sentry-java/pull/2001))
- Only send session update for dropped events if state changed ([#2002](https://github.com/getsentry/sentry-java/pull/2002))
- Android profiling initializes on first profile start ([#2009](https://github.com/getsentry/sentry-java/pull/2009))
- Profiling rate decreased from 300hz to 100hz ([#1997](https://github.com/getsentry/sentry-java/pull/1997))
- Allow disabling sending of client reports via Android Manifest and external options ([#2007](https://github.com/getsentry/sentry-java/pull/2007))
- Ref: Upgrade Spring Boot dependency to 2.5.13 ([#2011](https://github.com/getsentry/sentry-java/pull/2011))
- Ref: Make options.printUncaughtStackTrace primitive type ([#1995](https://github.com/getsentry/sentry-java/pull/1995))
- Ref: Remove not needed interface abstractions on Android ([#1953](https://github.com/getsentry/sentry-java/pull/1953))
- Ref: Make hints Map<String, Object> instead of only Object ([#1929](https://github.com/getsentry/sentry-java/pull/1929))
- Ref: Simplify DateUtils with ISO8601Utils ([#1837](https://github.com/getsentry/sentry-java/pull/1837))
- Ref: Remove deprecated and scheduled fields ([#1875](https://github.com/getsentry/sentry-java/pull/1875))
- Ref: Add shutdownTimeoutMillis in favor of shutdownTimeout ([#1873](https://github.com/getsentry/sentry-java/pull/1873))
- Ref: Remove Attachment ContentType since the Server infers it ([#1874](https://github.com/getsentry/sentry-java/pull/1874))
- Ref: Bind external properties to a dedicated class. ([#1750](https://github.com/getsentry/sentry-java/pull/1750))
- Ref: Debug log serializable objects ([#1795](https://github.com/getsentry/sentry-java/pull/1795))
- Ref: catch Throwable instead of Exception to suppress internal SDK errors ([#1812](https://github.com/getsentry/sentry-java/pull/1812))
- `SentryOptions` can merge properties from `ExternalOptions` instead of another instance of `SentryOptions`
- Following boolean properties from `SentryOptions` that allowed `null` values are now not nullable - `debug`, `enableUncaughtExceptionHandler`, `enableDeduplication`
- `SentryOptions` cannot be created anymore using `PropertiesProvider` with `SentryOptions#from` method. Use `ExternalOptions#from` instead and merge created object with `SentryOptions#merge`
- Bump: Kotlin to 1.5 and compatibility to 1.4 for sentry-android-timber ([#1815](https://github.com/getsentry/sentry-java/pull/1815))

## 5.7.4

### Fixes

* Change order of event filtering mechanisms and only send session update for dropped events if session state changed (#2028)

## 5.7.3

### Fixes

- Sentry Timber integration throws an exception when using args ([#1986](https://github.com/getsentry/sentry-java/pull/1986))

## 5.7.2

### Fixes

- Bring back support for `Timber.tag` ([#1974](https://github.com/getsentry/sentry-java/pull/1974))

## 5.7.1

### Fixes

- Sentry Timber integration does not submit msg.formatted breadcrumbs ([#1957](https://github.com/getsentry/sentry-java/pull/1957))
- ANR WatchDog won't crash on SecurityException ([#1962](https://github.com/getsentry/sentry-java/pull/1962))

## 5.7.0

### Features

- Automatically enable `Timber` and `Fragment` integrations if they are present on the classpath ([#1936](https://github.com/getsentry/sentry-java/pull/1936))

## 5.6.3

### Fixes

- If transaction or span is finished, do not allow to mutate ([#1940](https://github.com/getsentry/sentry-java/pull/1940))
- Keep used AndroidX classes from obfuscation (Fixes UI breadcrumbs and Slow/Frozen frames) ([#1942](https://github.com/getsentry/sentry-java/pull/1942))

## 5.6.2

### Fixes

- Ref: Make ActivityFramesTracker public to be used by Hybrid SDKs ([#1931](https://github.com/getsentry/sentry-java/pull/1931))
- Bump: AGP to 7.1.2 ([#1930](https://github.com/getsentry/sentry-java/pull/1930))
- NPE while adding "response_body_size" breadcrumb, when response body length is unknown ([#1908](https://github.com/getsentry/sentry-java/pull/1908))
- Do not include stacktrace frames into Timber message ([#1898](https://github.com/getsentry/sentry-java/pull/1898))
- Potential memory leaks ([#1909](https://github.com/getsentry/sentry-java/pull/1909))

Breaking changes:
`Timber.tag` is no longer supported by our [Timber integration](https://docs.sentry.io/platforms/android/configuration/integrations/timber/) and will not appear on Sentry for error events.
Please vote on this [issue](https://github.com/getsentry/sentry-java/issues/1900), if you'd like us to provide support for that.

## 5.6.2-beta.3

### Fixes

- Ref: Make ActivityFramesTracker public to be used by Hybrid SDKs ([#1931](https://github.com/getsentry/sentry-java/pull/1931))
- Bump: AGP to 7.1.2 ([#1930](https://github.com/getsentry/sentry-java/pull/1930))

## 5.6.2-beta.2

### Fixes

- NPE while adding "response_body_size" breadcrumb, when response body length is unknown ([#1908](https://github.com/getsentry/sentry-java/pull/1908))

## 5.6.2-beta.1

### Fixes

- Do not include stacktrace frames into Timber message ([#1898](https://github.com/getsentry/sentry-java/pull/1898))
- Potential memory leaks ([#1909](https://github.com/getsentry/sentry-java/pull/1909))

Breaking changes:
`Timber.tag` is no longer supported by our [Timber integration](https://docs.sentry.io/platforms/android/configuration/integrations/timber/) and will not appear on Sentry for error events.
Please vote on this [issue](https://github.com/getsentry/sentry-java/issues/1900), if you'd like us to provide support for that.

## 5.6.1

### Features

- Add options.printUncaughtStackTrace to print uncaught exceptions ([#1890](https://github.com/getsentry/sentry-java/pull/1890))

### Fixes

- NPE while adding "response_body_size" breadcrumb, when response body is null ([#1884](https://github.com/getsentry/sentry-java/pull/1884))
- Bump: AGP to 7.1.0 ([#1892](https://github.com/getsentry/sentry-java/pull/1892))

## 5.6.0

### Features

- Add breadcrumbs support for UI events (automatically captured) ([#1876](https://github.com/getsentry/sentry-java/pull/1876))

### Fixes

- Change scope of servlet-api to compileOnly ([#1880](https://github.com/getsentry/sentry-java/pull/1880))

## 5.5.3

### Fixes

- Do not create SentryExceptionResolver bean when Spring MVC is not on the classpath ([#1865](https://github.com/getsentry/sentry-java/pull/1865))

## 5.5.2

### Fixes

- Detect App Cold start correctly for Hybrid SDKs ([#1855](https://github.com/getsentry/sentry-java/pull/1855))
- Bump: log4j to 2.17.0 ([#1852](https://github.com/getsentry/sentry-java/pull/1852))
- Bump: logback to 1.2.9 ([#1853](https://github.com/getsentry/sentry-java/pull/1853))

## 5.5.1

### Fixes

- Bump: log4j to 2.16.0 ([#1845](https://github.com/getsentry/sentry-java/pull/1845))
- Make App start cold/warm visible to Hybrid SDKs ([#1848](https://github.com/getsentry/sentry-java/pull/1848))

## 5.5.0

### Features

- Add locale to device context and deprecate language ([#1832](https://github.com/getsentry/sentry-java/pull/1832))
- Add `SentryFileInputStream` and `SentryFileOutputStream` for File I/O performance instrumentation ([#1826](https://github.com/getsentry/sentry-java/pull/1826))
- Add `SentryFileReader` and `SentryFileWriter` for File I/O instrumentation ([#1843](https://github.com/getsentry/sentry-java/pull/1843))

### Fixes

- Bump: log4j to 2.15.0 ([#1839](https://github.com/getsentry/sentry-java/pull/1839))
- Ref: Rename Fragment span operation from `ui.fragment.load` to `ui.load` ([#1824](https://github.com/getsentry/sentry-java/pull/1824))
- Ref: change `java.util.Random` to `java.security.SecureRandom` for possible security reasons ([#1831](https://github.com/getsentry/sentry-java/pull/1831))

## 5.4.3

### Fixes

- Only report App start measurement for full launch on Android ([#1821](https://github.com/getsentry/sentry-java/pull/1821))

## 5.4.2

### Fixes

- Ref: catch Throwable instead of Exception to suppress internal SDK errors ([#1812](https://github.com/getsentry/sentry-java/pull/1812))

## 5.4.1

### Features

- Refactor OkHttp and Apollo to Kotlin functional interfaces ([#1797](https://github.com/getsentry/sentry-java/pull/1797))
- Add secondary constructor to SentryInstrumentation ([#1804](https://github.com/getsentry/sentry-java/pull/1804))

### Fixes

- Do not start fragment span if not added to the Activity ([#1813](https://github.com/getsentry/sentry-java/pull/1813))

## 5.4.0

### Features

- Add `graphql-java` instrumentation ([#1777](https://github.com/getsentry/sentry-java/pull/1777))

### Fixes

- Do not crash when event processors throw a lower level Throwable class ([#1800](https://github.com/getsentry/sentry-java/pull/1800))
- ActivityFramesTracker does not throw if Activity has no observers ([#1799](https://github.com/getsentry/sentry-java/pull/1799))

## 5.3.0

### Features

- Add datasource tracing with P6Spy ([#1784](https://github.com/getsentry/sentry-java/pull/1784))

### Fixes

- ActivityFramesTracker does not throw if Activity has not been added ([#1782](https://github.com/getsentry/sentry-java/pull/1782))
- PerformanceAndroidEventProcessor uses up to date isTracingEnabled set on Configuration callback ([#1786](https://github.com/getsentry/sentry-java/pull/1786))

## 5.2.4

### Fixes

- Window.FEATURE_NO_TITLE does not work when using activity traces ([#1769](https://github.com/getsentry/sentry-java/pull/1769))
- unregister UncaughtExceptionHandler on close ([#1770](https://github.com/getsentry/sentry-java/pull/1770))

## 5.2.3

### Fixes

- Make ActivityFramesTracker operations thread-safe ([#1762](https://github.com/getsentry/sentry-java/pull/1762))
- Clone Scope Contexts ([#1763](https://github.com/getsentry/sentry-java/pull/1763))
- Bump: AGP to 7.0.3 ([#1765](https://github.com/getsentry/sentry-java/pull/1765))

## 5.2.2

### Fixes

- Close HostnameCache#executorService on SentryClient#close ([#1757](https://github.com/getsentry/sentry-java/pull/1757))

## 5.2.1

### Features

- Add isCrashedLastRun support ([#1739](https://github.com/getsentry/sentry-java/pull/1739))
- Attach Java vendor and version to events and transactions ([#1703](https://github.com/getsentry/sentry-java/pull/1703))

### Fixes

- Handle exception if Context.registerReceiver throws ([#1747](https://github.com/getsentry/sentry-java/pull/1747))

## 5.2.0

### Features

- Allow setting proguard via Options and/or external resources ([#1728](https://github.com/getsentry/sentry-java/pull/1728))
- Add breadcrumbs for the Apollo integration ([#1726](https://github.com/getsentry/sentry-java/pull/1726))

### Fixes

- Don't set lastEventId for transactions ([#1727](https://github.com/getsentry/sentry-java/pull/1727))
- ActivityLifecycleIntegration#appStartSpan memory leak ([#1732](https://github.com/getsentry/sentry-java/pull/1732))

## 5.2.0-beta.3

### Features

- Add "data" to spans ([#1717](https://github.com/getsentry/sentry-java/pull/1717))

### Fixes

- Check at runtime if AndroidX.Core is available ([#1718](https://github.com/getsentry/sentry-java/pull/1718))
- Should not capture unfinished transaction ([#1719](https://github.com/getsentry/sentry-java/pull/1719))

## 5.2.0-beta.2

### Fixes

- Bump AGP to 7.0.2 ([#1650](https://github.com/getsentry/sentry-java/pull/1650))
- Drop spans in BeforeSpanCallback. ([#1713](https://github.com/getsentry/sentry-java/pull/1713))

## 5.2.0-beta.1

### Features

- Add tracestate HTTP header support ([#1683](https://github.com/getsentry/sentry-java/pull/1683))
- Add option to filter which origins receive tracing headers ([#1698](https://github.com/getsentry/sentry-java/pull/1698))
- Include unfinished spans in transaction ([#1699](https://github.com/getsentry/sentry-java/pull/1699))
- Add static helpers for creating breadcrumbs ([#1702](https://github.com/getsentry/sentry-java/pull/1702))
- Performance support for Android Apollo ([#1705](https://github.com/getsentry/sentry-java/pull/1705))

### Fixes

- Move tags from transaction.contexts.trace.tags to transaction.tags ([#1700](https://github.com/getsentry/sentry-java/pull/1700))

Breaking changes:

- Updated proguard keep rule for enums, which affects consumer application code ([#1694](https://github.com/getsentry/sentry-java/pull/1694))

## 5.1.2

### Fixes

- Servlet 3.1 compatibility issue ([#1681](https://github.com/getsentry/sentry-java/pull/1681))
- Do not drop Contexts key if Collection, Array or Char ([#1680](https://github.com/getsentry/sentry-java/pull/1680))

## 5.1.1

### Features

- Add support for async methods in Spring MVC ([#1652](https://github.com/getsentry/sentry-java/pull/1652))
- Add secondary constructor taking IHub to SentryOkHttpInterceptor ([#1657](https://github.com/getsentry/sentry-java/pull/1657))
- Merge external map properties ([#1656](https://github.com/getsentry/sentry-java/pull/1656))

### Fixes

- Remove onActivityPreCreated call in favor of onActivityCreated ([#1661](https://github.com/getsentry/sentry-java/pull/1661))
- Do not crash if SENSOR_SERVICE throws ([#1655](https://github.com/getsentry/sentry-java/pull/1655))
- Make sure scope is popped when processing request results in exception ([#1665](https://github.com/getsentry/sentry-java/pull/1665))

## 5.1.0

### Features

- Spring WebClient integration ([#1621](https://github.com/getsentry/sentry-java/pull/1621))
- OpenFeign integration ([#1632](https://github.com/getsentry/sentry-java/pull/1632))
- Add more convenient way to pass BeforeSpanCallback in OpenFeign integration ([#1637](https://github.com/getsentry/sentry-java/pull/1637))

### Fixes

- Bump: sentry-native to 0.4.12 ([#1651](https://github.com/getsentry/sentry-java/pull/1651))

## 5.1.0-beta.9

- No documented changes.

## 5.1.0-beta.8

### Features

- Generate Sentry BOM ([#1486](https://github.com/getsentry/sentry-java/pull/1486))

## 5.1.0-beta.7

### Features

- Slow/Frozen frames metrics ([#1609](https://github.com/getsentry/sentry-java/pull/1609))

## 5.1.0-beta.6

### Features

- Add request body extraction for Spring MVC integration ([#1595](https://github.com/getsentry/sentry-java/pull/1595))

### Fixes

- set min sdk version of sentry-android-fragment to API 14 ([#1608](https://github.com/getsentry/sentry-java/pull/1608))
- Ser/Deser of the UserFeedback from cached envelope ([#1611](https://github.com/getsentry/sentry-java/pull/1611))

## 5.1.0-beta.5

### Fixes

- Make SentryAppender non-final for Log4j2 and Logback ([#1603](https://github.com/getsentry/sentry-java/pull/1603))
- Do not throw IAE when tracing header contain invalid trace id ([#1605](https://github.com/getsentry/sentry-java/pull/1605))

## 5.1.0-beta.4

### Fixes

- Update sentry-native to 0.4.11 ([#1591](https://github.com/getsentry/sentry-java/pull/1591))

## 5.1.0-beta.3

### Features

- Spring Webflux integration ([#1529](https://github.com/getsentry/sentry-java/pull/1529))

## 5.1.0-beta.2

### Features

- Support transaction waiting for children to finish. ([#1535](https://github.com/getsentry/sentry-java/pull/1535))
- Capture logged marker in log4j2 and logback appenders ([#1551](https://github.com/getsentry/sentry-java/pull/1551))
- Allow clearing of attachments in the scope ([#1562](https://github.com/getsentry/sentry-java/pull/1562))
- Set mechanism type in SentryExceptionResolver ([#1556](https://github.com/getsentry/sentry-java/pull/1556))
- Perf. for fragments ([#1528](https://github.com/getsentry/sentry-java/pull/1528))

### Fixes

- Handling missing Spring Security on classpath on Java 8 ([#1552](https://github.com/getsentry/sentry-java/pull/1552))
- Use a different method to get strings from JNI, and avoid excessive Stack Space usage. ([#1214](https://github.com/getsentry/sentry-java/pull/1214))
- Add data field to SentrySpan ([#1555](https://github.com/getsentry/sentry-java/pull/1555))
- Clock drift issue when calling DateUtils#getDateTimeWithMillisPrecision ([#1557](https://github.com/getsentry/sentry-java/pull/1557))
- Prefer snake case for HTTP integration data keys ([#1559](https://github.com/getsentry/sentry-java/pull/1559))
- Assign lastEventId only if event was queued for submission ([#1565](https://github.com/getsentry/sentry-java/pull/1565))

## 5.1.0-beta.1

### Features

- Measure app start time ([#1487](https://github.com/getsentry/sentry-java/pull/1487))
- Automatic breadcrumbs logging for fragment lifecycle ([#1522](https://github.com/getsentry/sentry-java/pull/1522))

## 5.0.1

### Fixes

- Sources and Javadoc artifacts were mixed up ([#1515](https://github.com/getsentry/sentry-java/pull/1515))

## 5.0.0

This release brings many improvements but also new features:

- OkHttp Interceptor for Android ([#1330](https://github.com/getsentry/sentry-java/pull/1330))
- GraalVM Native Image Compatibility ([#1329](https://github.com/getsentry/sentry-java/pull/1329))
- Add option to ignore exceptions by type ([#1352](https://github.com/getsentry/sentry-java/pull/1352))
- Enrich transactions with device contexts ([#1430](https://github.com/getsentry/sentry-java/pull/1430)) ([#1469](https://github.com/getsentry/sentry-java/pull/1469))
- Better interoperability with Kotlin null-safety ([#1439](https://github.com/getsentry/sentry-java/pull/1439)) and ([#1462](https://github.com/getsentry/sentry-java/pull/1462))
- Add coroutines support ([#1479](https://github.com/getsentry/sentry-java/pull/1479))
- OkHttp callback for Customising the Span ([#1478](https://github.com/getsentry/sentry-java/pull/1478))
- Add breadcrumb in Spring RestTemplate integration ([#1481](https://github.com/getsentry/sentry-java/pull/1481))

Breaking changes:

- Migration Guide for [Java](https://docs.sentry.io/platforms/java/migration/)
- Migration Guide for [Android](https://docs.sentry.io/platforms/android/migration/)

Other fixes:

- Fix: Add attachmentType to envelope ser/deser. ([#1504](https://github.com/getsentry/sentry-java/pull/1504))

Thank you:

- @maciejwalkowiak for coding most of it.

## 5.0.0-beta.7

### Fixes


- Ref: Deprecate SentryBaseEvent#getOriginThrowable and add SentryBaseEvent#getThrowableMechanism ([#1502](https://github.com/getsentry/sentry-java/pull/1502))
- Graceful Shutdown flushes event instead of Closing SDK ([#1500](https://github.com/getsentry/sentry-java/pull/1500))
- Do not append threads that come from the EnvelopeFileObserver ([#1501](https://github.com/getsentry/sentry-java/pull/1501))
- Ref: Deprecate cacheDirSize and add maxCacheItems ([#1499](https://github.com/getsentry/sentry-java/pull/1499))
- Append all threads if Hint is Cached but attachThreads is enabled ([#1503](https://github.com/getsentry/sentry-java/pull/1503))

## 5.0.0-beta.6

### Features

- Add secondary constructor to SentryOkHttpInterceptor ([#1491](https://github.com/getsentry/sentry-java/pull/1491))
- Add option to enable debug mode in Log4j2 integration ([#1492](https://github.com/getsentry/sentry-java/pull/1492))

### Fixes

- Ref: Replace clone() with copy constructor ([#1496](https://github.com/getsentry/sentry-java/pull/1496))

## 5.0.0-beta.5

### Features

- OkHttp callback for Customising the Span ([#1478](https://github.com/getsentry/sentry-java/pull/1478))
- Add breadcrumb in Spring RestTemplate integration ([#1481](https://github.com/getsentry/sentry-java/pull/1481))
- Add coroutines support ([#1479](https://github.com/getsentry/sentry-java/pull/1479))

### Fixes

- Cloning Stack ([#1483](https://github.com/getsentry/sentry-java/pull/1483))

## 5.0.0-beta.4

### Fixes

- Enrich Transactions with Context Data ([#1469](https://github.com/getsentry/sentry-java/pull/1469))
- Bump: Apache HttpClient to 5.0.4 ([#1476](https://github.com/getsentry/sentry-java/pull/1476))

## 5.0.0-beta.3

### Fixes

- Handling immutable collections on SentryEvent and protocol objects ([#1468](https://github.com/getsentry/sentry-java/pull/1468))
- Associate event with transaction when thrown exception is not a direct cause ([#1463](https://github.com/getsentry/sentry-java/pull/1463))
- Ref: nullability annotations to Sentry module ([#1439](https://github.com/getsentry/sentry-java/pull/1439)) and ([#1462](https://github.com/getsentry/sentry-java/pull/1462))
- NPE when adding Context Data with null values for log4j2 ([#1465](https://github.com/getsentry/sentry-java/pull/1465))

## 5.0.0-beta.2

### Fixes

- sentry-android-timber package sets sentry.java.android.timber as SDK name ([#1456](https://github.com/getsentry/sentry-java/pull/1456))
- When AppLifecycleIntegration is closed, it should remove observer using UI thread ([#1459](https://github.com/getsentry/sentry-java/pull/1459))
- Bump: AGP to 4.2.0 ([#1460](https://github.com/getsentry/sentry-java/pull/1460))

Breaking Changes:

- Remove: Settings.Secure.ANDROID_ID in favor of generated installationId ([#1455](https://github.com/getsentry/sentry-java/pull/1455))
- Rename: enableSessionTracking to enableAutoSessionTracking ([#1457](https://github.com/getsentry/sentry-java/pull/1457))

## 5.0.0-beta.1

### Fixes

- Ref: Refactor converting HttpServletRequest to Sentry Request in Spring integration ([#1387](https://github.com/getsentry/sentry-java/pull/1387))
- Bump: sentry-native to 0.4.9 ([#1431](https://github.com/getsentry/sentry-java/pull/1431))
- Activity tracing auto instrumentation for Android API < 29 ([#1402](https://github.com/getsentry/sentry-java/pull/1402))
- use connection and read timeouts in ApacheHttpClient based transport ([#1397](https://github.com/getsentry/sentry-java/pull/1397))
- set correct transaction status for unhandled exceptions in SentryTracingFilter ([#1406](https://github.com/getsentry/sentry-java/pull/1406))
- handle network errors in SentrySpanClientHttpRequestInterceptor ([#1407](https://github.com/getsentry/sentry-java/pull/1407))
- set scope on transaction ([#1409](https://github.com/getsentry/sentry-java/pull/1409))
- set status and associate events with transactions ([#1426](https://github.com/getsentry/sentry-java/pull/1426))
- Do not set free memory and is low memory fields when it's a NDK hard crash ([#1399](https://github.com/getsentry/sentry-java/pull/1399))
- Apply user from the scope to transaction ([#1424](https://github.com/getsentry/sentry-java/pull/1424))
- Pass maxBreadcrumbs config. to sentry-native ([#1425](https://github.com/getsentry/sentry-java/pull/1425))
- Run event processors and enrich transactions with contexts ([#1430](https://github.com/getsentry/sentry-java/pull/1430))
- Set Span status for OkHttp integration ([#1447](https://github.com/getsentry/sentry-java/pull/1447))
- Set user on transaction in Spring & Spring Boot integrations ([#1443](https://github.com/getsentry/sentry-java/pull/1443))

## 4.4.0-alpha.2

### Features

- Add option to ignore exceptions by type ([#1352](https://github.com/getsentry/sentry-java/pull/1352))
- Sentry closes Android NDK and ShutdownHook integrations ([#1358](https://github.com/getsentry/sentry-java/pull/1358))
- Allow inheritance of SentryHandler class in sentry-jul package([#1367](https://github.com/getsentry/sentry-java/pull/1367))
- Make NoOpHub public ([#1379](https://github.com/getsentry/sentry-java/pull/1379))
- Configure max spans per transaction ([#1394](https://github.com/getsentry/sentry-java/pull/1394))

### Fixes

- Bump: Upgrade Apache HttpComponents Core to 5.0.3 ([#1375](https://github.com/getsentry/sentry-java/pull/1375))
- NPE when MDC contains null values (sentry-logback) ([#1364](https://github.com/getsentry/sentry-java/pull/1364))
- Avoid NPE when MDC contains null values (sentry-jul) ([#1385](https://github.com/getsentry/sentry-java/pull/1385))
- Accept only non null value maps ([#1368](https://github.com/getsentry/sentry-java/pull/1368))
- Do not bind transactions to scope by default. ([#1376](https://github.com/getsentry/sentry-java/pull/1376))
- Hub thread safety ([#1388](https://github.com/getsentry/sentry-java/pull/1388))
- SentryTransactionAdvice should operate on the new scope ([#1389](https://github.com/getsentry/sentry-java/pull/1389))

## 4.4.0-alpha.1

### Features

- Add an overload for `startTransaction` that sets the created transaction to the Scope ([#1313](https://github.com/getsentry/sentry-java/pull/1313))
- Set SDK version on Transactions ([#1307](https://github.com/getsentry/sentry-java/pull/1307))
- GraalVM Native Image Compatibility ([#1329](https://github.com/getsentry/sentry-java/pull/1329))
- Add OkHttp client application interceptor ([#1330](https://github.com/getsentry/sentry-java/pull/1330))

### Fixes

- Bump: sentry-native to 0.4.8
- Ref: Separate user facing and protocol classes in the Performance feature ([#1304](https://github.com/getsentry/sentry-java/pull/1304))
- Use logger set on SentryOptions in GsonSerializer ([#1308](https://github.com/getsentry/sentry-java/pull/1308))
- Use the bindToScope correctly
- Allow 0.0 to be set on tracesSampleRate ([#1328](https://github.com/getsentry/sentry-java/pull/1328))
- set "java" platform to transactions ([#1332](https://github.com/getsentry/sentry-java/pull/1332))
- Allow disabling tracing through SentryOptions ([#1337](https://github.com/getsentry/sentry-java/pull/1337))

## 4.3.0

### Features

- Activity tracing auto instrumentation

### Fixes

- Aetting in-app-includes from external properties ([#1291](https://github.com/getsentry/sentry-java/pull/1291))
- Initialize Sentry in Logback appender when DSN is not set in XML config ([#1296](https://github.com/getsentry/sentry-java/pull/1296))
- JUL integration SDK name ([#1293](https://github.com/getsentry/sentry-java/pull/1293))

## 4.2.0

### Features

- Improve EventProcessor nullability annotations ([#1229](https://github.com/getsentry/sentry-java/pull/1229)).
- Add ability to flush events synchronously.
- Support @SentrySpan and @SentryTransaction on classes and interfaces. ([#1243](https://github.com/getsentry/sentry-java/pull/1243))
- Do not serialize empty collections and maps ([#1245](https://github.com/getsentry/sentry-java/pull/1245))
- Integration interface better compatibility with Kotlin null-safety
- Simplify Sentry configuration in Spring integration ([#1259](https://github.com/getsentry/sentry-java/pull/1259))
- Simplify configuring Logback integration when environment variable with the DSN is not set ([#1271](https://github.com/getsentry/sentry-java/pull/1271))
- Add Request to the Scope. [#1270](https://github.com/getsentry/sentry-java/pull/1270))
- Optimize SentryTracingFilter when hub is disabled.

### Fixes

- Bump: sentry-native to 0.4.7
- Optimize DuplicateEventDetectionEventProcessor performance ([#1247](https://github.com/getsentry/sentry-java/pull/1247)).
- Prefix sdk.package names with io.sentry ([#1249](https://github.com/getsentry/sentry-java/pull/1249))
- Remove experimental annotation for Attachment ([#1257](https://github.com/getsentry/sentry-java/pull/1257))
- Mark stacktrace as snapshot if captured at arbitrary moment ([#1231](https://github.com/getsentry/sentry-java/pull/1231))
- Disable Gson HTML escaping
- Make the ANR Atomic flags immutable
- Prevent NoOpHub from creating heavy SentryOptions objects ([#1272](https://github.com/getsentry/sentry-java/pull/1272))
- SentryTransaction#getStatus NPE ([#1273](https://github.com/getsentry/sentry-java/pull/1273))
- Discard unfinished Spans before sending them over to Sentry ([#1279](https://github.com/getsentry/sentry-java/pull/1279))
- Interrupt the thread in QueuedThreadPoolExecutor ([#1276](https://github.com/getsentry/sentry-java/pull/1276))
- SentryTransaction#finish should not clear another transaction from the scope ([#1278](https://github.com/getsentry/sentry-java/pull/1278))

Breaking Changes:
- Enchancement: SentryExceptionResolver should not send handled errors by default ([#1248](https://github.com/getsentry/sentry-java/pull/1248)).
- Ref: Simplify RestTemplate instrumentation ([#1246](https://github.com/getsentry/sentry-java/pull/1246))
- Enchancement: Add overloads for startTransaction taking op and description ([#1244](https://github.com/getsentry/sentry-java/pull/1244))

## 4.1.0

### Features

- Improve Kotlin compatibility for SdkVersion ([#1213](https://github.com/getsentry/sentry-java/pull/1213))
- Support logging via JUL ([#1211](https://github.com/getsentry/sentry-java/pull/1211))

### Fixes

- Returning Sentry trace header from Span ([#1217](https://github.com/getsentry/sentry-java/pull/1217))
- Remove misleading error logs ([#1222](https://github.com/getsentry/sentry-java/pull/1222))

## 4.0.0

This release brings the Sentry Performance feature to Java SDK, Spring, Spring Boot, and Android integrations. Read more in the reference documentation:

- [Performance for Java](https://docs.sentry.io/platforms/java/performance/)
- [Performance for Spring](https://docs.sentry.io/platforms/java/guides/spring/)
- [Performance for Spring Boot](https://docs.sentry.io/platforms/java/guides/spring-boot/)
- [Performance for Android](https://docs.sentry.io/platforms/android/performance/)

### Other improvements:

#### Core:

- Improved loading external configuration:
  - Load `sentry.properties` from the application's current working directory ([#1046](https://github.com/getsentry/sentry-java/pull/1046))
  - Resolve `in-app-includes`, `in-app-excludes`, `tags`, `debug`, `uncaught.handler.enabled` parameters from the external configuration
- Set global tags on SentryOptions and load them from external configuration ([#1066](https://github.com/getsentry/sentry-java/pull/1066))
- Add support for attachments ([#1082](https://github.com/getsentry/sentry-java/pull/1082))
- Resolve `servername` from the localhost address
- Simplified transport configuration through setting `TransportFactory` instead of `ITransport` on SentryOptions ([#1124](https://github.com/getsentry/sentry-java/pull/1124))

#### Spring Boot:

- Add the ability to register multiple `OptionsConfiguration` beans ([#1093](https://github.com/getsentry/sentry-java/pull/1093))
- Initialize Logback after context refreshes ([#1129](https://github.com/getsentry/sentry-java/pull/1129))

#### Android:

- Add `isSideLoaded` and `installerStore` tags automatically (Where your App. was installed from eg Google Play, Amazon Store, downloaded APK, etc...)
- Bump: sentry-native to 0.4.6
- Bump: Gradle to 6.8.1 and AGP to 4.1.2

## 4.0.0-beta.1

### Features

- Add addToTransactions to Attachment ([#1191](https://github.com/getsentry/sentry-java/pull/1191))
- Support SENTRY_TRACES_SAMPLE_RATE conf. via env variables ([#1171](https://github.com/getsentry/sentry-java/pull/1171))
- Pass request to CustomSamplingContext in Spring integration ([#1172](https://github.com/getsentry/sentry-java/pull/1172))
- Move `SentrySpanClientHttpRequestInterceptor` to Spring module ([#1181](https://github.com/getsentry/sentry-java/pull/1181))
- Add overload for `transaction/span.finish(SpanStatus)` ([#1182](https://github.com/getsentry/sentry-java/pull/1182))
- Simplify registering traces sample callback in Spring integration ([#1184](https://github.com/getsentry/sentry-java/pull/1184))
- Polish Performance API ([#1165](https://github.com/getsentry/sentry-java/pull/1165))
- Set "debug" through external properties ([#1186](https://github.com/getsentry/sentry-java/pull/1186))
- Simplify Spring integration ([#1188](https://github.com/getsentry/sentry-java/pull/1188))
- Init overload with dsn ([#1195](https://github.com/getsentry/sentry-java/pull/1195))
- Enable Kotlin map-like access on CustomSamplingContext ([#1192](https://github.com/getsentry/sentry-java/pull/1192))
- Auto register custom ITransportFactory in Spring integration ([#1194](https://github.com/getsentry/sentry-java/pull/1194))
- Improve Kotlin property access in Performance API ([#1193](https://github.com/getsentry/sentry-java/pull/1193))
- Copy options tags to transactions ([#1198](https://github.com/getsentry/sentry-java/pull/1198))
- Add convenient method for accessing event's throwable ([#1202](https://github.com/getsentry/sentry-java/pull/1202))

### Fixes

- Ref: Set SpanContext on SentryTransaction to avoid potential NPE ([#1173](https://github.com/getsentry/sentry-java/pull/1173))
- Free Local Refs manually due to Android local ref. count limits
- Bring back support for setting transaction name without ongoing transaction ([#1183](https://github.com/getsentry/sentry-java/pull/1183))

## 4.0.0-alpha.3

### Features

- Improve ITransaction and ISpan null-safety compatibility ([#1161](https://github.com/getsentry/sentry-java/pull/1161))
- Automatically assign span context to captured events ([#1156](https://github.com/getsentry/sentry-java/pull/1156))
- Autoconfigure Apache HttpClient 5 based Transport in Spring Boot integration ([#1143](https://github.com/getsentry/sentry-java/pull/1143))
- Send user.ip_address = {{auto}} when sendDefaultPii is true ([#1015](https://github.com/getsentry/sentry-java/pull/1015))
- Read tracesSampleRate from AndroidManifest
- OutboxSender supports all envelope item types ([#1158](https://github.com/getsentry/sentry-java/pull/1158))
- Read `uncaught.handler.enabled` property from the external configuration
- Resolve servername from the localhost address
- Add maxAttachmentSize to SentryOptions ([#1138](https://github.com/getsentry/sentry-java/pull/1138))
- Drop invalid attachments ([#1134](https://github.com/getsentry/sentry-java/pull/1134))
- Set isSideLoaded info tags
- Add non blocking Apache HttpClient 5 based Transport ([#1136](https://github.com/getsentry/sentry-java/pull/1136))

### Fixes

- Ref: Make Attachment immutable ([#1120](https://github.com/getsentry/sentry-java/pull/1120))
- Ref: using Calendar to generate Dates
- Ref: Return NoOpTransaction instead of null ([#1126](https://github.com/getsentry/sentry-java/pull/1126))
- Ref: `ITransport` implementations are now responsible for executing request in asynchronous or synchronous way ([#1118](https://github.com/getsentry/sentry-java/pull/1118))
- Ref: Add option to set `TransportFactory` instead of `ITransport` on `SentryOptions` ([#1124](https://github.com/getsentry/sentry-java/pull/1124))
- Ref: Simplify ITransport creation in ITransportFactory ([#1135](https://github.com/getsentry/sentry-java/pull/1135))
- Fixes and Tests: Session serialization and deserialization
- Inheriting sampling decision from parent ([#1100](https://github.com/getsentry/sentry-java/pull/1100))
- Exception only sets a stack trace if there are frames
- Initialize Logback after context refreshes ([#1129](https://github.com/getsentry/sentry-java/pull/1129))
- Do not crash when passing null values to @Nullable methods, eg User and Scope
- Resolving dashed properties from external configuration
- Consider {{ auto }} as a default ip address ([#1015](https://github.com/getsentry/sentry-java/pull/1015))
- Set release and environment on Transactions ([#1152](https://github.com/getsentry/sentry-java/pull/1152))
- Do not set transaction on the scope automatically

## 4.0.0-alpha.2

### Features

- Add basic support for attachments ([#1082](https://github.com/getsentry/sentry-java/pull/1082))
- Set transaction name on events and transactions sent using Spring integration ([#1067](https://github.com/getsentry/sentry-java/pull/1067))
- Set global tags on SentryOptions and load them from external configuration ([#1066](https://github.com/getsentry/sentry-java/pull/1066))
- Add API validator and remove deprecated methods
- Add more convenient method to start a child span ([#1073](https://github.com/getsentry/sentry-java/pull/1073))
- Autoconfigure traces callback in Spring Boot integration ([#1074](https://github.com/getsentry/sentry-java/pull/1074))
- Resolve in-app-includes and in-app-excludes parameters from the external configuration
- Make InAppIncludesResolver public ([#1084](https://github.com/getsentry/sentry-java/pull/1084))
- Add the ability to register multiple OptionsConfiguration beans ([#1093](https://github.com/getsentry/sentry-java/pull/1093))
- Database query tracing with datasource-proxy ([#1095](https://github.com/getsentry/sentry-java/pull/1095))

### Fixes

- Ref: Refactor resolving SpanContext for Throwable ([#1068](https://github.com/getsentry/sentry-java/pull/1068))
- Ref: Change "op" to "operation" in @SentrySpan and @SentryTransaction
- Remove method reference in SentryEnvelopeItem ([#1091](https://github.com/getsentry/sentry-java/pull/1091))
- Set current thread only if there are no exceptions
- SentryOptions creates GsonSerializer by default
- Append DebugImage list if event already has it
- Sort breadcrumbs by Date if there are breadcrumbs already in the event

## 4.0.0-alpha.1

### Features

- Load `sentry.properties` from the application's current working directory ([#1046](https://github.com/getsentry/sentry-java/pull/1046))
- Performance monitoring ([#971](https://github.com/getsentry/sentry-java/pull/971))
- Performance monitoring for Spring Boot applications ([#971](https://github.com/getsentry/sentry-java/pull/971))

### Fixes

- Ref: Refactor JSON deserialization ([#1047](https://github.com/getsentry/sentry-java/pull/1047))

## 3.2.1

### Fixes

- Set current thread only if theres no exceptions ([#1064](https://github.com/getsentry/sentry-java/pull/1064))
- Append DebugImage list if event already has it ([#1092](https://github.com/getsentry/sentry-java/pull/1092))
- Sort breadcrumbs by Date if there are breadcrumbs already in the event ([#1094](https://github.com/getsentry/sentry-java/pull/1094))
- Free Local Refs manually due to Android local ref. count limits  ([#1179](https://github.com/getsentry/sentry-java/pull/1179))

## 3.2.0

### Features

- Expose a Module (Debug images) Loader for Android thru sentry-native ([#1043](https://github.com/getsentry/sentry-java/pull/1043))
- Added java doc to protocol classes based on sentry-data-schemes project ([#1045](https://github.com/getsentry/sentry-java/pull/1045))
- Make SentryExceptionResolver Order configurable to not send handled web exceptions ([#1008](https://github.com/getsentry/sentry-java/pull/1008))
- Resolve HTTP Proxy parameters from the external configuration ([#1028](https://github.com/getsentry/sentry-java/pull/1028))
- Sentry NDK integration is compiled against default NDK version based on AGP's version ([#1048](https://github.com/getsentry/sentry-java/pull/1048))

### Fixes

- Bump: AGP 4.1.1 ([#1040](https://github.com/getsentry/sentry-java/pull/1040))
- Update to sentry-native 0.4.4 and fix shared library builds ([#1039](https://github.com/getsentry/sentry-java/pull/1039))
- use neutral Locale for String operations ([#1033](https://github.com/getsentry/sentry-java/pull/1033))
- Clean up JNI code and properly free strings ([#1050](https://github.com/getsentry/sentry-java/pull/1050))
- set userId for hard-crashes if no user is set ([#1049](https://github.com/getsentry/sentry-java/pull/1049))

## 3.1.3

### Fixes

- Fix broken NDK integration on 3.1.2 (release failed on packaging a .so file)
- Increase max cached events to 30 ([#1029](https://github.com/getsentry/sentry-java/pull/1029))
- Normalize DSN URI ([#1030](https://github.com/getsentry/sentry-java/pull/1030))

## 3.1.2

### Features

- Manually capturing User Feedback
- Set environment to "production" by default.
- Make public the Breadcrumb constructor that accepts a Date ([#1012](https://github.com/getsentry/sentry-java/pull/1012))

### Fixes

- ref: Validate event id on user feedback submission

## 3.1.1

### Features

- Bind logging related SentryProperties to Slf4j Level instead of Logback to improve Log4j2 compatibility

### Fixes

- Prevent Logback and Log4j2 integrations from re-initializing Sentry when Sentry is already initialized
- Make sure HttpServletRequestSentryUserProvider runs by default before custom SentryUserProvider beans
- Fix setting up Sentry in Spring Webflux annotation by changing the scope of Spring WebMvc related dependencies

## 3.1.0

### Features

- Make getThrowable public and improve set contexts ([#967](https://github.com/getsentry/sentry-java/pull/967))
- Accepted quoted values in properties from external configuration ([#972](https://github.com/getsentry/sentry-java/pull/972))

### Fixes

- Auto-Configure `inAppIncludes` in Spring Boot integration ([#966](https://github.com/getsentry/sentry-java/pull/966))
- Bump: Android Gradle Plugin 4.0.2 ([#968](https://github.com/getsentry/sentry-java/pull/968))
- Don't require `sentry.dsn` to be set when using `io.sentry:sentry-spring-boot-starter` and `io.sentry:sentry-logback` together ([#965](https://github.com/getsentry/sentry-java/pull/965))
- Remove chunked streaming mode ([#974](https://github.com/getsentry/sentry-java/pull/974))
- Android 11 + targetSdkVersion 30 crashes Sentry on start ([#977](https://github.com/getsentry/sentry-java/pull/977))

## 3.0.0

## Java + Android

This release marks the re-unification of Java and Android SDK code bases.
It's based on the Android 2.0 SDK, which implements [Sentry's unified API](https://develop.sentry.dev/sdk/unified-api/).

Considerable changes were done, which include a lot of improvements. More are covered below, but the highlights are:

- Improved `log4j2` integration
  - Capture breadcrumbs for level INFO and higher
  - Raises event for ERROR and higher.
  - Minimum levels are configurable.
  - Optionally initializes the SDK via appender.xml
- Dropped support to `log4j`.
- Improved `logback` integration
  - Capture breadcrumbs for level INFO and higher
  - Raises event for ERROR and higher.
  - Minimum levels are configurable.
  - Optionally initializes the SDK via appender.xml
  - Configurable via Spring integration if both are enabled
- Spring
  - No more duplicate events with Spring and logback
  - Auto initalizes if DSN is available
  - Configuration options available with auto complete
- Google App Engine support dropped

## What’s Changed

- Callback to validate SSL certificate ([#944](https://github.com/getsentry/sentry-java/pull/944))
- Attach stack traces enabled by default

### Android specific

- Release health enabled by default for Android
- Sync of Scopes for Java -> Native (NDK)
- Bump Sentry-Native v0.4.2
- Android 11 Support

[Android migration docs](https://docs.sentry.io/platforms/android/migration/#migrating-from-sentry-android-2x-to-sentry-android-3x)

### Java specific

- Unified API for Java SDK and integrations (Spring, Spring boot starter, Servlet, Logback, Log4j2)

New Java [docs](https://docs.sentry.io/platforms/java/) are live and being improved.

## Acquisition

Packages were released on [`bintray sentry-java`](https://dl.bintray.com/getsentry/sentry-java/io/sentry/), [`bintray sentry-android`](https://dl.bintray.com/getsentry/sentry-android/io/sentry/), [`jcenter`](https://jcenter.bintray.com/io/sentry/) and [`mavenCentral`](https://repo.maven.apache.org/maven2/io/sentry/)

## Where is the Java 1.7 code base?

The previous Java releases, are all available in this repository through the tagged releases.
## 3.0.0-beta.1

## What’s Changed

- feat: ssl support ([#944](https://github.com/getsentry/sentry-java/pull/944)) @ninekaw9 @marandaneto
- feat: sync Java to C ([#937](https://github.com/getsentry/sentry-java/pull/937)) @bruno-garcia @marandaneto
- feat: Auto-configure Logback appender in Spring Boot integration. ([#938](https://github.com/getsentry/sentry-java/pull/938)) @maciejwalkowiak
- feat: Add Servlet integration. ([#935](https://github.com/getsentry/sentry-java/pull/935)) @maciejwalkowiak
- fix: Pop scope at the end of the request in Spring integration. ([#936](https://github.com/getsentry/sentry-java/pull/936)) @maciejwalkowiak
- bump: Upgrade Spring Boot to 2.3.4. ([#932](https://github.com/getsentry/sentry-java/pull/932)) @maciejwalkowiak
- fix: Do not set cookies when send pii is set to false. ([#931](https://github.com/getsentry/sentry-java/pull/931)) @maciejwalkowiak

Packages were released on [`bintray sentry-java`](https://dl.bintray.com/getsentry/sentry-java/io/sentry/), [`bintray sentry-android`](https://dl.bintray.com/getsentry/sentry-android/io/sentry/), [`jcenter`](https://jcenter.bintray.com/io/sentry/) and [`mavenCentral`](https://repo.maven.apache.org/maven2/io/sentry/)

We'd love to get feedback.

## 3.0.0-alpha.3

### Features

- Enable attach stack traces and disable attach threads by default ([#921](https://github.com/getsentry/sentry-java/pull/921)) @marandaneto

### Fixes

- Bump sentry-native to 0.4.2 ([#926](https://github.com/getsentry/sentry-java/pull/926)) @marandaneto
- ref: remove log level as RN do not use it anymore ([#924](https://github.com/getsentry/sentry-java/pull/924)) @marandaneto
- Read sample rate correctly from manifest meta data ([#923](https://github.com/getsentry/sentry-java/pull/923)) @marandaneto

Packages were released on [`bintray sentry-android`](https://dl.bintray.com/getsentry/sentry-android/io/sentry/) and [`bintray sentry-java`](https://dl.bintray.com/getsentry/sentry-java/io/sentry/)

We'd love to get feedback.

## 3.0.0-alpha.2

TBD

Packages were released on [bintray](https://dl.bintray.com/getsentry/maven/io/sentry/)

> Note: This release marks the unification of the Java and Android Sentry codebases based on the core of the Android SDK (version 2.x).
Previous releases for the Android SDK (version 2.x) can be found on the now archived: https://github.com/getsentry/sentry-android/

## 3.0.0-alpha.1

### Features

### Fixes


## New releases will happen on a different repository:

https://github.com/getsentry/sentry-java

## What’s Changed

### Features

### Fixes


- feat: enable release health by default

Packages were released on [`bintray`](https://dl.bintray.com/getsentry/sentry-android/io/sentry/sentry-android/), [`jcenter`](https://jcenter.bintray.com/io/sentry/sentry-android/) and [`mavenCentral`](https://repo.maven.apache.org/maven2/io/sentry/sentry-android/)

We'd love to get feedback.

## 2.3.1

### Fixes

- Add main thread checker for the app lifecycle integration ([#525](https://github.com/getsentry/sentry-android/pull/525)) @marandaneto
- Set correct migration link ([#523](https://github.com/getsentry/sentry-android/pull/523)) @fupduck
- Warn about Sentry re-initialization. ([#521](https://github.com/getsentry/sentry-android/pull/521)) @maciejwalkowiak
- Set SDK version in `MainEventProcessor`. ([#513](https://github.com/getsentry/sentry-android/pull/513)) @maciejwalkowiak
- Bump sentry-native to 0.4.0 ([#512](https://github.com/getsentry/sentry-android/pull/512)) @marandaneto
- Bump Gradle to 6.6 and fix linting issues ([#510](https://github.com/getsentry/sentry-android/pull/510)) @marandaneto
- fix(sentry-java): Contexts belong on the Scope ([#504](https://github.com/getsentry/sentry-android/pull/504)) @maciejwalkowiak
- Add tests for verifying scope changes thread isolation ([#508](https://github.com/getsentry/sentry-android/pull/508)) @maciejwalkowiak
- Set `SdkVersion` in default `SentryOptions` created in sentry-core module ([#506](https://github.com/getsentry/sentry-android/pull/506)) @maciejwalkowiak

Packages were released on [`bintray`](https://dl.bintray.com/getsentry/sentry-android/io/sentry/sentry-android/), [`jcenter`](https://jcenter.bintray.com/io/sentry/sentry-android/) and [`mavenCentral`](https://repo.maven.apache.org/maven2/io/sentry/sentry-android/)

We'd love to get feedback.

## 2.3.0

### Features

- Add console application sample. ([#502](https://github.com/getsentry/sentry-android/pull/502)) @maciejwalkowiak
- Log stacktraces in SystemOutLogger ([#498](https://github.com/getsentry/sentry-android/pull/498)) @maciejwalkowiak
- Add method to add breadcrumb with string parameter. ([#501](https://github.com/getsentry/sentry-android/pull/501)) @maciejwalkowiak

### Fixes

- Converting UTC and ISO timestamp when missing Locale/TimeZone do not error ([#505](https://github.com/getsentry/sentry-android/pull/505)) @marandaneto
- Call `Sentry#close` on JVM shutdown. ([#497](https://github.com/getsentry/sentry-android/pull/497)) @maciejwalkowiak
- ref: sentry-core changes for console app ([#473](https://github.com/getsentry/sentry-android/pull/473)) @marandaneto

Obs: If you are using its own instance of `Hub`/`SentryClient` and reflection to set up the SDK to be usable within Libraries, this change may break your code, please fix the renamed classes.

Packages were released on [`bintray`](https://dl.bintray.com/getsentry/sentry-android/io/sentry/sentry-android/), [`jcenter`](https://jcenter.bintray.com/io/sentry/sentry-android/) and [`mavenCentral`](https://repo.maven.apache.org/maven2/io/sentry/sentry-android/)

We'd love to get feedback.

## 2.2.2

### Features

- Add sdk to envelope header ([#488](https://github.com/getsentry/sentry-android/pull/488)) @marandaneto
- Log request if response code is not 200 ([#484](https://github.com/getsentry/sentry-android/pull/484)) @marandaneto

### Fixes

- Bump plugin versions ([#487](https://github.com/getsentry/sentry-android/pull/487)) @marandaneto
- Bump: AGP 4.0.1 ([#486](https://github.com/getsentry/sentry-android/pull/486)) @marandaneto

Packages were released on [`bintray`](https://dl.bintray.com/getsentry/sentry-android/io/sentry/sentry-android/), [`jcenter`](https://jcenter.bintray.com/io/sentry/sentry-android/) and [`mavenCentral`](https://repo.maven.apache.org/maven2/io/sentry/sentry-android/)

We'd love to get feedback.

## 2.2.1

### Fixes

- Timber adds breadcrumb even if event level is < minEventLevel ([#480](https://github.com/getsentry/sentry-android/pull/480)) @marandaneto
- Contexts serializer avoids reflection and fixes desugaring issue ([#478](https://github.com/getsentry/sentry-android/pull/478)) @marandaneto
- clone session before sending to the transport ([#474](https://github.com/getsentry/sentry-android/pull/474)) @marandaneto
- Bump Gradle 6.5.1 ([#479](https://github.com/getsentry/sentry-android/pull/479)) @marandaneto

Packages were released on [`bintray`](https://dl.bintray.com/getsentry/sentry-android/io/sentry/sentry-android/), [`jcenter`](https://jcenter.bintray.com/io/sentry/sentry-android/) and [`mavenCentral`](https://repo.maven.apache.org/maven2/io/sentry/sentry-android/)

We'd love to get feedback.

## 2.2.0

### Fixes

- Negative session sequence if the date is before java date epoch ([#471](https://github.com/getsentry/sentry-android/pull/471)) @marandaneto
- Deserialise unmapped contexts values from envelope ([#470](https://github.com/getsentry/sentry-android/pull/470)) @marandaneto
- Bump: sentry-native 0.3.4 ([#468](https://github.com/getsentry/sentry-android/pull/468)) @marandaneto

- feat: timber integration ([#464](https://github.com/getsentry/sentry-android/pull/464)) @marandaneto

1) To add integrations it requires a [manual initialization](https://docs.sentry.io/platforms/android/#manual-initialization) of the Android SDK.

2) Add the `sentry-android-timber` dependency:

```groovy
implementation 'io.sentry:sentry-android-timber:{version}' // version >= 2.2.0
```

3) Initialize and add the `SentryTimberIntegration`:

```java
SentryAndroid.init(this, options -> {
    // default values:
    // minEventLevel = ERROR
    // minBreadcrumbLevel = INFO
    options.addIntegration(new SentryTimberIntegration());

    // custom values for minEventLevel and minBreadcrumbLevel
    // options.addIntegration(new SentryTimberIntegration(SentryLevel.WARNING, SentryLevel.ERROR));
});
```

4) Use the Timber integration:

```java
try {
    int x = 1 / 0;
} catch (Exception e) {
    Timber.e(e);
}
```

Packages were released on [`bintray`](https://dl.bintray.com/getsentry/sentry-android/io/sentry/sentry-android/), [`jcenter`](https://jcenter.bintray.com/io/sentry/sentry-android/) and [`mavenCentral`](https://repo.maven.apache.org/maven2/io/sentry/sentry-android/)

We'd love to get feedback.

## 2.1.7

### Fixes

- Init native libs if available on SDK init ([#461](https://github.com/getsentry/sentry-android/pull/461)) @marandaneto
- Make JVM target explicit in sentry-core ([#462](https://github.com/getsentry/sentry-android/pull/462)) @dilbernd
- Timestamp with millis from react-native should be in UTC format ([#456](https://github.com/getsentry/sentry-android/pull/456)) @marandaneto
- Bump Gradle to 6.5 ([#454](https://github.com/getsentry/sentry-android/pull/454)) @marandaneto

Packages were released on [`bintray`](https://dl.bintray.com/getsentry/sentry-android/io/sentry/sentry-android/), [`jcenter`](https://jcenter.bintray.com/io/sentry/sentry-android/) and [`mavenCentral`](https://repo.maven.apache.org/maven2/io/sentry/sentry-android/)

We'd love to get feedback.

## 2.1.6

### Fixes

- Do not lookup sentry-debug-meta but instead load it directly ([#445](https://github.com/getsentry/sentry-android/pull/445)) @marandaneto
- Regression on v2.1.5 which can cause a crash on SDK init

Packages were released on [`bintray`](https://dl.bintray.com/getsentry/sentry-android/io/sentry/sentry-android/), [`jcenter`](https://jcenter.bintray.com/io/sentry/sentry-android/) and [`mavenCentral`](https://repo.maven.apache.org/maven2/io/sentry/sentry-android/)

We'd love to get feedback.

## 2.1.5

### Fixes

This version has a severe bug and can cause a crash on SDK init

Please upgrade to https://github.com/getsentry/sentry-android/releases/tag/2.1.6

## 2.1.4

### Features

- Make gzip as default content encoding type ([#433](https://github.com/getsentry/sentry-android/pull/433)) @marandaneto
- Use AGP 4 features ([#366](https://github.com/getsentry/sentry-android/pull/366)) @marandaneto
- Create GH Actions CI for Ubuntu/macOS ([#403](https://github.com/getsentry/sentry-android/pull/403)) @marandaneto
- Make root checker better and minimize false positive ([#417](https://github.com/getsentry/sentry-android/pull/417)) @marandaneto

### Fixes

- bump: sentry-native to 0.3.1 ([#440](https://github.com/getsentry/sentry-android/pull/440)) @marandaneto
- Update last session timestamp ([#437](https://github.com/getsentry/sentry-android/pull/437)) @marandaneto
- Filter trim memory breadcrumbs ([#431](https://github.com/getsentry/sentry-android/pull/431)) @marandaneto

Packages were released on [`bintray`](https://dl.bintray.com/getsentry/sentry-android/io/sentry/sentry-android/), [`jcenter`](https://jcenter.bintray.com/io/sentry/sentry-android/) and [`mavenCentral`](https://repo.maven.apache.org/maven2/io/sentry/sentry-android/)

We'd love to get feedback.

## 2.1.3

### Fixes

This fixes several critical bugs in sentry-android 2.0 and 2.1

- Sentry.init register integrations after creating the main Hub instead of doing it in the main Hub ctor ([#427](https://github.com/getsentry/sentry-android/pull/427)) @marandaneto
- make NoOpLogger public ([#425](https://github.com/getsentry/sentry-android/pull/425)) @marandaneto
- ConnectivityChecker returns connection status and events are not trying to be sent if no connection. ([#420](https://github.com/getsentry/sentry-android/pull/420)) @marandaneto
- thread pool executor is a single thread executor instead of scheduled thread executor ([#422](https://github.com/getsentry/sentry-android/pull/422)) @marandaneto
- Add Abnormal to the Session.State enum as its part of the protocol ([#424](https://github.com/getsentry/sentry-android/pull/424)) @marandaneto
- Bump: Gradle to 6.4.1 ([#419](https://github.com/getsentry/sentry-android/pull/419)) @marandaneto

We recommend that you use sentry-android 2.1.3 over the initial release of sentry-android 2.0 and 2.1.

Packages were released on [`bintray`](https://dl.bintray.com/getsentry/sentry-android/io/sentry/sentry-android/), [`jcenter`](https://jcenter.bintray.com/io/sentry/sentry-android/) and [`mavenCentral`](https://repo.maven.apache.org/maven2/io/sentry/sentry-android/)

We'd love to get feedback.

## 2.1.2

### Features

- Added options to configure http transport ([#411](https://github.com/getsentry/sentry-android/pull/411)) @marandaneto

### Fixes

- Phone state breadcrumbs require read_phone_state on older OS versions ([#415](https://github.com/getsentry/sentry-android/pull/415)) @marandaneto @bsergean
- before raising ANR events, we check ProcessErrorStateInfo if available ([#412](https://github.com/getsentry/sentry-android/pull/412)) @marandaneto
- send cached events to use a single thread executor ([#405](https://github.com/getsentry/sentry-android/pull/405)) @marandaneto
- initing SDK on AttachBaseContext ([#409](https://github.com/getsentry/sentry-android/pull/409)) @marandaneto
- sessions can't be abnormal, but exited if not ended properly ([#410](https://github.com/getsentry/sentry-android/pull/410)) @marandaneto

Packages were released on [`bintray`](https://dl.bintray.com/getsentry/sentry-android/io/sentry/sentry-android/), [`jcenter`](https://jcenter.bintray.com/io/sentry/sentry-android/) and [`mavenCentral`](https://repo.maven.apache.org/maven2/io/sentry/sentry-android/)

We'd love to get feedback.

## 2.1.1

### Features

- Added missing getters on Breadcrumb and SentryEvent ([#397](https://github.com/getsentry/sentry-android/pull/397)) @marandaneto
- Add trim memory breadcrumbs ([#395](https://github.com/getsentry/sentry-android/pull/395)) @marandaneto
- Only set breadcrumb extras if not empty ([#394](https://github.com/getsentry/sentry-android/pull/394)) @marandaneto
- Added samples of how to disable automatic breadcrumbs ([#389](https://github.com/getsentry/sentry-android/pull/389)) @marandaneto

### Fixes

- Set missing release, environment and dist to sentry-native options ([#404](https://github.com/getsentry/sentry-android/pull/404)) @marandaneto
- Do not add automatic and empty sensor breadcrumbs ([#401](https://github.com/getsentry/sentry-android/pull/401)) @marandaneto
- ref: removed Thread.sleep from LifecycleWatcher tests, using awaitility and DateProvider ([#392](https://github.com/getsentry/sentry-android/pull/392)) @marandaneto
- ref: added a DateTimeProvider for making retry after testable ([#391](https://github.com/getsentry/sentry-android/pull/391)) @marandaneto
- Bump Gradle to 6.4 ([#390](https://github.com/getsentry/sentry-android/pull/390)) @marandaneto
- Bump sentry-native to 0.2.6 ([#396](https://github.com/getsentry/sentry-android/pull/396)) @marandaneto

Packages were released on [`bintray`](https://dl.bintray.com/getsentry/sentry-android/io/sentry/sentry-android/), [`jcenter`](https://jcenter.bintray.com/io/sentry/sentry-android/) and [`mavenCentral`](https://repo.maven.apache.org/maven2/io/sentry/sentry-android/)

We'd love to get feedback.

## 2.1.0

### Features

- Includes all the changes of 2.1.0 alpha, beta and RC

### Fixes

- fix when PhoneStateListener is not ready for use ([#387](https://github.com/getsentry/sentry-android/pull/387)) @marandaneto
- make ANR 5s by default ([#388](https://github.com/getsentry/sentry-android/pull/388)) @marandaneto
- rate limiting by categories ([#381](https://github.com/getsentry/sentry-android/pull/381)) @marandaneto
- Bump NDK to latest stable version 21.1.6352462 ([#386](https://github.com/getsentry/sentry-android/pull/386)) @marandaneto

Packages were released on [`bintray`](https://dl.bintray.com/getsentry/sentry-android/io/sentry/sentry-android/), [`jcenter`](https://jcenter.bintray.com/io/sentry/sentry-android/) and [`mavenCentral`](https://repo.maven.apache.org/maven2/io/sentry/sentry-android/)

We'd love to get feedback.

## 2.0.3

### Fixes

- patch from 2.1.0-alpha.2 - avoid crash if NDK throws UnsatisfiedLinkError ([#344](https://github.com/getsentry/sentry-android/pull/344)) @marandaneto

Packages were released on [`bintray`](https://dl.bintray.com/getsentry/sentry-android/io/sentry/sentry-android/), [`jcenter`](https://jcenter.bintray.com/io/sentry/sentry-android/) and [`mavenCentral`](https://repo.maven.apache.org/maven2/io/sentry/sentry-android/)

We'd love to get feedback.

## 2.1.0-RC.1

### Features

- Options for uncaught exception and make SentryOptions list Thread-Safe ([#384](https://github.com/getsentry/sentry-android/pull/384)) @marandaneto
- Automatic breadcrumbs for app, activity and sessions lifecycles and system events ([#348](https://github.com/getsentry/sentry-android/pull/348)) @marandaneto
- Make capture session and envelope internal ([#372](https://github.com/getsentry/sentry-android/pull/372)) @marandaneto

### Fixes

- If retry after header has empty categories, apply retry after to all of them ([#377](https://github.com/getsentry/sentry-android/pull/377)) @marandaneto
- Discard events and envelopes if cached and retry after ([#378](https://github.com/getsentry/sentry-android/pull/378)) @marandaneto
- Merge loadLibrary calls for sentry-native and clean up CMake files ([#373](https://github.com/getsentry/sentry-android/pull/373)) @Swatinem
- Exceptions should be sorted oldest to newest ([#370](https://github.com/getsentry/sentry-android/pull/370)) @marandaneto
- Check external storage size even if its read only ([#368](https://github.com/getsentry/sentry-android/pull/368)) @marandaneto
- Wrong check for cellular network capability ([#369](https://github.com/getsentry/sentry-android/pull/369)) @marandaneto
- add ScheduledForRemoval annotation to deprecated methods ([#375](https://github.com/getsentry/sentry-android/pull/375)) @marandaneto
- Bump NDK to 21.0.6113669 ([#367](https://github.com/getsentry/sentry-android/pull/367)) @marandaneto
- Bump AGP and add new make cmd to check for updates ([#365](https://github.com/getsentry/sentry-android/pull/365)) @marandaneto

Packages were released on [`bintray`](https://dl.bintray.com/getsentry/sentry-android/io/sentry/sentry-android/), [`jcenter`](https://jcenter.bintray.com/io/sentry/sentry-android/) and [`mavenCentral`](https://repo.maven.apache.org/maven2/io/sentry/sentry-android/)

We'd love to get feedback.

## 2.1.0-beta.2

### Fixes

- Bump sentry-native to 0.2.4 ([#364](https://github.com/getsentry/sentry-android/pull/364)) @marandaneto
- Update current session on session start after deleting previous session ([#362](https://github.com/getsentry/sentry-android/pull/362)) @marandaneto

Packages were released on [`bintray`](https://dl.bintray.com/getsentry/sentry-android/io/sentry/sentry-android/), [`jcenter`](https://jcenter.bintray.com/io/sentry/sentry-android/) and [`mavenCentral`](https://repo.maven.apache.org/maven2/io/sentry/sentry-android/)

We'd love to get feedback.

## 2.1.0-beta.1

### Fixes

- Bump sentry-native to 0.2.3 ([#357](https://github.com/getsentry/sentry-android/pull/357)) @marandaneto
- Check for androidx availability on runtime ([#356](https://github.com/getsentry/sentry-android/pull/356)) @marandaneto
- If theres a left over session file and its crashed, we should not overwrite its state ([#354](https://github.com/getsentry/sentry-android/pull/354)) @marandaneto
- Session should be exited state if state was ok ([#352](https://github.com/getsentry/sentry-android/pull/352)) @marandaneto
- Envelope has dedicated endpoint ([#353](https://github.com/getsentry/sentry-android/pull/353)) @marandaneto

Packages were released on [`bintray`](https://dl.bintray.com/getsentry/sentry-android/io/sentry/sentry-android/), [`jcenter`](https://jcenter.bintray.com/io/sentry/sentry-android/) and [`mavenCentral`](https://repo.maven.apache.org/maven2/io/sentry/sentry-android/)

We'd love to get feedback.

## 2.1.0-alpha.2

### Fixes

- Change integration order for cached outbox events ([#347](https://github.com/getsentry/sentry-android/pull/347)) @marandaneto
- Avoid crash if NDK throws UnsatisfiedLinkError ([#344](https://github.com/getsentry/sentry-android/pull/344)) @marandaneto
- Avoid getting a threadlocal twice. ([#339](https://github.com/getsentry/sentry-android/pull/339)) @metlos
- Removing session tracking guard on hub and client ([#338](https://github.com/getsentry/sentry-android/pull/338)) @marandaneto
- Bump agp to 3.6.2 ([#336](https://github.com/getsentry/sentry-android/pull/336)) @marandaneto
- Fix racey ANR integration ([#332](https://github.com/getsentry/sentry-android/pull/332)) @marandaneto
- Logging envelopes path when possible instead of nullable id ([#331](https://github.com/getsentry/sentry-android/pull/331)) @marandaneto
- Renaming transport gate method ([#330](https://github.com/getsentry/sentry-android/pull/330)) @marandaneto

Packages were released on [`bintray`](https://dl.bintray.com/getsentry/sentry-android/io/sentry/sentry-android/), [`jcenter`](https://jcenter.bintray.com/io/sentry/sentry-android/) and [`mavenCentral`](https://repo.maven.apache.org/maven2/io/sentry/sentry-android/)

We'd love to get feedback.

## 2.1.0-alpha.1

Release of Sentry's new SDK for Android.

## What’s Changed

### Features

- Release health @marandaneto @bruno-garcia
- ANR report should have 'was active=yes' on the dashboard ([#299](https://github.com/getsentry/sentry-android/pull/299)) @marandaneto
- NDK events apply scoped data ([#322](https://github.com/getsentry/sentry-android/pull/322)) @marandaneto
- Add a StdoutTransport ([#310](https://github.com/getsentry/sentry-android/pull/310)) @mike-burns
- Implementing new retry after protocol ([#306](https://github.com/getsentry/sentry-android/pull/306)) @marandaneto

### Fixes

- Bump sentry-native to 0.2.2 ([#305](https://github.com/getsentry/sentry-android/pull/305)) @Swatinem
- Missing App's info ([#315](https://github.com/getsentry/sentry-android/pull/315)) @marandaneto
- Buffered writers/readers - otimizations ([#311](https://github.com/getsentry/sentry-android/pull/311)) @marandaneto
- Boot time should be UTC ([#309](https://github.com/getsentry/sentry-android/pull/309)) @marandaneto
- Make transport result public ([#300](https://github.com/getsentry/sentry-android/pull/300)) @marandaneto

Packages were released on [`bintray`](https://dl.bintray.com/getsentry/sentry-android/io/sentry/sentry-android/), [`jcenter`](https://jcenter.bintray.com/io/sentry/sentry-android/) and [`mavenCentral`](https://repo.maven.apache.org/maven2/io/sentry/sentry-android/)

We'd love to get feedback.

## 2.0.2

Release of Sentry's new SDK for Android.

### Features

- MavenCentral support ([#284](https://github.com/getsentry/sentry-android/pull/284)) @marandaneto

### Fixes

- Bump AGP to 3.6.1 ([#285](https://github.com/getsentry/sentry-android/pull/285)) @marandaneto

Packages were released on [`bintray`](https://dl.bintray.com/getsentry/sentry-android/io/sentry/sentry-android/), [`jcenter`](https://jcenter.bintray.com/io/sentry/sentry-android/) and [`mavenCentral`](https://repo.maven.apache.org/maven2/io/sentry/sentry-android/)

We'd love to get feedback.

## 2.0.1

Release of Sentry's new SDK for Android.

## What’s Changed

### Features

- Attach threads/stacktraces ([#267](https://github.com/getsentry/sentry-android/pull/267)) @marandaneto
- Add the default serverName to SentryOptions and use it in MainEventProcessor ([#279](https://github.com/getsentry/sentry-android/pull/279)) @metlos

### Fixes

- set current threadId when there's no mechanism set ([#277](https://github.com/getsentry/sentry-android/pull/277)) @marandaneto
- Preview package manager ([#269](https://github.com/getsentry/sentry-android/pull/269)) @bruno-garcia

Packages were released on [`bintray`](https://dl.bintray.com/getsentry/sentry-android/io/sentry/), [`jcenter`](https://jcenter.bintray.com/io/sentry/sentry-android/)

We'd love to get feedback.

## 2.0.0

Release of Sentry's new SDK for Android.

New features not offered by (1.7.x):

- NDK support
  - Captures crashes caused by native code
  - Access to the [`sentry-native` SDK](https://github.com/getsentry/sentry-native/) API by your native (C/C++/Rust code/..).
- Automatic init (just add your `DSN` to the manifest)
   - Proguard rules are added automatically
   - Permission (Internet) is added automatically
- Uncaught Exceptions might be captured even before the app restarts
- Sentry's Unified API.
- More context/device information
- Packaged as `aar`
- Frames from the app automatically marked as `InApp=true` (stack traces in Sentry highlights them by default).
- Complete Sentry Protocol available.
- All threads and their stack traces are captured.
- Sample project in this repo to test many features (segfault, uncaught exception, ANR...)

Features from the current SDK like `ANR` are also available (by default triggered after 4 seconds).

Packages were released on [`bintray`](https://dl.bintray.com/getsentry/sentry-android/io/sentry/), [`jcenter`](https://jcenter.bintray.com/io/sentry/sentry-android/)

We'd love to get feedback.

## 2.0.0-rc04

Release of Sentry's new SDK for Android.

### Features

- Take sampleRate from metadata ([#262](https://github.com/getsentry/sentry-android/pull/262)) @bruno-garcia
- Support mills timestamp format ([#263](https://github.com/getsentry/sentry-android/pull/263)) @marandaneto
- Adding logs to installed integrations ([#265](https://github.com/getsentry/sentry-android/pull/265)) @marandaneto

### Fixes

- Breacrumb.data to string,object, Add LOG level ([#264](https://github.com/getsentry/sentry-android/pull/264)) @HazAT
- Read release conf. on manifest ([#266](https://github.com/getsentry/sentry-android/pull/266)) @marandaneto

Packages were released on [`bintray`](https://dl.bintray.com/getsentry/sentry-android/io/sentry/), [`jcenter`](https://jcenter.bintray.com/io/sentry/sentry-android/)

We'd love to get feedback and we'll work in getting the GA `2.0.0` out soon.
Until then, the [stable SDK offered by Sentry is at version 1.7.30](https://github.com/getsentry/sentry-java/releases/tag/v1.7.30)

## 2.0.0-rc03

Release of Sentry's new SDK for Android.

### Fixes

- fixes ([#259](https://github.com/getsentry/sentry-android/issues/259)) - NPE check on getExternalFilesDirs items. ([#260](https://github.com/getsentry/sentry-android/pull/260)) @marandaneto
- strictMode typo ([#258](https://github.com/getsentry/sentry-android/pull/258)) @marandaneto

Packages were released on [`bintray`](https://dl.bintray.com/getsentry/sentry-android/io/sentry/), [`jcenter`](https://jcenter.bintray.com/io/sentry/sentry-android/)

We'd love to get feedback and we'll work in getting the GA `2.0.0` out soon.
Until then, the [stable SDK offered by Sentry is at version 1.7.30](https://github.com/getsentry/sentry-java/releases/tag/v1.7.30)

## 2.0.0-rc02

Release of Sentry's new SDK for Android.

### Features

- Hub mode configurable ([#247](https://github.com/getsentry/sentry-android/pull/247)) @bruno-garcia
- Added remove methods (tags/extras) to the sentry static class ([#243](https://github.com/getsentry/sentry-android/pull/243)) @marandaneto

### Fixes


- Update ndk for new sentry-native version ([#235](https://github.com/getsentry/sentry-android/pull/235)) @Swatinem @marandaneto
- Make integrations public ([#256](https://github.com/getsentry/sentry-android/pull/256)) @marandaneto
- Bump build-tools ([#255](https://github.com/getsentry/sentry-android/pull/255)) @marandaneto
- Added javadocs to scope and its dependencies ([#253](https://github.com/getsentry/sentry-android/pull/253)) @marandaneto
- Build all ABIs ([#254](https://github.com/getsentry/sentry-android/pull/254)) @marandaneto
- Moving back ANR timeout from long to int param. ([#252](https://github.com/getsentry/sentry-android/pull/252)) @marandaneto
- Added HubAdapter to call Sentry static methods from Integrations ([#250](https://github.com/getsentry/sentry-android/pull/250)) @marandaneto
- New Release format ([#242](https://github.com/getsentry/sentry-android/pull/242)) @marandaneto
- Javadocs for SentryOptions ([#246](https://github.com/getsentry/sentry-android/pull/246)) @marandaneto
- non-app is already inApp excluded by default. ([#244](https://github.com/getsentry/sentry-android/pull/244)) @marandaneto
- Fix if symlink exists for sentry-native ([#241](https://github.com/getsentry/sentry-android/pull/241)) @marandaneto
- Clone method - race condition free ([#226](https://github.com/getsentry/sentry-android/pull/226)) @marandaneto
- Refactoring breadcrumbs callback ([#239](https://github.com/getsentry/sentry-android/pull/239)) @marandaneto

Packages were released on [`bintray`](https://dl.bintray.com/getsentry/sentry-android/io/sentry/), [`jcenter`](https://jcenter.bintray.com/io/sentry/sentry-android/)

We'd love to get feedback and we'll work in getting the GA `2.0.0` out soon.
Until then, the [stable SDK offered by Sentry is at version 1.7.30](https://github.com/getsentry/sentry-java/releases/tag/v1.7.30)

## 2.0.0-rc01

Release of Sentry's new SDK for Android.

## What’s Changed

### Features

- Added remove methods for Scope data ([#237](https://github.com/getsentry/sentry-android/pull/237)) @marandaneto
- More device context (deviceId, connectionType and language) ([#229](https://github.com/getsentry/sentry-android/pull/229)) @marandaneto
- Added a few java docs (Sentry, Hub and SentryClient) ([#223](https://github.com/getsentry/sentry-android/pull/223)) @marandaneto
- Implemented diagnostic logger ([#218](https://github.com/getsentry/sentry-android/pull/218)) @marandaneto
- Added event processors to scope ([#209](https://github.com/getsentry/sentry-android/pull/209)) @marandaneto
- Added android transport gate ([#206](https://github.com/getsentry/sentry-android/pull/206)) @marandaneto
- Added executor for caching values out of the main thread ([#201](https://github.com/getsentry/sentry-android/pull/201)) @marandaneto

### Fixes


- Honor RetryAfter ([#236](https://github.com/getsentry/sentry-android/pull/236)) @marandaneto
- Add tests for SentryValues ([#238](https://github.com/getsentry/sentry-android/pull/238)) @philipphofmann
- Do not set frames if there's none ([#234](https://github.com/getsentry/sentry-android/pull/234)) @marandaneto
- Always call interrupt after InterruptedException ([#232](https://github.com/getsentry/sentry-android/pull/232)) @marandaneto
- Mark as current thread if its the main thread ([#228](https://github.com/getsentry/sentry-android/pull/228)) @marandaneto
- Fix lgtm alerts ([#219](https://github.com/getsentry/sentry-android/pull/219)) @marandaneto
- Written unit tests to ANR integration ([#215](https://github.com/getsentry/sentry-android/pull/215)) @marandaneto
- Added blog posts to README ([#214](https://github.com/getsentry/sentry-android/pull/214)) @marandaneto
- Raise code coverage for Dsn to 100% ([#212](https://github.com/getsentry/sentry-android/pull/212)) @philipphofmann
- Remove redundant times(1) for Mockito.verify ([#211](https://github.com/getsentry/sentry-android/pull/211)) @philipphofmann
- Transport may be set on options ([#203](https://github.com/getsentry/sentry-android/pull/203)) @marandaneto
- dist may be set on options ([#204](https://github.com/getsentry/sentry-android/pull/204)) @marandaneto
- Throw an exception if DSN is not set ([#200](https://github.com/getsentry/sentry-android/pull/200)) @marandaneto
- Migration guide markdown ([#197](https://github.com/getsentry/sentry-android/pull/197)) @marandaneto

Packages were released on [`bintray`](https://dl.bintray.com/getsentry/sentry-android/io/sentry/), [`jcenter`](https://jcenter.bintray.com/io/sentry/sentry-android/)

We'd love to get feedback and we'll work in getting the GA `2.0.0` out soon.
Until then, the [stable SDK offered by Sentry is at version 1.7.29](https://github.com/getsentry/sentry-java/releases/tag/v1.7.29)

## 2.0.0-beta02

Release of Sentry's new SDK for Android.

### Features

- addBreadcrumb overloads ([#196](https://github.com/getsentry/sentry-android/pull/196)) and ([#198](https://github.com/getsentry/sentry-android/pull/198))

### Fixes

- fix Android bug on API 24 and 25 about getting current threads and stack traces ([#194](https://github.com/getsentry/sentry-android/pull/194))

Packages were released on [`bintray`](https://dl.bintray.com/getsentry/sentry-android/io/sentry/), [`jcenter`](https://jcenter.bintray.com/io/sentry/sentry-android/)

We'd love to get feedback and we'll work in getting the GA `2.0.0` out soon.
Until then, the [stable SDK offered by Sentry is at version 1.7.28](https://github.com/getsentry/sentry-java/releases/tag/v1.7.28)

## 2.0.0-beta01

Release of Sentry's new SDK for Android.

### Fixes

- ref: ANR doesn't set handled flag ([#186](https://github.com/getsentry/sentry-android/pull/186))
- SDK final review ([#183](https://github.com/getsentry/sentry-android/pull/183))
- ref: Drop errored in favor of crashed ([#187](https://github.com/getsentry/sentry-android/pull/187))
- Workaround android_id ([#185](https://github.com/getsentry/sentry-android/pull/185))
- Renamed sampleRate ([#191](https://github.com/getsentry/sentry-android/pull/191))
- Making timestamp package-private or test-only ([#190](https://github.com/getsentry/sentry-android/pull/190))
- Split event processor in Device/App data ([#180](https://github.com/getsentry/sentry-android/pull/180))

Packages were released on [`bintray`](https://dl.bintray.com/getsentry/sentry-android/io/sentry/), [`jcenter`](https://jcenter.bintray.com/io/sentry/sentry-android/)

We'd love to get feedback and we'll work in getting the GA `2.0.0` out soon.
Until then, the [stable SDK offered by Sentry is at version 1.7.28](https://github.com/getsentry/sentry-java/releases/tag/v1.7.28)

## 2.0.0-alpha09

Release of Sentry's new SDK for Android.

### Features

- Adding nativeBundle plugin ([#161](https://github.com/getsentry/sentry-android/pull/161))
- Adding scope methods to sentry static class ([#179](https://github.com/getsentry/sentry-android/pull/179))

### Fixes

- fix: DSN parsing ([#165](https://github.com/getsentry/sentry-android/pull/165))
- Don't avoid exception type minification ([#166](https://github.com/getsentry/sentry-android/pull/166))
- make Gson retro compatible with older versions of AGP ([#177](https://github.com/getsentry/sentry-android/pull/177))
- Bump sentry-native with message object instead of a string ([#172](https://github.com/getsentry/sentry-android/pull/172))

Packages were released on [`bintray`](https://dl.bintray.com/getsentry/sentry-android/io/sentry/), [`jcenter`](https://jcenter.bintray.com/io/sentry/sentry-android/)

We'd love to get feedback and we'll work in getting the GA `2.0.0` out soon.
Until then, the [stable SDK offered by Sentry is at version 1.7.28](https://github.com/getsentry/sentry-java/releases/tag/v1.7.28)

## 2.0.0-alpha08

Release of Sentry's new SDK for Android.

### Fixes

- DebugId endianness ([#162](https://github.com/getsentry/sentry-android/pull/162))
- Executed beforeBreadcrumb also for scope ([#160](https://github.com/getsentry/sentry-android/pull/160))
- Benefit of manifest merging when minSdk ([#159](https://github.com/getsentry/sentry-android/pull/159))
- Add method to captureMessage with level ([#157](https://github.com/getsentry/sentry-android/pull/157))
- Listing assets file on the wrong dir ([#156](https://github.com/getsentry/sentry-android/pull/156))

Packages were released on [`bintray`](https://dl.bintray.com/getsentry/sentry-android/io/sentry/), [`jcenter`](https://jcenter.bintray.com/io/sentry/sentry-android/)

We'd love to get feedback and we'll work in getting the GA `2.0.0` out soon.
Until then, the [stable SDK offered by Sentry is at version 1.7.28](https://github.com/getsentry/sentry-java/releases/tag/v1.7.28)

## 2.0.0-alpha07

Third release of Sentry's new SDK for Android.

### Fixes

-  Fixed release for jcenter and bintray

Packages were released on [`bintray`](https://dl.bintray.com/getsentry/sentry-android/io/sentry/), [`jcenter`](https://jcenter.bintray.com/io/sentry/sentry-android/)

We'd love to get feedback and we'll work in getting the GA `2.0.0` out soon.
Until then, the [stable SDK offered by Sentry is at version 1.7.28](https://github.com/getsentry/sentry-java/releases/tag/v1.7.28)

## 2.0.0-alpha06

Second release of Sentry's new SDK for Android.

### Fixes

- Fixed a typo on pom generation.

Packages were released on [`bintray`](https://dl.bintray.com/getsentry/sentry-android/io/sentry/), [`jcenter`](https://jcenter.bintray.com/io/sentry/sentry-android/)

We'd love to get feedback and we'll work in getting the GA `2.0.0` out soon.
Until then, the [stable SDK offered by Sentry is at version 1.7.28](https://github.com/getsentry/sentry-java/releases/tag/v1.7.28)

## 2.0.0-alpha05

First release of Sentry's new SDK for Android.

New features not offered by our current (1.7.x), stable SDK are:

- NDK support
  - Captures crashes caused by native code
  - Access to the [`sentry-native` SDK](https://github.com/getsentry/sentry-native/) API by your native (C/C++/Rust code/..).
- Automatic init (just add your `DSN` to the manifest)
   - Proguard rules are added automatically
   - Permission (Internet) is added automatically
- Uncaught Exceptions might be captured even before the app restarts
- Unified API which include scopes etc.
- More context/device information
- Packaged as `aar`
- Frames from the app automatically marked as `InApp=true` (stack traces in Sentry highlights them by default).
- Complete Sentry Protocol available.
- All threads and their stack traces are captured.
- Sample project in this repo to test many features (segfault, uncaught exception, scope)

Features from the current SDK like `ANR` are also available (by default triggered after 4 seconds).

Packages were released on [`bintray`](https://dl.bintray.com/getsentry/sentry-android/io/sentry/), [`jcenter`](https://jcenter.bintray.com/io/sentry/sentry-android/)

We'd love to get feedback and we'll work in getting the GA `2.0.0` out soon.
Until then, the [stable SDK offered by Sentry is at version 1.7.28](https://github.com/getsentry/sentry-java/releases/tag/v1.7.28)<|MERGE_RESOLUTION|>--- conflicted
+++ resolved
@@ -1,18 +1,11 @@
 # Changelog
 
-<<<<<<< HEAD
 ### Unreleased
 
 ## Fixes
 
 - Fix crash on double SDK init ([#2679](https://github.com/getsentry/sentry-java/pull/2679))
-=======
-## Unreleased
-
-### Fixes
-
 - Track a ttfd span per Activity ([#2673](https://github.com/getsentry/sentry-java/pull/2673))
->>>>>>> 544da328
 
 ## 6.18.0
 
