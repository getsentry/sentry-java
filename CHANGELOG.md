# Changelog

## Unreleased

### Features

- Added App Start profiling
    - This depends on the new option `io.sentry.profiling.enable-app-start`, other than the already existing `io.sentry.traces.profiling.sample-rate`.
    - Sampler functions can check the new `isForNextAppStart` flag, to adjust startup profiling sampling programmatically.
      Relevant PRs:
    - Decouple Profiler from Transaction ([#3101](https://github.com/getsentry/sentry-java/pull/3101))
    - Add options and sampling logic ([#3121](https://github.com/getsentry/sentry-java/pull/3121))
    - Add ContentProvider and start profile ([#3128](https://github.com/getsentry/sentry-java/pull/3128))

### Breaking changes

- Remove `HostnameVerifier` option as it's flagged by security tools of some app stores ([#3150](https://github.com/getsentry/sentry-java/pull/3150))
  - If you were using this option, you have 3 possible paths going forward:
    - Provide a custom `ITransportFactory` through `SentryOptions.setTransportFactory()`, where you can copy over most of the parts like `HttpConnection` and `AsyncHttpTransport` from the SDK with necessary modifications
    - Get a certificate for your server through e.g. [Let's Encrypt](https://letsencrypt.org/)
    - Fork the SDK and add the hostname verifier back

### Dependencies

- Bump Native SDK from v0.6.7 to v0.7.0 ([#3133](https://github.com/getsentry/sentry-java/pull/3133))
  - [changelog](https://github.com/getsentry/sentry-native/blob/master/CHANGELOG.md#070)
  - [diff](https://github.com/getsentry/sentry-native/compare/0.6.7...0.7.0)

## 7.2.0

### Features

- Handle `monitor`/`check_in` in client reports and rate limiter ([#3096](https://github.com/getsentry/sentry-java/pull/3096))
- Add support for `graphql-java` version 21 ([#3090](https://github.com/getsentry/sentry-java/pull/3090))

### Fixes

- Avoid concurrency in AndroidProfiler performance data collection ([#3130](https://github.com/getsentry/sentry-java/pull/3130))
- Improve thresholds for network changes breadcrumbs ([#3083](https://github.com/getsentry/sentry-java/pull/3083))
- SchedulerFactoryBeanCustomizer now runs first so user customization is not overridden ([#3095](https://github.com/getsentry/sentry-java/pull/3095))
  - If you are setting global job listeners please also add `SentryJobListener`
<<<<<<< HEAD
- Fix UserFeedback disk cache name conflicts with linked events ([#3116](https://github.com/getsentry/sentry-java/pull/3116))
=======
- Ensure serialVersionUID of Exception classes are unique ([#3115](https://github.com/getsentry/sentry-java/pull/3115))
- Get rid of "is not eligible for getting processed by all BeanPostProcessors" warnings in Spring Boot ([#3108](https://github.com/getsentry/sentry-java/pull/3108))
- Fix missing `release` and other fields for ANRs reported with `mechanism:AppExitInfo` ([#3074](https://github.com/getsentry/sentry-java/pull/3074))
>>>>>>> 2465853d

### Dependencies

- Bump `opentelemetry-sdk` to `1.33.0` and `opentelemetry-javaagent` to `1.32.0` ([#3112](https://github.com/getsentry/sentry-java/pull/3112))

## 7.1.0

### Features

- Support multiple debug-metadata.properties ([#3024](https://github.com/getsentry/sentry-java/pull/3024))
- Automatically downsample transactions when the system is under load ([#3072](https://github.com/getsentry/sentry-java/pull/3072))
  - You can opt into this behaviour by setting `enable-backpressure-handling=true`.
  - We're happy to receive feedback, e.g. [in this GitHub issue](https://github.com/getsentry/sentry-java/issues/2829)
  - When the system is under load we start reducing the `tracesSampleRate` automatically.
  - Once the system goes back to healthy, we reset the `tracesSampleRate` to its original value.
- (Android) Experimental: Provide more detailed cold app start information ([#3057](https://github.com/getsentry/sentry-java/pull/3057))
  - Attaches spans for Application, ContentProvider, and Activities to app-start timings
  - Application and ContentProvider timings are added using bytecode instrumentation, which requires sentry-android-gradle-plugin version `4.1.0` or newer
  - Uses Process.startUptimeMillis to calculate app-start timings
  - To enable this feature set `options.isEnablePerformanceV2 = true`
- Move slow+frozen frame calculation, as well as frame delay inside SentryFrameMetricsCollector ([#3100](https://github.com/getsentry/sentry-java/pull/3100))
- Extract Activity Breadcrumbs generation into own Integration ([#3064](https://github.com/getsentry/sentry-java/pull/3064))

### Fixes

- Send breadcrumbs and client error in `SentryOkHttpEventListener` even without transactions ([#3087](https://github.com/getsentry/sentry-java/pull/3087))
- Keep `io.sentry.exception.SentryHttpClientException` from obfuscation to display proper issue title on Sentry ([#3093](https://github.com/getsentry/sentry-java/pull/3093))
- (Android) Fix wrong activity transaction duration in case SDK init is deferred ([#3092](https://github.com/getsentry/sentry-java/pull/3092))

### Dependencies

- Bump Gradle from v8.4.0 to v8.5.0 ([#3070](https://github.com/getsentry/sentry-java/pull/3070))
  - [changelog](https://github.com/gradle/gradle/blob/master/CHANGELOG.md#v850)
  - [diff](https://github.com/gradle/gradle/compare/v8.4.0...v8.5.0)

## 7.0.0

Version 7 of the Sentry Android/Java SDK brings a variety of features and fixes. The most notable changes are:
- Bumping `minSdk` level to 19 (Android 4.4)
- The SDK will now listen to connectivity changes and try to re-upload cached events when internet connection is re-established additionally to uploading events on app restart 
- `Sentry.getSpan` now returns the root transaction, which should improve the span hierarchy and make it leaner
- Multiple improvements to reduce probability of the SDK causing ANRs
- New `sentry-okhttp` artifact is unbundled from Android and can be used in pure JVM-only apps

## Sentry Self-hosted Compatibility

This SDK version is compatible with a self-hosted version of Sentry `22.12.0` or higher. If you are using an older version of [self-hosted Sentry](https://develop.sentry.dev/self-hosted/) (aka onpremise), you will need to [upgrade](https://develop.sentry.dev/self-hosted/releases/). If you're using `sentry.io` no action is required.

## Sentry Integrations Version Compatibility (Android)

Make sure to align _all_ Sentry dependencies to the same version when bumping the SDK to 7.+, otherwise it will crash at runtime due to binary incompatibility. (E.g. if you're using `-timber`, `-okhttp` or other packages)

For example, if you're using the [Sentry Android Gradle plugin](https://github.com/getsentry/sentry-android-gradle-plugin) with the `autoInstallation` [feature](https://docs.sentry.io/platforms/android/configuration/gradle/#auto-installation) (enabled by default), make sure to use version 4.+ of the gradle plugin together with version 7.+ of the SDK. If you can't do that for some reason, you can specify sentry version via the plugin config block:

```kotlin
sentry {
  autoInstallation {
    sentryVersion.set("7.0.0")
  }
}
```

Similarly, if you have a Sentry SDK (e.g. `sentry-android-core`) dependency on one of your Gradle modules and you're updating it to 7.+, make sure the Gradle plugin is at 4.+ or specify the SDK version as shown in the snippet above.

## Breaking Changes

- Bump min API to 19 ([#2883](https://github.com/getsentry/sentry-java/pull/2883))
- If you're using `sentry-kotlin-extensions`, it requires `kotlinx-coroutines-core` version `1.6.1` or higher now ([#2838](https://github.com/getsentry/sentry-java/pull/2838))
- Move enableNdk from SentryOptions to SentryAndroidOptions ([#2793](https://github.com/getsentry/sentry-java/pull/2793))
- Apollo v2 BeforeSpanCallback now allows returning null ([#2890](https://github.com/getsentry/sentry-java/pull/2890))
- `SentryOkHttpUtils` was removed from public API as it's been exposed by mistake ([#3005](https://github.com/getsentry/sentry-java/pull/3005))
- `Scope` now implements the `IScope` interface, therefore some methods like `ScopeCallback.run` accept `IScope` now ([#3066](https://github.com/getsentry/sentry-java/pull/3066))
- Cleanup `startTransaction` overloads ([#2964](https://github.com/getsentry/sentry-java/pull/2964))
    - We have reduced the number of overloads by allowing to pass in a `TransactionOptions` object instead of having separate parameters for certain options
    - `TransactionOptions` has defaults set and can be customized, for example:

```kotlin
// old
val transaction = Sentry.startTransaction("name", "op", bindToScope = true)
// new
val transaction = Sentry.startTransaction("name", "op", TransactionOptions().apply { isBindToScope = true })
```

## Behavioural Changes

- Android only: `Sentry.getSpan()` returns the root span/transaction instead of the latest span ([#2855](https://github.com/getsentry/sentry-java/pull/2855))
- Capture failed HTTP and GraphQL (Apollo) requests by default ([#2794](https://github.com/getsentry/sentry-java/pull/2794))
    - This can increase your event consumption and may affect your quota, because we will report failed network requests as Sentry events by default, if you're using the `sentry-android-okhttp` or `sentry-apollo-3` integrations. You can customize what errors you want/don't want to have reported for [OkHttp](https://docs.sentry.io/platforms/android/integrations/okhttp#http-client-errors) and [Apollo3](https://docs.sentry.io/platforms/android/integrations/apollo3#graphql-client-errors) respectively.
- Measure AppStart time till First Draw instead of `onResume` ([#2851](https://github.com/getsentry/sentry-java/pull/2851))
- Automatic user interaction tracking: every click now starts a new automatic transaction ([#2891](https://github.com/getsentry/sentry-java/pull/2891))
    - Previously performing a click on the same UI widget twice would keep the existing transaction running, the new behavior now better aligns with other SDKs
- Add deadline timeout for automatic transactions ([#2865](https://github.com/getsentry/sentry-java/pull/2865))
    - This affects all automatically generated transactions on Android (UI, clicks), the default timeout is 30s, meaning the automatic transaction will be force-finished with status `deadline_exceeded` when reaching the deadline 
- Set ip_address to {{auto}} by default, even if sendDefaultPII is disabled ([#2860](https://github.com/getsentry/sentry-java/pull/2860))
    - Instead use the "Prevent Storing of IP Addresses" option in the "Security & Privacy" project settings on sentry.io
- Raw logback message and parameters are now guarded by `sendDefaultPii` if an `encoder` has been configured ([#2976](https://github.com/getsentry/sentry-java/pull/2976))
- The `maxSpans` setting (defaults to 1000) is enforced for nested child spans which means a single transaction can have `maxSpans` number of children (nested or not) at most ([#3065](https://github.com/getsentry/sentry-java/pull/3065))
- The `ScopeCallback` in `withScope` is now always executed ([#3066](https://github.com/getsentry/sentry-java/pull/3066))

## Deprecations

- `sentry-android-okhttp` was deprecated in favour of the new `sentry-okhttp` module. Make sure to replace `io.sentry.android.okhttp` package name with `io.sentry.okhttp` before the next major, where the classes will be removed ([#3005](https://github.com/getsentry/sentry-java/pull/3005))

## Other Changes

### Features

- Observe network state to upload any unsent envelopes ([#2910](https://github.com/getsentry/sentry-java/pull/2910))
    - Android: it works out-of-the-box as part of the default `SendCachedEnvelopeIntegration`
    - JVM: you'd have to install `SendCachedEnvelopeFireAndForgetIntegration` as mentioned in https://docs.sentry.io/platforms/java/configuration/#configuring-offline-caching and provide your own implementation of `IConnectionStatusProvider` via `SentryOptions`
- Add `sentry-okhttp` module to support instrumenting OkHttp in non-Android projects ([#3005](https://github.com/getsentry/sentry-java/pull/3005))
- Do not filter out Sentry SDK frames in case of uncaught exceptions ([#3021](https://github.com/getsentry/sentry-java/pull/3021))
- Do not try to send and drop cached envelopes when rate-limiting is active ([#2937](https://github.com/getsentry/sentry-java/pull/2937))

### Fixes

- Use `getMyMemoryState()` instead of `getRunningAppProcesses()` to retrieve process importance ([#3004](https://github.com/getsentry/sentry-java/pull/3004))
    - This should prevent some app stores from flagging apps as violating their privacy
- Reduce flush timeout to 4s on Android to avoid ANRs ([#2858](https://github.com/getsentry/sentry-java/pull/2858))
- Reduce timeout of AsyncHttpTransport to avoid ANR ([#2879](https://github.com/getsentry/sentry-java/pull/2879))
- Do not overwrite UI transaction status if set by the user ([#2852](https://github.com/getsentry/sentry-java/pull/2852))
- Capture unfinished transaction on Scope with status `aborted` in case a crash happens ([#2938](https://github.com/getsentry/sentry-java/pull/2938))
    - This will fix the link between transactions and corresponding crashes, you'll be able to see them in a single trace
- Fix Coroutine Context Propagation using CopyableThreadContextElement ([#2838](https://github.com/getsentry/sentry-java/pull/2838))
- Fix don't overwrite the span status of unfinished spans ([#2859](https://github.com/getsentry/sentry-java/pull/2859))
- Migrate from `default` interface methods to proper implementations in each interface implementor ([#2847](https://github.com/getsentry/sentry-java/pull/2847))
    - This prevents issues when using the SDK on older AGP versions (< 4.x.x)
- Reduce main thread work on init ([#3036](https://github.com/getsentry/sentry-java/pull/3036))
- Move Integrations registration to background on init ([#3043](https://github.com/getsentry/sentry-java/pull/3043))
- Fix `SentryOkHttpInterceptor.BeforeSpanCallback` was not finishing span when it was dropped ([#2958](https://github.com/getsentry/sentry-java/pull/2958))

## 6.34.0

### Features

- Add current activity name to app context ([#2999](https://github.com/getsentry/sentry-java/pull/2999))
- Add `MonitorConfig` param to `CheckInUtils.withCheckIn` ([#3038](https://github.com/getsentry/sentry-java/pull/3038))
  - This makes it easier to automatically create or update (upsert) monitors.
- (Internal) Extract Android Profiler and Measurements for Hybrid SDKs ([#3016](https://github.com/getsentry/sentry-java/pull/3016))
- (Internal) Remove SentryOptions dependency from AndroidProfiler ([#3051](https://github.com/getsentry/sentry-java/pull/3051))
- (Internal) Add `readBytesFromFile` for use in Hybrid SDKs ([#3052](https://github.com/getsentry/sentry-java/pull/3052))
- (Internal) Add `getProguardUuid` for use in Hybrid SDKs ([#3054](https://github.com/getsentry/sentry-java/pull/3054))

### Fixes

-  Fix SIGSEV, SIGABRT and SIGBUS crashes happening after/around the August Google Play System update, see [#2955](https://github.com/getsentry/sentry-java/issues/2955) for more details (fix provided by Native SDK bump)
- Ensure DSN uses http/https protocol ([#3044](https://github.com/getsentry/sentry-java/pull/3044))

### Dependencies

- Bump Native SDK from v0.6.6 to v0.6.7 ([#3048](https://github.com/getsentry/sentry-java/pull/3048))
  - [changelog](https://github.com/getsentry/sentry-native/blob/master/CHANGELOG.md#067)
  - [diff](https://github.com/getsentry/sentry-native/compare/0.6.6...0.6.7)

## 6.33.2-beta.1

### Fixes

-  Fix SIGSEV, SIGABRT and SIGBUS crashes happening after/around the August Google Play System update, see [#2955](https://github.com/getsentry/sentry-java/issues/2955) for more details (fix provided by Native SDK bump)

### Dependencies

- Bump Native SDK from v0.6.6 to v0.6.7 ([#3048](https://github.com/getsentry/sentry-java/pull/3048))
  - [changelog](https://github.com/getsentry/sentry-native/blob/master/CHANGELOG.md#067)
  - [diff](https://github.com/getsentry/sentry-native/compare/0.6.6...0.6.7)

## 6.33.1

### Fixes

- Do not register `sentrySpringFilter` in ServletContext for Spring Boot ([#3027](https://github.com/getsentry/sentry-java/pull/3027))

## 6.33.0

### Features

- Add thread information to spans ([#2998](https://github.com/getsentry/sentry-java/pull/2998))
- Use PixelCopy API for capturing screenshots on API level 24+ ([#3008](https://github.com/getsentry/sentry-java/pull/3008))

### Fixes

- Fix crash when HTTP connection error message contains formatting symbols ([#3002](https://github.com/getsentry/sentry-java/pull/3002))
- Cap max number of stack frames to 100 to not exceed payload size limit ([#3009](https://github.com/getsentry/sentry-java/pull/3009))
  - This will ensure we report errors with a big number of frames such as `StackOverflowError`
- Fix user interaction tracking not working for Jetpack Compose 1.5+ ([#3010](https://github.com/getsentry/sentry-java/pull/3010))
- Make sure to close all Closeable resources ([#3000](https://github.com/getsentry/sentry-java/pull/3000))

## 6.32.0

### Features

- Make `DebugImagesLoader` public ([#2993](https://github.com/getsentry/sentry-java/pull/2993))

### Fixes

- Make `SystemEventsBroadcastReceiver` exported on API 33+ ([#2990](https://github.com/getsentry/sentry-java/pull/2990))
  - This will fix the `SystemEventsBreadcrumbsIntegration` crashes that you might have encountered on Play Console

## 6.31.0

### Features

- Improve default debouncing mechanism ([#2945](https://github.com/getsentry/sentry-java/pull/2945))
- Add `CheckInUtils.withCheckIn` which abstracts away some of the manual check-ins complexity ([#2959](https://github.com/getsentry/sentry-java/pull/2959))
- Add `@SentryCaptureExceptionParameter` annotation which captures exceptions passed into an annotated method ([#2764](https://github.com/getsentry/sentry-java/pull/2764))
  - This can be used to replace `Sentry.captureException` calls in `@ExceptionHandler` of a `@ControllerAdvice`
- Add `ServerWebExchange` to `Hint` for WebFlux as `WEBFLUX_EXCEPTION_HANDLER_EXCHANGE` ([#2977](https://github.com/getsentry/sentry-java/pull/2977))
- Allow filtering GraphQL errors ([#2967](https://github.com/getsentry/sentry-java/pull/2967))
  - This list can be set directly when calling the constructor of `SentryInstrumentation`
  - For Spring Boot it can also be set in `application.properties` as `sentry.graphql.ignored-error-types=SOME_ERROR,ANOTHER_ERROR`

### Fixes

- Add OkHttp span auto-close when response body is not read ([#2923](https://github.com/getsentry/sentry-java/pull/2923))
- Fix json parsing of nullable/empty fields for Hybrid SDKs ([#2968](https://github.com/getsentry/sentry-java/pull/2968))
  - (Internal) Rename `nextList` to `nextListOrNull` to actually match what the method does
  - (Hybrid) Check if there's any object in a collection before trying to parse it (which prevents the "Failed to deserilize object in list" log message)
  - (Hybrid) If a date can't be parsed as an ISO timestamp, attempts to parse it as millis silently, without printing a log message
  - (Hybrid) If `op` is not defined as part of `SpanContext`, fallback to an empty string, because the filed is optional in the spec
- Always attach OkHttp errors and Http Client Errors only to call root span ([#2961](https://github.com/getsentry/sentry-java/pull/2961))
- Fixed crash accessing Choreographer instance ([#2970](https://github.com/getsentry/sentry-java/pull/2970))

### Dependencies

- Bump Native SDK from v0.6.5 to v0.6.6 ([#2975](https://github.com/getsentry/sentry-java/pull/2975))
  - [changelog](https://github.com/getsentry/sentry-native/blob/master/CHANGELOG.md#066)
  - [diff](https://github.com/getsentry/sentry-native/compare/0.6.5...0.6.6)
- Bump Gradle from v8.3.0 to v8.4.0 ([#2966](https://github.com/getsentry/sentry-java/pull/2966))
  - [changelog](https://github.com/gradle/gradle/blob/master/CHANGELOG.md#v840)
  - [diff](https://github.com/gradle/gradle/compare/v8.3.0...v8.4.0)

## 6.30.0

### Features

- Add `sendModules` option for disable sending modules ([#2926](https://github.com/getsentry/sentry-java/pull/2926))
- Send `db.system` and `db.name` in span data for androidx.sqlite spans ([#2928](https://github.com/getsentry/sentry-java/pull/2928))
- Check-ins (CRONS) support ([#2952](https://github.com/getsentry/sentry-java/pull/2952))
  - Add API for sending check-ins (CRONS) manually ([#2935](https://github.com/getsentry/sentry-java/pull/2935))
  - Support check-ins (CRONS) for Quartz ([#2940](https://github.com/getsentry/sentry-java/pull/2940))
  - `@SentryCheckIn` annotation and advice config for Spring ([#2946](https://github.com/getsentry/sentry-java/pull/2946))
  - Add option for ignoring certain monitor slugs ([#2943](https://github.com/getsentry/sentry-java/pull/2943))

### Fixes

- Always send memory stats for transactions ([#2936](https://github.com/getsentry/sentry-java/pull/2936))
  - This makes it possible to query transactions by the `device.class` tag on Sentry
- Add `sentry.enable-aot-compatibility` property to SpringBoot Jakarta `SentryAutoConfiguration` to enable building for GraalVM ([#2915](https://github.com/getsentry/sentry-java/pull/2915))

### Dependencies

- Bump Gradle from v8.2.1 to v8.3.0 ([#2900](https://github.com/getsentry/sentry-java/pull/2900))
  - [changelog](https://github.com/gradle/gradle/blob/master release-test/CHANGELOG.md#v830)
  - [diff](https://github.com/gradle/gradle/compare/v8.2.1...v8.3.0)

## 6.29.0

### Features

- Send `db.system` and `db.name` in span data ([#2894](https://github.com/getsentry/sentry-java/pull/2894))
- Send `http.request.method` in span data ([#2896](https://github.com/getsentry/sentry-java/pull/2896))
- Add `enablePrettySerializationOutput` option for opting out of pretty print ([#2871](https://github.com/getsentry/sentry-java/pull/2871))

## 6.28.0

### Features

- Add HTTP response code to Spring WebFlux transactions ([#2870](https://github.com/getsentry/sentry-java/pull/2870))
- Add `sampled` to Dynamic Sampling Context ([#2869](https://github.com/getsentry/sentry-java/pull/2869))
- Improve server side GraphQL support for spring-graphql and Nextflix DGS ([#2856](https://github.com/getsentry/sentry-java/pull/2856))
    - If you have already been using `SentryDataFetcherExceptionHandler` that still works but has been deprecated. Please use `SentryGenericDataFetcherExceptionHandler` combined with `SentryInstrumentation` instead for better error reporting.
    - More exceptions and errors caught and reported to Sentry by also looking at the `ExecutionResult` (more specifically its `errors`)
        - You may want to filter out certain errors, please see [docs on filtering](https://docs.sentry.io/platforms/java/configuration/filtering/)
    - More details for Sentry events: query, variables and response (where possible)
    - Breadcrumbs for operation (query, mutation, subscription), data fetchers and data loaders (Spring only)
    - Better hub propagation by using `GraphQLContext`
- Add autoconfigure modules for Spring Boot called `sentry-spring-boot` and `sentry-spring-boot-jakarta` ([#2880](https://github.com/getsentry/sentry-java/pull/2880))
  - The autoconfigure modules `sentry-spring-boot` and `sentry-spring-boot-jakarta` have a `compileOnly` dependency on `spring-boot-starter` which is needed for our auto installation in [sentry-android-gradle-plugin](https://github.com/getsentry/sentry-android-gradle-plugin)
  - The starter modules  `sentry-spring-boot-starter` and `sentry-spring-boot-starter-jakarta` now bring `spring-boot-starter` as a dependency
- You can now disable Sentry by setting the `enabled` option to `false` ([#2840](https://github.com/getsentry/sentry-java/pull/2840))

### Fixes

- Propagate OkHttp status to parent spans ([#2872](https://github.com/getsentry/sentry-java/pull/2872))

## 6.27.0

### Features

- Add TraceOrigin to Transactions and Spans ([#2803](https://github.com/getsentry/sentry-java/pull/2803))

### Fixes

- Deduplicate events happening in multiple threads simultaneously (e.g. `OutOfMemoryError`) ([#2845](https://github.com/getsentry/sentry-java/pull/2845))
  - This will improve Crash-Free Session Rate as we no longer will send multiple Session updates with `Crashed` status, but only the one that is relevant
- Ensure no Java 8 method reference sugar is used for Android ([#2857](https://github.com/getsentry/sentry-java/pull/2857))
- Do not send session updates for terminated sessions ([#2849](https://github.com/getsentry/sentry-java/pull/2849))

## 6.26.0

### Features
- (Internal) Extend APIs for hybrid SDKs ([#2814](https://github.com/getsentry/sentry-java/pull/2814), [#2846](https://github.com/getsentry/sentry-java/pull/2846))

### Fixes

- Fix ANRv2 thread dump parsing for native-only threads ([#2839](https://github.com/getsentry/sentry-java/pull/2839))
- Derive `TracingContext` values from event for ANRv2 events ([#2839](https://github.com/getsentry/sentry-java/pull/2839))

## 6.25.2

### Fixes

- Change Spring Boot, Apollo, Apollo 3, JUL, Logback, Log4j2, OpenFeign, GraphQL and Kotlin coroutines core dependencies to compileOnly ([#2837](https://github.com/getsentry/sentry-java/pull/2837))

## 6.25.1

### Fixes

- Allow removing integrations in SentryAndroid.init ([#2826](https://github.com/getsentry/sentry-java/pull/2826))
- Fix concurrent access to frameMetrics listener ([#2823](https://github.com/getsentry/sentry-java/pull/2823))

### Dependencies

- Bump Native SDK from v0.6.4 to v0.6.5 ([#2822](https://github.com/getsentry/sentry-java/pull/2822))
  - [changelog](https://github.com/getsentry/sentry-native/blob/master/CHANGELOG.md#065)
  - [diff](https://github.com/getsentry/sentry-native/compare/0.6.4...0.6.5)
- Bump Gradle from v8.2.0 to v8.2.1 ([#2830](https://github.com/getsentry/sentry-java/pull/2830))
  - [changelog](https://github.com/gradle/gradle/blob/master/CHANGELOG.md#v821)
  - [diff](https://github.com/gradle/gradle/compare/v8.2.0...v8.2.1)

## 6.25.0

### Features

- Add manifest `AutoInit` to integrations list ([#2795](https://github.com/getsentry/sentry-java/pull/2795))
- Tracing headers (`sentry-trace` and `baggage`) are now attached and passed through even if performance is disabled ([#2788](https://github.com/getsentry/sentry-java/pull/2788))

### Fixes

- Set `environment` from `SentryOptions` if none persisted in ANRv2 ([#2809](https://github.com/getsentry/sentry-java/pull/2809))
- Remove code that set `tracesSampleRate` to `0.0` for Spring Boot if not set ([#2800](https://github.com/getsentry/sentry-java/pull/2800))
  - This used to enable performance but not send any transactions by default.
  - Performance is now disabled by default.
- Fix slow/frozen frames were not reported with transactions ([#2811](https://github.com/getsentry/sentry-java/pull/2811))

### Dependencies

- Bump Native SDK from v0.6.3 to v0.6.4 ([#2796](https://github.com/getsentry/sentry-java/pull/2796))
  - [changelog](https://github.com/getsentry/sentry-native/blob/master/CHANGELOG.md#064)
  - [diff](https://github.com/getsentry/sentry-native/compare/0.6.3...0.6.4)
- Bump Gradle from v8.1.1 to v8.2.0 ([#2810](https://github.com/getsentry/sentry-java/pull/2810))
  - [changelog](https://github.com/gradle/gradle/blob/master/CHANGELOG.md#v820)
  - [diff](https://github.com/gradle/gradle/compare/v8.1.1...v8.2.0)

## 6.24.0

### Features

- Add debouncing mechanism and before-capture callbacks for screenshots and view hierarchies ([#2773](https://github.com/getsentry/sentry-java/pull/2773))
- Improve ANRv2 implementation ([#2792](https://github.com/getsentry/sentry-java/pull/2792))
  - Add a proguard rule to keep `ApplicationNotResponding` class from obfuscation
  - Add a new option `setReportHistoricalAnrs`; when enabled, it will report all of the ANRs from the [getHistoricalExitReasons](https://developer.android.com/reference/android/app/ActivityManager?hl=en#getHistoricalProcessExitReasons(java.lang.String,%20int,%20int)) list. 
  By default, the SDK only reports and enriches the latest ANR and only this one counts towards ANR rate. 
  Worth noting that this option is mainly useful when updating the SDK to the version where ANRv2 has been introduced, to report all ANRs happened prior to the SDK update. After that, the SDK will always pick up the latest ANR from the historical exit reasons list on next app restart, so there should be no historical ANRs to report.
  These ANRs are reported with the `HistoricalAppExitInfo` mechanism.
  - Add a new option `setAttachAnrThreadDump` to send ANR thread dump from the system as an attachment. 
  This is only useful as additional information, because the SDK attempts to parse the thread dump into proper threads with stacktraces by default.
  - If [ApplicationExitInfo#getTraceInputStream](https://developer.android.com/reference/android/app/ApplicationExitInfo#getTraceInputStream()) returns null, the SDK no longer reports an ANR event, as these events are not very useful without it.
  - Enhance regex patterns for native stackframes

## 6.23.0

### Features

- Add profile rate limiting ([#2782](https://github.com/getsentry/sentry-java/pull/2782))
- Support for automatically capturing Failed GraphQL (Apollo 3) Client errors ([#2781](https://github.com/getsentry/sentry-java/pull/2781))

```kotlin
import com.apollographql.apollo3.ApolloClient
import io.sentry.apollo3.sentryTracing

val apolloClient = ApolloClient.Builder()
    .serverUrl("https://example.com/graphql")
    .sentryTracing(captureFailedRequests = true)    
    .build()
```

### Dependencies

- Bump Native SDK from v0.6.2 to v0.6.3 ([#2746](https://github.com/getsentry/sentry-java/pull/2746))
  - [changelog](https://github.com/getsentry/sentry-native/blob/master/CHANGELOG.md#063)
  - [diff](https://github.com/getsentry/sentry-native/compare/0.6.2...0.6.3)

### Fixes

- Align http.status with [span data conventions](https://develop.sentry.dev/sdk/performance/span-data-conventions/) ([#2786](https://github.com/getsentry/sentry-java/pull/2786))

## 6.22.0

### Features

- Add `lock` attribute to the `SentryStackFrame` protocol to better highlight offending frames in the UI ([#2761](https://github.com/getsentry/sentry-java/pull/2761))
- Enrich database spans with blocked main thread info ([#2760](https://github.com/getsentry/sentry-java/pull/2760))
- Add `api_target` to `Request` and `data` to `Response` Protocols ([#2775](https://github.com/getsentry/sentry-java/pull/2775))

### Fixes

- No longer use `String.join` in `Baggage` as it requires API level 26 ([#2778](https://github.com/getsentry/sentry-java/pull/2778))

## 6.21.0

### Features

- Introduce new `sentry-android-sqlite` integration ([#2722](https://github.com/getsentry/sentry-java/pull/2722))
    - This integration replaces the old `androidx.sqlite` database instrumentation in the Sentry Android Gradle plugin
    - A new capability to manually instrument your `androidx.sqlite` databases. 
      - You can wrap your custom `SupportSQLiteOpenHelper` instance into `SentrySupportSQLiteOpenHelper(myHelper)` if you're not using the Sentry Android Gradle plugin and still benefit from performance auto-instrumentation.
- Add SentryWrapper for Callable and Supplier Interface ([#2720](https://github.com/getsentry/sentry-java/pull/2720))
- Load sentry-debug-meta.properties ([#2734](https://github.com/getsentry/sentry-java/pull/2734))
  - This enables source context for Java
  - For more information on how to enable source context, please refer to [#633](https://github.com/getsentry/sentry-java/issues/633#issuecomment-1465599120)

### Fixes

- Finish WebFlux transaction before popping scope ([#2724](https://github.com/getsentry/sentry-java/pull/2724))
- Use daemon threads for SentryExecutorService ([#2747](https://github.com/getsentry/sentry-java/pull/2747))
  - We started using `SentryExecutorService` in `6.19.0` which caused the application to hang on shutdown unless `Sentry.close()` was called. By using daemon threads we no longer block shutdown.
- Use Base64.NO_WRAP to avoid unexpected char errors in Apollo ([#2745](https://github.com/getsentry/sentry-java/pull/2745))
- Don't warn R8 on missing `ComposeViewHierarchyExporter` class ([#2743](https://github.com/getsentry/sentry-java/pull/2743))

## 6.20.0

### Features

- Add support for Sentry Kotlin Compiler Plugin ([#2695](https://github.com/getsentry/sentry-java/pull/2695))
  - In conjunction with our sentry-kotlin-compiler-plugin we improved Jetpack Compose support for
    - [View Hierarchy](https://docs.sentry.io/platforms/android/enriching-events/viewhierarchy/) support for Jetpack Compose screens
    - Automatic breadcrumbs for [user interactions](https://docs.sentry.io/platforms/android/performance/instrumentation/automatic-instrumentation/#user-interaction-instrumentation)
- More granular http requests instrumentation with a new SentryOkHttpEventListener ([#2659](https://github.com/getsentry/sentry-java/pull/2659))
    - Create spans for time spent on:
        - Proxy selection
        - DNS resolution
        - HTTPS setup
        - Connection
        - Requesting headers
        - Receiving response
    - You can attach the event listener to your OkHttpClient through `client.eventListener(new SentryOkHttpEventListener()).addInterceptor(new SentryOkHttpInterceptor()).build();`
    - In case you already have an event listener you can use the SentryOkHttpEventListener as well through `client.eventListener(new SentryOkHttpEventListener(myListener)).addInterceptor(new SentryOkHttpInterceptor()).build();`
- Add a new option to disable `RootChecker` ([#2735](https://github.com/getsentry/sentry-java/pull/2735))

### Fixes

- Base64 encode internal Apollo3 Headers ([#2707](https://github.com/getsentry/sentry-java/pull/2707))
- Fix `SentryTracer` crash when scheduling auto-finish of a transaction, but the timer has already been cancelled ([#2731](https://github.com/getsentry/sentry-java/pull/2731))
- Fix `AndroidTransactionProfiler` crash when finishing a profile that happened due to race condition ([#2731](https://github.com/getsentry/sentry-java/pull/2731))

## 6.19.1

### Fixes

- Ensure screenshots and view hierarchies are captured on the main thread ([#2712](https://github.com/getsentry/sentry-java/pull/2712))

## 6.19.0

### Features

- Add Screenshot and ViewHierarchy to integrations list ([#2698](https://github.com/getsentry/sentry-java/pull/2698))
- New ANR detection based on [ApplicationExitInfo API](https://developer.android.com/reference/android/app/ApplicationExitInfo) ([#2697](https://github.com/getsentry/sentry-java/pull/2697))
    - This implementation completely replaces the old one (based on a watchdog) on devices running Android 11 and above:
      - New implementation provides more precise ANR events/ANR rate detection as well as system thread dump information. The new implementation reports ANRs exactly as Google Play Console, without producing false positives or missing important background ANR events.
      - New implementation reports ANR events with a new mechanism `mechanism:AppExitInfo`.
      - However, despite producing many false positives, the old implementation is capable of better enriching ANR errors (which is not available with the new implementation), for example:
        - Capturing screenshots at the time of ANR event;
        - Capturing transactions and profiling data corresponding to the ANR event;
        - Auxiliary information (such as current memory load) at the time of ANR event.
      - If you would like us to provide support for the old approach working alongside the new one on Android 11 and above (e.g. for raising events for slow code on main thread), consider upvoting [this issue](https://github.com/getsentry/sentry-java/issues/2693).
    - The old watchdog implementation will continue working for older API versions (Android < 11):
        - The old implementation reports ANR events with the existing mechanism `mechanism:ANR`.
- Open up `TransactionOptions`, `ITransaction` and `IHub` methods allowing consumers modify start/end timestamp of transactions and spans ([#2701](https://github.com/getsentry/sentry-java/pull/2701))
- Send source bundle IDs to Sentry to enable source context ([#2663](https://github.com/getsentry/sentry-java/pull/2663))
  - For more information on how to enable source context, please refer to [#633](https://github.com/getsentry/sentry-java/issues/633#issuecomment-1465599120)

### Fixes

- Android Profiler on calling thread ([#2691](https://github.com/getsentry/sentry-java/pull/2691))
- Use `configureScope` instead of `withScope` in `Hub.close()`. This ensures that the main scope releases the in-memory data when closing a hub instance. ([#2688](https://github.com/getsentry/sentry-java/pull/2688))
- Remove null keys/values before creating concurrent hashmap in order to avoid NPE ([#2708](https://github.com/getsentry/sentry-java/pull/2708))
- Exclude SentryOptions from R8/ProGuard obfuscation ([#2699](https://github.com/getsentry/sentry-java/pull/2699))
  - This fixes AGP 8.+ incompatibility, where full R8 mode is enforced

### Dependencies

- Bump Gradle from v8.1.0 to v8.1.1 ([#2666](https://github.com/getsentry/sentry-java/pull/2666))
  - [changelog](https://github.com/gradle/gradle/blob/master release-test/CHANGELOG.md#v811)
  - [diff](https://github.com/gradle/gradle/compare/v8.1.0...v8.1.1)
- Bump Native SDK from v0.6.1 to v0.6.2 ([#2689](https://github.com/getsentry/sentry-java/pull/2689))
  - [changelog](https://github.com/getsentry/sentry-native/blob/master/CHANGELOG.md#062)
  - [diff](https://github.com/getsentry/sentry-native/compare/0.6.1...0.6.2)

## 6.18.1

### Fixes

- Fix crash when Sentry SDK is initialized more than once ([#2679](https://github.com/getsentry/sentry-java/pull/2679))
- Track a ttfd span per Activity ([#2673](https://github.com/getsentry/sentry-java/pull/2673))

## 6.18.0

### Features

- Attach Trace Context when an ANR is detected (ANRv1) ([#2583](https://github.com/getsentry/sentry-java/pull/2583))
- Make log4j2 integration compatible with log4j 3.0 ([#2634](https://github.com/getsentry/sentry-java/pull/2634))
    - Instead of relying on package scanning, we now use an annotation processor to generate `Log4j2Plugins.dat`
- Create `User` and `Breadcrumb` from map ([#2614](https://github.com/getsentry/sentry-java/pull/2614))
- Add `sent_at` to envelope header item ([#2638](https://github.com/getsentry/sentry-java/pull/2638))

### Fixes

- Fix timestamp intervals of PerformanceCollectionData in profiles ([#2648](https://github.com/getsentry/sentry-java/pull/2648))
- Fix timestamps of PerformanceCollectionData in profiles ([#2632](https://github.com/getsentry/sentry-java/pull/2632))
- Fix missing propagateMinConstraints flag for SentryTraced ([#2637](https://github.com/getsentry/sentry-java/pull/2637))
- Fix potential SecurityException thrown by ConnectivityManager on Android 11 ([#2653](https://github.com/getsentry/sentry-java/pull/2653))
- Fix aar artifacts publishing for Maven ([#2641](https://github.com/getsentry/sentry-java/pull/2641))

### Dependencies
- Bump Kotlin compile version from v1.6.10 to 1.8.0 ([#2563](https://github.com/getsentry/sentry-java/pull/2563))
- Bump Compose compile version from v1.1.1 to v1.3.0 ([#2563](https://github.com/getsentry/sentry-java/pull/2563))
- Bump AGP version from v7.3.0 to v7.4.2 ([#2574](https://github.com/getsentry/sentry-java/pull/2574))
- Bump Gradle from v7.6.0 to v8.0.2 ([#2563](https://github.com/getsentry/sentry-java/pull/2563))
    - [changelog](https://github.com/gradle/gradle/blob/master/CHANGELOG.md#v802)
    - [diff](https://github.com/gradle/gradle/compare/v7.6.0...v8.0.2)
- Bump Gradle from v8.0.2 to v8.1.0 ([#2650](https://github.com/getsentry/sentry-java/pull/2650))
  - [changelog](https://github.com/gradle/gradle/blob/master/CHANGELOG.md#v810)
  - [diff](https://github.com/gradle/gradle/compare/v8.0.2...v8.1.0)

## 6.17.0

### Features

- Add `name` and `geo` to `User` ([#2556](https://github.com/getsentry/sentry-java/pull/2556)) 
- Add breadcrumbs on network changes ([#2608](https://github.com/getsentry/sentry-java/pull/2608))
- Add time-to-initial-display and time-to-full-display measurements to Activity transactions ([#2611](https://github.com/getsentry/sentry-java/pull/2611))
- Read integration list written by sentry gradle plugin from manifest ([#2598](https://github.com/getsentry/sentry-java/pull/2598))
- Add Logcat adapter ([#2620](https://github.com/getsentry/sentry-java/pull/2620))
- Provide CPU count/frequency data as device context ([#2622](https://github.com/getsentry/sentry-java/pull/2622))

### Fixes

- Trim time-to-full-display span if reportFullyDisplayed API is never called ([#2631](https://github.com/getsentry/sentry-java/pull/2631))
- Fix Automatic UI transactions having wrong durations ([#2623](https://github.com/getsentry/sentry-java/pull/2623))
- Fix wrong default environment in Session ([#2610](https://github.com/getsentry/sentry-java/pull/2610))
- Pass through unknown sentry baggage keys into SentryEnvelopeHeader ([#2618](https://github.com/getsentry/sentry-java/pull/2618))
- Fix missing null check when removing lifecycle observer ([#2625](https://github.com/getsentry/sentry-java/pull/2625))

### Dependencies

- Bump Native SDK from v0.6.0 to v0.6.1 ([#2629](https://github.com/getsentry/sentry-java/pull/2629))
  - [changelog](https://github.com/getsentry/sentry-native/blob/master/CHANGELOG.md#061)
  - [diff](https://github.com/getsentry/sentry-native/compare/0.6.0...0.6.1)

## 6.16.0

### Features

- Improve versatility of exception resolver component for Spring with more flexible API for consumers. ([#2577](https://github.com/getsentry/sentry-java/pull/2577))
- Automatic performance instrumentation for WebFlux ([#2597](https://github.com/getsentry/sentry-java/pull/2597))
  - You can enable it by adding `sentry.enable-tracing=true` to your `application.properties`
- The Spring Boot integration can now be configured to add the `SentryAppender` to specific loggers instead of the `ROOT` logger ([#2173](https://github.com/getsentry/sentry-java/pull/2173))
  - You can specify the loggers using `"sentry.logging.loggers[0]=foo.bar` and `"sentry.logging.loggers[1]=baz` in your `application.properties`
- Add capabilities to track Jetpack Compose composition/rendering time ([#2507](https://github.com/getsentry/sentry-java/pull/2507))
- Adapt span op and description for graphql to fit spec ([#2607](https://github.com/getsentry/sentry-java/pull/2607))

### Fixes

- Fix timestamps of slow and frozen frames for profiles ([#2584](https://github.com/getsentry/sentry-java/pull/2584))
- Deprecate reportFullDisplayed in favor of reportFullyDisplayed ([#2585](https://github.com/getsentry/sentry-java/pull/2585))
- Add mechanism for logging integrations and update spring mechanism types ([#2595](https://github.com/getsentry/sentry-java/pull/2595))
	- NOTE: If you're using these mechanism types (`HandlerExceptionResolver`, `SentryWebExceptionHandler`) in your dashboards please update them to use the new types.
- Filter out session cookies sent by Spring and Spring Boot integrations ([#2593](https://github.com/getsentry/sentry-java/pull/2593))
  - We filter out some common cookies like JSESSIONID
  - We also read the value from `server.servlet.session.cookie.name` and filter it out
- No longer send event / transaction to Sentry if `beforeSend` / `beforeSendTransaction` throws ([#2591](https://github.com/getsentry/sentry-java/pull/2591))
- Add version to sentryClientName used in auth header ([#2596](https://github.com/getsentry/sentry-java/pull/2596))
- Keep integration names from being obfuscated ([#2599](https://github.com/getsentry/sentry-java/pull/2599))
- Change log level from INFO to WARN for error message indicating a failed Log4j2 Sentry.init ([#2606](https://github.com/getsentry/sentry-java/pull/2606))
  - The log message was often not visible as our docs suggest a minimum log level of WARN
- Fix session tracking on Android ([#2609](https://github.com/getsentry/sentry-java/pull/2609))
  - Incorrect number of session has been sent. In addition, some of the sessions were not properly ended, messing up Session Health Metrics.

### Dependencies

- Bump `opentelemetry-sdk` to `1.23.1` and `opentelemetry-javaagent` to `1.23.0` ([#2590](https://github.com/getsentry/sentry-java/pull/2590))
- Bump Native SDK from v0.5.4 to v0.6.0 ([#2545](https://github.com/getsentry/sentry-java/pull/2545))
  - [changelog](https://github.com/getsentry/sentry-native/blob/master/CHANGELOG.md#060)
  - [diff](https://github.com/getsentry/sentry-native/compare/0.5.4...0.6.0)

## 6.15.0

### Features

- Adjust time-to-full-display span if reportFullDisplayed is called too early ([#2550](https://github.com/getsentry/sentry-java/pull/2550))
- Add `enableTracing` option ([#2530](https://github.com/getsentry/sentry-java/pull/2530))
    - This change is backwards compatible. The default is `null` meaning existing behaviour remains unchanged (setting either `tracesSampleRate` or `tracesSampler` enables performance).
    - If set to `true`, performance is enabled, even if no `tracesSampleRate` or `tracesSampler` have been configured.
    - If set to `false` performance is disabled, regardless of `tracesSampleRate` and `tracesSampler` options.
- Detect dependencies by listing MANIFEST.MF files at runtime ([#2538](https://github.com/getsentry/sentry-java/pull/2538))
- Report integrations in use, report packages in use more consistently ([#2179](https://github.com/getsentry/sentry-java/pull/2179))
- Implement `ThreadLocalAccessor` for propagating Sentry hub with reactor / WebFlux ([#2570](https://github.com/getsentry/sentry-java/pull/2570))
  - Requires `io.micrometer:context-propagation:1.0.2+` as well as Spring Boot 3.0.3+
  - Enable the feature by setting `sentry.reactive.thread-local-accessor-enabled=true`
  - This is still considered experimental. Once we have enough feedback we may turn this on by default.
  - Checkout the sample here: https://github.com/getsentry/sentry-java/tree/main/sentry-samples/sentry-samples-spring-boot-webflux-jakarta
  - A new hub is now cloned from the main hub for every request

### Fixes

- Leave `inApp` flag for stack frames undecided in SDK if unsure and let ingestion decide instead ([#2547](https://github.com/getsentry/sentry-java/pull/2547))
- Allow `0.0` error sample rate ([#2573](https://github.com/getsentry/sentry-java/pull/2573))
- Fix memory leak in WebFlux related to an ever growing stack ([#2580](https://github.com/getsentry/sentry-java/pull/2580))
- Use the same hub in WebFlux exception handler as we do in WebFilter ([#2566](https://github.com/getsentry/sentry-java/pull/2566))
- Switch upstream Jetpack Compose dependencies to `compileOnly` in `sentry-compose-android` ([#2578](https://github.com/getsentry/sentry-java/pull/2578))
  - NOTE: If you're using Compose Navigation/User Interaction integrations, make sure to have the following dependencies on the classpath as we do not bring them in transitively anymore:
    - `androidx.navigation:navigation-compose:`
    - `androidx.compose.runtime:runtime:`
    - `androidx.compose.ui:ui:`

## 6.14.0

### Features

- Add time-to-full-display span to Activity auto-instrumentation ([#2432](https://github.com/getsentry/sentry-java/pull/2432))
- Add `main` flag to threads and `in_foreground` flag for app contexts  ([#2516](https://github.com/getsentry/sentry-java/pull/2516))

### Fixes

- Ignore Shutdown in progress when closing ShutdownHookIntegration ([#2521](https://github.com/getsentry/sentry-java/pull/2521))
- Fix app start span end-time is wrong if SDK init is deferred ([#2519](https://github.com/getsentry/sentry-java/pull/2519))
- Fix invalid session creation when app is launched in background ([#2543](https://github.com/getsentry/sentry-java/pull/2543))

## 6.13.1

### Fixes

- Fix transaction performance collector oom ([#2505](https://github.com/getsentry/sentry-java/pull/2505))
- Remove authority from URLs sent to Sentry ([#2366](https://github.com/getsentry/sentry-java/pull/2366))
- Fix `sentry-bom` containing incorrect artifacts ([#2504](https://github.com/getsentry/sentry-java/pull/2504))

### Dependencies

- Bump Native SDK from v0.5.3 to v0.5.4 ([#2500](https://github.com/getsentry/sentry-java/pull/2500))
  - [changelog](https://github.com/getsentry/sentry-native/blob/master/CHANGELOG.md#054)
  - [diff](https://github.com/getsentry/sentry-native/compare/0.5.3...0.5.4)

## 6.13.0

### Features

- Send cpu usage percentage in profile payload ([#2469](https://github.com/getsentry/sentry-java/pull/2469))
- Send transaction memory stats in profile payload ([#2447](https://github.com/getsentry/sentry-java/pull/2447))
- Add cpu usage collection ([#2462](https://github.com/getsentry/sentry-java/pull/2462))
- Improve ANR implementation: ([#2475](https://github.com/getsentry/sentry-java/pull/2475))
  - Add `abnormal_mechanism` to sessions for ANR rate calculation
  - Always attach thread dump to ANR events
  - Distinguish between foreground and background ANRs
- Improve possible date precision to 10 μs ([#2451](https://github.com/getsentry/sentry-java/pull/2451))

### Fixes

- Fix performance collector setup called in main thread ([#2499](https://github.com/getsentry/sentry-java/pull/2499))
- Expand guard against CVE-2018-9492 "Privilege Escalation via Content Provider" ([#2482](https://github.com/getsentry/sentry-java/pull/2482))
- Prevent OOM by disabling TransactionPerformanceCollector for now ([#2498](https://github.com/getsentry/sentry-java/pull/2498))

## 6.12.1

### Fixes

- Create timer in `TransactionPerformanceCollector` lazily ([#2478](https://github.com/getsentry/sentry-java/pull/2478))

## 6.12.0

### Features

- Attach View Hierarchy to the errored/crashed events ([#2440](https://github.com/getsentry/sentry-java/pull/2440))
- Collect memory usage in transactions ([#2445](https://github.com/getsentry/sentry-java/pull/2445))
- Add `traceOptionsRequests` option to disable tracing of OPTIONS requests ([#2453](https://github.com/getsentry/sentry-java/pull/2453))
- Extend list of HTTP headers considered sensitive ([#2455](https://github.com/getsentry/sentry-java/pull/2455))

### Fixes

- Use a single TransactionPerfomanceCollector ([#2464](https://github.com/getsentry/sentry-java/pull/2464))
- Don't override sdk name with Timber ([#2450](https://github.com/getsentry/sentry-java/pull/2450))
- Set transactionNameSource to CUSTOM when setting transaction name ([#2405](https://github.com/getsentry/sentry-java/pull/2405))
- Guard against CVE-2018-9492 "Privilege Escalation via Content Provider" ([#2466](https://github.com/getsentry/sentry-java/pull/2466))

## 6.11.0

### Features

- Disable Android concurrent profiling ([#2434](https://github.com/getsentry/sentry-java/pull/2434))
- Add logging for OpenTelemetry integration ([#2425](https://github.com/getsentry/sentry-java/pull/2425))
- Auto add `OpenTelemetryLinkErrorEventProcessor` for Spring Boot ([#2429](https://github.com/getsentry/sentry-java/pull/2429))

### Fixes

- Use minSdk compatible `Objects` class ([#2436](https://github.com/getsentry/sentry-java/pull/2436))
- Prevent R8 from warning on missing classes, as we check for their presence at runtime ([#2439](https://github.com/getsentry/sentry-java/pull/2439))

### Dependencies

- Bump Gradle from v7.5.1 to v7.6.0 ([#2438](https://github.com/getsentry/sentry-java/pull/2438))
  - [changelog](https://github.com/gradle/gradle/blob/master/CHANGELOG.md#v760)
  - [diff](https://github.com/gradle/gradle/compare/v7.5.1...v7.6.0)

## 6.10.0

### Features

- Add time-to-initial-display span to Activity transactions ([#2369](https://github.com/getsentry/sentry-java/pull/2369))
- Start a session after init if AutoSessionTracking is enabled ([#2356](https://github.com/getsentry/sentry-java/pull/2356))
- Provide automatic breadcrumbs and transactions for click/scroll events for Compose ([#2390](https://github.com/getsentry/sentry-java/pull/2390))
- Add `blocked_main_thread` and `call_stack` to File I/O spans to detect performance issues ([#2382](https://github.com/getsentry/sentry-java/pull/2382))

### Dependencies

- Bump Native SDK from v0.5.2 to v0.5.3 ([#2423](https://github.com/getsentry/sentry-java/pull/2423))
  - [changelog](https://github.com/getsentry/sentry-native/blob/master/CHANGELOG.md#053)
  - [diff](https://github.com/getsentry/sentry-native/compare/0.5.2...0.5.3)

## 6.9.2

### Fixes

- Updated ProfileMeasurementValue types ([#2412](https://github.com/getsentry/sentry-java/pull/2412))
- Clear window reference only on activity stop in profileMeasurements collector ([#2407](https://github.com/getsentry/sentry-java/pull/2407))
- No longer disable OpenTelemetry exporters in default Java Agent config ([#2408](https://github.com/getsentry/sentry-java/pull/2408))
- Fix `ClassNotFoundException` for `io.sentry.spring.SentrySpringServletContainerInitializer` in `sentry-spring-jakarta` ([#2411](https://github.com/getsentry/sentry-java/issues/2411))
- Fix `sentry-samples-spring-jakarta` ([#2411](https://github.com/getsentry/sentry-java/issues/2411))

### Features

- Add SENTRY_AUTO_INIT environment variable to control OpenTelemetry Agent init ([#2410](https://github.com/getsentry/sentry-java/pull/2410))
- Add OpenTelemetryLinkErrorEventProcessor for linking errors to traces created via OpenTelemetry ([#2418](https://github.com/getsentry/sentry-java/pull/2418))

### Dependencies

- Bump OpenTelemetry to 1.20.1 and OpenTelemetry Java Agent to 1.20.2 ([#2420](https://github.com/getsentry/sentry-java/pull/2420))

## 6.9.1

### Fixes

- OpenTelemetry modules were missing in `6.9.0` so we released the same code again as `6.9.1` including OpenTelemetry modules

## 6.9.0

### Fixes

- Use `canonicalName` in Fragment Integration for better de-obfuscation ([#2379](https://github.com/getsentry/sentry-java/pull/2379))
- Fix Timber and Fragment integrations auto-installation for obfuscated builds ([#2379](https://github.com/getsentry/sentry-java/pull/2379))
- Don't attach screenshots to events from Hybrid SDKs ([#2360](https://github.com/getsentry/sentry-java/pull/2360))
- Ensure Hints do not cause memory leaks ([#2387](https://github.com/getsentry/sentry-java/pull/2387))
- Do not attach empty `sentry-trace` and `baggage` headers ([#2385](https://github.com/getsentry/sentry-java/pull/2385))

### Features

- Add beforeSendTransaction which allows users to filter and change transactions ([#2388](https://github.com/getsentry/sentry-java/pull/2388))
- Add experimental support for OpenTelemetry ([README](sentry-opentelemetry/README.md))([#2344](https://github.com/getsentry/sentry-java/pull/2344))

### Dependencies

- Update Spring Boot Jakarta to Spring Boot 3.0.0 ([#2389](https://github.com/getsentry/sentry-java/pull/2389))
- Bump Spring Boot to 2.7.5 ([#2383](https://github.com/getsentry/sentry-java/pull/2383))

## 6.8.0

### Features

- Add FrameMetrics to Android profiling data ([#2342](https://github.com/getsentry/sentry-java/pull/2342))

### Fixes

- Remove profiler main thread io ([#2348](https://github.com/getsentry/sentry-java/pull/2348))
- Fix ensure all options are processed before integrations are loaded ([#2377](https://github.com/getsentry/sentry-java/pull/2377))

## 6.7.1

### Fixes

- Fix `Gpu.vendorId` should be a String ([#2343](https://github.com/getsentry/sentry-java/pull/2343))
- Don't set device name on Android if `sendDefaultPii` is disabled ([#2354](https://github.com/getsentry/sentry-java/pull/2354))
- Fix corrupted UUID on Motorola devices ([#2363](https://github.com/getsentry/sentry-java/pull/2363))
- Fix ANR on dropped uncaught exception events ([#2368](https://github.com/getsentry/sentry-java/pull/2368))

### Features

- Update Spring Boot Jakarta to Spring Boot 3.0.0-RC2 ([#2347](https://github.com/getsentry/sentry-java/pull/2347))

## 6.7.0

### Fixes

- Use correct set-cookie for the HTTP Client response object ([#2326](https://github.com/getsentry/sentry-java/pull/2326))
- Fix NoSuchElementException in CircularFifoQueue when cloning a Scope ([#2328](https://github.com/getsentry/sentry-java/pull/2328))

### Features

- Customizable fragment lifecycle breadcrumbs ([#2299](https://github.com/getsentry/sentry-java/pull/2299))
- Provide hook for Jetpack Compose navigation instrumentation ([#2320](https://github.com/getsentry/sentry-java/pull/2320))
- Populate `event.modules` with dependencies metadata ([#2324](https://github.com/getsentry/sentry-java/pull/2324))
- Support Spring 6 and Spring Boot 3 ([#2289](https://github.com/getsentry/sentry-java/pull/2289))

### Dependencies

- Bump Native SDK from v0.5.1 to v0.5.2 ([#2315](https://github.com/getsentry/sentry-java/pull/2315))
  - [changelog](https://github.com/getsentry/sentry-native/blob/master/CHANGELOG.md#052)
  - [diff](https://github.com/getsentry/sentry-native/compare/0.5.1...0.5.2)

## 6.6.0

### Fixes

- Ensure potential callback exceptions are caught #2123 ([#2291](https://github.com/getsentry/sentry-java/pull/2291))
- Remove verbose FrameMetricsAggregator failure logging ([#2293](https://github.com/getsentry/sentry-java/pull/2293))
- Ignore broken regex for tracePropagationTarget ([#2288](https://github.com/getsentry/sentry-java/pull/2288))
- No longer serialize static fields; use toString as fallback ([#2309](https://github.com/getsentry/sentry-java/pull/2309))
- Fix `SentryFileWriter`/`SentryFileOutputStream` append overwrites file contents ([#2304](https://github.com/getsentry/sentry-java/pull/2304))
- Respect incoming parent sampled decision when continuing a trace ([#2311](https://github.com/getsentry/sentry-java/pull/2311))

### Features

- Profile envelopes are sent directly from profiler ([#2298](https://github.com/getsentry/sentry-java/pull/2298))
- Add support for using Encoder with logback.SentryAppender ([#2246](https://github.com/getsentry/sentry-java/pull/2246))
- Report Startup Crashes ([#2277](https://github.com/getsentry/sentry-java/pull/2277))
- HTTP Client errors for OkHttp ([#2287](https://github.com/getsentry/sentry-java/pull/2287))
- Add option to enable or disable Frame Tracking ([#2314](https://github.com/getsentry/sentry-java/pull/2314))

### Dependencies

- Bump Native SDK from v0.5.0 to v0.5.1 ([#2306](https://github.com/getsentry/sentry-java/pull/2306))
  - [changelog](https://github.com/getsentry/sentry-native/blob/master/CHANGELOG.md#051)
  - [diff](https://github.com/getsentry/sentry-native/compare/0.5.0...0.5.1)

## 6.5.0

### Fixes

- Improve public facing API for creating Baggage from header ([#2284](https://github.com/getsentry/sentry-java/pull/2284))

## 6.5.0-beta.3

### Features

- Provide API for attaching custom measurements to transactions ([#2260](https://github.com/getsentry/sentry-java/pull/2260))
- Bump spring to 2.7.4 ([#2279](https://github.com/getsentry/sentry-java/pull/2279))

## 6.5.0-beta.2

### Features

- Make user segment a top level property ([#2257](https://github.com/getsentry/sentry-java/pull/2257))
- Replace user `other` with `data` ([#2258](https://github.com/getsentry/sentry-java/pull/2258))
- `isTraceSampling` is now on by default. `tracingOrigins` has been replaced by `tracePropagationTargets` ([#2255](https://github.com/getsentry/sentry-java/pull/2255))

## 6.5.0-beta.1

### Features

- Server-Side Dynamic Sampling Context support  ([#2226](https://github.com/getsentry/sentry-java/pull/2226))

## 6.4.4

### Fixes

- Fix ConcurrentModificationException due to FrameMetricsAggregator manipulation ([#2282](https://github.com/getsentry/sentry-java/pull/2282))

## 6.4.3

- Fix slow and frozen frames tracking ([#2271](https://github.com/getsentry/sentry-java/pull/2271))

## 6.4.2

### Fixes

- Fixed AbstractMethodError when getting Lifecycle ([#2228](https://github.com/getsentry/sentry-java/pull/2228))
- Missing unit fields for Android measurements ([#2204](https://github.com/getsentry/sentry-java/pull/2204))
- Avoid sending empty profiles ([#2232](https://github.com/getsentry/sentry-java/pull/2232))
- Fix file descriptor leak in FileIO instrumentation ([#2248](https://github.com/getsentry/sentry-java/pull/2248))

## 6.4.1

### Fixes

- Fix memory leak caused by throwableToSpan ([#2227](https://github.com/getsentry/sentry-java/pull/2227))

## 6.4.0

### Fixes

- make profiling rate defaults to 101 hz ([#2211](https://github.com/getsentry/sentry-java/pull/2211))
- SentryOptions.setProfilingTracesIntervalMillis has been deprecated
- Added cpu architecture and default environment in profiles envelope ([#2207](https://github.com/getsentry/sentry-java/pull/2207))
- SentryOptions.setProfilingEnabled has been deprecated in favor of setProfilesSampleRate
- Use toString for enum serialization ([#2220](https://github.com/getsentry/sentry-java/pull/2220))

### Features

- Concurrent profiling 3 - added truncation reason ([#2247](https://github.com/getsentry/sentry-java/pull/2247))
- Concurrent profiling 2 - added list of transactions ([#2218](https://github.com/getsentry/sentry-java/pull/2218))
- Concurrent profiling 1 - added envelope payload data format ([#2216](https://github.com/getsentry/sentry-java/pull/2216))
- Send source for transactions ([#2180](https://github.com/getsentry/sentry-java/pull/2180))
- Add profilesSampleRate and profileSampler options for Android sdk ([#2184](https://github.com/getsentry/sentry-java/pull/2184))
- Add baggage header to RestTemplate ([#2206](https://github.com/getsentry/sentry-java/pull/2206))
- Bump Native SDK from v0.4.18 to v0.5.0 ([#2199](https://github.com/getsentry/sentry-java/pull/2199))
  - [changelog](https://github.com/getsentry/sentry-native/blob/master/CHANGELOG.md#050)
  - [diff](https://github.com/getsentry/sentry-native/compare/0.4.18...0.5.0)
- Bump Gradle from v7.5.0 to v7.5.1 ([#2212](https://github.com/getsentry/sentry-java/pull/2212))
  - [changelog](https://github.com/gradle/gradle/blob/master/CHANGELOG.md#v751)
  - [diff](https://github.com/gradle/gradle/compare/v7.5.0...v7.5.1)

## 6.3.1

### Fixes

- Prevent NPE by checking SentryTracer.timer for null again inside synchronized ([#2200](https://github.com/getsentry/sentry-java/pull/2200))
- Weakly reference Activity for transaction finished callback ([#2203](https://github.com/getsentry/sentry-java/pull/2203))
- `attach-screenshot` set on Manual init. didn't work ([#2186](https://github.com/getsentry/sentry-java/pull/2186))
- Remove extra space from `spring.factories` causing issues in old versions of Spring Boot ([#2181](https://github.com/getsentry/sentry-java/pull/2181))


### Features

- Bump Native SDK to v0.4.18 ([#2154](https://github.com/getsentry/sentry-java/pull/2154))
  - [changelog](https://github.com/getsentry/sentry-native/blob/master/CHANGELOG.md#0418)
  - [diff](https://github.com/getsentry/sentry-native/compare/0.4.17...0.4.18)
- Bump Gradle to v7.5.0 ([#2174](https://github.com/getsentry/sentry-java/pull/2174), [#2191](https://github.com/getsentry/sentry-java/pull/2191))
  - [changelog](https://github.com/gradle/gradle/blob/master/CHANGELOG.md#v750)
  - [diff](https://github.com/gradle/gradle/compare/v7.4.2...v7.5.0)

## 6.3.0

### Features

- Switch upstream dependencies to `compileOnly` in integrations ([#2175](https://github.com/getsentry/sentry-java/pull/2175))

### Fixes

- Lazily retrieve HostnameCache in MainEventProcessor ([#2170](https://github.com/getsentry/sentry-java/pull/2170))

## 6.2.1

### Fixes

- Only send userid in Dynamic Sampling Context if sendDefaultPii is true ([#2147](https://github.com/getsentry/sentry-java/pull/2147))
- Remove userId from baggage due to PII ([#2157](https://github.com/getsentry/sentry-java/pull/2157))

### Features

- Add integration for Apollo-Kotlin 3 ([#2109](https://github.com/getsentry/sentry-java/pull/2109))
- New package `sentry-android-navigation` for AndroidX Navigation support ([#2136](https://github.com/getsentry/sentry-java/pull/2136))
- New package `sentry-compose` for Jetpack Compose support (Navigation) ([#2136](https://github.com/getsentry/sentry-java/pull/2136))
- Add sample rate to baggage as well as trace in envelope header and flatten user ([#2135](https://github.com/getsentry/sentry-java/pull/2135))

Breaking Changes:
- The boolean parameter `samplingDecision` in the `TransactionContext` constructor has been replaced with a `TracesSamplingDecision` object. Feel free to ignore the `@ApiStatus.Internal` in this case.

## 6.1.4

### Fixes

- Filter out app starts with more than 60s ([#2127](https://github.com/getsentry/sentry-java/pull/2127))

## 6.1.3

### Fixes

- Fix thread leak due to Timer being created and never cancelled ([#2131](https://github.com/getsentry/sentry-java/pull/2131))

## 6.1.2

### Fixes

- Swallow error when reading ActivityManager#getProcessesInErrorState instead of crashing ([#2114](https://github.com/getsentry/sentry-java/pull/2114))
- Use charset string directly as StandardCharsets is not available on earlier Android versions ([#2111](https://github.com/getsentry/sentry-java/pull/2111))

## 6.1.1

### Features

- Replace `tracestate` header with `baggage` header ([#2078](https://github.com/getsentry/sentry-java/pull/2078))
- Allow opting out of device info collection that requires Inter-Process Communication (IPC) ([#2100](https://github.com/getsentry/sentry-java/pull/2100))

## 6.1.0

### Features

- Implement local scope by adding overloads to the capture methods that accept a ScopeCallback ([#2084](https://github.com/getsentry/sentry-java/pull/2084))
- SentryOptions#merge is now public and can be used to load ExternalOptions ([#2088](https://github.com/getsentry/sentry-java/pull/2088))

### Fixes

- Fix proguard rules to work R8 [issue](https://issuetracker.google.com/issues/235733922) around on AGP 7.3.0-betaX and 7.4.0-alphaX ([#2094](https://github.com/getsentry/sentry-java/pull/2094))
- Fix GraalVM Native Image compatibility ([#2172](https://github.com/getsentry/sentry-java/pull/2172))

## 6.0.0

### Sentry Self-hosted Compatibility

- Starting with version `6.0.0` of the `sentry` package, [Sentry's self hosted version >= v21.9.0](https://github.com/getsentry/self-hosted/releases) is required or you have to manually disable sending client reports via the `sendClientReports` option. This only applies to self-hosted Sentry. If you are using [sentry.io](https://sentry.io), no action is needed.

### Features

- Allow optimization and obfuscation of the SDK by reducing proguard rules ([#2031](https://github.com/getsentry/sentry-java/pull/2031))
- Relax TransactionNameProvider ([#1861](https://github.com/getsentry/sentry-java/pull/1861))
- Use float instead of Date for protocol types for higher precision ([#1737](https://github.com/getsentry/sentry-java/pull/1737))
- Allow setting SDK info (name & version) in manifest ([#2016](https://github.com/getsentry/sentry-java/pull/2016))
- Allow setting native Android SDK name during build ([#2035](https://github.com/getsentry/sentry-java/pull/2035))
- Include application permissions in Android events ([#2018](https://github.com/getsentry/sentry-java/pull/2018))
- Automatically create transactions for UI events ([#1975](https://github.com/getsentry/sentry-java/pull/1975))
- Hints are now used via a Hint object and passed into beforeSend and EventProcessor as @NotNull Hint object ([#2045](https://github.com/getsentry/sentry-java/pull/2045))
- Attachments can be manipulated via hint ([#2046](https://github.com/getsentry/sentry-java/pull/2046))
- Add sentry-servlet-jakarta module ([#1987](https://github.com/getsentry/sentry-java/pull/1987))
- Add client reports ([#1982](https://github.com/getsentry/sentry-java/pull/1982))
- Screenshot is taken when there is an error ([#1967](https://github.com/getsentry/sentry-java/pull/1967))
- Add Android profiling traces ([#1897](https://github.com/getsentry/sentry-java/pull/1897)) ([#1959](https://github.com/getsentry/sentry-java/pull/1959)) and its tests ([#1949](https://github.com/getsentry/sentry-java/pull/1949))
- Enable enableScopeSync by default for Android ([#1928](https://github.com/getsentry/sentry-java/pull/1928))
- Feat: Vendor JSON ([#1554](https://github.com/getsentry/sentry-java/pull/1554))
    - Introduce `JsonSerializable` and `JsonDeserializer` interfaces for manual json
      serialization/deserialization.
    - Introduce `JsonUnknwon` interface to preserve unknown properties when deserializing/serializing
      SDK classes.
    - When passing custom objects, for example in `Contexts`, these are supported for serialization:
        - `JsonSerializable`
        - `Map`, `Collection`, `Array`, `String` and all primitive types.
        - Objects with the help of refection.
            - `Map`, `Collection`, `Array`, `String` and all primitive types.
            - Call `toString()` on objects that have a cyclic reference to a ancestor object.
            - Call `toString()` where object graphs exceed max depth.
    - Remove `gson` dependency.
    - Remove `IUnknownPropertiesConsumer`
- Pass MDC tags as Sentry tags ([#1954](https://github.com/getsentry/sentry-java/pull/1954))

### Fixes

- Calling Sentry.init and specifying contextTags now has an effect on the Logback SentryAppender ([#2052](https://github.com/getsentry/sentry-java/pull/2052))
- Calling Sentry.init and specifying contextTags now has an effect on the Log4j SentryAppender ([#2054](https://github.com/getsentry/sentry-java/pull/2054))
- Calling Sentry.init and specifying contextTags now has an effect on the jul SentryAppender ([#2057](https://github.com/getsentry/sentry-java/pull/2057))
- Update Spring Boot dependency to 2.6.8 and fix the CVE-2022-22970 ([#2068](https://github.com/getsentry/sentry-java/pull/2068))
- Sentry can now self heal after a Thread had its currentHub set to a NoOpHub ([#2076](https://github.com/getsentry/sentry-java/pull/2076))
- No longer close OutputStream that is passed into JsonSerializer ([#2029](https://github.com/getsentry/sentry-java/pull/2029))
- Fix setting context tags on events captured by Spring ([#2060](https://github.com/getsentry/sentry-java/pull/2060))
- Isolate cached events with hashed DSN subfolder ([#2038](https://github.com/getsentry/sentry-java/pull/2038))
- SentryThread.current flag will not be overridden by DefaultAndroidEventProcessor if already set ([#2050](https://github.com/getsentry/sentry-java/pull/2050))
- Fix serialization of Long inside of Request.data ([#2051](https://github.com/getsentry/sentry-java/pull/2051))
- Update sentry-native to 0.4.17 ([#2033](https://github.com/getsentry/sentry-java/pull/2033))
- Update Gradle to 7.4.2 and AGP to 7.2 ([#2042](https://github.com/getsentry/sentry-java/pull/2042))
- Change order of event filtering mechanisms ([#2001](https://github.com/getsentry/sentry-java/pull/2001))
- Only send session update for dropped events if state changed ([#2002](https://github.com/getsentry/sentry-java/pull/2002))
- Android profiling initializes on first profile start ([#2009](https://github.com/getsentry/sentry-java/pull/2009))
- Profiling rate decreased from 300hz to 100hz ([#1997](https://github.com/getsentry/sentry-java/pull/1997))
- Allow disabling sending of client reports via Android Manifest and external options ([#2007](https://github.com/getsentry/sentry-java/pull/2007))
- Ref: Upgrade Spring Boot dependency to 2.5.13 ([#2011](https://github.com/getsentry/sentry-java/pull/2011))
- Ref: Make options.printUncaughtStackTrace primitive type ([#1995](https://github.com/getsentry/sentry-java/pull/1995))
- Ref: Remove not needed interface abstractions on Android ([#1953](https://github.com/getsentry/sentry-java/pull/1953))
- Ref: Make hints Map<String, Object> instead of only Object ([#1929](https://github.com/getsentry/sentry-java/pull/1929))
- Ref: Simplify DateUtils with ISO8601Utils ([#1837](https://github.com/getsentry/sentry-java/pull/1837))
- Ref: Remove deprecated and scheduled fields ([#1875](https://github.com/getsentry/sentry-java/pull/1875))
- Ref: Add shutdownTimeoutMillis in favor of shutdownTimeout ([#1873](https://github.com/getsentry/sentry-java/pull/1873))
- Ref: Remove Attachment ContentType since the Server infers it ([#1874](https://github.com/getsentry/sentry-java/pull/1874))
- Ref: Bind external properties to a dedicated class. ([#1750](https://github.com/getsentry/sentry-java/pull/1750))
- Ref: Debug log serializable objects ([#1795](https://github.com/getsentry/sentry-java/pull/1795))
- Ref: catch Throwable instead of Exception to suppress internal SDK errors ([#1812](https://github.com/getsentry/sentry-java/pull/1812))
- `SentryOptions` can merge properties from `ExternalOptions` instead of another instance of `SentryOptions`
- Following boolean properties from `SentryOptions` that allowed `null` values are now not nullable - `debug`, `enableUncaughtExceptionHandler`, `enableDeduplication`
- `SentryOptions` cannot be created anymore using `PropertiesProvider` with `SentryOptions#from` method. Use `ExternalOptions#from` instead and merge created object with `SentryOptions#merge`
- Bump: Kotlin to 1.5 and compatibility to 1.4 for sentry-android-timber ([#1815](https://github.com/getsentry/sentry-java/pull/1815))

## 5.7.4

### Fixes

* Change order of event filtering mechanisms and only send session update for dropped events if session state changed (#2028)

## 5.7.3

### Fixes

- Sentry Timber integration throws an exception when using args ([#1986](https://github.com/getsentry/sentry-java/pull/1986))

## 5.7.2

### Fixes

- Bring back support for `Timber.tag` ([#1974](https://github.com/getsentry/sentry-java/pull/1974))

## 5.7.1

### Fixes

- Sentry Timber integration does not submit msg.formatted breadcrumbs ([#1957](https://github.com/getsentry/sentry-java/pull/1957))
- ANR WatchDog won't crash on SecurityException ([#1962](https://github.com/getsentry/sentry-java/pull/1962))

## 5.7.0

### Features

- Automatically enable `Timber` and `Fragment` integrations if they are present on the classpath ([#1936](https://github.com/getsentry/sentry-java/pull/1936))

## 5.6.3

### Fixes

- If transaction or span is finished, do not allow to mutate ([#1940](https://github.com/getsentry/sentry-java/pull/1940))
- Keep used AndroidX classes from obfuscation (Fixes UI breadcrumbs and Slow/Frozen frames) ([#1942](https://github.com/getsentry/sentry-java/pull/1942))

## 5.6.2

### Fixes

- Ref: Make ActivityFramesTracker public to be used by Hybrid SDKs ([#1931](https://github.com/getsentry/sentry-java/pull/1931))
- Bump: AGP to 7.1.2 ([#1930](https://github.com/getsentry/sentry-java/pull/1930))
- NPE while adding "response_body_size" breadcrumb, when response body length is unknown ([#1908](https://github.com/getsentry/sentry-java/pull/1908))
- Do not include stacktrace frames into Timber message ([#1898](https://github.com/getsentry/sentry-java/pull/1898))
- Potential memory leaks ([#1909](https://github.com/getsentry/sentry-java/pull/1909))

Breaking changes:
`Timber.tag` is no longer supported by our [Timber integration](https://docs.sentry.io/platforms/android/configuration/integrations/timber/) and will not appear on Sentry for error events.
Please vote on this [issue](https://github.com/getsentry/sentry-java/issues/1900), if you'd like us to provide support for that.

## 5.6.2-beta.3

### Fixes

- Ref: Make ActivityFramesTracker public to be used by Hybrid SDKs ([#1931](https://github.com/getsentry/sentry-java/pull/1931))
- Bump: AGP to 7.1.2 ([#1930](https://github.com/getsentry/sentry-java/pull/1930))

## 5.6.2-beta.2

### Fixes

- NPE while adding "response_body_size" breadcrumb, when response body length is unknown ([#1908](https://github.com/getsentry/sentry-java/pull/1908))

## 5.6.2-beta.1

### Fixes

- Do not include stacktrace frames into Timber message ([#1898](https://github.com/getsentry/sentry-java/pull/1898))
- Potential memory leaks ([#1909](https://github.com/getsentry/sentry-java/pull/1909))

Breaking changes:
`Timber.tag` is no longer supported by our [Timber integration](https://docs.sentry.io/platforms/android/configuration/integrations/timber/) and will not appear on Sentry for error events.
Please vote on this [issue](https://github.com/getsentry/sentry-java/issues/1900), if you'd like us to provide support for that.

## 5.6.1

### Features

- Add options.printUncaughtStackTrace to print uncaught exceptions ([#1890](https://github.com/getsentry/sentry-java/pull/1890))

### Fixes

- NPE while adding "response_body_size" breadcrumb, when response body is null ([#1884](https://github.com/getsentry/sentry-java/pull/1884))
- Bump: AGP to 7.1.0 ([#1892](https://github.com/getsentry/sentry-java/pull/1892))

## 5.6.0

### Features

- Add breadcrumbs support for UI events (automatically captured) ([#1876](https://github.com/getsentry/sentry-java/pull/1876))

### Fixes

- Change scope of servlet-api to compileOnly ([#1880](https://github.com/getsentry/sentry-java/pull/1880))

## 5.5.3

### Fixes

- Do not create SentryExceptionResolver bean when Spring MVC is not on the classpath ([#1865](https://github.com/getsentry/sentry-java/pull/1865))

## 5.5.2

### Fixes

- Detect App Cold start correctly for Hybrid SDKs ([#1855](https://github.com/getsentry/sentry-java/pull/1855))
- Bump: log4j to 2.17.0 ([#1852](https://github.com/getsentry/sentry-java/pull/1852))
- Bump: logback to 1.2.9 ([#1853](https://github.com/getsentry/sentry-java/pull/1853))

## 5.5.1

### Fixes

- Bump: log4j to 2.16.0 ([#1845](https://github.com/getsentry/sentry-java/pull/1845))
- Make App start cold/warm visible to Hybrid SDKs ([#1848](https://github.com/getsentry/sentry-java/pull/1848))

## 5.5.0

### Features

- Add locale to device context and deprecate language ([#1832](https://github.com/getsentry/sentry-java/pull/1832))
- Add `SentryFileInputStream` and `SentryFileOutputStream` for File I/O performance instrumentation ([#1826](https://github.com/getsentry/sentry-java/pull/1826))
- Add `SentryFileReader` and `SentryFileWriter` for File I/O instrumentation ([#1843](https://github.com/getsentry/sentry-java/pull/1843))

### Fixes

- Bump: log4j to 2.15.0 ([#1839](https://github.com/getsentry/sentry-java/pull/1839))
- Ref: Rename Fragment span operation from `ui.fragment.load` to `ui.load` ([#1824](https://github.com/getsentry/sentry-java/pull/1824))
- Ref: change `java.util.Random` to `java.security.SecureRandom` for possible security reasons ([#1831](https://github.com/getsentry/sentry-java/pull/1831))

## 5.4.3

### Fixes

- Only report App start measurement for full launch on Android ([#1821](https://github.com/getsentry/sentry-java/pull/1821))

## 5.4.2

### Fixes

- Ref: catch Throwable instead of Exception to suppress internal SDK errors ([#1812](https://github.com/getsentry/sentry-java/pull/1812))

## 5.4.1

### Features

- Refactor OkHttp and Apollo to Kotlin functional interfaces ([#1797](https://github.com/getsentry/sentry-java/pull/1797))
- Add secondary constructor to SentryInstrumentation ([#1804](https://github.com/getsentry/sentry-java/pull/1804))

### Fixes

- Do not start fragment span if not added to the Activity ([#1813](https://github.com/getsentry/sentry-java/pull/1813))

## 5.4.0

### Features

- Add `graphql-java` instrumentation ([#1777](https://github.com/getsentry/sentry-java/pull/1777))

### Fixes

- Do not crash when event processors throw a lower level Throwable class ([#1800](https://github.com/getsentry/sentry-java/pull/1800))
- ActivityFramesTracker does not throw if Activity has no observers ([#1799](https://github.com/getsentry/sentry-java/pull/1799))

## 5.3.0

### Features

- Add datasource tracing with P6Spy ([#1784](https://github.com/getsentry/sentry-java/pull/1784))

### Fixes

- ActivityFramesTracker does not throw if Activity has not been added ([#1782](https://github.com/getsentry/sentry-java/pull/1782))
- PerformanceAndroidEventProcessor uses up to date isTracingEnabled set on Configuration callback ([#1786](https://github.com/getsentry/sentry-java/pull/1786))

## 5.2.4

### Fixes

- Window.FEATURE_NO_TITLE does not work when using activity traces ([#1769](https://github.com/getsentry/sentry-java/pull/1769))
- unregister UncaughtExceptionHandler on close ([#1770](https://github.com/getsentry/sentry-java/pull/1770))

## 5.2.3

### Fixes

- Make ActivityFramesTracker operations thread-safe ([#1762](https://github.com/getsentry/sentry-java/pull/1762))
- Clone Scope Contexts ([#1763](https://github.com/getsentry/sentry-java/pull/1763))
- Bump: AGP to 7.0.3 ([#1765](https://github.com/getsentry/sentry-java/pull/1765))

## 5.2.2

### Fixes

- Close HostnameCache#executorService on SentryClient#close ([#1757](https://github.com/getsentry/sentry-java/pull/1757))

## 5.2.1

### Features

- Add isCrashedLastRun support ([#1739](https://github.com/getsentry/sentry-java/pull/1739))
- Attach Java vendor and version to events and transactions ([#1703](https://github.com/getsentry/sentry-java/pull/1703))

### Fixes

- Handle exception if Context.registerReceiver throws ([#1747](https://github.com/getsentry/sentry-java/pull/1747))

## 5.2.0

### Features

- Allow setting proguard via Options and/or external resources ([#1728](https://github.com/getsentry/sentry-java/pull/1728))
- Add breadcrumbs for the Apollo integration ([#1726](https://github.com/getsentry/sentry-java/pull/1726))

### Fixes

- Don't set lastEventId for transactions ([#1727](https://github.com/getsentry/sentry-java/pull/1727))
- ActivityLifecycleIntegration#appStartSpan memory leak ([#1732](https://github.com/getsentry/sentry-java/pull/1732))

## 5.2.0-beta.3

### Features

- Add "data" to spans ([#1717](https://github.com/getsentry/sentry-java/pull/1717))

### Fixes

- Check at runtime if AndroidX.Core is available ([#1718](https://github.com/getsentry/sentry-java/pull/1718))
- Should not capture unfinished transaction ([#1719](https://github.com/getsentry/sentry-java/pull/1719))

## 5.2.0-beta.2

### Fixes

- Bump AGP to 7.0.2 ([#1650](https://github.com/getsentry/sentry-java/pull/1650))
- Drop spans in BeforeSpanCallback. ([#1713](https://github.com/getsentry/sentry-java/pull/1713))

## 5.2.0-beta.1

### Features

- Add tracestate HTTP header support ([#1683](https://github.com/getsentry/sentry-java/pull/1683))
- Add option to filter which origins receive tracing headers ([#1698](https://github.com/getsentry/sentry-java/pull/1698))
- Include unfinished spans in transaction ([#1699](https://github.com/getsentry/sentry-java/pull/1699))
- Add static helpers for creating breadcrumbs ([#1702](https://github.com/getsentry/sentry-java/pull/1702))
- Performance support for Android Apollo ([#1705](https://github.com/getsentry/sentry-java/pull/1705))

### Fixes

- Move tags from transaction.contexts.trace.tags to transaction.tags ([#1700](https://github.com/getsentry/sentry-java/pull/1700))

Breaking changes:

- Updated proguard keep rule for enums, which affects consumer application code ([#1694](https://github.com/getsentry/sentry-java/pull/1694))

## 5.1.2

### Fixes

- Servlet 3.1 compatibility issue ([#1681](https://github.com/getsentry/sentry-java/pull/1681))
- Do not drop Contexts key if Collection, Array or Char ([#1680](https://github.com/getsentry/sentry-java/pull/1680))

## 5.1.1

### Features

- Add support for async methods in Spring MVC ([#1652](https://github.com/getsentry/sentry-java/pull/1652))
- Add secondary constructor taking IHub to SentryOkHttpInterceptor ([#1657](https://github.com/getsentry/sentry-java/pull/1657))
- Merge external map properties ([#1656](https://github.com/getsentry/sentry-java/pull/1656))

### Fixes

- Remove onActivityPreCreated call in favor of onActivityCreated ([#1661](https://github.com/getsentry/sentry-java/pull/1661))
- Do not crash if SENSOR_SERVICE throws ([#1655](https://github.com/getsentry/sentry-java/pull/1655))
- Make sure scope is popped when processing request results in exception ([#1665](https://github.com/getsentry/sentry-java/pull/1665))

## 5.1.0

### Features

- Spring WebClient integration ([#1621](https://github.com/getsentry/sentry-java/pull/1621))
- OpenFeign integration ([#1632](https://github.com/getsentry/sentry-java/pull/1632))
- Add more convenient way to pass BeforeSpanCallback in OpenFeign integration ([#1637](https://github.com/getsentry/sentry-java/pull/1637))

### Fixes

- Bump: sentry-native to 0.4.12 ([#1651](https://github.com/getsentry/sentry-java/pull/1651))

## 5.1.0-beta.9

- No documented changes.

## 5.1.0-beta.8

### Features

- Generate Sentry BOM ([#1486](https://github.com/getsentry/sentry-java/pull/1486))

## 5.1.0-beta.7

### Features

- Slow/Frozen frames metrics ([#1609](https://github.com/getsentry/sentry-java/pull/1609))

## 5.1.0-beta.6

### Features

- Add request body extraction for Spring MVC integration ([#1595](https://github.com/getsentry/sentry-java/pull/1595))

### Fixes

- set min sdk version of sentry-android-fragment to API 14 ([#1608](https://github.com/getsentry/sentry-java/pull/1608))
- Ser/Deser of the UserFeedback from cached envelope ([#1611](https://github.com/getsentry/sentry-java/pull/1611))

## 5.1.0-beta.5

### Fixes

- Make SentryAppender non-final for Log4j2 and Logback ([#1603](https://github.com/getsentry/sentry-java/pull/1603))
- Do not throw IAE when tracing header contain invalid trace id ([#1605](https://github.com/getsentry/sentry-java/pull/1605))

## 5.1.0-beta.4

### Fixes

- Update sentry-native to 0.4.11 ([#1591](https://github.com/getsentry/sentry-java/pull/1591))

## 5.1.0-beta.3

### Features

- Spring Webflux integration ([#1529](https://github.com/getsentry/sentry-java/pull/1529))

## 5.1.0-beta.2

### Features

- Support transaction waiting for children to finish. ([#1535](https://github.com/getsentry/sentry-java/pull/1535))
- Capture logged marker in log4j2 and logback appenders ([#1551](https://github.com/getsentry/sentry-java/pull/1551))
- Allow clearing of attachments in the scope ([#1562](https://github.com/getsentry/sentry-java/pull/1562))
- Set mechanism type in SentryExceptionResolver ([#1556](https://github.com/getsentry/sentry-java/pull/1556))
- Perf. for fragments ([#1528](https://github.com/getsentry/sentry-java/pull/1528))

### Fixes

- Handling missing Spring Security on classpath on Java 8 ([#1552](https://github.com/getsentry/sentry-java/pull/1552))
- Use a different method to get strings from JNI, and avoid excessive Stack Space usage. ([#1214](https://github.com/getsentry/sentry-java/pull/1214))
- Add data field to SentrySpan ([#1555](https://github.com/getsentry/sentry-java/pull/1555))
- Clock drift issue when calling DateUtils#getDateTimeWithMillisPrecision ([#1557](https://github.com/getsentry/sentry-java/pull/1557))
- Prefer snake case for HTTP integration data keys ([#1559](https://github.com/getsentry/sentry-java/pull/1559))
- Assign lastEventId only if event was queued for submission ([#1565](https://github.com/getsentry/sentry-java/pull/1565))

## 5.1.0-beta.1

### Features

- Measure app start time ([#1487](https://github.com/getsentry/sentry-java/pull/1487))
- Automatic breadcrumbs logging for fragment lifecycle ([#1522](https://github.com/getsentry/sentry-java/pull/1522))

## 5.0.1

### Fixes

- Sources and Javadoc artifacts were mixed up ([#1515](https://github.com/getsentry/sentry-java/pull/1515))

## 5.0.0

This release brings many improvements but also new features:

- OkHttp Interceptor for Android ([#1330](https://github.com/getsentry/sentry-java/pull/1330))
- GraalVM Native Image Compatibility ([#1329](https://github.com/getsentry/sentry-java/pull/1329))
- Add option to ignore exceptions by type ([#1352](https://github.com/getsentry/sentry-java/pull/1352))
- Enrich transactions with device contexts ([#1430](https://github.com/getsentry/sentry-java/pull/1430)) ([#1469](https://github.com/getsentry/sentry-java/pull/1469))
- Better interoperability with Kotlin null-safety ([#1439](https://github.com/getsentry/sentry-java/pull/1439)) and ([#1462](https://github.com/getsentry/sentry-java/pull/1462))
- Add coroutines support ([#1479](https://github.com/getsentry/sentry-java/pull/1479))
- OkHttp callback for Customising the Span ([#1478](https://github.com/getsentry/sentry-java/pull/1478))
- Add breadcrumb in Spring RestTemplate integration ([#1481](https://github.com/getsentry/sentry-java/pull/1481))

Breaking changes:

- Migration Guide for [Java](https://docs.sentry.io/platforms/java/migration/)
- Migration Guide for [Android](https://docs.sentry.io/platforms/android/migration/)

Other fixes:

- Fix: Add attachmentType to envelope ser/deser. ([#1504](https://github.com/getsentry/sentry-java/pull/1504))

Thank you:

- @maciejwalkowiak for coding most of it.

## 5.0.0-beta.7

### Fixes


- Ref: Deprecate SentryBaseEvent#getOriginThrowable and add SentryBaseEvent#getThrowableMechanism ([#1502](https://github.com/getsentry/sentry-java/pull/1502))
- Graceful Shutdown flushes event instead of Closing SDK ([#1500](https://github.com/getsentry/sentry-java/pull/1500))
- Do not append threads that come from the EnvelopeFileObserver ([#1501](https://github.com/getsentry/sentry-java/pull/1501))
- Ref: Deprecate cacheDirSize and add maxCacheItems ([#1499](https://github.com/getsentry/sentry-java/pull/1499))
- Append all threads if Hint is Cached but attachThreads is enabled ([#1503](https://github.com/getsentry/sentry-java/pull/1503))

## 5.0.0-beta.6

### Features

- Add secondary constructor to SentryOkHttpInterceptor ([#1491](https://github.com/getsentry/sentry-java/pull/1491))
- Add option to enable debug mode in Log4j2 integration ([#1492](https://github.com/getsentry/sentry-java/pull/1492))

### Fixes

- Ref: Replace clone() with copy constructor ([#1496](https://github.com/getsentry/sentry-java/pull/1496))

## 5.0.0-beta.5

### Features

- OkHttp callback for Customising the Span ([#1478](https://github.com/getsentry/sentry-java/pull/1478))
- Add breadcrumb in Spring RestTemplate integration ([#1481](https://github.com/getsentry/sentry-java/pull/1481))
- Add coroutines support ([#1479](https://github.com/getsentry/sentry-java/pull/1479))

### Fixes

- Cloning Stack ([#1483](https://github.com/getsentry/sentry-java/pull/1483))

## 5.0.0-beta.4

### Fixes

- Enrich Transactions with Context Data ([#1469](https://github.com/getsentry/sentry-java/pull/1469))
- Bump: Apache HttpClient to 5.0.4 ([#1476](https://github.com/getsentry/sentry-java/pull/1476))

## 5.0.0-beta.3

### Fixes

- Handling immutable collections on SentryEvent and protocol objects ([#1468](https://github.com/getsentry/sentry-java/pull/1468))
- Associate event with transaction when thrown exception is not a direct cause ([#1463](https://github.com/getsentry/sentry-java/pull/1463))
- Ref: nullability annotations to Sentry module ([#1439](https://github.com/getsentry/sentry-java/pull/1439)) and ([#1462](https://github.com/getsentry/sentry-java/pull/1462))
- NPE when adding Context Data with null values for log4j2 ([#1465](https://github.com/getsentry/sentry-java/pull/1465))

## 5.0.0-beta.2

### Fixes

- sentry-android-timber package sets sentry.java.android.timber as SDK name ([#1456](https://github.com/getsentry/sentry-java/pull/1456))
- When AppLifecycleIntegration is closed, it should remove observer using UI thread ([#1459](https://github.com/getsentry/sentry-java/pull/1459))
- Bump: AGP to 4.2.0 ([#1460](https://github.com/getsentry/sentry-java/pull/1460))

Breaking Changes:

- Remove: Settings.Secure.ANDROID_ID in favor of generated installationId ([#1455](https://github.com/getsentry/sentry-java/pull/1455))
- Rename: enableSessionTracking to enableAutoSessionTracking ([#1457](https://github.com/getsentry/sentry-java/pull/1457))

## 5.0.0-beta.1

### Fixes

- Ref: Refactor converting HttpServletRequest to Sentry Request in Spring integration ([#1387](https://github.com/getsentry/sentry-java/pull/1387))
- Bump: sentry-native to 0.4.9 ([#1431](https://github.com/getsentry/sentry-java/pull/1431))
- Activity tracing auto instrumentation for Android API < 29 ([#1402](https://github.com/getsentry/sentry-java/pull/1402))
- use connection and read timeouts in ApacheHttpClient based transport ([#1397](https://github.com/getsentry/sentry-java/pull/1397))
- set correct transaction status for unhandled exceptions in SentryTracingFilter ([#1406](https://github.com/getsentry/sentry-java/pull/1406))
- handle network errors in SentrySpanClientHttpRequestInterceptor ([#1407](https://github.com/getsentry/sentry-java/pull/1407))
- set scope on transaction ([#1409](https://github.com/getsentry/sentry-java/pull/1409))
- set status and associate events with transactions ([#1426](https://github.com/getsentry/sentry-java/pull/1426))
- Do not set free memory and is low memory fields when it's a NDK hard crash ([#1399](https://github.com/getsentry/sentry-java/pull/1399))
- Apply user from the scope to transaction ([#1424](https://github.com/getsentry/sentry-java/pull/1424))
- Pass maxBreadcrumbs config. to sentry-native ([#1425](https://github.com/getsentry/sentry-java/pull/1425))
- Run event processors and enrich transactions with contexts ([#1430](https://github.com/getsentry/sentry-java/pull/1430))
- Set Span status for OkHttp integration ([#1447](https://github.com/getsentry/sentry-java/pull/1447))
- Set user on transaction in Spring & Spring Boot integrations ([#1443](https://github.com/getsentry/sentry-java/pull/1443))

## 4.4.0-alpha.2

### Features

- Add option to ignore exceptions by type ([#1352](https://github.com/getsentry/sentry-java/pull/1352))
- Sentry closes Android NDK and ShutdownHook integrations ([#1358](https://github.com/getsentry/sentry-java/pull/1358))
- Allow inheritance of SentryHandler class in sentry-jul package([#1367](https://github.com/getsentry/sentry-java/pull/1367))
- Make NoOpHub public ([#1379](https://github.com/getsentry/sentry-java/pull/1379))
- Configure max spans per transaction ([#1394](https://github.com/getsentry/sentry-java/pull/1394))

### Fixes

- Bump: Upgrade Apache HttpComponents Core to 5.0.3 ([#1375](https://github.com/getsentry/sentry-java/pull/1375))
- NPE when MDC contains null values (sentry-logback) ([#1364](https://github.com/getsentry/sentry-java/pull/1364))
- Avoid NPE when MDC contains null values (sentry-jul) ([#1385](https://github.com/getsentry/sentry-java/pull/1385))
- Accept only non null value maps ([#1368](https://github.com/getsentry/sentry-java/pull/1368))
- Do not bind transactions to scope by default. ([#1376](https://github.com/getsentry/sentry-java/pull/1376))
- Hub thread safety ([#1388](https://github.com/getsentry/sentry-java/pull/1388))
- SentryTransactionAdvice should operate on the new scope ([#1389](https://github.com/getsentry/sentry-java/pull/1389))

## 4.4.0-alpha.1

### Features

- Add an overload for `startTransaction` that sets the created transaction to the Scope ([#1313](https://github.com/getsentry/sentry-java/pull/1313))
- Set SDK version on Transactions ([#1307](https://github.com/getsentry/sentry-java/pull/1307))
- GraalVM Native Image Compatibility ([#1329](https://github.com/getsentry/sentry-java/pull/1329))
- Add OkHttp client application interceptor ([#1330](https://github.com/getsentry/sentry-java/pull/1330))

### Fixes

- Bump: sentry-native to 0.4.8
- Ref: Separate user facing and protocol classes in the Performance feature ([#1304](https://github.com/getsentry/sentry-java/pull/1304))
- Use logger set on SentryOptions in GsonSerializer ([#1308](https://github.com/getsentry/sentry-java/pull/1308))
- Use the bindToScope correctly
- Allow 0.0 to be set on tracesSampleRate ([#1328](https://github.com/getsentry/sentry-java/pull/1328))
- set "java" platform to transactions ([#1332](https://github.com/getsentry/sentry-java/pull/1332))
- Allow disabling tracing through SentryOptions ([#1337](https://github.com/getsentry/sentry-java/pull/1337))

## 4.3.0

### Features

- Activity tracing auto instrumentation

### Fixes

- Aetting in-app-includes from external properties ([#1291](https://github.com/getsentry/sentry-java/pull/1291))
- Initialize Sentry in Logback appender when DSN is not set in XML config ([#1296](https://github.com/getsentry/sentry-java/pull/1296))
- JUL integration SDK name ([#1293](https://github.com/getsentry/sentry-java/pull/1293))

## 4.2.0

### Features

- Improve EventProcessor nullability annotations ([#1229](https://github.com/getsentry/sentry-java/pull/1229)).
- Add ability to flush events synchronously.
- Support @SentrySpan and @SentryTransaction on classes and interfaces. ([#1243](https://github.com/getsentry/sentry-java/pull/1243))
- Do not serialize empty collections and maps ([#1245](https://github.com/getsentry/sentry-java/pull/1245))
- Integration interface better compatibility with Kotlin null-safety
- Simplify Sentry configuration in Spring integration ([#1259](https://github.com/getsentry/sentry-java/pull/1259))
- Simplify configuring Logback integration when environment variable with the DSN is not set ([#1271](https://github.com/getsentry/sentry-java/pull/1271))
- Add Request to the Scope. [#1270](https://github.com/getsentry/sentry-java/pull/1270))
- Optimize SentryTracingFilter when hub is disabled.

### Fixes

- Bump: sentry-native to 0.4.7
- Optimize DuplicateEventDetectionEventProcessor performance ([#1247](https://github.com/getsentry/sentry-java/pull/1247)).
- Prefix sdk.package names with io.sentry ([#1249](https://github.com/getsentry/sentry-java/pull/1249))
- Remove experimental annotation for Attachment ([#1257](https://github.com/getsentry/sentry-java/pull/1257))
- Mark stacktrace as snapshot if captured at arbitrary moment ([#1231](https://github.com/getsentry/sentry-java/pull/1231))
- Disable Gson HTML escaping
- Make the ANR Atomic flags immutable
- Prevent NoOpHub from creating heavy SentryOptions objects ([#1272](https://github.com/getsentry/sentry-java/pull/1272))
- SentryTransaction#getStatus NPE ([#1273](https://github.com/getsentry/sentry-java/pull/1273))
- Discard unfinished Spans before sending them over to Sentry ([#1279](https://github.com/getsentry/sentry-java/pull/1279))
- Interrupt the thread in QueuedThreadPoolExecutor ([#1276](https://github.com/getsentry/sentry-java/pull/1276))
- SentryTransaction#finish should not clear another transaction from the scope ([#1278](https://github.com/getsentry/sentry-java/pull/1278))

Breaking Changes:
- Enchancement: SentryExceptionResolver should not send handled errors by default ([#1248](https://github.com/getsentry/sentry-java/pull/1248)).
- Ref: Simplify RestTemplate instrumentation ([#1246](https://github.com/getsentry/sentry-java/pull/1246))
- Enchancement: Add overloads for startTransaction taking op and description ([#1244](https://github.com/getsentry/sentry-java/pull/1244))

## 4.1.0

### Features

- Improve Kotlin compatibility for SdkVersion ([#1213](https://github.com/getsentry/sentry-java/pull/1213))
- Support logging via JUL ([#1211](https://github.com/getsentry/sentry-java/pull/1211))

### Fixes

- Returning Sentry trace header from Span ([#1217](https://github.com/getsentry/sentry-java/pull/1217))
- Remove misleading error logs ([#1222](https://github.com/getsentry/sentry-java/pull/1222))

## 4.0.0

This release brings the Sentry Performance feature to Java SDK, Spring, Spring Boot, and Android integrations. Read more in the reference documentation:

- [Performance for Java](https://docs.sentry.io/platforms/java/performance/)
- [Performance for Spring](https://docs.sentry.io/platforms/java/guides/spring/)
- [Performance for Spring Boot](https://docs.sentry.io/platforms/java/guides/spring-boot/)
- [Performance for Android](https://docs.sentry.io/platforms/android/performance/)

### Other improvements:

#### Core:

- Improved loading external configuration:
  - Load `sentry.properties` from the application's current working directory ([#1046](https://github.com/getsentry/sentry-java/pull/1046))
  - Resolve `in-app-includes`, `in-app-excludes`, `tags`, `debug`, `uncaught.handler.enabled` parameters from the external configuration
- Set global tags on SentryOptions and load them from external configuration ([#1066](https://github.com/getsentry/sentry-java/pull/1066))
- Add support for attachments ([#1082](https://github.com/getsentry/sentry-java/pull/1082))
- Resolve `servername` from the localhost address
- Simplified transport configuration through setting `TransportFactory` instead of `ITransport` on SentryOptions ([#1124](https://github.com/getsentry/sentry-java/pull/1124))

#### Spring Boot:

- Add the ability to register multiple `OptionsConfiguration` beans ([#1093](https://github.com/getsentry/sentry-java/pull/1093))
- Initialize Logback after context refreshes ([#1129](https://github.com/getsentry/sentry-java/pull/1129))

#### Android:

- Add `isSideLoaded` and `installerStore` tags automatically (Where your App. was installed from eg Google Play, Amazon Store, downloaded APK, etc...)
- Bump: sentry-native to 0.4.6
- Bump: Gradle to 6.8.1 and AGP to 4.1.2

## 4.0.0-beta.1

### Features

- Add addToTransactions to Attachment ([#1191](https://github.com/getsentry/sentry-java/pull/1191))
- Support SENTRY_TRACES_SAMPLE_RATE conf. via env variables ([#1171](https://github.com/getsentry/sentry-java/pull/1171))
- Pass request to CustomSamplingContext in Spring integration ([#1172](https://github.com/getsentry/sentry-java/pull/1172))
- Move `SentrySpanClientHttpRequestInterceptor` to Spring module ([#1181](https://github.com/getsentry/sentry-java/pull/1181))
- Add overload for `transaction/span.finish(SpanStatus)` ([#1182](https://github.com/getsentry/sentry-java/pull/1182))
- Simplify registering traces sample callback in Spring integration ([#1184](https://github.com/getsentry/sentry-java/pull/1184))
- Polish Performance API ([#1165](https://github.com/getsentry/sentry-java/pull/1165))
- Set "debug" through external properties ([#1186](https://github.com/getsentry/sentry-java/pull/1186))
- Simplify Spring integration ([#1188](https://github.com/getsentry/sentry-java/pull/1188))
- Init overload with dsn ([#1195](https://github.com/getsentry/sentry-java/pull/1195))
- Enable Kotlin map-like access on CustomSamplingContext ([#1192](https://github.com/getsentry/sentry-java/pull/1192))
- Auto register custom ITransportFactory in Spring integration ([#1194](https://github.com/getsentry/sentry-java/pull/1194))
- Improve Kotlin property access in Performance API ([#1193](https://github.com/getsentry/sentry-java/pull/1193))
- Copy options tags to transactions ([#1198](https://github.com/getsentry/sentry-java/pull/1198))
- Add convenient method for accessing event's throwable ([#1202](https://github.com/getsentry/sentry-java/pull/1202))

### Fixes

- Ref: Set SpanContext on SentryTransaction to avoid potential NPE ([#1173](https://github.com/getsentry/sentry-java/pull/1173))
- Free Local Refs manually due to Android local ref. count limits
- Bring back support for setting transaction name without ongoing transaction ([#1183](https://github.com/getsentry/sentry-java/pull/1183))

## 4.0.0-alpha.3

### Features

- Improve ITransaction and ISpan null-safety compatibility ([#1161](https://github.com/getsentry/sentry-java/pull/1161))
- Automatically assign span context to captured events ([#1156](https://github.com/getsentry/sentry-java/pull/1156))
- Autoconfigure Apache HttpClient 5 based Transport in Spring Boot integration ([#1143](https://github.com/getsentry/sentry-java/pull/1143))
- Send user.ip_address = {{auto}} when sendDefaultPii is true ([#1015](https://github.com/getsentry/sentry-java/pull/1015))
- Read tracesSampleRate from AndroidManifest
- OutboxSender supports all envelope item types ([#1158](https://github.com/getsentry/sentry-java/pull/1158))
- Read `uncaught.handler.enabled` property from the external configuration
- Resolve servername from the localhost address
- Add maxAttachmentSize to SentryOptions ([#1138](https://github.com/getsentry/sentry-java/pull/1138))
- Drop invalid attachments ([#1134](https://github.com/getsentry/sentry-java/pull/1134))
- Set isSideLoaded info tags
- Add non blocking Apache HttpClient 5 based Transport ([#1136](https://github.com/getsentry/sentry-java/pull/1136))

### Fixes

- Ref: Make Attachment immutable ([#1120](https://github.com/getsentry/sentry-java/pull/1120))
- Ref: using Calendar to generate Dates
- Ref: Return NoOpTransaction instead of null ([#1126](https://github.com/getsentry/sentry-java/pull/1126))
- Ref: `ITransport` implementations are now responsible for executing request in asynchronous or synchronous way ([#1118](https://github.com/getsentry/sentry-java/pull/1118))
- Ref: Add option to set `TransportFactory` instead of `ITransport` on `SentryOptions` ([#1124](https://github.com/getsentry/sentry-java/pull/1124))
- Ref: Simplify ITransport creation in ITransportFactory ([#1135](https://github.com/getsentry/sentry-java/pull/1135))
- Fixes and Tests: Session serialization and deserialization
- Inheriting sampling decision from parent ([#1100](https://github.com/getsentry/sentry-java/pull/1100))
- Exception only sets a stack trace if there are frames
- Initialize Logback after context refreshes ([#1129](https://github.com/getsentry/sentry-java/pull/1129))
- Do not crash when passing null values to @Nullable methods, eg User and Scope
- Resolving dashed properties from external configuration
- Consider {{ auto }} as a default ip address ([#1015](https://github.com/getsentry/sentry-java/pull/1015))
- Set release and environment on Transactions ([#1152](https://github.com/getsentry/sentry-java/pull/1152))
- Do not set transaction on the scope automatically

## 4.0.0-alpha.2

### Features

- Add basic support for attachments ([#1082](https://github.com/getsentry/sentry-java/pull/1082))
- Set transaction name on events and transactions sent using Spring integration ([#1067](https://github.com/getsentry/sentry-java/pull/1067))
- Set global tags on SentryOptions and load them from external configuration ([#1066](https://github.com/getsentry/sentry-java/pull/1066))
- Add API validator and remove deprecated methods
- Add more convenient method to start a child span ([#1073](https://github.com/getsentry/sentry-java/pull/1073))
- Autoconfigure traces callback in Spring Boot integration ([#1074](https://github.com/getsentry/sentry-java/pull/1074))
- Resolve in-app-includes and in-app-excludes parameters from the external configuration
- Make InAppIncludesResolver public ([#1084](https://github.com/getsentry/sentry-java/pull/1084))
- Add the ability to register multiple OptionsConfiguration beans ([#1093](https://github.com/getsentry/sentry-java/pull/1093))
- Database query tracing with datasource-proxy ([#1095](https://github.com/getsentry/sentry-java/pull/1095))

### Fixes

- Ref: Refactor resolving SpanContext for Throwable ([#1068](https://github.com/getsentry/sentry-java/pull/1068))
- Ref: Change "op" to "operation" in @SentrySpan and @SentryTransaction
- Remove method reference in SentryEnvelopeItem ([#1091](https://github.com/getsentry/sentry-java/pull/1091))
- Set current thread only if there are no exceptions
- SentryOptions creates GsonSerializer by default
- Append DebugImage list if event already has it
- Sort breadcrumbs by Date if there are breadcrumbs already in the event

## 4.0.0-alpha.1

### Features

- Load `sentry.properties` from the application's current working directory ([#1046](https://github.com/getsentry/sentry-java/pull/1046))
- Performance monitoring ([#971](https://github.com/getsentry/sentry-java/pull/971))
- Performance monitoring for Spring Boot applications ([#971](https://github.com/getsentry/sentry-java/pull/971))

### Fixes

- Ref: Refactor JSON deserialization ([#1047](https://github.com/getsentry/sentry-java/pull/1047))

## 3.2.1

### Fixes

- Set current thread only if theres no exceptions ([#1064](https://github.com/getsentry/sentry-java/pull/1064))
- Append DebugImage list if event already has it ([#1092](https://github.com/getsentry/sentry-java/pull/1092))
- Sort breadcrumbs by Date if there are breadcrumbs already in the event ([#1094](https://github.com/getsentry/sentry-java/pull/1094))
- Free Local Refs manually due to Android local ref. count limits  ([#1179](https://github.com/getsentry/sentry-java/pull/1179))

## 3.2.0

### Features

- Expose a Module (Debug images) Loader for Android thru sentry-native ([#1043](https://github.com/getsentry/sentry-java/pull/1043))
- Added java doc to protocol classes based on sentry-data-schemes project ([#1045](https://github.com/getsentry/sentry-java/pull/1045))
- Make SentryExceptionResolver Order configurable to not send handled web exceptions ([#1008](https://github.com/getsentry/sentry-java/pull/1008))
- Resolve HTTP Proxy parameters from the external configuration ([#1028](https://github.com/getsentry/sentry-java/pull/1028))
- Sentry NDK integration is compiled against default NDK version based on AGP's version ([#1048](https://github.com/getsentry/sentry-java/pull/1048))

### Fixes

- Bump: AGP 4.1.1 ([#1040](https://github.com/getsentry/sentry-java/pull/1040))
- Update to sentry-native 0.4.4 and fix shared library builds ([#1039](https://github.com/getsentry/sentry-java/pull/1039))
- use neutral Locale for String operations ([#1033](https://github.com/getsentry/sentry-java/pull/1033))
- Clean up JNI code and properly free strings ([#1050](https://github.com/getsentry/sentry-java/pull/1050))
- set userId for hard-crashes if no user is set ([#1049](https://github.com/getsentry/sentry-java/pull/1049))

## 3.1.3

### Fixes

- Fix broken NDK integration on 3.1.2 (release failed on packaging a .so file)
- Increase max cached events to 30 ([#1029](https://github.com/getsentry/sentry-java/pull/1029))
- Normalize DSN URI ([#1030](https://github.com/getsentry/sentry-java/pull/1030))

## 3.1.2

### Features

- Manually capturing User Feedback
- Set environment to "production" by default.
- Make public the Breadcrumb constructor that accepts a Date ([#1012](https://github.com/getsentry/sentry-java/pull/1012))

### Fixes

- ref: Validate event id on user feedback submission

## 3.1.1

### Features

- Bind logging related SentryProperties to Slf4j Level instead of Logback to improve Log4j2 compatibility

### Fixes

- Prevent Logback and Log4j2 integrations from re-initializing Sentry when Sentry is already initialized
- Make sure HttpServletRequestSentryUserProvider runs by default before custom SentryUserProvider beans
- Fix setting up Sentry in Spring Webflux annotation by changing the scope of Spring WebMvc related dependencies

## 3.1.0

### Features

- Make getThrowable public and improve set contexts ([#967](https://github.com/getsentry/sentry-java/pull/967))
- Accepted quoted values in properties from external configuration ([#972](https://github.com/getsentry/sentry-java/pull/972))

### Fixes

- Auto-Configure `inAppIncludes` in Spring Boot integration ([#966](https://github.com/getsentry/sentry-java/pull/966))
- Bump: Android Gradle Plugin 4.0.2 ([#968](https://github.com/getsentry/sentry-java/pull/968))
- Don't require `sentry.dsn` to be set when using `io.sentry:sentry-spring-boot-starter` and `io.sentry:sentry-logback` together ([#965](https://github.com/getsentry/sentry-java/pull/965))
- Remove chunked streaming mode ([#974](https://github.com/getsentry/sentry-java/pull/974))
- Android 11 + targetSdkVersion 30 crashes Sentry on start ([#977](https://github.com/getsentry/sentry-java/pull/977))

## 3.0.0

## Java + Android

This release marks the re-unification of Java and Android SDK code bases.
It's based on the Android 2.0 SDK, which implements [Sentry's unified API](https://develop.sentry.dev/sdk/unified-api/).

Considerable changes were done, which include a lot of improvements. More are covered below, but the highlights are:

- Improved `log4j2` integration
  - Capture breadcrumbs for level INFO and higher
  - Raises event for ERROR and higher.
  - Minimum levels are configurable.
  - Optionally initializes the SDK via appender.xml
- Dropped support to `log4j`.
- Improved `logback` integration
  - Capture breadcrumbs for level INFO and higher
  - Raises event for ERROR and higher.
  - Minimum levels are configurable.
  - Optionally initializes the SDK via appender.xml
  - Configurable via Spring integration if both are enabled
- Spring
  - No more duplicate events with Spring and logback
  - Auto initalizes if DSN is available
  - Configuration options available with auto complete
- Google App Engine support dropped

## What’s Changed

- Callback to validate SSL certificate ([#944](https://github.com/getsentry/sentry-java/pull/944))
- Attach stack traces enabled by default

### Android specific

- Release health enabled by default for Android
- Sync of Scopes for Java -> Native (NDK)
- Bump Sentry-Native v0.4.2
- Android 11 Support

[Android migration docs](https://docs.sentry.io/platforms/android/migration/#migrating-from-sentry-android-2x-to-sentry-android-3x)

### Java specific

- Unified API for Java SDK and integrations (Spring, Spring boot starter, Servlet, Logback, Log4j2)

New Java [docs](https://docs.sentry.io/platforms/java/) are live and being improved.

## Acquisition

Packages were released on [`bintray sentry-java`](https://dl.bintray.com/getsentry/sentry-java/io/sentry/), [`bintray sentry-android`](https://dl.bintray.com/getsentry/sentry-android/io/sentry/), [`jcenter`](https://jcenter.bintray.com/io/sentry/) and [`mavenCentral`](https://repo.maven.apache.org/maven2/io/sentry/)

## Where is the Java 1.7 code base?

The previous Java releases, are all available in this repository through the tagged releases.
## 3.0.0-beta.1

## What’s Changed

- feat: ssl support ([#944](https://github.com/getsentry/sentry-java/pull/944)) @ninekaw9 @marandaneto
- feat: sync Java to C ([#937](https://github.com/getsentry/sentry-java/pull/937)) @bruno-garcia @marandaneto
- feat: Auto-configure Logback appender in Spring Boot integration. ([#938](https://github.com/getsentry/sentry-java/pull/938)) @maciejwalkowiak
- feat: Add Servlet integration. ([#935](https://github.com/getsentry/sentry-java/pull/935)) @maciejwalkowiak
- fix: Pop scope at the end of the request in Spring integration. ([#936](https://github.com/getsentry/sentry-java/pull/936)) @maciejwalkowiak
- bump: Upgrade Spring Boot to 2.3.4. ([#932](https://github.com/getsentry/sentry-java/pull/932)) @maciejwalkowiak
- fix: Do not set cookies when send pii is set to false. ([#931](https://github.com/getsentry/sentry-java/pull/931)) @maciejwalkowiak

Packages were released on [`bintray sentry-java`](https://dl.bintray.com/getsentry/sentry-java/io/sentry/), [`bintray sentry-android`](https://dl.bintray.com/getsentry/sentry-android/io/sentry/), [`jcenter`](https://jcenter.bintray.com/io/sentry/) and [`mavenCentral`](https://repo.maven.apache.org/maven2/io/sentry/)

We'd love to get feedback.

## 3.0.0-alpha.3

### Features

- Enable attach stack traces and disable attach threads by default ([#921](https://github.com/getsentry/sentry-java/pull/921)) @marandaneto

### Fixes

- Bump sentry-native to 0.4.2 ([#926](https://github.com/getsentry/sentry-java/pull/926)) @marandaneto
- ref: remove log level as RN do not use it anymore ([#924](https://github.com/getsentry/sentry-java/pull/924)) @marandaneto
- Read sample rate correctly from manifest meta data ([#923](https://github.com/getsentry/sentry-java/pull/923)) @marandaneto

Packages were released on [`bintray sentry-android`](https://dl.bintray.com/getsentry/sentry-android/io/sentry/) and [`bintray sentry-java`](https://dl.bintray.com/getsentry/sentry-java/io/sentry/)

We'd love to get feedback.

## 3.0.0-alpha.2

TBD

Packages were released on [bintray](https://dl.bintray.com/getsentry/maven/io/sentry/)

> Note: This release marks the unification of the Java and Android Sentry codebases based on the core of the Android SDK (version 2.x).
Previous releases for the Android SDK (version 2.x) can be found on the now archived: https://github.com/getsentry/sentry-android/

## 3.0.0-alpha.1

### Features

### Fixes


## New releases will happen on a different repository:

https://github.com/getsentry/sentry-java

## What’s Changed

### Features

### Fixes


- feat: enable release health by default

Packages were released on [`bintray`](https://dl.bintray.com/getsentry/sentry-android/io/sentry/sentry-android/), [`jcenter`](https://jcenter.bintray.com/io/sentry/sentry-android/) and [`mavenCentral`](https://repo.maven.apache.org/maven2/io/sentry/sentry-android/)

We'd love to get feedback.

## 2.3.1

### Fixes

- Add main thread checker for the app lifecycle integration ([#525](https://github.com/getsentry/sentry-android/pull/525)) @marandaneto
- Set correct migration link ([#523](https://github.com/getsentry/sentry-android/pull/523)) @fupduck
- Warn about Sentry re-initialization. ([#521](https://github.com/getsentry/sentry-android/pull/521)) @maciejwalkowiak
- Set SDK version in `MainEventProcessor`. ([#513](https://github.com/getsentry/sentry-android/pull/513)) @maciejwalkowiak
- Bump sentry-native to 0.4.0 ([#512](https://github.com/getsentry/sentry-android/pull/512)) @marandaneto
- Bump Gradle to 6.6 and fix linting issues ([#510](https://github.com/getsentry/sentry-android/pull/510)) @marandaneto
- fix(sentry-java): Contexts belong on the Scope ([#504](https://github.com/getsentry/sentry-android/pull/504)) @maciejwalkowiak
- Add tests for verifying scope changes thread isolation ([#508](https://github.com/getsentry/sentry-android/pull/508)) @maciejwalkowiak
- Set `SdkVersion` in default `SentryOptions` created in sentry-core module ([#506](https://github.com/getsentry/sentry-android/pull/506)) @maciejwalkowiak

Packages were released on [`bintray`](https://dl.bintray.com/getsentry/sentry-android/io/sentry/sentry-android/), [`jcenter`](https://jcenter.bintray.com/io/sentry/sentry-android/) and [`mavenCentral`](https://repo.maven.apache.org/maven2/io/sentry/sentry-android/)

We'd love to get feedback.

## 2.3.0

### Features

- Add console application sample. ([#502](https://github.com/getsentry/sentry-android/pull/502)) @maciejwalkowiak
- Log stacktraces in SystemOutLogger ([#498](https://github.com/getsentry/sentry-android/pull/498)) @maciejwalkowiak
- Add method to add breadcrumb with string parameter. ([#501](https://github.com/getsentry/sentry-android/pull/501)) @maciejwalkowiak

### Fixes

- Converting UTC and ISO timestamp when missing Locale/TimeZone do not error ([#505](https://github.com/getsentry/sentry-android/pull/505)) @marandaneto
- Call `Sentry#close` on JVM shutdown. ([#497](https://github.com/getsentry/sentry-android/pull/497)) @maciejwalkowiak
- ref: sentry-core changes for console app ([#473](https://github.com/getsentry/sentry-android/pull/473)) @marandaneto

Obs: If you are using its own instance of `Hub`/`SentryClient` and reflection to set up the SDK to be usable within Libraries, this change may break your code, please fix the renamed classes.

Packages were released on [`bintray`](https://dl.bintray.com/getsentry/sentry-android/io/sentry/sentry-android/), [`jcenter`](https://jcenter.bintray.com/io/sentry/sentry-android/) and [`mavenCentral`](https://repo.maven.apache.org/maven2/io/sentry/sentry-android/)

We'd love to get feedback.

## 2.2.2

### Features

- Add sdk to envelope header ([#488](https://github.com/getsentry/sentry-android/pull/488)) @marandaneto
- Log request if response code is not 200 ([#484](https://github.com/getsentry/sentry-android/pull/484)) @marandaneto

### Fixes

- Bump plugin versions ([#487](https://github.com/getsentry/sentry-android/pull/487)) @marandaneto
- Bump: AGP 4.0.1 ([#486](https://github.com/getsentry/sentry-android/pull/486)) @marandaneto

Packages were released on [`bintray`](https://dl.bintray.com/getsentry/sentry-android/io/sentry/sentry-android/), [`jcenter`](https://jcenter.bintray.com/io/sentry/sentry-android/) and [`mavenCentral`](https://repo.maven.apache.org/maven2/io/sentry/sentry-android/)

We'd love to get feedback.

## 2.2.1

### Fixes

- Timber adds breadcrumb even if event level is < minEventLevel ([#480](https://github.com/getsentry/sentry-android/pull/480)) @marandaneto
- Contexts serializer avoids reflection and fixes desugaring issue ([#478](https://github.com/getsentry/sentry-android/pull/478)) @marandaneto
- clone session before sending to the transport ([#474](https://github.com/getsentry/sentry-android/pull/474)) @marandaneto
- Bump Gradle 6.5.1 ([#479](https://github.com/getsentry/sentry-android/pull/479)) @marandaneto

Packages were released on [`bintray`](https://dl.bintray.com/getsentry/sentry-android/io/sentry/sentry-android/), [`jcenter`](https://jcenter.bintray.com/io/sentry/sentry-android/) and [`mavenCentral`](https://repo.maven.apache.org/maven2/io/sentry/sentry-android/)

We'd love to get feedback.

## 2.2.0

### Fixes

- Negative session sequence if the date is before java date epoch ([#471](https://github.com/getsentry/sentry-android/pull/471)) @marandaneto
- Deserialise unmapped contexts values from envelope ([#470](https://github.com/getsentry/sentry-android/pull/470)) @marandaneto
- Bump: sentry-native 0.3.4 ([#468](https://github.com/getsentry/sentry-android/pull/468)) @marandaneto

- feat: timber integration ([#464](https://github.com/getsentry/sentry-android/pull/464)) @marandaneto

1) To add integrations it requires a [manual initialization](https://docs.sentry.io/platforms/android/#manual-initialization) of the Android SDK.

2) Add the `sentry-android-timber` dependency:

```groovy
implementation 'io.sentry:sentry-android-timber:{version}' // version >= 2.2.0
```

3) Initialize and add the `SentryTimberIntegration`:

```java
SentryAndroid.init(this, options -> {
    // default values:
    // minEventLevel = ERROR
    // minBreadcrumbLevel = INFO
    options.addIntegration(new SentryTimberIntegration());

    // custom values for minEventLevel and minBreadcrumbLevel
    // options.addIntegration(new SentryTimberIntegration(SentryLevel.WARNING, SentryLevel.ERROR));
});
```

4) Use the Timber integration:

```java
try {
    int x = 1 / 0;
} catch (Exception e) {
    Timber.e(e);
}
```

Packages were released on [`bintray`](https://dl.bintray.com/getsentry/sentry-android/io/sentry/sentry-android/), [`jcenter`](https://jcenter.bintray.com/io/sentry/sentry-android/) and [`mavenCentral`](https://repo.maven.apache.org/maven2/io/sentry/sentry-android/)

We'd love to get feedback.

## 2.1.7

### Fixes

- Init native libs if available on SDK init ([#461](https://github.com/getsentry/sentry-android/pull/461)) @marandaneto
- Make JVM target explicit in sentry-core ([#462](https://github.com/getsentry/sentry-android/pull/462)) @dilbernd
- Timestamp with millis from react-native should be in UTC format ([#456](https://github.com/getsentry/sentry-android/pull/456)) @marandaneto
- Bump Gradle to 6.5 ([#454](https://github.com/getsentry/sentry-android/pull/454)) @marandaneto

Packages were released on [`bintray`](https://dl.bintray.com/getsentry/sentry-android/io/sentry/sentry-android/), [`jcenter`](https://jcenter.bintray.com/io/sentry/sentry-android/) and [`mavenCentral`](https://repo.maven.apache.org/maven2/io/sentry/sentry-android/)

We'd love to get feedback.

## 2.1.6

### Fixes

- Do not lookup sentry-debug-meta but instead load it directly ([#445](https://github.com/getsentry/sentry-android/pull/445)) @marandaneto
- Regression on v2.1.5 which can cause a crash on SDK init

Packages were released on [`bintray`](https://dl.bintray.com/getsentry/sentry-android/io/sentry/sentry-android/), [`jcenter`](https://jcenter.bintray.com/io/sentry/sentry-android/) and [`mavenCentral`](https://repo.maven.apache.org/maven2/io/sentry/sentry-android/)

We'd love to get feedback.

## 2.1.5

### Fixes

This version has a severe bug and can cause a crash on SDK init

Please upgrade to https://github.com/getsentry/sentry-android/releases/tag/2.1.6

## 2.1.4

### Features

- Make gzip as default content encoding type ([#433](https://github.com/getsentry/sentry-android/pull/433)) @marandaneto
- Use AGP 4 features ([#366](https://github.com/getsentry/sentry-android/pull/366)) @marandaneto
- Create GH Actions CI for Ubuntu/macOS ([#403](https://github.com/getsentry/sentry-android/pull/403)) @marandaneto
- Make root checker better and minimize false positive ([#417](https://github.com/getsentry/sentry-android/pull/417)) @marandaneto

### Fixes

- bump: sentry-native to 0.3.1 ([#440](https://github.com/getsentry/sentry-android/pull/440)) @marandaneto
- Update last session timestamp ([#437](https://github.com/getsentry/sentry-android/pull/437)) @marandaneto
- Filter trim memory breadcrumbs ([#431](https://github.com/getsentry/sentry-android/pull/431)) @marandaneto

Packages were released on [`bintray`](https://dl.bintray.com/getsentry/sentry-android/io/sentry/sentry-android/), [`jcenter`](https://jcenter.bintray.com/io/sentry/sentry-android/) and [`mavenCentral`](https://repo.maven.apache.org/maven2/io/sentry/sentry-android/)

We'd love to get feedback.

## 2.1.3

### Fixes

This fixes several critical bugs in sentry-android 2.0 and 2.1

- Sentry.init register integrations after creating the main Hub instead of doing it in the main Hub ctor ([#427](https://github.com/getsentry/sentry-android/pull/427)) @marandaneto
- make NoOpLogger public ([#425](https://github.com/getsentry/sentry-android/pull/425)) @marandaneto
- ConnectivityChecker returns connection status and events are not trying to be sent if no connection. ([#420](https://github.com/getsentry/sentry-android/pull/420)) @marandaneto
- thread pool executor is a single thread executor instead of scheduled thread executor ([#422](https://github.com/getsentry/sentry-android/pull/422)) @marandaneto
- Add Abnormal to the Session.State enum as its part of the protocol ([#424](https://github.com/getsentry/sentry-android/pull/424)) @marandaneto
- Bump: Gradle to 6.4.1 ([#419](https://github.com/getsentry/sentry-android/pull/419)) @marandaneto

We recommend that you use sentry-android 2.1.3 over the initial release of sentry-android 2.0 and 2.1.

Packages were released on [`bintray`](https://dl.bintray.com/getsentry/sentry-android/io/sentry/sentry-android/), [`jcenter`](https://jcenter.bintray.com/io/sentry/sentry-android/) and [`mavenCentral`](https://repo.maven.apache.org/maven2/io/sentry/sentry-android/)

We'd love to get feedback.

## 2.1.2

### Features

- Added options to configure http transport ([#411](https://github.com/getsentry/sentry-android/pull/411)) @marandaneto

### Fixes

- Phone state breadcrumbs require read_phone_state on older OS versions ([#415](https://github.com/getsentry/sentry-android/pull/415)) @marandaneto @bsergean
- before raising ANR events, we check ProcessErrorStateInfo if available ([#412](https://github.com/getsentry/sentry-android/pull/412)) @marandaneto
- send cached events to use a single thread executor ([#405](https://github.com/getsentry/sentry-android/pull/405)) @marandaneto
- initing SDK on AttachBaseContext ([#409](https://github.com/getsentry/sentry-android/pull/409)) @marandaneto
- sessions can't be abnormal, but exited if not ended properly ([#410](https://github.com/getsentry/sentry-android/pull/410)) @marandaneto

Packages were released on [`bintray`](https://dl.bintray.com/getsentry/sentry-android/io/sentry/sentry-android/), [`jcenter`](https://jcenter.bintray.com/io/sentry/sentry-android/) and [`mavenCentral`](https://repo.maven.apache.org/maven2/io/sentry/sentry-android/)

We'd love to get feedback.

## 2.1.1

### Features

- Added missing getters on Breadcrumb and SentryEvent ([#397](https://github.com/getsentry/sentry-android/pull/397)) @marandaneto
- Add trim memory breadcrumbs ([#395](https://github.com/getsentry/sentry-android/pull/395)) @marandaneto
- Only set breadcrumb extras if not empty ([#394](https://github.com/getsentry/sentry-android/pull/394)) @marandaneto
- Added samples of how to disable automatic breadcrumbs ([#389](https://github.com/getsentry/sentry-android/pull/389)) @marandaneto

### Fixes

- Set missing release, environment and dist to sentry-native options ([#404](https://github.com/getsentry/sentry-android/pull/404)) @marandaneto
- Do not add automatic and empty sensor breadcrumbs ([#401](https://github.com/getsentry/sentry-android/pull/401)) @marandaneto
- ref: removed Thread.sleep from LifecycleWatcher tests, using awaitility and DateProvider ([#392](https://github.com/getsentry/sentry-android/pull/392)) @marandaneto
- ref: added a DateTimeProvider for making retry after testable ([#391](https://github.com/getsentry/sentry-android/pull/391)) @marandaneto
- Bump Gradle to 6.4 ([#390](https://github.com/getsentry/sentry-android/pull/390)) @marandaneto
- Bump sentry-native to 0.2.6 ([#396](https://github.com/getsentry/sentry-android/pull/396)) @marandaneto

Packages were released on [`bintray`](https://dl.bintray.com/getsentry/sentry-android/io/sentry/sentry-android/), [`jcenter`](https://jcenter.bintray.com/io/sentry/sentry-android/) and [`mavenCentral`](https://repo.maven.apache.org/maven2/io/sentry/sentry-android/)

We'd love to get feedback.

## 2.1.0

### Features

- Includes all the changes of 2.1.0 alpha, beta and RC

### Fixes

- fix when PhoneStateListener is not ready for use ([#387](https://github.com/getsentry/sentry-android/pull/387)) @marandaneto
- make ANR 5s by default ([#388](https://github.com/getsentry/sentry-android/pull/388)) @marandaneto
- rate limiting by categories ([#381](https://github.com/getsentry/sentry-android/pull/381)) @marandaneto
- Bump NDK to latest stable version 21.1.6352462 ([#386](https://github.com/getsentry/sentry-android/pull/386)) @marandaneto

Packages were released on [`bintray`](https://dl.bintray.com/getsentry/sentry-android/io/sentry/sentry-android/), [`jcenter`](https://jcenter.bintray.com/io/sentry/sentry-android/) and [`mavenCentral`](https://repo.maven.apache.org/maven2/io/sentry/sentry-android/)

We'd love to get feedback.

## 2.0.3

### Fixes

- patch from 2.1.0-alpha.2 - avoid crash if NDK throws UnsatisfiedLinkError ([#344](https://github.com/getsentry/sentry-android/pull/344)) @marandaneto

Packages were released on [`bintray`](https://dl.bintray.com/getsentry/sentry-android/io/sentry/sentry-android/), [`jcenter`](https://jcenter.bintray.com/io/sentry/sentry-android/) and [`mavenCentral`](https://repo.maven.apache.org/maven2/io/sentry/sentry-android/)

We'd love to get feedback.

## 2.1.0-RC.1

### Features

- Options for uncaught exception and make SentryOptions list Thread-Safe ([#384](https://github.com/getsentry/sentry-android/pull/384)) @marandaneto
- Automatic breadcrumbs for app, activity and sessions lifecycles and system events ([#348](https://github.com/getsentry/sentry-android/pull/348)) @marandaneto
- Make capture session and envelope internal ([#372](https://github.com/getsentry/sentry-android/pull/372)) @marandaneto

### Fixes

- If retry after header has empty categories, apply retry after to all of them ([#377](https://github.com/getsentry/sentry-android/pull/377)) @marandaneto
- Discard events and envelopes if cached and retry after ([#378](https://github.com/getsentry/sentry-android/pull/378)) @marandaneto
- Merge loadLibrary calls for sentry-native and clean up CMake files ([#373](https://github.com/getsentry/sentry-android/pull/373)) @Swatinem
- Exceptions should be sorted oldest to newest ([#370](https://github.com/getsentry/sentry-android/pull/370)) @marandaneto
- Check external storage size even if its read only ([#368](https://github.com/getsentry/sentry-android/pull/368)) @marandaneto
- Wrong check for cellular network capability ([#369](https://github.com/getsentry/sentry-android/pull/369)) @marandaneto
- add ScheduledForRemoval annotation to deprecated methods ([#375](https://github.com/getsentry/sentry-android/pull/375)) @marandaneto
- Bump NDK to 21.0.6113669 ([#367](https://github.com/getsentry/sentry-android/pull/367)) @marandaneto
- Bump AGP and add new make cmd to check for updates ([#365](https://github.com/getsentry/sentry-android/pull/365)) @marandaneto

Packages were released on [`bintray`](https://dl.bintray.com/getsentry/sentry-android/io/sentry/sentry-android/), [`jcenter`](https://jcenter.bintray.com/io/sentry/sentry-android/) and [`mavenCentral`](https://repo.maven.apache.org/maven2/io/sentry/sentry-android/)

We'd love to get feedback.

## 2.1.0-beta.2

### Fixes

- Bump sentry-native to 0.2.4 ([#364](https://github.com/getsentry/sentry-android/pull/364)) @marandaneto
- Update current session on session start after deleting previous session ([#362](https://github.com/getsentry/sentry-android/pull/362)) @marandaneto

Packages were released on [`bintray`](https://dl.bintray.com/getsentry/sentry-android/io/sentry/sentry-android/), [`jcenter`](https://jcenter.bintray.com/io/sentry/sentry-android/) and [`mavenCentral`](https://repo.maven.apache.org/maven2/io/sentry/sentry-android/)

We'd love to get feedback.

## 2.1.0-beta.1

### Fixes

- Bump sentry-native to 0.2.3 ([#357](https://github.com/getsentry/sentry-android/pull/357)) @marandaneto
- Check for androidx availability on runtime ([#356](https://github.com/getsentry/sentry-android/pull/356)) @marandaneto
- If theres a left over session file and its crashed, we should not overwrite its state ([#354](https://github.com/getsentry/sentry-android/pull/354)) @marandaneto
- Session should be exited state if state was ok ([#352](https://github.com/getsentry/sentry-android/pull/352)) @marandaneto
- Envelope has dedicated endpoint ([#353](https://github.com/getsentry/sentry-android/pull/353)) @marandaneto

Packages were released on [`bintray`](https://dl.bintray.com/getsentry/sentry-android/io/sentry/sentry-android/), [`jcenter`](https://jcenter.bintray.com/io/sentry/sentry-android/) and [`mavenCentral`](https://repo.maven.apache.org/maven2/io/sentry/sentry-android/)

We'd love to get feedback.

## 2.1.0-alpha.2

### Fixes

- Change integration order for cached outbox events ([#347](https://github.com/getsentry/sentry-android/pull/347)) @marandaneto
- Avoid crash if NDK throws UnsatisfiedLinkError ([#344](https://github.com/getsentry/sentry-android/pull/344)) @marandaneto
- Avoid getting a threadlocal twice. ([#339](https://github.com/getsentry/sentry-android/pull/339)) @metlos
- Removing session tracking guard on hub and client ([#338](https://github.com/getsentry/sentry-android/pull/338)) @marandaneto
- Bump agp to 3.6.2 ([#336](https://github.com/getsentry/sentry-android/pull/336)) @marandaneto
- Fix racey ANR integration ([#332](https://github.com/getsentry/sentry-android/pull/332)) @marandaneto
- Logging envelopes path when possible instead of nullable id ([#331](https://github.com/getsentry/sentry-android/pull/331)) @marandaneto
- Renaming transport gate method ([#330](https://github.com/getsentry/sentry-android/pull/330)) @marandaneto

Packages were released on [`bintray`](https://dl.bintray.com/getsentry/sentry-android/io/sentry/sentry-android/), [`jcenter`](https://jcenter.bintray.com/io/sentry/sentry-android/) and [`mavenCentral`](https://repo.maven.apache.org/maven2/io/sentry/sentry-android/)

We'd love to get feedback.

## 2.1.0-alpha.1

Release of Sentry's new SDK for Android.

## What’s Changed

### Features

- Release health @marandaneto @bruno-garcia
- ANR report should have 'was active=yes' on the dashboard ([#299](https://github.com/getsentry/sentry-android/pull/299)) @marandaneto
- NDK events apply scoped data ([#322](https://github.com/getsentry/sentry-android/pull/322)) @marandaneto
- Add a StdoutTransport ([#310](https://github.com/getsentry/sentry-android/pull/310)) @mike-burns
- Implementing new retry after protocol ([#306](https://github.com/getsentry/sentry-android/pull/306)) @marandaneto

### Fixes

- Bump sentry-native to 0.2.2 ([#305](https://github.com/getsentry/sentry-android/pull/305)) @Swatinem
- Missing App's info ([#315](https://github.com/getsentry/sentry-android/pull/315)) @marandaneto
- Buffered writers/readers - otimizations ([#311](https://github.com/getsentry/sentry-android/pull/311)) @marandaneto
- Boot time should be UTC ([#309](https://github.com/getsentry/sentry-android/pull/309)) @marandaneto
- Make transport result public ([#300](https://github.com/getsentry/sentry-android/pull/300)) @marandaneto

Packages were released on [`bintray`](https://dl.bintray.com/getsentry/sentry-android/io/sentry/sentry-android/), [`jcenter`](https://jcenter.bintray.com/io/sentry/sentry-android/) and [`mavenCentral`](https://repo.maven.apache.org/maven2/io/sentry/sentry-android/)

We'd love to get feedback.

## 2.0.2

Release of Sentry's new SDK for Android.

### Features

- MavenCentral support ([#284](https://github.com/getsentry/sentry-android/pull/284)) @marandaneto

### Fixes

- Bump AGP to 3.6.1 ([#285](https://github.com/getsentry/sentry-android/pull/285)) @marandaneto

Packages were released on [`bintray`](https://dl.bintray.com/getsentry/sentry-android/io/sentry/sentry-android/), [`jcenter`](https://jcenter.bintray.com/io/sentry/sentry-android/) and [`mavenCentral`](https://repo.maven.apache.org/maven2/io/sentry/sentry-android/)

We'd love to get feedback.

## 2.0.1

Release of Sentry's new SDK for Android.

## What’s Changed

### Features

- Attach threads/stacktraces ([#267](https://github.com/getsentry/sentry-android/pull/267)) @marandaneto
- Add the default serverName to SentryOptions and use it in MainEventProcessor ([#279](https://github.com/getsentry/sentry-android/pull/279)) @metlos

### Fixes

- set current threadId when there's no mechanism set ([#277](https://github.com/getsentry/sentry-android/pull/277)) @marandaneto
- Preview package manager ([#269](https://github.com/getsentry/sentry-android/pull/269)) @bruno-garcia

Packages were released on [`bintray`](https://dl.bintray.com/getsentry/sentry-android/io/sentry/), [`jcenter`](https://jcenter.bintray.com/io/sentry/sentry-android/)

We'd love to get feedback.

## 2.0.0

Release of Sentry's new SDK for Android.

New features not offered by (1.7.x):

- NDK support
  - Captures crashes caused by native code
  - Access to the [`sentry-native` SDK](https://github.com/getsentry/sentry-native/) API by your native (C/C++/Rust code/..).
- Automatic init (just add your `DSN` to the manifest)
   - Proguard rules are added automatically
   - Permission (Internet) is added automatically
- Uncaught Exceptions might be captured even before the app restarts
- Sentry's Unified API.
- More context/device information
- Packaged as `aar`
- Frames from the app automatically marked as `InApp=true` (stack traces in Sentry highlights them by default).
- Complete Sentry Protocol available.
- All threads and their stack traces are captured.
- Sample project in this repo to test many features (segfault, uncaught exception, ANR...)

Features from the current SDK like `ANR` are also available (by default triggered after 4 seconds).

Packages were released on [`bintray`](https://dl.bintray.com/getsentry/sentry-android/io/sentry/), [`jcenter`](https://jcenter.bintray.com/io/sentry/sentry-android/)

We'd love to get feedback.

## 2.0.0-rc04

Release of Sentry's new SDK for Android.

### Features

- Take sampleRate from metadata ([#262](https://github.com/getsentry/sentry-android/pull/262)) @bruno-garcia
- Support mills timestamp format ([#263](https://github.com/getsentry/sentry-android/pull/263)) @marandaneto
- Adding logs to installed integrations ([#265](https://github.com/getsentry/sentry-android/pull/265)) @marandaneto

### Fixes

- Breacrumb.data to string,object, Add LOG level ([#264](https://github.com/getsentry/sentry-android/pull/264)) @HazAT
- Read release conf. on manifest ([#266](https://github.com/getsentry/sentry-android/pull/266)) @marandaneto

Packages were released on [`bintray`](https://dl.bintray.com/getsentry/sentry-android/io/sentry/), [`jcenter`](https://jcenter.bintray.com/io/sentry/sentry-android/)

We'd love to get feedback and we'll work in getting the GA `2.0.0` out soon.
Until then, the [stable SDK offered by Sentry is at version 1.7.30](https://github.com/getsentry/sentry-java/releases/tag/v1.7.30)

## 2.0.0-rc03

Release of Sentry's new SDK for Android.

### Fixes

- fixes ([#259](https://github.com/getsentry/sentry-android/issues/259)) - NPE check on getExternalFilesDirs items. ([#260](https://github.com/getsentry/sentry-android/pull/260)) @marandaneto
- strictMode typo ([#258](https://github.com/getsentry/sentry-android/pull/258)) @marandaneto

Packages were released on [`bintray`](https://dl.bintray.com/getsentry/sentry-android/io/sentry/), [`jcenter`](https://jcenter.bintray.com/io/sentry/sentry-android/)

We'd love to get feedback and we'll work in getting the GA `2.0.0` out soon.
Until then, the [stable SDK offered by Sentry is at version 1.7.30](https://github.com/getsentry/sentry-java/releases/tag/v1.7.30)

## 2.0.0-rc02

Release of Sentry's new SDK for Android.

### Features

- Hub mode configurable ([#247](https://github.com/getsentry/sentry-android/pull/247)) @bruno-garcia
- Added remove methods (tags/extras) to the sentry static class ([#243](https://github.com/getsentry/sentry-android/pull/243)) @marandaneto

### Fixes


- Update ndk for new sentry-native version ([#235](https://github.com/getsentry/sentry-android/pull/235)) @Swatinem @marandaneto
- Make integrations public ([#256](https://github.com/getsentry/sentry-android/pull/256)) @marandaneto
- Bump build-tools ([#255](https://github.com/getsentry/sentry-android/pull/255)) @marandaneto
- Added javadocs to scope and its dependencies ([#253](https://github.com/getsentry/sentry-android/pull/253)) @marandaneto
- Build all ABIs ([#254](https://github.com/getsentry/sentry-android/pull/254)) @marandaneto
- Moving back ANR timeout from long to int param. ([#252](https://github.com/getsentry/sentry-android/pull/252)) @marandaneto
- Added HubAdapter to call Sentry static methods from Integrations ([#250](https://github.com/getsentry/sentry-android/pull/250)) @marandaneto
- New Release format ([#242](https://github.com/getsentry/sentry-android/pull/242)) @marandaneto
- Javadocs for SentryOptions ([#246](https://github.com/getsentry/sentry-android/pull/246)) @marandaneto
- non-app is already inApp excluded by default. ([#244](https://github.com/getsentry/sentry-android/pull/244)) @marandaneto
- Fix if symlink exists for sentry-native ([#241](https://github.com/getsentry/sentry-android/pull/241)) @marandaneto
- Clone method - race condition free ([#226](https://github.com/getsentry/sentry-android/pull/226)) @marandaneto
- Refactoring breadcrumbs callback ([#239](https://github.com/getsentry/sentry-android/pull/239)) @marandaneto

Packages were released on [`bintray`](https://dl.bintray.com/getsentry/sentry-android/io/sentry/), [`jcenter`](https://jcenter.bintray.com/io/sentry/sentry-android/)

We'd love to get feedback and we'll work in getting the GA `2.0.0` out soon.
Until then, the [stable SDK offered by Sentry is at version 1.7.30](https://github.com/getsentry/sentry-java/releases/tag/v1.7.30)

## 2.0.0-rc01

Release of Sentry's new SDK for Android.

## What’s Changed

### Features

- Added remove methods for Scope data ([#237](https://github.com/getsentry/sentry-android/pull/237)) @marandaneto
- More device context (deviceId, connectionType and language) ([#229](https://github.com/getsentry/sentry-android/pull/229)) @marandaneto
- Added a few java docs (Sentry, Hub and SentryClient) ([#223](https://github.com/getsentry/sentry-android/pull/223)) @marandaneto
- Implemented diagnostic logger ([#218](https://github.com/getsentry/sentry-android/pull/218)) @marandaneto
- Added event processors to scope ([#209](https://github.com/getsentry/sentry-android/pull/209)) @marandaneto
- Added android transport gate ([#206](https://github.com/getsentry/sentry-android/pull/206)) @marandaneto
- Added executor for caching values out of the main thread ([#201](https://github.com/getsentry/sentry-android/pull/201)) @marandaneto

### Fixes


- Honor RetryAfter ([#236](https://github.com/getsentry/sentry-android/pull/236)) @marandaneto
- Add tests for SentryValues ([#238](https://github.com/getsentry/sentry-android/pull/238)) @philipphofmann
- Do not set frames if there's none ([#234](https://github.com/getsentry/sentry-android/pull/234)) @marandaneto
- Always call interrupt after InterruptedException ([#232](https://github.com/getsentry/sentry-android/pull/232)) @marandaneto
- Mark as current thread if its the main thread ([#228](https://github.com/getsentry/sentry-android/pull/228)) @marandaneto
- Fix lgtm alerts ([#219](https://github.com/getsentry/sentry-android/pull/219)) @marandaneto
- Written unit tests to ANR integration ([#215](https://github.com/getsentry/sentry-android/pull/215)) @marandaneto
- Added blog posts to README ([#214](https://github.com/getsentry/sentry-android/pull/214)) @marandaneto
- Raise code coverage for Dsn to 100% ([#212](https://github.com/getsentry/sentry-android/pull/212)) @philipphofmann
- Remove redundant times(1) for Mockito.verify ([#211](https://github.com/getsentry/sentry-android/pull/211)) @philipphofmann
- Transport may be set on options ([#203](https://github.com/getsentry/sentry-android/pull/203)) @marandaneto
- dist may be set on options ([#204](https://github.com/getsentry/sentry-android/pull/204)) @marandaneto
- Throw an exception if DSN is not set ([#200](https://github.com/getsentry/sentry-android/pull/200)) @marandaneto
- Migration guide markdown ([#197](https://github.com/getsentry/sentry-android/pull/197)) @marandaneto

Packages were released on [`bintray`](https://dl.bintray.com/getsentry/sentry-android/io/sentry/), [`jcenter`](https://jcenter.bintray.com/io/sentry/sentry-android/)

We'd love to get feedback and we'll work in getting the GA `2.0.0` out soon.
Until then, the [stable SDK offered by Sentry is at version 1.7.29](https://github.com/getsentry/sentry-java/releases/tag/v1.7.29)

## 2.0.0-beta02

Release of Sentry's new SDK for Android.

### Features

- addBreadcrumb overloads ([#196](https://github.com/getsentry/sentry-android/pull/196)) and ([#198](https://github.com/getsentry/sentry-android/pull/198))

### Fixes

- fix Android bug on API 24 and 25 about getting current threads and stack traces ([#194](https://github.com/getsentry/sentry-android/pull/194))

Packages were released on [`bintray`](https://dl.bintray.com/getsentry/sentry-android/io/sentry/), [`jcenter`](https://jcenter.bintray.com/io/sentry/sentry-android/)

We'd love to get feedback and we'll work in getting the GA `2.0.0` out soon.
Until then, the [stable SDK offered by Sentry is at version 1.7.28](https://github.com/getsentry/sentry-java/releases/tag/v1.7.28)

## 2.0.0-beta01

Release of Sentry's new SDK for Android.

### Fixes

- ref: ANR doesn't set handled flag ([#186](https://github.com/getsentry/sentry-android/pull/186))
- SDK final review ([#183](https://github.com/getsentry/sentry-android/pull/183))
- ref: Drop errored in favor of crashed ([#187](https://github.com/getsentry/sentry-android/pull/187))
- Workaround android_id ([#185](https://github.com/getsentry/sentry-android/pull/185))
- Renamed sampleRate ([#191](https://github.com/getsentry/sentry-android/pull/191))
- Making timestamp package-private or test-only ([#190](https://github.com/getsentry/sentry-android/pull/190))
- Split event processor in Device/App data ([#180](https://github.com/getsentry/sentry-android/pull/180))

Packages were released on [`bintray`](https://dl.bintray.com/getsentry/sentry-android/io/sentry/), [`jcenter`](https://jcenter.bintray.com/io/sentry/sentry-android/)

We'd love to get feedback and we'll work in getting the GA `2.0.0` out soon.
Until then, the [stable SDK offered by Sentry is at version 1.7.28](https://github.com/getsentry/sentry-java/releases/tag/v1.7.28)

## 2.0.0-alpha09

Release of Sentry's new SDK for Android.

### Features

- Adding nativeBundle plugin ([#161](https://github.com/getsentry/sentry-android/pull/161))
- Adding scope methods to sentry static class ([#179](https://github.com/getsentry/sentry-android/pull/179))

### Fixes

- fix: DSN parsing ([#165](https://github.com/getsentry/sentry-android/pull/165))
- Don't avoid exception type minification ([#166](https://github.com/getsentry/sentry-android/pull/166))
- make Gson retro compatible with older versions of AGP ([#177](https://github.com/getsentry/sentry-android/pull/177))
- Bump sentry-native with message object instead of a string ([#172](https://github.com/getsentry/sentry-android/pull/172))

Packages were released on [`bintray`](https://dl.bintray.com/getsentry/sentry-android/io/sentry/), [`jcenter`](https://jcenter.bintray.com/io/sentry/sentry-android/)

We'd love to get feedback and we'll work in getting the GA `2.0.0` out soon.
Until then, the [stable SDK offered by Sentry is at version 1.7.28](https://github.com/getsentry/sentry-java/releases/tag/v1.7.28)

## 2.0.0-alpha08

Release of Sentry's new SDK for Android.

### Fixes

- DebugId endianness ([#162](https://github.com/getsentry/sentry-android/pull/162))
- Executed beforeBreadcrumb also for scope ([#160](https://github.com/getsentry/sentry-android/pull/160))
- Benefit of manifest merging when minSdk ([#159](https://github.com/getsentry/sentry-android/pull/159))
- Add method to captureMessage with level ([#157](https://github.com/getsentry/sentry-android/pull/157))
- Listing assets file on the wrong dir ([#156](https://github.com/getsentry/sentry-android/pull/156))

Packages were released on [`bintray`](https://dl.bintray.com/getsentry/sentry-android/io/sentry/), [`jcenter`](https://jcenter.bintray.com/io/sentry/sentry-android/)

We'd love to get feedback and we'll work in getting the GA `2.0.0` out soon.
Until then, the [stable SDK offered by Sentry is at version 1.7.28](https://github.com/getsentry/sentry-java/releases/tag/v1.7.28)

## 2.0.0-alpha07

Third release of Sentry's new SDK for Android.

### Fixes

-  Fixed release for jcenter and bintray

Packages were released on [`bintray`](https://dl.bintray.com/getsentry/sentry-android/io/sentry/), [`jcenter`](https://jcenter.bintray.com/io/sentry/sentry-android/)

We'd love to get feedback and we'll work in getting the GA `2.0.0` out soon.
Until then, the [stable SDK offered by Sentry is at version 1.7.28](https://github.com/getsentry/sentry-java/releases/tag/v1.7.28)

## 2.0.0-alpha06

Second release of Sentry's new SDK for Android.

### Fixes

- Fixed a typo on pom generation.

Packages were released on [`bintray`](https://dl.bintray.com/getsentry/sentry-android/io/sentry/), [`jcenter`](https://jcenter.bintray.com/io/sentry/sentry-android/)

We'd love to get feedback and we'll work in getting the GA `2.0.0` out soon.
Until then, the [stable SDK offered by Sentry is at version 1.7.28](https://github.com/getsentry/sentry-java/releases/tag/v1.7.28)

## 2.0.0-alpha05

First release of Sentry's new SDK for Android.

New features not offered by our current (1.7.x), stable SDK are:

- NDK support
  - Captures crashes caused by native code
  - Access to the [`sentry-native` SDK](https://github.com/getsentry/sentry-native/) API by your native (C/C++/Rust code/..).
- Automatic init (just add your `DSN` to the manifest)
   - Proguard rules are added automatically
   - Permission (Internet) is added automatically
- Uncaught Exceptions might be captured even before the app restarts
- Unified API which include scopes etc.
- More context/device information
- Packaged as `aar`
- Frames from the app automatically marked as `InApp=true` (stack traces in Sentry highlights them by default).
- Complete Sentry Protocol available.
- All threads and their stack traces are captured.
- Sample project in this repo to test many features (segfault, uncaught exception, scope)

Features from the current SDK like `ANR` are also available (by default triggered after 4 seconds).

Packages were released on [`bintray`](https://dl.bintray.com/getsentry/sentry-android/io/sentry/), [`jcenter`](https://jcenter.bintray.com/io/sentry/sentry-android/)

We'd love to get feedback and we'll work in getting the GA `2.0.0` out soon.
Until then, the [stable SDK offered by Sentry is at version 1.7.28](https://github.com/getsentry/sentry-java/releases/tag/v1.7.28)<|MERGE_RESOLUTION|>--- conflicted
+++ resolved
@@ -20,6 +20,10 @@
     - Get a certificate for your server through e.g. [Let's Encrypt](https://letsencrypt.org/)
     - Fork the SDK and add the hostname verifier back
 
+### Fixes
+
+- Fix UserFeedback disk cache name conflicts with linked events ([#3116](https://github.com/getsentry/sentry-java/pull/3116))
+
 ### Dependencies
 
 - Bump Native SDK from v0.6.7 to v0.7.0 ([#3133](https://github.com/getsentry/sentry-java/pull/3133))
@@ -39,13 +43,9 @@
 - Improve thresholds for network changes breadcrumbs ([#3083](https://github.com/getsentry/sentry-java/pull/3083))
 - SchedulerFactoryBeanCustomizer now runs first so user customization is not overridden ([#3095](https://github.com/getsentry/sentry-java/pull/3095))
   - If you are setting global job listeners please also add `SentryJobListener`
-<<<<<<< HEAD
-- Fix UserFeedback disk cache name conflicts with linked events ([#3116](https://github.com/getsentry/sentry-java/pull/3116))
-=======
 - Ensure serialVersionUID of Exception classes are unique ([#3115](https://github.com/getsentry/sentry-java/pull/3115))
 - Get rid of "is not eligible for getting processed by all BeanPostProcessors" warnings in Spring Boot ([#3108](https://github.com/getsentry/sentry-java/pull/3108))
 - Fix missing `release` and other fields for ANRs reported with `mechanism:AppExitInfo` ([#3074](https://github.com/getsentry/sentry-java/pull/3074))
->>>>>>> 2465853d
 
 ### Dependencies
 
