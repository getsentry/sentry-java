--- conflicted
+++ resolved
@@ -6,11 +6,8 @@
 
 - Use thread context classloader when available ([#4320](https://github.com/getsentry/sentry-java/pull/4320))
   - This ensures correct resource loading in environments like Spring Boot where the thread context classloader is used for resource loading.
-<<<<<<< HEAD
 - Improve low memory breadcrumb capturing ([#4325](https://github.com/getsentry/sentry-java/pull/4325))
-=======
 - Fix do not initialize SDK for Jetpack Compose Preview builds ([#4324](https://github.com/getsentry/sentry-java/pull/4324))
->>>>>>> f80b9e89
 
 ## 8.7.0
 
