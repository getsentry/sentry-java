--- conflicted
+++ resolved
@@ -6,12 +6,9 @@
 * Feat: Set SDK version on Transactions (#1307)
 * Fix: Use logger set on SentryOptions in GsonSerializer (#1308)
 * Fix: Use the bindToScope correctly
-<<<<<<< HEAD
 * Fix: Allow 0.0 to be set on tracesSampleRate (#1328)
-=======
 * Fix: set "java" platform to transactions #1332
 * Feat: Add OkHttp client application interceptor (#1330)
->>>>>>> 37a2e1d9
 
 # 4.3.0
 
