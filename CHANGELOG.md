--- conflicted
+++ resolved
@@ -13,7 +13,6 @@
 - Discard envelopes on `4xx` and `5xx` response ([#4950](https://github.com/getsentry/sentry-java/pull/4950))
   - This aims to not overwhelm Sentry after an outage or load shedding (including HTTP 429) where too many events are sent at once
 
-<<<<<<< HEAD
 ### Features
 
 - Add new experimental option to capture profiles for ANRs ([#4899](https://github.com/getsentry/sentry-java/pull/4899))
@@ -22,8 +21,6 @@
   - Breaking change: if the ANR stacktrace contains only system frames (e.g. `java.lang` or `android.os`), a static fingerprint is set on the ANR event, causing all ANR events to be grouped into a single issue, reducing the overall ANR issue noise. 
   - Enable via `options.setEnableAnrProfiling(true)` or Android manifest: `<meta-data android:name="io.sentry.anr.enable-profiling" android:value="true" />`
 
-=======
->>>>>>> 9139b912
 ## 8.29.0
 
 ### Fixes
