--- conflicted
+++ resolved
@@ -3,11 +3,8 @@
 ## Unreleased
 
 * Ref: Rename Fragment span operation from `ui.fragment.load` to `ui.load` (#1824)
-<<<<<<< HEAD
 * Feat: Add locale to device context and deprecate language (#1832)
-=======
 * Ref: change `java.util.Random` to `java.security.SecureRandom` for possible security reasons (#1831)
->>>>>>> 5ce84063
 
 ## 5.4.3
 
