--- conflicted
+++ resolved
@@ -1,13 +1,9 @@
 # vNext
 
-<<<<<<< HEAD
-* Fix: Set current thread only if theres no exceptions
-* Ref: Refactor resolving SpanContext for Throwable (#1068)
-=======
 * Enhancement: Set transaction name on events and transactions sent using Spring integration (#1067) 
 * Fix: Set current thread only if there are no exceptions
 * Enhancement: Set global tags on SentryOptions and load them from external configuration (#1066)
->>>>>>> bb58d451
+* Ref: Refactor resolving SpanContext for Throwable (#1068)
 
 # 4.0.0-alpha.1
 
