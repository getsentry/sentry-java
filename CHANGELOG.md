# Changelog

## Unreleased

### Fixes

- Fix Session Replay masking for newer versions of Jetpack Compose (1.8+) ([#4485](https://github.com/getsentry/sentry-java/pull/4485))

### Features

- Add New User Feedback Widget ([#4450](https://github.com/getsentry/sentry-java/pull/4450))
    - This widget is a custom button that can be used to show the user feedback form
- Add New User Feedback form ([#4384](https://github.com/getsentry/sentry-java/pull/4384))
    - We now introduce SentryUserFeedbackDialog, which extends AlertDialog, inheriting the show() and cancel() methods, among others.
      To use it, just instantiate it and call show() on the instance (Sentry must be previously initialized).
      For customization options, please check the [User Feedback documentation](https://docs.sentry.io/platforms/android/user-feedback/configuration/).
      ```java
      import io.sentry.android.core.SentryUserFeedbackDialog;
      
      new SentryUserFeedbackDialog.Builder(context).create().show();
      ```
      ```kotlin
      import io.sentry.android.core.SentryUserFeedbackDialog
    
      SentryUserFeedbackDialog.Builder(context).create().show()
      ```
- Add `user.id`, `user.name` and `user.email` to log attributes ([#4486](https://github.com/getsentry/sentry-java/pull/4486))
<<<<<<< HEAD
- Add device (brand, model and family) and OS (name and version) attributes to logs ([#4493](https://github.com/getsentry/sentry-java/pull/4493))
=======
- Serialize `preContext` and `postContext` in `SentryStackFrame` ([#4482](https://github.com/getsentry/sentry-java/pull/4482))
>>>>>>> 58769f03

## 8.13.3

### Fixes

- Send UI Profiling app start chunk when it finishes ([#4423](https://github.com/getsentry/sentry-java/pull/4423))
- Republish Javadoc [#4457](https://github.com/getsentry/sentry-java/pull/4457)
- Finalize `OkHttpEvent` even if no active span in `SentryOkHttpInterceptor` [#4469](https://github.com/getsentry/sentry-java/pull/4469)
- Session Replay: Do not capture current replay for cached events from the past ([#4474](https://github.com/getsentry/sentry-java/pull/4474))
- Session Replay: Correctly capture Dialogs and non full-sized windows ([#4354](https://github.com/getsentry/sentry-java/pull/4354))
- Session Replay: Fix inconsistent `segment_id` ([#4471](https://github.com/getsentry/sentry-java/pull/4471))
- Session Replay: Fix crash on devices with the Unisoc/Spreadtrum T606 chipset ([#4477](https://github.com/getsentry/sentry-java/pull/4477))

## 8.13.2

### Fixes

- Don't apply Spring Boot plugin in `sentry-spring-boot-jakarta` ([#4456](https://github.com/getsentry/sentry-java/pull/4456))
  - The jar for `io.sentry:sentry-spring-boot-jakarta` is now correctly being built and published to Maven Central.

## 8.13.1

### Fixes

- Fix `SentryAndroid.init` crash if SDK is initialized from a background thread while an `Activity` is in resumed state ([#4449](https://github.com/getsentry/sentry-java/pull/4449))

### Dependencies

- Bump Gradle from v8.14 to v8.14.1 ([#4437](https://github.com/getsentry/sentry-java/pull/4437))
  - [changelog](https://github.com/gradle/gradle/blob/master/CHANGELOG.md#v8141)
  - [diff](https://github.com/gradle/gradle/compare/v8.14...v8.14.1)

## 8.13.0

### Features

- Add debug mode for Session Replay masking ([#4357](https://github.com/getsentry/sentry-java/pull/4357))
    - Use `Sentry.replay().enableDebugMaskingOverlay()` to overlay the screen with the Session Replay masks.
    - The masks will be invalidated at most once per `frameRate` (default 1 fps).
- Extend Logs API to allow passing in `attributes` ([#4402](https://github.com/getsentry/sentry-java/pull/4402))
  - `Sentry.logger.log` now takes a `SentryLogParameters`
  - Use `SentryLogParameters.create(SentryAttributes.of(...))` to pass attributes
    - Attribute values may be of type `string`, `boolean`, `integer` or `double`.
    - Other types will be converted to `string`. Currently we simply call `toString()` but we might offer more in the future.
    - You may manually flatten complex types into multiple separate attributes of simple types.
      - e.g. intead of `SentryAttribute.named("point", Point(10, 20))` you may store it as `SentryAttribute.integerAttribute("point.x", point.x)` and `SentryAttribute.integerAttribute("point.y", point.y)`
    - `SentryAttribute.named()` will automatically infer the type or fall back to `string`.
    - `SentryAttribute.booleanAttribute()` takes a `Boolean` value
    - `SentryAttribute.integerAttribute()` takes a `Integer` value
    - `SentryAttribute.doubleAttribute()` takes a `Double` value
    - `SentryAttribute.stringAttribute()` takes a `String` value
  - We opted for handling parameters via `SentryLogParameters` to avoid creating tons of overloads that are ambiguous.

### Fixes

- Isolation scope is now forked in `OtelSentrySpanProcessor` instead of `OtelSentryPropagator` ([#4434](https://github.com/getsentry/sentry-java/pull/4434))
  - Since propagator may never be invoked we moved the location where isolation scope is forked.
  - Not invoking `OtelSentryPropagator.extract` or having a `sentry-trace` header that failed to parse would cause isolation scope not to be forked.
  - This in turn caused data to bleed between scopes, e.g. from one request into another

### Dependencies

- Bump Spring Boot to `3.5.0` ([#4111](https://github.com/getsentry/sentry-java/pull/4111))

## 8.12.0

### Features

- Add new User Feedback API ([#4286](https://github.com/getsentry/sentry-java/pull/4286))
    - We now introduced Sentry.captureFeedback, which supersedes Sentry.captureUserFeedback
- Add Sentry Log Feature ([#4372](https://github.com/getsentry/sentry-java/pull/4372))
    - The feature is disabled by default and needs to be enabled by:
        - `options.getLogs().setEnabled(true)` in `Sentry.init` / `SentryAndroid.init`
        - `<meta-data android:name="io.sentry.logs.enabled" android:value="true" />` in `AndroidManifest.xml`
        - `logs.enabled=true` in `sentry.properties`
        - `sentry.logs.enabled=true` in `application.properties`
        - `sentry.logs.enabled: true` in `application.yml`
    - Logs can be captured using `Sentry.logger().info()` and similar methods.
    - Logs also take a format string and arguments which we then send through `String.format`.
    - Please use `options.getLogs().setBeforeSend()` to filter outgoing logs

### Fixes

- Hook User Interaction integration into running Activity in case of deferred SDK init ([#4337](https://github.com/getsentry/sentry-java/pull/4337))

### Dependencies

- Bump Gradle from v8.13 to v8.14.0 ([#4360](https://github.com/getsentry/sentry-java/pull/4360))
  - [changelog](https://github.com/gradle/gradle/blob/master/CHANGELOG.md#v8140)
  - [diff](https://github.com/gradle/gradle/compare/v8.13...v8.14.0)

## 8.11.1

### Fixes

- Fix Android profile chunk envelope type for UI Profiling ([#4366](https://github.com/getsentry/sentry-java/pull/4366))

## 8.11.0

### Features

- Make `RequestDetailsResolver` public ([#4326](https://github.com/getsentry/sentry-java/pull/4326))
  - `RequestDetailsResolver` is now public and has an additional constructor, making it easier to use a custom `TransportFactory`

### Fixes

- Session Replay: Fix masking of non-styled `Text` Composables ([#4361](https://github.com/getsentry/sentry-java/pull/4361))
- Session Replay: Fix masking read-only `TextField` Composables ([#4362](https://github.com/getsentry/sentry-java/pull/4362))

## 8.10.0

### Features

- Wrap configured OpenTelemetry `ContextStorageProvider` if available ([#4359](https://github.com/getsentry/sentry-java/pull/4359))
  - This is only relevant if you see `java.lang.IllegalStateException: Found multiple ContextStorageProvider. Set the io.opentelemetry.context.ContextStorageProvider property to the fully qualified class name of the provider to use. Falling back to default ContextStorage. Found providers: ...` 
  - Set `-Dio.opentelemetry.context.contextStorageProvider=io.sentry.opentelemetry.SentryContextStorageProvider` on your `java` command
  - Sentry will then wrap the other `ContextStorageProvider` that has been configured by loading it through SPI
  - If no other `ContextStorageProvider` is available or there are problems loading it, we fall back to using `SentryOtelThreadLocalStorage`
    
### Fixes

- Update profile chunk rate limit and client report ([#4353](https://github.com/getsentry/sentry-java/pull/4353))

### Dependencies

- Bump Native SDK from v0.8.3 to v0.8.4 ([#4343](https://github.com/getsentry/sentry-java/pull/4343))
  - [changelog](https://github.com/getsentry/sentry-native/blob/master/CHANGELOG.md#084)
  - [diff](https://github.com/getsentry/sentry-native/compare/0.8.3...0.8.4)

## 8.9.0

### Features

- Add `SentryWrapper.wrapRunnable` to wrap `Runnable` for use with Sentry ([#4332](https://github.com/getsentry/sentry-java/pull/4332))

### Fixes

- Fix TTFD measurement when API called too early ([#4297](https://github.com/getsentry/sentry-java/pull/4297))
- Tag sockets traffic originating from Sentry's HttpConnection ([#4340](https://github.com/getsentry/sentry-java/pull/4340))
  - This should suppress the StrictMode's `UntaggedSocketViolation`
- Reduce debug logs verbosity ([#4341](https://github.com/getsentry/sentry-java/pull/4341))
- Fix unregister `SystemEventsBroadcastReceiver` when entering background ([#4338](https://github.com/getsentry/sentry-java/pull/4338))
  - This should reduce ANRs seen with this class in the stack trace for Android 14 and above

### Improvements

- Make user interaction tracing faster and do fewer allocations ([#4347](https://github.com/getsentry/sentry-java/pull/4347))
- Pre-load modules on a background thread upon SDK init ([#4348](https://github.com/getsentry/sentry-java/pull/4348))

## 8.8.0

### Features

- Add `CoroutineExceptionHandler` for reporting uncaught exceptions in coroutines to Sentry ([#4259](https://github.com/getsentry/sentry-java/pull/4259))
  - This is now part of `sentry-kotlin-extensions` and can be used together with `SentryContext` when launching a coroutine
  - Any exceptions thrown in a coroutine when using the handler will be captured (not rethrown!) and reported to Sentry
  - It's also possible to extend `CoroutineExceptionHandler` to implement custom behavior in addition to the one we provide by default

### Fixes

- Use thread context classloader when available ([#4320](https://github.com/getsentry/sentry-java/pull/4320))
  - This ensures correct resource loading in environments like Spring Boot where the thread context classloader is used for resource loading.
- Improve low memory breadcrumb capturing ([#4325](https://github.com/getsentry/sentry-java/pull/4325))
- Fix do not initialize SDK for Jetpack Compose Preview builds ([#4324](https://github.com/getsentry/sentry-java/pull/4324))
- Fix Synchronize Baggage values ([#4327](https://github.com/getsentry/sentry-java/pull/4327))

### Improvements

- Make `SystemEventsBreadcrumbsIntegration` faster ([#4330](https://github.com/getsentry/sentry-java/pull/4330))

## 8.7.0

### Features

- UI Profiling GA

  Continuous Profiling is now GA, named UI Profiling. To enable it you can use one of the following options. More info can be found at https://docs.sentry.io/platforms/android/profiling/.
    Note: Both `options.profilesSampler` and `options.profilesSampleRate` must **not** be set to enable UI Profiling.
    To keep the same transaction-based behaviour, without the 30 seconds limitation, you can use the `trace` lifecycle mode.
  
  ```xml
  <application>
    <!-- Enable UI profiling, adjust in production env. This is evaluated only once per session -->
    <meta-data android:name="io.sentry.traces.profiling.session-sample-rate" android:value="1.0" />
    <!-- Set profiling lifecycle, can be `manual` (controlled through `Sentry.startProfiler()` and `Sentry.stopProfiler()`) or `trace` (automatically starts and stop a profile whenever a sampled trace starts and finishes) -->
    <meta-data android:name="io.sentry.traces.profiling.lifecycle" android:value="trace" />
    <!-- Enable profiling on app start. The app start profile will be stopped automatically when the app start root span finishes -->
    <meta-data android:name="io.sentry.traces.profiling.start-on-app-start" android:value="true" />
  </application>
  ```
  ```java
  import io.sentry.ProfileLifecycle;
  import io.sentry.android.core.SentryAndroid;
  
  SentryAndroid.init(context, options -> {
      // Enable UI profiling, adjust in production env. This is evaluated only once per session
      options.setProfileSessionSampleRate(1.0);
      // Set profiling lifecycle, can be `manual` (controlled through `Sentry.startProfiler()` and `Sentry.stopProfiler()`) or `trace` (automatically starts and stop a profile whenever a sampled trace starts and finishes)
      options.setProfileLifecycle(ProfileLifecycle.TRACE);
      // Enable profiling on app start. The app start profile will be stopped automatically when the app start root span finishes
      options.setStartProfilerOnAppStart(true);
    });
  ```
  ```kotlin
  import io.sentry.ProfileLifecycle
  import io.sentry.android.core.SentryAndroid

  SentryAndroid.init(context, { options ->
    // Enable UI profiling, adjust in production env. This is evaluated only once per session
    options.profileSessionSampleRate = 1.0
    // Set profiling lifecycle, can be `manual` (controlled through `Sentry.startProfiler()` and `Sentry.stopProfiler()`) or `trace` (automatically starts and stop a profile whenever a sampled trace starts and finishes)
    options.profileLifecycle = ProfileLifecycle.TRACE
    // Enable profiling on app start. The app start profile will be stopped automatically when the app start root span finishes
    options.isStartProfilerOnAppStart = true
    })
  ```

  - Continuous Profiling - Stop when app goes in background ([#4311](https://github.com/getsentry/sentry-java/pull/4311))
  - Continuous Profiling - Add delayed stop ([#4293](https://github.com/getsentry/sentry-java/pull/4293))
  - Continuous Profiling - Out of Experimental ([#4310](https://github.com/getsentry/sentry-java/pull/4310))

### Fixes

- Compress Screenshots on a background thread ([#4295](https://github.com/getsentry/sentry-java/pull/4295))

## 8.6.0

### Behavioral Changes

- The Sentry SDK will now crash on startup if mixed versions have been detected ([#4277](https://github.com/getsentry/sentry-java/pull/4277))
  - On `Sentry.init` / `SentryAndroid.init` the SDK now checks if all Sentry Java / Android SDK dependencies have the same version.
  - While this may seem like a bad idea at first glance, mixing versions of dependencies has a very high chance of causing a crash later. We opted for a controlled crash that's hard to miss.
  - Note: This detection only works for new versions of the SDK, so please take this as a reminder to check your SDK version alignment manually when upgrading the SDK to this version and then you should be good.
  - The SDK will also print log messages if mixed versions have been detected at a later point. ([#4270](https://github.com/getsentry/sentry-java/pull/4270))
    - This takes care of cases missed by the startup check above due to older versions.

### Features

- Increase http timeouts from 5s to 30s to have a better chance of events being delivered without retry ([#4276](https://github.com/getsentry/sentry-java/pull/4276))
- Add `MANIFEST.MF` to Sentry JARs ([#4272](https://github.com/getsentry/sentry-java/pull/4272))
- Retain baggage sample rate/rand values as doubles ([#4279](https://github.com/getsentry/sentry-java/pull/4279))
- Introduce fatal SDK logger ([#4288](https://github.com/getsentry/sentry-java/pull/4288))
  - We use this to print out messages when there is a problem that prevents the SDK from working correctly.
  - One example for this is when the SDK has been configured with mixed dependency versions where we print out details, which module and version are affected.

### Fixes

- Do not override user-defined `SentryOptions` ([#4262](https://github.com/getsentry/sentry-java/pull/4262))
- Session Replay: Change bitmap config to `ARGB_8888` for screenshots ([#4282](https://github.com/getsentry/sentry-java/pull/4282))
- The `MANIFEST.MF` of `sentry-opentelemetry-agent` now has `Implementation-Version` set to the raw version ([#4291](https://github.com/getsentry/sentry-java/pull/4291))
  - An example value would be `8.6.0`
  - The value of the `Sentry-Version-Name` attribute looks like `sentry-8.5.0-otel-2.10.0`
- Fix tags missing for compose view hierarchies ([#4275](https://github.com/getsentry/sentry-java/pull/4275))
- Do not leak SentryFileInputStream/SentryFileOutputStream descriptors and channels ([#4296](https://github.com/getsentry/sentry-java/pull/4296))
- Remove "not yet implemented" from `Sentry.flush` comment ([#4305](https://github.com/getsentry/sentry-java/pull/4305))

### Internal

- Added `platform` to SentryEnvelopeItemHeader ([#4287](https://github.com/getsentry/sentry-java/pull/4287))
  - Set `android` platform to ProfileChunk envelope item header

### Dependencies

- Bump Native SDK from v0.8.1 to v0.8.3 ([#4267](https://github.com/getsentry/sentry-java/pull/4267), [#4298](https://github.com/getsentry/sentry-java/pull/4298))
  - [changelog](https://github.com/getsentry/sentry-native/blob/master/CHANGELOG.md#083)
  - [diff](https://github.com/getsentry/sentry-native/compare/0.8.1...0.8.3)
- Bump Spring Boot from 2.7.5 to 2.7.18 ([#3496](https://github.com/getsentry/sentry-java/pull/3496))

## 8.5.0

### Features

- Add native stack frame address information and debug image metadata to ANR events ([#4061](https://github.com/getsentry/sentry-java/pull/4061))
    - This enables symbolication for stripped native code in ANRs
- Add Continuous Profiling Support ([#3710](https://github.com/getsentry/sentry-java/pull/3710))

  To enable Continuous Profiling use the `Sentry.startProfiler` and `Sentry.stopProfiler` experimental APIs. Sampling rate can be set through `options.profileSessionSampleRate`, which defaults to null (disabled).   
  Note: Both `options.profilesSampler` and `options.profilesSampleRate` must **not** be set to enable Continuous Profiling.

  ```java
  import io.sentry.ProfileLifecycle;
  import io.sentry.android.core.SentryAndroid;

  SentryAndroid.init(context) { options ->
   
    // Currently under experimental options:
    options.getExperimental().setProfileSessionSampleRate(1.0);
    // In manual mode, you need to start and stop the profiler manually using Sentry.startProfiler and Sentry.stopProfiler
    // In trace mode, the profiler will start and stop automatically whenever a sampled trace starts and finishes
    options.getExperimental().setProfileLifecycle(ProfileLifecycle.MANUAL);
  }
  // Start profiling
  Sentry.startProfiler();
  
  // After all profiling is done, stop the profiler. Profiles can last indefinitely if not stopped.
  Sentry.stopProfiler();
  ```
  ```kotlin
  import io.sentry.ProfileLifecycle
  import io.sentry.android.core.SentryAndroid

  SentryAndroid.init(context) { options ->
   
    // Currently under experimental options:
    options.experimental.profileSessionSampleRate = 1.0
    // In manual mode, you need to start and stop the profiler manually using Sentry.startProfiler and Sentry.stopProfiler
    // In trace mode, the profiler will start and stop automatically whenever a sampled trace starts and finishes
    options.experimental.profileLifecycle = ProfileLifecycle.MANUAL
  }
  // Start profiling
  Sentry.startProfiler()
  
  // After all profiling is done, stop the profiler. Profiles can last indefinitely if not stopped.
  Sentry.stopProfiler()
  ```

  To learn more visit [Sentry's Continuous Profiling](https://docs.sentry.io/product/explore/profiling/transaction-vs-continuous-profiling/#continuous-profiling-mode) documentation page.

### Fixes

- Reduce excessive CPU usage when serializing breadcrumbs to disk for ANRs ([#4181](https://github.com/getsentry/sentry-java/pull/4181))
- Ensure app start type is set, even when ActivityLifecycleIntegration is not running ([#4250](https://github.com/getsentry/sentry-java/pull/4250))
- Use `SpringServletTransactionNameProvider` as fallback for Spring WebMVC ([#4263](https://github.com/getsentry/sentry-java/pull/4263))
  - In certain cases the SDK was not able to provide a transaction name automatically and thus did not finish the transaction for the request.
  - We now first try `SpringMvcTransactionNameProvider` which would provide the route as transaction name.
  - If that does not return anything, we try `SpringServletTransactionNameProvider` next, which returns the URL of the request.

### Behavioral Changes

- The user's `device.name` is not reported anymore via the device context, even if `options.isSendDefaultPii` is enabled ([#4179](https://github.com/getsentry/sentry-java/pull/4179))

### Dependencies

- Bump Gradle from v8.12.1 to v8.13.0 ([#4209](https://github.com/getsentry/sentry-java/pull/4209))
  - [changelog](https://github.com/gradle/gradle/blob/master/CHANGELOG.md#v8130)
  - [diff](https://github.com/gradle/gradle/compare/v8.12.1...v8.13.0)

## 8.4.0

### Fixes

- The SDK now handles `null` on many APIs instead of expecting a non `null` value ([#4245](https://github.com/getsentry/sentry-java/pull/4245))
  - Certain APIs like `setTag`, `setData`, `setExtra`, `setContext` previously caused a `NullPointerException` when invoked with either `null` key or value.
  - The SDK now tries to have a sane fallback when `null` is passed and no longer throws `NullPointerException`
  - If `null` is passed, the SDK will
    - do nothing if a `null` key is passed, returning `null` for non void methods
    - remove any previous value if the new value is set to `null`
- Add support for setting in-app-includes/in-app-excludes via AndroidManifest.xml ([#4240](https://github.com/getsentry/sentry-java/pull/4240))
- Modifications to OkHttp requests are now properly propagated to the affected span / breadcrumbs ([#4238](https://github.com/getsentry/sentry-java/pull/4238))
  - Please ensure the SentryOkHttpInterceptor is added last to your OkHttpClient, as otherwise changes to the `Request`  by subsequent interceptors won't be considered
- Fix "class ch.qos.logback.classic.spi.ThrowableProxyVO cannot be cast to class ch.qos.logback.classic.spi.ThrowableProxy" ([#4206](https://github.com/getsentry/sentry-java/pull/4206))
  - In this case we cannot report the `Throwable` to Sentry as it's not available
  - If you are using OpenTelemetry v1 `OpenTelemetryAppender`, please consider upgrading to v2
- Pass OpenTelemetry span attributes into TracesSampler callback ([#4253](https://github.com/getsentry/sentry-java/pull/4253))
  - `SamplingContext` now has a `getAttribute` method that grants access to OpenTelemetry span attributes via their String key (e.g. `http.request.method`)
- Fix AbstractMethodError when using SentryTraced for Jetpack Compose ([#4255](https://github.com/getsentry/sentry-java/pull/4255))
- Assume `http.client` for span `op` if not a root span ([#4257](https://github.com/getsentry/sentry-java/pull/4257))
- Avoid unnecessary copies when using `CopyOnWriteArrayList` ([#4247](https://github.com/getsentry/sentry-java/pull/4247))
  - This affects in particular `SentryTracer.getLatestActiveSpan` which would have previously copied all child span references. This may have caused `OutOfMemoryError` on certain devices due to high frequency of calling the method.

### Features

- The SDK now automatically propagates the trace-context to the native layer. This allows to connect errors on different layers of the application. ([#4137](https://github.com/getsentry/sentry-java/pull/4137))
- Capture OpenTelemetry span events ([#3564](https://github.com/getsentry/sentry-java/pull/3564))
  - OpenTelemetry spans may have exceptions attached to them (`openTelemetrySpan.recordException`). We can now send those to Sentry as errors.
  - Set `capture-open-telemetry-events=true` in `sentry.properties` to enable it
  - Set `sentry.capture-open-telemetry-events=true` in Springs `application.properties` to enable it
  - Set `sentry.captureOpenTelemetryEvents: true` in Springs `application.yml` to enable it

### Behavioural Changes

- Use `java.net.URI` for parsing URLs in `UrlUtils` ([#4210](https://github.com/getsentry/sentry-java/pull/4210))
  - This could affect grouping for issues with messages containing URLs that fall in known corner cases that were handled incorrectly previously (e.g. email in URL path)

### Internal

- Also use port when checking if a request is made to Sentry DSN ([#4231](https://github.com/getsentry/sentry-java/pull/4231))
  - For our OpenTelemetry integration we check if a span is for a request to Sentry
  - We now also consider the port when performing this check

### Dependencies

- Bump Native SDK from v0.7.20 to v0.8.1 ([#4137](https://github.com/getsentry/sentry-java/pull/4137))
  - [changelog](https://github.com/getsentry/sentry-native/blob/master/CHANGELOG.md#0810)
  - [diff](https://github.com/getsentry/sentry-native/compare/v0.7.20...0.8.1)

## 8.3.0

### Features

- Add HTTP server request headers from OpenTelemetry span attributes to sentry `request` in payload ([#4102](https://github.com/getsentry/sentry-java/pull/4102))
  - You have to explicitly enable each header by adding it to the [OpenTelemetry config](https://opentelemetry.io/docs/zero-code/java/agent/instrumentation/http/#capturing-http-request-and-response-headers)
  - Please only enable headers you actually want to send to Sentry. Some may contain sensitive data like PII, cookies, tokens etc.
  - We are no longer adding request/response headers to `contexts/otel/attributes` of the event.
- The `ignoredErrors` option is now configurable via the manifest property `io.sentry.traces.ignored-errors` ([#4178](https://github.com/getsentry/sentry-java/pull/4178))
- A list of active Spring profiles is attached to payloads sent to Sentry (errors, traces, etc.) and displayed in the UI when using our Spring or Spring Boot integrations ([#4147](https://github.com/getsentry/sentry-java/pull/4147))
  - This consists of an empty list when only the default profile is active
- Added `enableTraceIdGeneration` to the AndroidOptions. This allows Hybrid SDKs to "freeze" and control the trace and connect errors on different layers of the application ([4188](https://github.com/getsentry/sentry-java/pull/4188))
- Move to a single NetworkCallback listener to reduce number of IPC calls on Android ([#4164](https://github.com/getsentry/sentry-java/pull/4164))
- Add GraphQL Apollo Kotlin 4 integration ([#4166](https://github.com/getsentry/sentry-java/pull/4166))
- Add support for async dispatch requests to Spring Boot 2 and 3 ([#3983](https://github.com/getsentry/sentry-java/pull/3983))
  - To enable it, please set `sentry.keep-transactions-open-for-async-responses=true` in `application.properties` or `sentry.keepTransactionsOpenForAsyncResponses: true` in `application.yml`
- Add constructor to JUL `SentryHandler` for disabling external config ([#4208](https://github.com/getsentry/sentry-java/pull/4208))

### Fixes

- Filter strings that cannot be parsed as Regex no longer cause an SDK crash ([#4213](https://github.com/getsentry/sentry-java/pull/4213))
  - This was the case e.g. for `ignoredErrors`, `ignoredTransactions` and `ignoredCheckIns`
  - We now simply don't use such strings for Regex matching and only use them for String comparison
- `SentryOptions.setTracePropagationTargets` is no longer marked internal ([#4170](https://github.com/getsentry/sentry-java/pull/4170))
- Session Replay: Fix crash when a navigation breadcrumb does not have "to" destination ([#4185](https://github.com/getsentry/sentry-java/pull/4185))
- Session Replay: Cap video segment duration to maximum 5 minutes to prevent endless video encoding in background ([#4185](https://github.com/getsentry/sentry-java/pull/4185))
- Check `tracePropagationTargets` in OpenTelemetry propagator ([#4191](https://github.com/getsentry/sentry-java/pull/4191))
  - If a URL can be retrieved from OpenTelemetry span attributes, we check it against `tracePropagationTargets` before attaching `sentry-trace` and `baggage` headers to outgoing requests
  - If no URL can be retrieved we always attach the headers
- Fix `ignoredErrors`, `ignoredTransactions` and `ignoredCheckIns` being unset by external options like `sentry.properties` or ENV vars ([#4207](https://github.com/getsentry/sentry-java/pull/4207))
  - Whenever parsing of external options was enabled (`enableExternalConfiguration`), which is the default for many integrations, the values set on `SentryOptions` passed to `Sentry.init` would be lost
  - Even if the value was not set in any external configuration it would still be set to an empty list

### Behavioural Changes

- The class `io.sentry.spring.jakarta.webflux.ReactorUtils` is now deprecated, please use `io.sentry.reactor.SentryReactorUtils` in the new `sentry-reactor` module instead ([#4155](https://github.com/getsentry/sentry-java/pull/4155))
  - The new module will be exposed as an `api` dependency when using `sentry-spring-boot-jakarta` (Spring Boot 3) or `sentry-spring-jakarta` (Spring 6). 
    Therefore, if you're using one of those modules, changing your imports will suffice.

## 8.2.0

### Breaking Changes

- The Kotlin Language version is now set to 1.6 ([#3936](https://github.com/getsentry/sentry-java/pull/3936))

### Features

- Create onCreate and onStart spans for all Activities ([#4025](https://github.com/getsentry/sentry-java/pull/4025))
- Add split apks info to the `App` context ([#3193](https://github.com/getsentry/sentry-java/pull/3193))
- Expose new `withSentryObservableEffect` method overload that accepts `SentryNavigationListener` as a parameter ([#4143](https://github.com/getsentry/sentry-java/pull/4143))
  - This allows sharing the same `SentryNavigationListener` instance across fragments and composables to preserve the trace 
- (Internal) Add API to filter native debug images based on stacktrace addresses ([#4089](https://github.com/getsentry/sentry-java/pull/4089))
- Propagate sampling random value ([#4153](https://github.com/getsentry/sentry-java/pull/4153))
  - The random value used for sampling traces is now sent to Sentry and attached to the `baggage` header on outgoing requests
- Update `sampleRate` that is sent to Sentry and attached to the `baggage` header on outgoing requests ([#4158](https://github.com/getsentry/sentry-java/pull/4158))
  - If the SDK uses its `sampleRate` or `tracesSampler` callback, it now updates the `sampleRate` in Dynamic Sampling Context.

### Fixes

- Log a warning when envelope or items are dropped due to rate limiting ([#4148](https://github.com/getsentry/sentry-java/pull/4148))
- Do not log if `OtelContextScopesStorage` cannot be found ([#4127](https://github.com/getsentry/sentry-java/pull/4127))
  - Previously `java.lang.ClassNotFoundException: io.sentry.opentelemetry.OtelContextScopesStorage` was shown in the log if the class could not be found.
  - This is just a lookup the SDK performs to configure itself. The SDK also works without OpenTelemetry.
- Session Replay: Fix various crashes and issues ([#4135](https://github.com/getsentry/sentry-java/pull/4135))
  - Fix `FileNotFoundException` when trying to read/write `.ongoing_segment` file
  - Fix `IllegalStateException` when registering `onDrawListener`
  - Fix SIGABRT native crashes on Motorola devices when encoding a video
- Mention javadoc and sources for published artifacts in Gradle `.module` metadata ([#3936](https://github.com/getsentry/sentry-java/pull/3936))
- (Jetpack Compose) Modifier.sentryTag now uses Modifier.Node ([#4029](https://github.com/getsentry/sentry-java/pull/4029))
  - This allows Composables that use this modifier to be skippable

### Dependencies

- Bump Native SDK from v0.7.19 to v0.7.20 ([#4128](https://github.com/getsentry/sentry-java/pull/4128))
  - [changelog](https://github.com/getsentry/sentry-native/blob/master/CHANGELOG.md#0720)
  - [diff](https://github.com/getsentry/sentry-native/compare/v0.7.19...0.7.20)
- Bump Gradle from v8.9.0 to v8.12.1 ([#4106](https://github.com/getsentry/sentry-java/pull/4106))
  - [changelog](https://github.com/gradle/gradle/blob/master/CHANGELOG.md#v8121)
  - [diff](https://github.com/gradle/gradle/compare/v8.9.0...v8.12.1)

## 8.1.0

### Features

- Add `options.ignoredErrors` to filter out errors that match a certain String or Regex ([#4083](https://github.com/getsentry/sentry-java/pull/4083))
  - The matching is attempted on `event.message`, `event.formatted`, and `{event.throwable.class.name}: {event.throwable.message}`
  - Can be set in `sentry.properties`, e.g. `ignored-errors=Some error,Another .*`
  - Can be set in environment variables, e.g. `SENTRY_IGNORED_ERRORS=Some error,Another .*`
  - For Spring Boot, it can be set in `application.properties`, e.g. `sentry.ignored-errors=Some error,Another .*`
- Log OpenTelemetry related Sentry config ([#4122](https://github.com/getsentry/sentry-java/pull/4122))

### Fixes

- Avoid logging an error when a float is passed in the manifest ([#4031](https://github.com/getsentry/sentry-java/pull/4031))
- Add `request` details to transactions created through OpenTelemetry ([#4098](https://github.com/getsentry/sentry-java/pull/4098))
  - We now add HTTP request method and URL where Sentry expects it to display it in Sentry UI
- Remove `java.lang.ClassNotFoundException` debug logs when searching for OpenTelemetry marker classes ([#4091](https://github.com/getsentry/sentry-java/pull/4091))
  - There was up to three of these, one for `io.sentry.opentelemetry.agent.AgentMarker`, `io.sentry.opentelemetry.agent.AgentlessMarker` and `io.sentry.opentelemetry.agent.AgentlessSpringMarker`.
  - These were not indicators of something being wrong but rather the SDK looking at what is available at runtime to configure itself accordingly.
- Do not instrument File I/O operations if tracing is disabled ([#4051](https://github.com/getsentry/sentry-java/pull/4051))
- Do not instrument User Interaction multiple times ([#4051](https://github.com/getsentry/sentry-java/pull/4051))
- Speed up view traversal to find touched target in `UserInteractionIntegration` ([#4051](https://github.com/getsentry/sentry-java/pull/4051))
- Reduce IPC/Binder calls performed by the SDK ([#4058](https://github.com/getsentry/sentry-java/pull/4058))

### Behavioural Changes

- Reduce the number of broadcasts the SDK is subscribed for ([#4052](https://github.com/getsentry/sentry-java/pull/4052))
  - Drop `TempSensorBreadcrumbsIntegration`
  - Drop `PhoneStateBreadcrumbsIntegration`
  - Reduce number of broadcasts in `SystemEventsBreadcrumbsIntegration`

Current list of the broadcast events can be found [here](https://github.com/getsentry/sentry-java/blob/9b8dc0a844d10b55ddeddf55d278c0ab0f86421c/sentry-android-core/src/main/java/io/sentry/android/core/SystemEventsBreadcrumbsIntegration.java#L131-L153). If you'd like to subscribe for more events, consider overriding the `SystemEventsBreadcrumbsIntegration` as follows:

```kotlin
SentryAndroid.init(context) { options ->
    options.integrations.removeAll { it is SystemEventsBreadcrumbsIntegration }
    options.integrations.add(SystemEventsBreadcrumbsIntegration(context, SystemEventsBreadcrumbsIntegration.getDefaultActions() + listOf(/* your custom actions */)))
}
```

If you would like to keep some of the default broadcast events as breadcrumbs, consider opening a [GitHub issue](https://github.com/getsentry/sentry-java/issues/new).
- Set mechanism `type` to `suppressed` for suppressed exceptions ([#4125](https://github.com/getsentry/sentry-java/pull/4125))
  - This helps to distinguish an exceptions cause from any suppressed exceptions in the Sentry UI

### Dependencies

- Bump Spring Boot to `3.4.2` ([#4081](https://github.com/getsentry/sentry-java/pull/4081))
- Bump Native SDK from v0.7.14 to v0.7.19 ([#4076](https://github.com/getsentry/sentry-java/pull/4076))
  - [changelog](https://github.com/getsentry/sentry-native/blob/master/CHANGELOG.md#0719)
  - [diff](https://github.com/getsentry/sentry-native/compare/v0.7.14...0.7.19)

## 8.0.0

### Summary

Version 8 of the Sentry Android/Java SDK brings a variety of features and fixes. The most notable changes are:

- `Hub` has been replaced by `Scopes`
- New `Scope` types have been introduced, see "Behavioural Changes" for more details.
- Lifecycle tokens have been introduced to manage `Scope` lifecycle, see "Behavioural Changes" for more details.
- Bumping `minSdk` level to 21 (Android 5.0)
- Our `sentry-opentelemetry-agent` has been improved and now works in combination with the rest of Sentry. You may now combine OpenTelemetry and Sentry for instrumenting your application.
    - You may now use both OpenTelemetry SDK and Sentry SDK to capture transactions and spans. They can also be mixed and end up on the same transaction.
    - OpenTelemetry extends the Sentry SDK by adding spans for numerous integrations, like Ktor, Vert.x and MongoDB. Please check [the OpenTelemetry GitHub repository](https://github.com/open-telemetry/opentelemetry-java-instrumentation/tree/main/instrumentation) for a full list.
    - OpenTelemetry allows propagating trace information from and to additional libraries, that Sentry did not support before, for example gRPC.
    - OpenTelemetry also has broader support for propagating the Sentry `Scopes` through reactive libraries like RxJava.
- The SDK is now compatible with Spring Boot 3.4
- We now support GraphQL v22 (`sentry-graphql-22`)
- Metrics have been removed

Please take a look at [our migration guide in docs](https://docs.sentry.io/platforms/java/migration/7.x-to-8.0).

### Sentry Self-hosted Compatibility

This SDK version is compatible with a self-hosted version of Sentry `22.12.0` or higher. If you are using an older version of [self-hosted Sentry](https://develop.sentry.dev/self-hosted/) (aka onpremise), you will need to [upgrade](https://develop.sentry.dev/self-hosted/releases/). If you're using `sentry.io` no action is required.

### Breaking Changes

- The Android minSdk level for all Android modules is now 21 ([#3852](https://github.com/getsentry/sentry-java/pull/3852))
- The minSdk level for sentry-android-ndk changed from 19 to 21 ([#3851](https://github.com/getsentry/sentry-java/pull/3851))
- Throw IllegalArgumentException when calling Sentry.init on Android ([#3596](https://github.com/getsentry/sentry-java/pull/3596))
- Metrics have been removed from the SDK ([#3774](https://github.com/getsentry/sentry-java/pull/3774))
    - Metrics will return but we don't know in what exact form yet
- `enableTracing` option (a.k.a `enable-tracing`) has been removed from the SDK ([#3776](https://github.com/getsentry/sentry-java/pull/3776))
    - Please set `tracesSampleRate` to a value >= 0.0 for enabling performance instead. The default value is `null` which means performance is disabled.
- Replace `synchronized` methods and blocks with `ReentrantLock` (`AutoClosableReentrantLock`) ([#3715](https://github.com/getsentry/sentry-java/pull/3715))
    - If you are subclassing any Sentry classes, please check if the parent class used `synchronized` before. Please make sure to use the same lock object as the parent class in that case.
- `traceOrigins` option (`io.sentry.traces.tracing-origins` in manifest) has been removed, please use `tracePropagationTargets` (`io.sentry.traces.trace-propagation-targets` in manifest`) instead ([#3780](https://github.com/getsentry/sentry-java/pull/3780))
- `profilingEnabled` option (`io.sentry.traces.profiling.enable` in manifest) has been removed, please use `profilesSampleRate` (`io.sentry.traces.profiling.sample-rate` instead) instead ([#3780](https://github.com/getsentry/sentry-java/pull/3780))
- `shutdownTimeout` option has been removed, please use `shutdownTimeoutMillis` instead ([#3780](https://github.com/getsentry/sentry-java/pull/3780))
- `profilingTracesIntervalMillis` option for Android has been removed ([#3780](https://github.com/getsentry/sentry-java/pull/3780))
- `io.sentry.session-tracking.enable` manifest option has been removed ([#3780](https://github.com/getsentry/sentry-java/pull/3780))
- `Sentry.traceHeaders()` method has been removed, please use `Sentry.getTraceparent()` instead ([#3718](https://github.com/getsentry/sentry-java/pull/3718))
- `Sentry.reportFullDisplayed()` method has been removed, please use `Sentry.reportFullyDisplayed()` instead ([#3717](https://github.com/getsentry/sentry-java/pull/3717))
- `User.other` has been removed, please use `data` instead ([#3780](https://github.com/getsentry/sentry-java/pull/3780))
- `SdkVersion.getIntegrations()` has been removed, please use `getIntegrationSet` instead ([#3780](https://github.com/getsentry/sentry-java/pull/3780))
- `SdkVersion.getPackages()` has been removed, please use `getPackageSet()` instead ([#3780](https://github.com/getsentry/sentry-java/pull/3780))
- `Device.language` has been removed, please use `locale` instead ([#3780](https://github.com/getsentry/sentry-java/pull/3780))
- `TraceContext.user` and `TraceContextUser` class have been removed, please use `userId` on `TraceContext` instead ([#3780](https://github.com/getsentry/sentry-java/pull/3780))
- `TransactionContext.fromSentryTrace()` has been removed, please use `Sentry.continueTrace()` instead ([#3780](https://github.com/getsentry/sentry-java/pull/3780))
- `SentryDataFetcherExceptionHandler` has been removed, please use `SentryGenericDataFetcherExceptionHandler` in combination with `SentryInstrumentation` instead ([#3780](https://github.com/getsentry/sentry-java/pull/3780))
- `sentry-android-okhttp` has been removed in favor of `sentry-okhttp`, removing android dependency from the module ([#3510](https://github.com/getsentry/sentry-java/pull/3510))
- `Contexts` no longer extends `ConcurrentHashMap`, instead we offer a selected set of methods.
- User segment has been removed ([#3512](https://github.com/getsentry/sentry-java/pull/3512))
- One of the `AndroidTransactionProfiler` constructors has been removed, please use a different one ([#3780](https://github.com/getsentry/sentry-java/pull/3780))
- Use String instead of UUID for SessionId ([#3834](https://github.com/getsentry/sentry-java/pull/3834))
    - The `Session` constructor now takes a `String` instead of a `UUID` for the `sessionId` parameter.
    - `Session.getSessionId()` now returns a `String` instead of a `UUID`.
- All status codes below 400 are now mapped to `SpanStatus.OK` ([#3869](https://github.com/getsentry/sentry-java/pull/3869))
- Change OkHttp sub-spans to span attributes ([#3556](https://github.com/getsentry/sentry-java/pull/3556))
    - This will reduce the number of spans created by the SDK
- `instrumenter` option should no longer be needed as our new OpenTelemetry integration now works in combination with the rest of Sentry

### Behavioural Changes

- We're introducing some new `Scope` types in the SDK, allowing for better control over what data is attached where. Previously there was a stack of scopes that was pushed and popped. Instead we now fork scopes for a given lifecycle and then restore the previous scopes. Since `Hub` is gone, it is also never cloned anymore. Separation of data now happens through the different scope types while making it easier to manipulate exactly what you need without having to attach data at the right time to have it apply where wanted.
    - Global scope is attached to all events created by the SDK. It can also be modified before `Sentry.init` has been called. It can be manipulated using `Sentry.configureScope(ScopeType.GLOBAL, (scope) -> { ... })`.
    - Isolation scope can be used e.g. to attach data to all events that come up while handling an incoming request. It can also be used for other isolation purposes. It can be manipulated using `Sentry.configureScope(ScopeType.ISOLATION, (scope) -> { ... })`. The SDK automatically forks isolation scope in certain cases like incoming requests, CRON jobs, Spring `@Async` and more.
    - Current scope is forked often and data added to it is only added to events that are created while this scope is active. Data is also passed on to newly forked child scopes but not to parents. It can be manipulated using `Sentry.configureScope(ScopeType.CURRENT, (scope) -> { ... })`.
- `Sentry.popScope` has been deprecated, please call `.close()` on the token returned by `Sentry.pushScope` instead or use it in a way described in more detail in [our migration guide](https://docs.sentry.io/platforms/java/migration/7.x-to-8.0).
- We have chosen a default scope that is used for `Sentry.configureScope()` as well as API like `Sentry.setTag()`
    - For Android the type defaults to `CURRENT` scope
    - For Backend and other JVM applicatons it defaults to `ISOLATION` scope
- Event processors on `Scope` can now be ordered by overriding the `getOrder` method on implementations of `EventProcessor`. NOTE: This order only applies to event processors on `Scope` but not `SentryOptions` at the moment. Feel free to request this if you need it.
- `Hub` is deprecated in favor of `Scopes`, alongside some `Hub` relevant APIs. More details can be found in [our migration guide](https://docs.sentry.io/platforms/java/migration/7.x-to-8.0).
- Send file name and path only if `isSendDefaultPii` is `true` ([#3919](https://github.com/getsentry/sentry-java/pull/3919))
- (Android) Enable Performance V2 by default ([#3824](https://github.com/getsentry/sentry-java/pull/3824))
    - With this change cold app start spans will include spans for ContentProviders, Application and Activity load.
- (Android) Replace thread id with kernel thread id in span data ([#3706](https://github.com/getsentry/sentry-java/pull/3706))
- (Android) The JNI layer for sentry-native has now been moved from sentry-java to sentry-native ([#3189](https://github.com/getsentry/sentry-java/pull/3189))
    - This now includes prefab support for sentry-native, allowing you to link and access the sentry-native API within your native app code
    - Checkout the `sentry-samples/sentry-samples-android` example on how to configure CMake and consume `sentry.h`
- The user ip-address is now only set to `"{{auto}}"` if `sendDefaultPii` is enabled ([#4072](https://github.com/getsentry/sentry-java/pull/4072))
  - This change gives you control over IP address collection directly on the client

### Features

- The SDK is now compatible with Spring Boot 3.4 ([#3939](https://github.com/getsentry/sentry-java/pull/3939))
- Our `sentry-opentelemetry-agent` has been completely reworked and now plays nicely with the rest of the Java SDK
    - You may also want to give this new agent a try even if you haven't used OpenTelemetry (with Sentry) before. It offers support for [many more libraries and frameworks](https://github.com/open-telemetry/opentelemetry-java-instrumentation/blob/main/docs/supported-libraries.md), improving on our trace propagation, `Scopes` (used to be `Hub`) propagation as well as performance instrumentation (i.e. more spans).
    - If you are using a framework we did not support before and currently resort to manual instrumentation, please give the agent a try. See [here for a list of supported libraries, frameworks and application servers](https://github.com/open-telemetry/opentelemetry-java-instrumentation/blob/main/docs/supported-libraries.md).
    - Please see [Java SDK docs](https://docs.sentry.io/platforms/java/tracing/instrumentation/opentelemetry/) for more details on how to set up the agent. Please make sure to select the correct SDK from the dropdown on the left side of the docs.
    - What's new about the Agent
        - When the OpenTelemetry Agent is used, Sentry API creates OpenTelemetry spans under the hood, handing back a wrapper object which bridges the gap between traditional Sentry API and OpenTelemetry. We might be replacing some of the Sentry performance API in the future.
            - This is achieved by configuring the SDK to use `OtelSpanFactory` instead of `DefaultSpanFactory` which is done automatically by the auto init of the Java Agent.
        - OpenTelemetry spans are now only turned into Sentry spans when they are finished so they can be sent to the Sentry server.
        - Now registers an OpenTelemetry `Sampler` which uses Sentry sampling configuration
        - Other Performance integrations automatically stop creating spans to avoid duplicate spans
        - The Sentry SDK now makes use of OpenTelemetry `Context` for storing Sentry `Scopes` (which is similar to what used to be called `Hub`) and thus relies on OpenTelemetry for `Context` propagation.
        - Classes used for the previous version of our OpenTelemetry support have been deprecated but can still be used manually. We're not planning to keep the old agent around in favor of less complexity in the SDK.
- Add `sentry-opentelemetry-agentless-spring` module ([#4000](https://github.com/getsentry/sentry-java/pull/4000))
    - This module can be added as a dependency when using Sentry with OpenTelemetry and Spring Boot but don't want to use our Agent. It takes care of configuring OpenTelemetry for use with Sentry.
    - You may want to set `OTEL_LOGS_EXPORTER=none;OTEL_METRICS_EXPORTER=none;OTEL_TRACES_EXPORTER=none` env vars to not have the log flooded with error messages regarding OpenTelemetry features we don't use.
- Add `sentry-opentelemetry-agentless` module ([#3961](https://github.com/getsentry/sentry-java/pull/3961))
    - This module can be added as a dependency when using Sentry with OpenTelemetry but don't want to use our Agent. It takes care of configuring OpenTelemetry for use with Sentry.
    - To enable the auto configuration of it, please set `-Dotel.java.global-autoconfigure.enabled=true` on the `java` command, when starting your application.
    - You may also want to set `OTEL_LOGS_EXPORTER=none;OTEL_METRICS_EXPORTER=none;OTEL_TRACES_EXPORTER=none` env vars to not have the log flooded with error messages regarding OpenTelemetry features we don't use.
- `OpenTelemetryUtil.applyOpenTelemetryOptions` now takes an enum instead of a boolean for its mode
- Add `openTelemetryMode` option ([#3994](https://github.com/getsentry/sentry-java/pull/3994))
    - It defaults to `AUTO` meaning the SDK will figure out how to best configure itself for use with OpenTelemetry
    - Use of OpenTelemetry can also be disabled completely by setting it to `OFF` ([#3995](https://github.com/getsentry/sentry-java/pull/3995))
        - In this case even if OpenTelemetry is present, the Sentry SDK will not use it
    - Use `AGENT` when using `sentry-opentelemetry-agent`
    - Use `AGENTLESS` when using `sentry-opentelemetry-agentless`
    - Use `AGENTLESS_SPRING` when using `sentry-opentelemetry-agentless-spring`
- Add `ignoredTransactions` option to filter out transactions by name ([#3871](https://github.com/getsentry/sentry-java/pull/3871))
    - can be used via ENV vars, e.g. `SENTRY_IGNORED_TRANSACTIONS=POST /person/,GET /pers.*`
    - can also be set in options directly, e.g. `options.setIgnoredTransactions(...)`
    - can also be set in `sentry.properties`, e.g. `ignored-transactions=POST /person/,GET /pers.*`
    - can also be set in Spring config `application.properties`, e.g. `sentry.ignored-transactions=POST /person/,GET /pers.*`
- Add `scopeBindingMode` to `SpanOptions` ([#4004](https://github.com/getsentry/sentry-java/pull/4004))
    - This setting only affects the SDK when used with OpenTelemetry.
    - Defaults to `AUTO` meaning the SDK will decide whether the span should be bound to the current scope. It will not bind transactions to scope using `AUTO`, it will only bind spans where the parent span is on the current scope.
    - `ON` sets the new span on the current scope.
    - `OFF` does not set the new span on the scope.
- Add `ignoredSpanOrigins` option for ignoring spans coming from certain integrations
    - We pre-configure this to ignore Performance instrumentation for Spring and other integrations when using our OpenTelemetry Agent to avoid duplicate spans
- Support `graphql-java` v22 via a new module `sentry-graphql-22` ([#3740](https://github.com/getsentry/sentry-java/pull/3740))
    - If you are using `graphql-java` v21 or earlier, you can use the `sentry-graphql` module
    - For `graphql-java` v22 and newer please use the `sentry-graphql-22` module
- We now provide a `SentryInstrumenter` bean directly for Spring (Boot) if there is none yet instead of using `GraphQlSourceBuilderCustomizer` to add the instrumentation ([#3744](https://github.com/getsentry/sentry-java/pull/3744))
    - It is now also possible to provide a bean of type `SentryGraphqlInstrumentation.BeforeSpanCallback` which is then used by `SentryInstrumenter`
- Add data fetching environment hint to breadcrumb for GraphQL (#3413) ([#3431](https://github.com/getsentry/sentry-java/pull/3431))
- Report exceptions returned by Throwable.getSuppressed() to Sentry as exception groups ([#3396] https://github.com/getsentry/sentry-java/pull/3396)
  - Any suppressed exceptions are added to the issue details page in Sentry, the same way any cause is.
  - We are planning to improve how we visualize suppressed exceptions. See https://github.com/getsentry/sentry-java/issues/4059
- Enable `ThreadLocalAccessor` for Spring Boot 3 WebFlux by default ([#4023](https://github.com/getsentry/sentry-java/pull/4023))
- Allow passing `environment` to `CheckinUtils.withCheckIn` ([3889](https://github.com/getsentry/sentry-java/pull/3889))
- Add `globalHubMode` to options ([#3805](https://github.com/getsentry/sentry-java/pull/3805))
    - `globalHubMode` used to only be a param on `Sentry.init`. To make it easier to be used in e.g. Desktop environments, we now additionally added it as an option on SentryOptions that can also be set via `sentry.properties`.
    - If both the param on `Sentry.init` and the option are set, the option will win. By default the option is set to `null` meaning whatever is passed to `Sentry.init` takes effect.
- Lazy uuid generation for SentryId and SpanId ([#3770](https://github.com/getsentry/sentry-java/pull/3770))
- Faster generation of Sentry and Span IDs ([#3818](https://github.com/getsentry/sentry-java/pull/3818))
    - Uses faster implementation to convert UUID to SentryID String
    - Uses faster Random implementation to generate UUIDs
- Android 15: Add support for 16KB page sizes ([#3851](https://github.com/getsentry/sentry-java/pull/3851))
    - See https://developer.android.com/guide/practices/page-sizes for more details
- Add init priority settings ([#3674](https://github.com/getsentry/sentry-java/pull/3674))
    - You may now set `forceInit=true` (`force-init` for `.properties` files) to ensure a call to Sentry.init / SentryAndroid.init takes effect
- Add force init option to Android Manifest ([#3675](https://github.com/getsentry/sentry-java/pull/3675))
    - Use `<meta-data android:name="io.sentry.force-init" android:value="true" />` to ensure Sentry Android auto init is not easily overwritten
- Attach request body for `application/x-www-form-urlencoded` requests in Spring ([#3731](https://github.com/getsentry/sentry-java/pull/3731))
    - Previously request body was only attached for `application/json` requests
- Set breadcrumb level based on http status ([#3771](https://github.com/getsentry/sentry-java/pull/3771))
- Emit transaction.data inside contexts.trace.data ([#3735](https://github.com/getsentry/sentry-java/pull/3735))
    - Also does not emit `transaction.data` in `extras` anymore
- Add a sample for showcasing Sentry with OpenTelemetry for Spring Boot 3 with our Java agent (`sentry-samples-spring-boot-jakarta-opentelemetry`) ([#3856](https://github.com/getsentry/sentry-java/pull/3828))
- Add a sample for showcasing Sentry with OpenTelemetry for Spring Boot 3 without our Java agent (`sentry-samples-spring-boot-jakarta-opentelemetry-noagent`) ([#3856](https://github.com/getsentry/sentry-java/pull/3856))
- Add a sample for showcasing Sentry with OpenTelemetry (`sentry-samples-console-opentelemetry-noagent`) ([#3856](https://github.com/getsentry/sentry-java/pull/3862))

### Fixes

- Fix incoming defer sampling decision `sentry-trace` header ([#3942](https://github.com/getsentry/sentry-java/pull/3942))
    - A `sentry-trace` header that only contains trace ID and span ID but no sampled flag (`-1`, `-0` suffix) means the receiving system can make its own sampling decision
    - When generating `sentry-trace` header from `PropagationContext` we now copy the `sampled` flag.
    - In `TransactionContext.fromPropagationContext` when there is no parent sampling decision, keep the decision `null` so a new sampling decision is made instead of defaulting to `false`
- Fix order of calling `close` on previous Sentry instance when re-initializing ([#3750](https://github.com/getsentry/sentry-java/pull/3750))
    - Previously some parts of Sentry were immediately closed after re-init that should have stayed open and some parts of the previous init were never closed
- All status codes below 400 are now mapped to `SpanStatus.OK` ([#3869](https://github.com/getsentry/sentry-java/pull/3869))
- Improve ignored check performance ([#3992](https://github.com/getsentry/sentry-java/pull/3992))
    - Checking if a span origin, a transaction or a checkIn should be ignored is now faster
- Cache requests for Spring using Springs `ContentCachingRequestWrapper` instead of our own Wrapper to also cache parameters ([#3641](https://github.com/getsentry/sentry-java/pull/3641))
    - Previously only the body was cached which could lead to problems in the FilterChain as Request parameters were not available
- Close backpressure monitor on SDK shutdown ([#3998](https://github.com/getsentry/sentry-java/pull/3998))
    - Due to the backpressure monitor rescheduling a task to run every 10s, it very likely caused shutdown to wait the full `shutdownTimeoutMillis` (defaulting to 2s) instead of being able to terminate immediately
- Let OpenTelemetry auto instrumentation handle extracting and injecting tracing information if present ([#3953](https://github.com/getsentry/sentry-java/pull/3953))
    - Our integrations no longer call `.continueTrace` and also do not inject tracing headers if the integration has been added to `ignoredSpanOrigins`
- Fix testTag not working for Jetpack Compose user interaction tracking ([#3878](https://github.com/getsentry/sentry-java/pull/3878))
- Mark `DiskFlushNotification` hint flushed when rate limited ([#3892](https://github.com/getsentry/sentry-java/pull/3892))
    - Our `UncaughtExceptionHandlerIntegration` waited for the full flush timeout duration (default 15s) when rate limited.
- Do not replace `op` with auto generated content for OpenTelemetry spans with span kind `INTERNAL` ([#3906](https://github.com/getsentry/sentry-java/pull/3906))
- Add `enable-spotlight` and `spotlight-connection-url` to external options and check if spotlight is enabled when deciding whether to inspect an OpenTelemetry span for connecting to splotlight ([#3709](https://github.com/getsentry/sentry-java/pull/3709))
- Trace context on `Contexts.setTrace` has been marked `@NotNull` ([#3721](https://github.com/getsentry/sentry-java/pull/3721))
    - Setting it to `null` would cause an exception.
    - Transactions are dropped if trace context is missing
- Remove internal annotation on `SpanOptions` ([#3722](https://github.com/getsentry/sentry-java/pull/3722))
- `SentryLogbackInitializer` is now public ([#3723](https://github.com/getsentry/sentry-java/pull/3723))
- Parse and use `send-default-pii` and `max-request-body-size` from `sentry.properties` ([#3534](https://github.com/getsentry/sentry-java/pull/3534))
- `TracesSampler` is now only created once in `SentryOptions` instead of creating a new one for every `Hub` (which is now `Scopes`). This means we're now creating fewer `SecureRandom` instances.

### Internal

- Make `SentryClient` constructor public ([#4045](https://github.com/getsentry/sentry-java/pull/4045))
- Warm starts cleanup ([#3954](https://github.com/getsentry/sentry-java/pull/3954))

### Changes in pre-releases

These changes have been made during development of `8.0.0`. You may skip this section. We just put it here for sake of completeness.

- Extract OpenTelemetry `URL_PATH` span attribute into description ([#3933](https://github.com/getsentry/sentry-java/pull/3933))
- Replace OpenTelemetry `ContextStorage` wrapper with `ContextStorageProvider` ([#3938](https://github.com/getsentry/sentry-java/pull/3938))
    - The wrapper had to be put in place before any call to `Context` whereas `ContextStorageProvider` is automatically invoked at the correct time.
- Send `otel.kind` to Sentry ([#3907](https://github.com/getsentry/sentry-java/pull/3907))
- Spring Boot now automatically detects if OpenTelemetry is available and makes use of it ([#3846](https://github.com/getsentry/sentry-java/pull/3846))
    - This is only enabled if there is no OpenTelemetry agent available
    - We prefer to use the OpenTelemetry agent as it offers more auto instrumentation
    - In some cases the OpenTelemetry agent cannot be used, please see https://opentelemetry.io/docs/zero-code/java/spring-boot-starter/ for more details on when to prefer the Agent and when the Spring Boot starter makes more sense.
    - In this mode the SDK makes use of the `OpenTelemetry` bean that is created by `opentelemetry-spring-boot-starter` instead of `GlobalOpenTelemetry`
- Spring Boot now automatically detects our OpenTelemetry agent if its auto init is disabled ([#3848](https://github.com/getsentry/sentry-java/pull/3848))
    - This means Spring Boot config mechanisms can now be combined with our OpenTelemetry agent
    - The `sentry-opentelemetry-extra` module has been removed again, most classes have been moved to `sentry-opentelemetry-bootstrap` which is loaded into the bootstrap classloader (i.e. `null`) when our Java agent is used. The rest has been moved into `sentry-opentelemetry-agentcustomization` and is loaded into the agent classloader when our Java agent is used.
    - The `sentry-opentelemetry-bootstrap` and `sentry-opentelemetry-agentcustomization` modules can be used without the agent as well, in which case all classes are loaded into the application classloader. Check out our `sentry-samples-spring-boot-jakarta-opentelemetry-noagent` sample.
    - In this mode the SDK makes use of `GlobalOpenTelemetry`
- Automatically set span factory based on presence of OpenTelemetry ([#3858](https://github.com/getsentry/sentry-java/pull/3858))
    - `SentrySpanFactoryHolder` has been removed as it is no longer required.

- Replace deprecated `SimpleInstrumentation` with `SimplePerformantInstrumentation` for graphql 22 ([#3974](https://github.com/getsentry/sentry-java/pull/3974))
- We now hold a strong reference to the underlying OpenTelemetry span when it is created through Sentry API ([#3997](https://github.com/getsentry/sentry-java/pull/3997))
    - This keeps it from being garbage collected too early
- Defer sampling decision by setting `sampled` to `null` in `PropagationContext` when using OpenTelemetry in case of an incoming defer sampling `sentry-trace` header. ([#3945](https://github.com/getsentry/sentry-java/pull/3945))
- Build `PropagationContext` from `SamplingDecision` made by `SentrySampler` instead of parsing headers and potentially ignoring a sampling decision in case a `sentry-trace` header comes in with deferred sampling decision. ([#3947](https://github.com/getsentry/sentry-java/pull/3947))
- The Sentry OpenTelemetry Java agent now makes sure Sentry `Scopes` storage is initialized even if the agents auto init is disabled ([#3848](https://github.com/getsentry/sentry-java/pull/3848))
    - This is required for all integrations to work together with our OpenTelemetry Java agent if its auto init has been disabled and the SDKs init should be used instead.
- Fix `startChild` for span that is not in current OpenTelemetry `Context` ([#3862](https://github.com/getsentry/sentry-java/pull/3862))
    - Starting a child span from a transaction that wasn't in the current `Context` lead to multiple transactions being created (one for the transaction and another per span created).
- Add `auto.graphql.graphql22` to ignored span origins when using OpenTelemetry ([#3828](https://github.com/getsentry/sentry-java/pull/3828))
- Use OpenTelemetry span name as fallback for transaction name ([#3557](https://github.com/getsentry/sentry-java/pull/3557))
    - In certain cases we were sending transactions as "<unlabeled transaction>" when using OpenTelemetry
- Add OpenTelemetry span data to Sentry span ([#3593](https://github.com/getsentry/sentry-java/pull/3593))
- No longer selectively copy OpenTelemetry attributes to Sentry spans / transactions `data` ([#3663](https://github.com/getsentry/sentry-java/pull/3663))
- Remove `PROCESS_COMMAND_ARGS` (`process.command_args`) OpenTelemetry span attribute as it can be very large ([#3664](https://github.com/getsentry/sentry-java/pull/3664))
- Use RECORD_ONLY sampling decision if performance is disabled ([#3659](https://github.com/getsentry/sentry-java/pull/3659))
    - Also fix check whether Performance is enabled when making a sampling decision in the OpenTelemetry sampler
- Sentry OpenTelemetry Java Agent now sets Instrumenter to SENTRY (used to be OTEL) ([#3697](https://github.com/getsentry/sentry-java/pull/3697))
- Set span origin in `ActivityLifecycleIntegration` on span options instead of after creating the span / transaction ([#3702](https://github.com/getsentry/sentry-java/pull/3702))
    - This allows spans to be filtered by span origin on creation
- Honor ignored span origins in `SentryTracer.startChild` ([#3704](https://github.com/getsentry/sentry-java/pull/3704))
- Use span id of remote parent ([#3548](https://github.com/getsentry/sentry-java/pull/3548))
    - Traces were broken because on an incoming request, OtelSentrySpanProcessor did not set the parentSpanId on the span correctly. Traces were not referencing the actual parent span but some other (random) span ID which the server doesn't know.
- Attach active span to scope when using OpenTelemetry ([#3549](https://github.com/getsentry/sentry-java/pull/3549))
    - Errors weren't linked to traces correctly due to parts of the SDK not knowing the current span
- Record dropped spans in client report when sampling out OpenTelemetry spans ([#3552](https://github.com/getsentry/sentry-java/pull/3552))
- Retrieve the correct current span from `Scope`/`Scopes` when using OpenTelemetry ([#3554](https://github.com/getsentry/sentry-java/pull/3554))
- Support spans that are split into multiple batches ([#3539](https://github.com/getsentry/sentry-java/pull/3539))
    - When spans belonging to a single transaction were split into multiple batches for SpanExporter, we did not add all spans because the isSpanTooOld check wasn't inverted.
- Partially fix bootstrap class loading ([#3543](https://github.com/getsentry/sentry-java/pull/3543))
    - There was a problem with two separate Sentry `Scopes` being active inside each OpenTelemetry `Context` due to using context keys from more than one class loader.
- The Spring Boot 3 WebFlux sample now uses our GraphQL v22 integration ([#3828](https://github.com/getsentry/sentry-java/pull/3828))
- Do not ignore certain span origins for OpenTelemetry without agent ([#3856](https://github.com/getsentry/sentry-java/pull/3856))
- `span.startChild` now uses `.makeCurrent()` by default ([#3544](https://github.com/getsentry/sentry-java/pull/3544))
    - This caused an issue where the span tree wasn't correct because some spans were not added to their direct parent
- Do not set the exception group marker when there is a suppressed exception ([#4056](https://github.com/getsentry/sentry-java/pull/4056))
    - Due to how grouping works in Sentry currently sometimes the suppressed exception is treated as the main exception. This change ensures we keep using the main exception and not change how grouping works.
    - As a consequence the list of exceptions in the group on top of an issue is no longer shown in Sentry UI.
    - We are planning to improve this in the future but opted for this fix first.

### Dependencies

- Bump Native SDK from v0.7.0 to v0.7.17 ([#3441](https://github.com/getsentry/sentry-java/pull/3189)) ([#3851](https://github.com/getsentry/sentry-java/pull/3851)) ([#3914](https://github.com/getsentry/sentry-java/pull/3914)) ([#4003](https://github.com/getsentry/sentry-java/pull/4003))
    - [changelog](https://github.com/getsentry/sentry-native/blob/master/CHANGELOG.md#0717)
    - [diff](https://github.com/getsentry/sentry-native/compare/0.7.0...0.7.17)
- Bump OpenTelemetry to 1.44.1, OpenTelemetry Java Agent to 2.10.0 and Semantic Conventions to 1.28.0 ([#3668](https://github.com/getsentry/sentry-java/pull/3668)) ([#3935](https://github.com/getsentry/sentry-java/pull/3935))

### Migration Guide / Deprecations

Please take a look at [our migration guide in docs](https://docs.sentry.io/platforms/java/migration/7.x-to-8.0).

- `Hub` has been deprecated, we're replacing the following:
    - `IHub` has been replaced by `IScopes`, however you should be able to simply pass `IHub` instances to code expecting `IScopes`, allowing for an easier migration.
    - `HubAdapter.getInstance()` has been replaced by `ScopesAdapter.getInstance()`
    - The `.clone()` method on `IHub`/`IScopes` has been deprecated, please use `.pushScope()` or `.pushIsolationScope()` instead
    - Some internal methods like `.getCurrentHub()` and `.setCurrentHub()` have also been replaced.
- `Sentry.popScope` has been replaced by calling `.close()` on the token returned by `Sentry.pushScope()` and `Sentry.pushIsolationScope()`. The token can also be used in a `try` block like this:

```
try (final @NotNull ISentryLifecycleToken ignored = Sentry.pushScope()) {
  // this block has its separate current scope
}
```

as well as:


```
try (final @NotNull ISentryLifecycleToken ignored = Sentry.pushIsolationScope()) {
  // this block has its separate isolation scope
}
```
- Classes used by our previous OpenTelemetry integration have been deprecated (`SentrySpanProcessor`, `SentryPropagator`, `OpenTelemetryLinkErrorEventProcessor`). Please take a look at [docs](https://docs.sentry.io/platforms/java/tracing/instrumentation/opentelemetry/) on how to setup OpenTelemetry in v8.

You may also use `LifecycleHelper.close(token)`, e.g. in case you need to pass the token around for closing later.


### Changes from `rc.4`

If you have been using `8.0.0-rc.4` of the Java SDK, here's the new changes that have been included in the `8.0.0` release:

- Make `SentryClient` constructor public ([#4045](https://github.com/getsentry/sentry-java/pull/4045))
- The user ip-address is now only set to `"{{auto}}"` if sendDefaultPii is enabled ([#4072](https://github.com/getsentry/sentry-java/pull/4072))
    - This change gives you control over IP address collection directly on the client
- Do not set the exception group marker when there is a suppressed exception ([#4056](https://github.com/getsentry/sentry-java/pull/4056))
    - Due to how grouping works in Sentry currently sometimes the suppressed exception is treated as the main exception. This change ensures we keep using the main exception and not change how grouping works.
    - As a consequence the list of exceptions in the group on top of an issue is no longer shown in Sentry UI.
    - We are planning to improve this in the future but opted for this fix first.
- Fix swallow NDK loadLibrary errors ([#4082](https://github.com/getsentry/sentry-java/pull/4082))

## 7.22.5

### Fixes

- Session Replay: Change bitmap config to `ARGB_8888` for screenshots ([#4282](https://github.com/getsentry/sentry-java/pull/4282))

## 7.22.4

### Fixes

- Session Replay: Fix crash when a navigation breadcrumb does not have "to" destination ([#4185](https://github.com/getsentry/sentry-java/pull/4185))
- Session Replay: Cap video segment duration to maximum 5 minutes to prevent endless video encoding in background ([#4185](https://github.com/getsentry/sentry-java/pull/4185))
- Avoid logging an error when a float is passed in the manifest ([#4266](https://github.com/getsentry/sentry-java/pull/4266))

## 7.22.3

### Fixes

- Reduce excessive CPU usage when serializing breadcrumbs to disk for ANRs ([#4181](https://github.com/getsentry/sentry-java/pull/4181))

## 7.22.2

### Fixes

- Fix AbstractMethodError when using SentryTraced for Jetpack Compose ([#4256](https://github.com/getsentry/sentry-java/pull/4256))

## 7.22.1

### Fixes

- Fix Ensure app start type is set, even when ActivityLifecycleIntegration is not running ([#4216](https://github.com/getsentry/sentry-java/pull/4216))
- Fix properly reset application/content-provider timespans for warm app starts ([#4244](https://github.com/getsentry/sentry-java/pull/4244))

## 7.22.0

### Fixes

- Session Replay: Fix various crashes and issues ([#4135](https://github.com/getsentry/sentry-java/pull/4135))
    - Fix `FileNotFoundException` when trying to read/write `.ongoing_segment` file
    - Fix `IllegalStateException` when registering `onDrawListener`
    - Fix SIGABRT native crashes on Motorola devices when encoding a video
- (Jetpack Compose) Modifier.sentryTag now uses Modifier.Node ([#4029](https://github.com/getsentry/sentry-java/pull/4029))
    - This allows Composables that use this modifier to be skippable

## 7.21.0

### Fixes

- Do not instrument File I/O operations if tracing is disabled ([#4051](https://github.com/getsentry/sentry-java/pull/4051))
- Do not instrument User Interaction multiple times ([#4051](https://github.com/getsentry/sentry-java/pull/4051))
- Speed up view traversal to find touched target in `UserInteractionIntegration` ([#4051](https://github.com/getsentry/sentry-java/pull/4051))
- Reduce IPC/Binder calls performed by the SDK ([#4058](https://github.com/getsentry/sentry-java/pull/4058))

### Behavioural Changes

- (changed in [7.20.1](https://github.com/getsentry/sentry-java/releases/tag/7.20.1)) The user ip-address is now only set to `"{{auto}}"` if sendDefaultPii is enabled ([#4071](https://github.com/getsentry/sentry-java/pull/4071))
    - This change gives you control over IP address collection directly on the client
- Reduce the number of broadcasts the SDK is subscribed for ([#4052](https://github.com/getsentry/sentry-java/pull/4052))
  - Drop `TempSensorBreadcrumbsIntegration`
  - Drop `PhoneStateBreadcrumbsIntegration`
  - Reduce number of broadcasts in `SystemEventsBreadcrumbsIntegration`

Current list of the broadcast events can be found [here](https://github.com/getsentry/sentry-java/blob/9b8dc0a844d10b55ddeddf55d278c0ab0f86421c/sentry-android-core/src/main/java/io/sentry/android/core/SystemEventsBreadcrumbsIntegration.java#L131-L153). If you'd like to subscribe for more events, consider overriding the `SystemEventsBreadcrumbsIntegration` as follows:

```kotlin
SentryAndroid.init(context) { options ->
    options.integrations.removeAll { it is SystemEventsBreadcrumbsIntegration }
    options.integrations.add(SystemEventsBreadcrumbsIntegration(context, SystemEventsBreadcrumbsIntegration.getDefaultActions() + listOf(/* your custom actions */)))
}
```

If you would like to keep some of the default broadcast events as breadcrumbs, consider opening a [GitHub issue](https://github.com/getsentry/sentry-java/issues/new).

## 7.21.0-beta.1

### Fixes

- Do not instrument File I/O operations if tracing is disabled ([#4051](https://github.com/getsentry/sentry-java/pull/4051))
- Do not instrument User Interaction multiple times ([#4051](https://github.com/getsentry/sentry-java/pull/4051))
- Speed up view traversal to find touched target in `UserInteractionIntegration` ([#4051](https://github.com/getsentry/sentry-java/pull/4051))
- Reduce IPC/Binder calls performed by the SDK ([#4058](https://github.com/getsentry/sentry-java/pull/4058))

### Behavioural Changes

- Reduce the number of broadcasts the SDK is subscribed for ([#4052](https://github.com/getsentry/sentry-java/pull/4052))
  - Drop `TempSensorBreadcrumbsIntegration`
  - Drop `PhoneStateBreadcrumbsIntegration`
  - Reduce number of broadcasts in `SystemEventsBreadcrumbsIntegration`

Current list of the broadcast events can be found [here](https://github.com/getsentry/sentry-java/blob/9b8dc0a844d10b55ddeddf55d278c0ab0f86421c/sentry-android-core/src/main/java/io/sentry/android/core/SystemEventsBreadcrumbsIntegration.java#L131-L153). If you'd like to subscribe for more events, consider overriding the `SystemEventsBreadcrumbsIntegration` as follows:

```kotlin
SentryAndroid.init(context) { options ->
    options.integrations.removeAll { it is SystemEventsBreadcrumbsIntegration }
    options.integrations.add(SystemEventsBreadcrumbsIntegration(context, SystemEventsBreadcrumbsIntegration.getDefaultActions() + listOf(/* your custom actions */)))
}
```

If you would like to keep some of the default broadcast events as breadcrumbs, consider opening a [GitHub issue](https://github.com/getsentry/sentry-java/issues/new).

## 7.20.1

### Behavioural Changes

- The user ip-address is now only set to `"{{auto}}"` if sendDefaultPii is enabled ([#4071](https://github.com/getsentry/sentry-java/pull/4071))
    - This change gives you control over IP address collection directly on the client

## 7.20.0

### Features

- Session Replay GA ([#4017](https://github.com/getsentry/sentry-java/pull/4017))

To enable Replay use the `sessionReplay.sessionSampleRate` or `sessionReplay.onErrorSampleRate` options.

  ```kotlin
  import io.sentry.SentryReplayOptions
  import io.sentry.android.core.SentryAndroid

  SentryAndroid.init(context) { options ->
   
    options.sessionReplay.sessionSampleRate = 1.0
    options.sessionReplay.onErrorSampleRate = 1.0
  
    // To change default redaction behavior (defaults to true)
    options.sessionReplay.redactAllImages = true
    options.sessionReplay.redactAllText = true
  
    // To change quality of the recording (defaults to MEDIUM)
    options.sessionReplay.quality = SentryReplayOptions.SentryReplayQuality.MEDIUM // (LOW|MEDIUM|HIGH)
  }
  ```

### Fixes

- Fix warm start detection ([#3937](https://github.com/getsentry/sentry-java/pull/3937))
- Session Replay: Reduce memory allocations, disk space consumption, and payload size ([#4016](https://github.com/getsentry/sentry-java/pull/4016))
- Session Replay: Do not try to encode corrupted frames multiple times ([#4016](https://github.com/getsentry/sentry-java/pull/4016))

### Internal

- Session Replay: Allow overriding `SdkVersion` for replay events ([#4014](https://github.com/getsentry/sentry-java/pull/4014))
- Session Replay: Send replay options as tags ([#4015](https://github.com/getsentry/sentry-java/pull/4015))

### Breaking changes

- Session Replay options were moved from under `experimental` to the main `options` object ([#4017](https://github.com/getsentry/sentry-java/pull/4017))

## 7.19.1

### Fixes

- Change TTFD timeout to 25 seconds ([#3984](https://github.com/getsentry/sentry-java/pull/3984))
- Session Replay: Fix memory leak when masking Compose screens ([#3985](https://github.com/getsentry/sentry-java/pull/3985))
- Session Replay: Fix potential ANRs in `GestureRecorder` ([#4001](https://github.com/getsentry/sentry-java/pull/4001))

### Internal

- Session Replay: Flutter improvements ([#4007](https://github.com/getsentry/sentry-java/pull/4007))

## 7.19.0

### Fixes

- Session Replay: fix various crashes and issues ([#3970](https://github.com/getsentry/sentry-java/pull/3970))
    - Fix `IndexOutOfBoundsException` when tracking window changes
    - Fix `IllegalStateException` when adding/removing draw listener for a dead view
    - Fix `ConcurrentModificationException` when registering window listeners and stopping `WindowRecorder`/`GestureRecorder`
- Add support for setting sentry-native handler_strategy ([#3671](https://github.com/getsentry/sentry-java/pull/3671))

### Dependencies

- Bump Native SDK from v0.7.8 to v0.7.16 ([#3671](https://github.com/getsentry/sentry-java/pull/3671))
    - [changelog](https://github.com/getsentry/sentry-native/blob/master/CHANGELOG.md#0716)
    - [diff](https://github.com/getsentry/sentry-native/compare/0.7.8...0.7.16)

## 7.18.1

### Fixes

- Fix testTag not working for Jetpack Compose user interaction tracking ([#3878](https://github.com/getsentry/sentry-java/pull/3878))

## 7.18.0

### Features

- Android 15: Add support for 16KB page sizes ([#3620](https://github.com/getsentry/sentry-java/pull/3620))
    - See https://developer.android.com/guide/practices/page-sizes for more details
- Session Replay: Add `beforeSendReplay` callback ([#3855](https://github.com/getsentry/sentry-java/pull/3855))
- Session Replay: Add support for masking/unmasking view containers ([#3881](https://github.com/getsentry/sentry-java/pull/3881))

### Fixes

- Avoid collecting normal frames ([#3782](https://github.com/getsentry/sentry-java/pull/3782))
- Ensure android initialization process continues even if options configuration block throws an exception ([#3887](https://github.com/getsentry/sentry-java/pull/3887))
- Do not report parsing ANR error when there are no threads ([#3888](https://github.com/getsentry/sentry-java/pull/3888))
    - This should significantly reduce the number of events with message "Sentry Android SDK failed to parse system thread dump..." reported
- Session Replay: Disable replay in session mode when rate limit is active ([#3854](https://github.com/getsentry/sentry-java/pull/3854))

### Dependencies

- Bump Native SDK from v0.7.2 to v0.7.8 ([#3620](https://github.com/getsentry/sentry-java/pull/3620))
    - [changelog](https://github.com/getsentry/sentry-native/blob/master/CHANGELOG.md#078)
    - [diff](https://github.com/getsentry/sentry-native/compare/0.7.2...0.7.8)

## 7.17.0

### Features

- Add meta option to set the maximum amount of breadcrumbs to be logged. ([#3836](https://github.com/getsentry/sentry-java/pull/3836))
- Use a separate `Random` instance per thread to improve SDK performance ([#3835](https://github.com/getsentry/sentry-java/pull/3835))

### Fixes

- Using MaxBreadcrumb with value 0 no longer crashes. ([#3836](https://github.com/getsentry/sentry-java/pull/3836))
- Accept manifest integer values when requiring floating values ([#3823](https://github.com/getsentry/sentry-java/pull/3823))
- Fix standalone tomcat jndi issue ([#3873](https://github.com/getsentry/sentry-java/pull/3873))
    - Using Sentry Spring Boot on a standalone tomcat caused the following error:
        - Failed to bind properties under 'sentry.parsed-dsn' to io.sentry.Dsn

## 7.16.0

### Features

- Add meta option to attach ANR thread dumps ([#3791](https://github.com/getsentry/sentry-java/pull/3791))

### Fixes

- Cache parsed Dsn ([#3796](https://github.com/getsentry/sentry-java/pull/3796))
- fix invalid profiles when the transaction name is empty ([#3747](https://github.com/getsentry/sentry-java/pull/3747))
- Deprecate `enableTracing` option ([#3777](https://github.com/getsentry/sentry-java/pull/3777))
- Vendor `java.util.Random` and replace `java.security.SecureRandom` usages ([#3783](https://github.com/getsentry/sentry-java/pull/3783))
- Fix potential ANRs due to NDK scope sync ([#3754](https://github.com/getsentry/sentry-java/pull/3754))
- Fix potential ANRs due to NDK System.loadLibrary calls ([#3670](https://github.com/getsentry/sentry-java/pull/3670))
- Fix slow `Log` calls on app startup ([#3793](https://github.com/getsentry/sentry-java/pull/3793))
- Fix slow Integration name parsing ([#3794](https://github.com/getsentry/sentry-java/pull/3794))
- Session Replay: Reduce startup and capture overhead ([#3799](https://github.com/getsentry/sentry-java/pull/3799))
- Load lazy fields on init in the background ([#3803](https://github.com/getsentry/sentry-java/pull/3803))
- Replace setOf with HashSet.add ([#3801](https://github.com/getsentry/sentry-java/pull/3801))

### Breaking changes

- The method `addIntegrationToSdkVersion(Ljava/lang/Class;)V` has been removed from the core (`io.sentry:sentry`) package. Please make sure all of the packages (e.g. `io.sentry:sentry-android-core`, `io.sentry:sentry-android-fragment`, `io.sentry:sentry-okhttp`  and others) are all aligned and using the same version to prevent the `NoSuchMethodError` exception.

## 7.16.0-alpha.1

### Features

- Add meta option to attach ANR thread dumps ([#3791](https://github.com/getsentry/sentry-java/pull/3791))

### Fixes

- Cache parsed Dsn ([#3796](https://github.com/getsentry/sentry-java/pull/3796))
- fix invalid profiles when the transaction name is empty ([#3747](https://github.com/getsentry/sentry-java/pull/3747))
- Deprecate `enableTracing` option ([#3777](https://github.com/getsentry/sentry-java/pull/3777))
- Vendor `java.util.Random` and replace `java.security.SecureRandom` usages ([#3783](https://github.com/getsentry/sentry-java/pull/3783))
- Fix potential ANRs due to NDK scope sync ([#3754](https://github.com/getsentry/sentry-java/pull/3754))
- Fix potential ANRs due to NDK System.loadLibrary calls ([#3670](https://github.com/getsentry/sentry-java/pull/3670))
- Fix slow `Log` calls on app startup ([#3793](https://github.com/getsentry/sentry-java/pull/3793))
- Fix slow Integration name parsing ([#3794](https://github.com/getsentry/sentry-java/pull/3794))
- Session Replay: Reduce startup and capture overhead ([#3799](https://github.com/getsentry/sentry-java/pull/3799))

## 7.15.0

### Features

- Add support for `feedback` envelope header item type ([#3687](https://github.com/getsentry/sentry-java/pull/3687))
- Add breadcrumb.origin field ([#3727](https://github.com/getsentry/sentry-java/pull/3727))
- Session Replay: Add options to selectively mask/unmask views captured in replay. The following options are available: ([#3689](https://github.com/getsentry/sentry-java/pull/3689))
    - `android:tag="sentry-mask|sentry-unmask"` in XML or `view.setTag("sentry-mask|sentry-unmask")` in code tags
        - if you already have a tag set for a view, you can set a tag by id: `<tag android:id="@id/sentry_privacy" android:value="mask|unmask"/>` in XML or `view.setTag(io.sentry.android.replay.R.id.sentry_privacy, "mask|unmask")` in code
    - `view.sentryReplayMask()` or `view.sentryReplayUnmask()` extension functions
    - mask/unmask `View`s of a certain type by adding fully-qualified classname to one of the lists `options.experimental.sessionReplay.addMaskViewClass()` or `options.experimental.sessionReplay.addUnmaskViewClass()`. Note, that all of the view subclasses/subtypes will be masked/unmasked as well
        - For example, (this is already a default behavior) to mask all `TextView`s and their subclasses (`RadioButton`, `EditText`, etc.): `options.experimental.sessionReplay.addMaskViewClass("android.widget.TextView")`
        - If you're using code obfuscation, adjust your proguard-rules accordingly, so your custom view class name is not minified
- Session Replay: Support Jetpack Compose masking ([#3739](https://github.com/getsentry/sentry-java/pull/3739))
  - To selectively mask/unmask @Composables, use `Modifier.sentryReplayMask()` and `Modifier.sentryReplayUnmask()` modifiers
- Session Replay: Mask `WebView`, `VideoView` and `androidx.media3.ui.PlayerView` by default ([#3775](https://github.com/getsentry/sentry-java/pull/3775))

### Fixes

- Avoid stopping appStartProfiler after application creation ([#3630](https://github.com/getsentry/sentry-java/pull/3630))
- Session Replay: Correctly detect dominant color for `TextView`s with Spans ([#3682](https://github.com/getsentry/sentry-java/pull/3682))
- Fix ensure Application Context is used even when SDK is initialized via Activity Context ([#3669](https://github.com/getsentry/sentry-java/pull/3669))
- Fix potential ANRs due to `Calendar.getInstance` usage in Breadcrumbs constructor ([#3736](https://github.com/getsentry/sentry-java/pull/3736))
- Fix potential ANRs due to default integrations ([#3778](https://github.com/getsentry/sentry-java/pull/3778))
- Lazily initialize heavy `SentryOptions` members to avoid ANRs on app start ([#3749](https://github.com/getsentry/sentry-java/pull/3749))

*Breaking changes*:

- `options.experimental.sessionReplay.errorSampleRate` was renamed to `options.experimental.sessionReplay.onErrorSampleRate` ([#3637](https://github.com/getsentry/sentry-java/pull/3637))
- Manifest option `io.sentry.session-replay.error-sample-rate` was renamed to `io.sentry.session-replay.on-error-sample-rate` ([#3637](https://github.com/getsentry/sentry-java/pull/3637))
- Change `redactAllText` and `redactAllImages` to `maskAllText` and `maskAllImages` ([#3741](https://github.com/getsentry/sentry-java/pull/3741))

## 7.14.0

### Features

- Session Replay: Gesture/touch support for Flutter ([#3623](https://github.com/getsentry/sentry-java/pull/3623))

### Fixes

- Fix app start spans missing from Pixel devices ([#3634](https://github.com/getsentry/sentry-java/pull/3634))
- Avoid ArrayIndexOutOfBoundsException on Android cpu data collection ([#3598](https://github.com/getsentry/sentry-java/pull/3598))
- Fix lazy select queries instrumentation ([#3604](https://github.com/getsentry/sentry-java/pull/3604))
- Session Replay: buffer mode improvements ([#3622](https://github.com/getsentry/sentry-java/pull/3622))
  - Align next segment timestamp with the end of the buffered segment when converting from buffer mode to session mode
  - Persist `buffer` replay type for the entire replay when converting from buffer mode to session mode
  - Properly store screen names for `buffer` mode
- Session Replay: fix various crashes and issues ([#3628](https://github.com/getsentry/sentry-java/pull/3628))
  - Fix video not being encoded on Pixel devices
  - Fix SIGABRT native crashes on Xiaomi devices when encoding a video
  - Fix `RejectedExecutionException` when redacting a screenshot
  - Fix `FileNotFoundException` when persisting segment values

### Chores

- Introduce `ReplayShadowMediaCodec` and refactor tests using custom encoder ([#3612](https://github.com/getsentry/sentry-java/pull/3612))

## 7.13.0

### Features

- Session Replay: ([#3565](https://github.com/getsentry/sentry-java/pull/3565)) ([#3609](https://github.com/getsentry/sentry-java/pull/3609))
  - Capture remaining replay segment for ANRs on next app launch
  - Capture remaining replay segment for unhandled crashes on next app launch

### Fixes

- Session Replay: ([#3565](https://github.com/getsentry/sentry-java/pull/3565)) ([#3609](https://github.com/getsentry/sentry-java/pull/3609))
  - Fix stopping replay in `session` mode at 1 hour deadline
  - Never encode full frames for a video segment, only do partial updates. This further reduces size of the replay segment
  - Use propagation context when no active transaction for ANRs

### Dependencies

- Bump Spring Boot to 3.3.2 ([#3541](https://github.com/getsentry/sentry-java/pull/3541))

## 7.12.1

### Fixes

- Check app start spans time and ignore background app starts ([#3550](https://github.com/getsentry/sentry-java/pull/3550))
  - This should eliminate long-lasting App Start transactions

## 7.12.0

### Features

- Session Replay Public Beta ([#3339](https://github.com/getsentry/sentry-java/pull/3339))

  To enable Replay use the `sessionReplay.sessionSampleRate` or `sessionReplay.errorSampleRate` experimental options.

  ```kotlin
  import io.sentry.SentryReplayOptions
  import io.sentry.android.core.SentryAndroid

  SentryAndroid.init(context) { options ->
   
    // Currently under experimental options:
    options.experimental.sessionReplay.sessionSampleRate = 1.0
    options.experimental.sessionReplay.errorSampleRate = 1.0
  
    // To change default redaction behavior (defaults to true)
    options.experimental.sessionReplay.redactAllImages = true
    options.experimental.sessionReplay.redactAllText = true
  
    // To change quality of the recording (defaults to MEDIUM)
    options.experimental.sessionReplay.quality = SentryReplayOptions.SentryReplayQuality.MEDIUM // (LOW|MEDIUM|HIGH)
  }
  ```

  To learn more visit [Sentry's Mobile Session Replay](https://docs.sentry.io/product/explore/session-replay/mobile/) documentation page.

## 7.11.0

### Features

- Report dropped spans ([#3528](https://github.com/getsentry/sentry-java/pull/3528))

### Fixes

- Fix duplicate session start for React Native ([#3504](https://github.com/getsentry/sentry-java/pull/3504))
- Move onFinishCallback before span or transaction is finished ([#3459](https://github.com/getsentry/sentry-java/pull/3459))
- Add timestamp when a profile starts ([#3442](https://github.com/getsentry/sentry-java/pull/3442))
- Move fragment auto span finish to onFragmentStarted ([#3424](https://github.com/getsentry/sentry-java/pull/3424))
- Remove profiling timeout logic and disable profiling on API 21 ([#3478](https://github.com/getsentry/sentry-java/pull/3478))
- Properly reset metric flush flag on metric emission ([#3493](https://github.com/getsentry/sentry-java/pull/3493))
- Use SecureRandom in favor of Random for Metrics ([#3495](https://github.com/getsentry/sentry-java/pull/3495))
- Fix UncaughtExceptionHandlerIntegration Memory Leak ([#3398](https://github.com/getsentry/sentry-java/pull/3398))
- Deprecated `User.segment`. Use a custom tag or context instead. ([#3511](https://github.com/getsentry/sentry-java/pull/3511))
- Fix duplicated http spans ([#3526](https://github.com/getsentry/sentry-java/pull/3526))
- When capturing unhandled hybrid exception session should be ended and new start if need ([#3480](https://github.com/getsentry/sentry-java/pull/3480))

### Dependencies

- Bump Native SDK from v0.7.0 to v0.7.2 ([#3314](https://github.com/getsentry/sentry-java/pull/3314))
  - [changelog](https://github.com/getsentry/sentry-native/blob/master/CHANGELOG.md#072)
  - [diff](https://github.com/getsentry/sentry-native/compare/0.7.0...0.7.2)

## 7.10.0

### Features

- Publish Gradle module metadata ([#3422](https://github.com/getsentry/sentry-java/pull/3422))

### Fixes

- Fix faulty `span.frame_delay` calculation for early app start spans ([#3427](https://github.com/getsentry/sentry-java/pull/3427))
- Fix crash when installing `ShutdownHookIntegration` and the VM is shutting down ([#3456](https://github.com/getsentry/sentry-java/pull/3456))

## 7.9.0

### Features

- Add start_type to app context ([#3379](https://github.com/getsentry/sentry-java/pull/3379))
- Add ttid/ttfd contribution flags ([#3386](https://github.com/getsentry/sentry-java/pull/3386))

### Fixes

- (Internal) Metrics code cleanup ([#3403](https://github.com/getsentry/sentry-java/pull/3403))
- Fix Frame measurements in app start transactions ([#3382](https://github.com/getsentry/sentry-java/pull/3382))
- Fix timing metric value different from span duration ([#3368](https://github.com/getsentry/sentry-java/pull/3368))
- Do not always write startup crash marker ([#3409](https://github.com/getsentry/sentry-java/pull/3409))
  - This may have been causing the SDK init logic to block the main thread

## 7.8.0

### Features

- Add description to OkHttp spans ([#3320](https://github.com/getsentry/sentry-java/pull/3320))
- Enable backpressure management by default ([#3284](https://github.com/getsentry/sentry-java/pull/3284))

### Fixes

- Add rate limit to Metrics ([#3334](https://github.com/getsentry/sentry-java/pull/3334))
- Fix java.lang.ClassNotFoundException: org.springframework.web.servlet.HandlerMapping in Spring Boot Servlet mode without WebMVC ([#3336](https://github.com/getsentry/sentry-java/pull/3336))
- Fix normalization of metrics keys, tags and values ([#3332](https://github.com/getsentry/sentry-java/pull/3332))

## 7.7.0

### Features

- Add support for Spring Rest Client ([#3199](https://github.com/getsentry/sentry-java/pull/3199))
- Extend Proxy options with proxy type ([#3326](https://github.com/getsentry/sentry-java/pull/3326))

### Fixes

- Fixed default deadline timeout to 30s instead of 300s ([#3322](https://github.com/getsentry/sentry-java/pull/3322))
- Fixed `Fix java.lang.ClassNotFoundException: org.springframework.web.servlet.HandlerExceptionResolver` in Spring Boot Servlet mode without WebMVC ([#3333](https://github.com/getsentry/sentry-java/pull/3333))

## 7.6.0

### Features

- Experimental: Add support for Sentry Developer Metrics ([#3205](https://github.com/getsentry/sentry-java/pull/3205), [#3238](https://github.com/getsentry/sentry-java/pull/3238), [#3248](https://github.com/getsentry/sentry-java/pull/3248), [#3250](https://github.com/getsentry/sentry-java/pull/3250))  
  Use the Metrics API to track processing time, download sizes, user signups, and conversion rates and correlate them back to tracing data in order to get deeper insights and solve issues faster. Our API supports counters, distributions, sets, gauges and timers, and it's easy to get started:
  ```kotlin
  Sentry.metrics()
    .increment(
        "button_login_click", // key
        1.0,                  // value
        null,                 // unit
        mapOf(                // tags
            "provider" to "e-mail"
        )
    )
  ```
  To learn more about Sentry Developer Metrics, head over to our [Java](https://docs.sentry.io/platforms/java/metrics/) and [Android](https://docs.sentry.io//platforms/android/metrics/) docs page.

## 7.5.0

### Features

- Add support for measurements at span level ([#3219](https://github.com/getsentry/sentry-java/pull/3219))
- Add `enableScopePersistence` option to disable `PersistingScopeObserver` used for ANR reporting which may increase performance overhead. Defaults to `true` ([#3218](https://github.com/getsentry/sentry-java/pull/3218))
  - When disabled, the SDK will not enrich ANRv2 events with scope data (e.g. breadcrumbs, user, tags, etc.)
- Configurable defaults for Cron - MonitorConfig ([#3195](https://github.com/getsentry/sentry-java/pull/3195))
- We now display a warning on startup if an incompatible version of Spring Boot is detected ([#3233](https://github.com/getsentry/sentry-java/pull/3233))
  - This should help notice a mismatching Sentry dependency, especially when upgrading a Spring Boot application
- Experimental: Add Metrics API ([#3205](https://github.com/getsentry/sentry-java/pull/3205))

### Fixes

- Ensure performance measurement collection is not taken too frequently ([#3221](https://github.com/getsentry/sentry-java/pull/3221))
- Fix old profiles deletion on SDK init ([#3216](https://github.com/getsentry/sentry-java/pull/3216))
- Fix hub restore point in wrappers: SentryWrapper, SentryTaskDecorator and SentryScheduleHook ([#3225](https://github.com/getsentry/sentry-java/pull/3225))
  - We now reset the hub to its previous value on the thread where the `Runnable`/`Callable`/`Supplier` is executed instead of setting it to the hub that was used on the thread where the `Runnable`/`Callable`/`Supplier` was created.
- Fix add missing thread name/id to app start spans ([#3226](https://github.com/getsentry/sentry-java/pull/3226))

## 7.4.0

### Features

- Add new threshold parameters to monitor config ([#3181](https://github.com/getsentry/sentry-java/pull/3181))
- Report process init time as a span for app start performance ([#3159](https://github.com/getsentry/sentry-java/pull/3159))
- (perf-v2): Calculate frame delay on a span level ([#3197](https://github.com/getsentry/sentry-java/pull/3197))
- Resolve spring properties in @SentryCheckIn annotation ([#3194](https://github.com/getsentry/sentry-java/pull/3194))
- Experimental: Add Spotlight integration ([#3166](https://github.com/getsentry/sentry-java/pull/3166))
    - For more details about Spotlight head over to https://spotlightjs.com/
    - Set `options.isEnableSpotlight = true` to enable Spotlight

### Fixes

- Don't wait on main thread when SDK restarts ([#3200](https://github.com/getsentry/sentry-java/pull/3200))
- Fix Jetpack Compose widgets are not being correctly identified for user interaction tracing ([#3209](https://github.com/getsentry/sentry-java/pull/3209))
- Fix issue title on Android when a wrapping `RuntimeException` is thrown by the system ([#3212](https://github.com/getsentry/sentry-java/pull/3212))
  - This will change grouping of the issues that were previously titled `RuntimeInit$MethodAndArgsCaller` to have them split up properly by the original root cause exception

## 7.3.0

### Features

- Added App Start profiling
    - This depends on the new option `io.sentry.profiling.enable-app-start`, other than the already existing `io.sentry.traces.profiling.sample-rate`.
    - Sampler functions can check the new `isForNextAppStart` flag, to adjust startup profiling sampling programmatically.
      Relevant PRs:
    - Decouple Profiler from Transaction ([#3101](https://github.com/getsentry/sentry-java/pull/3101))
    - Add options and sampling logic ([#3121](https://github.com/getsentry/sentry-java/pull/3121))
    - Add ContentProvider and start profile ([#3128](https://github.com/getsentry/sentry-java/pull/3128))
- Extend internal performance collector APIs ([#3102](https://github.com/getsentry/sentry-java/pull/3102))
- Collect slow and frozen frames for spans using `OnFrameMetricsAvailableListener` ([#3111](https://github.com/getsentry/sentry-java/pull/3111))
- Interpolate total frame count to match span duration ([#3158](https://github.com/getsentry/sentry-java/pull/3158))

### Fixes

- Avoid multiple breadcrumbs from OkHttpEventListener ([#3175](https://github.com/getsentry/sentry-java/pull/3175))
- Apply OkHttp listener auto finish timestamp to all running spans ([#3167](https://github.com/getsentry/sentry-java/pull/3167))
- Fix not eligible for auto proxying warnings ([#3154](https://github.com/getsentry/sentry-java/pull/3154))
- Set default fingerprint for ANRv2 events to correctly group background and foreground ANRs ([#3164](https://github.com/getsentry/sentry-java/pull/3164))
  - This will improve grouping of ANRs that have similar stacktraces but differ in background vs foreground state. Only affects newly-ingested ANR events with `mechanism:AppExitInfo`
- Fix UserFeedback disk cache name conflicts with linked events ([#3116](https://github.com/getsentry/sentry-java/pull/3116))

### Breaking changes

- Remove `HostnameVerifier` option as it's flagged by security tools of some app stores ([#3150](https://github.com/getsentry/sentry-java/pull/3150))
  - If you were using this option, you have 3 possible paths going forward:
    - Provide a custom `ITransportFactory` through `SentryOptions.setTransportFactory()`, where you can copy over most of the parts like `HttpConnection` and `AsyncHttpTransport` from the SDK with necessary modifications
    - Get a certificate for your server through e.g. [Let's Encrypt](https://letsencrypt.org/)
    - Fork the SDK and add the hostname verifier back

### Dependencies

- Bump Native SDK from v0.6.7 to v0.7.0 ([#3133](https://github.com/getsentry/sentry-java/pull/3133))
  - [changelog](https://github.com/getsentry/sentry-native/blob/master/CHANGELOG.md#070)
  - [diff](https://github.com/getsentry/sentry-native/compare/0.6.7...0.7.0)

## 7.2.0

### Features

- Handle `monitor`/`check_in` in client reports and rate limiter ([#3096](https://github.com/getsentry/sentry-java/pull/3096))
- Add support for `graphql-java` version 21 ([#3090](https://github.com/getsentry/sentry-java/pull/3090))

### Fixes

- Avoid concurrency in AndroidProfiler performance data collection ([#3130](https://github.com/getsentry/sentry-java/pull/3130))
- Improve thresholds for network changes breadcrumbs ([#3083](https://github.com/getsentry/sentry-java/pull/3083))
- SchedulerFactoryBeanCustomizer now runs first so user customization is not overridden ([#3095](https://github.com/getsentry/sentry-java/pull/3095))
  - If you are setting global job listeners please also add `SentryJobListener`
- Ensure serialVersionUID of Exception classes are unique ([#3115](https://github.com/getsentry/sentry-java/pull/3115))
- Get rid of "is not eligible for getting processed by all BeanPostProcessors" warnings in Spring Boot ([#3108](https://github.com/getsentry/sentry-java/pull/3108))
- Fix missing `release` and other fields for ANRs reported with `mechanism:AppExitInfo` ([#3074](https://github.com/getsentry/sentry-java/pull/3074))

### Dependencies

- Bump `opentelemetry-sdk` to `1.33.0` and `opentelemetry-javaagent` to `1.32.0` ([#3112](https://github.com/getsentry/sentry-java/pull/3112))

## 7.1.0

### Features

- Support multiple debug-metadata.properties ([#3024](https://github.com/getsentry/sentry-java/pull/3024))
- Automatically downsample transactions when the system is under load ([#3072](https://github.com/getsentry/sentry-java/pull/3072))
  - You can opt into this behaviour by setting `enable-backpressure-handling=true`.
  - We're happy to receive feedback, e.g. [in this GitHub issue](https://github.com/getsentry/sentry-java/issues/2829)
  - When the system is under load we start reducing the `tracesSampleRate` automatically.
  - Once the system goes back to healthy, we reset the `tracesSampleRate` to its original value.
- (Android) Experimental: Provide more detailed cold app start information ([#3057](https://github.com/getsentry/sentry-java/pull/3057))
  - Attaches spans for Application, ContentProvider, and Activities to app-start timings
  - Application and ContentProvider timings are added using bytecode instrumentation, which requires sentry-android-gradle-plugin version `4.1.0` or newer
  - Uses Process.startUptimeMillis to calculate app-start timings
  - To enable this feature set `options.isEnablePerformanceV2 = true`
- Move slow+frozen frame calculation, as well as frame delay inside SentryFrameMetricsCollector ([#3100](https://github.com/getsentry/sentry-java/pull/3100))
- Extract Activity Breadcrumbs generation into own Integration ([#3064](https://github.com/getsentry/sentry-java/pull/3064))

### Fixes

- Send breadcrumbs and client error in `SentryOkHttpEventListener` even without transactions ([#3087](https://github.com/getsentry/sentry-java/pull/3087))
- Keep `io.sentry.exception.SentryHttpClientException` from obfuscation to display proper issue title on Sentry ([#3093](https://github.com/getsentry/sentry-java/pull/3093))
- (Android) Fix wrong activity transaction duration in case SDK init is deferred ([#3092](https://github.com/getsentry/sentry-java/pull/3092))

### Dependencies

- Bump Gradle from v8.4.0 to v8.5.0 ([#3070](https://github.com/getsentry/sentry-java/pull/3070))
  - [changelog](https://github.com/gradle/gradle/blob/master/CHANGELOG.md#v850)
  - [diff](https://github.com/gradle/gradle/compare/v8.4.0...v8.5.0)

## 7.0.0

Version 7 of the Sentry Android/Java SDK brings a variety of features and fixes. The most notable changes are:
- Bumping `minSdk` level to 19 (Android 4.4)
- The SDK will now listen to connectivity changes and try to re-upload cached events when internet connection is re-established additionally to uploading events on app restart 
- `Sentry.getSpan` now returns the root transaction, which should improve the span hierarchy and make it leaner
- Multiple improvements to reduce probability of the SDK causing ANRs
- New `sentry-okhttp` artifact is unbundled from Android and can be used in pure JVM-only apps

## Sentry Self-hosted Compatibility

This SDK version is compatible with a self-hosted version of Sentry `22.12.0` or higher. If you are using an older version of [self-hosted Sentry](https://develop.sentry.dev/self-hosted/) (aka onpremise), you will need to [upgrade](https://develop.sentry.dev/self-hosted/releases/). If you're using `sentry.io` no action is required.

## Sentry Integrations Version Compatibility (Android)

Make sure to align _all_ Sentry dependencies to the same version when bumping the SDK to 7.+, otherwise it will crash at runtime due to binary incompatibility. (E.g. if you're using `-timber`, `-okhttp` or other packages)

For example, if you're using the [Sentry Android Gradle plugin](https://github.com/getsentry/sentry-android-gradle-plugin) with the `autoInstallation` [feature](https://docs.sentry.io/platforms/android/configuration/gradle/#auto-installation) (enabled by default), make sure to use version 4.+ of the gradle plugin together with version 7.+ of the SDK. If you can't do that for some reason, you can specify sentry version via the plugin config block:

```kotlin
sentry {
  autoInstallation {
    sentryVersion.set("7.0.0")
  }
}
```

Similarly, if you have a Sentry SDK (e.g. `sentry-android-core`) dependency on one of your Gradle modules and you're updating it to 7.+, make sure the Gradle plugin is at 4.+ or specify the SDK version as shown in the snippet above.

## Breaking Changes

- Bump min API to 19 ([#2883](https://github.com/getsentry/sentry-java/pull/2883))
- If you're using `sentry-kotlin-extensions`, it requires `kotlinx-coroutines-core` version `1.6.1` or higher now ([#2838](https://github.com/getsentry/sentry-java/pull/2838))
- Move enableNdk from SentryOptions to SentryAndroidOptions ([#2793](https://github.com/getsentry/sentry-java/pull/2793))
- Apollo v2 BeforeSpanCallback now allows returning null ([#2890](https://github.com/getsentry/sentry-java/pull/2890))
- `SentryOkHttpUtils` was removed from public API as it's been exposed by mistake ([#3005](https://github.com/getsentry/sentry-java/pull/3005))
- `Scope` now implements the `IScope` interface, therefore some methods like `ScopeCallback.run` accept `IScope` now ([#3066](https://github.com/getsentry/sentry-java/pull/3066))
- Cleanup `startTransaction` overloads ([#2964](https://github.com/getsentry/sentry-java/pull/2964))
    - We have reduced the number of overloads by allowing to pass in a `TransactionOptions` object instead of having separate parameters for certain options
    - `TransactionOptions` has defaults set and can be customized, for example:

```kotlin
// old
val transaction = Sentry.startTransaction("name", "op", bindToScope = true)
// new
val transaction = Sentry.startTransaction("name", "op", TransactionOptions().apply { isBindToScope = true })
```

## Behavioural Changes

- Android only: `Sentry.getSpan()` returns the root span/transaction instead of the latest span ([#2855](https://github.com/getsentry/sentry-java/pull/2855))
- Capture failed HTTP and GraphQL (Apollo) requests by default ([#2794](https://github.com/getsentry/sentry-java/pull/2794))
    - This can increase your event consumption and may affect your quota, because we will report failed network requests as Sentry events by default, if you're using the `sentry-android-okhttp` or `sentry-apollo-3` integrations. You can customize what errors you want/don't want to have reported for [OkHttp](https://docs.sentry.io/platforms/android/integrations/okhttp#http-client-errors) and [Apollo3](https://docs.sentry.io/platforms/android/integrations/apollo3#graphql-client-errors) respectively.
- Measure AppStart time till First Draw instead of `onResume` ([#2851](https://github.com/getsentry/sentry-java/pull/2851))
- Automatic user interaction tracking: every click now starts a new automatic transaction ([#2891](https://github.com/getsentry/sentry-java/pull/2891))
    - Previously performing a click on the same UI widget twice would keep the existing transaction running, the new behavior now better aligns with other SDKs
- Add deadline timeout for automatic transactions ([#2865](https://github.com/getsentry/sentry-java/pull/2865))
    - This affects all automatically generated transactions on Android (UI, clicks), the default timeout is 30s, meaning the automatic transaction will be force-finished with status `deadline_exceeded` when reaching the deadline 
- Set ip_address to {{auto}} by default, even if sendDefaultPII is disabled ([#2860](https://github.com/getsentry/sentry-java/pull/2860))
    - Instead use the "Prevent Storing of IP Addresses" option in the "Security & Privacy" project settings on sentry.io
- Raw logback message and parameters are now guarded by `sendDefaultPii` if an `encoder` has been configured ([#2976](https://github.com/getsentry/sentry-java/pull/2976))
- The `maxSpans` setting (defaults to 1000) is enforced for nested child spans which means a single transaction can have `maxSpans` number of children (nested or not) at most ([#3065](https://github.com/getsentry/sentry-java/pull/3065))
- The `ScopeCallback` in `withScope` is now always executed ([#3066](https://github.com/getsentry/sentry-java/pull/3066))

## Deprecations

- `sentry-android-okhttp` was deprecated in favour of the new `sentry-okhttp` module. Make sure to replace `io.sentry.android.okhttp` package name with `io.sentry.okhttp` before the next major, where the classes will be removed ([#3005](https://github.com/getsentry/sentry-java/pull/3005))

## Other Changes

### Features

- Observe network state to upload any unsent envelopes ([#2910](https://github.com/getsentry/sentry-java/pull/2910))
    - Android: it works out-of-the-box as part of the default `SendCachedEnvelopeIntegration`
    - JVM: you'd have to install `SendCachedEnvelopeFireAndForgetIntegration` as mentioned in https://docs.sentry.io/platforms/java/configuration/#configuring-offline-caching and provide your own implementation of `IConnectionStatusProvider` via `SentryOptions`
- Add `sentry-okhttp` module to support instrumenting OkHttp in non-Android projects ([#3005](https://github.com/getsentry/sentry-java/pull/3005))
- Do not filter out Sentry SDK frames in case of uncaught exceptions ([#3021](https://github.com/getsentry/sentry-java/pull/3021))
- Do not try to send and drop cached envelopes when rate-limiting is active ([#2937](https://github.com/getsentry/sentry-java/pull/2937))

### Fixes

- Use `getMyMemoryState()` instead of `getRunningAppProcesses()` to retrieve process importance ([#3004](https://github.com/getsentry/sentry-java/pull/3004))
    - This should prevent some app stores from flagging apps as violating their privacy
- Reduce flush timeout to 4s on Android to avoid ANRs ([#2858](https://github.com/getsentry/sentry-java/pull/2858))
- Reduce timeout of AsyncHttpTransport to avoid ANR ([#2879](https://github.com/getsentry/sentry-java/pull/2879))
- Do not overwrite UI transaction status if set by the user ([#2852](https://github.com/getsentry/sentry-java/pull/2852))
- Capture unfinished transaction on Scope with status `aborted` in case a crash happens ([#2938](https://github.com/getsentry/sentry-java/pull/2938))
    - This will fix the link between transactions and corresponding crashes, you'll be able to see them in a single trace
- Fix Coroutine Context Propagation using CopyableThreadContextElement ([#2838](https://github.com/getsentry/sentry-java/pull/2838))
- Fix don't overwrite the span status of unfinished spans ([#2859](https://github.com/getsentry/sentry-java/pull/2859))
- Migrate from `default` interface methods to proper implementations in each interface implementor ([#2847](https://github.com/getsentry/sentry-java/pull/2847))
    - This prevents issues when using the SDK on older AGP versions (< 4.x.x)
- Reduce main thread work on init ([#3036](https://github.com/getsentry/sentry-java/pull/3036))
- Move Integrations registration to background on init ([#3043](https://github.com/getsentry/sentry-java/pull/3043))
- Fix `SentryOkHttpInterceptor.BeforeSpanCallback` was not finishing span when it was dropped ([#2958](https://github.com/getsentry/sentry-java/pull/2958))

## 6.34.0

### Features

- Add current activity name to app context ([#2999](https://github.com/getsentry/sentry-java/pull/2999))
- Add `MonitorConfig` param to `CheckInUtils.withCheckIn` ([#3038](https://github.com/getsentry/sentry-java/pull/3038))
  - This makes it easier to automatically create or update (upsert) monitors.
- (Internal) Extract Android Profiler and Measurements for Hybrid SDKs ([#3016](https://github.com/getsentry/sentry-java/pull/3016))
- (Internal) Remove SentryOptions dependency from AndroidProfiler ([#3051](https://github.com/getsentry/sentry-java/pull/3051))
- (Internal) Add `readBytesFromFile` for use in Hybrid SDKs ([#3052](https://github.com/getsentry/sentry-java/pull/3052))
- (Internal) Add `getProguardUuid` for use in Hybrid SDKs ([#3054](https://github.com/getsentry/sentry-java/pull/3054))

### Fixes

-  Fix SIGSEV, SIGABRT and SIGBUS crashes happening after/around the August Google Play System update, see [#2955](https://github.com/getsentry/sentry-java/issues/2955) for more details (fix provided by Native SDK bump)
- Ensure DSN uses http/https protocol ([#3044](https://github.com/getsentry/sentry-java/pull/3044))

### Dependencies

- Bump Native SDK from v0.6.6 to v0.6.7 ([#3048](https://github.com/getsentry/sentry-java/pull/3048))
  - [changelog](https://github.com/getsentry/sentry-native/blob/master/CHANGELOG.md#067)
  - [diff](https://github.com/getsentry/sentry-native/compare/0.6.6...0.6.7)

## 6.33.2-beta.1

### Fixes

-  Fix SIGSEV, SIGABRT and SIGBUS crashes happening after/around the August Google Play System update, see [#2955](https://github.com/getsentry/sentry-java/issues/2955) for more details (fix provided by Native SDK bump)

### Dependencies

- Bump Native SDK from v0.6.6 to v0.6.7 ([#3048](https://github.com/getsentry/sentry-java/pull/3048))
  - [changelog](https://github.com/getsentry/sentry-native/blob/master/CHANGELOG.md#067)
  - [diff](https://github.com/getsentry/sentry-native/compare/0.6.6...0.6.7)

## 6.33.1

### Fixes

- Do not register `sentrySpringFilter` in ServletContext for Spring Boot ([#3027](https://github.com/getsentry/sentry-java/pull/3027))

## 6.33.0

### Features

- Add thread information to spans ([#2998](https://github.com/getsentry/sentry-java/pull/2998))
- Use PixelCopy API for capturing screenshots on API level 24+ ([#3008](https://github.com/getsentry/sentry-java/pull/3008))

### Fixes

- Fix crash when HTTP connection error message contains formatting symbols ([#3002](https://github.com/getsentry/sentry-java/pull/3002))
- Cap max number of stack frames to 100 to not exceed payload size limit ([#3009](https://github.com/getsentry/sentry-java/pull/3009))
  - This will ensure we report errors with a big number of frames such as `StackOverflowError`
- Fix user interaction tracking not working for Jetpack Compose 1.5+ ([#3010](https://github.com/getsentry/sentry-java/pull/3010))
- Make sure to close all Closeable resources ([#3000](https://github.com/getsentry/sentry-java/pull/3000))

## 6.32.0

### Features

- Make `DebugImagesLoader` public ([#2993](https://github.com/getsentry/sentry-java/pull/2993))

### Fixes

- Make `SystemEventsBroadcastReceiver` exported on API 33+ ([#2990](https://github.com/getsentry/sentry-java/pull/2990))
  - This will fix the `SystemEventsBreadcrumbsIntegration` crashes that you might have encountered on Play Console

## 6.31.0

### Features

- Improve default debouncing mechanism ([#2945](https://github.com/getsentry/sentry-java/pull/2945))
- Add `CheckInUtils.withCheckIn` which abstracts away some of the manual check-ins complexity ([#2959](https://github.com/getsentry/sentry-java/pull/2959))
- Add `@SentryCaptureExceptionParameter` annotation which captures exceptions passed into an annotated method ([#2764](https://github.com/getsentry/sentry-java/pull/2764))
  - This can be used to replace `Sentry.captureException` calls in `@ExceptionHandler` of a `@ControllerAdvice`
- Add `ServerWebExchange` to `Hint` for WebFlux as `WEBFLUX_EXCEPTION_HANDLER_EXCHANGE` ([#2977](https://github.com/getsentry/sentry-java/pull/2977))
- Allow filtering GraphQL errors ([#2967](https://github.com/getsentry/sentry-java/pull/2967))
  - This list can be set directly when calling the constructor of `SentryInstrumentation`
  - For Spring Boot it can also be set in `application.properties` as `sentry.graphql.ignored-error-types=SOME_ERROR,ANOTHER_ERROR`

### Fixes

- Add OkHttp span auto-close when response body is not read ([#2923](https://github.com/getsentry/sentry-java/pull/2923))
- Fix json parsing of nullable/empty fields for Hybrid SDKs ([#2968](https://github.com/getsentry/sentry-java/pull/2968))
  - (Internal) Rename `nextList` to `nextListOrNull` to actually match what the method does
  - (Hybrid) Check if there's any object in a collection before trying to parse it (which prevents the "Failed to deserilize object in list" log message)
  - (Hybrid) If a date can't be parsed as an ISO timestamp, attempts to parse it as millis silently, without printing a log message
  - (Hybrid) If `op` is not defined as part of `SpanContext`, fallback to an empty string, because the filed is optional in the spec
- Always attach OkHttp errors and Http Client Errors only to call root span ([#2961](https://github.com/getsentry/sentry-java/pull/2961))
- Fixed crash accessing Choreographer instance ([#2970](https://github.com/getsentry/sentry-java/pull/2970))

### Dependencies

- Bump Native SDK from v0.6.5 to v0.6.6 ([#2975](https://github.com/getsentry/sentry-java/pull/2975))
  - [changelog](https://github.com/getsentry/sentry-native/blob/master/CHANGELOG.md#066)
  - [diff](https://github.com/getsentry/sentry-native/compare/0.6.5...0.6.6)
- Bump Gradle from v8.3.0 to v8.4.0 ([#2966](https://github.com/getsentry/sentry-java/pull/2966))
  - [changelog](https://github.com/gradle/gradle/blob/master/CHANGELOG.md#v840)
  - [diff](https://github.com/gradle/gradle/compare/v8.3.0...v8.4.0)

## 6.30.0

### Features

- Add `sendModules` option for disable sending modules ([#2926](https://github.com/getsentry/sentry-java/pull/2926))
- Send `db.system` and `db.name` in span data for androidx.sqlite spans ([#2928](https://github.com/getsentry/sentry-java/pull/2928))
- Check-ins (CRONS) support ([#2952](https://github.com/getsentry/sentry-java/pull/2952))
  - Add API for sending check-ins (CRONS) manually ([#2935](https://github.com/getsentry/sentry-java/pull/2935))
  - Support check-ins (CRONS) for Quartz ([#2940](https://github.com/getsentry/sentry-java/pull/2940))
  - `@SentryCheckIn` annotation and advice config for Spring ([#2946](https://github.com/getsentry/sentry-java/pull/2946))
  - Add option for ignoring certain monitor slugs ([#2943](https://github.com/getsentry/sentry-java/pull/2943))

### Fixes

- Always send memory stats for transactions ([#2936](https://github.com/getsentry/sentry-java/pull/2936))
  - This makes it possible to query transactions by the `device.class` tag on Sentry
- Add `sentry.enable-aot-compatibility` property to SpringBoot Jakarta `SentryAutoConfiguration` to enable building for GraalVM ([#2915](https://github.com/getsentry/sentry-java/pull/2915))

### Dependencies

- Bump Gradle from v8.2.1 to v8.3.0 ([#2900](https://github.com/getsentry/sentry-java/pull/2900))
  - [changelog](https://github.com/gradle/gradle/blob/master release-test/CHANGELOG.md#v830)
  - [diff](https://github.com/gradle/gradle/compare/v8.2.1...v8.3.0)

## 6.29.0

### Features

- Send `db.system` and `db.name` in span data ([#2894](https://github.com/getsentry/sentry-java/pull/2894))
- Send `http.request.method` in span data ([#2896](https://github.com/getsentry/sentry-java/pull/2896))
- Add `enablePrettySerializationOutput` option for opting out of pretty print ([#2871](https://github.com/getsentry/sentry-java/pull/2871))

## 6.28.0

### Features

- Add HTTP response code to Spring WebFlux transactions ([#2870](https://github.com/getsentry/sentry-java/pull/2870))
- Add `sampled` to Dynamic Sampling Context ([#2869](https://github.com/getsentry/sentry-java/pull/2869))
- Improve server side GraphQL support for spring-graphql and Nextflix DGS ([#2856](https://github.com/getsentry/sentry-java/pull/2856))
    - If you have already been using `SentryDataFetcherExceptionHandler` that still works but has been deprecated. Please use `SentryGenericDataFetcherExceptionHandler` combined with `SentryInstrumentation` instead for better error reporting.
    - More exceptions and errors caught and reported to Sentry by also looking at the `ExecutionResult` (more specifically its `errors`)
        - You may want to filter out certain errors, please see [docs on filtering](https://docs.sentry.io/platforms/java/configuration/filtering/)
    - More details for Sentry events: query, variables and response (where possible)
    - Breadcrumbs for operation (query, mutation, subscription), data fetchers and data loaders (Spring only)
    - Better hub propagation by using `GraphQLContext`
- Add autoconfigure modules for Spring Boot called `sentry-spring-boot` and `sentry-spring-boot-jakarta` ([#2880](https://github.com/getsentry/sentry-java/pull/2880))
  - The autoconfigure modules `sentry-spring-boot` and `sentry-spring-boot-jakarta` have a `compileOnly` dependency on `spring-boot-starter` which is needed for our auto installation in [sentry-android-gradle-plugin](https://github.com/getsentry/sentry-android-gradle-plugin)
  - The starter modules  `sentry-spring-boot-starter` and `sentry-spring-boot-starter-jakarta` now bring `spring-boot-starter` as a dependency
- You can now disable Sentry by setting the `enabled` option to `false` ([#2840](https://github.com/getsentry/sentry-java/pull/2840))

### Fixes

- Propagate OkHttp status to parent spans ([#2872](https://github.com/getsentry/sentry-java/pull/2872))

## 6.27.0

### Features

- Add TraceOrigin to Transactions and Spans ([#2803](https://github.com/getsentry/sentry-java/pull/2803))

### Fixes

- Deduplicate events happening in multiple threads simultaneously (e.g. `OutOfMemoryError`) ([#2845](https://github.com/getsentry/sentry-java/pull/2845))
  - This will improve Crash-Free Session Rate as we no longer will send multiple Session updates with `Crashed` status, but only the one that is relevant
- Ensure no Java 8 method reference sugar is used for Android ([#2857](https://github.com/getsentry/sentry-java/pull/2857))
- Do not send session updates for terminated sessions ([#2849](https://github.com/getsentry/sentry-java/pull/2849))

## 6.26.0

### Features
- (Internal) Extend APIs for hybrid SDKs ([#2814](https://github.com/getsentry/sentry-java/pull/2814), [#2846](https://github.com/getsentry/sentry-java/pull/2846))

### Fixes

- Fix ANRv2 thread dump parsing for native-only threads ([#2839](https://github.com/getsentry/sentry-java/pull/2839))
- Derive `TracingContext` values from event for ANRv2 events ([#2839](https://github.com/getsentry/sentry-java/pull/2839))

## 6.25.2

### Fixes

- Change Spring Boot, Apollo, Apollo 3, JUL, Logback, Log4j2, OpenFeign, GraphQL and Kotlin coroutines core dependencies to compileOnly ([#2837](https://github.com/getsentry/sentry-java/pull/2837))

## 6.25.1

### Fixes

- Allow removing integrations in SentryAndroid.init ([#2826](https://github.com/getsentry/sentry-java/pull/2826))
- Fix concurrent access to frameMetrics listener ([#2823](https://github.com/getsentry/sentry-java/pull/2823))

### Dependencies

- Bump Native SDK from v0.6.4 to v0.6.5 ([#2822](https://github.com/getsentry/sentry-java/pull/2822))
  - [changelog](https://github.com/getsentry/sentry-native/blob/master/CHANGELOG.md#065)
  - [diff](https://github.com/getsentry/sentry-native/compare/0.6.4...0.6.5)
- Bump Gradle from v8.2.0 to v8.2.1 ([#2830](https://github.com/getsentry/sentry-java/pull/2830))
  - [changelog](https://github.com/gradle/gradle/blob/master/CHANGELOG.md#v821)
  - [diff](https://github.com/gradle/gradle/compare/v8.2.0...v8.2.1)

## 6.25.0

### Features

- Add manifest `AutoInit` to integrations list ([#2795](https://github.com/getsentry/sentry-java/pull/2795))
- Tracing headers (`sentry-trace` and `baggage`) are now attached and passed through even if performance is disabled ([#2788](https://github.com/getsentry/sentry-java/pull/2788))

### Fixes

- Set `environment` from `SentryOptions` if none persisted in ANRv2 ([#2809](https://github.com/getsentry/sentry-java/pull/2809))
- Remove code that set `tracesSampleRate` to `0.0` for Spring Boot if not set ([#2800](https://github.com/getsentry/sentry-java/pull/2800))
  - This used to enable performance but not send any transactions by default.
  - Performance is now disabled by default.
- Fix slow/frozen frames were not reported with transactions ([#2811](https://github.com/getsentry/sentry-java/pull/2811))

### Dependencies

- Bump Native SDK from v0.6.3 to v0.6.4 ([#2796](https://github.com/getsentry/sentry-java/pull/2796))
  - [changelog](https://github.com/getsentry/sentry-native/blob/master/CHANGELOG.md#064)
  - [diff](https://github.com/getsentry/sentry-native/compare/0.6.3...0.6.4)
- Bump Gradle from v8.1.1 to v8.2.0 ([#2810](https://github.com/getsentry/sentry-java/pull/2810))
  - [changelog](https://github.com/gradle/gradle/blob/master/CHANGELOG.md#v820)
  - [diff](https://github.com/gradle/gradle/compare/v8.1.1...v8.2.0)

## 6.24.0

### Features

- Add debouncing mechanism and before-capture callbacks for screenshots and view hierarchies ([#2773](https://github.com/getsentry/sentry-java/pull/2773))
- Improve ANRv2 implementation ([#2792](https://github.com/getsentry/sentry-java/pull/2792))
  - Add a proguard rule to keep `ApplicationNotResponding` class from obfuscation
  - Add a new option `setReportHistoricalAnrs`; when enabled, it will report all of the ANRs from the [getHistoricalExitReasons](https://developer.android.com/reference/android/app/ActivityManager?hl=en#getHistoricalProcessExitReasons(java.lang.String,%20int,%20int)) list. 
  By default, the SDK only reports and enriches the latest ANR and only this one counts towards ANR rate. 
  Worth noting that this option is mainly useful when updating the SDK to the version where ANRv2 has been introduced, to report all ANRs happened prior to the SDK update. After that, the SDK will always pick up the latest ANR from the historical exit reasons list on next app restart, so there should be no historical ANRs to report.
  These ANRs are reported with the `HistoricalAppExitInfo` mechanism.
  - Add a new option `setAttachAnrThreadDump` to send ANR thread dump from the system as an attachment. 
  This is only useful as additional information, because the SDK attempts to parse the thread dump into proper threads with stacktraces by default.
  - If [ApplicationExitInfo#getTraceInputStream](https://developer.android.com/reference/android/app/ApplicationExitInfo#getTraceInputStream()) returns null, the SDK no longer reports an ANR event, as these events are not very useful without it.
  - Enhance regex patterns for native stackframes

## 6.23.0

### Features

- Add profile rate limiting ([#2782](https://github.com/getsentry/sentry-java/pull/2782))
- Support for automatically capturing Failed GraphQL (Apollo 3) Client errors ([#2781](https://github.com/getsentry/sentry-java/pull/2781))

```kotlin
import com.apollographql.apollo3.ApolloClient
import io.sentry.apollo3.sentryTracing

val apolloClient = ApolloClient.Builder()
    .serverUrl("https://example.com/graphql")
    .sentryTracing(captureFailedRequests = true)    
    .build()
```

### Dependencies

- Bump Native SDK from v0.6.2 to v0.6.3 ([#2746](https://github.com/getsentry/sentry-java/pull/2746))
  - [changelog](https://github.com/getsentry/sentry-native/blob/master/CHANGELOG.md#063)
  - [diff](https://github.com/getsentry/sentry-native/compare/0.6.2...0.6.3)

### Fixes

- Align http.status with [span data conventions](https://develop.sentry.dev/sdk/performance/span-data-conventions/) ([#2786](https://github.com/getsentry/sentry-java/pull/2786))

## 6.22.0

### Features

- Add `lock` attribute to the `SentryStackFrame` protocol to better highlight offending frames in the UI ([#2761](https://github.com/getsentry/sentry-java/pull/2761))
- Enrich database spans with blocked main thread info ([#2760](https://github.com/getsentry/sentry-java/pull/2760))
- Add `api_target` to `Request` and `data` to `Response` Protocols ([#2775](https://github.com/getsentry/sentry-java/pull/2775))

### Fixes

- No longer use `String.join` in `Baggage` as it requires API level 26 ([#2778](https://github.com/getsentry/sentry-java/pull/2778))

## 6.21.0

### Features

- Introduce new `sentry-android-sqlite` integration ([#2722](https://github.com/getsentry/sentry-java/pull/2722))
    - This integration replaces the old `androidx.sqlite` database instrumentation in the Sentry Android Gradle plugin
    - A new capability to manually instrument your `androidx.sqlite` databases. 
      - You can wrap your custom `SupportSQLiteOpenHelper` instance into `SentrySupportSQLiteOpenHelper(myHelper)` if you're not using the Sentry Android Gradle plugin and still benefit from performance auto-instrumentation.
- Add SentryWrapper for Callable and Supplier Interface ([#2720](https://github.com/getsentry/sentry-java/pull/2720))
- Load sentry-debug-meta.properties ([#2734](https://github.com/getsentry/sentry-java/pull/2734))
  - This enables source context for Java
  - For more information on how to enable source context, please refer to [#633](https://github.com/getsentry/sentry-java/issues/633#issuecomment-1465599120)

### Fixes

- Finish WebFlux transaction before popping scope ([#2724](https://github.com/getsentry/sentry-java/pull/2724))
- Use daemon threads for SentryExecutorService ([#2747](https://github.com/getsentry/sentry-java/pull/2747))
  - We started using `SentryExecutorService` in `6.19.0` which caused the application to hang on shutdown unless `Sentry.close()` was called. By using daemon threads we no longer block shutdown.
- Use Base64.NO_WRAP to avoid unexpected char errors in Apollo ([#2745](https://github.com/getsentry/sentry-java/pull/2745))
- Don't warn R8 on missing `ComposeViewHierarchyExporter` class ([#2743](https://github.com/getsentry/sentry-java/pull/2743))

## 6.20.0

### Features

- Add support for Sentry Kotlin Compiler Plugin ([#2695](https://github.com/getsentry/sentry-java/pull/2695))
  - In conjunction with our sentry-kotlin-compiler-plugin we improved Jetpack Compose support for
    - [View Hierarchy](https://docs.sentry.io/platforms/android/enriching-events/viewhierarchy/) support for Jetpack Compose screens
    - Automatic breadcrumbs for [user interactions](https://docs.sentry.io/platforms/android/performance/instrumentation/automatic-instrumentation/#user-interaction-instrumentation)
- More granular http requests instrumentation with a new SentryOkHttpEventListener ([#2659](https://github.com/getsentry/sentry-java/pull/2659))
    - Create spans for time spent on:
        - Proxy selection
        - DNS resolution
        - HTTPS setup
        - Connection
        - Requesting headers
        - Receiving response
    - You can attach the event listener to your OkHttpClient through `client.eventListener(new SentryOkHttpEventListener()).addInterceptor(new SentryOkHttpInterceptor()).build();`
    - In case you already have an event listener you can use the SentryOkHttpEventListener as well through `client.eventListener(new SentryOkHttpEventListener(myListener)).addInterceptor(new SentryOkHttpInterceptor()).build();`
- Add a new option to disable `RootChecker` ([#2735](https://github.com/getsentry/sentry-java/pull/2735))

### Fixes

- Base64 encode internal Apollo3 Headers ([#2707](https://github.com/getsentry/sentry-java/pull/2707))
- Fix `SentryTracer` crash when scheduling auto-finish of a transaction, but the timer has already been cancelled ([#2731](https://github.com/getsentry/sentry-java/pull/2731))
- Fix `AndroidTransactionProfiler` crash when finishing a profile that happened due to race condition ([#2731](https://github.com/getsentry/sentry-java/pull/2731))

## 6.19.1

### Fixes

- Ensure screenshots and view hierarchies are captured on the main thread ([#2712](https://github.com/getsentry/sentry-java/pull/2712))

## 6.19.0

### Features

- Add Screenshot and ViewHierarchy to integrations list ([#2698](https://github.com/getsentry/sentry-java/pull/2698))
- New ANR detection based on [ApplicationExitInfo API](https://developer.android.com/reference/android/app/ApplicationExitInfo) ([#2697](https://github.com/getsentry/sentry-java/pull/2697))
    - This implementation completely replaces the old one (based on a watchdog) on devices running Android 11 and above:
      - New implementation provides more precise ANR events/ANR rate detection as well as system thread dump information. The new implementation reports ANRs exactly as Google Play Console, without producing false positives or missing important background ANR events.
      - New implementation reports ANR events with a new mechanism `mechanism:AppExitInfo`.
      - However, despite producing many false positives, the old implementation is capable of better enriching ANR errors (which is not available with the new implementation), for example:
        - Capturing screenshots at the time of ANR event;
        - Capturing transactions and profiling data corresponding to the ANR event;
        - Auxiliary information (such as current memory load) at the time of ANR event.
      - If you would like us to provide support for the old approach working alongside the new one on Android 11 and above (e.g. for raising events for slow code on main thread), consider upvoting [this issue](https://github.com/getsentry/sentry-java/issues/2693).
    - The old watchdog implementation will continue working for older API versions (Android < 11):
        - The old implementation reports ANR events with the existing mechanism `mechanism:ANR`.
- Open up `TransactionOptions`, `ITransaction` and `IHub` methods allowing consumers modify start/end timestamp of transactions and spans ([#2701](https://github.com/getsentry/sentry-java/pull/2701))
- Send source bundle IDs to Sentry to enable source context ([#2663](https://github.com/getsentry/sentry-java/pull/2663))
  - For more information on how to enable source context, please refer to [#633](https://github.com/getsentry/sentry-java/issues/633#issuecomment-1465599120)

### Fixes

- Android Profiler on calling thread ([#2691](https://github.com/getsentry/sentry-java/pull/2691))
- Use `configureScope` instead of `withScope` in `Hub.close()`. This ensures that the main scope releases the in-memory data when closing a hub instance. ([#2688](https://github.com/getsentry/sentry-java/pull/2688))
- Remove null keys/values before creating concurrent hashmap in order to avoid NPE ([#2708](https://github.com/getsentry/sentry-java/pull/2708))
- Exclude SentryOptions from R8/ProGuard obfuscation ([#2699](https://github.com/getsentry/sentry-java/pull/2699))
  - This fixes AGP 8.+ incompatibility, where full R8 mode is enforced

### Dependencies

- Bump Gradle from v8.1.0 to v8.1.1 ([#2666](https://github.com/getsentry/sentry-java/pull/2666))
  - [changelog](https://github.com/gradle/gradle/blob/master release-test/CHANGELOG.md#v811)
  - [diff](https://github.com/gradle/gradle/compare/v8.1.0...v8.1.1)
- Bump Native SDK from v0.6.1 to v0.6.2 ([#2689](https://github.com/getsentry/sentry-java/pull/2689))
  - [changelog](https://github.com/getsentry/sentry-native/blob/master/CHANGELOG.md#062)
  - [diff](https://github.com/getsentry/sentry-native/compare/0.6.1...0.6.2)

## 6.18.1

### Fixes

- Fix crash when Sentry SDK is initialized more than once ([#2679](https://github.com/getsentry/sentry-java/pull/2679))
- Track a ttfd span per Activity ([#2673](https://github.com/getsentry/sentry-java/pull/2673))

## 6.18.0

### Features

- Attach Trace Context when an ANR is detected (ANRv1) ([#2583](https://github.com/getsentry/sentry-java/pull/2583))
- Make log4j2 integration compatible with log4j 3.0 ([#2634](https://github.com/getsentry/sentry-java/pull/2634))
    - Instead of relying on package scanning, we now use an annotation processor to generate `Log4j2Plugins.dat`
- Create `User` and `Breadcrumb` from map ([#2614](https://github.com/getsentry/sentry-java/pull/2614))
- Add `sent_at` to envelope header item ([#2638](https://github.com/getsentry/sentry-java/pull/2638))

### Fixes

- Fix timestamp intervals of PerformanceCollectionData in profiles ([#2648](https://github.com/getsentry/sentry-java/pull/2648))
- Fix timestamps of PerformanceCollectionData in profiles ([#2632](https://github.com/getsentry/sentry-java/pull/2632))
- Fix missing propagateMinConstraints flag for SentryTraced ([#2637](https://github.com/getsentry/sentry-java/pull/2637))
- Fix potential SecurityException thrown by ConnectivityManager on Android 11 ([#2653](https://github.com/getsentry/sentry-java/pull/2653))
- Fix aar artifacts publishing for Maven ([#2641](https://github.com/getsentry/sentry-java/pull/2641))

### Dependencies
- Bump Kotlin compile version from v1.6.10 to 1.8.0 ([#2563](https://github.com/getsentry/sentry-java/pull/2563))
- Bump Compose compile version from v1.1.1 to v1.3.0 ([#2563](https://github.com/getsentry/sentry-java/pull/2563))
- Bump AGP version from v7.3.0 to v7.4.2 ([#2574](https://github.com/getsentry/sentry-java/pull/2574))
- Bump Gradle from v7.6.0 to v8.0.2 ([#2563](https://github.com/getsentry/sentry-java/pull/2563))
    - [changelog](https://github.com/gradle/gradle/blob/master/CHANGELOG.md#v802)
    - [diff](https://github.com/gradle/gradle/compare/v7.6.0...v8.0.2)
- Bump Gradle from v8.0.2 to v8.1.0 ([#2650](https://github.com/getsentry/sentry-java/pull/2650))
  - [changelog](https://github.com/gradle/gradle/blob/master/CHANGELOG.md#v810)
  - [diff](https://github.com/gradle/gradle/compare/v8.0.2...v8.1.0)

## 6.17.0

### Features

- Add `name` and `geo` to `User` ([#2556](https://github.com/getsentry/sentry-java/pull/2556)) 
- Add breadcrumbs on network changes ([#2608](https://github.com/getsentry/sentry-java/pull/2608))
- Add time-to-initial-display and time-to-full-display measurements to Activity transactions ([#2611](https://github.com/getsentry/sentry-java/pull/2611))
- Read integration list written by sentry gradle plugin from manifest ([#2598](https://github.com/getsentry/sentry-java/pull/2598))
- Add Logcat adapter ([#2620](https://github.com/getsentry/sentry-java/pull/2620))
- Provide CPU count/frequency data as device context ([#2622](https://github.com/getsentry/sentry-java/pull/2622))

### Fixes

- Trim time-to-full-display span if reportFullyDisplayed API is never called ([#2631](https://github.com/getsentry/sentry-java/pull/2631))
- Fix Automatic UI transactions having wrong durations ([#2623](https://github.com/getsentry/sentry-java/pull/2623))
- Fix wrong default environment in Session ([#2610](https://github.com/getsentry/sentry-java/pull/2610))
- Pass through unknown sentry baggage keys into SentryEnvelopeHeader ([#2618](https://github.com/getsentry/sentry-java/pull/2618))
- Fix missing null check when removing lifecycle observer ([#2625](https://github.com/getsentry/sentry-java/pull/2625))

### Dependencies

- Bump Native SDK from v0.6.0 to v0.6.1 ([#2629](https://github.com/getsentry/sentry-java/pull/2629))
  - [changelog](https://github.com/getsentry/sentry-native/blob/master/CHANGELOG.md#061)
  - [diff](https://github.com/getsentry/sentry-native/compare/0.6.0...0.6.1)

## 6.16.0

### Features

- Improve versatility of exception resolver component for Spring with more flexible API for consumers. ([#2577](https://github.com/getsentry/sentry-java/pull/2577))
- Automatic performance instrumentation for WebFlux ([#2597](https://github.com/getsentry/sentry-java/pull/2597))
  - You can enable it by adding `sentry.enable-tracing=true` to your `application.properties`
- The Spring Boot integration can now be configured to add the `SentryAppender` to specific loggers instead of the `ROOT` logger ([#2173](https://github.com/getsentry/sentry-java/pull/2173))
  - You can specify the loggers using `"sentry.logging.loggers[0]=foo.bar` and `"sentry.logging.loggers[1]=baz` in your `application.properties`
- Add capabilities to track Jetpack Compose composition/rendering time ([#2507](https://github.com/getsentry/sentry-java/pull/2507))
- Adapt span op and description for graphql to fit spec ([#2607](https://github.com/getsentry/sentry-java/pull/2607))

### Fixes

- Fix timestamps of slow and frozen frames for profiles ([#2584](https://github.com/getsentry/sentry-java/pull/2584))
- Deprecate reportFullDisplayed in favor of reportFullyDisplayed ([#2585](https://github.com/getsentry/sentry-java/pull/2585))
- Add mechanism for logging integrations and update spring mechanism types ([#2595](https://github.com/getsentry/sentry-java/pull/2595))
	- NOTE: If you're using these mechanism types (`HandlerExceptionResolver`, `SentryWebExceptionHandler`) in your dashboards please update them to use the new types.
- Filter out session cookies sent by Spring and Spring Boot integrations ([#2593](https://github.com/getsentry/sentry-java/pull/2593))
  - We filter out some common cookies like JSESSIONID
  - We also read the value from `server.servlet.session.cookie.name` and filter it out
- No longer send event / transaction to Sentry if `beforeSend` / `beforeSendTransaction` throws ([#2591](https://github.com/getsentry/sentry-java/pull/2591))
- Add version to sentryClientName used in auth header ([#2596](https://github.com/getsentry/sentry-java/pull/2596))
- Keep integration names from being obfuscated ([#2599](https://github.com/getsentry/sentry-java/pull/2599))
- Change log level from INFO to WARN for error message indicating a failed Log4j2 Sentry.init ([#2606](https://github.com/getsentry/sentry-java/pull/2606))
  - The log message was often not visible as our docs suggest a minimum log level of WARN
- Fix session tracking on Android ([#2609](https://github.com/getsentry/sentry-java/pull/2609))
  - Incorrect number of session has been sent. In addition, some of the sessions were not properly ended, messing up Session Health Metrics.

### Dependencies

- Bump `opentelemetry-sdk` to `1.23.1` and `opentelemetry-javaagent` to `1.23.0` ([#2590](https://github.com/getsentry/sentry-java/pull/2590))
- Bump Native SDK from v0.5.4 to v0.6.0 ([#2545](https://github.com/getsentry/sentry-java/pull/2545))
  - [changelog](https://github.com/getsentry/sentry-native/blob/master/CHANGELOG.md#060)
  - [diff](https://github.com/getsentry/sentry-native/compare/0.5.4...0.6.0)

## 6.15.0

### Features

- Adjust time-to-full-display span if reportFullDisplayed is called too early ([#2550](https://github.com/getsentry/sentry-java/pull/2550))
- Add `enableTracing` option ([#2530](https://github.com/getsentry/sentry-java/pull/2530))
    - This change is backwards compatible. The default is `null` meaning existing behaviour remains unchanged (setting either `tracesSampleRate` or `tracesSampler` enables performance).
    - If set to `true`, performance is enabled, even if no `tracesSampleRate` or `tracesSampler` have been configured.
    - If set to `false` performance is disabled, regardless of `tracesSampleRate` and `tracesSampler` options.
- Detect dependencies by listing MANIFEST.MF files at runtime ([#2538](https://github.com/getsentry/sentry-java/pull/2538))
- Report integrations in use, report packages in use more consistently ([#2179](https://github.com/getsentry/sentry-java/pull/2179))
- Implement `ThreadLocalAccessor` for propagating Sentry hub with reactor / WebFlux ([#2570](https://github.com/getsentry/sentry-java/pull/2570))
  - Requires `io.micrometer:context-propagation:1.0.2+` as well as Spring Boot 3.0.3+
  - Enable the feature by setting `sentry.reactive.thread-local-accessor-enabled=true`
  - This is still considered experimental. Once we have enough feedback we may turn this on by default.
  - Checkout the sample here: https://github.com/getsentry/sentry-java/tree/main/sentry-samples/sentry-samples-spring-boot-webflux-jakarta
  - A new hub is now cloned from the main hub for every request

### Fixes

- Leave `inApp` flag for stack frames undecided in SDK if unsure and let ingestion decide instead ([#2547](https://github.com/getsentry/sentry-java/pull/2547))
- Allow `0.0` error sample rate ([#2573](https://github.com/getsentry/sentry-java/pull/2573))
- Fix memory leak in WebFlux related to an ever growing stack ([#2580](https://github.com/getsentry/sentry-java/pull/2580))
- Use the same hub in WebFlux exception handler as we do in WebFilter ([#2566](https://github.com/getsentry/sentry-java/pull/2566))
- Switch upstream Jetpack Compose dependencies to `compileOnly` in `sentry-compose-android` ([#2578](https://github.com/getsentry/sentry-java/pull/2578))
  - NOTE: If you're using Compose Navigation/User Interaction integrations, make sure to have the following dependencies on the classpath as we do not bring them in transitively anymore:
    - `androidx.navigation:navigation-compose:`
    - `androidx.compose.runtime:runtime:`
    - `androidx.compose.ui:ui:`

## 6.14.0

### Features

- Add time-to-full-display span to Activity auto-instrumentation ([#2432](https://github.com/getsentry/sentry-java/pull/2432))
- Add `main` flag to threads and `in_foreground` flag for app contexts  ([#2516](https://github.com/getsentry/sentry-java/pull/2516))

### Fixes

- Ignore Shutdown in progress when closing ShutdownHookIntegration ([#2521](https://github.com/getsentry/sentry-java/pull/2521))
- Fix app start span end-time is wrong if SDK init is deferred ([#2519](https://github.com/getsentry/sentry-java/pull/2519))
- Fix invalid session creation when app is launched in background ([#2543](https://github.com/getsentry/sentry-java/pull/2543))

## 6.13.1

### Fixes

- Fix transaction performance collector oom ([#2505](https://github.com/getsentry/sentry-java/pull/2505))
- Remove authority from URLs sent to Sentry ([#2366](https://github.com/getsentry/sentry-java/pull/2366))
- Fix `sentry-bom` containing incorrect artifacts ([#2504](https://github.com/getsentry/sentry-java/pull/2504))

### Dependencies

- Bump Native SDK from v0.5.3 to v0.5.4 ([#2500](https://github.com/getsentry/sentry-java/pull/2500))
  - [changelog](https://github.com/getsentry/sentry-native/blob/master/CHANGELOG.md#054)
  - [diff](https://github.com/getsentry/sentry-native/compare/0.5.3...0.5.4)

## 6.13.0

### Features

- Send cpu usage percentage in profile payload ([#2469](https://github.com/getsentry/sentry-java/pull/2469))
- Send transaction memory stats in profile payload ([#2447](https://github.com/getsentry/sentry-java/pull/2447))
- Add cpu usage collection ([#2462](https://github.com/getsentry/sentry-java/pull/2462))
- Improve ANR implementation: ([#2475](https://github.com/getsentry/sentry-java/pull/2475))
  - Add `abnormal_mechanism` to sessions for ANR rate calculation
  - Always attach thread dump to ANR events
  - Distinguish between foreground and background ANRs
- Improve possible date precision to 10 μs ([#2451](https://github.com/getsentry/sentry-java/pull/2451))

### Fixes

- Fix performance collector setup called in main thread ([#2499](https://github.com/getsentry/sentry-java/pull/2499))
- Expand guard against CVE-2018-9492 "Privilege Escalation via Content Provider" ([#2482](https://github.com/getsentry/sentry-java/pull/2482))
- Prevent OOM by disabling TransactionPerformanceCollector for now ([#2498](https://github.com/getsentry/sentry-java/pull/2498))

## 6.12.1

### Fixes

- Create timer in `TransactionPerformanceCollector` lazily ([#2478](https://github.com/getsentry/sentry-java/pull/2478))

## 6.12.0

### Features

- Attach View Hierarchy to the errored/crashed events ([#2440](https://github.com/getsentry/sentry-java/pull/2440))
- Collect memory usage in transactions ([#2445](https://github.com/getsentry/sentry-java/pull/2445))
- Add `traceOptionsRequests` option to disable tracing of OPTIONS requests ([#2453](https://github.com/getsentry/sentry-java/pull/2453))
- Extend list of HTTP headers considered sensitive ([#2455](https://github.com/getsentry/sentry-java/pull/2455))

### Fixes

- Use a single TransactionPerfomanceCollector ([#2464](https://github.com/getsentry/sentry-java/pull/2464))
- Don't override sdk name with Timber ([#2450](https://github.com/getsentry/sentry-java/pull/2450))
- Set transactionNameSource to CUSTOM when setting transaction name ([#2405](https://github.com/getsentry/sentry-java/pull/2405))
- Guard against CVE-2018-9492 "Privilege Escalation via Content Provider" ([#2466](https://github.com/getsentry/sentry-java/pull/2466))

## 6.11.0

### Features

- Disable Android concurrent profiling ([#2434](https://github.com/getsentry/sentry-java/pull/2434))
- Add logging for OpenTelemetry integration ([#2425](https://github.com/getsentry/sentry-java/pull/2425))
- Auto add `OpenTelemetryLinkErrorEventProcessor` for Spring Boot ([#2429](https://github.com/getsentry/sentry-java/pull/2429))

### Fixes

- Use minSdk compatible `Objects` class ([#2436](https://github.com/getsentry/sentry-java/pull/2436))
- Prevent R8 from warning on missing classes, as we check for their presence at runtime ([#2439](https://github.com/getsentry/sentry-java/pull/2439))

### Dependencies

- Bump Gradle from v7.5.1 to v7.6.0 ([#2438](https://github.com/getsentry/sentry-java/pull/2438))
  - [changelog](https://github.com/gradle/gradle/blob/master/CHANGELOG.md#v760)
  - [diff](https://github.com/gradle/gradle/compare/v7.5.1...v7.6.0)

## 6.10.0

### Features

- Add time-to-initial-display span to Activity transactions ([#2369](https://github.com/getsentry/sentry-java/pull/2369))
- Start a session after init if AutoSessionTracking is enabled ([#2356](https://github.com/getsentry/sentry-java/pull/2356))
- Provide automatic breadcrumbs and transactions for click/scroll events for Compose ([#2390](https://github.com/getsentry/sentry-java/pull/2390))
- Add `blocked_main_thread` and `call_stack` to File I/O spans to detect performance issues ([#2382](https://github.com/getsentry/sentry-java/pull/2382))

### Dependencies

- Bump Native SDK from v0.5.2 to v0.5.3 ([#2423](https://github.com/getsentry/sentry-java/pull/2423))
  - [changelog](https://github.com/getsentry/sentry-native/blob/master/CHANGELOG.md#053)
  - [diff](https://github.com/getsentry/sentry-native/compare/0.5.2...0.5.3)

## 6.9.2

### Fixes

- Updated ProfileMeasurementValue types ([#2412](https://github.com/getsentry/sentry-java/pull/2412))
- Clear window reference only on activity stop in profileMeasurements collector ([#2407](https://github.com/getsentry/sentry-java/pull/2407))
- No longer disable OpenTelemetry exporters in default Java Agent config ([#2408](https://github.com/getsentry/sentry-java/pull/2408))
- Fix `ClassNotFoundException` for `io.sentry.spring.SentrySpringServletContainerInitializer` in `sentry-spring-jakarta` ([#2411](https://github.com/getsentry/sentry-java/issues/2411))
- Fix `sentry-samples-spring-jakarta` ([#2411](https://github.com/getsentry/sentry-java/issues/2411))

### Features

- Add SENTRY_AUTO_INIT environment variable to control OpenTelemetry Agent init ([#2410](https://github.com/getsentry/sentry-java/pull/2410))
- Add OpenTelemetryLinkErrorEventProcessor for linking errors to traces created via OpenTelemetry ([#2418](https://github.com/getsentry/sentry-java/pull/2418))

### Dependencies

- Bump OpenTelemetry to 1.20.1 and OpenTelemetry Java Agent to 1.20.2 ([#2420](https://github.com/getsentry/sentry-java/pull/2420))

## 6.9.1

### Fixes

- OpenTelemetry modules were missing in `6.9.0` so we released the same code again as `6.9.1` including OpenTelemetry modules

## 6.9.0

### Fixes

- Use `canonicalName` in Fragment Integration for better de-obfuscation ([#2379](https://github.com/getsentry/sentry-java/pull/2379))
- Fix Timber and Fragment integrations auto-installation for obfuscated builds ([#2379](https://github.com/getsentry/sentry-java/pull/2379))
- Don't attach screenshots to events from Hybrid SDKs ([#2360](https://github.com/getsentry/sentry-java/pull/2360))
- Ensure Hints do not cause memory leaks ([#2387](https://github.com/getsentry/sentry-java/pull/2387))
- Do not attach empty `sentry-trace` and `baggage` headers ([#2385](https://github.com/getsentry/sentry-java/pull/2385))

### Features

- Add beforeSendTransaction which allows users to filter and change transactions ([#2388](https://github.com/getsentry/sentry-java/pull/2388))
- Add experimental support for OpenTelemetry ([README](sentry-opentelemetry/README.md))([#2344](https://github.com/getsentry/sentry-java/pull/2344))

### Dependencies

- Update Spring Boot Jakarta to Spring Boot 3.0.0 ([#2389](https://github.com/getsentry/sentry-java/pull/2389))
- Bump Spring Boot to 2.7.5 ([#2383](https://github.com/getsentry/sentry-java/pull/2383))

## 6.8.0

### Features

- Add FrameMetrics to Android profiling data ([#2342](https://github.com/getsentry/sentry-java/pull/2342))

### Fixes

- Remove profiler main thread io ([#2348](https://github.com/getsentry/sentry-java/pull/2348))
- Fix ensure all options are processed before integrations are loaded ([#2377](https://github.com/getsentry/sentry-java/pull/2377))

## 6.7.1

### Fixes

- Fix `Gpu.vendorId` should be a String ([#2343](https://github.com/getsentry/sentry-java/pull/2343))
- Don't set device name on Android if `sendDefaultPii` is disabled ([#2354](https://github.com/getsentry/sentry-java/pull/2354))
- Fix corrupted UUID on Motorola devices ([#2363](https://github.com/getsentry/sentry-java/pull/2363))
- Fix ANR on dropped uncaught exception events ([#2368](https://github.com/getsentry/sentry-java/pull/2368))

### Features

- Update Spring Boot Jakarta to Spring Boot 3.0.0-RC2 ([#2347](https://github.com/getsentry/sentry-java/pull/2347))

## 6.7.0

### Fixes

- Use correct set-cookie for the HTTP Client response object ([#2326](https://github.com/getsentry/sentry-java/pull/2326))
- Fix NoSuchElementException in CircularFifoQueue when cloning a Scope ([#2328](https://github.com/getsentry/sentry-java/pull/2328))

### Features

- Customizable fragment lifecycle breadcrumbs ([#2299](https://github.com/getsentry/sentry-java/pull/2299))
- Provide hook for Jetpack Compose navigation instrumentation ([#2320](https://github.com/getsentry/sentry-java/pull/2320))
- Populate `event.modules` with dependencies metadata ([#2324](https://github.com/getsentry/sentry-java/pull/2324))
- Support Spring 6 and Spring Boot 3 ([#2289](https://github.com/getsentry/sentry-java/pull/2289))

### Dependencies

- Bump Native SDK from v0.5.1 to v0.5.2 ([#2315](https://github.com/getsentry/sentry-java/pull/2315))
  - [changelog](https://github.com/getsentry/sentry-native/blob/master/CHANGELOG.md#052)
  - [diff](https://github.com/getsentry/sentry-native/compare/0.5.1...0.5.2)

## 6.6.0

### Fixes

- Ensure potential callback exceptions are caught #2123 ([#2291](https://github.com/getsentry/sentry-java/pull/2291))
- Remove verbose FrameMetricsAggregator failure logging ([#2293](https://github.com/getsentry/sentry-java/pull/2293))
- Ignore broken regex for tracePropagationTarget ([#2288](https://github.com/getsentry/sentry-java/pull/2288))
- No longer serialize static fields; use toString as fallback ([#2309](https://github.com/getsentry/sentry-java/pull/2309))
- Fix `SentryFileWriter`/`SentryFileOutputStream` append overwrites file contents ([#2304](https://github.com/getsentry/sentry-java/pull/2304))
- Respect incoming parent sampled decision when continuing a trace ([#2311](https://github.com/getsentry/sentry-java/pull/2311))

### Features

- Profile envelopes are sent directly from profiler ([#2298](https://github.com/getsentry/sentry-java/pull/2298))
- Add support for using Encoder with logback.SentryAppender ([#2246](https://github.com/getsentry/sentry-java/pull/2246))
- Report Startup Crashes ([#2277](https://github.com/getsentry/sentry-java/pull/2277))
- HTTP Client errors for OkHttp ([#2287](https://github.com/getsentry/sentry-java/pull/2287))
- Add option to enable or disable Frame Tracking ([#2314](https://github.com/getsentry/sentry-java/pull/2314))

### Dependencies

- Bump Native SDK from v0.5.0 to v0.5.1 ([#2306](https://github.com/getsentry/sentry-java/pull/2306))
  - [changelog](https://github.com/getsentry/sentry-native/blob/master/CHANGELOG.md#051)
  - [diff](https://github.com/getsentry/sentry-native/compare/0.5.0...0.5.1)

## 6.5.0

### Fixes

- Improve public facing API for creating Baggage from header ([#2284](https://github.com/getsentry/sentry-java/pull/2284))

## 6.5.0-beta.3

### Features

- Provide API for attaching custom measurements to transactions ([#2260](https://github.com/getsentry/sentry-java/pull/2260))
- Bump spring to 2.7.4 ([#2279](https://github.com/getsentry/sentry-java/pull/2279))

## 6.5.0-beta.2

### Features

- Make user segment a top level property ([#2257](https://github.com/getsentry/sentry-java/pull/2257))
- Replace user `other` with `data` ([#2258](https://github.com/getsentry/sentry-java/pull/2258))
- `isTraceSampling` is now on by default. `tracingOrigins` has been replaced by `tracePropagationTargets` ([#2255](https://github.com/getsentry/sentry-java/pull/2255))

## 6.5.0-beta.1

### Features

- Server-Side Dynamic Sampling Context support  ([#2226](https://github.com/getsentry/sentry-java/pull/2226))

## 6.4.4

### Fixes

- Fix ConcurrentModificationException due to FrameMetricsAggregator manipulation ([#2282](https://github.com/getsentry/sentry-java/pull/2282))

## 6.4.3

- Fix slow and frozen frames tracking ([#2271](https://github.com/getsentry/sentry-java/pull/2271))

## 6.4.2

### Fixes

- Fixed AbstractMethodError when getting Lifecycle ([#2228](https://github.com/getsentry/sentry-java/pull/2228))
- Missing unit fields for Android measurements ([#2204](https://github.com/getsentry/sentry-java/pull/2204))
- Avoid sending empty profiles ([#2232](https://github.com/getsentry/sentry-java/pull/2232))
- Fix file descriptor leak in FileIO instrumentation ([#2248](https://github.com/getsentry/sentry-java/pull/2248))

## 6.4.1

### Fixes

- Fix memory leak caused by throwableToSpan ([#2227](https://github.com/getsentry/sentry-java/pull/2227))

## 6.4.0

### Fixes

- make profiling rate defaults to 101 hz ([#2211](https://github.com/getsentry/sentry-java/pull/2211))
- SentryOptions.setProfilingTracesIntervalMillis has been deprecated
- Added cpu architecture and default environment in profiles envelope ([#2207](https://github.com/getsentry/sentry-java/pull/2207))
- SentryOptions.setProfilingEnabled has been deprecated in favor of setProfilesSampleRate
- Use toString for enum serialization ([#2220](https://github.com/getsentry/sentry-java/pull/2220))

### Features

- Concurrent profiling 3 - added truncation reason ([#2247](https://github.com/getsentry/sentry-java/pull/2247))
- Concurrent profiling 2 - added list of transactions ([#2218](https://github.com/getsentry/sentry-java/pull/2218))
- Concurrent profiling 1 - added envelope payload data format ([#2216](https://github.com/getsentry/sentry-java/pull/2216))
- Send source for transactions ([#2180](https://github.com/getsentry/sentry-java/pull/2180))
- Add profilesSampleRate and profileSampler options for Android sdk ([#2184](https://github.com/getsentry/sentry-java/pull/2184))
- Add baggage header to RestTemplate ([#2206](https://github.com/getsentry/sentry-java/pull/2206))
- Bump Native SDK from v0.4.18 to v0.5.0 ([#2199](https://github.com/getsentry/sentry-java/pull/2199))
  - [changelog](https://github.com/getsentry/sentry-native/blob/master/CHANGELOG.md#050)
  - [diff](https://github.com/getsentry/sentry-native/compare/0.4.18...0.5.0)
- Bump Gradle from v7.5.0 to v7.5.1 ([#2212](https://github.com/getsentry/sentry-java/pull/2212))
  - [changelog](https://github.com/gradle/gradle/blob/master/CHANGELOG.md#v751)
  - [diff](https://github.com/gradle/gradle/compare/v7.5.0...v7.5.1)

## 6.3.1

### Fixes

- Prevent NPE by checking SentryTracer.timer for null again inside synchronized ([#2200](https://github.com/getsentry/sentry-java/pull/2200))
- Weakly reference Activity for transaction finished callback ([#2203](https://github.com/getsentry/sentry-java/pull/2203))
- `attach-screenshot` set on Manual init. didn't work ([#2186](https://github.com/getsentry/sentry-java/pull/2186))
- Remove extra space from `spring.factories` causing issues in old versions of Spring Boot ([#2181](https://github.com/getsentry/sentry-java/pull/2181))


### Features

- Bump Native SDK to v0.4.18 ([#2154](https://github.com/getsentry/sentry-java/pull/2154))
  - [changelog](https://github.com/getsentry/sentry-native/blob/master/CHANGELOG.md#0418)
  - [diff](https://github.com/getsentry/sentry-native/compare/0.4.17...0.4.18)
- Bump Gradle to v7.5.0 ([#2174](https://github.com/getsentry/sentry-java/pull/2174), [#2191](https://github.com/getsentry/sentry-java/pull/2191))
  - [changelog](https://github.com/gradle/gradle/blob/master/CHANGELOG.md#v750)
  - [diff](https://github.com/gradle/gradle/compare/v7.4.2...v7.5.0)

## 6.3.0

### Features

- Switch upstream dependencies to `compileOnly` in integrations ([#2175](https://github.com/getsentry/sentry-java/pull/2175))

### Fixes

- Lazily retrieve HostnameCache in MainEventProcessor ([#2170](https://github.com/getsentry/sentry-java/pull/2170))

## 6.2.1

### Fixes

- Only send userid in Dynamic Sampling Context if sendDefaultPii is true ([#2147](https://github.com/getsentry/sentry-java/pull/2147))
- Remove userId from baggage due to PII ([#2157](https://github.com/getsentry/sentry-java/pull/2157))

### Features

- Add integration for Apollo-Kotlin 3 ([#2109](https://github.com/getsentry/sentry-java/pull/2109))
- New package `sentry-android-navigation` for AndroidX Navigation support ([#2136](https://github.com/getsentry/sentry-java/pull/2136))
- New package `sentry-compose` for Jetpack Compose support (Navigation) ([#2136](https://github.com/getsentry/sentry-java/pull/2136))
- Add sample rate to baggage as well as trace in envelope header and flatten user ([#2135](https://github.com/getsentry/sentry-java/pull/2135))

Breaking Changes:
- The boolean parameter `samplingDecision` in the `TransactionContext` constructor has been replaced with a `TracesSamplingDecision` object. Feel free to ignore the `@ApiStatus.Internal` in this case.

## 6.1.4

### Fixes

- Filter out app starts with more than 60s ([#2127](https://github.com/getsentry/sentry-java/pull/2127))

## 6.1.3

### Fixes

- Fix thread leak due to Timer being created and never cancelled ([#2131](https://github.com/getsentry/sentry-java/pull/2131))

## 6.1.2

### Fixes

- Swallow error when reading ActivityManager#getProcessesInErrorState instead of crashing ([#2114](https://github.com/getsentry/sentry-java/pull/2114))
- Use charset string directly as StandardCharsets is not available on earlier Android versions ([#2111](https://github.com/getsentry/sentry-java/pull/2111))

## 6.1.1

### Features

- Replace `tracestate` header with `baggage` header ([#2078](https://github.com/getsentry/sentry-java/pull/2078))
- Allow opting out of device info collection that requires Inter-Process Communication (IPC) ([#2100](https://github.com/getsentry/sentry-java/pull/2100))

## 6.1.0

### Features

- Implement local scope by adding overloads to the capture methods that accept a ScopeCallback ([#2084](https://github.com/getsentry/sentry-java/pull/2084))
- SentryOptions#merge is now public and can be used to load ExternalOptions ([#2088](https://github.com/getsentry/sentry-java/pull/2088))

### Fixes

- Fix proguard rules to work R8 [issue](https://issuetracker.google.com/issues/235733922) around on AGP 7.3.0-betaX and 7.4.0-alphaX ([#2094](https://github.com/getsentry/sentry-java/pull/2094))
- Fix GraalVM Native Image compatibility ([#2172](https://github.com/getsentry/sentry-java/pull/2172))

## 6.0.0

### Sentry Self-hosted Compatibility

- Starting with version `6.0.0` of the `sentry` package, [Sentry's self hosted version >= v21.9.0](https://github.com/getsentry/self-hosted/releases) is required or you have to manually disable sending client reports via the `sendClientReports` option. This only applies to self-hosted Sentry. If you are using [sentry.io](https://sentry.io), no action is needed.

### Features

- Allow optimization and obfuscation of the SDK by reducing proguard rules ([#2031](https://github.com/getsentry/sentry-java/pull/2031))
- Relax TransactionNameProvider ([#1861](https://github.com/getsentry/sentry-java/pull/1861))
- Use float instead of Date for protocol types for higher precision ([#1737](https://github.com/getsentry/sentry-java/pull/1737))
- Allow setting SDK info (name & version) in manifest ([#2016](https://github.com/getsentry/sentry-java/pull/2016))
- Allow setting native Android SDK name during build ([#2035](https://github.com/getsentry/sentry-java/pull/2035))
- Include application permissions in Android events ([#2018](https://github.com/getsentry/sentry-java/pull/2018))
- Automatically create transactions for UI events ([#1975](https://github.com/getsentry/sentry-java/pull/1975))
- Hints are now used via a Hint object and passed into beforeSend and EventProcessor as @NotNull Hint object ([#2045](https://github.com/getsentry/sentry-java/pull/2045))
- Attachments can be manipulated via hint ([#2046](https://github.com/getsentry/sentry-java/pull/2046))
- Add sentry-servlet-jakarta module ([#1987](https://github.com/getsentry/sentry-java/pull/1987))
- Add client reports ([#1982](https://github.com/getsentry/sentry-java/pull/1982))
- Screenshot is taken when there is an error ([#1967](https://github.com/getsentry/sentry-java/pull/1967))
- Add Android profiling traces ([#1897](https://github.com/getsentry/sentry-java/pull/1897)) ([#1959](https://github.com/getsentry/sentry-java/pull/1959)) and its tests ([#1949](https://github.com/getsentry/sentry-java/pull/1949))
- Enable enableScopeSync by default for Android ([#1928](https://github.com/getsentry/sentry-java/pull/1928))
- Feat: Vendor JSON ([#1554](https://github.com/getsentry/sentry-java/pull/1554))
    - Introduce `JsonSerializable` and `JsonDeserializer` interfaces for manual json
      serialization/deserialization.
    - Introduce `JsonUnknwon` interface to preserve unknown properties when deserializing/serializing
      SDK classes.
    - When passing custom objects, for example in `Contexts`, these are supported for serialization:
        - `JsonSerializable`
        - `Map`, `Collection`, `Array`, `String` and all primitive types.
        - Objects with the help of refection.
            - `Map`, `Collection`, `Array`, `String` and all primitive types.
            - Call `toString()` on objects that have a cyclic reference to a ancestor object.
            - Call `toString()` where object graphs exceed max depth.
    - Remove `gson` dependency.
    - Remove `IUnknownPropertiesConsumer`
- Pass MDC tags as Sentry tags ([#1954](https://github.com/getsentry/sentry-java/pull/1954))

### Fixes

- Calling Sentry.init and specifying contextTags now has an effect on the Logback SentryAppender ([#2052](https://github.com/getsentry/sentry-java/pull/2052))
- Calling Sentry.init and specifying contextTags now has an effect on the Log4j SentryAppender ([#2054](https://github.com/getsentry/sentry-java/pull/2054))
- Calling Sentry.init and specifying contextTags now has an effect on the jul SentryAppender ([#2057](https://github.com/getsentry/sentry-java/pull/2057))
- Update Spring Boot dependency to 2.6.8 and fix the CVE-2022-22970 ([#2068](https://github.com/getsentry/sentry-java/pull/2068))
- Sentry can now self heal after a Thread had its currentHub set to a NoOpHub ([#2076](https://github.com/getsentry/sentry-java/pull/2076))
- No longer close OutputStream that is passed into JsonSerializer ([#2029](https://github.com/getsentry/sentry-java/pull/2029))
- Fix setting context tags on events captured by Spring ([#2060](https://github.com/getsentry/sentry-java/pull/2060))
- Isolate cached events with hashed DSN subfolder ([#2038](https://github.com/getsentry/sentry-java/pull/2038))
- SentryThread.current flag will not be overridden by DefaultAndroidEventProcessor if already set ([#2050](https://github.com/getsentry/sentry-java/pull/2050))
- Fix serialization of Long inside of Request.data ([#2051](https://github.com/getsentry/sentry-java/pull/2051))
- Update sentry-native to 0.4.17 ([#2033](https://github.com/getsentry/sentry-java/pull/2033))
- Update Gradle to 7.4.2 and AGP to 7.2 ([#2042](https://github.com/getsentry/sentry-java/pull/2042))
- Change order of event filtering mechanisms ([#2001](https://github.com/getsentry/sentry-java/pull/2001))
- Only send session update for dropped events if state changed ([#2002](https://github.com/getsentry/sentry-java/pull/2002))
- Android profiling initializes on first profile start ([#2009](https://github.com/getsentry/sentry-java/pull/2009))
- Profiling rate decreased from 300hz to 100hz ([#1997](https://github.com/getsentry/sentry-java/pull/1997))
- Allow disabling sending of client reports via Android Manifest and external options ([#2007](https://github.com/getsentry/sentry-java/pull/2007))
- Ref: Upgrade Spring Boot dependency to 2.5.13 ([#2011](https://github.com/getsentry/sentry-java/pull/2011))
- Ref: Make options.printUncaughtStackTrace primitive type ([#1995](https://github.com/getsentry/sentry-java/pull/1995))
- Ref: Remove not needed interface abstractions on Android ([#1953](https://github.com/getsentry/sentry-java/pull/1953))
- Ref: Make hints Map<String, Object> instead of only Object ([#1929](https://github.com/getsentry/sentry-java/pull/1929))
- Ref: Simplify DateUtils with ISO8601Utils ([#1837](https://github.com/getsentry/sentry-java/pull/1837))
- Ref: Remove deprecated and scheduled fields ([#1875](https://github.com/getsentry/sentry-java/pull/1875))
- Ref: Add shutdownTimeoutMillis in favor of shutdownTimeout ([#1873](https://github.com/getsentry/sentry-java/pull/1873))
- Ref: Remove Attachment ContentType since the Server infers it ([#1874](https://github.com/getsentry/sentry-java/pull/1874))
- Ref: Bind external properties to a dedicated class. ([#1750](https://github.com/getsentry/sentry-java/pull/1750))
- Ref: Debug log serializable objects ([#1795](https://github.com/getsentry/sentry-java/pull/1795))
- Ref: catch Throwable instead of Exception to suppress internal SDK errors ([#1812](https://github.com/getsentry/sentry-java/pull/1812))
- `SentryOptions` can merge properties from `ExternalOptions` instead of another instance of `SentryOptions`
- Following boolean properties from `SentryOptions` that allowed `null` values are now not nullable - `debug`, `enableUncaughtExceptionHandler`, `enableDeduplication`
- `SentryOptions` cannot be created anymore using `PropertiesProvider` with `SentryOptions#from` method. Use `ExternalOptions#from` instead and merge created object with `SentryOptions#merge`
- Bump: Kotlin to 1.5 and compatibility to 1.4 for sentry-android-timber ([#1815](https://github.com/getsentry/sentry-java/pull/1815))

## 5.7.4

### Fixes

* Change order of event filtering mechanisms and only send session update for dropped events if session state changed (#2028)

## 5.7.3

### Fixes

- Sentry Timber integration throws an exception when using args ([#1986](https://github.com/getsentry/sentry-java/pull/1986))

## 5.7.2

### Fixes

- Bring back support for `Timber.tag` ([#1974](https://github.com/getsentry/sentry-java/pull/1974))

## 5.7.1

### Fixes

- Sentry Timber integration does not submit msg.formatted breadcrumbs ([#1957](https://github.com/getsentry/sentry-java/pull/1957))
- ANR WatchDog won't crash on SecurityException ([#1962](https://github.com/getsentry/sentry-java/pull/1962))

## 5.7.0

### Features

- Automatically enable `Timber` and `Fragment` integrations if they are present on the classpath ([#1936](https://github.com/getsentry/sentry-java/pull/1936))

## 5.6.3

### Fixes

- If transaction or span is finished, do not allow to mutate ([#1940](https://github.com/getsentry/sentry-java/pull/1940))
- Keep used AndroidX classes from obfuscation (Fixes UI breadcrumbs and Slow/Frozen frames) ([#1942](https://github.com/getsentry/sentry-java/pull/1942))

## 5.6.2

### Fixes

- Ref: Make ActivityFramesTracker public to be used by Hybrid SDKs ([#1931](https://github.com/getsentry/sentry-java/pull/1931))
- Bump: AGP to 7.1.2 ([#1930](https://github.com/getsentry/sentry-java/pull/1930))
- NPE while adding "response_body_size" breadcrumb, when response body length is unknown ([#1908](https://github.com/getsentry/sentry-java/pull/1908))
- Do not include stacktrace frames into Timber message ([#1898](https://github.com/getsentry/sentry-java/pull/1898))
- Potential memory leaks ([#1909](https://github.com/getsentry/sentry-java/pull/1909))

Breaking changes:
`Timber.tag` is no longer supported by our [Timber integration](https://docs.sentry.io/platforms/android/configuration/integrations/timber/) and will not appear on Sentry for error events.
Please vote on this [issue](https://github.com/getsentry/sentry-java/issues/1900), if you'd like us to provide support for that.

## 5.6.2-beta.3

### Fixes

- Ref: Make ActivityFramesTracker public to be used by Hybrid SDKs ([#1931](https://github.com/getsentry/sentry-java/pull/1931))
- Bump: AGP to 7.1.2 ([#1930](https://github.com/getsentry/sentry-java/pull/1930))

## 5.6.2-beta.2

### Fixes

- NPE while adding "response_body_size" breadcrumb, when response body length is unknown ([#1908](https://github.com/getsentry/sentry-java/pull/1908))

## 5.6.2-beta.1

### Fixes

- Do not include stacktrace frames into Timber message ([#1898](https://github.com/getsentry/sentry-java/pull/1898))
- Potential memory leaks ([#1909](https://github.com/getsentry/sentry-java/pull/1909))

Breaking changes:
`Timber.tag` is no longer supported by our [Timber integration](https://docs.sentry.io/platforms/android/configuration/integrations/timber/) and will not appear on Sentry for error events.
Please vote on this [issue](https://github.com/getsentry/sentry-java/issues/1900), if you'd like us to provide support for that.

## 5.6.1

### Features

- Add options.printUncaughtStackTrace to print uncaught exceptions ([#1890](https://github.com/getsentry/sentry-java/pull/1890))

### Fixes

- NPE while adding "response_body_size" breadcrumb, when response body is null ([#1884](https://github.com/getsentry/sentry-java/pull/1884))
- Bump: AGP to 7.1.0 ([#1892](https://github.com/getsentry/sentry-java/pull/1892))

## 5.6.0

### Features

- Add breadcrumbs support for UI events (automatically captured) ([#1876](https://github.com/getsentry/sentry-java/pull/1876))

### Fixes

- Change scope of servlet-api to compileOnly ([#1880](https://github.com/getsentry/sentry-java/pull/1880))

## 5.5.3

### Fixes

- Do not create SentryExceptionResolver bean when Spring MVC is not on the classpath ([#1865](https://github.com/getsentry/sentry-java/pull/1865))

## 5.5.2

### Fixes

- Detect App Cold start correctly for Hybrid SDKs ([#1855](https://github.com/getsentry/sentry-java/pull/1855))
- Bump: log4j to 2.17.0 ([#1852](https://github.com/getsentry/sentry-java/pull/1852))
- Bump: logback to 1.2.9 ([#1853](https://github.com/getsentry/sentry-java/pull/1853))

## 5.5.1

### Fixes

- Bump: log4j to 2.16.0 ([#1845](https://github.com/getsentry/sentry-java/pull/1845))
- Make App start cold/warm visible to Hybrid SDKs ([#1848](https://github.com/getsentry/sentry-java/pull/1848))

## 5.5.0

### Features

- Add locale to device context and deprecate language ([#1832](https://github.com/getsentry/sentry-java/pull/1832))
- Add `SentryFileInputStream` and `SentryFileOutputStream` for File I/O performance instrumentation ([#1826](https://github.com/getsentry/sentry-java/pull/1826))
- Add `SentryFileReader` and `SentryFileWriter` for File I/O instrumentation ([#1843](https://github.com/getsentry/sentry-java/pull/1843))

### Fixes

- Bump: log4j to 2.15.0 ([#1839](https://github.com/getsentry/sentry-java/pull/1839))
- Ref: Rename Fragment span operation from `ui.fragment.load` to `ui.load` ([#1824](https://github.com/getsentry/sentry-java/pull/1824))
- Ref: change `java.util.Random` to `java.security.SecureRandom` for possible security reasons ([#1831](https://github.com/getsentry/sentry-java/pull/1831))

## 5.4.3

### Fixes

- Only report App start measurement for full launch on Android ([#1821](https://github.com/getsentry/sentry-java/pull/1821))

## 5.4.2

### Fixes

- Ref: catch Throwable instead of Exception to suppress internal SDK errors ([#1812](https://github.com/getsentry/sentry-java/pull/1812))

## 5.4.1

### Features

- Refactor OkHttp and Apollo to Kotlin functional interfaces ([#1797](https://github.com/getsentry/sentry-java/pull/1797))
- Add secondary constructor to SentryInstrumentation ([#1804](https://github.com/getsentry/sentry-java/pull/1804))

### Fixes

- Do not start fragment span if not added to the Activity ([#1813](https://github.com/getsentry/sentry-java/pull/1813))

## 5.4.0

### Features

- Add `graphql-java` instrumentation ([#1777](https://github.com/getsentry/sentry-java/pull/1777))

### Fixes

- Do not crash when event processors throw a lower level Throwable class ([#1800](https://github.com/getsentry/sentry-java/pull/1800))
- ActivityFramesTracker does not throw if Activity has no observers ([#1799](https://github.com/getsentry/sentry-java/pull/1799))

## 5.3.0

### Features

- Add datasource tracing with P6Spy ([#1784](https://github.com/getsentry/sentry-java/pull/1784))

### Fixes

- ActivityFramesTracker does not throw if Activity has not been added ([#1782](https://github.com/getsentry/sentry-java/pull/1782))
- PerformanceAndroidEventProcessor uses up to date isTracingEnabled set on Configuration callback ([#1786](https://github.com/getsentry/sentry-java/pull/1786))

## 5.2.4

### Fixes

- Window.FEATURE_NO_TITLE does not work when using activity traces ([#1769](https://github.com/getsentry/sentry-java/pull/1769))
- unregister UncaughtExceptionHandler on close ([#1770](https://github.com/getsentry/sentry-java/pull/1770))

## 5.2.3

### Fixes

- Make ActivityFramesTracker operations thread-safe ([#1762](https://github.com/getsentry/sentry-java/pull/1762))
- Clone Scope Contexts ([#1763](https://github.com/getsentry/sentry-java/pull/1763))
- Bump: AGP to 7.0.3 ([#1765](https://github.com/getsentry/sentry-java/pull/1765))

## 5.2.2

### Fixes

- Close HostnameCache#executorService on SentryClient#close ([#1757](https://github.com/getsentry/sentry-java/pull/1757))

## 5.2.1

### Features

- Add isCrashedLastRun support ([#1739](https://github.com/getsentry/sentry-java/pull/1739))
- Attach Java vendor and version to events and transactions ([#1703](https://github.com/getsentry/sentry-java/pull/1703))

### Fixes

- Handle exception if Context.registerReceiver throws ([#1747](https://github.com/getsentry/sentry-java/pull/1747))

## 5.2.0

### Features

- Allow setting proguard via Options and/or external resources ([#1728](https://github.com/getsentry/sentry-java/pull/1728))
- Add breadcrumbs for the Apollo integration ([#1726](https://github.com/getsentry/sentry-java/pull/1726))

### Fixes

- Don't set lastEventId for transactions ([#1727](https://github.com/getsentry/sentry-java/pull/1727))
- ActivityLifecycleIntegration#appStartSpan memory leak ([#1732](https://github.com/getsentry/sentry-java/pull/1732))

## 5.2.0-beta.3

### Features

- Add "data" to spans ([#1717](https://github.com/getsentry/sentry-java/pull/1717))

### Fixes

- Check at runtime if AndroidX.Core is available ([#1718](https://github.com/getsentry/sentry-java/pull/1718))
- Should not capture unfinished transaction ([#1719](https://github.com/getsentry/sentry-java/pull/1719))

## 5.2.0-beta.2

### Fixes

- Bump AGP to 7.0.2 ([#1650](https://github.com/getsentry/sentry-java/pull/1650))
- Drop spans in BeforeSpanCallback. ([#1713](https://github.com/getsentry/sentry-java/pull/1713))

## 5.2.0-beta.1

### Features

- Add tracestate HTTP header support ([#1683](https://github.com/getsentry/sentry-java/pull/1683))
- Add option to filter which origins receive tracing headers ([#1698](https://github.com/getsentry/sentry-java/pull/1698))
- Include unfinished spans in transaction ([#1699](https://github.com/getsentry/sentry-java/pull/1699))
- Add static helpers for creating breadcrumbs ([#1702](https://github.com/getsentry/sentry-java/pull/1702))
- Performance support for Android Apollo ([#1705](https://github.com/getsentry/sentry-java/pull/1705))

### Fixes

- Move tags from transaction.contexts.trace.tags to transaction.tags ([#1700](https://github.com/getsentry/sentry-java/pull/1700))

Breaking changes:

- Updated proguard keep rule for enums, which affects consumer application code ([#1694](https://github.com/getsentry/sentry-java/pull/1694))

## 5.1.2

### Fixes

- Servlet 3.1 compatibility issue ([#1681](https://github.com/getsentry/sentry-java/pull/1681))
- Do not drop Contexts key if Collection, Array or Char ([#1680](https://github.com/getsentry/sentry-java/pull/1680))

## 5.1.1

### Features

- Add support for async methods in Spring MVC ([#1652](https://github.com/getsentry/sentry-java/pull/1652))
- Add secondary constructor taking IHub to SentryOkHttpInterceptor ([#1657](https://github.com/getsentry/sentry-java/pull/1657))
- Merge external map properties ([#1656](https://github.com/getsentry/sentry-java/pull/1656))

### Fixes

- Remove onActivityPreCreated call in favor of onActivityCreated ([#1661](https://github.com/getsentry/sentry-java/pull/1661))
- Do not crash if SENSOR_SERVICE throws ([#1655](https://github.com/getsentry/sentry-java/pull/1655))
- Make sure scope is popped when processing request results in exception ([#1665](https://github.com/getsentry/sentry-java/pull/1665))

## 5.1.0

### Features

- Spring WebClient integration ([#1621](https://github.com/getsentry/sentry-java/pull/1621))
- OpenFeign integration ([#1632](https://github.com/getsentry/sentry-java/pull/1632))
- Add more convenient way to pass BeforeSpanCallback in OpenFeign integration ([#1637](https://github.com/getsentry/sentry-java/pull/1637))

### Fixes

- Bump: sentry-native to 0.4.12 ([#1651](https://github.com/getsentry/sentry-java/pull/1651))

## 5.1.0-beta.9

- No documented changes.

## 5.1.0-beta.8

### Features

- Generate Sentry BOM ([#1486](https://github.com/getsentry/sentry-java/pull/1486))

## 5.1.0-beta.7

### Features

- Slow/Frozen frames metrics ([#1609](https://github.com/getsentry/sentry-java/pull/1609))

## 5.1.0-beta.6

### Features

- Add request body extraction for Spring MVC integration ([#1595](https://github.com/getsentry/sentry-java/pull/1595))

### Fixes

- set min sdk version of sentry-android-fragment to API 14 ([#1608](https://github.com/getsentry/sentry-java/pull/1608))
- Ser/Deser of the UserFeedback from cached envelope ([#1611](https://github.com/getsentry/sentry-java/pull/1611))

## 5.1.0-beta.5

### Fixes

- Make SentryAppender non-final for Log4j2 and Logback ([#1603](https://github.com/getsentry/sentry-java/pull/1603))
- Do not throw IAE when tracing header contain invalid trace id ([#1605](https://github.com/getsentry/sentry-java/pull/1605))

## 5.1.0-beta.4

### Fixes

- Update sentry-native to 0.4.11 ([#1591](https://github.com/getsentry/sentry-java/pull/1591))

## 5.1.0-beta.3

### Features

- Spring Webflux integration ([#1529](https://github.com/getsentry/sentry-java/pull/1529))

## 5.1.0-beta.2

### Features

- Support transaction waiting for children to finish. ([#1535](https://github.com/getsentry/sentry-java/pull/1535))
- Capture logged marker in log4j2 and logback appenders ([#1551](https://github.com/getsentry/sentry-java/pull/1551))
- Allow clearing of attachments in the scope ([#1562](https://github.com/getsentry/sentry-java/pull/1562))
- Set mechanism type in SentryExceptionResolver ([#1556](https://github.com/getsentry/sentry-java/pull/1556))
- Perf. for fragments ([#1528](https://github.com/getsentry/sentry-java/pull/1528))

### Fixes

- Handling missing Spring Security on classpath on Java 8 ([#1552](https://github.com/getsentry/sentry-java/pull/1552))
- Use a different method to get strings from JNI, and avoid excessive Stack Space usage. ([#1214](https://github.com/getsentry/sentry-java/pull/1214))
- Add data field to SentrySpan ([#1555](https://github.com/getsentry/sentry-java/pull/1555))
- Clock drift issue when calling DateUtils#getDateTimeWithMillisPrecision ([#1557](https://github.com/getsentry/sentry-java/pull/1557))
- Prefer snake case for HTTP integration data keys ([#1559](https://github.com/getsentry/sentry-java/pull/1559))
- Assign lastEventId only if event was queued for submission ([#1565](https://github.com/getsentry/sentry-java/pull/1565))

## 5.1.0-beta.1

### Features

- Measure app start time ([#1487](https://github.com/getsentry/sentry-java/pull/1487))
- Automatic breadcrumbs logging for fragment lifecycle ([#1522](https://github.com/getsentry/sentry-java/pull/1522))

## 5.0.1

### Fixes

- Sources and Javadoc artifacts were mixed up ([#1515](https://github.com/getsentry/sentry-java/pull/1515))

## 5.0.0

This release brings many improvements but also new features:

- OkHttp Interceptor for Android ([#1330](https://github.com/getsentry/sentry-java/pull/1330))
- GraalVM Native Image Compatibility ([#1329](https://github.com/getsentry/sentry-java/pull/1329))
- Add option to ignore exceptions by type ([#1352](https://github.com/getsentry/sentry-java/pull/1352))
- Enrich transactions with device contexts ([#1430](https://github.com/getsentry/sentry-java/pull/1430)) ([#1469](https://github.com/getsentry/sentry-java/pull/1469))
- Better interoperability with Kotlin null-safety ([#1439](https://github.com/getsentry/sentry-java/pull/1439)) and ([#1462](https://github.com/getsentry/sentry-java/pull/1462))
- Add coroutines support ([#1479](https://github.com/getsentry/sentry-java/pull/1479))
- OkHttp callback for Customising the Span ([#1478](https://github.com/getsentry/sentry-java/pull/1478))
- Add breadcrumb in Spring RestTemplate integration ([#1481](https://github.com/getsentry/sentry-java/pull/1481))

Breaking changes:

- Migration Guide for [Java](https://docs.sentry.io/platforms/java/migration/)
- Migration Guide for [Android](https://docs.sentry.io/platforms/android/migration/)

Other fixes:

- Fix: Add attachmentType to envelope ser/deser. ([#1504](https://github.com/getsentry/sentry-java/pull/1504))

Thank you:

- @maciejwalkowiak for coding most of it.

## 5.0.0-beta.7

### Fixes


- Ref: Deprecate SentryBaseEvent#getOriginThrowable and add SentryBaseEvent#getThrowableMechanism ([#1502](https://github.com/getsentry/sentry-java/pull/1502))
- Graceful Shutdown flushes event instead of Closing SDK ([#1500](https://github.com/getsentry/sentry-java/pull/1500))
- Do not append threads that come from the EnvelopeFileObserver ([#1501](https://github.com/getsentry/sentry-java/pull/1501))
- Ref: Deprecate cacheDirSize and add maxCacheItems ([#1499](https://github.com/getsentry/sentry-java/pull/1499))
- Append all threads if Hint is Cached but attachThreads is enabled ([#1503](https://github.com/getsentry/sentry-java/pull/1503))

## 5.0.0-beta.6

### Features

- Add secondary constructor to SentryOkHttpInterceptor ([#1491](https://github.com/getsentry/sentry-java/pull/1491))
- Add option to enable debug mode in Log4j2 integration ([#1492](https://github.com/getsentry/sentry-java/pull/1492))

### Fixes

- Ref: Replace clone() with copy constructor ([#1496](https://github.com/getsentry/sentry-java/pull/1496))

## 5.0.0-beta.5

### Features

- OkHttp callback for Customising the Span ([#1478](https://github.com/getsentry/sentry-java/pull/1478))
- Add breadcrumb in Spring RestTemplate integration ([#1481](https://github.com/getsentry/sentry-java/pull/1481))
- Add coroutines support ([#1479](https://github.com/getsentry/sentry-java/pull/1479))

### Fixes

- Cloning Stack ([#1483](https://github.com/getsentry/sentry-java/pull/1483))

## 5.0.0-beta.4

### Fixes

- Enrich Transactions with Context Data ([#1469](https://github.com/getsentry/sentry-java/pull/1469))
- Bump: Apache HttpClient to 5.0.4 ([#1476](https://github.com/getsentry/sentry-java/pull/1476))

## 5.0.0-beta.3

### Fixes

- Handling immutable collections on SentryEvent and protocol objects ([#1468](https://github.com/getsentry/sentry-java/pull/1468))
- Associate event with transaction when thrown exception is not a direct cause ([#1463](https://github.com/getsentry/sentry-java/pull/1463))
- Ref: nullability annotations to Sentry module ([#1439](https://github.com/getsentry/sentry-java/pull/1439)) and ([#1462](https://github.com/getsentry/sentry-java/pull/1462))
- NPE when adding Context Data with null values for log4j2 ([#1465](https://github.com/getsentry/sentry-java/pull/1465))

## 5.0.0-beta.2

### Fixes

- sentry-android-timber package sets sentry.java.android.timber as SDK name ([#1456](https://github.com/getsentry/sentry-java/pull/1456))
- When AppLifecycleIntegration is closed, it should remove observer using UI thread ([#1459](https://github.com/getsentry/sentry-java/pull/1459))
- Bump: AGP to 4.2.0 ([#1460](https://github.com/getsentry/sentry-java/pull/1460))

Breaking Changes:

- Remove: Settings.Secure.ANDROID_ID in favor of generated installationId ([#1455](https://github.com/getsentry/sentry-java/pull/1455))
- Rename: enableSessionTracking to enableAutoSessionTracking ([#1457](https://github.com/getsentry/sentry-java/pull/1457))

## 5.0.0-beta.1

### Fixes

- Ref: Refactor converting HttpServletRequest to Sentry Request in Spring integration ([#1387](https://github.com/getsentry/sentry-java/pull/1387))
- Bump: sentry-native to 0.4.9 ([#1431](https://github.com/getsentry/sentry-java/pull/1431))
- Activity tracing auto instrumentation for Android API < 29 ([#1402](https://github.com/getsentry/sentry-java/pull/1402))
- use connection and read timeouts in ApacheHttpClient based transport ([#1397](https://github.com/getsentry/sentry-java/pull/1397))
- set correct transaction status for unhandled exceptions in SentryTracingFilter ([#1406](https://github.com/getsentry/sentry-java/pull/1406))
- handle network errors in SentrySpanClientHttpRequestInterceptor ([#1407](https://github.com/getsentry/sentry-java/pull/1407))
- set scope on transaction ([#1409](https://github.com/getsentry/sentry-java/pull/1409))
- set status and associate events with transactions ([#1426](https://github.com/getsentry/sentry-java/pull/1426))
- Do not set free memory and is low memory fields when it's a NDK hard crash ([#1399](https://github.com/getsentry/sentry-java/pull/1399))
- Apply user from the scope to transaction ([#1424](https://github.com/getsentry/sentry-java/pull/1424))
- Pass maxBreadcrumbs config. to sentry-native ([#1425](https://github.com/getsentry/sentry-java/pull/1425))
- Run event processors and enrich transactions with contexts ([#1430](https://github.com/getsentry/sentry-java/pull/1430))
- Set Span status for OkHttp integration ([#1447](https://github.com/getsentry/sentry-java/pull/1447))
- Set user on transaction in Spring & Spring Boot integrations ([#1443](https://github.com/getsentry/sentry-java/pull/1443))

## 4.4.0-alpha.2

### Features

- Add option to ignore exceptions by type ([#1352](https://github.com/getsentry/sentry-java/pull/1352))
- Sentry closes Android NDK and ShutdownHook integrations ([#1358](https://github.com/getsentry/sentry-java/pull/1358))
- Allow inheritance of SentryHandler class in sentry-jul package([#1367](https://github.com/getsentry/sentry-java/pull/1367))
- Make NoOpHub public ([#1379](https://github.com/getsentry/sentry-java/pull/1379))
- Configure max spans per transaction ([#1394](https://github.com/getsentry/sentry-java/pull/1394))

### Fixes

- Bump: Upgrade Apache HttpComponents Core to 5.0.3 ([#1375](https://github.com/getsentry/sentry-java/pull/1375))
- NPE when MDC contains null values (sentry-logback) ([#1364](https://github.com/getsentry/sentry-java/pull/1364))
- Avoid NPE when MDC contains null values (sentry-jul) ([#1385](https://github.com/getsentry/sentry-java/pull/1385))
- Accept only non null value maps ([#1368](https://github.com/getsentry/sentry-java/pull/1368))
- Do not bind transactions to scope by default. ([#1376](https://github.com/getsentry/sentry-java/pull/1376))
- Hub thread safety ([#1388](https://github.com/getsentry/sentry-java/pull/1388))
- SentryTransactionAdvice should operate on the new scope ([#1389](https://github.com/getsentry/sentry-java/pull/1389))

## 4.4.0-alpha.1

### Features

- Add an overload for `startTransaction` that sets the created transaction to the Scope ([#1313](https://github.com/getsentry/sentry-java/pull/1313))
- Set SDK version on Transactions ([#1307](https://github.com/getsentry/sentry-java/pull/1307))
- GraalVM Native Image Compatibility ([#1329](https://github.com/getsentry/sentry-java/pull/1329))
- Add OkHttp client application interceptor ([#1330](https://github.com/getsentry/sentry-java/pull/1330))

### Fixes

- Bump: sentry-native to 0.4.8
- Ref: Separate user facing and protocol classes in the Performance feature ([#1304](https://github.com/getsentry/sentry-java/pull/1304))
- Use logger set on SentryOptions in GsonSerializer ([#1308](https://github.com/getsentry/sentry-java/pull/1308))
- Use the bindToScope correctly
- Allow 0.0 to be set on tracesSampleRate ([#1328](https://github.com/getsentry/sentry-java/pull/1328))
- set "java" platform to transactions ([#1332](https://github.com/getsentry/sentry-java/pull/1332))
- Allow disabling tracing through SentryOptions ([#1337](https://github.com/getsentry/sentry-java/pull/1337))

## 4.3.0

### Features

- Activity tracing auto instrumentation

### Fixes

- Aetting in-app-includes from external properties ([#1291](https://github.com/getsentry/sentry-java/pull/1291))
- Initialize Sentry in Logback appender when DSN is not set in XML config ([#1296](https://github.com/getsentry/sentry-java/pull/1296))
- JUL integration SDK name ([#1293](https://github.com/getsentry/sentry-java/pull/1293))

## 4.2.0

### Features

- Improve EventProcessor nullability annotations ([#1229](https://github.com/getsentry/sentry-java/pull/1229)).
- Add ability to flush events synchronously.
- Support @SentrySpan and @SentryTransaction on classes and interfaces. ([#1243](https://github.com/getsentry/sentry-java/pull/1243))
- Do not serialize empty collections and maps ([#1245](https://github.com/getsentry/sentry-java/pull/1245))
- Integration interface better compatibility with Kotlin null-safety
- Simplify Sentry configuration in Spring integration ([#1259](https://github.com/getsentry/sentry-java/pull/1259))
- Simplify configuring Logback integration when environment variable with the DSN is not set ([#1271](https://github.com/getsentry/sentry-java/pull/1271))
- Add Request to the Scope. [#1270](https://github.com/getsentry/sentry-java/pull/1270))
- Optimize SentryTracingFilter when hub is disabled.

### Fixes

- Bump: sentry-native to 0.4.7
- Optimize DuplicateEventDetectionEventProcessor performance ([#1247](https://github.com/getsentry/sentry-java/pull/1247)).
- Prefix sdk.package names with io.sentry ([#1249](https://github.com/getsentry/sentry-java/pull/1249))
- Remove experimental annotation for Attachment ([#1257](https://github.com/getsentry/sentry-java/pull/1257))
- Mark stacktrace as snapshot if captured at arbitrary moment ([#1231](https://github.com/getsentry/sentry-java/pull/1231))
- Disable Gson HTML escaping
- Make the ANR Atomic flags immutable
- Prevent NoOpHub from creating heavy SentryOptions objects ([#1272](https://github.com/getsentry/sentry-java/pull/1272))
- SentryTransaction#getStatus NPE ([#1273](https://github.com/getsentry/sentry-java/pull/1273))
- Discard unfinished Spans before sending them over to Sentry ([#1279](https://github.com/getsentry/sentry-java/pull/1279))
- Interrupt the thread in QueuedThreadPoolExecutor ([#1276](https://github.com/getsentry/sentry-java/pull/1276))
- SentryTransaction#finish should not clear another transaction from the scope ([#1278](https://github.com/getsentry/sentry-java/pull/1278))

Breaking Changes:
- Enchancement: SentryExceptionResolver should not send handled errors by default ([#1248](https://github.com/getsentry/sentry-java/pull/1248)).
- Ref: Simplify RestTemplate instrumentation ([#1246](https://github.com/getsentry/sentry-java/pull/1246))
- Enchancement: Add overloads for startTransaction taking op and description ([#1244](https://github.com/getsentry/sentry-java/pull/1244))

## 4.1.0

### Features

- Improve Kotlin compatibility for SdkVersion ([#1213](https://github.com/getsentry/sentry-java/pull/1213))
- Support logging via JUL ([#1211](https://github.com/getsentry/sentry-java/pull/1211))

### Fixes

- Returning Sentry trace header from Span ([#1217](https://github.com/getsentry/sentry-java/pull/1217))
- Remove misleading error logs ([#1222](https://github.com/getsentry/sentry-java/pull/1222))

## 4.0.0

This release brings the Sentry Performance feature to Java SDK, Spring, Spring Boot, and Android integrations. Read more in the reference documentation:

- [Performance for Java](https://docs.sentry.io/platforms/java/performance/)
- [Performance for Spring](https://docs.sentry.io/platforms/java/guides/spring/)
- [Performance for Spring Boot](https://docs.sentry.io/platforms/java/guides/spring-boot/)
- [Performance for Android](https://docs.sentry.io/platforms/android/performance/)

### Other improvements:

#### Core:

- Improved loading external configuration:
  - Load `sentry.properties` from the application's current working directory ([#1046](https://github.com/getsentry/sentry-java/pull/1046))
  - Resolve `in-app-includes`, `in-app-excludes`, `tags`, `debug`, `uncaught.handler.enabled` parameters from the external configuration
- Set global tags on SentryOptions and load them from external configuration ([#1066](https://github.com/getsentry/sentry-java/pull/1066))
- Add support for attachments ([#1082](https://github.com/getsentry/sentry-java/pull/1082))
- Resolve `servername` from the localhost address
- Simplified transport configuration through setting `TransportFactory` instead of `ITransport` on SentryOptions ([#1124](https://github.com/getsentry/sentry-java/pull/1124))

#### Spring Boot:

- Add the ability to register multiple `OptionsConfiguration` beans ([#1093](https://github.com/getsentry/sentry-java/pull/1093))
- Initialize Logback after context refreshes ([#1129](https://github.com/getsentry/sentry-java/pull/1129))

#### Android:

- Add `isSideLoaded` and `installerStore` tags automatically (Where your App. was installed from eg Google Play, Amazon Store, downloaded APK, etc...)
- Bump: sentry-native to 0.4.6
- Bump: Gradle to 6.8.1 and AGP to 4.1.2

## 4.0.0-beta.1

### Features

- Add addToTransactions to Attachment ([#1191](https://github.com/getsentry/sentry-java/pull/1191))
- Support SENTRY_TRACES_SAMPLE_RATE conf. via env variables ([#1171](https://github.com/getsentry/sentry-java/pull/1171))
- Pass request to CustomSamplingContext in Spring integration ([#1172](https://github.com/getsentry/sentry-java/pull/1172))
- Move `SentrySpanClientHttpRequestInterceptor` to Spring module ([#1181](https://github.com/getsentry/sentry-java/pull/1181))
- Add overload for `transaction/span.finish(SpanStatus)` ([#1182](https://github.com/getsentry/sentry-java/pull/1182))
- Simplify registering traces sample callback in Spring integration ([#1184](https://github.com/getsentry/sentry-java/pull/1184))
- Polish Performance API ([#1165](https://github.com/getsentry/sentry-java/pull/1165))
- Set "debug" through external properties ([#1186](https://github.com/getsentry/sentry-java/pull/1186))
- Simplify Spring integration ([#1188](https://github.com/getsentry/sentry-java/pull/1188))
- Init overload with dsn ([#1195](https://github.com/getsentry/sentry-java/pull/1195))
- Enable Kotlin map-like access on CustomSamplingContext ([#1192](https://github.com/getsentry/sentry-java/pull/1192))
- Auto register custom ITransportFactory in Spring integration ([#1194](https://github.com/getsentry/sentry-java/pull/1194))
- Improve Kotlin property access in Performance API ([#1193](https://github.com/getsentry/sentry-java/pull/1193))
- Copy options tags to transactions ([#1198](https://github.com/getsentry/sentry-java/pull/1198))
- Add convenient method for accessing event's throwable ([#1202](https://github.com/getsentry/sentry-java/pull/1202))

### Fixes

- Ref: Set SpanContext on SentryTransaction to avoid potential NPE ([#1173](https://github.com/getsentry/sentry-java/pull/1173))
- Free Local Refs manually due to Android local ref. count limits
- Bring back support for setting transaction name without ongoing transaction ([#1183](https://github.com/getsentry/sentry-java/pull/1183))

## 4.0.0-alpha.3

### Features

- Improve ITransaction and ISpan null-safety compatibility ([#1161](https://github.com/getsentry/sentry-java/pull/1161))
- Automatically assign span context to captured events ([#1156](https://github.com/getsentry/sentry-java/pull/1156))
- Autoconfigure Apache HttpClient 5 based Transport in Spring Boot integration ([#1143](https://github.com/getsentry/sentry-java/pull/1143))
- Send user.ip_address = {{auto}} when sendDefaultPii is true ([#1015](https://github.com/getsentry/sentry-java/pull/1015))
- Read tracesSampleRate from AndroidManifest
- OutboxSender supports all envelope item types ([#1158](https://github.com/getsentry/sentry-java/pull/1158))
- Read `uncaught.handler.enabled` property from the external configuration
- Resolve servername from the localhost address
- Add maxAttachmentSize to SentryOptions ([#1138](https://github.com/getsentry/sentry-java/pull/1138))
- Drop invalid attachments ([#1134](https://github.com/getsentry/sentry-java/pull/1134))
- Set isSideLoaded info tags
- Add non blocking Apache HttpClient 5 based Transport ([#1136](https://github.com/getsentry/sentry-java/pull/1136))

### Fixes

- Ref: Make Attachment immutable ([#1120](https://github.com/getsentry/sentry-java/pull/1120))
- Ref: using Calendar to generate Dates
- Ref: Return NoOpTransaction instead of null ([#1126](https://github.com/getsentry/sentry-java/pull/1126))
- Ref: `ITransport` implementations are now responsible for executing request in asynchronous or synchronous way ([#1118](https://github.com/getsentry/sentry-java/pull/1118))
- Ref: Add option to set `TransportFactory` instead of `ITransport` on `SentryOptions` ([#1124](https://github.com/getsentry/sentry-java/pull/1124))
- Ref: Simplify ITransport creation in ITransportFactory ([#1135](https://github.com/getsentry/sentry-java/pull/1135))
- Fixes and Tests: Session serialization and deserialization
- Inheriting sampling decision from parent ([#1100](https://github.com/getsentry/sentry-java/pull/1100))
- Exception only sets a stack trace if there are frames
- Initialize Logback after context refreshes ([#1129](https://github.com/getsentry/sentry-java/pull/1129))
- Do not crash when passing null values to @Nullable methods, eg User and Scope
- Resolving dashed properties from external configuration
- Consider {{ auto }} as a default ip address ([#1015](https://github.com/getsentry/sentry-java/pull/1015))
- Set release and environment on Transactions ([#1152](https://github.com/getsentry/sentry-java/pull/1152))
- Do not set transaction on the scope automatically

## 4.0.0-alpha.2

### Features

- Add basic support for attachments ([#1082](https://github.com/getsentry/sentry-java/pull/1082))
- Set transaction name on events and transactions sent using Spring integration ([#1067](https://github.com/getsentry/sentry-java/pull/1067))
- Set global tags on SentryOptions and load them from external configuration ([#1066](https://github.com/getsentry/sentry-java/pull/1066))
- Add API validator and remove deprecated methods
- Add more convenient method to start a child span ([#1073](https://github.com/getsentry/sentry-java/pull/1073))
- Autoconfigure traces callback in Spring Boot integration ([#1074](https://github.com/getsentry/sentry-java/pull/1074))
- Resolve in-app-includes and in-app-excludes parameters from the external configuration
- Make InAppIncludesResolver public ([#1084](https://github.com/getsentry/sentry-java/pull/1084))
- Add the ability to register multiple OptionsConfiguration beans ([#1093](https://github.com/getsentry/sentry-java/pull/1093))
- Database query tracing with datasource-proxy ([#1095](https://github.com/getsentry/sentry-java/pull/1095))

### Fixes

- Ref: Refactor resolving SpanContext for Throwable ([#1068](https://github.com/getsentry/sentry-java/pull/1068))
- Ref: Change "op" to "operation" in @SentrySpan and @SentryTransaction
- Remove method reference in SentryEnvelopeItem ([#1091](https://github.com/getsentry/sentry-java/pull/1091))
- Set current thread only if there are no exceptions
- SentryOptions creates GsonSerializer by default
- Append DebugImage list if event already has it
- Sort breadcrumbs by Date if there are breadcrumbs already in the event

## 4.0.0-alpha.1

### Features

- Load `sentry.properties` from the application's current working directory ([#1046](https://github.com/getsentry/sentry-java/pull/1046))
- Performance monitoring ([#971](https://github.com/getsentry/sentry-java/pull/971))
- Performance monitoring for Spring Boot applications ([#971](https://github.com/getsentry/sentry-java/pull/971))

### Fixes

- Ref: Refactor JSON deserialization ([#1047](https://github.com/getsentry/sentry-java/pull/1047))

## 3.2.1

### Fixes

- Set current thread only if theres no exceptions ([#1064](https://github.com/getsentry/sentry-java/pull/1064))
- Append DebugImage list if event already has it ([#1092](https://github.com/getsentry/sentry-java/pull/1092))
- Sort breadcrumbs by Date if there are breadcrumbs already in the event ([#1094](https://github.com/getsentry/sentry-java/pull/1094))
- Free Local Refs manually due to Android local ref. count limits  ([#1179](https://github.com/getsentry/sentry-java/pull/1179))

## 3.2.0

### Features

- Expose a Module (Debug images) Loader for Android thru sentry-native ([#1043](https://github.com/getsentry/sentry-java/pull/1043))
- Added java doc to protocol classes based on sentry-data-schemes project ([#1045](https://github.com/getsentry/sentry-java/pull/1045))
- Make SentryExceptionResolver Order configurable to not send handled web exceptions ([#1008](https://github.com/getsentry/sentry-java/pull/1008))
- Resolve HTTP Proxy parameters from the external configuration ([#1028](https://github.com/getsentry/sentry-java/pull/1028))
- Sentry NDK integration is compiled against default NDK version based on AGP's version ([#1048](https://github.com/getsentry/sentry-java/pull/1048))

### Fixes

- Bump: AGP 4.1.1 ([#1040](https://github.com/getsentry/sentry-java/pull/1040))
- Update to sentry-native 0.4.4 and fix shared library builds ([#1039](https://github.com/getsentry/sentry-java/pull/1039))
- use neutral Locale for String operations ([#1033](https://github.com/getsentry/sentry-java/pull/1033))
- Clean up JNI code and properly free strings ([#1050](https://github.com/getsentry/sentry-java/pull/1050))
- set userId for hard-crashes if no user is set ([#1049](https://github.com/getsentry/sentry-java/pull/1049))

## 3.1.3

### Fixes

- Fix broken NDK integration on 3.1.2 (release failed on packaging a .so file)
- Increase max cached events to 30 ([#1029](https://github.com/getsentry/sentry-java/pull/1029))
- Normalize DSN URI ([#1030](https://github.com/getsentry/sentry-java/pull/1030))

## 3.1.2

### Features

- Manually capturing User Feedback
- Set environment to "production" by default.
- Make public the Breadcrumb constructor that accepts a Date ([#1012](https://github.com/getsentry/sentry-java/pull/1012))

### Fixes

- ref: Validate event id on user feedback submission

## 3.1.1

### Features

- Bind logging related SentryProperties to Slf4j Level instead of Logback to improve Log4j2 compatibility

### Fixes

- Prevent Logback and Log4j2 integrations from re-initializing Sentry when Sentry is already initialized
- Make sure HttpServletRequestSentryUserProvider runs by default before custom SentryUserProvider beans
- Fix setting up Sentry in Spring Webflux annotation by changing the scope of Spring WebMvc related dependencies

## 3.1.0

### Features

- Make getThrowable public and improve set contexts ([#967](https://github.com/getsentry/sentry-java/pull/967))
- Accepted quoted values in properties from external configuration ([#972](https://github.com/getsentry/sentry-java/pull/972))

### Fixes

- Auto-Configure `inAppIncludes` in Spring Boot integration ([#966](https://github.com/getsentry/sentry-java/pull/966))
- Bump: Android Gradle Plugin 4.0.2 ([#968](https://github.com/getsentry/sentry-java/pull/968))
- Don't require `sentry.dsn` to be set when using `io.sentry:sentry-spring-boot-starter` and `io.sentry:sentry-logback` together ([#965](https://github.com/getsentry/sentry-java/pull/965))
- Remove chunked streaming mode ([#974](https://github.com/getsentry/sentry-java/pull/974))
- Android 11 + targetSdkVersion 30 crashes Sentry on start ([#977](https://github.com/getsentry/sentry-java/pull/977))

## 3.0.0

## Java + Android

This release marks the re-unification of Java and Android SDK code bases.
It's based on the Android 2.0 SDK, which implements [Sentry's unified API](https://develop.sentry.dev/sdk/unified-api/).

Considerable changes were done, which include a lot of improvements. More are covered below, but the highlights are:

- Improved `log4j2` integration
  - Capture breadcrumbs for level INFO and higher
  - Raises event for ERROR and higher.
  - Minimum levels are configurable.
  - Optionally initializes the SDK via appender.xml
- Dropped support to `log4j`.
- Improved `logback` integration
  - Capture breadcrumbs for level INFO and higher
  - Raises event for ERROR and higher.
  - Minimum levels are configurable.
  - Optionally initializes the SDK via appender.xml
  - Configurable via Spring integration if both are enabled
- Spring
  - No more duplicate events with Spring and logback
  - Auto initalizes if DSN is available
  - Configuration options available with auto complete
- Google App Engine support dropped

## What’s Changed

- Callback to validate SSL certificate ([#944](https://github.com/getsentry/sentry-java/pull/944))
- Attach stack traces enabled by default

### Android specific

- Release health enabled by default for Android
- Sync of Scopes for Java -> Native (NDK)
- Bump Sentry-Native v0.4.2
- Android 11 Support

[Android migration docs](https://docs.sentry.io/platforms/android/migration/#migrating-from-sentry-android-2x-to-sentry-android-3x)

### Java specific

- Unified API for Java SDK and integrations (Spring, Spring boot starter, Servlet, Logback, Log4j2)

New Java [docs](https://docs.sentry.io/platforms/java/) are live and being improved.

## Acquisition

Packages were released on [`bintray sentry-java`](https://dl.bintray.com/getsentry/sentry-java/io/sentry/), [`bintray sentry-android`](https://dl.bintray.com/getsentry/sentry-android/io/sentry/), [`jcenter`](https://jcenter.bintray.com/io/sentry/) and [`mavenCentral`](https://repo.maven.apache.org/maven2/io/sentry/)

## Where is the Java 1.7 code base?

The previous Java releases, are all available in this repository through the tagged releases.
## 3.0.0-beta.1

## What’s Changed

- feat: ssl support ([#944](https://github.com/getsentry/sentry-java/pull/944)) @ninekaw9 @marandaneto
- feat: sync Java to C ([#937](https://github.com/getsentry/sentry-java/pull/937)) @bruno-garcia @marandaneto
- feat: Auto-configure Logback appender in Spring Boot integration. ([#938](https://github.com/getsentry/sentry-java/pull/938)) @maciejwalkowiak
- feat: Add Servlet integration. ([#935](https://github.com/getsentry/sentry-java/pull/935)) @maciejwalkowiak
- fix: Pop scope at the end of the request in Spring integration. ([#936](https://github.com/getsentry/sentry-java/pull/936)) @maciejwalkowiak
- bump: Upgrade Spring Boot to 2.3.4. ([#932](https://github.com/getsentry/sentry-java/pull/932)) @maciejwalkowiak
- fix: Do not set cookies when send pii is set to false. ([#931](https://github.com/getsentry/sentry-java/pull/931)) @maciejwalkowiak

Packages were released on [`bintray sentry-java`](https://dl.bintray.com/getsentry/sentry-java/io/sentry/), [`bintray sentry-android`](https://dl.bintray.com/getsentry/sentry-android/io/sentry/), [`jcenter`](https://jcenter.bintray.com/io/sentry/) and [`mavenCentral`](https://repo.maven.apache.org/maven2/io/sentry/)

We'd love to get feedback.

## 3.0.0-alpha.3

### Features

- Enable attach stack traces and disable attach threads by default ([#921](https://github.com/getsentry/sentry-java/pull/921)) @marandaneto

### Fixes

- Bump sentry-native to 0.4.2 ([#926](https://github.com/getsentry/sentry-java/pull/926)) @marandaneto
- ref: remove log level as RN do not use it anymore ([#924](https://github.com/getsentry/sentry-java/pull/924)) @marandaneto
- Read sample rate correctly from manifest meta data ([#923](https://github.com/getsentry/sentry-java/pull/923)) @marandaneto

Packages were released on [`bintray sentry-android`](https://dl.bintray.com/getsentry/sentry-android/io/sentry/) and [`bintray sentry-java`](https://dl.bintray.com/getsentry/sentry-java/io/sentry/)

We'd love to get feedback.

## 3.0.0-alpha.2

TBD

Packages were released on [bintray](https://dl.bintray.com/getsentry/maven/io/sentry/)

> Note: This release marks the unification of the Java and Android Sentry codebases based on the core of the Android SDK (version 2.x).
Previous releases for the Android SDK (version 2.x) can be found on the now archived: https://github.com/getsentry/sentry-android/

## 3.0.0-alpha.1

### Features

### Fixes


## New releases will happen on a different repository:

https://github.com/getsentry/sentry-java

## What’s Changed

### Features

### Fixes


- feat: enable release health by default

Packages were released on [`bintray`](https://dl.bintray.com/getsentry/sentry-android/io/sentry/sentry-android/), [`jcenter`](https://jcenter.bintray.com/io/sentry/sentry-android/) and [`mavenCentral`](https://repo.maven.apache.org/maven2/io/sentry/sentry-android/)

We'd love to get feedback.

## 2.3.1

### Fixes

- Add main thread checker for the app lifecycle integration ([#525](https://github.com/getsentry/sentry-android/pull/525)) @marandaneto
- Set correct migration link ([#523](https://github.com/getsentry/sentry-android/pull/523)) @fupduck
- Warn about Sentry re-initialization. ([#521](https://github.com/getsentry/sentry-android/pull/521)) @maciejwalkowiak
- Set SDK version in `MainEventProcessor`. ([#513](https://github.com/getsentry/sentry-android/pull/513)) @maciejwalkowiak
- Bump sentry-native to 0.4.0 ([#512](https://github.com/getsentry/sentry-android/pull/512)) @marandaneto
- Bump Gradle to 6.6 and fix linting issues ([#510](https://github.com/getsentry/sentry-android/pull/510)) @marandaneto
- fix(sentry-java): Contexts belong on the Scope ([#504](https://github.com/getsentry/sentry-android/pull/504)) @maciejwalkowiak
- Add tests for verifying scope changes thread isolation ([#508](https://github.com/getsentry/sentry-android/pull/508)) @maciejwalkowiak
- Set `SdkVersion` in default `SentryOptions` created in sentry-core module ([#506](https://github.com/getsentry/sentry-android/pull/506)) @maciejwalkowiak

Packages were released on [`bintray`](https://dl.bintray.com/getsentry/sentry-android/io/sentry/sentry-android/), [`jcenter`](https://jcenter.bintray.com/io/sentry/sentry-android/) and [`mavenCentral`](https://repo.maven.apache.org/maven2/io/sentry/sentry-android/)

We'd love to get feedback.

## 2.3.0

### Features

- Add console application sample. ([#502](https://github.com/getsentry/sentry-android/pull/502)) @maciejwalkowiak
- Log stacktraces in SystemOutLogger ([#498](https://github.com/getsentry/sentry-android/pull/498)) @maciejwalkowiak
- Add method to add breadcrumb with string parameter. ([#501](https://github.com/getsentry/sentry-android/pull/501)) @maciejwalkowiak

### Fixes

- Converting UTC and ISO timestamp when missing Locale/TimeZone do not error ([#505](https://github.com/getsentry/sentry-android/pull/505)) @marandaneto
- Call `Sentry#close` on JVM shutdown. ([#497](https://github.com/getsentry/sentry-android/pull/497)) @maciejwalkowiak
- ref: sentry-core changes for console app ([#473](https://github.com/getsentry/sentry-android/pull/473)) @marandaneto

Obs: If you are using its own instance of `Hub`/`SentryClient` and reflection to set up the SDK to be usable within Libraries, this change may break your code, please fix the renamed classes.

Packages were released on [`bintray`](https://dl.bintray.com/getsentry/sentry-android/io/sentry/sentry-android/), [`jcenter`](https://jcenter.bintray.com/io/sentry/sentry-android/) and [`mavenCentral`](https://repo.maven.apache.org/maven2/io/sentry/sentry-android/)

We'd love to get feedback.

## 2.2.2

### Features

- Add sdk to envelope header ([#488](https://github.com/getsentry/sentry-android/pull/488)) @marandaneto
- Log request if response code is not 200 ([#484](https://github.com/getsentry/sentry-android/pull/484)) @marandaneto

### Fixes

- Bump plugin versions ([#487](https://github.com/getsentry/sentry-android/pull/487)) @marandaneto
- Bump: AGP 4.0.1 ([#486](https://github.com/getsentry/sentry-android/pull/486)) @marandaneto

Packages were released on [`bintray`](https://dl.bintray.com/getsentry/sentry-android/io/sentry/sentry-android/), [`jcenter`](https://jcenter.bintray.com/io/sentry/sentry-android/) and [`mavenCentral`](https://repo.maven.apache.org/maven2/io/sentry/sentry-android/)

We'd love to get feedback.

## 2.2.1

### Fixes

- Timber adds breadcrumb even if event level is < minEventLevel ([#480](https://github.com/getsentry/sentry-android/pull/480)) @marandaneto
- Contexts serializer avoids reflection and fixes desugaring issue ([#478](https://github.com/getsentry/sentry-android/pull/478)) @marandaneto
- clone session before sending to the transport ([#474](https://github.com/getsentry/sentry-android/pull/474)) @marandaneto
- Bump Gradle 6.5.1 ([#479](https://github.com/getsentry/sentry-android/pull/479)) @marandaneto

Packages were released on [`bintray`](https://dl.bintray.com/getsentry/sentry-android/io/sentry/sentry-android/), [`jcenter`](https://jcenter.bintray.com/io/sentry/sentry-android/) and [`mavenCentral`](https://repo.maven.apache.org/maven2/io/sentry/sentry-android/)

We'd love to get feedback.

## 2.2.0

### Fixes

- Negative session sequence if the date is before java date epoch ([#471](https://github.com/getsentry/sentry-android/pull/471)) @marandaneto
- Deserialise unmapped contexts values from envelope ([#470](https://github.com/getsentry/sentry-android/pull/470)) @marandaneto
- Bump: sentry-native 0.3.4 ([#468](https://github.com/getsentry/sentry-android/pull/468)) @marandaneto

- feat: timber integration ([#464](https://github.com/getsentry/sentry-android/pull/464)) @marandaneto

1) To add integrations it requires a [manual initialization](https://docs.sentry.io/platforms/android/#manual-initialization) of the Android SDK.

2) Add the `sentry-android-timber` dependency:

```groovy
implementation 'io.sentry:sentry-android-timber:{version}' // version >= 2.2.0
```

3) Initialize and add the `SentryTimberIntegration`:

```java
SentryAndroid.init(this, options -> {
    // default values:
    // minEventLevel = ERROR
    // minBreadcrumbLevel = INFO
    options.addIntegration(new SentryTimberIntegration());

    // custom values for minEventLevel and minBreadcrumbLevel
    // options.addIntegration(new SentryTimberIntegration(SentryLevel.WARNING, SentryLevel.ERROR));
});
```

4) Use the Timber integration:

```java
try {
    int x = 1 / 0;
} catch (Exception e) {
    Timber.e(e);
}
```

Packages were released on [`bintray`](https://dl.bintray.com/getsentry/sentry-android/io/sentry/sentry-android/), [`jcenter`](https://jcenter.bintray.com/io/sentry/sentry-android/) and [`mavenCentral`](https://repo.maven.apache.org/maven2/io/sentry/sentry-android/)

We'd love to get feedback.

## 2.1.7

### Fixes

- Init native libs if available on SDK init ([#461](https://github.com/getsentry/sentry-android/pull/461)) @marandaneto
- Make JVM target explicit in sentry-core ([#462](https://github.com/getsentry/sentry-android/pull/462)) @dilbernd
- Timestamp with millis from react-native should be in UTC format ([#456](https://github.com/getsentry/sentry-android/pull/456)) @marandaneto
- Bump Gradle to 6.5 ([#454](https://github.com/getsentry/sentry-android/pull/454)) @marandaneto

Packages were released on [`bintray`](https://dl.bintray.com/getsentry/sentry-android/io/sentry/sentry-android/), [`jcenter`](https://jcenter.bintray.com/io/sentry/sentry-android/) and [`mavenCentral`](https://repo.maven.apache.org/maven2/io/sentry/sentry-android/)

We'd love to get feedback.

## 2.1.6

### Fixes

- Do not lookup sentry-debug-meta but instead load it directly ([#445](https://github.com/getsentry/sentry-android/pull/445)) @marandaneto
- Regression on v2.1.5 which can cause a crash on SDK init

Packages were released on [`bintray`](https://dl.bintray.com/getsentry/sentry-android/io/sentry/sentry-android/), [`jcenter`](https://jcenter.bintray.com/io/sentry/sentry-android/) and [`mavenCentral`](https://repo.maven.apache.org/maven2/io/sentry/sentry-android/)

We'd love to get feedback.

## 2.1.5

### Fixes

This version has a severe bug and can cause a crash on SDK init

Please upgrade to https://github.com/getsentry/sentry-android/releases/tag/2.1.6

## 2.1.4

### Features

- Make gzip as default content encoding type ([#433](https://github.com/getsentry/sentry-android/pull/433)) @marandaneto
- Use AGP 4 features ([#366](https://github.com/getsentry/sentry-android/pull/366)) @marandaneto
- Create GH Actions CI for Ubuntu/macOS ([#403](https://github.com/getsentry/sentry-android/pull/403)) @marandaneto
- Make root checker better and minimize false positive ([#417](https://github.com/getsentry/sentry-android/pull/417)) @marandaneto

### Fixes

- bump: sentry-native to 0.3.1 ([#440](https://github.com/getsentry/sentry-android/pull/440)) @marandaneto
- Update last session timestamp ([#437](https://github.com/getsentry/sentry-android/pull/437)) @marandaneto
- Filter trim memory breadcrumbs ([#431](https://github.com/getsentry/sentry-android/pull/431)) @marandaneto

Packages were released on [`bintray`](https://dl.bintray.com/getsentry/sentry-android/io/sentry/sentry-android/), [`jcenter`](https://jcenter.bintray.com/io/sentry/sentry-android/) and [`mavenCentral`](https://repo.maven.apache.org/maven2/io/sentry/sentry-android/)

We'd love to get feedback.

## 2.1.3

### Fixes

This fixes several critical bugs in sentry-android 2.0 and 2.1

- Sentry.init register integrations after creating the main Hub instead of doing it in the main Hub ctor ([#427](https://github.com/getsentry/sentry-android/pull/427)) @marandaneto
- make NoOpLogger public ([#425](https://github.com/getsentry/sentry-android/pull/425)) @marandaneto
- ConnectivityChecker returns connection status and events are not trying to be sent if no connection. ([#420](https://github.com/getsentry/sentry-android/pull/420)) @marandaneto
- thread pool executor is a single thread executor instead of scheduled thread executor ([#422](https://github.com/getsentry/sentry-android/pull/422)) @marandaneto
- Add Abnormal to the Session.State enum as its part of the protocol ([#424](https://github.com/getsentry/sentry-android/pull/424)) @marandaneto
- Bump: Gradle to 6.4.1 ([#419](https://github.com/getsentry/sentry-android/pull/419)) @marandaneto

We recommend that you use sentry-android 2.1.3 over the initial release of sentry-android 2.0 and 2.1.

Packages were released on [`bintray`](https://dl.bintray.com/getsentry/sentry-android/io/sentry/sentry-android/), [`jcenter`](https://jcenter.bintray.com/io/sentry/sentry-android/) and [`mavenCentral`](https://repo.maven.apache.org/maven2/io/sentry/sentry-android/)

We'd love to get feedback.

## 2.1.2

### Features

- Added options to configure http transport ([#411](https://github.com/getsentry/sentry-android/pull/411)) @marandaneto

### Fixes

- Phone state breadcrumbs require read_phone_state on older OS versions ([#415](https://github.com/getsentry/sentry-android/pull/415)) @marandaneto @bsergean
- before raising ANR events, we check ProcessErrorStateInfo if available ([#412](https://github.com/getsentry/sentry-android/pull/412)) @marandaneto
- send cached events to use a single thread executor ([#405](https://github.com/getsentry/sentry-android/pull/405)) @marandaneto
- initing SDK on AttachBaseContext ([#409](https://github.com/getsentry/sentry-android/pull/409)) @marandaneto
- sessions can't be abnormal, but exited if not ended properly ([#410](https://github.com/getsentry/sentry-android/pull/410)) @marandaneto

Packages were released on [`bintray`](https://dl.bintray.com/getsentry/sentry-android/io/sentry/sentry-android/), [`jcenter`](https://jcenter.bintray.com/io/sentry/sentry-android/) and [`mavenCentral`](https://repo.maven.apache.org/maven2/io/sentry/sentry-android/)

We'd love to get feedback.

## 2.1.1

### Features

- Added missing getters on Breadcrumb and SentryEvent ([#397](https://github.com/getsentry/sentry-android/pull/397)) @marandaneto
- Add trim memory breadcrumbs ([#395](https://github.com/getsentry/sentry-android/pull/395)) @marandaneto
- Only set breadcrumb extras if not empty ([#394](https://github.com/getsentry/sentry-android/pull/394)) @marandaneto
- Added samples of how to disable automatic breadcrumbs ([#389](https://github.com/getsentry/sentry-android/pull/389)) @marandaneto

### Fixes

- Set missing release, environment and dist to sentry-native options ([#404](https://github.com/getsentry/sentry-android/pull/404)) @marandaneto
- Do not add automatic and empty sensor breadcrumbs ([#401](https://github.com/getsentry/sentry-android/pull/401)) @marandaneto
- ref: removed Thread.sleep from LifecycleWatcher tests, using awaitility and DateProvider ([#392](https://github.com/getsentry/sentry-android/pull/392)) @marandaneto
- ref: added a DateTimeProvider for making retry after testable ([#391](https://github.com/getsentry/sentry-android/pull/391)) @marandaneto
- Bump Gradle to 6.4 ([#390](https://github.com/getsentry/sentry-android/pull/390)) @marandaneto
- Bump sentry-native to 0.2.6 ([#396](https://github.com/getsentry/sentry-android/pull/396)) @marandaneto

Packages were released on [`bintray`](https://dl.bintray.com/getsentry/sentry-android/io/sentry/sentry-android/), [`jcenter`](https://jcenter.bintray.com/io/sentry/sentry-android/) and [`mavenCentral`](https://repo.maven.apache.org/maven2/io/sentry/sentry-android/)

We'd love to get feedback.

## 2.1.0

### Features

- Includes all the changes of 2.1.0 alpha, beta and RC

### Fixes

- fix when PhoneStateListener is not ready for use ([#387](https://github.com/getsentry/sentry-android/pull/387)) @marandaneto
- make ANR 5s by default ([#388](https://github.com/getsentry/sentry-android/pull/388)) @marandaneto
- rate limiting by categories ([#381](https://github.com/getsentry/sentry-android/pull/381)) @marandaneto
- Bump NDK to latest stable version 21.1.6352462 ([#386](https://github.com/getsentry/sentry-android/pull/386)) @marandaneto

Packages were released on [`bintray`](https://dl.bintray.com/getsentry/sentry-android/io/sentry/sentry-android/), [`jcenter`](https://jcenter.bintray.com/io/sentry/sentry-android/) and [`mavenCentral`](https://repo.maven.apache.org/maven2/io/sentry/sentry-android/)

We'd love to get feedback.

## 2.0.3

### Fixes

- patch from 2.1.0-alpha.2 - avoid crash if NDK throws UnsatisfiedLinkError ([#344](https://github.com/getsentry/sentry-android/pull/344)) @marandaneto

Packages were released on [`bintray`](https://dl.bintray.com/getsentry/sentry-android/io/sentry/sentry-android/), [`jcenter`](https://jcenter.bintray.com/io/sentry/sentry-android/) and [`mavenCentral`](https://repo.maven.apache.org/maven2/io/sentry/sentry-android/)

We'd love to get feedback.

## 2.1.0-RC.1

### Features

- Options for uncaught exception and make SentryOptions list Thread-Safe ([#384](https://github.com/getsentry/sentry-android/pull/384)) @marandaneto
- Automatic breadcrumbs for app, activity and sessions lifecycles and system events ([#348](https://github.com/getsentry/sentry-android/pull/348)) @marandaneto
- Make capture session and envelope internal ([#372](https://github.com/getsentry/sentry-android/pull/372)) @marandaneto

### Fixes

- If retry after header has empty categories, apply retry after to all of them ([#377](https://github.com/getsentry/sentry-android/pull/377)) @marandaneto
- Discard events and envelopes if cached and retry after ([#378](https://github.com/getsentry/sentry-android/pull/378)) @marandaneto
- Merge loadLibrary calls for sentry-native and clean up CMake files ([#373](https://github.com/getsentry/sentry-android/pull/373)) @Swatinem
- Exceptions should be sorted oldest to newest ([#370](https://github.com/getsentry/sentry-android/pull/370)) @marandaneto
- Check external storage size even if its read only ([#368](https://github.com/getsentry/sentry-android/pull/368)) @marandaneto
- Wrong check for cellular network capability ([#369](https://github.com/getsentry/sentry-android/pull/369)) @marandaneto
- add ScheduledForRemoval annotation to deprecated methods ([#375](https://github.com/getsentry/sentry-android/pull/375)) @marandaneto
- Bump NDK to 21.0.6113669 ([#367](https://github.com/getsentry/sentry-android/pull/367)) @marandaneto
- Bump AGP and add new make cmd to check for updates ([#365](https://github.com/getsentry/sentry-android/pull/365)) @marandaneto

Packages were released on [`bintray`](https://dl.bintray.com/getsentry/sentry-android/io/sentry/sentry-android/), [`jcenter`](https://jcenter.bintray.com/io/sentry/sentry-android/) and [`mavenCentral`](https://repo.maven.apache.org/maven2/io/sentry/sentry-android/)

We'd love to get feedback.

## 2.1.0-beta.2

### Fixes

- Bump sentry-native to 0.2.4 ([#364](https://github.com/getsentry/sentry-android/pull/364)) @marandaneto
- Update current session on session start after deleting previous session ([#362](https://github.com/getsentry/sentry-android/pull/362)) @marandaneto

Packages were released on [`bintray`](https://dl.bintray.com/getsentry/sentry-android/io/sentry/sentry-android/), [`jcenter`](https://jcenter.bintray.com/io/sentry/sentry-android/) and [`mavenCentral`](https://repo.maven.apache.org/maven2/io/sentry/sentry-android/)

We'd love to get feedback.

## 2.1.0-beta.1

### Fixes

- Bump sentry-native to 0.2.3 ([#357](https://github.com/getsentry/sentry-android/pull/357)) @marandaneto
- Check for androidx availability on runtime ([#356](https://github.com/getsentry/sentry-android/pull/356)) @marandaneto
- If theres a left over session file and its crashed, we should not overwrite its state ([#354](https://github.com/getsentry/sentry-android/pull/354)) @marandaneto
- Session should be exited state if state was ok ([#352](https://github.com/getsentry/sentry-android/pull/352)) @marandaneto
- Envelope has dedicated endpoint ([#353](https://github.com/getsentry/sentry-android/pull/353)) @marandaneto

Packages were released on [`bintray`](https://dl.bintray.com/getsentry/sentry-android/io/sentry/sentry-android/), [`jcenter`](https://jcenter.bintray.com/io/sentry/sentry-android/) and [`mavenCentral`](https://repo.maven.apache.org/maven2/io/sentry/sentry-android/)

We'd love to get feedback.

## 2.1.0-alpha.2

### Fixes

- Change integration order for cached outbox events ([#347](https://github.com/getsentry/sentry-android/pull/347)) @marandaneto
- Avoid crash if NDK throws UnsatisfiedLinkError ([#344](https://github.com/getsentry/sentry-android/pull/344)) @marandaneto
- Avoid getting a threadlocal twice. ([#339](https://github.com/getsentry/sentry-android/pull/339)) @metlos
- Removing session tracking guard on hub and client ([#338](https://github.com/getsentry/sentry-android/pull/338)) @marandaneto
- Bump agp to 3.6.2 ([#336](https://github.com/getsentry/sentry-android/pull/336)) @marandaneto
- Fix racey ANR integration ([#332](https://github.com/getsentry/sentry-android/pull/332)) @marandaneto
- Logging envelopes path when possible instead of nullable id ([#331](https://github.com/getsentry/sentry-android/pull/331)) @marandaneto
- Renaming transport gate method ([#330](https://github.com/getsentry/sentry-android/pull/330)) @marandaneto

Packages were released on [`bintray`](https://dl.bintray.com/getsentry/sentry-android/io/sentry/sentry-android/), [`jcenter`](https://jcenter.bintray.com/io/sentry/sentry-android/) and [`mavenCentral`](https://repo.maven.apache.org/maven2/io/sentry/sentry-android/)

We'd love to get feedback.

## 2.1.0-alpha.1

Release of Sentry's new SDK for Android.

## What’s Changed

### Features

- Release health @marandaneto @bruno-garcia
- ANR report should have 'was active=yes' on the dashboard ([#299](https://github.com/getsentry/sentry-android/pull/299)) @marandaneto
- NDK events apply scoped data ([#322](https://github.com/getsentry/sentry-android/pull/322)) @marandaneto
- Add a StdoutTransport ([#310](https://github.com/getsentry/sentry-android/pull/310)) @mike-burns
- Implementing new retry after protocol ([#306](https://github.com/getsentry/sentry-android/pull/306)) @marandaneto

### Fixes

- Bump sentry-native to 0.2.2 ([#305](https://github.com/getsentry/sentry-android/pull/305)) @Swatinem
- Missing App's info ([#315](https://github.com/getsentry/sentry-android/pull/315)) @marandaneto
- Buffered writers/readers - otimizations ([#311](https://github.com/getsentry/sentry-android/pull/311)) @marandaneto
- Boot time should be UTC ([#309](https://github.com/getsentry/sentry-android/pull/309)) @marandaneto
- Make transport result public ([#300](https://github.com/getsentry/sentry-android/pull/300)) @marandaneto

Packages were released on [`bintray`](https://dl.bintray.com/getsentry/sentry-android/io/sentry/sentry-android/), [`jcenter`](https://jcenter.bintray.com/io/sentry/sentry-android/) and [`mavenCentral`](https://repo.maven.apache.org/maven2/io/sentry/sentry-android/)

We'd love to get feedback.

## 2.0.2

Release of Sentry's new SDK for Android.

### Features

- MavenCentral support ([#284](https://github.com/getsentry/sentry-android/pull/284)) @marandaneto

### Fixes

- Bump AGP to 3.6.1 ([#285](https://github.com/getsentry/sentry-android/pull/285)) @marandaneto

Packages were released on [`bintray`](https://dl.bintray.com/getsentry/sentry-android/io/sentry/sentry-android/), [`jcenter`](https://jcenter.bintray.com/io/sentry/sentry-android/) and [`mavenCentral`](https://repo.maven.apache.org/maven2/io/sentry/sentry-android/)

We'd love to get feedback.

## 2.0.1

Release of Sentry's new SDK for Android.

## What’s Changed

### Features

- Attach threads/stacktraces ([#267](https://github.com/getsentry/sentry-android/pull/267)) @marandaneto
- Add the default serverName to SentryOptions and use it in MainEventProcessor ([#279](https://github.com/getsentry/sentry-android/pull/279)) @metlos

### Fixes

- set current threadId when there's no mechanism set ([#277](https://github.com/getsentry/sentry-android/pull/277)) @marandaneto
- Preview package manager ([#269](https://github.com/getsentry/sentry-android/pull/269)) @bruno-garcia

Packages were released on [`bintray`](https://dl.bintray.com/getsentry/sentry-android/io/sentry/), [`jcenter`](https://jcenter.bintray.com/io/sentry/sentry-android/)

We'd love to get feedback.

## 2.0.0

Release of Sentry's new SDK for Android.

New features not offered by (1.7.x):

- NDK support
  - Captures crashes caused by native code
  - Access to the [`sentry-native` SDK](https://github.com/getsentry/sentry-native/) API by your native (C/C++/Rust code/..).
- Automatic init (just add your `DSN` to the manifest)
   - Proguard rules are added automatically
   - Permission (Internet) is added automatically
- Uncaught Exceptions might be captured even before the app restarts
- Sentry's Unified API.
- More context/device information
- Packaged as `aar`
- Frames from the app automatically marked as `InApp=true` (stack traces in Sentry highlights them by default).
- Complete Sentry Protocol available.
- All threads and their stack traces are captured.
- Sample project in this repo to test many features (segfault, uncaught exception, ANR...)

Features from the current SDK like `ANR` are also available (by default triggered after 4 seconds).

Packages were released on [`bintray`](https://dl.bintray.com/getsentry/sentry-android/io/sentry/), [`jcenter`](https://jcenter.bintray.com/io/sentry/sentry-android/)

We'd love to get feedback.

## 2.0.0-rc04

Release of Sentry's new SDK for Android.

### Features

- Take sampleRate from metadata ([#262](https://github.com/getsentry/sentry-android/pull/262)) @bruno-garcia
- Support mills timestamp format ([#263](https://github.com/getsentry/sentry-android/pull/263)) @marandaneto
- Adding logs to installed integrations ([#265](https://github.com/getsentry/sentry-android/pull/265)) @marandaneto

### Fixes

- Breacrumb.data to string,object, Add LOG level ([#264](https://github.com/getsentry/sentry-android/pull/264)) @HazAT
- Read release conf. on manifest ([#266](https://github.com/getsentry/sentry-android/pull/266)) @marandaneto

Packages were released on [`bintray`](https://dl.bintray.com/getsentry/sentry-android/io/sentry/), [`jcenter`](https://jcenter.bintray.com/io/sentry/sentry-android/)

We'd love to get feedback and we'll work in getting the GA `2.0.0` out soon.
Until then, the [stable SDK offered by Sentry is at version 1.7.30](https://github.com/getsentry/sentry-java/releases/tag/v1.7.30)

## 2.0.0-rc03

Release of Sentry's new SDK for Android.

### Fixes

- fixes ([#259](https://github.com/getsentry/sentry-android/issues/259)) - NPE check on getExternalFilesDirs items. ([#260](https://github.com/getsentry/sentry-android/pull/260)) @marandaneto
- strictMode typo ([#258](https://github.com/getsentry/sentry-android/pull/258)) @marandaneto

Packages were released on [`bintray`](https://dl.bintray.com/getsentry/sentry-android/io/sentry/), [`jcenter`](https://jcenter.bintray.com/io/sentry/sentry-android/)

We'd love to get feedback and we'll work in getting the GA `2.0.0` out soon.
Until then, the [stable SDK offered by Sentry is at version 1.7.30](https://github.com/getsentry/sentry-java/releases/tag/v1.7.30)

## 2.0.0-rc02

Release of Sentry's new SDK for Android.

### Features

- Hub mode configurable ([#247](https://github.com/getsentry/sentry-android/pull/247)) @bruno-garcia
- Added remove methods (tags/extras) to the sentry static class ([#243](https://github.com/getsentry/sentry-android/pull/243)) @marandaneto

### Fixes


- Update ndk for new sentry-native version ([#235](https://github.com/getsentry/sentry-android/pull/235)) @Swatinem @marandaneto
- Make integrations public ([#256](https://github.com/getsentry/sentry-android/pull/256)) @marandaneto
- Bump build-tools ([#255](https://github.com/getsentry/sentry-android/pull/255)) @marandaneto
- Added javadocs to scope and its dependencies ([#253](https://github.com/getsentry/sentry-android/pull/253)) @marandaneto
- Build all ABIs ([#254](https://github.com/getsentry/sentry-android/pull/254)) @marandaneto
- Moving back ANR timeout from long to int param. ([#252](https://github.com/getsentry/sentry-android/pull/252)) @marandaneto
- Added HubAdapter to call Sentry static methods from Integrations ([#250](https://github.com/getsentry/sentry-android/pull/250)) @marandaneto
- New Release format ([#242](https://github.com/getsentry/sentry-android/pull/242)) @marandaneto
- Javadocs for SentryOptions ([#246](https://github.com/getsentry/sentry-android/pull/246)) @marandaneto
- non-app is already inApp excluded by default. ([#244](https://github.com/getsentry/sentry-android/pull/244)) @marandaneto
- Fix if symlink exists for sentry-native ([#241](https://github.com/getsentry/sentry-android/pull/241)) @marandaneto
- Clone method - race condition free ([#226](https://github.com/getsentry/sentry-android/pull/226)) @marandaneto
- Refactoring breadcrumbs callback ([#239](https://github.com/getsentry/sentry-android/pull/239)) @marandaneto

Packages were released on [`bintray`](https://dl.bintray.com/getsentry/sentry-android/io/sentry/), [`jcenter`](https://jcenter.bintray.com/io/sentry/sentry-android/)

We'd love to get feedback and we'll work in getting the GA `2.0.0` out soon.
Until then, the [stable SDK offered by Sentry is at version 1.7.30](https://github.com/getsentry/sentry-java/releases/tag/v1.7.30)

## 2.0.0-rc01

Release of Sentry's new SDK for Android.

## What’s Changed

### Features

- Added remove methods for Scope data ([#237](https://github.com/getsentry/sentry-android/pull/237)) @marandaneto
- More device context (deviceId, connectionType and language) ([#229](https://github.com/getsentry/sentry-android/pull/229)) @marandaneto
- Added a few java docs (Sentry, Hub and SentryClient) ([#223](https://github.com/getsentry/sentry-android/pull/223)) @marandaneto
- Implemented diagnostic logger ([#218](https://github.com/getsentry/sentry-android/pull/218)) @marandaneto
- Added event processors to scope ([#209](https://github.com/getsentry/sentry-android/pull/209)) @marandaneto
- Added android transport gate ([#206](https://github.com/getsentry/sentry-android/pull/206)) @marandaneto
- Added executor for caching values out of the main thread ([#201](https://github.com/getsentry/sentry-android/pull/201)) @marandaneto

### Fixes


- Honor RetryAfter ([#236](https://github.com/getsentry/sentry-android/pull/236)) @marandaneto
- Add tests for SentryValues ([#238](https://github.com/getsentry/sentry-android/pull/238)) @philipphofmann
- Do not set frames if there's none ([#234](https://github.com/getsentry/sentry-android/pull/234)) @marandaneto
- Always call interrupt after InterruptedException ([#232](https://github.com/getsentry/sentry-android/pull/232)) @marandaneto
- Mark as current thread if its the main thread ([#228](https://github.com/getsentry/sentry-android/pull/228)) @marandaneto
- Fix lgtm alerts ([#219](https://github.com/getsentry/sentry-android/pull/219)) @marandaneto
- Written unit tests to ANR integration ([#215](https://github.com/getsentry/sentry-android/pull/215)) @marandaneto
- Added blog posts to README ([#214](https://github.com/getsentry/sentry-android/pull/214)) @marandaneto
- Raise code coverage for Dsn to 100% ([#212](https://github.com/getsentry/sentry-android/pull/212)) @philipphofmann
- Remove redundant times(1) for Mockito.verify ([#211](https://github.com/getsentry/sentry-android/pull/211)) @philipphofmann
- Transport may be set on options ([#203](https://github.com/getsentry/sentry-android/pull/203)) @marandaneto
- dist may be set on options ([#204](https://github.com/getsentry/sentry-android/pull/204)) @marandaneto
- Throw an exception if DSN is not set ([#200](https://github.com/getsentry/sentry-android/pull/200)) @marandaneto
- Migration guide markdown ([#197](https://github.com/getsentry/sentry-android/pull/197)) @marandaneto

Packages were released on [`bintray`](https://dl.bintray.com/getsentry/sentry-android/io/sentry/), [`jcenter`](https://jcenter.bintray.com/io/sentry/sentry-android/)

We'd love to get feedback and we'll work in getting the GA `2.0.0` out soon.
Until then, the [stable SDK offered by Sentry is at version 1.7.29](https://github.com/getsentry/sentry-java/releases/tag/v1.7.29)

## 2.0.0-beta02

Release of Sentry's new SDK for Android.

### Features

- addBreadcrumb overloads ([#196](https://github.com/getsentry/sentry-android/pull/196)) and ([#198](https://github.com/getsentry/sentry-android/pull/198))

### Fixes

- fix Android bug on API 24 and 25 about getting current threads and stack traces ([#194](https://github.com/getsentry/sentry-android/pull/194))

Packages were released on [`bintray`](https://dl.bintray.com/getsentry/sentry-android/io/sentry/), [`jcenter`](https://jcenter.bintray.com/io/sentry/sentry-android/)

We'd love to get feedback and we'll work in getting the GA `2.0.0` out soon.
Until then, the [stable SDK offered by Sentry is at version 1.7.28](https://github.com/getsentry/sentry-java/releases/tag/v1.7.28)

## 2.0.0-beta01

Release of Sentry's new SDK for Android.

### Fixes

- ref: ANR doesn't set handled flag ([#186](https://github.com/getsentry/sentry-android/pull/186))
- SDK final review ([#183](https://github.com/getsentry/sentry-android/pull/183))
- ref: Drop errored in favor of crashed ([#187](https://github.com/getsentry/sentry-android/pull/187))
- Workaround android_id ([#185](https://github.com/getsentry/sentry-android/pull/185))
- Renamed sampleRate ([#191](https://github.com/getsentry/sentry-android/pull/191))
- Making timestamp package-private or test-only ([#190](https://github.com/getsentry/sentry-android/pull/190))
- Split event processor in Device/App data ([#180](https://github.com/getsentry/sentry-android/pull/180))

Packages were released on [`bintray`](https://dl.bintray.com/getsentry/sentry-android/io/sentry/), [`jcenter`](https://jcenter.bintray.com/io/sentry/sentry-android/)

We'd love to get feedback and we'll work in getting the GA `2.0.0` out soon.
Until then, the [stable SDK offered by Sentry is at version 1.7.28](https://github.com/getsentry/sentry-java/releases/tag/v1.7.28)

## 2.0.0-alpha09

Release of Sentry's new SDK for Android.

### Features

- Adding nativeBundle plugin ([#161](https://github.com/getsentry/sentry-android/pull/161))
- Adding scope methods to sentry static class ([#179](https://github.com/getsentry/sentry-android/pull/179))

### Fixes

- fix: DSN parsing ([#165](https://github.com/getsentry/sentry-android/pull/165))
- Don't avoid exception type minification ([#166](https://github.com/getsentry/sentry-android/pull/166))
- make Gson retro compatible with older versions of AGP ([#177](https://github.com/getsentry/sentry-android/pull/177))
- Bump sentry-native with message object instead of a string ([#172](https://github.com/getsentry/sentry-android/pull/172))

Packages were released on [`bintray`](https://dl.bintray.com/getsentry/sentry-android/io/sentry/), [`jcenter`](https://jcenter.bintray.com/io/sentry/sentry-android/)

We'd love to get feedback and we'll work in getting the GA `2.0.0` out soon.
Until then, the [stable SDK offered by Sentry is at version 1.7.28](https://github.com/getsentry/sentry-java/releases/tag/v1.7.28)

## 2.0.0-alpha08

Release of Sentry's new SDK for Android.

### Fixes

- DebugId endianness ([#162](https://github.com/getsentry/sentry-android/pull/162))
- Executed beforeBreadcrumb also for scope ([#160](https://github.com/getsentry/sentry-android/pull/160))
- Benefit of manifest merging when minSdk ([#159](https://github.com/getsentry/sentry-android/pull/159))
- Add method to captureMessage with level ([#157](https://github.com/getsentry/sentry-android/pull/157))
- Listing assets file on the wrong dir ([#156](https://github.com/getsentry/sentry-android/pull/156))

Packages were released on [`bintray`](https://dl.bintray.com/getsentry/sentry-android/io/sentry/), [`jcenter`](https://jcenter.bintray.com/io/sentry/sentry-android/)

We'd love to get feedback and we'll work in getting the GA `2.0.0` out soon.
Until then, the [stable SDK offered by Sentry is at version 1.7.28](https://github.com/getsentry/sentry-java/releases/tag/v1.7.28)

## 2.0.0-alpha07

Third release of Sentry's new SDK for Android.

### Fixes

-  Fixed release for jcenter and bintray

Packages were released on [`bintray`](https://dl.bintray.com/getsentry/sentry-android/io/sentry/), [`jcenter`](https://jcenter.bintray.com/io/sentry/sentry-android/)

We'd love to get feedback and we'll work in getting the GA `2.0.0` out soon.
Until then, the [stable SDK offered by Sentry is at version 1.7.28](https://github.com/getsentry/sentry-java/releases/tag/v1.7.28)

## 2.0.0-alpha06

Second release of Sentry's new SDK for Android.

### Fixes

- Fixed a typo on pom generation.

Packages were released on [`bintray`](https://dl.bintray.com/getsentry/sentry-android/io/sentry/), [`jcenter`](https://jcenter.bintray.com/io/sentry/sentry-android/)

We'd love to get feedback and we'll work in getting the GA `2.0.0` out soon.
Until then, the [stable SDK offered by Sentry is at version 1.7.28](https://github.com/getsentry/sentry-java/releases/tag/v1.7.28)

## 2.0.0-alpha05

First release of Sentry's new SDK for Android.

New features not offered by our current (1.7.x), stable SDK are:

- NDK support
  - Captures crashes caused by native code
  - Access to the [`sentry-native` SDK](https://github.com/getsentry/sentry-native/) API by your native (C/C++/Rust code/..).
- Automatic init (just add your `DSN` to the manifest)
   - Proguard rules are added automatically
   - Permission (Internet) is added automatically
- Uncaught Exceptions might be captured even before the app restarts
- Unified API which include scopes etc.
- More context/device information
- Packaged as `aar`
- Frames from the app automatically marked as `InApp=true` (stack traces in Sentry highlights them by default).
- Complete Sentry Protocol available.
- All threads and their stack traces are captured.
- Sample project in this repo to test many features (segfault, uncaught exception, scope)

Features from the current SDK like `ANR` are also available (by default triggered after 4 seconds).

Packages were released on [`bintray`](https://dl.bintray.com/getsentry/sentry-android/io/sentry/), [`jcenter`](https://jcenter.bintray.com/io/sentry/sentry-android/)

We'd love to get feedback and we'll work in getting the GA `2.0.0` out soon.
Until then, the [stable SDK offered by Sentry is at version 1.7.28](https://github.com/getsentry/sentry-java/releases/tag/v1.7.28)<|MERGE_RESOLUTION|>--- conflicted
+++ resolved
@@ -25,11 +25,8 @@
       SentryUserFeedbackDialog.Builder(context).create().show()
       ```
 - Add `user.id`, `user.name` and `user.email` to log attributes ([#4486](https://github.com/getsentry/sentry-java/pull/4486))
-<<<<<<< HEAD
 - Add device (brand, model and family) and OS (name and version) attributes to logs ([#4493](https://github.com/getsentry/sentry-java/pull/4493))
-=======
 - Serialize `preContext` and `postContext` in `SentryStackFrame` ([#4482](https://github.com/getsentry/sentry-java/pull/4482))
->>>>>>> 58769f03
 
 ## 8.13.3
 
