--- conflicted
+++ resolved
@@ -6,13 +6,10 @@
 * Fix: set correct transaction status for unhandled exceptions in SentryTracingFilter (#1406)
 * Fix: handle network errors in SentrySpanClientHttpRequestInterceptor (#1407)
 * Fix: set scope on transaction (#1409)
-<<<<<<< HEAD
 * Fix: set status and associate events with transactions (#1426)
-=======
 * Fix: Do not set free memory and is low memory fields when it's a NDK hard crash (#1399)
 * Fix: Apply user from the scope to transaction (#1424)
 * Fix: Pass maxBreadcrumbs config. to sentry-native (#1425)
->>>>>>> c37df945
 
 # 4.4.0-alpha.2
 
