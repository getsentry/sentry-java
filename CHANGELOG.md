--- conflicted
+++ resolved
@@ -2,11 +2,6 @@
 
 ## Unreleased
 
-<<<<<<< HEAD
-### Dependencies
-
-- Bump Spring Boot to `3.4.1` ([#4081](https://github.com/getsentry/sentry-java/pull/4081))
-=======
 ### Features
 
 - Add `options.ignoredErrors` to filter out errors that match a certain String or Regex ([#4083](https://github.com/getsentry/sentry-java/pull/4083))
@@ -23,7 +18,10 @@
 - Remove `java.lang.ClassNotFoundException` debug logs when searching for OpenTelemetry marker classes ([#4091](https://github.com/getsentry/sentry-java/pull/4091))
   - There was up to three of these, one for `io.sentry.opentelemetry.agent.AgentMarker`, `io.sentry.opentelemetry.agent.AgentlessMarker` and `io.sentry.opentelemetry.agent.AgentlessSpringMarker`.
   - These were not indicators of something being wrong but rather the SDK looking at what is available at runtime to configure itself accordingly.
->>>>>>> 29a4185d
+
+### Dependencies
+
+- Bump Spring Boot to `3.4.1` ([#4081](https://github.com/getsentry/sentry-java/pull/4081))
 
 ## 8.0.0
 
