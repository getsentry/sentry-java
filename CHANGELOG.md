--- conflicted
+++ resolved
@@ -2,12 +2,6 @@
 
 ## Unreleased
 
-<<<<<<< HEAD
-## Fixes
-
-- Cache requests for Spring using Springs `ContentCachingRequestWrapper` instead of our own Wrapper to also cache parameters ([#3641](https://github.com/getsentry/sentry-java/pull/3641))
-  - Previously only the body was cached which could lead to problems in the FilterChain as Request parameters were not available
-=======
 ### Features
 
 - Add `sentry-opentelemetry-agentless` module ([#3961](https://github.com/getsentry/sentry-java/pull/3961))
@@ -16,8 +10,10 @@
   - You may also want to set `OTEL_LOGS_EXPORTER=none;OTEL_METRICS_EXPORTER=none;OTEL_TRACES_EXPORTER=none` env vars to not have the log flooded with error messages regarding OpenTelemetry features we don't use.
 
 ### Fixes
+
 - Replace deprecated `SimpleInstrumentation` with `SimplePerformantInstrumentation` for graphql 22 ([#3974](https://github.com/getsentry/sentry-java/pull/3974))
->>>>>>> eac1c49f
+- Cache requests for Spring using Springs `ContentCachingRequestWrapper` instead of our own Wrapper to also cache parameters ([#3641](https://github.com/getsentry/sentry-java/pull/3641))
+  - Previously only the body was cached which could lead to problems in the FilterChain as Request parameters were not available
 
 ## 8.0.0-rc.2
 
