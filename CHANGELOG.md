# Changelog

## 6.33.1

### Fixes

- Do not register `sentrySpringFilter` in ServletContext for Spring Boot ([#3027](https://github.com/getsentry/sentry-java/pull/3027))

## 6.33.0

### Features

- Add thread information to spans ([#2998](https://github.com/getsentry/sentry-java/pull/2998))
<<<<<<< HEAD
- Add current activity name to app context ([#2999](https://github.com/getsentry/sentry-java/pull/2999))
=======
- Use PixelCopy API for capturing screenshots on API level 24+ ([#3008](https://github.com/getsentry/sentry-java/pull/3008))
>>>>>>> a3c77bc8

### Fixes

- Fix crash when HTTP connection error message contains formatting symbols ([#3002](https://github.com/getsentry/sentry-java/pull/3002))
- Cap max number of stack frames to 100 to not exceed payload size limit ([#3009](https://github.com/getsentry/sentry-java/pull/3009))
  - This will ensure we report errors with a big number of frames such as `StackOverflowError`
- Fix user interaction tracking not working for Jetpack Compose 1.5+ ([#3010](https://github.com/getsentry/sentry-java/pull/3010))
- Make sure to close all Closeable resources ([#3000](https://github.com/getsentry/sentry-java/pull/3000))

## 6.32.0

### Features

- Make `DebugImagesLoader` public ([#2993](https://github.com/getsentry/sentry-java/pull/2993))

### Fixes

- Make `SystemEventsBroadcastReceiver` exported on API 33+ ([#2990](https://github.com/getsentry/sentry-java/pull/2990))
  - This will fix the `SystemEventsBreadcrumbsIntegration` crashes that you might have encountered on Play Console

## 6.31.0

### Features

- Improve default debouncing mechanism ([#2945](https://github.com/getsentry/sentry-java/pull/2945))
- Add `CheckInUtils.withCheckIn` which abstracts away some of the manual check-ins complexity ([#2959](https://github.com/getsentry/sentry-java/pull/2959))
- Add `@SentryCaptureExceptionParameter` annotation which captures exceptions passed into an annotated method ([#2764](https://github.com/getsentry/sentry-java/pull/2764))
  - This can be used to replace `Sentry.captureException` calls in `@ExceptionHandler` of a `@ControllerAdvice`
- Add `ServerWebExchange` to `Hint` for WebFlux as `WEBFLUX_EXCEPTION_HANDLER_EXCHANGE` ([#2977](https://github.com/getsentry/sentry-java/pull/2977))
- Allow filtering GraphQL errors ([#2967](https://github.com/getsentry/sentry-java/pull/2967))
  - This list can be set directly when calling the constructor of `SentryInstrumentation`
  - For Spring Boot it can also be set in `application.properties` as `sentry.graphql.ignored-error-types=SOME_ERROR,ANOTHER_ERROR`

### Fixes

- Add OkHttp span auto-close when response body is not read ([#2923](https://github.com/getsentry/sentry-java/pull/2923))
- Fix json parsing of nullable/empty fields for Hybrid SDKs ([#2968](https://github.com/getsentry/sentry-java/pull/2968))
  - (Internal) Rename `nextList` to `nextListOrNull` to actually match what the method does
  - (Hybrid) Check if there's any object in a collection before trying to parse it (which prevents the "Failed to deserilize object in list" log message)
  - (Hybrid) If a date can't be parsed as an ISO timestamp, attempts to parse it as millis silently, without printing a log message
  - (Hybrid) If `op` is not defined as part of `SpanContext`, fallback to an empty string, because the filed is optional in the spec
- Always attach OkHttp errors and Http Client Errors only to call root span ([#2961](https://github.com/getsentry/sentry-java/pull/2961))
- Fixed crash accessing Choreographer instance ([#2970](https://github.com/getsentry/sentry-java/pull/2970))

### Dependencies

- Bump Native SDK from v0.6.5 to v0.6.6 ([#2975](https://github.com/getsentry/sentry-java/pull/2975))
  - [changelog](https://github.com/getsentry/sentry-native/blob/master/CHANGELOG.md#066)
  - [diff](https://github.com/getsentry/sentry-native/compare/0.6.5...0.6.6)
- Bump Gradle from v8.3.0 to v8.4.0 ([#2966](https://github.com/getsentry/sentry-java/pull/2966))
  - [changelog](https://github.com/gradle/gradle/blob/master/CHANGELOG.md#v840)
  - [diff](https://github.com/gradle/gradle/compare/v8.3.0...v8.4.0)

## 6.30.0

### Features

- Add `sendModules` option for disable sending modules ([#2926](https://github.com/getsentry/sentry-java/pull/2926))
- Send `db.system` and `db.name` in span data for androidx.sqlite spans ([#2928](https://github.com/getsentry/sentry-java/pull/2928))
- Check-ins (CRONS) support ([#2952](https://github.com/getsentry/sentry-java/pull/2952))
  - Add API for sending check-ins (CRONS) manually ([#2935](https://github.com/getsentry/sentry-java/pull/2935))
  - Support check-ins (CRONS) for Quartz ([#2940](https://github.com/getsentry/sentry-java/pull/2940))
  - `@SentryCheckIn` annotation and advice config for Spring ([#2946](https://github.com/getsentry/sentry-java/pull/2946))
  - Add option for ignoring certain monitor slugs ([#2943](https://github.com/getsentry/sentry-java/pull/2943))

### Fixes

- Always send memory stats for transactions ([#2936](https://github.com/getsentry/sentry-java/pull/2936))
  - This makes it possible to query transactions by the `device.class` tag on Sentry
- Add `sentry.enable-aot-compatibility` property to SpringBoot Jakarta `SentryAutoConfiguration` to enable building for GraalVM ([#2915](https://github.com/getsentry/sentry-java/pull/2915))

### Dependencies

- Bump Gradle from v8.2.1 to v8.3.0 ([#2900](https://github.com/getsentry/sentry-java/pull/2900))
  - [changelog](https://github.com/gradle/gradle/blob/master release-test/CHANGELOG.md#v830)
  - [diff](https://github.com/gradle/gradle/compare/v8.2.1...v8.3.0)

## 6.29.0

### Features

- Send `db.system` and `db.name` in span data ([#2894](https://github.com/getsentry/sentry-java/pull/2894))
- Send `http.request.method` in span data ([#2896](https://github.com/getsentry/sentry-java/pull/2896))
- Add `enablePrettySerializationOutput` option for opting out of pretty print ([#2871](https://github.com/getsentry/sentry-java/pull/2871))

## 6.28.0

### Features

- Add HTTP response code to Spring WebFlux transactions ([#2870](https://github.com/getsentry/sentry-java/pull/2870))
- Add `sampled` to Dynamic Sampling Context ([#2869](https://github.com/getsentry/sentry-java/pull/2869))
- Improve server side GraphQL support for spring-graphql and Nextflix DGS ([#2856](https://github.com/getsentry/sentry-java/pull/2856))
    - If you have already been using `SentryDataFetcherExceptionHandler` that still works but has been deprecated. Please use `SentryGenericDataFetcherExceptionHandler` combined with `SentryInstrumentation` instead for better error reporting.
    - More exceptions and errors caught and reported to Sentry by also looking at the `ExecutionResult` (more specifically its `errors`)
        - You may want to filter out certain errors, please see [docs on filtering](https://docs.sentry.io/platforms/java/configuration/filtering/)
    - More details for Sentry events: query, variables and response (where possible)
    - Breadcrumbs for operation (query, mutation, subscription), data fetchers and data loaders (Spring only)
    - Better hub propagation by using `GraphQLContext`
- Add autoconfigure modules for Spring Boot called `sentry-spring-boot` and `sentry-spring-boot-jakarta` ([#2880](https://github.com/getsentry/sentry-java/pull/2880))
  - The autoconfigure modules `sentry-spring-boot` and `sentry-spring-boot-jakarta` have a `compileOnly` dependency on `spring-boot-starter` which is needed for our auto installation in [sentry-android-gradle-plugin](https://github.com/getsentry/sentry-android-gradle-plugin)
  - The starter modules  `sentry-spring-boot-starter` and `sentry-spring-boot-starter-jakarta` now bring `spring-boot-starter` as a dependency
- You can now disable Sentry by setting the `enabled` option to `false` ([#2840](https://github.com/getsentry/sentry-java/pull/2840))

### Fixes

- Propagate OkHttp status to parent spans ([#2872](https://github.com/getsentry/sentry-java/pull/2872))

## 6.27.0

### Features

- Add TraceOrigin to Transactions and Spans ([#2803](https://github.com/getsentry/sentry-java/pull/2803))

### Fixes

- Deduplicate events happening in multiple threads simultaneously (e.g. `OutOfMemoryError`) ([#2845](https://github.com/getsentry/sentry-java/pull/2845))
  - This will improve Crash-Free Session Rate as we no longer will send multiple Session updates with `Crashed` status, but only the one that is relevant
- Ensure no Java 8 method reference sugar is used for Android ([#2857](https://github.com/getsentry/sentry-java/pull/2857))
- Do not send session updates for terminated sessions ([#2849](https://github.com/getsentry/sentry-java/pull/2849))

## 6.26.0

### Features
- (Internal) Extend APIs for hybrid SDKs ([#2814](https://github.com/getsentry/sentry-java/pull/2814), [#2846](https://github.com/getsentry/sentry-java/pull/2846))

### Fixes

- Fix ANRv2 thread dump parsing for native-only threads ([#2839](https://github.com/getsentry/sentry-java/pull/2839))
- Derive `TracingContext` values from event for ANRv2 events ([#2839](https://github.com/getsentry/sentry-java/pull/2839))

## 6.25.2

### Fixes

- Change Spring Boot, Apollo, Apollo 3, JUL, Logback, Log4j2, OpenFeign, GraphQL and Kotlin coroutines core dependencies to compileOnly ([#2837](https://github.com/getsentry/sentry-java/pull/2837))

## 6.25.1

### Fixes

- Allow removing integrations in SentryAndroid.init ([#2826](https://github.com/getsentry/sentry-java/pull/2826))
- Fix concurrent access to frameMetrics listener ([#2823](https://github.com/getsentry/sentry-java/pull/2823))

### Dependencies

- Bump Native SDK from v0.6.4 to v0.6.5 ([#2822](https://github.com/getsentry/sentry-java/pull/2822))
  - [changelog](https://github.com/getsentry/sentry-native/blob/master/CHANGELOG.md#065)
  - [diff](https://github.com/getsentry/sentry-native/compare/0.6.4...0.6.5)
- Bump Gradle from v8.2.0 to v8.2.1 ([#2830](https://github.com/getsentry/sentry-java/pull/2830))
  - [changelog](https://github.com/gradle/gradle/blob/master/CHANGELOG.md#v821)
  - [diff](https://github.com/gradle/gradle/compare/v8.2.0...v8.2.1)

## 6.25.0

### Features

- Add manifest `AutoInit` to integrations list ([#2795](https://github.com/getsentry/sentry-java/pull/2795))
- Tracing headers (`sentry-trace` and `baggage`) are now attached and passed through even if performance is disabled ([#2788](https://github.com/getsentry/sentry-java/pull/2788))

### Fixes

- Set `environment` from `SentryOptions` if none persisted in ANRv2 ([#2809](https://github.com/getsentry/sentry-java/pull/2809))
- Remove code that set `tracesSampleRate` to `0.0` for Spring Boot if not set ([#2800](https://github.com/getsentry/sentry-java/pull/2800))
  - This used to enable performance but not send any transactions by default.
  - Performance is now disabled by default.
- Fix slow/frozen frames were not reported with transactions ([#2811](https://github.com/getsentry/sentry-java/pull/2811))

### Dependencies

- Bump Native SDK from v0.6.3 to v0.6.4 ([#2796](https://github.com/getsentry/sentry-java/pull/2796))
  - [changelog](https://github.com/getsentry/sentry-native/blob/master/CHANGELOG.md#064)
  - [diff](https://github.com/getsentry/sentry-native/compare/0.6.3...0.6.4)
- Bump Gradle from v8.1.1 to v8.2.0 ([#2810](https://github.com/getsentry/sentry-java/pull/2810))
  - [changelog](https://github.com/gradle/gradle/blob/master/CHANGELOG.md#v820)
  - [diff](https://github.com/gradle/gradle/compare/v8.1.1...v8.2.0)

## 6.24.0

### Features

- Add debouncing mechanism and before-capture callbacks for screenshots and view hierarchies ([#2773](https://github.com/getsentry/sentry-java/pull/2773))
- Improve ANRv2 implementation ([#2792](https://github.com/getsentry/sentry-java/pull/2792))
  - Add a proguard rule to keep `ApplicationNotResponding` class from obfuscation
  - Add a new option `setReportHistoricalAnrs`; when enabled, it will report all of the ANRs from the [getHistoricalExitReasons](https://developer.android.com/reference/android/app/ActivityManager?hl=en#getHistoricalProcessExitReasons(java.lang.String,%20int,%20int)) list. 
  By default, the SDK only reports and enriches the latest ANR and only this one counts towards ANR rate. 
  Worth noting that this option is mainly useful when updating the SDK to the version where ANRv2 has been introduced, to report all ANRs happened prior to the SDK update. After that, the SDK will always pick up the latest ANR from the historical exit reasons list on next app restart, so there should be no historical ANRs to report.
  These ANRs are reported with the `HistoricalAppExitInfo` mechanism.
  - Add a new option `setAttachAnrThreadDump` to send ANR thread dump from the system as an attachment. 
  This is only useful as additional information, because the SDK attempts to parse the thread dump into proper threads with stacktraces by default.
  - If [ApplicationExitInfo#getTraceInputStream](https://developer.android.com/reference/android/app/ApplicationExitInfo#getTraceInputStream()) returns null, the SDK no longer reports an ANR event, as these events are not very useful without it.
  - Enhance regex patterns for native stackframes

## 6.23.0

### Features

- Add profile rate limiting ([#2782](https://github.com/getsentry/sentry-java/pull/2782))
- Support for automatically capturing Failed GraphQL (Apollo 3) Client errors ([#2781](https://github.com/getsentry/sentry-java/pull/2781))

```kotlin
import com.apollographql.apollo3.ApolloClient
import io.sentry.apollo3.sentryTracing

val apolloClient = ApolloClient.Builder()
    .serverUrl("https://example.com/graphql")
    .sentryTracing(captureFailedRequests = true)    
    .build()
```

### Dependencies

- Bump Native SDK from v0.6.2 to v0.6.3 ([#2746](https://github.com/getsentry/sentry-java/pull/2746))
  - [changelog](https://github.com/getsentry/sentry-native/blob/master/CHANGELOG.md#063)
  - [diff](https://github.com/getsentry/sentry-native/compare/0.6.2...0.6.3)

### Fixes

- Align http.status with [span data conventions](https://develop.sentry.dev/sdk/performance/span-data-conventions/) ([#2786](https://github.com/getsentry/sentry-java/pull/2786))

## 6.22.0

### Features

- Add `lock` attribute to the `SentryStackFrame` protocol to better highlight offending frames in the UI ([#2761](https://github.com/getsentry/sentry-java/pull/2761))
- Enrich database spans with blocked main thread info ([#2760](https://github.com/getsentry/sentry-java/pull/2760))
- Add `api_target` to `Request` and `data` to `Response` Protocols ([#2775](https://github.com/getsentry/sentry-java/pull/2775))

### Fixes

- No longer use `String.join` in `Baggage` as it requires API level 26 ([#2778](https://github.com/getsentry/sentry-java/pull/2778))

## 6.21.0

### Features

- Introduce new `sentry-android-sqlite` integration ([#2722](https://github.com/getsentry/sentry-java/pull/2722))
    - This integration replaces the old `androidx.sqlite` database instrumentation in the Sentry Android Gradle plugin
    - A new capability to manually instrument your `androidx.sqlite` databases. 
      - You can wrap your custom `SupportSQLiteOpenHelper` instance into `SentrySupportSQLiteOpenHelper(myHelper)` if you're not using the Sentry Android Gradle plugin and still benefit from performance auto-instrumentation.
- Add SentryWrapper for Callable and Supplier Interface ([#2720](https://github.com/getsentry/sentry-java/pull/2720))
- Load sentry-debug-meta.properties ([#2734](https://github.com/getsentry/sentry-java/pull/2734))
  - This enables source context for Java
  - For more information on how to enable source context, please refer to [#633](https://github.com/getsentry/sentry-java/issues/633#issuecomment-1465599120)

### Fixes

- Finish WebFlux transaction before popping scope ([#2724](https://github.com/getsentry/sentry-java/pull/2724))
- Use daemon threads for SentryExecutorService ([#2747](https://github.com/getsentry/sentry-java/pull/2747))
  - We started using `SentryExecutorService` in `6.19.0` which caused the application to hang on shutdown unless `Sentry.close()` was called. By using daemon threads we no longer block shutdown.
- Use Base64.NO_WRAP to avoid unexpected char errors in Apollo ([#2745](https://github.com/getsentry/sentry-java/pull/2745))
- Don't warn R8 on missing `ComposeViewHierarchyExporter` class ([#2743](https://github.com/getsentry/sentry-java/pull/2743))

## 6.20.0

### Features

- Add support for Sentry Kotlin Compiler Plugin ([#2695](https://github.com/getsentry/sentry-java/pull/2695))
  - In conjunction with our sentry-kotlin-compiler-plugin we improved Jetpack Compose support for
    - [View Hierarchy](https://docs.sentry.io/platforms/android/enriching-events/viewhierarchy/) support for Jetpack Compose screens
    - Automatic breadcrumbs for [user interactions](https://docs.sentry.io/platforms/android/performance/instrumentation/automatic-instrumentation/#user-interaction-instrumentation)
- More granular http requests instrumentation with a new SentryOkHttpEventListener ([#2659](https://github.com/getsentry/sentry-java/pull/2659))
    - Create spans for time spent on:
        - Proxy selection
        - DNS resolution
        - HTTPS setup
        - Connection
        - Requesting headers
        - Receiving response
    - You can attach the event listener to your OkHttpClient through `client.eventListener(new SentryOkHttpEventListener()).addInterceptor(new SentryOkHttpInterceptor()).build();`
    - In case you already have an event listener you can use the SentryOkHttpEventListener as well through `client.eventListener(new SentryOkHttpEventListener(myListener)).addInterceptor(new SentryOkHttpInterceptor()).build();`
- Add a new option to disable `RootChecker` ([#2735](https://github.com/getsentry/sentry-java/pull/2735))

### Fixes

- Base64 encode internal Apollo3 Headers ([#2707](https://github.com/getsentry/sentry-java/pull/2707))
- Fix `SentryTracer` crash when scheduling auto-finish of a transaction, but the timer has already been cancelled ([#2731](https://github.com/getsentry/sentry-java/pull/2731))
- Fix `AndroidTransactionProfiler` crash when finishing a profile that happened due to race condition ([#2731](https://github.com/getsentry/sentry-java/pull/2731))

## 6.19.1

### Fixes

- Ensure screenshots and view hierarchies are captured on the main thread ([#2712](https://github.com/getsentry/sentry-java/pull/2712))

## 6.19.0

### Features

- Add Screenshot and ViewHierarchy to integrations list ([#2698](https://github.com/getsentry/sentry-java/pull/2698))
- New ANR detection based on [ApplicationExitInfo API](https://developer.android.com/reference/android/app/ApplicationExitInfo) ([#2697](https://github.com/getsentry/sentry-java/pull/2697))
    - This implementation completely replaces the old one (based on a watchdog) on devices running Android 11 and above:
      - New implementation provides more precise ANR events/ANR rate detection as well as system thread dump information. The new implementation reports ANRs exactly as Google Play Console, without producing false positives or missing important background ANR events.
      - New implementation reports ANR events with a new mechanism `mechanism:AppExitInfo`.
      - However, despite producing many false positives, the old implementation is capable of better enriching ANR errors (which is not available with the new implementation), for example:
        - Capturing screenshots at the time of ANR event;
        - Capturing transactions and profiling data corresponding to the ANR event;
        - Auxiliary information (such as current memory load) at the time of ANR event.
      - If you would like us to provide support for the old approach working alongside the new one on Android 11 and above (e.g. for raising events for slow code on main thread), consider upvoting [this issue](https://github.com/getsentry/sentry-java/issues/2693).
    - The old watchdog implementation will continue working for older API versions (Android < 11):
        - The old implementation reports ANR events with the existing mechanism `mechanism:ANR`.
- Open up `TransactionOptions`, `ITransaction` and `IHub` methods allowing consumers modify start/end timestamp of transactions and spans ([#2701](https://github.com/getsentry/sentry-java/pull/2701))
- Send source bundle IDs to Sentry to enable source context ([#2663](https://github.com/getsentry/sentry-java/pull/2663))
  - For more information on how to enable source context, please refer to [#633](https://github.com/getsentry/sentry-java/issues/633#issuecomment-1465599120)

### Fixes

- Android Profiler on calling thread ([#2691](https://github.com/getsentry/sentry-java/pull/2691))
- Use `configureScope` instead of `withScope` in `Hub.close()`. This ensures that the main scope releases the in-memory data when closing a hub instance. ([#2688](https://github.com/getsentry/sentry-java/pull/2688))
- Remove null keys/values before creating concurrent hashmap in order to avoid NPE ([#2708](https://github.com/getsentry/sentry-java/pull/2708))
- Exclude SentryOptions from R8/ProGuard obfuscation ([#2699](https://github.com/getsentry/sentry-java/pull/2699))
  - This fixes AGP 8.+ incompatibility, where full R8 mode is enforced

### Dependencies

- Bump Gradle from v8.1.0 to v8.1.1 ([#2666](https://github.com/getsentry/sentry-java/pull/2666))
  - [changelog](https://github.com/gradle/gradle/blob/master release-test/CHANGELOG.md#v811)
  - [diff](https://github.com/gradle/gradle/compare/v8.1.0...v8.1.1)
- Bump Native SDK from v0.6.1 to v0.6.2 ([#2689](https://github.com/getsentry/sentry-java/pull/2689))
  - [changelog](https://github.com/getsentry/sentry-native/blob/master/CHANGELOG.md#062)
  - [diff](https://github.com/getsentry/sentry-native/compare/0.6.1...0.6.2)

## 6.18.1

### Fixes

- Fix crash when Sentry SDK is initialized more than once ([#2679](https://github.com/getsentry/sentry-java/pull/2679))
- Track a ttfd span per Activity ([#2673](https://github.com/getsentry/sentry-java/pull/2673))

## 6.18.0

### Features

- Attach Trace Context when an ANR is detected (ANRv1) ([#2583](https://github.com/getsentry/sentry-java/pull/2583))
- Make log4j2 integration compatible with log4j 3.0 ([#2634](https://github.com/getsentry/sentry-java/pull/2634))
    - Instead of relying on package scanning, we now use an annotation processor to generate `Log4j2Plugins.dat`
- Create `User` and `Breadcrumb` from map ([#2614](https://github.com/getsentry/sentry-java/pull/2614))
- Add `sent_at` to envelope header item ([#2638](https://github.com/getsentry/sentry-java/pull/2638))

### Fixes

- Fix timestamp intervals of PerformanceCollectionData in profiles ([#2648](https://github.com/getsentry/sentry-java/pull/2648))
- Fix timestamps of PerformanceCollectionData in profiles ([#2632](https://github.com/getsentry/sentry-java/pull/2632))
- Fix missing propagateMinConstraints flag for SentryTraced ([#2637](https://github.com/getsentry/sentry-java/pull/2637))
- Fix potential SecurityException thrown by ConnectivityManager on Android 11 ([#2653](https://github.com/getsentry/sentry-java/pull/2653))
- Fix aar artifacts publishing for Maven ([#2641](https://github.com/getsentry/sentry-java/pull/2641))

### Dependencies
- Bump Kotlin compile version from v1.6.10 to 1.8.0 ([#2563](https://github.com/getsentry/sentry-java/pull/2563))
- Bump Compose compile version from v1.1.1 to v1.3.0 ([#2563](https://github.com/getsentry/sentry-java/pull/2563))
- Bump AGP version from v7.3.0 to v7.4.2 ([#2574](https://github.com/getsentry/sentry-java/pull/2574))
- Bump Gradle from v7.6.0 to v8.0.2 ([#2563](https://github.com/getsentry/sentry-java/pull/2563))
    - [changelog](https://github.com/gradle/gradle/blob/master/CHANGELOG.md#v802)
    - [diff](https://github.com/gradle/gradle/compare/v7.6.0...v8.0.2)
- Bump Gradle from v8.0.2 to v8.1.0 ([#2650](https://github.com/getsentry/sentry-java/pull/2650))
  - [changelog](https://github.com/gradle/gradle/blob/master/CHANGELOG.md#v810)
  - [diff](https://github.com/gradle/gradle/compare/v8.0.2...v8.1.0)

## 6.17.0

### Features

- Add `name` and `geo` to `User` ([#2556](https://github.com/getsentry/sentry-java/pull/2556)) 
- Add breadcrumbs on network changes ([#2608](https://github.com/getsentry/sentry-java/pull/2608))
- Add time-to-initial-display and time-to-full-display measurements to Activity transactions ([#2611](https://github.com/getsentry/sentry-java/pull/2611))
- Read integration list written by sentry gradle plugin from manifest ([#2598](https://github.com/getsentry/sentry-java/pull/2598))
- Add Logcat adapter ([#2620](https://github.com/getsentry/sentry-java/pull/2620))
- Provide CPU count/frequency data as device context ([#2622](https://github.com/getsentry/sentry-java/pull/2622))

### Fixes

- Trim time-to-full-display span if reportFullyDisplayed API is never called ([#2631](https://github.com/getsentry/sentry-java/pull/2631))
- Fix Automatic UI transactions having wrong durations ([#2623](https://github.com/getsentry/sentry-java/pull/2623))
- Fix wrong default environment in Session ([#2610](https://github.com/getsentry/sentry-java/pull/2610))
- Pass through unknown sentry baggage keys into SentryEnvelopeHeader ([#2618](https://github.com/getsentry/sentry-java/pull/2618))
- Fix missing null check when removing lifecycle observer ([#2625](https://github.com/getsentry/sentry-java/pull/2625))

### Dependencies

- Bump Native SDK from v0.6.0 to v0.6.1 ([#2629](https://github.com/getsentry/sentry-java/pull/2629))
  - [changelog](https://github.com/getsentry/sentry-native/blob/master/CHANGELOG.md#061)
  - [diff](https://github.com/getsentry/sentry-native/compare/0.6.0...0.6.1)

## 6.16.0

### Features

- Improve versatility of exception resolver component for Spring with more flexible API for consumers. ([#2577](https://github.com/getsentry/sentry-java/pull/2577))
- Automatic performance instrumentation for WebFlux ([#2597](https://github.com/getsentry/sentry-java/pull/2597))
  - You can enable it by adding `sentry.enable-tracing=true` to your `application.properties`
- The Spring Boot integration can now be configured to add the `SentryAppender` to specific loggers instead of the `ROOT` logger ([#2173](https://github.com/getsentry/sentry-java/pull/2173))
  - You can specify the loggers using `"sentry.logging.loggers[0]=foo.bar` and `"sentry.logging.loggers[1]=baz` in your `application.properties`
- Add capabilities to track Jetpack Compose composition/rendering time ([#2507](https://github.com/getsentry/sentry-java/pull/2507))
- Adapt span op and description for graphql to fit spec ([#2607](https://github.com/getsentry/sentry-java/pull/2607))

### Fixes

- Fix timestamps of slow and frozen frames for profiles ([#2584](https://github.com/getsentry/sentry-java/pull/2584))
- Deprecate reportFullDisplayed in favor of reportFullyDisplayed ([#2585](https://github.com/getsentry/sentry-java/pull/2585))
- Add mechanism for logging integrations and update spring mechanism types ([#2595](https://github.com/getsentry/sentry-java/pull/2595))
	- NOTE: If you're using these mechanism types (`HandlerExceptionResolver`, `SentryWebExceptionHandler`) in your dashboards please update them to use the new types.
- Filter out session cookies sent by Spring and Spring Boot integrations ([#2593](https://github.com/getsentry/sentry-java/pull/2593))
  - We filter out some common cookies like JSESSIONID
  - We also read the value from `server.servlet.session.cookie.name` and filter it out
- No longer send event / transaction to Sentry if `beforeSend` / `beforeSendTransaction` throws ([#2591](https://github.com/getsentry/sentry-java/pull/2591))
- Add version to sentryClientName used in auth header ([#2596](https://github.com/getsentry/sentry-java/pull/2596))
- Keep integration names from being obfuscated ([#2599](https://github.com/getsentry/sentry-java/pull/2599))
- Change log level from INFO to WARN for error message indicating a failed Log4j2 Sentry.init ([#2606](https://github.com/getsentry/sentry-java/pull/2606))
  - The log message was often not visible as our docs suggest a minimum log level of WARN
- Fix session tracking on Android ([#2609](https://github.com/getsentry/sentry-java/pull/2609))
  - Incorrect number of session has been sent. In addition, some of the sessions were not properly ended, messing up Session Health Metrics.

### Dependencies

- Bump `opentelemetry-sdk` to `1.23.1` and `opentelemetry-javaagent` to `1.23.0` ([#2590](https://github.com/getsentry/sentry-java/pull/2590))
- Bump Native SDK from v0.5.4 to v0.6.0 ([#2545](https://github.com/getsentry/sentry-java/pull/2545))
  - [changelog](https://github.com/getsentry/sentry-native/blob/master/CHANGELOG.md#060)
  - [diff](https://github.com/getsentry/sentry-native/compare/0.5.4...0.6.0)

## 6.15.0

### Features

- Adjust time-to-full-display span if reportFullDisplayed is called too early ([#2550](https://github.com/getsentry/sentry-java/pull/2550))
- Add `enableTracing` option ([#2530](https://github.com/getsentry/sentry-java/pull/2530))
    - This change is backwards compatible. The default is `null` meaning existing behaviour remains unchanged (setting either `tracesSampleRate` or `tracesSampler` enables performance).
    - If set to `true`, performance is enabled, even if no `tracesSampleRate` or `tracesSampler` have been configured.
    - If set to `false` performance is disabled, regardless of `tracesSampleRate` and `tracesSampler` options.
- Detect dependencies by listing MANIFEST.MF files at runtime ([#2538](https://github.com/getsentry/sentry-java/pull/2538))
- Report integrations in use, report packages in use more consistently ([#2179](https://github.com/getsentry/sentry-java/pull/2179))
- Implement `ThreadLocalAccessor` for propagating Sentry hub with reactor / WebFlux ([#2570](https://github.com/getsentry/sentry-java/pull/2570))
  - Requires `io.micrometer:context-propagation:1.0.2+` as well as Spring Boot 3.0.3+
  - Enable the feature by setting `sentry.reactive.thread-local-accessor-enabled=true`
  - This is still considered experimental. Once we have enough feedback we may turn this on by default.
  - Checkout the sample here: https://github.com/getsentry/sentry-java/tree/main/sentry-samples/sentry-samples-spring-boot-webflux-jakarta
  - A new hub is now cloned from the main hub for every request

### Fixes

- Leave `inApp` flag for stack frames undecided in SDK if unsure and let ingestion decide instead ([#2547](https://github.com/getsentry/sentry-java/pull/2547))
- Allow `0.0` error sample rate ([#2573](https://github.com/getsentry/sentry-java/pull/2573))
- Fix memory leak in WebFlux related to an ever growing stack ([#2580](https://github.com/getsentry/sentry-java/pull/2580))
- Use the same hub in WebFlux exception handler as we do in WebFilter ([#2566](https://github.com/getsentry/sentry-java/pull/2566))
- Switch upstream Jetpack Compose dependencies to `compileOnly` in `sentry-compose-android` ([#2578](https://github.com/getsentry/sentry-java/pull/2578))
  - NOTE: If you're using Compose Navigation/User Interaction integrations, make sure to have the following dependencies on the classpath as we do not bring them in transitively anymore:
    - `androidx.navigation:navigation-compose:`
    - `androidx.compose.runtime:runtime:`
    - `androidx.compose.ui:ui:`

## 6.14.0

### Features

- Add time-to-full-display span to Activity auto-instrumentation ([#2432](https://github.com/getsentry/sentry-java/pull/2432))
- Add `main` flag to threads and `in_foreground` flag for app contexts  ([#2516](https://github.com/getsentry/sentry-java/pull/2516))

### Fixes

- Ignore Shutdown in progress when closing ShutdownHookIntegration ([#2521](https://github.com/getsentry/sentry-java/pull/2521))
- Fix app start span end-time is wrong if SDK init is deferred ([#2519](https://github.com/getsentry/sentry-java/pull/2519))
- Fix invalid session creation when app is launched in background ([#2543](https://github.com/getsentry/sentry-java/pull/2543))

## 6.13.1

### Fixes

- Fix transaction performance collector oom ([#2505](https://github.com/getsentry/sentry-java/pull/2505))
- Remove authority from URLs sent to Sentry ([#2366](https://github.com/getsentry/sentry-java/pull/2366))
- Fix `sentry-bom` containing incorrect artifacts ([#2504](https://github.com/getsentry/sentry-java/pull/2504))

### Dependencies

- Bump Native SDK from v0.5.3 to v0.5.4 ([#2500](https://github.com/getsentry/sentry-java/pull/2500))
  - [changelog](https://github.com/getsentry/sentry-native/blob/master/CHANGELOG.md#054)
  - [diff](https://github.com/getsentry/sentry-native/compare/0.5.3...0.5.4)

## 6.13.0

### Features

- Send cpu usage percentage in profile payload ([#2469](https://github.com/getsentry/sentry-java/pull/2469))
- Send transaction memory stats in profile payload ([#2447](https://github.com/getsentry/sentry-java/pull/2447))
- Add cpu usage collection ([#2462](https://github.com/getsentry/sentry-java/pull/2462))
- Improve ANR implementation: ([#2475](https://github.com/getsentry/sentry-java/pull/2475))
  - Add `abnormal_mechanism` to sessions for ANR rate calculation
  - Always attach thread dump to ANR events
  - Distinguish between foreground and background ANRs
- Improve possible date precision to 10 μs ([#2451](https://github.com/getsentry/sentry-java/pull/2451))

### Fixes

- Fix performance collector setup called in main thread ([#2499](https://github.com/getsentry/sentry-java/pull/2499))
- Expand guard against CVE-2018-9492 "Privilege Escalation via Content Provider" ([#2482](https://github.com/getsentry/sentry-java/pull/2482))
- Prevent OOM by disabling TransactionPerformanceCollector for now ([#2498](https://github.com/getsentry/sentry-java/pull/2498))

## 6.12.1

### Fixes

- Create timer in `TransactionPerformanceCollector` lazily ([#2478](https://github.com/getsentry/sentry-java/pull/2478))

## 6.12.0

### Features

- Attach View Hierarchy to the errored/crashed events ([#2440](https://github.com/getsentry/sentry-java/pull/2440))
- Collect memory usage in transactions ([#2445](https://github.com/getsentry/sentry-java/pull/2445))
- Add `traceOptionsRequests` option to disable tracing of OPTIONS requests ([#2453](https://github.com/getsentry/sentry-java/pull/2453))
- Extend list of HTTP headers considered sensitive ([#2455](https://github.com/getsentry/sentry-java/pull/2455))

### Fixes

- Use a single TransactionPerfomanceCollector ([#2464](https://github.com/getsentry/sentry-java/pull/2464))
- Don't override sdk name with Timber ([#2450](https://github.com/getsentry/sentry-java/pull/2450))
- Set transactionNameSource to CUSTOM when setting transaction name ([#2405](https://github.com/getsentry/sentry-java/pull/2405))
- Guard against CVE-2018-9492 "Privilege Escalation via Content Provider" ([#2466](https://github.com/getsentry/sentry-java/pull/2466))

## 6.11.0

### Features

- Disable Android concurrent profiling ([#2434](https://github.com/getsentry/sentry-java/pull/2434))
- Add logging for OpenTelemetry integration ([#2425](https://github.com/getsentry/sentry-java/pull/2425))
- Auto add `OpenTelemetryLinkErrorEventProcessor` for Spring Boot ([#2429](https://github.com/getsentry/sentry-java/pull/2429))

### Fixes

- Use minSdk compatible `Objects` class ([#2436](https://github.com/getsentry/sentry-java/pull/2436))
- Prevent R8 from warning on missing classes, as we check for their presence at runtime ([#2439](https://github.com/getsentry/sentry-java/pull/2439))

### Dependencies

- Bump Gradle from v7.5.1 to v7.6.0 ([#2438](https://github.com/getsentry/sentry-java/pull/2438))
  - [changelog](https://github.com/gradle/gradle/blob/master/CHANGELOG.md#v760)
  - [diff](https://github.com/gradle/gradle/compare/v7.5.1...v7.6.0)

## 6.10.0

### Features

- Add time-to-initial-display span to Activity transactions ([#2369](https://github.com/getsentry/sentry-java/pull/2369))
- Start a session after init if AutoSessionTracking is enabled ([#2356](https://github.com/getsentry/sentry-java/pull/2356))
- Provide automatic breadcrumbs and transactions for click/scroll events for Compose ([#2390](https://github.com/getsentry/sentry-java/pull/2390))
- Add `blocked_main_thread` and `call_stack` to File I/O spans to detect performance issues ([#2382](https://github.com/getsentry/sentry-java/pull/2382))

### Dependencies

- Bump Native SDK from v0.5.2 to v0.5.3 ([#2423](https://github.com/getsentry/sentry-java/pull/2423))
  - [changelog](https://github.com/getsentry/sentry-native/blob/master/CHANGELOG.md#053)
  - [diff](https://github.com/getsentry/sentry-native/compare/0.5.2...0.5.3)

## 6.9.2

### Fixes

- Updated ProfileMeasurementValue types ([#2412](https://github.com/getsentry/sentry-java/pull/2412))
- Clear window reference only on activity stop in profileMeasurements collector ([#2407](https://github.com/getsentry/sentry-java/pull/2407))
- No longer disable OpenTelemetry exporters in default Java Agent config ([#2408](https://github.com/getsentry/sentry-java/pull/2408))
- Fix `ClassNotFoundException` for `io.sentry.spring.SentrySpringServletContainerInitializer` in `sentry-spring-jakarta` ([#2411](https://github.com/getsentry/sentry-java/issues/2411))
- Fix `sentry-samples-spring-jakarta` ([#2411](https://github.com/getsentry/sentry-java/issues/2411))

### Features

- Add SENTRY_AUTO_INIT environment variable to control OpenTelemetry Agent init ([#2410](https://github.com/getsentry/sentry-java/pull/2410))
- Add OpenTelemetryLinkErrorEventProcessor for linking errors to traces created via OpenTelemetry ([#2418](https://github.com/getsentry/sentry-java/pull/2418))

### Dependencies

- Bump OpenTelemetry to 1.20.1 and OpenTelemetry Java Agent to 1.20.2 ([#2420](https://github.com/getsentry/sentry-java/pull/2420))

## 6.9.1

### Fixes

- OpenTelemetry modules were missing in `6.9.0` so we released the same code again as `6.9.1` including OpenTelemetry modules

## 6.9.0

### Fixes

- Use `canonicalName` in Fragment Integration for better de-obfuscation ([#2379](https://github.com/getsentry/sentry-java/pull/2379))
- Fix Timber and Fragment integrations auto-installation for obfuscated builds ([#2379](https://github.com/getsentry/sentry-java/pull/2379))
- Don't attach screenshots to events from Hybrid SDKs ([#2360](https://github.com/getsentry/sentry-java/pull/2360))
- Ensure Hints do not cause memory leaks ([#2387](https://github.com/getsentry/sentry-java/pull/2387))
- Do not attach empty `sentry-trace` and `baggage` headers ([#2385](https://github.com/getsentry/sentry-java/pull/2385))

### Features

- Add beforeSendTransaction which allows users to filter and change transactions ([#2388](https://github.com/getsentry/sentry-java/pull/2388))
- Add experimental support for OpenTelemetry ([README](sentry-opentelemetry/README.md))([#2344](https://github.com/getsentry/sentry-java/pull/2344))

### Dependencies

- Update Spring Boot Jakarta to Spring Boot 3.0.0 ([#2389](https://github.com/getsentry/sentry-java/pull/2389))
- Bump Spring Boot to 2.7.5 ([#2383](https://github.com/getsentry/sentry-java/pull/2383))

## 6.8.0

### Features

- Add FrameMetrics to Android profiling data ([#2342](https://github.com/getsentry/sentry-java/pull/2342))

### Fixes

- Remove profiler main thread io ([#2348](https://github.com/getsentry/sentry-java/pull/2348))
- Fix ensure all options are processed before integrations are loaded ([#2377](https://github.com/getsentry/sentry-java/pull/2377))

## 6.7.1

### Fixes

- Fix `Gpu.vendorId` should be a String ([#2343](https://github.com/getsentry/sentry-java/pull/2343))
- Don't set device name on Android if `sendDefaultPii` is disabled ([#2354](https://github.com/getsentry/sentry-java/pull/2354))
- Fix corrupted UUID on Motorola devices ([#2363](https://github.com/getsentry/sentry-java/pull/2363))
- Fix ANR on dropped uncaught exception events ([#2368](https://github.com/getsentry/sentry-java/pull/2368))

### Features

- Update Spring Boot Jakarta to Spring Boot 3.0.0-RC2 ([#2347](https://github.com/getsentry/sentry-java/pull/2347))

## 6.7.0

### Fixes

- Use correct set-cookie for the HTTP Client response object ([#2326](https://github.com/getsentry/sentry-java/pull/2326))
- Fix NoSuchElementException in CircularFifoQueue when cloning a Scope ([#2328](https://github.com/getsentry/sentry-java/pull/2328))

### Features

- Customizable fragment lifecycle breadcrumbs ([#2299](https://github.com/getsentry/sentry-java/pull/2299))
- Provide hook for Jetpack Compose navigation instrumentation ([#2320](https://github.com/getsentry/sentry-java/pull/2320))
- Populate `event.modules` with dependencies metadata ([#2324](https://github.com/getsentry/sentry-java/pull/2324))
- Support Spring 6 and Spring Boot 3 ([#2289](https://github.com/getsentry/sentry-java/pull/2289))

### Dependencies

- Bump Native SDK from v0.5.1 to v0.5.2 ([#2315](https://github.com/getsentry/sentry-java/pull/2315))
  - [changelog](https://github.com/getsentry/sentry-native/blob/master/CHANGELOG.md#052)
  - [diff](https://github.com/getsentry/sentry-native/compare/0.5.1...0.5.2)

## 6.6.0

### Fixes

- Ensure potential callback exceptions are caught #2123 ([#2291](https://github.com/getsentry/sentry-java/pull/2291))
- Remove verbose FrameMetricsAggregator failure logging ([#2293](https://github.com/getsentry/sentry-java/pull/2293))
- Ignore broken regex for tracePropagationTarget ([#2288](https://github.com/getsentry/sentry-java/pull/2288))
- No longer serialize static fields; use toString as fallback ([#2309](https://github.com/getsentry/sentry-java/pull/2309))
- Fix `SentryFileWriter`/`SentryFileOutputStream` append overwrites file contents ([#2304](https://github.com/getsentry/sentry-java/pull/2304))
- Respect incoming parent sampled decision when continuing a trace ([#2311](https://github.com/getsentry/sentry-java/pull/2311))

### Features

- Profile envelopes are sent directly from profiler ([#2298](https://github.com/getsentry/sentry-java/pull/2298))
- Add support for using Encoder with logback.SentryAppender ([#2246](https://github.com/getsentry/sentry-java/pull/2246))
- Report Startup Crashes ([#2277](https://github.com/getsentry/sentry-java/pull/2277))
- HTTP Client errors for OkHttp ([#2287](https://github.com/getsentry/sentry-java/pull/2287))
- Add option to enable or disable Frame Tracking ([#2314](https://github.com/getsentry/sentry-java/pull/2314))

### Dependencies

- Bump Native SDK from v0.5.0 to v0.5.1 ([#2306](https://github.com/getsentry/sentry-java/pull/2306))
  - [changelog](https://github.com/getsentry/sentry-native/blob/master/CHANGELOG.md#051)
  - [diff](https://github.com/getsentry/sentry-native/compare/0.5.0...0.5.1)

## 6.5.0

### Fixes

- Improve public facing API for creating Baggage from header ([#2284](https://github.com/getsentry/sentry-java/pull/2284))

## 6.5.0-beta.3

### Features

- Provide API for attaching custom measurements to transactions ([#2260](https://github.com/getsentry/sentry-java/pull/2260))
- Bump spring to 2.7.4 ([#2279](https://github.com/getsentry/sentry-java/pull/2279))

## 6.5.0-beta.2

### Features

- Make user segment a top level property ([#2257](https://github.com/getsentry/sentry-java/pull/2257))
- Replace user `other` with `data` ([#2258](https://github.com/getsentry/sentry-java/pull/2258))
- `isTraceSampling` is now on by default. `tracingOrigins` has been replaced by `tracePropagationTargets` ([#2255](https://github.com/getsentry/sentry-java/pull/2255))

## 6.5.0-beta.1

### Features

- Server-Side Dynamic Sampling Context support  ([#2226](https://github.com/getsentry/sentry-java/pull/2226))

## 6.4.4

### Fixes

- Fix ConcurrentModificationException due to FrameMetricsAggregator manipulation ([#2282](https://github.com/getsentry/sentry-java/pull/2282))

## 6.4.3

- Fix slow and frozen frames tracking ([#2271](https://github.com/getsentry/sentry-java/pull/2271))

## 6.4.2

### Fixes

- Fixed AbstractMethodError when getting Lifecycle ([#2228](https://github.com/getsentry/sentry-java/pull/2228))
- Missing unit fields for Android measurements ([#2204](https://github.com/getsentry/sentry-java/pull/2204))
- Avoid sending empty profiles ([#2232](https://github.com/getsentry/sentry-java/pull/2232))
- Fix file descriptor leak in FileIO instrumentation ([#2248](https://github.com/getsentry/sentry-java/pull/2248))

## 6.4.1

### Fixes

- Fix memory leak caused by throwableToSpan ([#2227](https://github.com/getsentry/sentry-java/pull/2227))

## 6.4.0

### Fixes

- make profiling rate defaults to 101 hz ([#2211](https://github.com/getsentry/sentry-java/pull/2211))
- SentryOptions.setProfilingTracesIntervalMillis has been deprecated
- Added cpu architecture and default environment in profiles envelope ([#2207](https://github.com/getsentry/sentry-java/pull/2207))
- SentryOptions.setProfilingEnabled has been deprecated in favor of setProfilesSampleRate
- Use toString for enum serialization ([#2220](https://github.com/getsentry/sentry-java/pull/2220))

### Features

- Concurrent profiling 3 - added truncation reason ([#2247](https://github.com/getsentry/sentry-java/pull/2247))
- Concurrent profiling 2 - added list of transactions ([#2218](https://github.com/getsentry/sentry-java/pull/2218))
- Concurrent profiling 1 - added envelope payload data format ([#2216](https://github.com/getsentry/sentry-java/pull/2216))
- Send source for transactions ([#2180](https://github.com/getsentry/sentry-java/pull/2180))
- Add profilesSampleRate and profileSampler options for Android sdk ([#2184](https://github.com/getsentry/sentry-java/pull/2184))
- Add baggage header to RestTemplate ([#2206](https://github.com/getsentry/sentry-java/pull/2206))
- Bump Native SDK from v0.4.18 to v0.5.0 ([#2199](https://github.com/getsentry/sentry-java/pull/2199))
  - [changelog](https://github.com/getsentry/sentry-native/blob/master/CHANGELOG.md#050)
  - [diff](https://github.com/getsentry/sentry-native/compare/0.4.18...0.5.0)
- Bump Gradle from v7.5.0 to v7.5.1 ([#2212](https://github.com/getsentry/sentry-java/pull/2212))
  - [changelog](https://github.com/gradle/gradle/blob/master/CHANGELOG.md#v751)
  - [diff](https://github.com/gradle/gradle/compare/v7.5.0...v7.5.1)

## 6.3.1

### Fixes

- Prevent NPE by checking SentryTracer.timer for null again inside synchronized ([#2200](https://github.com/getsentry/sentry-java/pull/2200))
- Weakly reference Activity for transaction finished callback ([#2203](https://github.com/getsentry/sentry-java/pull/2203))
- `attach-screenshot` set on Manual init. didn't work ([#2186](https://github.com/getsentry/sentry-java/pull/2186))
- Remove extra space from `spring.factories` causing issues in old versions of Spring Boot ([#2181](https://github.com/getsentry/sentry-java/pull/2181))


### Features

- Bump Native SDK to v0.4.18 ([#2154](https://github.com/getsentry/sentry-java/pull/2154))
  - [changelog](https://github.com/getsentry/sentry-native/blob/master/CHANGELOG.md#0418)
  - [diff](https://github.com/getsentry/sentry-native/compare/0.4.17...0.4.18)
- Bump Gradle to v7.5.0 ([#2174](https://github.com/getsentry/sentry-java/pull/2174), [#2191](https://github.com/getsentry/sentry-java/pull/2191))
  - [changelog](https://github.com/gradle/gradle/blob/master/CHANGELOG.md#v750)
  - [diff](https://github.com/gradle/gradle/compare/v7.4.2...v7.5.0)

## 6.3.0

### Features

- Switch upstream dependencies to `compileOnly` in integrations ([#2175](https://github.com/getsentry/sentry-java/pull/2175))

### Fixes

- Lazily retrieve HostnameCache in MainEventProcessor ([#2170](https://github.com/getsentry/sentry-java/pull/2170))

## 6.2.1

### Fixes

- Only send userid in Dynamic Sampling Context if sendDefaultPii is true ([#2147](https://github.com/getsentry/sentry-java/pull/2147))
- Remove userId from baggage due to PII ([#2157](https://github.com/getsentry/sentry-java/pull/2157))

### Features

- Add integration for Apollo-Kotlin 3 ([#2109](https://github.com/getsentry/sentry-java/pull/2109))
- New package `sentry-android-navigation` for AndroidX Navigation support ([#2136](https://github.com/getsentry/sentry-java/pull/2136))
- New package `sentry-compose` for Jetpack Compose support (Navigation) ([#2136](https://github.com/getsentry/sentry-java/pull/2136))
- Add sample rate to baggage as well as trace in envelope header and flatten user ([#2135](https://github.com/getsentry/sentry-java/pull/2135))

## 6.1.4

### Fixes

- Filter out app starts with more than 60s ([#2127](https://github.com/getsentry/sentry-java/pull/2127))

## 6.1.3

### Fixes

- Fix thread leak due to Timer being created and never cancelled ([#2131](https://github.com/getsentry/sentry-java/pull/2131))

## 6.1.2

### Fixes

- Swallow error when reading ActivityManager#getProcessesInErrorState instead of crashing ([#2114](https://github.com/getsentry/sentry-java/pull/2114))
- Use charset string directly as StandardCharsets is not available on earlier Android versions ([#2111](https://github.com/getsentry/sentry-java/pull/2111))

## 6.1.1

### Features

- Replace `tracestate` header with `baggage` header ([#2078](https://github.com/getsentry/sentry-java/pull/2078))
- Allow opting out of device info collection that requires Inter-Process Communication (IPC) ([#2100](https://github.com/getsentry/sentry-java/pull/2100))

## 6.1.0

### Features

- Implement local scope by adding overloads to the capture methods that accept a ScopeCallback ([#2084](https://github.com/getsentry/sentry-java/pull/2084))
- SentryOptions#merge is now public and can be used to load ExternalOptions ([#2088](https://github.com/getsentry/sentry-java/pull/2088))

### Fixes

- Fix proguard rules to work R8 [issue](https://issuetracker.google.com/issues/235733922) around on AGP 7.3.0-betaX and 7.4.0-alphaX ([#2094](https://github.com/getsentry/sentry-java/pull/2094))
- Fix GraalVM Native Image compatibility ([#2172](https://github.com/getsentry/sentry-java/pull/2172))

## 6.0.0

### Sentry Self-hosted Compatibility

- Starting with version `6.0.0` of the `sentry` package, [Sentry's self hosted version >= v21.9.0](https://github.com/getsentry/self-hosted/releases) is required or you have to manually disable sending client reports via the `sendClientReports` option. This only applies to self-hosted Sentry. If you are using [sentry.io](https://sentry.io), no action is needed.

### Features

- Allow optimization and obfuscation of the SDK by reducing proguard rules ([#2031](https://github.com/getsentry/sentry-java/pull/2031))
- Relax TransactionNameProvider ([#1861](https://github.com/getsentry/sentry-java/pull/1861))
- Use float instead of Date for protocol types for higher precision ([#1737](https://github.com/getsentry/sentry-java/pull/1737))
- Allow setting SDK info (name & version) in manifest ([#2016](https://github.com/getsentry/sentry-java/pull/2016))
- Allow setting native Android SDK name during build ([#2035](https://github.com/getsentry/sentry-java/pull/2035))
- Include application permissions in Android events ([#2018](https://github.com/getsentry/sentry-java/pull/2018))
- Automatically create transactions for UI events ([#1975](https://github.com/getsentry/sentry-java/pull/1975))
- Hints are now used via a Hint object and passed into beforeSend and EventProcessor as @NotNull Hint object ([#2045](https://github.com/getsentry/sentry-java/pull/2045))
- Attachments can be manipulated via hint ([#2046](https://github.com/getsentry/sentry-java/pull/2046))
- Add sentry-servlet-jakarta module ([#1987](https://github.com/getsentry/sentry-java/pull/1987))
- Add client reports ([#1982](https://github.com/getsentry/sentry-java/pull/1982))
- Screenshot is taken when there is an error ([#1967](https://github.com/getsentry/sentry-java/pull/1967))
- Add Android profiling traces ([#1897](https://github.com/getsentry/sentry-java/pull/1897)) ([#1959](https://github.com/getsentry/sentry-java/pull/1959)) and its tests ([#1949](https://github.com/getsentry/sentry-java/pull/1949))
- Enable enableScopeSync by default for Android ([#1928](https://github.com/getsentry/sentry-java/pull/1928))
- Feat: Vendor JSON ([#1554](https://github.com/getsentry/sentry-java/pull/1554))
    - Introduce `JsonSerializable` and `JsonDeserializer` interfaces for manual json
      serialization/deserialization.
    - Introduce `JsonUnknwon` interface to preserve unknown properties when deserializing/serializing
      SDK classes.
    - When passing custom objects, for example in `Contexts`, these are supported for serialization:
        - `JsonSerializable`
        - `Map`, `Collection`, `Array`, `String` and all primitive types.
        - Objects with the help of refection.
            - `Map`, `Collection`, `Array`, `String` and all primitive types.
            - Call `toString()` on objects that have a cyclic reference to a ancestor object.
            - Call `toString()` where object graphs exceed max depth.
    - Remove `gson` dependency.
    - Remove `IUnknownPropertiesConsumer`
- Pass MDC tags as Sentry tags ([#1954](https://github.com/getsentry/sentry-java/pull/1954))

### Fixes

- Calling Sentry.init and specifying contextTags now has an effect on the Logback SentryAppender ([#2052](https://github.com/getsentry/sentry-java/pull/2052))
- Calling Sentry.init and specifying contextTags now has an effect on the Log4j SentryAppender ([#2054](https://github.com/getsentry/sentry-java/pull/2054))
- Calling Sentry.init and specifying contextTags now has an effect on the jul SentryAppender ([#2057](https://github.com/getsentry/sentry-java/pull/2057))
- Update Spring Boot dependency to 2.6.8 and fix the CVE-2022-22970 ([#2068](https://github.com/getsentry/sentry-java/pull/2068))
- Sentry can now self heal after a Thread had its currentHub set to a NoOpHub ([#2076](https://github.com/getsentry/sentry-java/pull/2076))
- No longer close OutputStream that is passed into JsonSerializer ([#2029](https://github.com/getsentry/sentry-java/pull/2029))
- Fix setting context tags on events captured by Spring ([#2060](https://github.com/getsentry/sentry-java/pull/2060))
- Isolate cached events with hashed DSN subfolder ([#2038](https://github.com/getsentry/sentry-java/pull/2038))
- SentryThread.current flag will not be overridden by DefaultAndroidEventProcessor if already set ([#2050](https://github.com/getsentry/sentry-java/pull/2050))
- Fix serialization of Long inside of Request.data ([#2051](https://github.com/getsentry/sentry-java/pull/2051))
- Update sentry-native to 0.4.17 ([#2033](https://github.com/getsentry/sentry-java/pull/2033))
- Update Gradle to 7.4.2 and AGP to 7.2 ([#2042](https://github.com/getsentry/sentry-java/pull/2042))
- Change order of event filtering mechanisms ([#2001](https://github.com/getsentry/sentry-java/pull/2001))
- Only send session update for dropped events if state changed ([#2002](https://github.com/getsentry/sentry-java/pull/2002))
- Android profiling initializes on first profile start ([#2009](https://github.com/getsentry/sentry-java/pull/2009))
- Profiling rate decreased from 300hz to 100hz ([#1997](https://github.com/getsentry/sentry-java/pull/1997))
- Allow disabling sending of client reports via Android Manifest and external options ([#2007](https://github.com/getsentry/sentry-java/pull/2007))
- Ref: Upgrade Spring Boot dependency to 2.5.13 ([#2011](https://github.com/getsentry/sentry-java/pull/2011))
- Ref: Make options.printUncaughtStackTrace primitive type ([#1995](https://github.com/getsentry/sentry-java/pull/1995))
- Ref: Remove not needed interface abstractions on Android ([#1953](https://github.com/getsentry/sentry-java/pull/1953))
- Ref: Make hints Map<String, Object> instead of only Object ([#1929](https://github.com/getsentry/sentry-java/pull/1929))
- Ref: Simplify DateUtils with ISO8601Utils ([#1837](https://github.com/getsentry/sentry-java/pull/1837))
- Ref: Remove deprecated and scheduled fields ([#1875](https://github.com/getsentry/sentry-java/pull/1875))
- Ref: Add shutdownTimeoutMillis in favor of shutdownTimeout ([#1873](https://github.com/getsentry/sentry-java/pull/1873))
- Ref: Remove Attachment ContentType since the Server infers it ([#1874](https://github.com/getsentry/sentry-java/pull/1874))
- Ref: Bind external properties to a dedicated class. ([#1750](https://github.com/getsentry/sentry-java/pull/1750))
- Ref: Debug log serializable objects ([#1795](https://github.com/getsentry/sentry-java/pull/1795))
- Ref: catch Throwable instead of Exception to suppress internal SDK errors ([#1812](https://github.com/getsentry/sentry-java/pull/1812))
- `SentryOptions` can merge properties from `ExternalOptions` instead of another instance of `SentryOptions`
- Following boolean properties from `SentryOptions` that allowed `null` values are now not nullable - `debug`, `enableUncaughtExceptionHandler`, `enableDeduplication`
- `SentryOptions` cannot be created anymore using `PropertiesProvider` with `SentryOptions#from` method. Use `ExternalOptions#from` instead and merge created object with `SentryOptions#merge`
- Bump: Kotlin to 1.5 and compatibility to 1.4 for sentry-android-timber ([#1815](https://github.com/getsentry/sentry-java/pull/1815))

## 5.7.4

### Fixes

* Change order of event filtering mechanisms and only send session update for dropped events if session state changed (#2028)

## 5.7.3

### Fixes

- Sentry Timber integration throws an exception when using args ([#1986](https://github.com/getsentry/sentry-java/pull/1986))

## 5.7.2

### Fixes

- Bring back support for `Timber.tag` ([#1974](https://github.com/getsentry/sentry-java/pull/1974))

## 5.7.1

### Fixes

- Sentry Timber integration does not submit msg.formatted breadcrumbs ([#1957](https://github.com/getsentry/sentry-java/pull/1957))
- ANR WatchDog won't crash on SecurityException ([#1962](https://github.com/getsentry/sentry-java/pull/1962))

## 5.7.0

### Features

- Automatically enable `Timber` and `Fragment` integrations if they are present on the classpath ([#1936](https://github.com/getsentry/sentry-java/pull/1936))

## 5.6.3

### Fixes

- If transaction or span is finished, do not allow to mutate ([#1940](https://github.com/getsentry/sentry-java/pull/1940))
- Keep used AndroidX classes from obfuscation (Fixes UI breadcrumbs and Slow/Frozen frames) ([#1942](https://github.com/getsentry/sentry-java/pull/1942))

## 5.6.2

### Fixes

- Ref: Make ActivityFramesTracker public to be used by Hybrid SDKs ([#1931](https://github.com/getsentry/sentry-java/pull/1931))
- Bump: AGP to 7.1.2 ([#1930](https://github.com/getsentry/sentry-java/pull/1930))
- NPE while adding "response_body_size" breadcrumb, when response body length is unknown ([#1908](https://github.com/getsentry/sentry-java/pull/1908))
- Do not include stacktrace frames into Timber message ([#1898](https://github.com/getsentry/sentry-java/pull/1898))
- Potential memory leaks ([#1909](https://github.com/getsentry/sentry-java/pull/1909))

Breaking changes:
`Timber.tag` is no longer supported by our [Timber integration](https://docs.sentry.io/platforms/android/configuration/integrations/timber/) and will not appear on Sentry for error events.
Please vote on this [issue](https://github.com/getsentry/sentry-java/issues/1900), if you'd like us to provide support for that.

## 5.6.2-beta.3

### Fixes

- Ref: Make ActivityFramesTracker public to be used by Hybrid SDKs ([#1931](https://github.com/getsentry/sentry-java/pull/1931))
- Bump: AGP to 7.1.2 ([#1930](https://github.com/getsentry/sentry-java/pull/1930))

## 5.6.2-beta.2

### Fixes

- NPE while adding "response_body_size" breadcrumb, when response body length is unknown ([#1908](https://github.com/getsentry/sentry-java/pull/1908))

## 5.6.2-beta.1

### Fixes

- Do not include stacktrace frames into Timber message ([#1898](https://github.com/getsentry/sentry-java/pull/1898))
- Potential memory leaks ([#1909](https://github.com/getsentry/sentry-java/pull/1909))

Breaking changes:
`Timber.tag` is no longer supported by our [Timber integration](https://docs.sentry.io/platforms/android/configuration/integrations/timber/) and will not appear on Sentry for error events.
Please vote on this [issue](https://github.com/getsentry/sentry-java/issues/1900), if you'd like us to provide support for that.

## 5.6.1

### Features

- Add options.printUncaughtStackTrace to print uncaught exceptions ([#1890](https://github.com/getsentry/sentry-java/pull/1890))

### Fixes

- NPE while adding "response_body_size" breadcrumb, when response body is null ([#1884](https://github.com/getsentry/sentry-java/pull/1884))
- Bump: AGP to 7.1.0 ([#1892](https://github.com/getsentry/sentry-java/pull/1892))

## 5.6.0

### Features

- Add breadcrumbs support for UI events (automatically captured) ([#1876](https://github.com/getsentry/sentry-java/pull/1876))

### Fixes

- Change scope of servlet-api to compileOnly ([#1880](https://github.com/getsentry/sentry-java/pull/1880))

## 5.5.3

### Fixes

- Do not create SentryExceptionResolver bean when Spring MVC is not on the classpath ([#1865](https://github.com/getsentry/sentry-java/pull/1865))

## 5.5.2

### Fixes

- Detect App Cold start correctly for Hybrid SDKs ([#1855](https://github.com/getsentry/sentry-java/pull/1855))
- Bump: log4j to 2.17.0 ([#1852](https://github.com/getsentry/sentry-java/pull/1852))
- Bump: logback to 1.2.9 ([#1853](https://github.com/getsentry/sentry-java/pull/1853))

## 5.5.1

### Fixes

- Bump: log4j to 2.16.0 ([#1845](https://github.com/getsentry/sentry-java/pull/1845))
- Make App start cold/warm visible to Hybrid SDKs ([#1848](https://github.com/getsentry/sentry-java/pull/1848))

## 5.5.0

### Features

- Add locale to device context and deprecate language ([#1832](https://github.com/getsentry/sentry-java/pull/1832))
- Add `SentryFileInputStream` and `SentryFileOutputStream` for File I/O performance instrumentation ([#1826](https://github.com/getsentry/sentry-java/pull/1826))
- Add `SentryFileReader` and `SentryFileWriter` for File I/O instrumentation ([#1843](https://github.com/getsentry/sentry-java/pull/1843))

### Fixes

- Bump: log4j to 2.15.0 ([#1839](https://github.com/getsentry/sentry-java/pull/1839))
- Ref: Rename Fragment span operation from `ui.fragment.load` to `ui.load` ([#1824](https://github.com/getsentry/sentry-java/pull/1824))
- Ref: change `java.util.Random` to `java.security.SecureRandom` for possible security reasons ([#1831](https://github.com/getsentry/sentry-java/pull/1831))

## 5.4.3

### Fixes

- Only report App start measurement for full launch on Android ([#1821](https://github.com/getsentry/sentry-java/pull/1821))

## 5.4.2

### Fixes

- Ref: catch Throwable instead of Exception to suppress internal SDK errors ([#1812](https://github.com/getsentry/sentry-java/pull/1812))

## 5.4.1

### Features

- Refactor OkHttp and Apollo to Kotlin functional interfaces ([#1797](https://github.com/getsentry/sentry-java/pull/1797))
- Add secondary constructor to SentryInstrumentation ([#1804](https://github.com/getsentry/sentry-java/pull/1804))

### Fixes

- Do not start fragment span if not added to the Activity ([#1813](https://github.com/getsentry/sentry-java/pull/1813))

## 5.4.0

### Features

- Add `graphql-java` instrumentation ([#1777](https://github.com/getsentry/sentry-java/pull/1777))

### Fixes

- Do not crash when event processors throw a lower level Throwable class ([#1800](https://github.com/getsentry/sentry-java/pull/1800))
- ActivityFramesTracker does not throw if Activity has no observers ([#1799](https://github.com/getsentry/sentry-java/pull/1799))

## 5.3.0

### Features

- Add datasource tracing with P6Spy ([#1784](https://github.com/getsentry/sentry-java/pull/1784))

### Fixes

- ActivityFramesTracker does not throw if Activity has not been added ([#1782](https://github.com/getsentry/sentry-java/pull/1782))
- PerformanceAndroidEventProcessor uses up to date isTracingEnabled set on Configuration callback ([#1786](https://github.com/getsentry/sentry-java/pull/1786))

## 5.2.4

### Fixes

- Window.FEATURE_NO_TITLE does not work when using activity traces ([#1769](https://github.com/getsentry/sentry-java/pull/1769))
- unregister UncaughtExceptionHandler on close ([#1770](https://github.com/getsentry/sentry-java/pull/1770))

## 5.2.3

### Fixes

- Make ActivityFramesTracker operations thread-safe ([#1762](https://github.com/getsentry/sentry-java/pull/1762))
- Clone Scope Contexts ([#1763](https://github.com/getsentry/sentry-java/pull/1763))
- Bump: AGP to 7.0.3 ([#1765](https://github.com/getsentry/sentry-java/pull/1765))

## 5.2.2

### Fixes

- Close HostnameCache#executorService on SentryClient#close ([#1757](https://github.com/getsentry/sentry-java/pull/1757))

## 5.2.1

### Features

- Add isCrashedLastRun support ([#1739](https://github.com/getsentry/sentry-java/pull/1739))
- Attach Java vendor and version to events and transactions ([#1703](https://github.com/getsentry/sentry-java/pull/1703))

### Fixes

- Handle exception if Context.registerReceiver throws ([#1747](https://github.com/getsentry/sentry-java/pull/1747))

## 5.2.0

### Features

- Allow setting proguard via Options and/or external resources ([#1728](https://github.com/getsentry/sentry-java/pull/1728))
- Add breadcrumbs for the Apollo integration ([#1726](https://github.com/getsentry/sentry-java/pull/1726))

### Fixes

- Don't set lastEventId for transactions ([#1727](https://github.com/getsentry/sentry-java/pull/1727))
- ActivityLifecycleIntegration#appStartSpan memory leak ([#1732](https://github.com/getsentry/sentry-java/pull/1732))

## 5.2.0-beta.3

### Features

- Add "data" to spans ([#1717](https://github.com/getsentry/sentry-java/pull/1717))

### Fixes

- Check at runtime if AndroidX.Core is available ([#1718](https://github.com/getsentry/sentry-java/pull/1718))
- Should not capture unfinished transaction ([#1719](https://github.com/getsentry/sentry-java/pull/1719))

## 5.2.0-beta.2

### Fixes

- Bump AGP to 7.0.2 ([#1650](https://github.com/getsentry/sentry-java/pull/1650))
- Drop spans in BeforeSpanCallback. ([#1713](https://github.com/getsentry/sentry-java/pull/1713))

## 5.2.0-beta.1

### Features

- Add tracestate HTTP header support ([#1683](https://github.com/getsentry/sentry-java/pull/1683))
- Add option to filter which origins receive tracing headers ([#1698](https://github.com/getsentry/sentry-java/pull/1698))
- Include unfinished spans in transaction ([#1699](https://github.com/getsentry/sentry-java/pull/1699))
- Add static helpers for creating breadcrumbs ([#1702](https://github.com/getsentry/sentry-java/pull/1702))
- Performance support for Android Apollo ([#1705](https://github.com/getsentry/sentry-java/pull/1705))

### Fixes

- Move tags from transaction.contexts.trace.tags to transaction.tags ([#1700](https://github.com/getsentry/sentry-java/pull/1700))

Breaking changes:

- Updated proguard keep rule for enums, which affects consumer application code ([#1694](https://github.com/getsentry/sentry-java/pull/1694))

## 5.1.2

### Fixes

- Servlet 3.1 compatibility issue ([#1681](https://github.com/getsentry/sentry-java/pull/1681))
- Do not drop Contexts key if Collection, Array or Char ([#1680](https://github.com/getsentry/sentry-java/pull/1680))

## 5.1.1

### Features

- Add support for async methods in Spring MVC ([#1652](https://github.com/getsentry/sentry-java/pull/1652))
- Add secondary constructor taking IHub to SentryOkHttpInterceptor ([#1657](https://github.com/getsentry/sentry-java/pull/1657))
- Merge external map properties ([#1656](https://github.com/getsentry/sentry-java/pull/1656))

### Fixes

- Remove onActivityPreCreated call in favor of onActivityCreated ([#1661](https://github.com/getsentry/sentry-java/pull/1661))
- Do not crash if SENSOR_SERVICE throws ([#1655](https://github.com/getsentry/sentry-java/pull/1655))
- Make sure scope is popped when processing request results in exception ([#1665](https://github.com/getsentry/sentry-java/pull/1665))

## 5.1.0

### Features

- Spring WebClient integration ([#1621](https://github.com/getsentry/sentry-java/pull/1621))
- OpenFeign integration ([#1632](https://github.com/getsentry/sentry-java/pull/1632))
- Add more convenient way to pass BeforeSpanCallback in OpenFeign integration ([#1637](https://github.com/getsentry/sentry-java/pull/1637))

### Fixes

- Bump: sentry-native to 0.4.12 ([#1651](https://github.com/getsentry/sentry-java/pull/1651))

## 5.1.0-beta.9

- No documented changes.

## 5.1.0-beta.8

### Features

- Generate Sentry BOM ([#1486](https://github.com/getsentry/sentry-java/pull/1486))

## 5.1.0-beta.7

### Features

- Slow/Frozen frames metrics ([#1609](https://github.com/getsentry/sentry-java/pull/1609))

## 5.1.0-beta.6

### Features

- Add request body extraction for Spring MVC integration ([#1595](https://github.com/getsentry/sentry-java/pull/1595))

### Fixes

- set min sdk version of sentry-android-fragment to API 14 ([#1608](https://github.com/getsentry/sentry-java/pull/1608))
- Ser/Deser of the UserFeedback from cached envelope ([#1611](https://github.com/getsentry/sentry-java/pull/1611))

## 5.1.0-beta.5

### Fixes

- Make SentryAppender non-final for Log4j2 and Logback ([#1603](https://github.com/getsentry/sentry-java/pull/1603))
- Do not throw IAE when tracing header contain invalid trace id ([#1605](https://github.com/getsentry/sentry-java/pull/1605))

## 5.1.0-beta.4

### Fixes

- Update sentry-native to 0.4.11 ([#1591](https://github.com/getsentry/sentry-java/pull/1591))

## 5.1.0-beta.3

### Features

- Spring Webflux integration ([#1529](https://github.com/getsentry/sentry-java/pull/1529))

## 5.1.0-beta.2

### Features

- Support transaction waiting for children to finish. ([#1535](https://github.com/getsentry/sentry-java/pull/1535))
- Capture logged marker in log4j2 and logback appenders ([#1551](https://github.com/getsentry/sentry-java/pull/1551))
- Allow clearing of attachments in the scope ([#1562](https://github.com/getsentry/sentry-java/pull/1562))
- Set mechanism type in SentryExceptionResolver ([#1556](https://github.com/getsentry/sentry-java/pull/1556))
- Perf. for fragments ([#1528](https://github.com/getsentry/sentry-java/pull/1528))

### Fixes

- Handling missing Spring Security on classpath on Java 8 ([#1552](https://github.com/getsentry/sentry-java/pull/1552))
- Use a different method to get strings from JNI, and avoid excessive Stack Space usage. ([#1214](https://github.com/getsentry/sentry-java/pull/1214))
- Add data field to SentrySpan ([#1555](https://github.com/getsentry/sentry-java/pull/1555))
- Clock drift issue when calling DateUtils#getDateTimeWithMillisPrecision ([#1557](https://github.com/getsentry/sentry-java/pull/1557))
- Prefer snake case for HTTP integration data keys ([#1559](https://github.com/getsentry/sentry-java/pull/1559))
- Assign lastEventId only if event was queued for submission ([#1565](https://github.com/getsentry/sentry-java/pull/1565))

## 5.1.0-beta.1

### Features

- Measure app start time ([#1487](https://github.com/getsentry/sentry-java/pull/1487))
- Automatic breadcrumbs logging for fragment lifecycle ([#1522](https://github.com/getsentry/sentry-java/pull/1522))

## 5.0.1

### Fixes

- Sources and Javadoc artifacts were mixed up ([#1515](https://github.com/getsentry/sentry-java/pull/1515))

## 5.0.0

This release brings many improvements but also new features:

- OkHttp Interceptor for Android ([#1330](https://github.com/getsentry/sentry-java/pull/1330))
- GraalVM Native Image Compatibility ([#1329](https://github.com/getsentry/sentry-java/pull/1329))
- Add option to ignore exceptions by type ([#1352](https://github.com/getsentry/sentry-java/pull/1352))
- Enrich transactions with device contexts ([#1430](https://github.com/getsentry/sentry-java/pull/1430)) ([#1469](https://github.com/getsentry/sentry-java/pull/1469))
- Better interoperability with Kotlin null-safety ([#1439](https://github.com/getsentry/sentry-java/pull/1439)) and ([#1462](https://github.com/getsentry/sentry-java/pull/1462))
- Add coroutines support ([#1479](https://github.com/getsentry/sentry-java/pull/1479))
- OkHttp callback for Customising the Span ([#1478](https://github.com/getsentry/sentry-java/pull/1478))
- Add breadcrumb in Spring RestTemplate integration ([#1481](https://github.com/getsentry/sentry-java/pull/1481))

Breaking changes:

- Migration Guide for [Java](https://docs.sentry.io/platforms/java/migration/)
- Migration Guide for [Android](https://docs.sentry.io/platforms/android/migration/)

Other fixes:

- Fix: Add attachmentType to envelope ser/deser. ([#1504](https://github.com/getsentry/sentry-java/pull/1504))

Thank you:

- @maciejwalkowiak for coding most of it.

## 5.0.0-beta.7

### Fixes


- Ref: Deprecate SentryBaseEvent#getOriginThrowable and add SentryBaseEvent#getThrowableMechanism ([#1502](https://github.com/getsentry/sentry-java/pull/1502))
- Graceful Shutdown flushes event instead of Closing SDK ([#1500](https://github.com/getsentry/sentry-java/pull/1500))
- Do not append threads that come from the EnvelopeFileObserver ([#1501](https://github.com/getsentry/sentry-java/pull/1501))
- Ref: Deprecate cacheDirSize and add maxCacheItems ([#1499](https://github.com/getsentry/sentry-java/pull/1499))
- Append all threads if Hint is Cached but attachThreads is enabled ([#1503](https://github.com/getsentry/sentry-java/pull/1503))

## 5.0.0-beta.6

### Features

- Add secondary constructor to SentryOkHttpInterceptor ([#1491](https://github.com/getsentry/sentry-java/pull/1491))
- Add option to enable debug mode in Log4j2 integration ([#1492](https://github.com/getsentry/sentry-java/pull/1492))

### Fixes

- Ref: Replace clone() with copy constructor ([#1496](https://github.com/getsentry/sentry-java/pull/1496))

## 5.0.0-beta.5

### Features

- OkHttp callback for Customising the Span ([#1478](https://github.com/getsentry/sentry-java/pull/1478))
- Add breadcrumb in Spring RestTemplate integration ([#1481](https://github.com/getsentry/sentry-java/pull/1481))
- Add coroutines support ([#1479](https://github.com/getsentry/sentry-java/pull/1479))

### Fixes

- Cloning Stack ([#1483](https://github.com/getsentry/sentry-java/pull/1483))

## 5.0.0-beta.4

### Fixes

- Enrich Transactions with Context Data ([#1469](https://github.com/getsentry/sentry-java/pull/1469))
- Bump: Apache HttpClient to 5.0.4 ([#1476](https://github.com/getsentry/sentry-java/pull/1476))

## 5.0.0-beta.3

### Fixes

- Handling immutable collections on SentryEvent and protocol objects ([#1468](https://github.com/getsentry/sentry-java/pull/1468))
- Associate event with transaction when thrown exception is not a direct cause ([#1463](https://github.com/getsentry/sentry-java/pull/1463))
- Ref: nullability annotations to Sentry module ([#1439](https://github.com/getsentry/sentry-java/pull/1439)) and ([#1462](https://github.com/getsentry/sentry-java/pull/1462))
- NPE when adding Context Data with null values for log4j2 ([#1465](https://github.com/getsentry/sentry-java/pull/1465))

## 5.0.0-beta.2

### Fixes

- sentry-android-timber package sets sentry.java.android.timber as SDK name ([#1456](https://github.com/getsentry/sentry-java/pull/1456))
- When AppLifecycleIntegration is closed, it should remove observer using UI thread ([#1459](https://github.com/getsentry/sentry-java/pull/1459))
- Bump: AGP to 4.2.0 ([#1460](https://github.com/getsentry/sentry-java/pull/1460))

Breaking Changes:

- Remove: Settings.Secure.ANDROID_ID in favor of generated installationId ([#1455](https://github.com/getsentry/sentry-java/pull/1455))
- Rename: enableSessionTracking to enableAutoSessionTracking ([#1457](https://github.com/getsentry/sentry-java/pull/1457))

## 5.0.0-beta.1

### Fixes

- Ref: Refactor converting HttpServletRequest to Sentry Request in Spring integration ([#1387](https://github.com/getsentry/sentry-java/pull/1387))
- Bump: sentry-native to 0.4.9 ([#1431](https://github.com/getsentry/sentry-java/pull/1431))
- Activity tracing auto instrumentation for Android API < 29 ([#1402](https://github.com/getsentry/sentry-java/pull/1402))
- use connection and read timeouts in ApacheHttpClient based transport ([#1397](https://github.com/getsentry/sentry-java/pull/1397))
- set correct transaction status for unhandled exceptions in SentryTracingFilter ([#1406](https://github.com/getsentry/sentry-java/pull/1406))
- handle network errors in SentrySpanClientHttpRequestInterceptor ([#1407](https://github.com/getsentry/sentry-java/pull/1407))
- set scope on transaction ([#1409](https://github.com/getsentry/sentry-java/pull/1409))
- set status and associate events with transactions ([#1426](https://github.com/getsentry/sentry-java/pull/1426))
- Do not set free memory and is low memory fields when it's a NDK hard crash ([#1399](https://github.com/getsentry/sentry-java/pull/1399))
- Apply user from the scope to transaction ([#1424](https://github.com/getsentry/sentry-java/pull/1424))
- Pass maxBreadcrumbs config. to sentry-native ([#1425](https://github.com/getsentry/sentry-java/pull/1425))
- Run event processors and enrich transactions with contexts ([#1430](https://github.com/getsentry/sentry-java/pull/1430))
- Set Span status for OkHttp integration ([#1447](https://github.com/getsentry/sentry-java/pull/1447))
- Set user on transaction in Spring & Spring Boot integrations ([#1443](https://github.com/getsentry/sentry-java/pull/1443))

## 4.4.0-alpha.2

### Features

- Add option to ignore exceptions by type ([#1352](https://github.com/getsentry/sentry-java/pull/1352))
- Sentry closes Android NDK and ShutdownHook integrations ([#1358](https://github.com/getsentry/sentry-java/pull/1358))
- Allow inheritance of SentryHandler class in sentry-jul package([#1367](https://github.com/getsentry/sentry-java/pull/1367))
- Make NoOpHub public ([#1379](https://github.com/getsentry/sentry-java/pull/1379))
- Configure max spans per transaction ([#1394](https://github.com/getsentry/sentry-java/pull/1394))

### Fixes

- Bump: Upgrade Apache HttpComponents Core to 5.0.3 ([#1375](https://github.com/getsentry/sentry-java/pull/1375))
- NPE when MDC contains null values (sentry-logback) ([#1364](https://github.com/getsentry/sentry-java/pull/1364))
- Avoid NPE when MDC contains null values (sentry-jul) ([#1385](https://github.com/getsentry/sentry-java/pull/1385))
- Accept only non null value maps ([#1368](https://github.com/getsentry/sentry-java/pull/1368))
- Do not bind transactions to scope by default. ([#1376](https://github.com/getsentry/sentry-java/pull/1376))
- Hub thread safety ([#1388](https://github.com/getsentry/sentry-java/pull/1388))
- SentryTransactionAdvice should operate on the new scope ([#1389](https://github.com/getsentry/sentry-java/pull/1389))

## 4.4.0-alpha.1

### Features

- Add an overload for `startTransaction` that sets the created transaction to the Scope ([#1313](https://github.com/getsentry/sentry-java/pull/1313))
- Set SDK version on Transactions ([#1307](https://github.com/getsentry/sentry-java/pull/1307))
- GraalVM Native Image Compatibility ([#1329](https://github.com/getsentry/sentry-java/pull/1329))
- Add OkHttp client application interceptor ([#1330](https://github.com/getsentry/sentry-java/pull/1330))

### Fixes

- Bump: sentry-native to 0.4.8
- Ref: Separate user facing and protocol classes in the Performance feature ([#1304](https://github.com/getsentry/sentry-java/pull/1304))
- Use logger set on SentryOptions in GsonSerializer ([#1308](https://github.com/getsentry/sentry-java/pull/1308))
- Use the bindToScope correctly
- Allow 0.0 to be set on tracesSampleRate ([#1328](https://github.com/getsentry/sentry-java/pull/1328))
- set "java" platform to transactions ([#1332](https://github.com/getsentry/sentry-java/pull/1332))
- Allow disabling tracing through SentryOptions ([#1337](https://github.com/getsentry/sentry-java/pull/1337))

## 4.3.0

### Features

- Activity tracing auto instrumentation

### Fixes

- Aetting in-app-includes from external properties ([#1291](https://github.com/getsentry/sentry-java/pull/1291))
- Initialize Sentry in Logback appender when DSN is not set in XML config ([#1296](https://github.com/getsentry/sentry-java/pull/1296))
- JUL integration SDK name ([#1293](https://github.com/getsentry/sentry-java/pull/1293))

## 4.2.0

### Features

- Improve EventProcessor nullability annotations ([#1229](https://github.com/getsentry/sentry-java/pull/1229)).
- Add ability to flush events synchronously.
- Support @SentrySpan and @SentryTransaction on classes and interfaces. ([#1243](https://github.com/getsentry/sentry-java/pull/1243))
- Do not serialize empty collections and maps ([#1245](https://github.com/getsentry/sentry-java/pull/1245))
- Integration interface better compatibility with Kotlin null-safety
- Simplify Sentry configuration in Spring integration ([#1259](https://github.com/getsentry/sentry-java/pull/1259))
- Simplify configuring Logback integration when environment variable with the DSN is not set ([#1271](https://github.com/getsentry/sentry-java/pull/1271))
- Add Request to the Scope. [#1270](https://github.com/getsentry/sentry-java/pull/1270))
- Optimize SentryTracingFilter when hub is disabled.

### Fixes

- Bump: sentry-native to 0.4.7
- Optimize DuplicateEventDetectionEventProcessor performance ([#1247](https://github.com/getsentry/sentry-java/pull/1247)).
- Prefix sdk.package names with io.sentry ([#1249](https://github.com/getsentry/sentry-java/pull/1249))
- Remove experimental annotation for Attachment ([#1257](https://github.com/getsentry/sentry-java/pull/1257))
- Mark stacktrace as snapshot if captured at arbitrary moment ([#1231](https://github.com/getsentry/sentry-java/pull/1231))
- Disable Gson HTML escaping
- Make the ANR Atomic flags immutable
- Prevent NoOpHub from creating heavy SentryOptions objects ([#1272](https://github.com/getsentry/sentry-java/pull/1272))
- SentryTransaction#getStatus NPE ([#1273](https://github.com/getsentry/sentry-java/pull/1273))
- Discard unfinished Spans before sending them over to Sentry ([#1279](https://github.com/getsentry/sentry-java/pull/1279))
- Interrupt the thread in QueuedThreadPoolExecutor ([#1276](https://github.com/getsentry/sentry-java/pull/1276))
- SentryTransaction#finish should not clear another transaction from the scope ([#1278](https://github.com/getsentry/sentry-java/pull/1278))

Breaking Changes:
- Enchancement: SentryExceptionResolver should not send handled errors by default ([#1248](https://github.com/getsentry/sentry-java/pull/1248)).
- Ref: Simplify RestTemplate instrumentation ([#1246](https://github.com/getsentry/sentry-java/pull/1246))
- Enchancement: Add overloads for startTransaction taking op and description ([#1244](https://github.com/getsentry/sentry-java/pull/1244))

## 4.1.0

### Features

- Improve Kotlin compatibility for SdkVersion ([#1213](https://github.com/getsentry/sentry-java/pull/1213))
- Support logging via JUL ([#1211](https://github.com/getsentry/sentry-java/pull/1211))

### Fixes

- Returning Sentry trace header from Span ([#1217](https://github.com/getsentry/sentry-java/pull/1217))
- Remove misleading error logs ([#1222](https://github.com/getsentry/sentry-java/pull/1222))

## 4.0.0

This release brings the Sentry Performance feature to Java SDK, Spring, Spring Boot, and Android integrations. Read more in the reference documentation:

- [Performance for Java](https://docs.sentry.io/platforms/java/performance/)
- [Performance for Spring](https://docs.sentry.io/platforms/java/guides/spring/)
- [Performance for Spring Boot](https://docs.sentry.io/platforms/java/guides/spring-boot/)
- [Performance for Android](https://docs.sentry.io/platforms/android/performance/)

### Other improvements:

#### Core:

- Improved loading external configuration:
  - Load `sentry.properties` from the application's current working directory ([#1046](https://github.com/getsentry/sentry-java/pull/1046))
  - Resolve `in-app-includes`, `in-app-excludes`, `tags`, `debug`, `uncaught.handler.enabled` parameters from the external configuration
- Set global tags on SentryOptions and load them from external configuration ([#1066](https://github.com/getsentry/sentry-java/pull/1066))
- Add support for attachments ([#1082](https://github.com/getsentry/sentry-java/pull/1082))
- Resolve `servername` from the localhost address
- Simplified transport configuration through setting `TransportFactory` instead of `ITransport` on SentryOptions ([#1124](https://github.com/getsentry/sentry-java/pull/1124))

#### Spring Boot:

- Add the ability to register multiple `OptionsConfiguration` beans ([#1093](https://github.com/getsentry/sentry-java/pull/1093))
- Initialize Logback after context refreshes ([#1129](https://github.com/getsentry/sentry-java/pull/1129))

#### Android:

- Add `isSideLoaded` and `installerStore` tags automatically (Where your App. was installed from eg Google Play, Amazon Store, downloaded APK, etc...)
- Bump: sentry-native to 0.4.6
- Bump: Gradle to 6.8.1 and AGP to 4.1.2

## 4.0.0-beta.1

### Features

- Add addToTransactions to Attachment ([#1191](https://github.com/getsentry/sentry-java/pull/1191))
- Support SENTRY_TRACES_SAMPLE_RATE conf. via env variables ([#1171](https://github.com/getsentry/sentry-java/pull/1171))
- Pass request to CustomSamplingContext in Spring integration ([#1172](https://github.com/getsentry/sentry-java/pull/1172))
- Move `SentrySpanClientHttpRequestInterceptor` to Spring module ([#1181](https://github.com/getsentry/sentry-java/pull/1181))
- Add overload for `transaction/span.finish(SpanStatus)` ([#1182](https://github.com/getsentry/sentry-java/pull/1182))
- Simplify registering traces sample callback in Spring integration ([#1184](https://github.com/getsentry/sentry-java/pull/1184))
- Polish Performance API ([#1165](https://github.com/getsentry/sentry-java/pull/1165))
- Set "debug" through external properties ([#1186](https://github.com/getsentry/sentry-java/pull/1186))
- Simplify Spring integration ([#1188](https://github.com/getsentry/sentry-java/pull/1188))
- Init overload with dsn ([#1195](https://github.com/getsentry/sentry-java/pull/1195))
- Enable Kotlin map-like access on CustomSamplingContext ([#1192](https://github.com/getsentry/sentry-java/pull/1192))
- Auto register custom ITransportFactory in Spring integration ([#1194](https://github.com/getsentry/sentry-java/pull/1194))
- Improve Kotlin property access in Performance API ([#1193](https://github.com/getsentry/sentry-java/pull/1193))
- Copy options tags to transactions ([#1198](https://github.com/getsentry/sentry-java/pull/1198))
- Add convenient method for accessing event's throwable ([#1202](https://github.com/getsentry/sentry-java/pull/1202))

### Fixes

- Ref: Set SpanContext on SentryTransaction to avoid potential NPE ([#1173](https://github.com/getsentry/sentry-java/pull/1173))
- Free Local Refs manually due to Android local ref. count limits
- Bring back support for setting transaction name without ongoing transaction ([#1183](https://github.com/getsentry/sentry-java/pull/1183))

## 4.0.0-alpha.3

### Features

- Improve ITransaction and ISpan null-safety compatibility ([#1161](https://github.com/getsentry/sentry-java/pull/1161))
- Automatically assign span context to captured events ([#1156](https://github.com/getsentry/sentry-java/pull/1156))
- Autoconfigure Apache HttpClient 5 based Transport in Spring Boot integration ([#1143](https://github.com/getsentry/sentry-java/pull/1143))
- Send user.ip_address = {{auto}} when sendDefaultPii is true ([#1015](https://github.com/getsentry/sentry-java/pull/1015))
- Read tracesSampleRate from AndroidManifest
- OutboxSender supports all envelope item types ([#1158](https://github.com/getsentry/sentry-java/pull/1158))
- Read `uncaught.handler.enabled` property from the external configuration
- Resolve servername from the localhost address
- Add maxAttachmentSize to SentryOptions ([#1138](https://github.com/getsentry/sentry-java/pull/1138))
- Drop invalid attachments ([#1134](https://github.com/getsentry/sentry-java/pull/1134))
- Set isSideLoaded info tags
- Add non blocking Apache HttpClient 5 based Transport ([#1136](https://github.com/getsentry/sentry-java/pull/1136))

### Fixes

- Ref: Make Attachment immutable ([#1120](https://github.com/getsentry/sentry-java/pull/1120))
- Ref: using Calendar to generate Dates
- Ref: Return NoOpTransaction instead of null ([#1126](https://github.com/getsentry/sentry-java/pull/1126))
- Ref: `ITransport` implementations are now responsible for executing request in asynchronous or synchronous way ([#1118](https://github.com/getsentry/sentry-java/pull/1118))
- Ref: Add option to set `TransportFactory` instead of `ITransport` on `SentryOptions` ([#1124](https://github.com/getsentry/sentry-java/pull/1124))
- Ref: Simplify ITransport creation in ITransportFactory ([#1135](https://github.com/getsentry/sentry-java/pull/1135))
- Fixes and Tests: Session serialization and deserialization
- Inheriting sampling decision from parent ([#1100](https://github.com/getsentry/sentry-java/pull/1100))
- Exception only sets a stack trace if there are frames
- Initialize Logback after context refreshes ([#1129](https://github.com/getsentry/sentry-java/pull/1129))
- Do not crash when passing null values to @Nullable methods, eg User and Scope
- Resolving dashed properties from external configuration
- Consider {{ auto }} as a default ip address ([#1015](https://github.com/getsentry/sentry-java/pull/1015))
- Set release and environment on Transactions ([#1152](https://github.com/getsentry/sentry-java/pull/1152))
- Do not set transaction on the scope automatically

## 4.0.0-alpha.2

### Features

- Add basic support for attachments ([#1082](https://github.com/getsentry/sentry-java/pull/1082))
- Set transaction name on events and transactions sent using Spring integration ([#1067](https://github.com/getsentry/sentry-java/pull/1067))
- Set global tags on SentryOptions and load them from external configuration ([#1066](https://github.com/getsentry/sentry-java/pull/1066))
- Add API validator and remove deprecated methods
- Add more convenient method to start a child span ([#1073](https://github.com/getsentry/sentry-java/pull/1073))
- Autoconfigure traces callback in Spring Boot integration ([#1074](https://github.com/getsentry/sentry-java/pull/1074))
- Resolve in-app-includes and in-app-excludes parameters from the external configuration
- Make InAppIncludesResolver public ([#1084](https://github.com/getsentry/sentry-java/pull/1084))
- Add the ability to register multiple OptionsConfiguration beans ([#1093](https://github.com/getsentry/sentry-java/pull/1093))
- Database query tracing with datasource-proxy ([#1095](https://github.com/getsentry/sentry-java/pull/1095))

### Fixes

- Ref: Refactor resolving SpanContext for Throwable ([#1068](https://github.com/getsentry/sentry-java/pull/1068))
- Ref: Change "op" to "operation" in @SentrySpan and @SentryTransaction
- Remove method reference in SentryEnvelopeItem ([#1091](https://github.com/getsentry/sentry-java/pull/1091))
- Set current thread only if there are no exceptions
- SentryOptions creates GsonSerializer by default
- Append DebugImage list if event already has it
- Sort breadcrumbs by Date if there are breadcrumbs already in the event

## 4.0.0-alpha.1

### Features

- Load `sentry.properties` from the application's current working directory ([#1046](https://github.com/getsentry/sentry-java/pull/1046))
- Performance monitoring ([#971](https://github.com/getsentry/sentry-java/pull/971))
- Performance monitoring for Spring Boot applications ([#971](https://github.com/getsentry/sentry-java/pull/971))

### Fixes

- Ref: Refactor JSON deserialization ([#1047](https://github.com/getsentry/sentry-java/pull/1047))

## 3.2.1

### Fixes

- Set current thread only if theres no exceptions ([#1064](https://github.com/getsentry/sentry-java/pull/1064))
- Append DebugImage list if event already has it ([#1092](https://github.com/getsentry/sentry-java/pull/1092))
- Sort breadcrumbs by Date if there are breadcrumbs already in the event ([#1094](https://github.com/getsentry/sentry-java/pull/1094))
- Free Local Refs manually due to Android local ref. count limits  ([#1179](https://github.com/getsentry/sentry-java/pull/1179))

## 3.2.0

### Features

- Expose a Module (Debug images) Loader for Android thru sentry-native ([#1043](https://github.com/getsentry/sentry-java/pull/1043))
- Added java doc to protocol classes based on sentry-data-schemes project ([#1045](https://github.com/getsentry/sentry-java/pull/1045))
- Make SentryExceptionResolver Order configurable to not send handled web exceptions ([#1008](https://github.com/getsentry/sentry-java/pull/1008))
- Resolve HTTP Proxy parameters from the external configuration ([#1028](https://github.com/getsentry/sentry-java/pull/1028))
- Sentry NDK integration is compiled against default NDK version based on AGP's version ([#1048](https://github.com/getsentry/sentry-java/pull/1048))

### Fixes

- Bump: AGP 4.1.1 ([#1040](https://github.com/getsentry/sentry-java/pull/1040))
- Update to sentry-native 0.4.4 and fix shared library builds ([#1039](https://github.com/getsentry/sentry-java/pull/1039))
- use neutral Locale for String operations ([#1033](https://github.com/getsentry/sentry-java/pull/1033))
- Clean up JNI code and properly free strings ([#1050](https://github.com/getsentry/sentry-java/pull/1050))
- set userId for hard-crashes if no user is set ([#1049](https://github.com/getsentry/sentry-java/pull/1049))

## 3.1.3

### Fixes

- Fix broken NDK integration on 3.1.2 (release failed on packaging a .so file)
- Increase max cached events to 30 ([#1029](https://github.com/getsentry/sentry-java/pull/1029))
- Normalize DSN URI ([#1030](https://github.com/getsentry/sentry-java/pull/1030))

## 3.1.2

### Features

- Manually capturing User Feedback
- Set environment to "production" by default.
- Make public the Breadcrumb constructor that accepts a Date ([#1012](https://github.com/getsentry/sentry-java/pull/1012))

### Fixes

- ref: Validate event id on user feedback submission

## 3.1.1

### Features

- Bind logging related SentryProperties to Slf4j Level instead of Logback to improve Log4j2 compatibility

### Fixes

- Prevent Logback and Log4j2 integrations from re-initializing Sentry when Sentry is already initialized
- Make sure HttpServletRequestSentryUserProvider runs by default before custom SentryUserProvider beans
- Fix setting up Sentry in Spring Webflux annotation by changing the scope of Spring WebMvc related dependencies

## 3.1.0

### Features

- Make getThrowable public and improve set contexts ([#967](https://github.com/getsentry/sentry-java/pull/967))
- Accepted quoted values in properties from external configuration ([#972](https://github.com/getsentry/sentry-java/pull/972))

### Fixes

- Auto-Configure `inAppIncludes` in Spring Boot integration ([#966](https://github.com/getsentry/sentry-java/pull/966))
- Bump: Android Gradle Plugin 4.0.2 ([#968](https://github.com/getsentry/sentry-java/pull/968))
- Don't require `sentry.dsn` to be set when using `io.sentry:sentry-spring-boot-starter` and `io.sentry:sentry-logback` together ([#965](https://github.com/getsentry/sentry-java/pull/965))
- Remove chunked streaming mode ([#974](https://github.com/getsentry/sentry-java/pull/974))
- Android 11 + targetSdkVersion 30 crashes Sentry on start ([#977](https://github.com/getsentry/sentry-java/pull/977))

## 3.0.0

## Java + Android

This release marks the re-unification of Java and Android SDK code bases.
It's based on the Android 2.0 SDK, which implements [Sentry's unified API](https://develop.sentry.dev/sdk/unified-api/).

Considerable changes were done, which include a lot of improvements. More are covered below, but the highlights are:

- Improved `log4j2` integration
  - Capture breadcrumbs for level INFO and higher
  - Raises event for ERROR and higher.
  - Minimum levels are configurable.
  - Optionally initializes the SDK via appender.xml
- Dropped support to `log4j`.
- Improved `logback` integration
  - Capture breadcrumbs for level INFO and higher
  - Raises event for ERROR and higher.
  - Minimum levels are configurable.
  - Optionally initializes the SDK via appender.xml
  - Configurable via Spring integration if both are enabled
- Spring
  - No more duplicate events with Spring and logback
  - Auto initalizes if DSN is available
  - Configuration options available with auto complete
- Google App Engine support dropped

## What’s Changed

- Callback to validate SSL certificate ([#944](https://github.com/getsentry/sentry-java/pull/944))
- Attach stack traces enabled by default

### Android specific

- Release health enabled by default for Android
- Sync of Scopes for Java -> Native (NDK)
- Bump Sentry-Native v0.4.2
- Android 11 Support

[Android migration docs](https://docs.sentry.io/platforms/android/migration/#migrating-from-sentry-android-2x-to-sentry-android-3x)

### Java specific

- Unified API for Java SDK and integrations (Spring, Spring boot starter, Servlet, Logback, Log4j2)

New Java [docs](https://docs.sentry.io/platforms/java/) are live and being improved.

## Acquisition

Packages were released on [`bintray sentry-java`](https://dl.bintray.com/getsentry/sentry-java/io/sentry/), [`bintray sentry-android`](https://dl.bintray.com/getsentry/sentry-android/io/sentry/), [`jcenter`](https://jcenter.bintray.com/io/sentry/) and [`mavenCentral`](https://repo.maven.apache.org/maven2/io/sentry/)

## Where is the Java 1.7 code base?

The previous Java releases, are all available in this repository through the tagged releases.
## 3.0.0-beta.1

## What’s Changed

- feat: ssl support ([#944](https://github.com/getsentry/sentry-java/pull/944)) @ninekaw9 @marandaneto
- feat: sync Java to C ([#937](https://github.com/getsentry/sentry-java/pull/937)) @bruno-garcia @marandaneto
- feat: Auto-configure Logback appender in Spring Boot integration. ([#938](https://github.com/getsentry/sentry-java/pull/938)) @maciejwalkowiak
- feat: Add Servlet integration. ([#935](https://github.com/getsentry/sentry-java/pull/935)) @maciejwalkowiak
- fix: Pop scope at the end of the request in Spring integration. ([#936](https://github.com/getsentry/sentry-java/pull/936)) @maciejwalkowiak
- bump: Upgrade Spring Boot to 2.3.4. ([#932](https://github.com/getsentry/sentry-java/pull/932)) @maciejwalkowiak
- fix: Do not set cookies when send pii is set to false. ([#931](https://github.com/getsentry/sentry-java/pull/931)) @maciejwalkowiak

Packages were released on [`bintray sentry-java`](https://dl.bintray.com/getsentry/sentry-java/io/sentry/), [`bintray sentry-android`](https://dl.bintray.com/getsentry/sentry-android/io/sentry/), [`jcenter`](https://jcenter.bintray.com/io/sentry/) and [`mavenCentral`](https://repo.maven.apache.org/maven2/io/sentry/)

We'd love to get feedback.

## 3.0.0-alpha.3

### Features

- Enable attach stack traces and disable attach threads by default ([#921](https://github.com/getsentry/sentry-java/pull/921)) @marandaneto

### Fixes

- Bump sentry-native to 0.4.2 ([#926](https://github.com/getsentry/sentry-java/pull/926)) @marandaneto
- ref: remove log level as RN do not use it anymore ([#924](https://github.com/getsentry/sentry-java/pull/924)) @marandaneto
- Read sample rate correctly from manifest meta data ([#923](https://github.com/getsentry/sentry-java/pull/923)) @marandaneto

Packages were released on [`bintray sentry-android`](https://dl.bintray.com/getsentry/sentry-android/io/sentry/) and [`bintray sentry-java`](https://dl.bintray.com/getsentry/sentry-java/io/sentry/)

We'd love to get feedback.

## 3.0.0-alpha.2

TBD

Packages were released on [bintray](https://dl.bintray.com/getsentry/maven/io/sentry/)

> Note: This release marks the unification of the Java and Android Sentry codebases based on the core of the Android SDK (version 2.x).
Previous releases for the Android SDK (version 2.x) can be found on the now archived: https://github.com/getsentry/sentry-android/

## 3.0.0-alpha.1

### Features

### Fixes


## New releases will happen on a different repository:

https://github.com/getsentry/sentry-java

## What’s Changed

### Features

### Fixes


- feat: enable release health by default

Packages were released on [`bintray`](https://dl.bintray.com/getsentry/sentry-android/io/sentry/sentry-android/), [`jcenter`](https://jcenter.bintray.com/io/sentry/sentry-android/) and [`mavenCentral`](https://repo.maven.apache.org/maven2/io/sentry/sentry-android/)

We'd love to get feedback.

## 2.3.1

### Fixes

- Add main thread checker for the app lifecycle integration ([#525](https://github.com/getsentry/sentry-android/pull/525)) @marandaneto
- Set correct migration link ([#523](https://github.com/getsentry/sentry-android/pull/523)) @fupduck
- Warn about Sentry re-initialization. ([#521](https://github.com/getsentry/sentry-android/pull/521)) @maciejwalkowiak
- Set SDK version in `MainEventProcessor`. ([#513](https://github.com/getsentry/sentry-android/pull/513)) @maciejwalkowiak
- Bump sentry-native to 0.4.0 ([#512](https://github.com/getsentry/sentry-android/pull/512)) @marandaneto
- Bump Gradle to 6.6 and fix linting issues ([#510](https://github.com/getsentry/sentry-android/pull/510)) @marandaneto
- fix(sentry-java): Contexts belong on the Scope ([#504](https://github.com/getsentry/sentry-android/pull/504)) @maciejwalkowiak
- Add tests for verifying scope changes thread isolation ([#508](https://github.com/getsentry/sentry-android/pull/508)) @maciejwalkowiak
- Set `SdkVersion` in default `SentryOptions` created in sentry-core module ([#506](https://github.com/getsentry/sentry-android/pull/506)) @maciejwalkowiak

Packages were released on [`bintray`](https://dl.bintray.com/getsentry/sentry-android/io/sentry/sentry-android/), [`jcenter`](https://jcenter.bintray.com/io/sentry/sentry-android/) and [`mavenCentral`](https://repo.maven.apache.org/maven2/io/sentry/sentry-android/)

We'd love to get feedback.

## 2.3.0

### Features

- Add console application sample. ([#502](https://github.com/getsentry/sentry-android/pull/502)) @maciejwalkowiak
- Log stacktraces in SystemOutLogger ([#498](https://github.com/getsentry/sentry-android/pull/498)) @maciejwalkowiak
- Add method to add breadcrumb with string parameter. ([#501](https://github.com/getsentry/sentry-android/pull/501)) @maciejwalkowiak

### Fixes

- Converting UTC and ISO timestamp when missing Locale/TimeZone do not error ([#505](https://github.com/getsentry/sentry-android/pull/505)) @marandaneto
- Call `Sentry#close` on JVM shutdown. ([#497](https://github.com/getsentry/sentry-android/pull/497)) @maciejwalkowiak
- ref: sentry-core changes for console app ([#473](https://github.com/getsentry/sentry-android/pull/473)) @marandaneto

Obs: If you are using its own instance of `Hub`/`SentryClient` and reflection to set up the SDK to be usable within Libraries, this change may break your code, please fix the renamed classes.

Packages were released on [`bintray`](https://dl.bintray.com/getsentry/sentry-android/io/sentry/sentry-android/), [`jcenter`](https://jcenter.bintray.com/io/sentry/sentry-android/) and [`mavenCentral`](https://repo.maven.apache.org/maven2/io/sentry/sentry-android/)

We'd love to get feedback.

## 2.2.2

### Features

- Add sdk to envelope header ([#488](https://github.com/getsentry/sentry-android/pull/488)) @marandaneto
- Log request if response code is not 200 ([#484](https://github.com/getsentry/sentry-android/pull/484)) @marandaneto

### Fixes

- Bump plugin versions ([#487](https://github.com/getsentry/sentry-android/pull/487)) @marandaneto
- Bump: AGP 4.0.1 ([#486](https://github.com/getsentry/sentry-android/pull/486)) @marandaneto

Packages were released on [`bintray`](https://dl.bintray.com/getsentry/sentry-android/io/sentry/sentry-android/), [`jcenter`](https://jcenter.bintray.com/io/sentry/sentry-android/) and [`mavenCentral`](https://repo.maven.apache.org/maven2/io/sentry/sentry-android/)

We'd love to get feedback.

## 2.2.1

### Fixes

- Timber adds breadcrumb even if event level is < minEventLevel ([#480](https://github.com/getsentry/sentry-android/pull/480)) @marandaneto
- Contexts serializer avoids reflection and fixes desugaring issue ([#478](https://github.com/getsentry/sentry-android/pull/478)) @marandaneto
- clone session before sending to the transport ([#474](https://github.com/getsentry/sentry-android/pull/474)) @marandaneto
- Bump Gradle 6.5.1 ([#479](https://github.com/getsentry/sentry-android/pull/479)) @marandaneto

Packages were released on [`bintray`](https://dl.bintray.com/getsentry/sentry-android/io/sentry/sentry-android/), [`jcenter`](https://jcenter.bintray.com/io/sentry/sentry-android/) and [`mavenCentral`](https://repo.maven.apache.org/maven2/io/sentry/sentry-android/)

We'd love to get feedback.

## 2.2.0

### Fixes

- Negative session sequence if the date is before java date epoch ([#471](https://github.com/getsentry/sentry-android/pull/471)) @marandaneto
- Deserialise unmapped contexts values from envelope ([#470](https://github.com/getsentry/sentry-android/pull/470)) @marandaneto
- Bump: sentry-native 0.3.4 ([#468](https://github.com/getsentry/sentry-android/pull/468)) @marandaneto

- feat: timber integration ([#464](https://github.com/getsentry/sentry-android/pull/464)) @marandaneto

1) To add integrations it requires a [manual initialization](https://docs.sentry.io/platforms/android/#manual-initialization) of the Android SDK.

2) Add the `sentry-android-timber` dependency:

```groovy
implementation 'io.sentry:sentry-android-timber:{version}' // version >= 2.2.0
```

3) Initialize and add the `SentryTimberIntegration`:

```java
SentryAndroid.init(this, options -> {
    // default values:
    // minEventLevel = ERROR
    // minBreadcrumbLevel = INFO
    options.addIntegration(new SentryTimberIntegration());

    // custom values for minEventLevel and minBreadcrumbLevel
    // options.addIntegration(new SentryTimberIntegration(SentryLevel.WARNING, SentryLevel.ERROR));
});
```

4) Use the Timber integration:

```java
try {
    int x = 1 / 0;
} catch (Exception e) {
    Timber.e(e);
}
```

Packages were released on [`bintray`](https://dl.bintray.com/getsentry/sentry-android/io/sentry/sentry-android/), [`jcenter`](https://jcenter.bintray.com/io/sentry/sentry-android/) and [`mavenCentral`](https://repo.maven.apache.org/maven2/io/sentry/sentry-android/)

We'd love to get feedback.

## 2.1.7

### Fixes

- Init native libs if available on SDK init ([#461](https://github.com/getsentry/sentry-android/pull/461)) @marandaneto
- Make JVM target explicit in sentry-core ([#462](https://github.com/getsentry/sentry-android/pull/462)) @dilbernd
- Timestamp with millis from react-native should be in UTC format ([#456](https://github.com/getsentry/sentry-android/pull/456)) @marandaneto
- Bump Gradle to 6.5 ([#454](https://github.com/getsentry/sentry-android/pull/454)) @marandaneto

Packages were released on [`bintray`](https://dl.bintray.com/getsentry/sentry-android/io/sentry/sentry-android/), [`jcenter`](https://jcenter.bintray.com/io/sentry/sentry-android/) and [`mavenCentral`](https://repo.maven.apache.org/maven2/io/sentry/sentry-android/)

We'd love to get feedback.

## 2.1.6

### Fixes

- Do not lookup sentry-debug-meta but instead load it directly ([#445](https://github.com/getsentry/sentry-android/pull/445)) @marandaneto
- Regression on v2.1.5 which can cause a crash on SDK init

Packages were released on [`bintray`](https://dl.bintray.com/getsentry/sentry-android/io/sentry/sentry-android/), [`jcenter`](https://jcenter.bintray.com/io/sentry/sentry-android/) and [`mavenCentral`](https://repo.maven.apache.org/maven2/io/sentry/sentry-android/)

We'd love to get feedback.

## 2.1.5

### Fixes

This version has a severe bug and can cause a crash on SDK init

Please upgrade to https://github.com/getsentry/sentry-android/releases/tag/2.1.6

## 2.1.4

### Features

- Make gzip as default content encoding type ([#433](https://github.com/getsentry/sentry-android/pull/433)) @marandaneto
- Use AGP 4 features ([#366](https://github.com/getsentry/sentry-android/pull/366)) @marandaneto
- Create GH Actions CI for Ubuntu/macOS ([#403](https://github.com/getsentry/sentry-android/pull/403)) @marandaneto
- Make root checker better and minimize false positive ([#417](https://github.com/getsentry/sentry-android/pull/417)) @marandaneto

### Fixes

- bump: sentry-native to 0.3.1 ([#440](https://github.com/getsentry/sentry-android/pull/440)) @marandaneto
- Update last session timestamp ([#437](https://github.com/getsentry/sentry-android/pull/437)) @marandaneto
- Filter trim memory breadcrumbs ([#431](https://github.com/getsentry/sentry-android/pull/431)) @marandaneto

Packages were released on [`bintray`](https://dl.bintray.com/getsentry/sentry-android/io/sentry/sentry-android/), [`jcenter`](https://jcenter.bintray.com/io/sentry/sentry-android/) and [`mavenCentral`](https://repo.maven.apache.org/maven2/io/sentry/sentry-android/)

We'd love to get feedback.

## 2.1.3

### Fixes

This fixes several critical bugs in sentry-android 2.0 and 2.1

- Sentry.init register integrations after creating the main Hub instead of doing it in the main Hub ctor ([#427](https://github.com/getsentry/sentry-android/pull/427)) @marandaneto
- make NoOpLogger public ([#425](https://github.com/getsentry/sentry-android/pull/425)) @marandaneto
- ConnectivityChecker returns connection status and events are not trying to be sent if no connection. ([#420](https://github.com/getsentry/sentry-android/pull/420)) @marandaneto
- thread pool executor is a single thread executor instead of scheduled thread executor ([#422](https://github.com/getsentry/sentry-android/pull/422)) @marandaneto
- Add Abnormal to the Session.State enum as its part of the protocol ([#424](https://github.com/getsentry/sentry-android/pull/424)) @marandaneto
- Bump: Gradle to 6.4.1 ([#419](https://github.com/getsentry/sentry-android/pull/419)) @marandaneto

We recommend that you use sentry-android 2.1.3 over the initial release of sentry-android 2.0 and 2.1.

Packages were released on [`bintray`](https://dl.bintray.com/getsentry/sentry-android/io/sentry/sentry-android/), [`jcenter`](https://jcenter.bintray.com/io/sentry/sentry-android/) and [`mavenCentral`](https://repo.maven.apache.org/maven2/io/sentry/sentry-android/)

We'd love to get feedback.

## 2.1.2

### Features

- Added options to configure http transport ([#411](https://github.com/getsentry/sentry-android/pull/411)) @marandaneto

### Fixes

- Phone state breadcrumbs require read_phone_state on older OS versions ([#415](https://github.com/getsentry/sentry-android/pull/415)) @marandaneto @bsergean
- before raising ANR events, we check ProcessErrorStateInfo if available ([#412](https://github.com/getsentry/sentry-android/pull/412)) @marandaneto
- send cached events to use a single thread executor ([#405](https://github.com/getsentry/sentry-android/pull/405)) @marandaneto
- initing SDK on AttachBaseContext ([#409](https://github.com/getsentry/sentry-android/pull/409)) @marandaneto
- sessions can't be abnormal, but exited if not ended properly ([#410](https://github.com/getsentry/sentry-android/pull/410)) @marandaneto

Packages were released on [`bintray`](https://dl.bintray.com/getsentry/sentry-android/io/sentry/sentry-android/), [`jcenter`](https://jcenter.bintray.com/io/sentry/sentry-android/) and [`mavenCentral`](https://repo.maven.apache.org/maven2/io/sentry/sentry-android/)

We'd love to get feedback.

## 2.1.1

### Features

- Added missing getters on Breadcrumb and SentryEvent ([#397](https://github.com/getsentry/sentry-android/pull/397)) @marandaneto
- Add trim memory breadcrumbs ([#395](https://github.com/getsentry/sentry-android/pull/395)) @marandaneto
- Only set breadcrumb extras if not empty ([#394](https://github.com/getsentry/sentry-android/pull/394)) @marandaneto
- Added samples of how to disable automatic breadcrumbs ([#389](https://github.com/getsentry/sentry-android/pull/389)) @marandaneto

### Fixes

- Set missing release, environment and dist to sentry-native options ([#404](https://github.com/getsentry/sentry-android/pull/404)) @marandaneto
- Do not add automatic and empty sensor breadcrumbs ([#401](https://github.com/getsentry/sentry-android/pull/401)) @marandaneto
- ref: removed Thread.sleep from LifecycleWatcher tests, using awaitility and DateProvider ([#392](https://github.com/getsentry/sentry-android/pull/392)) @marandaneto
- ref: added a DateTimeProvider for making retry after testable ([#391](https://github.com/getsentry/sentry-android/pull/391)) @marandaneto
- Bump Gradle to 6.4 ([#390](https://github.com/getsentry/sentry-android/pull/390)) @marandaneto
- Bump sentry-native to 0.2.6 ([#396](https://github.com/getsentry/sentry-android/pull/396)) @marandaneto

Packages were released on [`bintray`](https://dl.bintray.com/getsentry/sentry-android/io/sentry/sentry-android/), [`jcenter`](https://jcenter.bintray.com/io/sentry/sentry-android/) and [`mavenCentral`](https://repo.maven.apache.org/maven2/io/sentry/sentry-android/)

We'd love to get feedback.

## 2.1.0

### Features

- Includes all the changes of 2.1.0 alpha, beta and RC

### Fixes

- fix when PhoneStateListener is not ready for use ([#387](https://github.com/getsentry/sentry-android/pull/387)) @marandaneto
- make ANR 5s by default ([#388](https://github.com/getsentry/sentry-android/pull/388)) @marandaneto
- rate limiting by categories ([#381](https://github.com/getsentry/sentry-android/pull/381)) @marandaneto
- Bump NDK to latest stable version 21.1.6352462 ([#386](https://github.com/getsentry/sentry-android/pull/386)) @marandaneto

Packages were released on [`bintray`](https://dl.bintray.com/getsentry/sentry-android/io/sentry/sentry-android/), [`jcenter`](https://jcenter.bintray.com/io/sentry/sentry-android/) and [`mavenCentral`](https://repo.maven.apache.org/maven2/io/sentry/sentry-android/)

We'd love to get feedback.

## 2.0.3

### Fixes

- patch from 2.1.0-alpha.2 - avoid crash if NDK throws UnsatisfiedLinkError ([#344](https://github.com/getsentry/sentry-android/pull/344)) @marandaneto

Packages were released on [`bintray`](https://dl.bintray.com/getsentry/sentry-android/io/sentry/sentry-android/), [`jcenter`](https://jcenter.bintray.com/io/sentry/sentry-android/) and [`mavenCentral`](https://repo.maven.apache.org/maven2/io/sentry/sentry-android/)

We'd love to get feedback.

## 2.1.0-RC.1

### Features

- Options for uncaught exception and make SentryOptions list Thread-Safe ([#384](https://github.com/getsentry/sentry-android/pull/384)) @marandaneto
- Automatic breadcrumbs for app, activity and sessions lifecycles and system events ([#348](https://github.com/getsentry/sentry-android/pull/348)) @marandaneto
- Make capture session and envelope internal ([#372](https://github.com/getsentry/sentry-android/pull/372)) @marandaneto

### Fixes

- If retry after header has empty categories, apply retry after to all of them ([#377](https://github.com/getsentry/sentry-android/pull/377)) @marandaneto
- Discard events and envelopes if cached and retry after ([#378](https://github.com/getsentry/sentry-android/pull/378)) @marandaneto
- Merge loadLibrary calls for sentry-native and clean up CMake files ([#373](https://github.com/getsentry/sentry-android/pull/373)) @Swatinem
- Exceptions should be sorted oldest to newest ([#370](https://github.com/getsentry/sentry-android/pull/370)) @marandaneto
- Check external storage size even if its read only ([#368](https://github.com/getsentry/sentry-android/pull/368)) @marandaneto
- Wrong check for cellular network capability ([#369](https://github.com/getsentry/sentry-android/pull/369)) @marandaneto
- add ScheduledForRemoval annotation to deprecated methods ([#375](https://github.com/getsentry/sentry-android/pull/375)) @marandaneto
- Bump NDK to 21.0.6113669 ([#367](https://github.com/getsentry/sentry-android/pull/367)) @marandaneto
- Bump AGP and add new make cmd to check for updates ([#365](https://github.com/getsentry/sentry-android/pull/365)) @marandaneto

Packages were released on [`bintray`](https://dl.bintray.com/getsentry/sentry-android/io/sentry/sentry-android/), [`jcenter`](https://jcenter.bintray.com/io/sentry/sentry-android/) and [`mavenCentral`](https://repo.maven.apache.org/maven2/io/sentry/sentry-android/)

We'd love to get feedback.

## 2.1.0-beta.2

### Fixes

- Bump sentry-native to 0.2.4 ([#364](https://github.com/getsentry/sentry-android/pull/364)) @marandaneto
- Update current session on session start after deleting previous session ([#362](https://github.com/getsentry/sentry-android/pull/362)) @marandaneto

Packages were released on [`bintray`](https://dl.bintray.com/getsentry/sentry-android/io/sentry/sentry-android/), [`jcenter`](https://jcenter.bintray.com/io/sentry/sentry-android/) and [`mavenCentral`](https://repo.maven.apache.org/maven2/io/sentry/sentry-android/)

We'd love to get feedback.

## 2.1.0-beta.1

### Fixes

- Bump sentry-native to 0.2.3 ([#357](https://github.com/getsentry/sentry-android/pull/357)) @marandaneto
- Check for androidx availability on runtime ([#356](https://github.com/getsentry/sentry-android/pull/356)) @marandaneto
- If theres a left over session file and its crashed, we should not overwrite its state ([#354](https://github.com/getsentry/sentry-android/pull/354)) @marandaneto
- Session should be exited state if state was ok ([#352](https://github.com/getsentry/sentry-android/pull/352)) @marandaneto
- Envelope has dedicated endpoint ([#353](https://github.com/getsentry/sentry-android/pull/353)) @marandaneto

Packages were released on [`bintray`](https://dl.bintray.com/getsentry/sentry-android/io/sentry/sentry-android/), [`jcenter`](https://jcenter.bintray.com/io/sentry/sentry-android/) and [`mavenCentral`](https://repo.maven.apache.org/maven2/io/sentry/sentry-android/)

We'd love to get feedback.

## 2.1.0-alpha.2

### Fixes

- Change integration order for cached outbox events ([#347](https://github.com/getsentry/sentry-android/pull/347)) @marandaneto
- Avoid crash if NDK throws UnsatisfiedLinkError ([#344](https://github.com/getsentry/sentry-android/pull/344)) @marandaneto
- Avoid getting a threadlocal twice. ([#339](https://github.com/getsentry/sentry-android/pull/339)) @metlos
- Removing session tracking guard on hub and client ([#338](https://github.com/getsentry/sentry-android/pull/338)) @marandaneto
- Bump agp to 3.6.2 ([#336](https://github.com/getsentry/sentry-android/pull/336)) @marandaneto
- Fix racey ANR integration ([#332](https://github.com/getsentry/sentry-android/pull/332)) @marandaneto
- Logging envelopes path when possible instead of nullable id ([#331](https://github.com/getsentry/sentry-android/pull/331)) @marandaneto
- Renaming transport gate method ([#330](https://github.com/getsentry/sentry-android/pull/330)) @marandaneto

Packages were released on [`bintray`](https://dl.bintray.com/getsentry/sentry-android/io/sentry/sentry-android/), [`jcenter`](https://jcenter.bintray.com/io/sentry/sentry-android/) and [`mavenCentral`](https://repo.maven.apache.org/maven2/io/sentry/sentry-android/)

We'd love to get feedback.

## 2.1.0-alpha.1

Release of Sentry's new SDK for Android.

## What’s Changed

### Features

- Release health @marandaneto @bruno-garcia
- ANR report should have 'was active=yes' on the dashboard ([#299](https://github.com/getsentry/sentry-android/pull/299)) @marandaneto
- NDK events apply scoped data ([#322](https://github.com/getsentry/sentry-android/pull/322)) @marandaneto
- Add a StdoutTransport ([#310](https://github.com/getsentry/sentry-android/pull/310)) @mike-burns
- Implementing new retry after protocol ([#306](https://github.com/getsentry/sentry-android/pull/306)) @marandaneto

### Fixes

- Bump sentry-native to 0.2.2 ([#305](https://github.com/getsentry/sentry-android/pull/305)) @Swatinem
- Missing App's info ([#315](https://github.com/getsentry/sentry-android/pull/315)) @marandaneto
- Buffered writers/readers - otimizations ([#311](https://github.com/getsentry/sentry-android/pull/311)) @marandaneto
- Boot time should be UTC ([#309](https://github.com/getsentry/sentry-android/pull/309)) @marandaneto
- Make transport result public ([#300](https://github.com/getsentry/sentry-android/pull/300)) @marandaneto

Packages were released on [`bintray`](https://dl.bintray.com/getsentry/sentry-android/io/sentry/sentry-android/), [`jcenter`](https://jcenter.bintray.com/io/sentry/sentry-android/) and [`mavenCentral`](https://repo.maven.apache.org/maven2/io/sentry/sentry-android/)

We'd love to get feedback.

## 2.0.2

Release of Sentry's new SDK for Android.

### Features

- MavenCentral support ([#284](https://github.com/getsentry/sentry-android/pull/284)) @marandaneto

### Fixes

- Bump AGP to 3.6.1 ([#285](https://github.com/getsentry/sentry-android/pull/285)) @marandaneto

Packages were released on [`bintray`](https://dl.bintray.com/getsentry/sentry-android/io/sentry/sentry-android/), [`jcenter`](https://jcenter.bintray.com/io/sentry/sentry-android/) and [`mavenCentral`](https://repo.maven.apache.org/maven2/io/sentry/sentry-android/)

We'd love to get feedback.

## 2.0.1

Release of Sentry's new SDK for Android.

## What’s Changed

### Features

- Attach threads/stacktraces ([#267](https://github.com/getsentry/sentry-android/pull/267)) @marandaneto
- Add the default serverName to SentryOptions and use it in MainEventProcessor ([#279](https://github.com/getsentry/sentry-android/pull/279)) @metlos

### Fixes

- set current threadId when there's no mechanism set ([#277](https://github.com/getsentry/sentry-android/pull/277)) @marandaneto
- Preview package manager ([#269](https://github.com/getsentry/sentry-android/pull/269)) @bruno-garcia

Packages were released on [`bintray`](https://dl.bintray.com/getsentry/sentry-android/io/sentry/), [`jcenter`](https://jcenter.bintray.com/io/sentry/sentry-android/)

We'd love to get feedback.

## 2.0.0

Release of Sentry's new SDK for Android.

New features not offered by (1.7.x):

- NDK support
  - Captures crashes caused by native code
  - Access to the [`sentry-native` SDK](https://github.com/getsentry/sentry-native/) API by your native (C/C++/Rust code/..).
- Automatic init (just add your `DSN` to the manifest)
   - Proguard rules are added automatically
   - Permission (Internet) is added automatically
- Uncaught Exceptions might be captured even before the app restarts
- Sentry's Unified API.
- More context/device information
- Packaged as `aar`
- Frames from the app automatically marked as `InApp=true` (stack traces in Sentry highlights them by default).
- Complete Sentry Protocol available.
- All threads and their stack traces are captured.
- Sample project in this repo to test many features (segfault, uncaught exception, ANR...)

Features from the current SDK like `ANR` are also available (by default triggered after 4 seconds).

Packages were released on [`bintray`](https://dl.bintray.com/getsentry/sentry-android/io/sentry/), [`jcenter`](https://jcenter.bintray.com/io/sentry/sentry-android/)

We'd love to get feedback.

## 2.0.0-rc04

Release of Sentry's new SDK for Android.

### Features

- Take sampleRate from metadata ([#262](https://github.com/getsentry/sentry-android/pull/262)) @bruno-garcia
- Support mills timestamp format ([#263](https://github.com/getsentry/sentry-android/pull/263)) @marandaneto
- Adding logs to installed integrations ([#265](https://github.com/getsentry/sentry-android/pull/265)) @marandaneto

### Fixes

- Breacrumb.data to string,object, Add LOG level ([#264](https://github.com/getsentry/sentry-android/pull/264)) @HazAT
- Read release conf. on manifest ([#266](https://github.com/getsentry/sentry-android/pull/266)) @marandaneto

Packages were released on [`bintray`](https://dl.bintray.com/getsentry/sentry-android/io/sentry/), [`jcenter`](https://jcenter.bintray.com/io/sentry/sentry-android/)

We'd love to get feedback and we'll work in getting the GA `2.0.0` out soon.
Until then, the [stable SDK offered by Sentry is at version 1.7.30](https://github.com/getsentry/sentry-java/releases/tag/v1.7.30)

## 2.0.0-rc03

Release of Sentry's new SDK for Android.

### Fixes

- fixes ([#259](https://github.com/getsentry/sentry-android/issues/259)) - NPE check on getExternalFilesDirs items. ([#260](https://github.com/getsentry/sentry-android/pull/260)) @marandaneto
- strictMode typo ([#258](https://github.com/getsentry/sentry-android/pull/258)) @marandaneto

Packages were released on [`bintray`](https://dl.bintray.com/getsentry/sentry-android/io/sentry/), [`jcenter`](https://jcenter.bintray.com/io/sentry/sentry-android/)

We'd love to get feedback and we'll work in getting the GA `2.0.0` out soon.
Until then, the [stable SDK offered by Sentry is at version 1.7.30](https://github.com/getsentry/sentry-java/releases/tag/v1.7.30)

## 2.0.0-rc02

Release of Sentry's new SDK for Android.

### Features

- Hub mode configurable ([#247](https://github.com/getsentry/sentry-android/pull/247)) @bruno-garcia
- Added remove methods (tags/extras) to the sentry static class ([#243](https://github.com/getsentry/sentry-android/pull/243)) @marandaneto

### Fixes


- Update ndk for new sentry-native version ([#235](https://github.com/getsentry/sentry-android/pull/235)) @Swatinem @marandaneto
- Make integrations public ([#256](https://github.com/getsentry/sentry-android/pull/256)) @marandaneto
- Bump build-tools ([#255](https://github.com/getsentry/sentry-android/pull/255)) @marandaneto
- Added javadocs to scope and its dependencies ([#253](https://github.com/getsentry/sentry-android/pull/253)) @marandaneto
- Build all ABIs ([#254](https://github.com/getsentry/sentry-android/pull/254)) @marandaneto
- Moving back ANR timeout from long to int param. ([#252](https://github.com/getsentry/sentry-android/pull/252)) @marandaneto
- Added HubAdapter to call Sentry static methods from Integrations ([#250](https://github.com/getsentry/sentry-android/pull/250)) @marandaneto
- New Release format ([#242](https://github.com/getsentry/sentry-android/pull/242)) @marandaneto
- Javadocs for SentryOptions ([#246](https://github.com/getsentry/sentry-android/pull/246)) @marandaneto
- non-app is already inApp excluded by default. ([#244](https://github.com/getsentry/sentry-android/pull/244)) @marandaneto
- Fix if symlink exists for sentry-native ([#241](https://github.com/getsentry/sentry-android/pull/241)) @marandaneto
- Clone method - race condition free ([#226](https://github.com/getsentry/sentry-android/pull/226)) @marandaneto
- Refactoring breadcrumbs callback ([#239](https://github.com/getsentry/sentry-android/pull/239)) @marandaneto

Packages were released on [`bintray`](https://dl.bintray.com/getsentry/sentry-android/io/sentry/), [`jcenter`](https://jcenter.bintray.com/io/sentry/sentry-android/)

We'd love to get feedback and we'll work in getting the GA `2.0.0` out soon.
Until then, the [stable SDK offered by Sentry is at version 1.7.30](https://github.com/getsentry/sentry-java/releases/tag/v1.7.30)

## 2.0.0-rc01

Release of Sentry's new SDK for Android.

## What’s Changed

### Features

- Added remove methods for Scope data ([#237](https://github.com/getsentry/sentry-android/pull/237)) @marandaneto
- More device context (deviceId, connectionType and language) ([#229](https://github.com/getsentry/sentry-android/pull/229)) @marandaneto
- Added a few java docs (Sentry, Hub and SentryClient) ([#223](https://github.com/getsentry/sentry-android/pull/223)) @marandaneto
- Implemented diagnostic logger ([#218](https://github.com/getsentry/sentry-android/pull/218)) @marandaneto
- Added event processors to scope ([#209](https://github.com/getsentry/sentry-android/pull/209)) @marandaneto
- Added android transport gate ([#206](https://github.com/getsentry/sentry-android/pull/206)) @marandaneto
- Added executor for caching values out of the main thread ([#201](https://github.com/getsentry/sentry-android/pull/201)) @marandaneto

### Fixes


- Honor RetryAfter ([#236](https://github.com/getsentry/sentry-android/pull/236)) @marandaneto
- Add tests for SentryValues ([#238](https://github.com/getsentry/sentry-android/pull/238)) @philipphofmann
- Do not set frames if there's none ([#234](https://github.com/getsentry/sentry-android/pull/234)) @marandaneto
- Always call interrupt after InterruptedException ([#232](https://github.com/getsentry/sentry-android/pull/232)) @marandaneto
- Mark as current thread if its the main thread ([#228](https://github.com/getsentry/sentry-android/pull/228)) @marandaneto
- Fix lgtm alerts ([#219](https://github.com/getsentry/sentry-android/pull/219)) @marandaneto
- Written unit tests to ANR integration ([#215](https://github.com/getsentry/sentry-android/pull/215)) @marandaneto
- Added blog posts to README ([#214](https://github.com/getsentry/sentry-android/pull/214)) @marandaneto
- Raise code coverage for Dsn to 100% ([#212](https://github.com/getsentry/sentry-android/pull/212)) @philipphofmann
- Remove redundant times(1) for Mockito.verify ([#211](https://github.com/getsentry/sentry-android/pull/211)) @philipphofmann
- Transport may be set on options ([#203](https://github.com/getsentry/sentry-android/pull/203)) @marandaneto
- dist may be set on options ([#204](https://github.com/getsentry/sentry-android/pull/204)) @marandaneto
- Throw an exception if DSN is not set ([#200](https://github.com/getsentry/sentry-android/pull/200)) @marandaneto
- Migration guide markdown ([#197](https://github.com/getsentry/sentry-android/pull/197)) @marandaneto

Packages were released on [`bintray`](https://dl.bintray.com/getsentry/sentry-android/io/sentry/), [`jcenter`](https://jcenter.bintray.com/io/sentry/sentry-android/)

We'd love to get feedback and we'll work in getting the GA `2.0.0` out soon.
Until then, the [stable SDK offered by Sentry is at version 1.7.29](https://github.com/getsentry/sentry-java/releases/tag/v1.7.29)

## 2.0.0-beta02

Release of Sentry's new SDK for Android.

### Features

- addBreadcrumb overloads ([#196](https://github.com/getsentry/sentry-android/pull/196)) and ([#198](https://github.com/getsentry/sentry-android/pull/198))

### Fixes

- fix Android bug on API 24 and 25 about getting current threads and stack traces ([#194](https://github.com/getsentry/sentry-android/pull/194))

Packages were released on [`bintray`](https://dl.bintray.com/getsentry/sentry-android/io/sentry/), [`jcenter`](https://jcenter.bintray.com/io/sentry/sentry-android/)

We'd love to get feedback and we'll work in getting the GA `2.0.0` out soon.
Until then, the [stable SDK offered by Sentry is at version 1.7.28](https://github.com/getsentry/sentry-java/releases/tag/v1.7.28)

## 2.0.0-beta01

Release of Sentry's new SDK for Android.

### Fixes

- ref: ANR doesn't set handled flag ([#186](https://github.com/getsentry/sentry-android/pull/186))
- SDK final review ([#183](https://github.com/getsentry/sentry-android/pull/183))
- ref: Drop errored in favor of crashed ([#187](https://github.com/getsentry/sentry-android/pull/187))
- Workaround android_id ([#185](https://github.com/getsentry/sentry-android/pull/185))
- Renamed sampleRate ([#191](https://github.com/getsentry/sentry-android/pull/191))
- Making timestamp package-private or test-only ([#190](https://github.com/getsentry/sentry-android/pull/190))
- Split event processor in Device/App data ([#180](https://github.com/getsentry/sentry-android/pull/180))

Packages were released on [`bintray`](https://dl.bintray.com/getsentry/sentry-android/io/sentry/), [`jcenter`](https://jcenter.bintray.com/io/sentry/sentry-android/)

We'd love to get feedback and we'll work in getting the GA `2.0.0` out soon.
Until then, the [stable SDK offered by Sentry is at version 1.7.28](https://github.com/getsentry/sentry-java/releases/tag/v1.7.28)

## 2.0.0-alpha09

Release of Sentry's new SDK for Android.

### Features

- Adding nativeBundle plugin ([#161](https://github.com/getsentry/sentry-android/pull/161))
- Adding scope methods to sentry static class ([#179](https://github.com/getsentry/sentry-android/pull/179))

### Fixes

- fix: DSN parsing ([#165](https://github.com/getsentry/sentry-android/pull/165))
- Don't avoid exception type minification ([#166](https://github.com/getsentry/sentry-android/pull/166))
- make Gson retro compatible with older versions of AGP ([#177](https://github.com/getsentry/sentry-android/pull/177))
- Bump sentry-native with message object instead of a string ([#172](https://github.com/getsentry/sentry-android/pull/172))

Packages were released on [`bintray`](https://dl.bintray.com/getsentry/sentry-android/io/sentry/), [`jcenter`](https://jcenter.bintray.com/io/sentry/sentry-android/)

We'd love to get feedback and we'll work in getting the GA `2.0.0` out soon.
Until then, the [stable SDK offered by Sentry is at version 1.7.28](https://github.com/getsentry/sentry-java/releases/tag/v1.7.28)

## 2.0.0-alpha08

Release of Sentry's new SDK for Android.

### Fixes

- DebugId endianness ([#162](https://github.com/getsentry/sentry-android/pull/162))
- Executed beforeBreadcrumb also for scope ([#160](https://github.com/getsentry/sentry-android/pull/160))
- Benefit of manifest merging when minSdk ([#159](https://github.com/getsentry/sentry-android/pull/159))
- Add method to captureMessage with level ([#157](https://github.com/getsentry/sentry-android/pull/157))
- Listing assets file on the wrong dir ([#156](https://github.com/getsentry/sentry-android/pull/156))

Packages were released on [`bintray`](https://dl.bintray.com/getsentry/sentry-android/io/sentry/), [`jcenter`](https://jcenter.bintray.com/io/sentry/sentry-android/)

We'd love to get feedback and we'll work in getting the GA `2.0.0` out soon.
Until then, the [stable SDK offered by Sentry is at version 1.7.28](https://github.com/getsentry/sentry-java/releases/tag/v1.7.28)

## 2.0.0-alpha07

Third release of Sentry's new SDK for Android.

### Fixes

-  Fixed release for jcenter and bintray

Packages were released on [`bintray`](https://dl.bintray.com/getsentry/sentry-android/io/sentry/), [`jcenter`](https://jcenter.bintray.com/io/sentry/sentry-android/)

We'd love to get feedback and we'll work in getting the GA `2.0.0` out soon.
Until then, the [stable SDK offered by Sentry is at version 1.7.28](https://github.com/getsentry/sentry-java/releases/tag/v1.7.28)

## 2.0.0-alpha06

Second release of Sentry's new SDK for Android.

### Fixes

- Fixed a typo on pom generation.

Packages were released on [`bintray`](https://dl.bintray.com/getsentry/sentry-android/io/sentry/), [`jcenter`](https://jcenter.bintray.com/io/sentry/sentry-android/)

We'd love to get feedback and we'll work in getting the GA `2.0.0` out soon.
Until then, the [stable SDK offered by Sentry is at version 1.7.28](https://github.com/getsentry/sentry-java/releases/tag/v1.7.28)

## 2.0.0-alpha05

First release of Sentry's new SDK for Android.

New features not offered by our current (1.7.x), stable SDK are:

- NDK support
  - Captures crashes caused by native code
  - Access to the [`sentry-native` SDK](https://github.com/getsentry/sentry-native/) API by your native (C/C++/Rust code/..).
- Automatic init (just add your `DSN` to the manifest)
   - Proguard rules are added automatically
   - Permission (Internet) is added automatically
- Uncaught Exceptions might be captured even before the app restarts
- Unified API which include scopes etc.
- More context/device information
- Packaged as `aar`
- Frames from the app automatically marked as `InApp=true` (stack traces in Sentry highlights them by default).
- Complete Sentry Protocol available.
- All threads and their stack traces are captured.
- Sample project in this repo to test many features (segfault, uncaught exception, scope)

Features from the current SDK like `ANR` are also available (by default triggered after 4 seconds).

Packages were released on [`bintray`](https://dl.bintray.com/getsentry/sentry-android/io/sentry/), [`jcenter`](https://jcenter.bintray.com/io/sentry/sentry-android/)

We'd love to get feedback and we'll work in getting the GA `2.0.0` out soon.
Until then, the [stable SDK offered by Sentry is at version 1.7.28](https://github.com/getsentry/sentry-java/releases/tag/v1.7.28)<|MERGE_RESOLUTION|>--- conflicted
+++ resolved
@@ -1,5 +1,11 @@
 # Changelog
 
+## Unreleased
+
+### Features
+
+- Add current activity name to app context ([#2999](https://github.com/getsentry/sentry-java/pull/2999))
+
 ## 6.33.1
 
 ### Fixes
@@ -11,11 +17,7 @@
 ### Features
 
 - Add thread information to spans ([#2998](https://github.com/getsentry/sentry-java/pull/2998))
-<<<<<<< HEAD
-- Add current activity name to app context ([#2999](https://github.com/getsentry/sentry-java/pull/2999))
-=======
 - Use PixelCopy API for capturing screenshots on API level 24+ ([#3008](https://github.com/getsentry/sentry-java/pull/3008))
->>>>>>> a3c77bc8
 
 ### Fixes
 
