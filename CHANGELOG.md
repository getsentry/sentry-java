--- conflicted
+++ resolved
@@ -16,6 +16,7 @@
 - Automatic user interaction tracking: every click now starts a new automatic transaction ([#2891](https://github.com/getsentry/sentry-java/pull/2891))
   - Previously performing a click on the same UI widget twice would keep the existing transaction running, the new behavior now better aligns with other SDKs
 - Android only: If global hub mode is enabled, Sentry.getSpan() returns the root span instead of the latest span ([#2855](https://github.com/getsentry/sentry-java/pull/2855))
+- Android only: Observe network state to upload any unsent envelopes ([#2910](https://github.com/getsentry/sentry-java/pull/2910))
 
 ### Fixes
 
@@ -63,39 +64,6 @@
 
 ### Features
 
-<<<<<<< HEAD
-Breaking changes:
-- Capture failed HTTP requests by default ([#2794](https://github.com/getsentry/sentry-java/pull/2794))
-- Reduce flush timeout to 4s on Android to avoid ANRs ([#2858](https://github.com/getsentry/sentry-java/pull/2858))
-- Set ip_address to {{auto}} by default, even if sendDefaultPII is disabled ([#2860](https://github.com/getsentry/sentry-java/pull/2860))
-  - Instead use the "Prevent Storing of IP Addresses" option in the "Security & Privacy" project settings on sentry.io
-- Reduce timeout of AsyncHttpTransport to avoid ANR ([#2879](https://github.com/getsentry/sentry-java/pull/2879))
-- Add deadline timeout for automatic transactions ([#2865](https://github.com/getsentry/sentry-java/pull/2865))
-  - This affects all automatically generated transactions on Android (UI, clicks), the default timeout is 30s
-- Apollo v2 BeforeSpanCallback now allows returning null ([#2890](https://github.com/getsentry/sentry-java/pull/2890))
-- Automatic user interaction tracking: every click now starts a new automatic transaction ([#2891](https://github.com/getsentry/sentry-java/pull/2891))
-  - Previously performing a click on the same UI widget twice would keep the existing transaction running, the new behavior now better aligns with other SDKs
-- Android only: If global hub mode is enabled, Sentry.getSpan() returns the root span instead of the latest span ([#2855](https://github.com/getsentry/sentry-java/pull/2855))
-- Android only: Observe network state to upload any unsent envelopes ([#2910](https://github.com/getsentry/sentry-java/pull/2910))
-
-### Fixes
-
-- Measure AppStart time till First Draw instead of `onResume` ([#2851](https://github.com/getsentry/sentry-java/pull/2851))
-- Do not overwrite UI transaction status if set by the user ([#2852](https://github.com/getsentry/sentry-java/pull/2852))
-
-Breaking changes:
-- Move enableNdk from SentryOptions to SentryAndroidOptions ([#2793](https://github.com/getsentry/sentry-java/pull/2793))
-- Fix Coroutine Context Propagation using CopyableThreadContextElement, requires `kotlinx-coroutines-core` version `1.6.1` or higher ([#2838](https://github.com/getsentry/sentry-java/pull/2838))
-- Bump min API to 19 ([#2883](https://github.com/getsentry/sentry-java/pull/2883))
-- Fix don't overwrite the span status of unfinished spans ([#2859](https://github.com/getsentry/sentry-java/pull/2859))
-  - If you're using a self hosted version of sentry, sentry self hosted >= 22.12.0 is required
-
-## Unreleased
-
-### Features
-
-=======
->>>>>>> 421d724d
 - Add TraceOrigin to Transactions and Spans ([#2803](https://github.com/getsentry/sentry-java/pull/2803))
 
 ### Fixes
