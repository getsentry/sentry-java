--- conflicted
+++ resolved
@@ -1,6 +1,5 @@
 # Changelog
 
-<<<<<<< HEAD
 ## Unreleased
 
 ### Features
@@ -9,13 +8,12 @@
   - Add `abnormal_mechanism` to sessions for ANR rate calculation
   - Always attach thread dump to ANR events
   - Distinguish between foreground and background ANRs
-=======
+
 ## 6.12.1
 
 ### Fixes
 
 - Create timer in `TransactionPerformanceCollector` lazily ([#2478](https://github.com/getsentry/sentry-java/pull/2478))
->>>>>>> 9b6c37f3
 
 ## 6.12.0
 
