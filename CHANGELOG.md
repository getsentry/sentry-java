--- conflicted
+++ resolved
@@ -2,14 +2,11 @@
 
 ## Unreleased
 
-<<<<<<< HEAD
 * Fix: Remove onActivityPreCreated call in favor of onActivityCreated (#1661)
-=======
 * Fix: Do not crash if SENSOR_SERVICE throws (#1655)
 * Feat: Add support for async methods in Spring MVC (#1652)
 * Feat: Add secondary constructor taking IHub to SentryOkHttpInterceptor (#1657)
 * Feat: Merge external map properties (#1656)
->>>>>>> bcdb0612
 
 ## 5.1.0
 
